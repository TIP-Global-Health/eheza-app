--- conflicted
+++ resolved
@@ -214,12 +214,9 @@
     | Total
     | TreatmentReview
     | Tuberculosis
-<<<<<<< HEAD
     | TuberculosisActivity TuberculosisActivity
     | Vitals
     | ViewMode
-=======
->>>>>>> 7ad9f766
     | Village
     | UnderweightModerate
     | UnderweightSevere
@@ -2061,7 +2058,6 @@
             , kirundi = Nothing
             }
 
-<<<<<<< HEAD
         TuberculosisActivity activity ->
             case activity of
                 TuberculosisDiagnostics ->
@@ -2103,8 +2099,6 @@
             , kirundi = Nothing
             }
 
-=======
->>>>>>> 7ad9f766
         Village ->
             { english = "Village"
             , kinyarwanda = Nothing
