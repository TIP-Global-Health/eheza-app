--- conflicted
+++ resolved
@@ -1,7 +1,5 @@
 module Backend.Reports.Decoder exposing (decodeReportsData)
 
-<<<<<<< HEAD
-import AssocList as Dict
 import Backend.Decoder exposing (decodeSite, decodeWithFallback)
 import Backend.Reports.Model exposing (..)
 import Backend.Reports.Utils exposing (..)
@@ -10,15 +8,6 @@
 import Gizra.Json exposing (decodeFloat, decodeInt)
 import Gizra.NominalDate exposing (NominalDate, decodeYYYYMMDD, diffMonths)
 import Json.Decode exposing (Decoder, andThen, bool, fail, list, map, nullable, oneOf, string, succeed)
-=======
-import Backend.Decoder exposing (decodeSite)
-import Backend.Reports.Model exposing (..)
-import Backend.Reports.Utils exposing (..)
-import Date
-import Gizra.Json exposing (decodeInt)
-import Gizra.NominalDate exposing (decodeYYYYMMDD)
-import Json.Decode exposing (Decoder, andThen, fail, list, nullable, oneOf, string, succeed)
->>>>>>> 7ad9f766
 import Json.Decode.Pipeline exposing (optional, optionalAt, required)
 
 
