--- conflicted
+++ resolved
@@ -1015,13 +1015,7 @@
             reportTablesDataToCSV generatedData
     in
     div [ class "report nutrition" ] <|
-<<<<<<< HEAD
-        (List.map viewMetricsResultsTable generatedData
-            |> List.concat
-        )
-=======
-        List.concatMap viewNutritionMetricsResultsTable generatedData
->>>>>>> 7ad9f766
+        List.concatMap viewMetricsResultsTable generatedData
             ++ [ viewDownloadCSVButton language csvFileName csvContent ]
 
 
