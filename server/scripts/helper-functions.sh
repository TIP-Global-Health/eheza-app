#!/bin/bash

################################################################################
#
# Helper functions so we can reuse code in different scripts!
#
################################################################################

##
# Before doing anything, make sure that new Drush commands will be recognized.
##
if [[ -d "$ROOT"/www ]]; then
  drush -q -r "$ROOT"/www cc drush
fi

##
# Load the configuration file.
# Will exit with an error message if the configuration file does not exists!
##
function load_config_file {
  # Check if the config file exists.
  if [ ! -f "$ROOT"/config.sh ]; then
    echo
    echo -e  "${BGRED}                                                                 ${RESTORE}"
    echo -e "${BGLRED}  ERROR: No configuration file found!                            ${RESTORE}"
    echo -e  "${BGRED}  > Check if the ${BGLRED}config.sh${BGRED} file exists in the same               ${RESTORE}"
    echo -e  "${BGRED}    directory of the ${BGLRED}install${BGRED} script.                             ${RESTORE}"
    echo -e  "${BGRED}  > If not create one by creating a copy of ${BGLRED}default.config.sh${BGRED}.   ${RESTORE}"
    echo -e  "${BGRED}                                                                 ${RESTORE}"
    echo
    exit 1
  fi

  # Include the configuration file.
  source "$ROOT"/config.sh
}


##
# Check the configuration from the config file.
#
# This checks:
# - If the configured profile exists.
##
function check_config_file {
  # Check if the $PROFILE_NAME is defined.
  if [ ! "$PROFILE_NAME" ]; then
    echo
    echo -e  "${BGRED}                                                                 ${RESTORE}"
    echo -e "${BGLRED}  ERROR: No profile in the config file!                          ${RESTORE}"
    echo -e  "${BGRED}  > Check and add the profile name in the ${BGLRED}config.sh${BGRED} file.        ${RESTORE}"
    echo -e  "${BGRED}                                                                 ${RESTORE}"
    echo
    exit 1
  fi

  # Check if there is a folder with the $PROFILE_NAME.
  if [ ! -d "$ROOT"/"$PROFILE_NAME" ]; then
    TITLE=$(fill_string_spaces "ERROR: No profile with the name $PROFILE_NAME" 61)
    echo
    echo -e  "${BGRED}                                                                 ${RESTORE}"
    echo -e "${BGLRED}  $TITLE  ${RESTORE}"
    echo -e  "${BGRED}  > Check the profile name in the ${BGLRED}config.sh${BGRED} file.                ${RESTORE}"
    echo -e  "${BGRED}                                                                 ${RESTORE}"
    echo
    exit 1
  fi
}



##
# Cleanup the sites/default/ directory:
# - Removes the files directory.
# - Removes the settings.php file.
#
# Uses (requests) sudo powers if needed!
##
function delete_sites_default_content {
  # Cleanup the www/sites/default content.
  if [ -d "$ROOT"/www/sites ]; then
    echo -e "${LBLUE}> Cleaning up the sites/default directory${RESTORE}"
    chmod 777 "$ROOT"/www/sites/default
    rm -rf "$ROOT"/www/sites/default/files
    rm -f "$ROOT"/www/sites/default/settings.php
    echo
  fi

  # Backup in case of we need sudo powers to get rid of the files directory.
  if [ -d "$ROOT"/www/sites/default/files ]; then
    echo -e "${LBLUE}> Cleaning up the sites/default/files directory with sudo power!${RESTORE}"
    sudo rm -rf "$ROOT"/www/sites/default/files
    echo
  fi

  # Backup in case of we need sudo powers to get rid of the settings.php directory.
  if [ -f "$ROOT"/www/sites/default/settings.php ]; then
    echo -e "${LBLUE}> Cleaning up the sites/default/settings.php file with sudo power!${RESTORE}"
    sudo rm -rf "$ROOT"/www/sites/default/settings.php
    echo
  fi
}


##
# Cleanup the profile/ directory:
# - Remove contributed modules (modules/contrib).
# - Remove development modules (modules/development).
# - Remove contributed themes (themes/contrib).
# - Remove libraries (libraries).
##
function delete_profile_contrib {
  # Cleanup the contrib modules
  if [ -d "$ROOT"/"$PROFILE_NAME"/modules/contrib ]; then
    echo -e "${LBLUE}> Cleaning up the $PROFILE_NAME/modules/contrib directory${RESTORE}"
    rm -rf "$ROOT"/"$PROFILE_NAME"/modules/contrib
    echo
  fi

  # Cleanup the development modules
  if [ -d "$ROOT"/"$PROFILE_NAME"/modules/development ]; then
    echo -e "${LBLUE}> Cleaning up the $PROFILE_NAME/modules/development directory${RESTORE}"
    rm -rf "$ROOT"/"$PROFILE_NAME"/modules/development
    echo
  fi

  # Cleanup the contrib themes
  if [ -d "$ROOT"/"$PROFILE_NAME"/themes/contrib ]; then
    echo -e "${LBLUE}> Cleaning up the $PROFILE_NAME/themes/contrib directory${RESTORE}"
    rm -rf "$ROOT"/"$PROFILE_NAME"/themes/contrib
    echo
  fi

  # Cleanup the libraries folder
  if [ -d "$ROOT"/"$PROFILE_NAME"/libraries ]; then
    echo -e "${LBLUE}> Cleaning up the $PROFILE_NAME/libraries directory${RESTORE}"
    rm -rf "$ROOT"/"$PROFILE_NAME"/libraries
    echo
  fi
}


##
# Delete all the content within the /www folder.
##
function delete_www_content {
  if [ -d "$ROOT"/www/sites/default ]; then
    chmod 777 "$ROOT"/www/sites/default
  fi

  if [ -d "$ROOT"/www/sites ]; then
    echo -e "${LBLUE}> Cleaning up the www directory${RESTORE}"
    rm -rf "$ROOT"/www/
    echo
  fi

  # Create the www directory if necessary.
  if [ ! -d "$ROOT"/www ]; then
    echo -e "${LBLUE}> Creating an empty www directory${RESTORE}"
    mkdir "$ROOT"/www
    echo
  fi
}


##
# Download & extract Drupal core + contrib based on the make files.
##
function drupal_make {
  echo -e "${LBLUE}> Run the build script (scripts/build)${RESTORE}"
  bash "$ROOT"/scripts/build
  echo
}


##
# Install the profile as configured in the config.sh file.
##
function install_drupal_profile {
  echo -e "${LBLUE}> Install Drupal with the $PROFILE_NAME install profile${RESTORE}"

  cd "$ROOT"/www
  drush si -y "$PROFILE_NAME" \
    --locale=en \
    --account-name="$ADMIN_USERNAME" \
    --account-pass="$ADMIN_PASSWORD" \
    --account-mail="$ADMIN_EMAIL" \
    --db-url="mysql://$MYSQL_USERNAME:$MYSQL_PASSWORD@$MYSQL_HOSTNAME/$MYSQL_DB_NAME" \
    --uri="$BASE_DOMAIN_URL"
  echo

  cd "$ROOT"
}


##
# Composer install.
##
function composer_install {
  echo -e "${LBLUE}> Composer install${RESTORE}"

  cd "$ROOT"/www/sites/default/files/composer
  composer install
  echo

  cd "$ROOT"
}

##
# Create (if not exists) and set the proper file permissions
# on the sites/default/files directory.
##
function create_sites_default_files_directory {
  if [ ! -d "$ROOT"/www/sites/default/files ]; then
    echo -e "${LBLUE}> Create the files directory (sites/default/files directory)${RESTORE}"
    mkdir -p "$ROOT"/www/sites/default/files
    mkdir -p "$ROOT"/www/sites/default/files/private
  fi

  echo -e "${LBLUE}> Set the file permissions on the sites/default/files directory${RESTORE}"
  chmod -R 777 "$ROOT"/www/sites/default/files
  umask 000 "$ROOT"/www/sites/default/files
  chmod -R g+s "$ROOT"/www/sites/default/files
  echo
}


##
# Enable the development modules.
##
function enable_development_modules {
  echo -e "${LBLUE}> Enabling the development modules${RESTORE}"
  cd "$ROOT"/www
  drush en -y devel views_ui field_ui
  cd "$ROOT"
  echo
}

##
# Do dummy content migration.
##
function import_demo_content {
  echo -e "${LBLUE}> Importing demo data${RESTORE}"
  cd "$ROOT"/www

  # Check if migrate module is available
  MIGRATE_UI=$(drush pm-list --pipe --type=module | grep "^migrate_ui$")
  MIGRATE_EXTRAS=$(drush pm-list --pipe --type=module | grep "^migrate_extras$")
  if [ "$MIGRATE_UI" ] && [ "$MIGRATE_EXTRAS" ]; then
    drush en -y hedley_migrate
    drush en -y migrate migrate_ui migrate_extras
    drush mi --group=default --user=1
    drush mi --group=counseling --user=1
    drush mi --group=forms --user=1
  else
    echo -e  "${BGYELLOW}                                                                 ${RESTORE}"
    echo -e "${BGLYELLOW}  Migrate and or Migrate Extras module(s) are not available!     ${RESTORE}"
    echo -e  "${BGYELLOW}  You need to include:                                           ${RESTORE}"
    echo -e  "${BGYELLOW}    - migrate                                                    ${RESTORE}"
    echo -e  "${BGYELLOW}    - migrate_extras                                             ${RESTORE}"
    echo -e  "${BGYELLOW}  modules in the drupal-org.make file                            ${RESTORE}"
    echo -e  "${BGYELLOW}                                                                 ${RESTORE}"
  fi

  # Make sure we have random content for all the existing content-types and
  # random taxonomy terms for all the existing vocabularies.
  generate_demo_content

  cd "$ROOT"
  echo
}

##
# Generating demo content including users, content types and vocabularies.
#
# For content types we based on the 'node_type' table, and for vocabularies on
# the 'taxonomy_vocabulary' table.
##
function generate_demo_content {
  # @todo: Replace this with CSV generated data.
  echo -e "${LBLUE}> Starting the process of generating demo content using the devel_generate module.${RESTORE}"
  cd "$ROOT"/www

  # Make sure devel-generate is enabled.
  drush en devel_generate -y

  # Generating taxonomy terms for all defined vocabularies.
  # Taxonomy terms has no dependencies, hence we can automate the list.
  VOCABS=$(drush sqlq "SELECT machine_name FROM taxonomy_vocabulary")
  for VOCAB in $(echo "$VOCABS" | tr ";" "\n")
  do
    echo -e "${LBLUE}Generating terms of vocabulary: $VOCAB ${RESTORE}"
    drush generate-terms "$VOCAB"
  done

  # Add some sessions for today
  drush create-sessions-today

  # Generating all types of nodes.
  # Hardcoding the list because of the dependencies between them.
  TYPES=(
    height
    muac
    nutrition
    photo
    weight
    family_planning
  )
  for TYPE in "${TYPES[@]}"
  do
    echo -e "${LBLUE}Generating nodes of type: $TYPE ${RESTORE}"
<<<<<<< HEAD
    drush generate-content 20 0 --types="$TYPE" --skip-fields=field_uuid,field_shards
=======
    drush generate-content 20 0 --types="$TYPE" --skip-fields=field_uuid,field_bmi,field_zscore_age,field_zscore_bmi,field_zscore_length
>>>>>>> 1261429e
  done

  cd "$ROOT"
  echo
}

##
# Fill string with spaces until required length.
#
# @param string The string.
# @param int The requested total length.
##
function fill_string_spaces {
  STRING="$1"
  STRING_LENGTH=${#STRING}
  DESIRED_LENGTH="$2"
  SPACES_LENGTH=$((DESIRED_LENGTH-STRING_LENGTH))

  if [[ 0 -gt "$SPACES_LENGTH" ]]; then
    SPACES_LENGTH=0
  fi

  printf -v SPACES '%*s' $SPACES_LENGTH
  echo "$STRING$SPACES"
}


##
# Login to Drupal as Administrator using the one time login link.
#
# This command does the login for you when the build script is done.
# It will open a new tab in your default browser and login to your project as
# the Administrator.
##
function drupal_login {
  cd www
  drush uli --uri="$BASE_DOMAIN_URL"
  cd ..
}

##
# Symlink external folders into www folder.
#
# This will use the SYMLINKS array from the config.sh file and create
# the symlinks relative to the www folder in the folder structure.
##
function symlink_externals {
  echo -e "${LBLUE}> Symlinking external directories & files${RESTORE}"
  if [ ${#SYMLINKS[@]} -eq 0 ]; then
    echo "No directories or files to symlink."
    echo
    return 1
  fi

  # Loop trough the symlinks configuration.
  for SOURCETARGET in "${SYMLINKS[@]}"; do
    mapfile -t paths < <(echo "$SOURCETARGET" | tr ">" "\n")
    path_source=${paths[0]}
    path_target="$ROOT/www/${paths[1]}"
    basepath_target=${path_target%/*}

    # check if the source exists
    if [ ! -e "$path_source" ] && [ ! -L "$path_source" ]; then
      echo "Source does not exists"
      echo "  ($path_source)"
      continue
    fi

    # Check if the target does not exist.
    if [ -e "$path_target" ] || [ -L "$path_target" ]; then
      echo "Target already exists"
      echo "  ($path_target)"
      continue
    fi

    # create basepath of the target if does not already exists.
    if [ ! -d "$basepath_target" ]; then
      mkdir -p "$basepath_target"
    fi

    # Create the symlink
    ln -s "$path_source" "$path_target"
    echo "Created symlink for $path_source"
    echo "  > as $path_target"

  done
  echo
}

##
# Check if there is a post script and run it.
#
# @param string $1
#   The kind of post script to run.
##
function run_post_script {
  if [ ! "$1" ]; then
    return 1
  fi

  # Define post script name.
  POST_FUNCT_NAME="post_$1"

  # Check if the function is declared.
  declare -Ff "$POST_FUNCT_NAME" >/dev/null;
  if [ $? -eq 1 ]; then
    return 1
  fi

  # Run the post script.
  echo -e "${LBLUE}> Run $POST_FUNCT_NAME script.${RESTORE}"
  $POST_FUNCT_NAME
  echo
}<|MERGE_RESOLUTION|>--- conflicted
+++ resolved
@@ -309,11 +309,7 @@
   for TYPE in "${TYPES[@]}"
   do
     echo -e "${LBLUE}Generating nodes of type: $TYPE ${RESTORE}"
-<<<<<<< HEAD
-    drush generate-content 20 0 --types="$TYPE" --skip-fields=field_uuid,field_shards
-=======
-    drush generate-content 20 0 --types="$TYPE" --skip-fields=field_uuid,field_bmi,field_zscore_age,field_zscore_bmi,field_zscore_length
->>>>>>> 1261429e
+    drush generate-content 20 0 --types="$TYPE" --skip-fields=field_uuid,field_shards,field_bmi,field_zscore_age,field_zscore_bmi,field_zscore_length
   done
 
   cd "$ROOT"
