name: ihangane
type: drupal7
docroot: www
php_version: "7.2"
webserver_type: nginx-fpm
router_http_port: "8081"
router_https_port: "4443"
xdebug_enabled: false
additional_hostnames: []
additional_fqdns: []
mariadb_version: "10.2"
provider: default
use_dns_when_possible: true
<<<<<<< HEAD
timezone: ""
hooks:
  post-import-db:
    # Sanitize email addresses
    - exec: drush sqlq "UPDATE users SET mail = concat(mail, '.test') WHERE uid > 0
        AND mail NOT LIKE '%~%'"
    - exec: drush sqlq "UPDATE users SET mail = replace(mail, '~', '.test~') WHERE uid
        > 0 AND mail LIKE '%~%'"
    - exec: drush en devel views_ui -y
    - exec: drush uli
  post-start:
    - exec: drush site-install -y hedley install_configure_form.update_status_module='array(FALSE,FALSE)' --locale=en --account-name="admin" --account-pass="admin" --account-mail="admin@example.com" --db-url=mysql://db:db@db/db --uri="https://ihangane.ddev.site:4443"
    - exec: drush en devel views_ui -y
    - exec: drush uli


# This config.yaml was created with ddev version v1.11.2 
# webimage: drud/ddev-webserver:v1.11.0
# dbimage: drud/ddev-dbserver:v1.11.0-10.2
# dbaimage: drud/phpmyadmin:v1.11.0
# bgsyncimage: drud/ddev-bgsync:v1.11.0
=======


# This config.yaml was created with ddev version v1.14.1
# webimage: drud/ddev-webserver:v1.14.1
# dbimage: drud/ddev-dbserver-mariadb-10.2:v1.14.1
# dbaimage: phpmyadmin/phpmyadmin:5
>>>>>>> 868a290d
# However we do not recommend explicitly wiring these images into the
# config.yaml as they may break future versions of ddev.
# You can update this config.yaml using 'ddev config'.

# Key features of ddev's config.yaml:

# name: <projectname> # Name of the project, automatically provides
#   http://projectname.ddev.site and https://projectname.ddev.site

# type: <projecttype>  # drupal6/7/8, backdrop, typo3, wordpress, php

# docroot: <relative_path> # Relative path to the directory containing index.php.

# php_version: "7.3"  # PHP version to use, "5.6", "7.0", "7.1", "7.2", "7.3", "7.4"

# You can explicitly specify the webimage, dbimage, dbaimage lines but this
# is not recommended, as the images are often closely tied to ddev's' behavior,
# so this can break upgrades.

# webimage: <docker_image>  # nginx/php docker image.
# dbimage: <docker_image>  # mariadb docker image.
# dbaimage: <docker_image>

# mariadb_version and mysql_version
# ddev can use many versions of mariadb and mysql
# However these directives are mutually exclusive
# mariadb_version: 10.2
# mysql_version: 8.0

# router_http_port: <port>  # Port to be used for http (defaults to port 80)
# router_https_port: <port> # Port for https (defaults to 443)

# xdebug_enabled: false  # Set to true to enable xdebug and "ddev start" or "ddev restart"
# Note that for most people the commands 
# "ddev exec enable_xdebug" and "ddev exec disable_xdebug" work better,
# as leaving xdebug enabled all the time is a big performance hit.

# webserver_type: nginx-fpm  # Can be set to apache-fpm or apache-cgi as well

# timezone: Europe/Berlin
# This is the timezone used in the containers and by PHP;
# it can be set to any valid timezone, 
# see https://en.wikipedia.org/wiki/List_of_tz_database_time_zones
# For example Europe/Dublin or MST7MDT

# additional_hostnames:
#  - somename
#  - someothername
# would provide http and https URLs for "somename.ddev.site"
# and "someothername.ddev.site".

# additional_fqdns:
#  - example.com
#  - sub1.example.com
# would provide http and https URLs for "example.com" and "sub1.example.com"
# Please take care with this because it can cause great confusion.

# upload_dir: custom/upload/dir
# would set the destination path for ddev import-files to custom/upload/dir.

# working_dir:
#   web: /var/www/html
#   db: /home
# would set the default working directory for the web and db services. 
# These values specify the destination directory for ddev ssh and the 
# directory in which commands passed into ddev exec are run. 

<<<<<<< HEAD
# omit_containers: ["dba", "ddev-ssh-agent"]
# would omit the dba (phpMyAdmin) and ddev-ssh-agent containers. Currently
# only those two containers can be omitted here.
# Note that these containers can also be omitted globally in the 
# ~/.ddev/global_config.yaml or with the "ddev config global" command.
=======
# omit_containers: ["db", dba", "ddev-ssh-agent"]
# Currently only these containers are supported. Some containers can also be
# omitted globally in the ~/.ddev/global_config.yaml. Note that if you omit
# the "db" container, several standard features of ddev that access the
# database container will be unusable.
>>>>>>> 868a290d

# nfs_mount_enabled: false
# Great performance improvement but requires host configuration first.
# See https://ddev.readthedocs.io/en/stable/users/performance/#using-nfs-to-mount-the-project-into-the-container

<<<<<<< HEAD
# webcache_enabled: false (deprecated)
# Was only for macOS, but now deprecated. 
# See https://ddev.readthedocs.io/en/stable/users/performance/#using-webcache_enabled-to-cache-the-project-directory

=======
>>>>>>> 868a290d
# host_https_port: "59002"
# The host port binding for https can be explicitly specified. It is
# dynamic unless otherwise specified.
# This is not used by most people, most people use the *router* instead
# of the localhost port.

# host_webserver_port: "59001"
# The host port binding for the ddev-webserver can be explicitly specified. It is
# dynamic unless otherwise specified.
# This is not used by most people, most people use the *router* instead
# of the localhost port.

# host_db_port: "59002"
# The host port binding for the ddev-dbserver can be explicitly specified. It is dynamic
# unless explicitly specified.

# phpmyadmin_port: "8036"
# phpmyadmin_https_port: "8037"
# The PHPMyAdmin ports can be changed from the default 8036 and 8037

# mailhog_port: "8025"
# mailhog_https_port: "8026"
# The MailHog ports can be changed from the default 8025 and 8026

# webimage_extra_packages: [php-yaml, php7.3-ldap]
# Extra Debian packages that are needed in the webimage can be added here

# dbimage_extra_packages: [telnet,netcat]
# Extra Debian packages that are needed in the dbimage can be added here

# use_dns_when_possible: true
# If the host has internet access and the domain configured can 
# successfully be looked up, DNS will be used for hostname resolution 
# instead of editing /etc/hosts
# Defaults to true

# project_tld: ddev.site
# The top-level domain used for project URLs
# The default "ddev.site" allows DNS lookup via a wildcard
# If you prefer you can change this to "ddev.local" to preserve
# pre-v1.9 behavior.

# ngrok_args: --subdomain mysite --auth username:pass
# Provide extra flags to the "ngrok http" command, see 
# https://ngrok.com/docs#http or run "ngrok http -h"

# disable_settings_management: false
# If true, ddev will not create CMS-specific settings files like
# Drupal's settings.php/settings.ddev.php or TYPO3's AdditionalSettings.php
# In this case the user must provide all such settings.

# no_project_mount: false
# (Experimental) If true, ddev will not mount the project into the web container; 
# the user is responsible for mounting it manually or via a script.
# This is to enable experimentation with alternate file mounting strategies. 
# For advanced users only!

# provider: default # Currently either "default" or "pantheon"
#
# Many ddev commands can be extended to run tasks before or after the 
# ddev command is executed, for example "post-start", "post-import-db", 
# "pre-composer", "post-composer"
# See https://ddev.readthedocs.io/en/stable/users/extending-commands/ for more
# information on the commands that can be extended and the tasks you can define
# for them. Example:
#hooks:
#  post-import-db:
#    - exec: drush cc all<|MERGE_RESOLUTION|>--- conflicted
+++ resolved
@@ -11,36 +11,12 @@
 mariadb_version: "10.2"
 provider: default
 use_dns_when_possible: true
-<<<<<<< HEAD
-timezone: ""
-hooks:
-  post-import-db:
-    # Sanitize email addresses
-    - exec: drush sqlq "UPDATE users SET mail = concat(mail, '.test') WHERE uid > 0
-        AND mail NOT LIKE '%~%'"
-    - exec: drush sqlq "UPDATE users SET mail = replace(mail, '~', '.test~') WHERE uid
-        > 0 AND mail LIKE '%~%'"
-    - exec: drush en devel views_ui -y
-    - exec: drush uli
-  post-start:
-    - exec: drush site-install -y hedley install_configure_form.update_status_module='array(FALSE,FALSE)' --locale=en --account-name="admin" --account-pass="admin" --account-mail="admin@example.com" --db-url=mysql://db:db@db/db --uri="https://ihangane.ddev.site:4443"
-    - exec: drush en devel views_ui -y
-    - exec: drush uli
-
-
-# This config.yaml was created with ddev version v1.11.2 
-# webimage: drud/ddev-webserver:v1.11.0
-# dbimage: drud/ddev-dbserver:v1.11.0-10.2
-# dbaimage: drud/phpmyadmin:v1.11.0
-# bgsyncimage: drud/ddev-bgsync:v1.11.0
-=======
 
 
 # This config.yaml was created with ddev version v1.14.1
 # webimage: drud/ddev-webserver:v1.14.1
 # dbimage: drud/ddev-dbserver-mariadb-10.2:v1.14.1
 # dbaimage: phpmyadmin/phpmyadmin:5
->>>>>>> 868a290d
 # However we do not recommend explicitly wiring these images into the
 # config.yaml as they may break future versions of ddev.
 # You can update this config.yaml using 'ddev config'.
@@ -74,7 +50,7 @@
 # router_https_port: <port> # Port for https (defaults to 443)
 
 # xdebug_enabled: false  # Set to true to enable xdebug and "ddev start" or "ddev restart"
-# Note that for most people the commands 
+# Note that for most people the commands
 # "ddev exec enable_xdebug" and "ddev exec disable_xdebug" work better,
 # as leaving xdebug enabled all the time is a big performance hit.
 
@@ -82,7 +58,7 @@
 
 # timezone: Europe/Berlin
 # This is the timezone used in the containers and by PHP;
-# it can be set to any valid timezone, 
+# it can be set to any valid timezone,
 # see https://en.wikipedia.org/wiki/List_of_tz_database_time_zones
 # For example Europe/Dublin or MST7MDT
 
@@ -104,35 +80,20 @@
 # working_dir:
 #   web: /var/www/html
 #   db: /home
-# would set the default working directory for the web and db services. 
-# These values specify the destination directory for ddev ssh and the 
-# directory in which commands passed into ddev exec are run. 
+# would set the default working directory for the web and db services.
+# These values specify the destination directory for ddev ssh and the
+# directory in which commands passed into ddev exec are run.
 
-<<<<<<< HEAD
-# omit_containers: ["dba", "ddev-ssh-agent"]
-# would omit the dba (phpMyAdmin) and ddev-ssh-agent containers. Currently
-# only those two containers can be omitted here.
-# Note that these containers can also be omitted globally in the 
-# ~/.ddev/global_config.yaml or with the "ddev config global" command.
-=======
 # omit_containers: ["db", dba", "ddev-ssh-agent"]
 # Currently only these containers are supported. Some containers can also be
 # omitted globally in the ~/.ddev/global_config.yaml. Note that if you omit
 # the "db" container, several standard features of ddev that access the
 # database container will be unusable.
->>>>>>> 868a290d
 
 # nfs_mount_enabled: false
 # Great performance improvement but requires host configuration first.
 # See https://ddev.readthedocs.io/en/stable/users/performance/#using-nfs-to-mount-the-project-into-the-container
 
-<<<<<<< HEAD
-# webcache_enabled: false (deprecated)
-# Was only for macOS, but now deprecated. 
-# See https://ddev.readthedocs.io/en/stable/users/performance/#using-webcache_enabled-to-cache-the-project-directory
-
-=======
->>>>>>> 868a290d
 # host_https_port: "59002"
 # The host port binding for https can be explicitly specified. It is
 # dynamic unless otherwise specified.
@@ -164,8 +125,8 @@
 # Extra Debian packages that are needed in the dbimage can be added here
 
 # use_dns_when_possible: true
-# If the host has internet access and the domain configured can 
-# successfully be looked up, DNS will be used for hostname resolution 
+# If the host has internet access and the domain configured can
+# successfully be looked up, DNS will be used for hostname resolution
 # instead of editing /etc/hosts
 # Defaults to true
 
@@ -176,7 +137,7 @@
 # pre-v1.9 behavior.
 
 # ngrok_args: --subdomain mysite --auth username:pass
-# Provide extra flags to the "ngrok http" command, see 
+# Provide extra flags to the "ngrok http" command, see
 # https://ngrok.com/docs#http or run "ngrok http -h"
 
 # disable_settings_management: false
@@ -192,8 +153,8 @@
 
 # provider: default # Currently either "default" or "pantheon"
 #
-# Many ddev commands can be extended to run tasks before or after the 
-# ddev command is executed, for example "post-start", "post-import-db", 
+# Many ddev commands can be extended to run tasks before or after the
+# ddev command is executed, for example "post-start", "post-import-db",
 # "pre-composer", "post-composer"
 # See https://ddev.readthedocs.io/en/stable/users/extending-commands/ for more
 # information on the commands that can be extended and the tasks you can define
