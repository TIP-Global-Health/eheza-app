--- conflicted
+++ resolved
@@ -11,36 +11,11 @@
 mariadb_version: "10.2"
 provider: default
 use_dns_when_possible: true
-<<<<<<< HEAD
-timezone: ""
-hooks:
-  post-import-db:
-    # Sanitize email addresses
-    - exec: drush sqlq "UPDATE users SET mail = concat(mail, '.test') WHERE uid > 0
-        AND mail NOT LIKE '%~%'"
-    - exec: drush sqlq "UPDATE users SET mail = replace(mail, '~', '.test~') WHERE uid
-        > 0 AND mail LIKE '%~%'"
-    - exec: drush en devel views_ui -y
-    - exec: drush uli
-  post-start:
-    # - exec: drush site-install -y hedley install_configure_form.update_status_module='array(FALSE,FALSE)' --locale=en --account-name="admin" --account-pass="admin" --account-mail="admin@example.com" --db-url=mysql://db:db@db/db --uri="https://ihangane.ddev.site:4443"
-    - exec: drush en devel views_ui -y
-    - exec: drush uli
-
-
-# This config.yaml was created with ddev version v1.11.2 
-# webimage: drud/ddev-webserver:v1.11.0
-# dbimage: drud/ddev-dbserver:v1.11.0-10.2
-# dbaimage: drud/phpmyadmin:v1.11.0
-# bgsyncimage: drud/ddev-bgsync:v1.11.0
-=======
-
 
 # This config.yaml was created with ddev version v1.14.1
 # webimage: drud/ddev-webserver:v1.14.1
 # dbimage: drud/ddev-dbserver-mariadb-10.2:v1.14.1
 # dbaimage: phpmyadmin/phpmyadmin:5
->>>>>>> 11c15cd0
 # However we do not recommend explicitly wiring these images into the
 # config.yaml as they may break future versions of ddev.
 # You can update this config.yaml using 'ddev config'.
