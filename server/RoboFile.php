<?php

use Lurker\Event\FilesystemEvent;
use Robo\Tasks;
use Symfony\Component\EventDispatcher\Event;
use Symfony\Component\Yaml\Yaml;

/**
 * Robo commmands.
 */
class RoboFile extends Tasks {

  /**
   * The Pantheon name.
   *
   * You need to fill this information for Robo to know what's the name of your
   * site.
   */
  const PANTHEON_NAME = 'ihangane';

  /**
   * Deploy to Pantheon.
   *
   * @param string $branchName
   *   The branch name to commit to. Default to master.
   *
   * @throws \Exception
   */
  public function deployPantheon($branchName = 'master') {
    if (empty(self::PANTHEON_NAME)) {
      throw new Exception('You need to fill the "PANTHEON_NAME" const in the Robo file. so it will know what is the name of your site.');
    }

    $pantheonDirectory = '.pantheon';

    $result = $this
      ->taskExec('git status -s')
      ->printOutput(FALSE)
      ->run();

    if ($result->getMessage()) {
      throw new Exception('The working directory is dirty. Please commit any pending changes.');
    }

    $result = $this
      ->taskExec("cd $pantheonDirectory && git status -s")
      ->printOutput(FALSE)
      ->run();

    if ($result->getMessage()) {
      throw new Exception('The Pantheon directory is dirty. Please commit any pending changes.');
    }

    // Validate pantheon.upstream.yml.
    $pantheonConfig = $pantheonDirectory . '/pantheon.upstream.yml';
    if (!file_exists($pantheonConfig)) {
      throw new Exception("pantheon.upstream.yml is missing from the Pantheon directory ($pantheonDirectory)");
    }

    $yaml = Yaml::parseFile($pantheonConfig);
    if (empty($yaml['php_version'])) {
      throw new Exception("'php_version:' directive is missing from pantheon.upstream.yml in Pantheon directory ($pantheonDirectory)");
    }

    $this->_exec("cd $pantheonDirectory && git checkout $branchName");

    $rsyncExclude = [
      '.git',
      '.circleci',
      '.ddev',
      '.idea',
      '.pantheon',
      'sites/default',
      'sites/all/vendor',
      'pantheon.yml',
      'pantheon.upstream.yml',
      'client',
    ];

    $rsyncExcludeString = '--exclude=' . join(' --exclude=', $rsyncExclude);

    // Copy all files and folders of the Drupal installation.
    $server_sync_result = $this->_exec("rsync -az -q -L -K --delete $rsyncExcludeString www/. $pantheonDirectory")->getExitCode();
    if ($server_sync_result != 0) {
      throw new Exception('Failed to sync the server-side');
    }

    // Copy all the files and folders of the app.
<<<<<<< HEAD
    $this->_exec("rsync -az -q -L -K --delete client/dist $pantheonDirectory/app");
=======
    $client_sync_result = $this->_exec("rsync -az -q -L -K --delete $rsyncExcludeString ../client/dist $pantheonDirectory/app")->getExitCode();
    if ($client_sync_result != 0) {
      throw new Exception('Failed to sync the client-side');
    }
>>>>>>> 3df62956

    // We don't want to change Pantheon's git ignore, as we do want to commit
    // vendor and contrib directories.
    // @todo: Ignore it from rsync, but './.gitignore' didn't work.
    $this->_exec("cd $pantheonDirectory && git checkout .gitignore");

    $this->_exec("cd $pantheonDirectory && git status");

    $commitAndDeployConfirm = $this->confirm('Commit changes and deploy?', TRUE);
    if (!$commitAndDeployConfirm) {
      $this->say('Aborted commit and deploy, you can do it manually');

      // The Pantheon repo is dirty, so check if we want to clean it up before
      // exit.
      $cleanupPantheonDirectoryConfirm = $this->confirm("Revert any changes on $pantheonDirectory directory (i.e. `git checkout .`)?");
      if (!$cleanupPantheonDirectoryConfirm) {
        // Keep folder as is.
        return;
      }

      // We repeat "git clean" twice, as sometimes it seems that a single one
      // doesn't remove all directories.
      $this->_exec("cd $pantheonDirectory && git checkout . && git clean -fd && git clean -fd && git status");

      return;
    }

    $this->_exec("cd $pantheonDirectory && git pull && git add . && git commit -am 'Site update' && git push");
    $this->deployPantheonSync('dev', false);
  }

  /**
   * Deploy site from one env to the other on Pantheon.
   *
   * @param string $env
   *   The environment to update.
   * @param bool $doDeploy
   *   Determine if a deploy should be done by terminus. That is, for example
   *   should TEST environment be updated from DEV.
   *
   * @throws \Robo\Exception\TaskException
   */
  public function deployPantheonSync(string $env = 'test', bool $doDeploy = true) {
    $pantheonName = self::PANTHEON_NAME;
    $pantheonTerminusEnvironment = $pantheonName . '.' . $env;

    $task = $this->taskExecStack();

    if ($doDeploy) {
      $task->exec("terminus env:deploy $pantheonTerminusEnvironment");
    }

    $task
      ->exec("terminus remote:drush $pantheonTerminusEnvironment -- cc all")
      // A second cache-clear, because Drupal...
      ->exec("terminus remote:drush $pantheonTerminusEnvironment -- cc all")
      ->exec("terminus remote:drush $pantheonTerminusEnvironment -- updb -y")
      ->exec("terminus remote:drush $pantheonTerminusEnvironment -- uli")
      ->run();
  }

}<|MERGE_RESOLUTION|>--- conflicted
+++ resolved
@@ -86,14 +86,10 @@
     }
 
     // Copy all the files and folders of the app.
-<<<<<<< HEAD
-    $this->_exec("rsync -az -q -L -K --delete client/dist $pantheonDirectory/app");
-=======
-    $client_sync_result = $this->_exec("rsync -az -q -L -K --delete $rsyncExcludeString ../client/dist $pantheonDirectory/app")->getExitCode();
+    $client_sync_result = $$this->_exec("rsync -az -q -L -K --delete client/dist $pantheonDirectory/app")->getExitCode();
     if ($client_sync_result != 0) {
       throw new Exception('Failed to sync the client-side');
     }
->>>>>>> 3df62956
 
     // We don't want to change Pantheon's git ignore, as we do want to commit
     // vendor and contrib directories.
