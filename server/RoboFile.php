--- conflicted
+++ resolved
@@ -441,21 +441,8 @@
    * @param string $district
    *   The district to generate the report for.
    */
-<<<<<<< HEAD
   public function reportNutrition($region = NULL) {
     $this->_exec("cd /var/www/html/server/www && drush scr profiles/hedley/modules/custom/hedley_admin/scripts/generate-nutrition-report.php --region=$region");
-=======
-  public function reportNutrition($date = NULL, $district = NULL) {
-    $command = 'cd /var/www/html/server/www && drush scr profiles/hedley/modules/custom/hedley_admin/scripts/generate-nutrition-report.php';
-    if (!empty($district)) {
-      $command .= ' --district=' . escapeshellarg($district);
-    }
-    if (!empty($date)) {
-      $command .= ' --date=' . escapeshellarg($date);
-    }
-
-    $this->_exec($command);
->>>>>>> e9e4a4e3
   }
 
 }