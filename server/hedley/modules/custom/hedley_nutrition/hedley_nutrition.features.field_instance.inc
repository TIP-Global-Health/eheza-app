<?php

/**
 * @file
 * hedley_nutrition.features.field_instance.inc
 */

/**
 * Implements hook_field_default_field_instances().
 */
function hedley_nutrition_field_default_field_instances() {
  $field_instances = array();

  // Exported field_instance:
  // 'node-nutrition_caring-field_child_caring_options'.
  $field_instances['node-nutrition_caring-field_child_caring_options'] = array(
    'bundle' => 'nutrition_caring',
    'default_value' => NULL,
    'deleted' => 0,
    'description' => '',
    'display' => array(
      'default' => array(
        'label' => 'above',
        'module' => 'list',
        'settings' => array(),
        'type' => 'list_default',
        'weight' => 6,
      ),
      'teaser' => array(
        'label' => 'above',
        'settings' => array(),
        'type' => 'hidden',
        'weight' => 0,
      ),
    ),
    'entity_type' => 'node',
    'field_name' => 'field_child_caring_options',
    'label' => 'Child Caring Option',
    'required' => 0,
    'settings' => array(
      'user_register_form' => FALSE,
    ),
    'widget' => array(
      'active' => 1,
      'module' => 'options',
      'settings' => array(),
      'type' => 'options_select',
      'weight' => 8,
    ),
  );

  // Exported field_instance: 'node-nutrition_caring-field_date_measured'.
  $field_instances['node-nutrition_caring-field_date_measured'] = array(
    'bundle' => 'nutrition_caring',
    'deleted' => 0,
    'description' => '',
    'display' => array(
      'default' => array(
        'label' => 'above',
        'module' => 'date',
        'settings' => array(
          'custom_date_format' => '',
          'format_type' => 'long',
          'fromto' => 'both',
          'multiple_from' => '',
          'multiple_number' => '',
          'multiple_to' => '',
          'show_remaining_days' => FALSE,
        ),
        'type' => 'date_default',
        'weight' => 1,
      ),
      'teaser' => array(
        'label' => 'above',
        'settings' => array(),
        'type' => 'hidden',
        'weight' => 0,
      ),
    ),
    'entity_type' => 'node',
    'field_name' => 'field_date_measured',
    'label' => 'Date Measured',
    'required' => 1,
    'settings' => array(
      'default_value' => 'now',
      'default_value2' => 'same',
      'default_value_code' => '',
      'default_value_code2' => '',
      'user_register_form' => FALSE,
    ),
    'widget' => array(
      'active' => 1,
      'module' => 'date',
      'settings' => array(
        'increment' => 15,
        'input_format' => 'm/d/Y - H:i:s',
        'input_format_custom' => '',
        'label_position' => 'above',
        'no_fieldset' => 0,
        'text_parts' => array(),
        'year_range' => '-3:+3',
      ),
      'type' => 'date_select',
      'weight' => -1,
    ),
  );

  // Exported field_instance:
  // 'node-nutrition_caring-field_home_visit_encounter'.
  $field_instances['node-nutrition_caring-field_home_visit_encounter'] = array(
    'bundle' => 'nutrition_caring',
    'default_value' => NULL,
    'deleted' => 0,
    'description' => '',
    'display' => array(
      'default' => array(
        'label' => 'above',
        'module' => 'entityreference',
        'settings' => array(
          'bypass_access' => FALSE,
          'link' => FALSE,
        ),
        'type' => 'entityreference_label',
        'weight' => 3,
      ),
      'teaser' => array(
        'label' => 'above',
        'settings' => array(),
        'type' => 'hidden',
        'weight' => 0,
      ),
    ),
    'entity_type' => 'node',
    'field_name' => 'field_home_visit_encounter',
    'label' => 'Home Visit Encounter',
    'required' => 1,
    'settings' => array(
      'user_register_form' => FALSE,
    ),
    'widget' => array(
      'active' => 1,
      'module' => 'entityreference',
      'settings' => array(
        'match_operator' => 'CONTAINS',
        'path' => '',
        'size' => 60,
      ),
      'type' => 'entityreference_autocomplete',
      'weight' => 3,
    ),
  );

  // Exported field_instance: 'node-nutrition_caring-field_nurse'.
  $field_instances['node-nutrition_caring-field_nurse'] = array(
    'bundle' => 'nutrition_caring',
    'default_value' => NULL,
    'deleted' => 0,
    'description' => '',
    'display' => array(
      'default' => array(
        'label' => 'above',
        'module' => 'entityreference',
        'settings' => array(
          'bypass_access' => FALSE,
          'link' => FALSE,
        ),
        'type' => 'entityreference_label',
        'weight' => 2,
      ),
      'teaser' => array(
        'label' => 'above',
        'settings' => array(),
        'type' => 'hidden',
        'weight' => 0,
      ),
    ),
    'entity_type' => 'node',
    'field_name' => 'field_nurse',
    'label' => 'Nurse',
    'required' => 1,
    'settings' => array(
      'user_register_form' => FALSE,
    ),
    'widget' => array(
      'active' => 1,
      'module' => 'entityreference',
      'settings' => array(
        'match_operator' => 'CONTAINS',
        'path' => '',
        'size' => 60,
      ),
      'type' => 'entityreference_autocomplete',
      'weight' => 1,
    ),
  );

  // Exported field_instance:
  // 'node-nutrition_caring-field_nutrition_caring_signs'.
  $field_instances['node-nutrition_caring-field_nutrition_caring_signs'] = array(
    'bundle' => 'nutrition_caring',
    'default_value' => NULL,
    'deleted' => 0,
    'description' => '',
    'display' => array(
      'default' => array(
        'label' => 'above',
        'module' => 'list',
        'settings' => array(),
        'type' => 'list_default',
        'weight' => 7,
      ),
      'teaser' => array(
        'label' => 'above',
        'settings' => array(),
        'type' => 'hidden',
        'weight' => 0,
      ),
    ),
    'entity_type' => 'node',
    'field_name' => 'field_nutrition_caring_signs',
    'label' => 'Nutrition Caring Signs',
    'required' => 0,
    'settings' => array(
      'user_register_form' => FALSE,
    ),
    'widget' => array(
      'active' => 1,
      'module' => 'options',
      'settings' => array(),
      'type' => 'options_buttons',
      'weight' => 9,
    ),
  );

  // Exported field_instance: 'node-nutrition_caring-field_person'.
  $field_instances['node-nutrition_caring-field_person'] = array(
    'bundle' => 'nutrition_caring',
    'default_value' => NULL,
    'deleted' => 0,
    'description' => '',
    'display' => array(
      'default' => array(
        'label' => 'above',
        'module' => 'entityreference',
        'settings' => array(
          'bypass_access' => FALSE,
          'link' => FALSE,
        ),
        'type' => 'entityreference_label',
        'weight' => 0,
      ),
      'teaser' => array(
        'label' => 'above',
        'settings' => array(),
        'type' => 'hidden',
        'weight' => 0,
      ),
    ),
    'entity_type' => 'node',
    'field_name' => 'field_person',
    'label' => 'Person',
    'required' => 1,
    'settings' => array(
      'user_register_form' => FALSE,
    ),
    'widget' => array(
      'active' => 1,
      'module' => 'entityreference',
      'settings' => array(
        'match_operator' => 'CONTAINS',
        'path' => '',
        'size' => 60,
      ),
      'type' => 'entityreference_autocomplete',
      'weight' => -3,
    ),
  );

  // Exported field_instance: 'node-nutrition_caring-field_shards'.
  $field_instances['node-nutrition_caring-field_shards'] = array(
    'bundle' => 'nutrition_caring',
    'default_value' => NULL,
    'deleted' => 0,
    'description' => '',
    'display' => array(
      'default' => array(
        'label' => 'above',
        'module' => 'entityreference',
        'settings' => array(
          'bypass_access' => FALSE,
          'link' => FALSE,
        ),
        'type' => 'entityreference_label',
        'weight' => 5,
      ),
      'teaser' => array(
        'label' => 'above',
        'settings' => array(),
        'type' => 'hidden',
        'weight' => 0,
      ),
    ),
    'entity_type' => 'node',
    'field_name' => 'field_shards',
    'label' => 'Shards',
    'required' => 0,
    'settings' => array(
      'user_register_form' => FALSE,
    ),
    'widget' => array(
      'active' => 1,
      'module' => 'entityreference',
      'settings' => array(
        'match_operator' => 'CONTAINS',
        'path' => '',
        'size' => 60,
      ),
      'type' => 'entityreference_autocomplete',
      'weight' => 7,
    ),
  );

  // Exported field_instance: 'node-nutrition_caring-field_uuid'.
  $field_instances['node-nutrition_caring-field_uuid'] = array(
    'bundle' => 'nutrition_caring',
    'default_value' => NULL,
    'deleted' => 0,
    'description' => '',
    'display' => array(
      'default' => array(
        'label' => 'above',
        'module' => 'text',
        'settings' => array(),
        'type' => 'text_default',
        'weight' => 4,
      ),
      'teaser' => array(
        'label' => 'above',
        'settings' => array(),
        'type' => 'hidden',
        'weight' => 0,
      ),
    ),
    'entity_type' => 'node',
    'field_name' => 'field_uuid',
    'label' => 'UUID',
    'required' => 0,
    'settings' => array(
      'text_processing' => 0,
      'user_register_form' => FALSE,
    ),
    'widget' => array(
      'active' => 1,
      'module' => 'text',
      'settings' => array(
        'size' => 60,
      ),
      'type' => 'text_textfield',
      'weight' => 5,
    ),
  );

  // Exported field_instance:
  // 'node-nutrition_contributing_factors-field_contributing_factors_signs'.
  $field_instances['node-nutrition_contributing_factors-field_contributing_factors_signs'] = array(
    'bundle' => 'nutrition_contributing_factors',
    'default_value' => NULL,
    'deleted' => 0,
    'description' => '',
    'display' => array(
      'default' => array(
        'label' => 'above',
        'module' => 'list',
        'settings' => array(),
        'type' => 'list_default',
        'weight' => 6,
      ),
      'teaser' => array(
        'label' => 'above',
        'settings' => array(),
        'type' => 'hidden',
        'weight' => 0,
      ),
    ),
    'entity_type' => 'node',
    'field_name' => 'field_contributing_factors_signs',
    'label' => 'Contributing Factors Signs',
    'required' => 0,
    'settings' => array(
      'user_register_form' => FALSE,
    ),
    'widget' => array(
      'active' => 1,
      'module' => 'options',
      'settings' => array(),
      'type' => 'options_buttons',
      'weight' => 1,
    ),
  );

  // Exported field_instance:
  // 'node-nutrition_contributing_factors-field_date_measured'.
  $field_instances['node-nutrition_contributing_factors-field_date_measured'] = array(
    'bundle' => 'nutrition_contributing_factors',
    'deleted' => 0,
    'description' => '',
    'display' => array(
      'default' => array(
        'label' => 'above',
        'module' => 'date',
        'settings' => array(
          'custom_date_format' => '',
          'format_type' => 'long',
          'fromto' => 'both',
          'multiple_from' => '',
          'multiple_number' => '',
          'multiple_to' => '',
          'show_remaining_days' => FALSE,
        ),
        'type' => 'date_default',
        'weight' => 1,
      ),
      'teaser' => array(
        'label' => 'above',
        'settings' => array(),
        'type' => 'hidden',
        'weight' => 0,
      ),
    ),
    'entity_type' => 'node',
    'field_name' => 'field_date_measured',
    'label' => 'Date Measured',
    'required' => 1,
    'settings' => array(
      'default_value' => 'now',
      'default_value2' => 'same',
      'default_value_code' => '',
      'default_value_code2' => '',
      'user_register_form' => FALSE,
    ),
    'widget' => array(
      'active' => 1,
      'module' => 'date',
      'settings' => array(
        'increment' => 15,
        'input_format' => 'm/d/Y - H:i:s',
        'input_format_custom' => '',
        'label_position' => 'above',
        'no_fieldset' => 0,
        'text_parts' => array(),
        'year_range' => '-3:+3',
      ),
      'type' => 'date_select',
      'weight' => 3,
    ),
  );

  // Exported field_instance: 'node-nutrition_contributing_factors-field_nurse'.
  $field_instances['node-nutrition_contributing_factors-field_nurse'] = array(
    'bundle' => 'nutrition_contributing_factors',
    'default_value' => NULL,
    'deleted' => 0,
    'description' => '',
    'display' => array(
      'default' => array(
        'label' => 'above',
        'module' => 'entityreference',
        'settings' => array(
          'bypass_access' => FALSE,
          'link' => FALSE,
        ),
        'type' => 'entityreference_label',
        'weight' => 2,
      ),
      'teaser' => array(
        'label' => 'above',
        'settings' => array(),
        'type' => 'hidden',
        'weight' => 0,
      ),
    ),
    'entity_type' => 'node',
    'field_name' => 'field_nurse',
    'label' => 'Nurse',
    'required' => 1,
    'settings' => array(
      'user_register_form' => FALSE,
    ),
    'widget' => array(
      'active' => 1,
      'module' => 'entityreference',
      'settings' => array(
        'match_operator' => 'CONTAINS',
        'path' => '',
        'size' => 60,
      ),
      'type' => 'entityreference_autocomplete',
      'weight' => 4,
    ),
  );

  // Exported field_instance:
<<<<<<< HEAD
  // 'node-nutrition_contributing_factors-field_nutrition_encounter'.
  $field_instances['node-nutrition_contributing_factors-field_nutrition_encounter'] = array(
    'bundle' => 'nutrition_contributing_factors',
=======
  // 'node-nutrition_follow_up-field_nutrition_assesment'.
  $field_instances['node-nutrition_follow_up-field_nutrition_assesment'] = array(
    'bundle' => 'nutrition_follow_up',
    'default_value' => NULL,
    'deleted' => 0,
    'description' => '',
    'display' => array(
      'default' => array(
        'label' => 'above',
        'module' => 'list',
        'settings' => array(),
        'type' => 'list_default',
        'weight' => 7,
      ),
      'teaser' => array(
        'label' => 'above',
        'settings' => array(),
        'type' => 'hidden',
        'weight' => 0,
      ),
    ),
    'entity_type' => 'node',
    'field_name' => 'field_nutrition_assesment',
    'label' => 'Nutrition Assesment',
    'required' => 0,
    'settings' => array(
      'user_register_form' => FALSE,
    ),
    'widget' => array(
      'active' => 1,
      'module' => 'options',
      'settings' => array(),
      'type' => 'options_buttons',
      'weight' => 10,
    ),
  );

  // Exported field_instance:
  // 'node-nutrition_follow_up-field_nutrition_encounter'.
  $field_instances['node-nutrition_follow_up-field_nutrition_encounter'] = array(
    'bundle' => 'nutrition_follow_up',
>>>>>>> 337c1d5f
    'default_value' => NULL,
    'deleted' => 0,
    'description' => '',
    'display' => array(
      'default' => array(
        'label' => 'above',
        'module' => 'entityreference',
        'settings' => array(
          'bypass_access' => FALSE,
          'link' => FALSE,
        ),
        'type' => 'entityreference_label',
        'weight' => 3,
      ),
      'teaser' => array(
        'label' => 'above',
        'settings' => array(),
        'type' => 'hidden',
        'weight' => 0,
      ),
    ),
    'entity_type' => 'node',
    'field_name' => 'field_nutrition_encounter',
    'label' => 'Nutrition Encounter',
    'required' => 1,
    'settings' => array(
      'user_register_form' => FALSE,
    ),
    'widget' => array(
      'active' => 1,
      'module' => 'entityreference',
      'settings' => array(
        'match_operator' => 'CONTAINS',
        'path' => '',
        'size' => 60,
      ),
      'type' => 'entityreference_autocomplete',
      'weight' => 5,
    ),
  );

  // Exported field_instance:
  // 'node-nutrition_contributing_factors-field_person'.
  $field_instances['node-nutrition_contributing_factors-field_person'] = array(
    'bundle' => 'nutrition_contributing_factors',
    'default_value' => NULL,
    'deleted' => 0,
    'description' => '',
    'display' => array(
      'default' => array(
        'label' => 'above',
        'module' => 'entityreference',
        'settings' => array(
          'bypass_access' => FALSE,
          'link' => FALSE,
        ),
        'type' => 'entityreference_label',
        'weight' => 0,
      ),
      'teaser' => array(
        'label' => 'above',
        'settings' => array(),
        'type' => 'hidden',
        'weight' => 0,
      ),
    ),
    'entity_type' => 'node',
    'field_name' => 'field_person',
    'label' => 'Person',
    'required' => 1,
    'settings' => array(
      'user_register_form' => FALSE,
    ),
    'widget' => array(
      'active' => 1,
      'module' => 'entityreference',
      'settings' => array(
        'match_operator' => 'CONTAINS',
        'path' => '',
        'size' => 60,
      ),
      'type' => 'entityreference_autocomplete',
      'weight' => 2,
    ),
  );

  // Exported field_instance:
  // 'node-nutrition_contributing_factors-field_shards'.
  $field_instances['node-nutrition_contributing_factors-field_shards'] = array(
    'bundle' => 'nutrition_contributing_factors',
    'default_value' => NULL,
    'deleted' => 0,
    'description' => '',
    'display' => array(
      'default' => array(
        'label' => 'above',
        'module' => 'entityreference',
        'settings' => array(
          'bypass_access' => FALSE,
          'link' => FALSE,
        ),
        'type' => 'entityreference_label',
        'weight' => 5,
      ),
      'teaser' => array(
        'label' => 'above',
        'settings' => array(),
        'type' => 'hidden',
        'weight' => 0,
      ),
    ),
    'entity_type' => 'node',
    'field_name' => 'field_shards',
    'label' => 'Shards',
    'required' => 0,
    'settings' => array(
      'user_register_form' => FALSE,
    ),
    'widget' => array(
      'active' => 1,
      'module' => 'entityreference',
      'settings' => array(
        'match_operator' => 'CONTAINS',
        'path' => '',
        'size' => 60,
      ),
      'type' => 'entityreference_autocomplete',
      'weight' => 7,
    ),
  );

  // Exported field_instance: 'node-nutrition_contributing_factors-field_uuid'.
  $field_instances['node-nutrition_contributing_factors-field_uuid'] = array(
    'bundle' => 'nutrition_contributing_factors',
    'default_value' => NULL,
    'deleted' => 0,
    'description' => '',
    'display' => array(
      'default' => array(
        'label' => 'above',
        'module' => 'text',
        'settings' => array(),
        'type' => 'text_default',
        'weight' => 4,
      ),
      'teaser' => array(
        'label' => 'above',
        'settings' => array(),
        'type' => 'hidden',
        'weight' => 0,
      ),
    ),
    'entity_type' => 'node',
    'field_name' => 'field_uuid',
    'label' => 'UUID',
    'required' => 0,
    'settings' => array(
      'text_processing' => 0,
      'user_register_form' => FALSE,
    ),
    'widget' => array(
      'active' => 1,
      'module' => 'text',
      'settings' => array(
        'size' => 60,
      ),
      'type' => 'text_textfield',
      'weight' => 6,
    ),
  );

  // Exported field_instance: 'node-nutrition_feeding-field_date_measured'.
  $field_instances['node-nutrition_feeding-field_date_measured'] = array(
    'bundle' => 'nutrition_feeding',
    'deleted' => 0,
    'description' => '',
    'display' => array(
      'default' => array(
        'label' => 'above',
        'module' => 'date',
        'settings' => array(
          'custom_date_format' => '',
          'format_type' => 'long',
          'fromto' => 'both',
          'multiple_from' => '',
          'multiple_number' => '',
          'multiple_to' => '',
          'show_remaining_days' => FALSE,
        ),
        'type' => 'date_default',
        'weight' => 1,
      ),
      'teaser' => array(
        'label' => 'above',
        'settings' => array(),
        'type' => 'hidden',
        'weight' => 0,
      ),
    ),
    'entity_type' => 'node',
    'field_name' => 'field_date_measured',
    'label' => 'Date Measured',
    'required' => 1,
    'settings' => array(
      'default_value' => 'now',
      'default_value2' => 'same',
      'default_value_code' => '',
      'default_value_code2' => '',
      'user_register_form' => FALSE,
    ),
    'widget' => array(
      'active' => 1,
      'module' => 'date',
      'settings' => array(
        'increment' => 15,
        'input_format' => 'm/d/Y - H:i:s',
        'input_format_custom' => '',
        'label_position' => 'above',
        'no_fieldset' => 0,
        'text_parts' => array(),
        'year_range' => '-3:+3',
      ),
      'type' => 'date_select',
      'weight' => 2,
    ),
  );

  // Exported field_instance:
  // 'node-nutrition_feeding-field_home_visit_encounter'.
  $field_instances['node-nutrition_feeding-field_home_visit_encounter'] = array(
    'bundle' => 'nutrition_feeding',
    'default_value' => NULL,
    'deleted' => 0,
    'description' => '',
    'display' => array(
      'default' => array(
        'label' => 'above',
        'module' => 'entityreference',
        'settings' => array(
          'bypass_access' => FALSE,
          'link' => FALSE,
        ),
        'type' => 'entityreference_label',
        'weight' => 3,
      ),
      'teaser' => array(
        'label' => 'above',
        'settings' => array(),
        'type' => 'hidden',
        'weight' => 0,
      ),
    ),
    'entity_type' => 'node',
    'field_name' => 'field_home_visit_encounter',
    'label' => 'Home Visit Encounter',
    'required' => 1,
    'settings' => array(
      'user_register_form' => FALSE,
    ),
    'widget' => array(
      'active' => 1,
      'module' => 'entityreference',
      'settings' => array(
        'match_operator' => 'CONTAINS',
        'path' => '',
        'size' => 60,
      ),
      'type' => 'entityreference_autocomplete',
      'weight' => 4,
    ),
  );

  // Exported field_instance: 'node-nutrition_feeding-field_nurse'.
  $field_instances['node-nutrition_feeding-field_nurse'] = array(
    'bundle' => 'nutrition_feeding',
    'default_value' => NULL,
    'deleted' => 0,
    'description' => '',
    'display' => array(
      'default' => array(
        'label' => 'above',
        'module' => 'entityreference',
        'settings' => array(
          'bypass_access' => FALSE,
          'link' => FALSE,
        ),
        'type' => 'entityreference_label',
        'weight' => 2,
      ),
      'teaser' => array(
        'label' => 'above',
        'settings' => array(),
        'type' => 'hidden',
        'weight' => 0,
      ),
    ),
    'entity_type' => 'node',
    'field_name' => 'field_nurse',
    'label' => 'Nurse',
    'required' => 1,
    'settings' => array(
      'user_register_form' => FALSE,
    ),
    'widget' => array(
      'active' => 1,
      'module' => 'entityreference',
      'settings' => array(
        'match_operator' => 'CONTAINS',
        'path' => '',
        'size' => 60,
      ),
      'type' => 'entityreference_autocomplete',
      'weight' => 3,
    ),
  );

  // Exported field_instance:
  // 'node-nutrition_feeding-field_nutrition_feeding_signs'.
  $field_instances['node-nutrition_feeding-field_nutrition_feeding_signs'] = array(
    'bundle' => 'nutrition_feeding',
    'default_value' => NULL,
    'deleted' => 0,
    'description' => '',
    'display' => array(
      'default' => array(
        'label' => 'above',
        'module' => 'list',
        'settings' => array(),
        'type' => 'list_default',
        'weight' => 6,
      ),
      'teaser' => array(
        'label' => 'above',
        'settings' => array(),
        'type' => 'hidden',
        'weight' => 0,
      ),
    ),
    'entity_type' => 'node',
    'field_name' => 'field_nutrition_feeding_signs',
    'label' => 'Nutrition Feeding Signs',
    'required' => 0,
    'settings' => array(
      'user_register_form' => FALSE,
    ),
    'widget' => array(
      'active' => 1,
      'module' => 'options',
      'settings' => array(),
      'type' => 'options_buttons',
      'weight' => 7,
    ),
  );

  // Exported field_instance: 'node-nutrition_feeding-field_person'.
  $field_instances['node-nutrition_feeding-field_person'] = array(
    'bundle' => 'nutrition_feeding',
    'default_value' => NULL,
    'deleted' => 0,
    'description' => '',
    'display' => array(
      'default' => array(
        'label' => 'above',
        'module' => 'entityreference',
        'settings' => array(
          'bypass_access' => FALSE,
          'link' => FALSE,
        ),
        'type' => 'entityreference_label',
        'weight' => 9,
      ),
      'teaser' => array(
        'label' => 'above',
        'settings' => array(),
        'type' => 'hidden',
        'weight' => 0,
      ),
    ),
    'entity_type' => 'node',
    'field_name' => 'field_person',
    'label' => 'Person',
    'required' => 1,
    'settings' => array(
      'user_register_form' => FALSE,
    ),
    'widget' => array(
      'active' => 1,
      'module' => 'entityreference',
      'settings' => array(
        'match_operator' => 'CONTAINS',
        'path' => '',
        'size' => 60,
      ),
      'type' => 'entityreference_autocomplete',
      'weight' => 1,
    ),
  );

  // Exported field_instance: 'node-nutrition_feeding-field_sachets_per_day'.
  $field_instances['node-nutrition_feeding-field_sachets_per_day'] = array(
    'bundle' => 'nutrition_feeding',
    'default_value' => NULL,
    'deleted' => 0,
    'description' => '',
    'display' => array(
      'default' => array(
        'label' => 'above',
        'module' => 'number',
        'settings' => array(
          'decimal_separator' => '.',
          'prefix_suffix' => TRUE,
          'scale' => 2,
          'thousand_separator' => '',
        ),
        'type' => 'number_decimal',
        'weight' => 7,
      ),
      'teaser' => array(
        'label' => 'above',
        'settings' => array(),
        'type' => 'hidden',
        'weight' => 0,
      ),
    ),
    'entity_type' => 'node',
    'field_name' => 'field_sachets_per_day',
    'label' => 'Sachets per Day',
    'required' => 0,
    'settings' => array(
      'max' => '',
      'min' => '',
      'prefix' => '',
      'suffix' => '',
      'user_register_form' => FALSE,
    ),
    'widget' => array(
      'active' => 0,
      'module' => 'number',
      'settings' => array(),
      'type' => 'number',
      'weight' => 9,
    ),
  );

  // Exported field_instance: 'node-nutrition_feeding-field_shards'.
  $field_instances['node-nutrition_feeding-field_shards'] = array(
    'bundle' => 'nutrition_feeding',
    'default_value' => NULL,
    'deleted' => 0,
    'description' => '',
    'display' => array(
      'default' => array(
        'label' => 'above',
        'module' => 'entityreference',
        'settings' => array(
          'bypass_access' => FALSE,
          'link' => FALSE,
        ),
        'type' => 'entityreference_label',
        'weight' => 5,
      ),
      'teaser' => array(
        'label' => 'above',
        'settings' => array(),
        'type' => 'hidden',
        'weight' => 0,
      ),
    ),
    'entity_type' => 'node',
    'field_name' => 'field_shards',
    'label' => 'Shards',
    'required' => 0,
    'settings' => array(
      'user_register_form' => FALSE,
    ),
    'widget' => array(
      'active' => 1,
      'module' => 'entityreference',
      'settings' => array(
        'match_operator' => 'CONTAINS',
        'path' => '',
        'size' => 60,
      ),
      'type' => 'entityreference_autocomplete',
      'weight' => 6,
    ),
  );

  // Exported field_instance: 'node-nutrition_feeding-field_supplement_type'.
  $field_instances['node-nutrition_feeding-field_supplement_type'] = array(
    'bundle' => 'nutrition_feeding',
    'default_value' => NULL,
    'deleted' => 0,
    'description' => '',
    'display' => array(
      'default' => array(
        'label' => 'above',
        'module' => 'list',
        'settings' => array(),
        'type' => 'list_default',
        'weight' => 8,
      ),
      'teaser' => array(
        'label' => 'above',
        'settings' => array(),
        'type' => 'hidden',
        'weight' => 0,
      ),
    ),
    'entity_type' => 'node',
    'field_name' => 'field_supplement_type',
    'label' => 'Supplement Type',
    'required' => 0,
    'settings' => array(
      'user_register_form' => FALSE,
    ),
    'widget' => array(
      'active' => 1,
      'module' => 'options',
      'settings' => array(),
      'type' => 'options_select',
      'weight' => 8,
    ),
  );

  // Exported field_instance: 'node-nutrition_feeding-field_uuid'.
  $field_instances['node-nutrition_feeding-field_uuid'] = array(
    'bundle' => 'nutrition_feeding',
    'default_value' => NULL,
    'deleted' => 0,
    'description' => '',
    'display' => array(
      'default' => array(
        'label' => 'above',
        'module' => 'text',
        'settings' => array(),
        'type' => 'text_default',
        'weight' => 4,
      ),
      'teaser' => array(
        'label' => 'above',
        'settings' => array(),
        'type' => 'hidden',
        'weight' => 0,
      ),
    ),
    'entity_type' => 'node',
    'field_name' => 'field_uuid',
    'label' => 'UUID',
    'required' => 0,
    'settings' => array(
      'text_processing' => 0,
      'user_register_form' => FALSE,
    ),
    'widget' => array(
      'active' => 1,
      'module' => 'text',
      'settings' => array(
        'size' => 60,
      ),
      'type' => 'text_textfield',
      'weight' => 5,
    ),
  );

  // Exported field_instance: 'node-nutrition_follow_up-field_date_measured'.
  $field_instances['node-nutrition_follow_up-field_date_measured'] = array(
    'bundle' => 'nutrition_follow_up',
    'deleted' => 0,
    'description' => '',
    'display' => array(
      'default' => array(
        'label' => 'above',
        'module' => 'date',
        'settings' => array(
          'custom_date_format' => '',
          'format_type' => 'long',
          'fromto' => 'both',
          'multiple_from' => '',
          'multiple_number' => '',
          'multiple_to' => '',
          'show_remaining_days' => FALSE,
        ),
        'type' => 'date_default',
        'weight' => 1,
      ),
      'teaser' => array(
        'label' => 'above',
        'settings' => array(),
        'type' => 'hidden',
        'weight' => 0,
      ),
    ),
    'entity_type' => 'node',
    'field_name' => 'field_date_measured',
    'label' => 'Date Measured',
    'required' => 1,
    'settings' => array(
      'default_value' => 'now',
      'default_value2' => 'same',
      'default_value_code' => '',
      'default_value_code2' => '',
      'user_register_form' => FALSE,
    ),
    'widget' => array(
      'active' => 1,
      'module' => 'date',
      'settings' => array(
        'increment' => 15,
        'input_format' => 'm/d/Y - H:i:s',
        'input_format_custom' => '',
        'label_position' => 'above',
        'no_fieldset' => 0,
        'text_parts' => array(),
        'year_range' => '-3:+3',
      ),
      'type' => 'date_select',
      'weight' => -1,
    ),
  );

  // Exported field_instance:
  // 'node-nutrition_follow_up-field_follow_up_options'.
  $field_instances['node-nutrition_follow_up-field_follow_up_options'] = array(
    'bundle' => 'nutrition_follow_up',
    'default_value' => NULL,
    'deleted' => 0,
    'description' => '',
    'display' => array(
      'default' => array(
        'label' => 'above',
        'module' => 'list',
        'settings' => array(),
        'type' => 'list_default',
        'weight' => 6,
      ),
      'teaser' => array(
        'label' => 'above',
        'settings' => array(),
        'type' => 'hidden',
        'weight' => 0,
      ),
    ),
    'entity_type' => 'node',
    'field_name' => 'field_follow_up_options',
    'label' => 'Follow up options',
    'required' => 0,
    'settings' => array(
      'user_register_form' => FALSE,
    ),
    'widget' => array(
      'active' => 1,
      'module' => 'options',
      'settings' => array(),
      'type' => 'options_select',
      'weight' => 8,
    ),
  );

  // Exported field_instance: 'node-nutrition_follow_up-field_nurse'.
  $field_instances['node-nutrition_follow_up-field_nurse'] = array(
    'bundle' => 'nutrition_follow_up',
    'default_value' => NULL,
    'deleted' => 0,
    'description' => '',
    'display' => array(
      'default' => array(
        'label' => 'above',
        'module' => 'entityreference',
        'settings' => array(
          'bypass_access' => FALSE,
          'link' => FALSE,
        ),
        'type' => 'entityreference_label',
        'weight' => 2,
      ),
      'teaser' => array(
        'label' => 'above',
        'settings' => array(),
        'type' => 'hidden',
        'weight' => 0,
      ),
    ),
    'entity_type' => 'node',
    'field_name' => 'field_nurse',
    'label' => 'Nurse',
    'required' => 1,
    'settings' => array(
      'user_register_form' => FALSE,
    ),
    'widget' => array(
      'active' => 1,
      'module' => 'entityreference',
      'settings' => array(
        'match_operator' => 'CONTAINS',
        'path' => '',
        'size' => 60,
      ),
      'type' => 'entityreference_autocomplete',
      'weight' => 1,
    ),
  );

  // Exported field_instance:
  // 'node-nutrition_follow_up-field_nutrition_encounter'.
  $field_instances['node-nutrition_follow_up-field_nutrition_encounter'] = array(
    'bundle' => 'nutrition_follow_up',
    'default_value' => NULL,
    'deleted' => 0,
    'description' => '',
    'display' => array(
      'default' => array(
        'label' => 'above',
        'module' => 'entityreference',
        'settings' => array(
          'bypass_access' => FALSE,
          'link' => FALSE,
        ),
        'type' => 'entityreference_label',
        'weight' => 3,
      ),
      'teaser' => array(
        'label' => 'above',
        'settings' => array(),
        'type' => 'hidden',
        'weight' => 0,
      ),
    ),
    'entity_type' => 'node',
    'field_name' => 'field_nutrition_encounter',
    'label' => 'Nutrition Encounter',
    'required' => 0,
    'settings' => array(
      'user_register_form' => FALSE,
    ),
    'widget' => array(
      'active' => 1,
      'module' => 'entityreference',
      'settings' => array(
        'match_operator' => 'CONTAINS',
        'path' => '',
        'size' => 60,
      ),
      'type' => 'entityreference_autocomplete',
      'weight' => 3,
    ),
  );

  // Exported field_instance: 'node-nutrition_follow_up-field_person'.
  $field_instances['node-nutrition_follow_up-field_person'] = array(
    'bundle' => 'nutrition_follow_up',
    'default_value' => NULL,
    'deleted' => 0,
    'description' => '',
    'display' => array(
      'default' => array(
        'label' => 'above',
        'module' => 'entityreference',
        'settings' => array(
          'bypass_access' => FALSE,
          'link' => FALSE,
        ),
        'type' => 'entityreference_label',
        'weight' => 0,
      ),
      'teaser' => array(
        'label' => 'above',
        'settings' => array(),
        'type' => 'hidden',
        'weight' => 0,
      ),
    ),
    'entity_type' => 'node',
    'field_name' => 'field_person',
    'label' => 'Person',
    'required' => 1,
    'settings' => array(
      'user_register_form' => FALSE,
    ),
    'widget' => array(
      'active' => 1,
      'module' => 'entityreference',
      'settings' => array(
        'match_operator' => 'CONTAINS',
        'path' => '',
        'size' => 60,
      ),
      'type' => 'entityreference_autocomplete',
      'weight' => -3,
    ),
  );

  // Exported field_instance: 'node-nutrition_follow_up-field_shards'.
  $field_instances['node-nutrition_follow_up-field_shards'] = array(
    'bundle' => 'nutrition_follow_up',
    'default_value' => NULL,
    'deleted' => 0,
    'description' => '',
    'display' => array(
      'default' => array(
        'label' => 'above',
        'module' => 'entityreference',
        'settings' => array(
          'bypass_access' => FALSE,
          'link' => FALSE,
        ),
        'type' => 'entityreference_label',
        'weight' => 5,
      ),
      'teaser' => array(
        'label' => 'above',
        'settings' => array(),
        'type' => 'hidden',
        'weight' => 0,
      ),
    ),
    'entity_type' => 'node',
    'field_name' => 'field_shards',
    'label' => 'Shards',
    'required' => 0,
    'settings' => array(
      'user_register_form' => FALSE,
    ),
    'widget' => array(
      'active' => 1,
      'module' => 'entityreference',
      'settings' => array(
        'match_operator' => 'CONTAINS',
        'path' => '',
        'size' => 60,
      ),
      'type' => 'entityreference_autocomplete',
      'weight' => 7,
    ),
  );

  // Exported field_instance: 'node-nutrition_follow_up-field_uuid'.
  $field_instances['node-nutrition_follow_up-field_uuid'] = array(
    'bundle' => 'nutrition_follow_up',
    'default_value' => NULL,
    'deleted' => 0,
    'description' => '',
    'display' => array(
      'default' => array(
        'label' => 'above',
        'module' => 'text',
        'settings' => array(),
        'type' => 'text_default',
        'weight' => 4,
      ),
      'teaser' => array(
        'label' => 'above',
        'settings' => array(),
        'type' => 'hidden',
        'weight' => 0,
      ),
    ),
    'entity_type' => 'node',
    'field_name' => 'field_uuid',
    'label' => 'UUID',
    'required' => 0,
    'settings' => array(
      'text_processing' => 0,
      'user_register_form' => FALSE,
    ),
    'widget' => array(
      'active' => 1,
      'module' => 'text',
      'settings' => array(
        'size' => 60,
      ),
      'type' => 'text_textfield',
      'weight' => 5,
    ),
  );

  // Exported field_instance:
  // 'node-nutrition_food_security-field_date_measured'.
  $field_instances['node-nutrition_food_security-field_date_measured'] = array(
    'bundle' => 'nutrition_food_security',
    'deleted' => 0,
    'description' => '',
    'display' => array(
      'default' => array(
        'label' => 'above',
        'module' => 'date',
        'settings' => array(
          'custom_date_format' => '',
          'format_type' => 'long',
          'fromto' => 'both',
          'multiple_from' => '',
          'multiple_number' => '',
          'multiple_to' => '',
          'show_remaining_days' => FALSE,
        ),
        'type' => 'date_default',
        'weight' => 1,
      ),
      'teaser' => array(
        'label' => 'above',
        'settings' => array(),
        'type' => 'hidden',
        'weight' => 0,
      ),
    ),
    'entity_type' => 'node',
    'field_name' => 'field_date_measured',
    'label' => 'Date Measured',
    'required' => 1,
    'settings' => array(
      'default_value' => 'now',
      'default_value2' => 'same',
      'default_value_code' => '',
      'default_value_code2' => '',
      'user_register_form' => FALSE,
    ),
    'widget' => array(
      'active' => 1,
      'module' => 'date',
      'settings' => array(
        'increment' => 15,
        'input_format' => 'm/d/Y - H:i:s',
        'input_format_custom' => '',
        'label_position' => 'above',
        'no_fieldset' => 0,
        'text_parts' => array(),
        'year_range' => '-3:+3',
      ),
      'type' => 'date_select',
      'weight' => -1,
    ),
  );

  // Exported field_instance:
  // 'node-nutrition_food_security-field_food_security_signs'.
  $field_instances['node-nutrition_food_security-field_food_security_signs'] = array(
    'bundle' => 'nutrition_food_security',
    'default_value' => NULL,
    'deleted' => 0,
    'description' => '',
    'display' => array(
      'default' => array(
        'label' => 'above',
        'module' => 'list',
        'settings' => array(),
        'type' => 'list_default',
        'weight' => 6,
      ),
      'teaser' => array(
        'label' => 'above',
        'settings' => array(),
        'type' => 'hidden',
        'weight' => 0,
      ),
    ),
    'entity_type' => 'node',
    'field_name' => 'field_food_security_signs',
    'label' => 'Food Security Sign',
    'required' => 0,
    'settings' => array(
      'user_register_form' => FALSE,
    ),
    'widget' => array(
      'active' => 1,
      'module' => 'options',
      'settings' => array(),
      'type' => 'options_buttons',
      'weight' => 8,
    ),
  );

  // Exported field_instance:
  // 'node-nutrition_food_security-field_home_visit_encounter'.
  $field_instances['node-nutrition_food_security-field_home_visit_encounter'] = array(
    'bundle' => 'nutrition_food_security',
    'default_value' => NULL,
    'deleted' => 0,
    'description' => '',
    'display' => array(
      'default' => array(
        'label' => 'above',
        'module' => 'entityreference',
        'settings' => array(
          'bypass_access' => FALSE,
          'link' => FALSE,
        ),
        'type' => 'entityreference_label',
        'weight' => 3,
      ),
      'teaser' => array(
        'label' => 'above',
        'settings' => array(),
        'type' => 'hidden',
        'weight' => 0,
      ),
    ),
    'entity_type' => 'node',
    'field_name' => 'field_home_visit_encounter',
    'label' => 'Home Visit Encounter',
    'required' => 1,
    'settings' => array(
      'user_register_form' => FALSE,
    ),
    'widget' => array(
      'active' => 1,
      'module' => 'entityreference',
      'settings' => array(
        'match_operator' => 'CONTAINS',
        'path' => '',
        'size' => 60,
      ),
      'type' => 'entityreference_autocomplete',
      'weight' => 3,
    ),
  );

  // Exported field_instance:
  // 'node-nutrition_food_security-field_main_income_source'.
  $field_instances['node-nutrition_food_security-field_main_income_source'] = array(
    'bundle' => 'nutrition_food_security',
    'default_value' => NULL,
    'deleted' => 0,
    'description' => '',
    'display' => array(
      'default' => array(
        'label' => 'above',
        'module' => 'list',
        'settings' => array(),
        'type' => 'list_default',
        'weight' => 7,
      ),
      'teaser' => array(
        'label' => 'above',
        'settings' => array(),
        'type' => 'hidden',
        'weight' => 0,
      ),
    ),
    'entity_type' => 'node',
    'field_name' => 'field_main_income_source',
    'label' => 'Income Source',
    'required' => 0,
    'settings' => array(
      'user_register_form' => FALSE,
    ),
    'widget' => array(
      'active' => 1,
      'module' => 'options',
      'settings' => array(),
      'type' => 'options_select',
      'weight' => 9,
    ),
  );

  // Exported field_instance: 'node-nutrition_food_security-field_nurse'.
  $field_instances['node-nutrition_food_security-field_nurse'] = array(
    'bundle' => 'nutrition_food_security',
    'default_value' => NULL,
    'deleted' => 0,
    'description' => '',
    'display' => array(
      'default' => array(
        'label' => 'above',
        'module' => 'entityreference',
        'settings' => array(
          'bypass_access' => FALSE,
          'link' => FALSE,
        ),
        'type' => 'entityreference_label',
        'weight' => 2,
      ),
      'teaser' => array(
        'label' => 'above',
        'settings' => array(),
        'type' => 'hidden',
        'weight' => 0,
      ),
    ),
    'entity_type' => 'node',
    'field_name' => 'field_nurse',
    'label' => 'Nurse',
    'required' => 1,
    'settings' => array(
      'user_register_form' => FALSE,
    ),
    'widget' => array(
      'active' => 1,
      'module' => 'entityreference',
      'settings' => array(
        'match_operator' => 'CONTAINS',
        'path' => '',
        'size' => 60,
      ),
      'type' => 'entityreference_autocomplete',
      'weight' => 1,
    ),
  );

  // Exported field_instance: 'node-nutrition_food_security-field_person'.
  $field_instances['node-nutrition_food_security-field_person'] = array(
    'bundle' => 'nutrition_food_security',
    'default_value' => NULL,
    'deleted' => 0,
    'description' => '',
    'display' => array(
      'default' => array(
        'label' => 'above',
        'module' => 'entityreference',
        'settings' => array(
          'bypass_access' => FALSE,
          'link' => FALSE,
        ),
        'type' => 'entityreference_label',
        'weight' => 0,
      ),
      'teaser' => array(
        'label' => 'above',
        'settings' => array(),
        'type' => 'hidden',
        'weight' => 0,
      ),
    ),
    'entity_type' => 'node',
    'field_name' => 'field_person',
    'label' => 'Person',
    'required' => 1,
    'settings' => array(
      'user_register_form' => FALSE,
    ),
    'widget' => array(
      'active' => 1,
      'module' => 'entityreference',
      'settings' => array(
        'match_operator' => 'CONTAINS',
        'path' => '',
        'size' => 60,
      ),
      'type' => 'entityreference_autocomplete',
      'weight' => -3,
    ),
  );

  // Exported field_instance: 'node-nutrition_food_security-field_shards'.
  $field_instances['node-nutrition_food_security-field_shards'] = array(
    'bundle' => 'nutrition_food_security',
    'default_value' => NULL,
    'deleted' => 0,
    'description' => '',
    'display' => array(
      'default' => array(
        'label' => 'above',
        'module' => 'entityreference',
        'settings' => array(
          'bypass_access' => FALSE,
          'link' => FALSE,
        ),
        'type' => 'entityreference_label',
        'weight' => 5,
      ),
      'teaser' => array(
        'label' => 'above',
        'settings' => array(),
        'type' => 'hidden',
        'weight' => 0,
      ),
    ),
    'entity_type' => 'node',
    'field_name' => 'field_shards',
    'label' => 'Shards',
    'required' => 0,
    'settings' => array(
      'user_register_form' => FALSE,
    ),
    'widget' => array(
      'active' => 1,
      'module' => 'entityreference',
      'settings' => array(
        'match_operator' => 'CONTAINS',
        'path' => '',
        'size' => 60,
      ),
      'type' => 'entityreference_autocomplete',
      'weight' => 7,
    ),
  );

  // Exported field_instance: 'node-nutrition_food_security-field_uuid'.
  $field_instances['node-nutrition_food_security-field_uuid'] = array(
    'bundle' => 'nutrition_food_security',
    'default_value' => NULL,
    'deleted' => 0,
    'description' => '',
    'display' => array(
      'default' => array(
        'label' => 'above',
        'module' => 'text',
        'settings' => array(),
        'type' => 'text_default',
        'weight' => 4,
      ),
      'teaser' => array(
        'label' => 'above',
        'settings' => array(),
        'type' => 'hidden',
        'weight' => 0,
      ),
    ),
    'entity_type' => 'node',
    'field_name' => 'field_uuid',
    'label' => 'UUID',
    'required' => 0,
    'settings' => array(
      'text_processing' => 0,
      'user_register_form' => FALSE,
    ),
    'widget' => array(
      'active' => 1,
      'module' => 'text',
      'settings' => array(
        'size' => 60,
      ),
      'type' => 'text_textfield',
      'weight' => 5,
    ),
  );

  // Exported field_instance:
  // 'node-nutrition_health_education-field_date_measured'.
  $field_instances['node-nutrition_health_education-field_date_measured'] = array(
    'bundle' => 'nutrition_health_education',
    'deleted' => 0,
    'description' => '',
    'display' => array(
      'default' => array(
        'label' => 'above',
        'module' => 'date',
        'settings' => array(
          'custom_date_format' => '',
          'format_type' => 'long',
          'fromto' => 'both',
          'multiple_from' => '',
          'multiple_number' => '',
          'multiple_to' => '',
          'show_remaining_days' => FALSE,
        ),
        'type' => 'date_default',
        'weight' => 2,
      ),
      'teaser' => array(
        'label' => 'above',
        'settings' => array(),
        'type' => 'hidden',
        'weight' => 0,
      ),
    ),
    'entity_type' => 'node',
    'field_name' => 'field_date_measured',
    'label' => 'Date Measured',
    'required' => 1,
    'settings' => array(
      'default_value' => 'now',
      'default_value2' => 'same',
      'default_value_code' => '',
      'default_value_code2' => '',
      'user_register_form' => FALSE,
    ),
    'widget' => array(
      'active' => 1,
      'module' => 'date',
      'settings' => array(
        'increment' => 15,
        'input_format' => 'm/d/Y - H:i:s',
        'input_format_custom' => '',
        'label_position' => 'above',
        'no_fieldset' => 0,
        'text_parts' => array(),
        'year_range' => '-3:+3',
      ),
      'type' => 'date_select',
      'weight' => 4,
    ),
  );

  // Exported field_instance:
  // 'node-nutrition_health_education-field_health_education_signs'.
  $field_instances['node-nutrition_health_education-field_health_education_signs'] = array(
    'bundle' => 'nutrition_health_education',
    'default_value' => NULL,
    'deleted' => 0,
    'description' => '',
    'display' => array(
      'default' => array(
        'label' => 'above',
        'module' => 'list',
        'settings' => array(),
        'type' => 'list_default',
        'weight' => 0,
      ),
      'teaser' => array(
        'label' => 'above',
        'settings' => array(),
        'type' => 'hidden',
        'weight' => 0,
      ),
    ),
    'entity_type' => 'node',
    'field_name' => 'field_health_education_signs',
    'label' => 'Health education signs',
    'required' => 0,
    'settings' => array(
      'user_register_form' => FALSE,
    ),
    'widget' => array(
      'active' => 1,
      'module' => 'options',
      'settings' => array(),
      'type' => 'options_select',
      'weight' => 1,
    ),
  );

  // Exported field_instance: 'node-nutrition_health_education-field_nurse'.
  $field_instances['node-nutrition_health_education-field_nurse'] = array(
    'bundle' => 'nutrition_health_education',
    'default_value' => NULL,
    'deleted' => 0,
    'description' => '',
    'display' => array(
      'default' => array(
        'label' => 'above',
        'module' => 'entityreference',
        'settings' => array(
          'bypass_access' => FALSE,
          'link' => FALSE,
        ),
        'type' => 'entityreference_label',
        'weight' => 3,
      ),
      'teaser' => array(
        'label' => 'above',
        'settings' => array(),
        'type' => 'hidden',
        'weight' => 0,
      ),
    ),
    'entity_type' => 'node',
    'field_name' => 'field_nurse',
    'label' => 'Nurse',
    'required' => 1,
    'settings' => array(
      'user_register_form' => FALSE,
    ),
    'widget' => array(
      'active' => 1,
      'module' => 'entityreference',
      'settings' => array(
        'match_operator' => 'CONTAINS',
        'path' => '',
        'size' => 60,
      ),
      'type' => 'entityreference_autocomplete',
      'weight' => 5,
    ),
  );

  // Exported field_instance:
  // 'node-nutrition_health_education-field_nutrition_encounter'.
  $field_instances['node-nutrition_health_education-field_nutrition_encounter'] = array(
    'bundle' => 'nutrition_health_education',
    'default_value' => NULL,
    'deleted' => 0,
    'description' => '',
    'display' => array(
      'default' => array(
        'label' => 'above',
        'module' => 'entityreference',
        'settings' => array(
          'bypass_access' => FALSE,
          'link' => FALSE,
        ),
        'type' => 'entityreference_label',
        'weight' => 4,
      ),
      'teaser' => array(
        'label' => 'above',
        'settings' => array(),
        'type' => 'hidden',
        'weight' => 0,
      ),
    ),
    'entity_type' => 'node',
    'field_name' => 'field_nutrition_encounter',
    'label' => 'Nutrition Encounter',
    'required' => 1,
    'settings' => array(
      'user_register_form' => FALSE,
    ),
    'widget' => array(
      'active' => 1,
      'module' => 'entityreference',
      'settings' => array(
        'match_operator' => 'CONTAINS',
        'path' => '',
        'size' => 60,
      ),
      'type' => 'entityreference_autocomplete',
      'weight' => 6,
    ),
  );

  // Exported field_instance: 'node-nutrition_health_education-field_person'.
  $field_instances['node-nutrition_health_education-field_person'] = array(
    'bundle' => 'nutrition_health_education',
    'default_value' => NULL,
    'deleted' => 0,
    'description' => '',
    'display' => array(
      'default' => array(
        'label' => 'above',
        'module' => 'entityreference',
        'settings' => array(
          'bypass_access' => FALSE,
          'link' => FALSE,
        ),
        'type' => 'entityreference_label',
        'weight' => 1,
      ),
      'teaser' => array(
        'label' => 'above',
        'settings' => array(),
        'type' => 'hidden',
        'weight' => 0,
      ),
    ),
    'entity_type' => 'node',
    'field_name' => 'field_person',
    'label' => 'Person',
    'required' => 1,
    'settings' => array(
      'user_register_form' => FALSE,
    ),
    'widget' => array(
      'active' => 1,
      'module' => 'entityreference',
      'settings' => array(
        'match_operator' => 'CONTAINS',
        'path' => '',
        'size' => 60,
      ),
      'type' => 'entityreference_autocomplete',
      'weight' => 3,
    ),
  );

  // Exported field_instance:
  // 'node-nutrition_health_education-field_reason_not_given_education'.
  $field_instances['node-nutrition_health_education-field_reason_not_given_education'] = array(
    'bundle' => 'nutrition_health_education',
    'default_value' => NULL,
    'deleted' => 0,
    'description' => '',
    'display' => array(
      'default' => array(
        'label' => 'above',
        'module' => 'list',
        'settings' => array(),
        'type' => 'list_default',
        'weight' => 7,
      ),
      'teaser' => array(
        'label' => 'above',
        'settings' => array(),
        'type' => 'hidden',
        'weight' => 0,
      ),
    ),
    'entity_type' => 'node',
    'field_name' => 'field_reason_not_given_education',
    'label' => 'Reason For Not Providing Education',
    'required' => 0,
    'settings' => array(
      'user_register_form' => FALSE,
    ),
    'widget' => array(
      'active' => 1,
      'module' => 'options',
      'settings' => array(),
      'type' => 'options_select',
      'weight' => 2,
    ),
  );

  // Exported field_instance: 'node-nutrition_health_education-field_shards'.
  $field_instances['node-nutrition_health_education-field_shards'] = array(
    'bundle' => 'nutrition_health_education',
    'default_value' => NULL,
    'deleted' => 0,
    'description' => '',
    'display' => array(
      'default' => array(
        'label' => 'above',
        'module' => 'entityreference',
        'settings' => array(
          'bypass_access' => FALSE,
          'link' => FALSE,
        ),
        'type' => 'entityreference_label',
        'weight' => 6,
      ),
      'teaser' => array(
        'label' => 'above',
        'settings' => array(),
        'type' => 'hidden',
        'weight' => 0,
      ),
    ),
    'entity_type' => 'node',
    'field_name' => 'field_shards',
    'label' => 'Shards',
    'required' => 0,
    'settings' => array(
      'user_register_form' => FALSE,
    ),
    'widget' => array(
      'active' => 1,
      'module' => 'entityreference',
      'settings' => array(
        'match_operator' => 'CONTAINS',
        'path' => '',
        'size' => 60,
      ),
      'type' => 'entityreference_autocomplete',
      'weight' => 8,
    ),
  );

  // Exported field_instance: 'node-nutrition_health_education-field_uuid'.
  $field_instances['node-nutrition_health_education-field_uuid'] = array(
    'bundle' => 'nutrition_health_education',
    'default_value' => NULL,
    'deleted' => 0,
    'description' => '',
    'display' => array(
      'default' => array(
        'label' => 'above',
        'module' => 'text',
        'settings' => array(),
        'type' => 'text_default',
        'weight' => 5,
      ),
      'teaser' => array(
        'label' => 'above',
        'settings' => array(),
        'type' => 'hidden',
        'weight' => 0,
      ),
    ),
    'entity_type' => 'node',
    'field_name' => 'field_uuid',
    'label' => 'UUID',
    'required' => 0,
    'settings' => array(
      'text_processing' => 0,
      'user_register_form' => FALSE,
    ),
    'widget' => array(
      'active' => 1,
      'module' => 'text',
      'settings' => array(
        'size' => 60,
      ),
      'type' => 'text_textfield',
      'weight' => 7,
    ),
  );

  // Exported field_instance: 'node-nutrition_hygiene-field_date_measured'.
  $field_instances['node-nutrition_hygiene-field_date_measured'] = array(
    'bundle' => 'nutrition_hygiene',
    'deleted' => 0,
    'description' => '',
    'display' => array(
      'default' => array(
        'label' => 'above',
        'module' => 'date',
        'settings' => array(
          'custom_date_format' => '',
          'format_type' => 'long',
          'fromto' => 'both',
          'multiple_from' => '',
          'multiple_number' => '',
          'multiple_to' => '',
          'show_remaining_days' => FALSE,
        ),
        'type' => 'date_default',
        'weight' => 1,
      ),
      'teaser' => array(
        'label' => 'above',
        'settings' => array(),
        'type' => 'hidden',
        'weight' => 0,
      ),
    ),
    'entity_type' => 'node',
    'field_name' => 'field_date_measured',
    'label' => 'Date Measured',
    'required' => 1,
    'settings' => array(
      'default_value' => 'now',
      'default_value2' => 'same',
      'default_value_code' => '',
      'default_value_code2' => '',
      'user_register_form' => FALSE,
    ),
    'widget' => array(
      'active' => 1,
      'module' => 'date',
      'settings' => array(
        'increment' => 15,
        'input_format' => 'm/d/Y - H:i:s',
        'input_format_custom' => '',
        'label_position' => 'above',
        'no_fieldset' => 0,
        'text_parts' => array(),
        'year_range' => '-3:+3',
      ),
      'type' => 'date_select',
      'weight' => -1,
    ),
  );

  // Exported field_instance:
  // 'node-nutrition_hygiene-field_home_visit_encounter'.
  $field_instances['node-nutrition_hygiene-field_home_visit_encounter'] = array(
    'bundle' => 'nutrition_hygiene',
    'default_value' => NULL,
    'deleted' => 0,
    'description' => '',
    'display' => array(
      'default' => array(
        'label' => 'above',
        'module' => 'entityreference',
        'settings' => array(
          'bypass_access' => FALSE,
          'link' => FALSE,
        ),
        'type' => 'entityreference_label',
        'weight' => 3,
      ),
      'teaser' => array(
        'label' => 'above',
        'settings' => array(),
        'type' => 'hidden',
        'weight' => 0,
      ),
    ),
    'entity_type' => 'node',
    'field_name' => 'field_home_visit_encounter',
    'label' => 'Home Visit Encounter',
    'required' => 1,
    'settings' => array(
      'user_register_form' => FALSE,
    ),
    'widget' => array(
      'active' => 1,
      'module' => 'entityreference',
      'settings' => array(
        'match_operator' => 'CONTAINS',
        'path' => '',
        'size' => 60,
      ),
      'type' => 'entityreference_autocomplete',
      'weight' => 3,
    ),
  );

  // Exported field_instance: 'node-nutrition_hygiene-field_main_water_source'.
  $field_instances['node-nutrition_hygiene-field_main_water_source'] = array(
    'bundle' => 'nutrition_hygiene',
    'default_value' => NULL,
    'deleted' => 0,
    'description' => '',
    'display' => array(
      'default' => array(
        'label' => 'above',
        'module' => 'list',
        'settings' => array(),
        'type' => 'list_default',
        'weight' => 7,
      ),
      'teaser' => array(
        'label' => 'above',
        'settings' => array(),
        'type' => 'hidden',
        'weight' => 0,
      ),
    ),
    'entity_type' => 'node',
    'field_name' => 'field_main_water_source',
    'label' => 'Main Water Source',
    'required' => 0,
    'settings' => array(
      'user_register_form' => FALSE,
    ),
    'widget' => array(
      'active' => 1,
      'module' => 'options',
      'settings' => array(),
      'type' => 'options_select',
      'weight' => 9,
    ),
  );

  // Exported field_instance: 'node-nutrition_hygiene-field_nurse'.
  $field_instances['node-nutrition_hygiene-field_nurse'] = array(
    'bundle' => 'nutrition_hygiene',
    'default_value' => NULL,
    'deleted' => 0,
    'description' => '',
    'display' => array(
      'default' => array(
        'label' => 'above',
        'module' => 'entityreference',
        'settings' => array(
          'bypass_access' => FALSE,
          'link' => FALSE,
        ),
        'type' => 'entityreference_label',
        'weight' => 2,
      ),
      'teaser' => array(
        'label' => 'above',
        'settings' => array(),
        'type' => 'hidden',
        'weight' => 0,
      ),
    ),
    'entity_type' => 'node',
    'field_name' => 'field_nurse',
    'label' => 'Nurse',
    'required' => 1,
    'settings' => array(
      'user_register_form' => FALSE,
    ),
    'widget' => array(
      'active' => 1,
      'module' => 'entityreference',
      'settings' => array(
        'match_operator' => 'CONTAINS',
        'path' => '',
        'size' => 60,
      ),
      'type' => 'entityreference_autocomplete',
      'weight' => 1,
    ),
  );

  // Exported field_instance:
  // 'node-nutrition_hygiene-field_nutrition_hygiene_signs'.
  $field_instances['node-nutrition_hygiene-field_nutrition_hygiene_signs'] = array(
    'bundle' => 'nutrition_hygiene',
    'default_value' => NULL,
    'deleted' => 0,
    'description' => '',
    'display' => array(
      'default' => array(
        'label' => 'above',
        'module' => 'list',
        'settings' => array(),
        'type' => 'list_default',
        'weight' => 6,
      ),
      'teaser' => array(
        'label' => 'above',
        'settings' => array(),
        'type' => 'hidden',
        'weight' => 0,
      ),
    ),
    'entity_type' => 'node',
    'field_name' => 'field_nutrition_hygiene_signs',
    'label' => 'Nutrition Hygiene Sign',
    'required' => 0,
    'settings' => array(
      'user_register_form' => FALSE,
    ),
    'widget' => array(
      'active' => 1,
      'module' => 'options',
      'settings' => array(),
      'type' => 'options_buttons',
      'weight' => 8,
    ),
  );

  // Exported field_instance: 'node-nutrition_hygiene-field_person'.
  $field_instances['node-nutrition_hygiene-field_person'] = array(
    'bundle' => 'nutrition_hygiene',
    'default_value' => NULL,
    'deleted' => 0,
    'description' => '',
    'display' => array(
      'default' => array(
        'label' => 'above',
        'module' => 'entityreference',
        'settings' => array(
          'bypass_access' => FALSE,
          'link' => FALSE,
        ),
        'type' => 'entityreference_label',
        'weight' => 0,
      ),
      'teaser' => array(
        'label' => 'above',
        'settings' => array(),
        'type' => 'hidden',
        'weight' => 0,
      ),
    ),
    'entity_type' => 'node',
    'field_name' => 'field_person',
    'label' => 'Person',
    'required' => 1,
    'settings' => array(
      'user_register_form' => FALSE,
    ),
    'widget' => array(
      'active' => 1,
      'module' => 'entityreference',
      'settings' => array(
        'match_operator' => 'CONTAINS',
        'path' => '',
        'size' => 60,
      ),
      'type' => 'entityreference_autocomplete',
      'weight' => -3,
    ),
  );

  // Exported field_instance: 'node-nutrition_hygiene-field_shards'.
  $field_instances['node-nutrition_hygiene-field_shards'] = array(
    'bundle' => 'nutrition_hygiene',
    'default_value' => NULL,
    'deleted' => 0,
    'description' => '',
    'display' => array(
      'default' => array(
        'label' => 'above',
        'module' => 'entityreference',
        'settings' => array(
          'bypass_access' => FALSE,
          'link' => FALSE,
        ),
        'type' => 'entityreference_label',
        'weight' => 5,
      ),
      'teaser' => array(
        'label' => 'above',
        'settings' => array(),
        'type' => 'hidden',
        'weight' => 0,
      ),
    ),
    'entity_type' => 'node',
    'field_name' => 'field_shards',
    'label' => 'Shards',
    'required' => 0,
    'settings' => array(
      'user_register_form' => FALSE,
    ),
    'widget' => array(
      'active' => 1,
      'module' => 'entityreference',
      'settings' => array(
        'match_operator' => 'CONTAINS',
        'path' => '',
        'size' => 60,
      ),
      'type' => 'entityreference_autocomplete',
      'weight' => 7,
    ),
  );

  // Exported field_instance: 'node-nutrition_hygiene-field_uuid'.
  $field_instances['node-nutrition_hygiene-field_uuid'] = array(
    'bundle' => 'nutrition_hygiene',
    'default_value' => NULL,
    'deleted' => 0,
    'description' => '',
    'display' => array(
      'default' => array(
        'label' => 'above',
        'module' => 'text',
        'settings' => array(),
        'type' => 'text_default',
        'weight' => 4,
      ),
      'teaser' => array(
        'label' => 'above',
        'settings' => array(),
        'type' => 'hidden',
        'weight' => 0,
      ),
    ),
    'entity_type' => 'node',
    'field_name' => 'field_uuid',
    'label' => 'UUID',
    'required' => 0,
    'settings' => array(
      'text_processing' => 0,
      'user_register_form' => FALSE,
    ),
    'widget' => array(
      'active' => 1,
      'module' => 'text',
      'settings' => array(
        'size' => 60,
      ),
      'type' => 'text_textfield',
      'weight' => 5,
    ),
  );

  // Exported field_instance: 'node-nutrition_send_to_hc-field_date_measured'.
  $field_instances['node-nutrition_send_to_hc-field_date_measured'] = array(
    'bundle' => 'nutrition_send_to_hc',
    'deleted' => 0,
    'description' => '',
    'display' => array(
      'default' => array(
        'label' => 'above',
        'module' => 'date',
        'settings' => array(
          'custom_date_format' => '',
          'format_type' => 'long',
          'fromto' => 'both',
          'multiple_from' => '',
          'multiple_number' => '',
          'multiple_to' => '',
          'show_remaining_days' => FALSE,
        ),
        'type' => 'date_default',
        'weight' => 2,
      ),
      'teaser' => array(
        'label' => 'above',
        'settings' => array(),
        'type' => 'hidden',
        'weight' => 0,
      ),
    ),
    'entity_type' => 'node',
    'field_name' => 'field_date_measured',
    'label' => 'Date Measured',
    'required' => 1,
    'settings' => array(
      'default_value' => 'now',
      'default_value2' => 'same',
      'default_value_code' => '',
      'default_value_code2' => '',
      'user_register_form' => FALSE,
    ),
    'widget' => array(
      'active' => 1,
      'module' => 'date',
      'settings' => array(
        'increment' => 15,
        'input_format' => 'm/d/Y - H:i:s',
        'input_format_custom' => '',
        'label_position' => 'above',
        'no_fieldset' => 0,
        'text_parts' => array(),
        'year_range' => '-3:+3',
      ),
      'type' => 'date_select',
      'weight' => 4,
    ),
  );

  // Exported field_instance: 'node-nutrition_send_to_hc-field_nurse'.
  $field_instances['node-nutrition_send_to_hc-field_nurse'] = array(
    'bundle' => 'nutrition_send_to_hc',
    'default_value' => NULL,
    'deleted' => 0,
    'description' => '',
    'display' => array(
      'default' => array(
        'label' => 'above',
        'module' => 'entityreference',
        'settings' => array(
          'bypass_access' => FALSE,
          'link' => FALSE,
        ),
        'type' => 'entityreference_label',
        'weight' => 3,
      ),
      'teaser' => array(
        'label' => 'above',
        'settings' => array(),
        'type' => 'hidden',
        'weight' => 0,
      ),
    ),
    'entity_type' => 'node',
    'field_name' => 'field_nurse',
    'label' => 'Nurse',
    'required' => 1,
    'settings' => array(
      'user_register_form' => FALSE,
    ),
    'widget' => array(
      'active' => 1,
      'module' => 'entityreference',
      'settings' => array(
        'match_operator' => 'CONTAINS',
        'path' => '',
        'size' => 60,
      ),
      'type' => 'entityreference_autocomplete',
      'weight' => 5,
    ),
  );

  // Exported field_instance:
  // 'node-nutrition_send_to_hc-field_nutrition_encounter'.
  $field_instances['node-nutrition_send_to_hc-field_nutrition_encounter'] = array(
    'bundle' => 'nutrition_send_to_hc',
    'default_value' => NULL,
    'deleted' => 0,
    'description' => '',
    'display' => array(
      'default' => array(
        'label' => 'above',
        'module' => 'entityreference',
        'settings' => array(
          'bypass_access' => FALSE,
          'link' => FALSE,
        ),
        'type' => 'entityreference_label',
        'weight' => 4,
      ),
      'teaser' => array(
        'label' => 'above',
        'settings' => array(),
        'type' => 'hidden',
        'weight' => 0,
      ),
    ),
    'entity_type' => 'node',
    'field_name' => 'field_nutrition_encounter',
    'label' => 'Nutrition Encounter',
    'required' => 1,
    'settings' => array(
      'user_register_form' => FALSE,
    ),
    'widget' => array(
      'active' => 1,
      'module' => 'entityreference',
      'settings' => array(
        'match_operator' => 'CONTAINS',
        'path' => '',
        'size' => 60,
      ),
      'type' => 'entityreference_autocomplete',
      'weight' => 6,
    ),
  );

  // Exported field_instance: 'node-nutrition_send_to_hc-field_person'.
  $field_instances['node-nutrition_send_to_hc-field_person'] = array(
    'bundle' => 'nutrition_send_to_hc',
    'default_value' => NULL,
    'deleted' => 0,
    'description' => '',
    'display' => array(
      'default' => array(
        'label' => 'above',
        'module' => 'entityreference',
        'settings' => array(
          'bypass_access' => FALSE,
          'link' => FALSE,
        ),
        'type' => 'entityreference_label',
        'weight' => 0,
      ),
      'teaser' => array(
        'label' => 'above',
        'settings' => array(),
        'type' => 'hidden',
        'weight' => 0,
      ),
    ),
    'entity_type' => 'node',
    'field_name' => 'field_person',
    'label' => 'Person',
    'required' => 1,
    'settings' => array(
      'user_register_form' => FALSE,
    ),
    'widget' => array(
      'active' => 1,
      'module' => 'entityreference',
      'settings' => array(
        'match_operator' => 'CONTAINS',
        'path' => '',
        'size' => 60,
      ),
      'type' => 'entityreference_autocomplete',
      'weight' => 3,
    ),
  );

  // Exported field_instance:
  // 'node-nutrition_send_to_hc-field_reason_not_sent_to_hc'.
  $field_instances['node-nutrition_send_to_hc-field_reason_not_sent_to_hc'] = array(
    'bundle' => 'nutrition_send_to_hc',
    'default_value' => NULL,
    'deleted' => 0,
    'description' => '',
    'display' => array(
      'default' => array(
        'label' => 'above',
        'module' => 'list',
        'settings' => array(),
        'type' => 'list_default',
        'weight' => 7,
      ),
      'teaser' => array(
        'label' => 'above',
        'settings' => array(),
        'type' => 'hidden',
        'weight' => 0,
      ),
    ),
    'entity_type' => 'node',
    'field_name' => 'field_reason_not_sent_to_hc',
    'label' => 'Reason for Not Sending to HC',
    'required' => 1,
    'settings' => array(
      'user_register_form' => FALSE,
    ),
    'widget' => array(
      'active' => 1,
      'module' => 'options',
      'settings' => array(),
      'type' => 'options_select',
      'weight' => 2,
    ),
  );

  // Exported field_instance: 'node-nutrition_send_to_hc-field_send_to_hc'.
  $field_instances['node-nutrition_send_to_hc-field_send_to_hc'] = array(
    'bundle' => 'nutrition_send_to_hc',
    'default_value' => NULL,
    'deleted' => 0,
    'description' => '',
    'display' => array(
      'default' => array(
        'label' => 'above',
        'module' => 'list',
        'settings' => array(),
        'type' => 'list_default',
        'weight' => 1,
      ),
      'teaser' => array(
        'label' => 'above',
        'settings' => array(),
        'type' => 'hidden',
        'weight' => 0,
      ),
    ),
    'entity_type' => 'node',
    'field_name' => 'field_send_to_hc',
    'label' => 'Send to HC',
    'required' => 0,
    'settings' => array(
      'user_register_form' => FALSE,
    ),
    'widget' => array(
      'active' => 1,
      'module' => 'options',
      'settings' => array(),
      'type' => 'options_buttons',
      'weight' => 1,
    ),
  );

  // Exported field_instance: 'node-nutrition_send_to_hc-field_shards'.
  $field_instances['node-nutrition_send_to_hc-field_shards'] = array(
    'bundle' => 'nutrition_send_to_hc',
    'default_value' => NULL,
    'deleted' => 0,
    'description' => '',
    'display' => array(
      'default' => array(
        'label' => 'above',
        'module' => 'entityreference',
        'settings' => array(
          'bypass_access' => FALSE,
          'link' => FALSE,
        ),
        'type' => 'entityreference_label',
        'weight' => 6,
      ),
      'teaser' => array(
        'label' => 'above',
        'settings' => array(),
        'type' => 'hidden',
        'weight' => 0,
      ),
    ),
    'entity_type' => 'node',
    'field_name' => 'field_shards',
    'label' => 'Shards',
    'required' => 0,
    'settings' => array(
      'user_register_form' => FALSE,
    ),
    'widget' => array(
      'active' => 1,
      'module' => 'entityreference',
      'settings' => array(
        'match_operator' => 'CONTAINS',
        'path' => '',
        'size' => 60,
      ),
      'type' => 'entityreference_autocomplete',
      'weight' => 8,
    ),
  );

  // Exported field_instance: 'node-nutrition_send_to_hc-field_uuid'.
  $field_instances['node-nutrition_send_to_hc-field_uuid'] = array(
    'bundle' => 'nutrition_send_to_hc',
    'default_value' => NULL,
    'deleted' => 0,
    'description' => '',
    'display' => array(
      'default' => array(
        'label' => 'above',
        'module' => 'text',
        'settings' => array(),
        'type' => 'text_default',
        'weight' => 5,
      ),
      'teaser' => array(
        'label' => 'above',
        'settings' => array(),
        'type' => 'hidden',
        'weight' => 0,
      ),
    ),
    'entity_type' => 'node',
    'field_name' => 'field_uuid',
    'label' => 'UUID',
    'required' => 0,
    'settings' => array(
      'text_processing' => 0,
      'user_register_form' => FALSE,
    ),
    'widget' => array(
      'active' => 1,
      'module' => 'text',
      'settings' => array(
        'size' => 60,
      ),
      'type' => 'text_textfield',
      'weight' => 7,
    ),
  );

  // Translatables
  // Included for use with string extractors like potx.
  t('Child Caring Option');
  t('Contributing Factors Signs');
  t('Date Measured');
  t('Follow up options');
  t('Food Security Sign');
  t('Health education signs');
  t('Home Visit Encounter');
  t('Income Source');
  t('Main Water Source');
  t('Nurse');
<<<<<<< HEAD
  t('Nutrition Caring Signs');
=======
  t('Nutrition Assesment');
>>>>>>> 337c1d5f
  t('Nutrition Encounter');
  t('Nutrition Feeding Signs');
  t('Nutrition Hygiene Sign');
  t('Person');
  t('Reason For Not Providing Education');
  t('Reason for Not Sending to HC');
  t('Sachets per Day');
  t('Send to HC');
  t('Shards');
  t('Supplement Type');
  t('UUID');

  return $field_instances;
}<|MERGE_RESOLUTION|>--- conflicted
+++ resolved
@@ -500,53 +500,9 @@
   );
 
   // Exported field_instance:
-<<<<<<< HEAD
   // 'node-nutrition_contributing_factors-field_nutrition_encounter'.
   $field_instances['node-nutrition_contributing_factors-field_nutrition_encounter'] = array(
     'bundle' => 'nutrition_contributing_factors',
-=======
-  // 'node-nutrition_follow_up-field_nutrition_assesment'.
-  $field_instances['node-nutrition_follow_up-field_nutrition_assesment'] = array(
-    'bundle' => 'nutrition_follow_up',
-    'default_value' => NULL,
-    'deleted' => 0,
-    'description' => '',
-    'display' => array(
-      'default' => array(
-        'label' => 'above',
-        'module' => 'list',
-        'settings' => array(),
-        'type' => 'list_default',
-        'weight' => 7,
-      ),
-      'teaser' => array(
-        'label' => 'above',
-        'settings' => array(),
-        'type' => 'hidden',
-        'weight' => 0,
-      ),
-    ),
-    'entity_type' => 'node',
-    'field_name' => 'field_nutrition_assesment',
-    'label' => 'Nutrition Assesment',
-    'required' => 0,
-    'settings' => array(
-      'user_register_form' => FALSE,
-    ),
-    'widget' => array(
-      'active' => 1,
-      'module' => 'options',
-      'settings' => array(),
-      'type' => 'options_buttons',
-      'weight' => 10,
-    ),
-  );
-
-  // Exported field_instance:
-  // 'node-nutrition_follow_up-field_nutrition_encounter'.
-  $field_instances['node-nutrition_follow_up-field_nutrition_encounter'] = array(
-    'bundle' => 'nutrition_follow_up',
->>>>>>> 337c1d5f
     'default_value' => NULL,
     'deleted' => 0,
     'description' => '',
@@ -1247,6 +1203,44 @@
       ),
       'type' => 'entityreference_autocomplete',
       'weight' => 1,
+    ),
+  );
+
+  // Exported field_instance:
+  // 'node-nutrition_follow_up-field_nutrition_assesment'.
+  $field_instances['node-nutrition_follow_up-field_nutrition_assesment'] = array(
+    'bundle' => 'nutrition_follow_up',
+    'default_value' => NULL,
+    'deleted' => 0,
+    'description' => '',
+    'display' => array(
+      'default' => array(
+        'label' => 'above',
+        'module' => 'list',
+        'settings' => array(),
+        'type' => 'list_default',
+        'weight' => 7,
+      ),
+      'teaser' => array(
+        'label' => 'above',
+        'settings' => array(),
+        'type' => 'hidden',
+        'weight' => 0,
+      ),
+    ),
+    'entity_type' => 'node',
+    'field_name' => 'field_nutrition_assesment',
+    'label' => 'Nutrition Assesment',
+    'required' => 0,
+    'settings' => array(
+      'user_register_form' => FALSE,
+    ),
+    'widget' => array(
+      'active' => 1,
+      'module' => 'options',
+      'settings' => array(),
+      'type' => 'options_buttons',
+      'weight' => 10,
     ),
   );
 
@@ -2831,11 +2825,8 @@
   t('Income Source');
   t('Main Water Source');
   t('Nurse');
-<<<<<<< HEAD
+  t('Nutrition Assesment');
   t('Nutrition Caring Signs');
-=======
-  t('Nutrition Assesment');
->>>>>>> 337c1d5f
   t('Nutrition Encounter');
   t('Nutrition Feeding Signs');
   t('Nutrition Hygiene Sign');
