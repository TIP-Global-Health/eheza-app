--- conflicted
+++ resolved
@@ -4872,11 +4872,8 @@
   t('UUID');
   t('Weight');
   t('Well Child Encounter');
-<<<<<<< HEAD
   t('Well Child Encounter type');
-=======
   t('Well Child Symptoms');
->>>>>>> 8899dc06
   t('ZScore Age');
   t('ZScore BMI');
   t('ZScore Length');
