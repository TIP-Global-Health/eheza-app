--- conflicted
+++ resolved
@@ -118,7 +118,6 @@
     'type' => 'entityreference',
   );
 
-<<<<<<< HEAD
   // Exported field_base: 'field_well_child_encounter_type'.
   $field_bases['field_well_child_encounter_type'] = array(
     'active' => 1,
@@ -126,15 +125,6 @@
     'deleted' => 0,
     'entity_types' => array(),
     'field_name' => 'field_well_child_encounter_type',
-=======
-  // Exported field_base: 'field_well_child_symptoms'.
-  $field_bases['field_well_child_symptoms'] = array(
-    'active' => 1,
-    'cardinality' => -1,
-    'deleted' => 0,
-    'entity_types' => array(),
-    'field_name' => 'field_well_child_symptoms',
->>>>>>> 8899dc06
     'indexes' => array(
       'value' => array(
         0 => 'value',
@@ -144,10 +134,31 @@
     'module' => 'list',
     'settings' => array(
       'allowed_values' => array(
-<<<<<<< HEAD
         'pediatric-care' => 'Pediatric care',
         'newborn-exam' => 'Newborn exam',
-=======
+      ),
+      'allowed_values_function' => '',
+    ),
+    'translatable' => 0,
+    'type' => 'list_text',
+  );        
+  
+  // Exported field_base: 'field_well_child_symptoms'.
+  $field_bases['field_well_child_symptoms'] = array(
+    'active' => 1,
+    'cardinality' => -1,
+    'deleted' => 0,
+    'entity_types' => array(),
+    'field_name' => 'field_well_child_symptoms',
+    'indexes' => array(
+      'value' => array(
+        0 => 'value',
+      ),
+    ),
+    'locked' => 0,
+    'module' => 'list',
+    'settings' => array(
+      'allowed_values' => array(
         'breathing-problems' => 'Breathing Problems',
         'convulsions' => 'Convulsions',
         'lethargy-or-unresponsiveness' => 'Lethargy Or Unresponsiveness',
@@ -163,7 +174,6 @@
         'rigid-muscles-or-jaw-clenching' => 'Rigid Muscles Or Jaw Clenching Preventing Feeding',
         'excessive-sweating-when-feeding' => 'Excessive Sweating When Feeding',
         'none' => 'None',
->>>>>>> 8899dc06
       ),
       'allowed_values_function' => '',
     ),
