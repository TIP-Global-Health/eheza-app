<?php

/**
 * @file
 * Code for the Hedley Aggregated NCDA feature.
 */

include_once 'hedley_aggregated_ncda.features.inc';

/**
 * Implements hook_menu().
 */
function hedley_aggregated_ncda_menu() {
  $items['admin/reports/aggregated-ncda'] = array(
    'title' => 'NCDA scoreboard',
    'description' => 'View aggregated NCDA scoreboard',
    'page callback' => 'hedley_aggregated_ncda_callback_menu',
    'access arguments' => ['hedley_aggregated_ncda_access'],
  );

  $items['admin/reports/aggregated-ncda/%/%'] = array(
    'title' => 'NCDA scoreboard',
    'description' => 'View aggregated NCDA scoreboard',
    'page callback' => 'hedley_aggregated_ncda_callback_district',
    'page arguments' => [3, 4],
    'access arguments' => ['hedley_aggregated_ncda_access'],
  );

  $items['admin/reports/aggregated-ncda/%/%/%'] = array(
    'title' => 'NCDA scoreboard',
    'description' => 'View aggregated NCDA scoreboard',
    'page callback' => 'hedley_aggregated_ncda_callback_sector',
    'page arguments' => [3, 4, 5],
    'access arguments' => ['hedley_aggregated_ncda_access'],
  );

  $items['admin/reports/aggregated-ncda/%/%/%/%'] = array(
    'title' => 'NCDA scoreboard',
    'description' => 'View aggregated NCDA scoreboard',
    'page callback' => 'hedley_aggregated_ncda_callback_cell',
    'page arguments' => [3, 4, 5, 6],
    'access arguments' => ['hedley_aggregated_ncda_access'],
  );

  $items['admin/reports/aggregated-ncda/%/%/%/%/%'] = array(
    'title' => 'NCDA scoreboard',
    'description' => 'View aggregated NCDA scoreboard',
    'page callback' => 'hedley_aggregated_ncda_callback_village',
    'page arguments' => [3, 4, 5, 6, 7],
    'access arguments' => ['hedley_aggregated_ncda_access'],
  );

  return $items;
}

/**
 * Determines whether current user may access Aggregated NCDA scoreboard pages.
 *
 * @return bool
 *   TRUE if the user has access, FALSE otherwise.
 */
function hedley_aggregated_ncda_access() {
  global $user;

  if (user_is_anonymous()) {
    return FALSE;
  }

  if ($user->uid == 1) {
    return TRUE;
  }

  return in_array('administrator', $user->roles);
}

/**
 * Callback for Elm application of administrative division selection.
 *
 * @return string
 *   The HTML markup for the Elm application.
 */
function hedley_aggregated_ncda_callback_menu() {
  return hedley_aggregated_ncda_build_elm_app('menu', []);
}

/**
 * Callback for aggregated NCDA elm application of district.
 *
 * @param int $province
 *   The province ID.
 * @param int $district
 *   The district ID.
 *
 * @return string
 *   The HTML markup for the Elm application.
 */
function hedley_aggregated_ncda_callback_district($province, $district) {
  return hedley_aggregated_ncda_build_results_app($province, $district);
}

/**
 * Callback for aggregated NCDA elm application of sector.
 *
 * @param int $province
 *   The province ID.
 * @param int $district
 *   The district ID.
 * @param int $sector
 *   The sector ID.
 *
 * @return string
 *   The HTML markup for the Elm application.
 */
function hedley_aggregated_ncda_callback_sector($province, $district, $sector) {
  return hedley_aggregated_ncda_build_results_app($province, $district, $sector);
}

/**
 * Callback for aggregated NCDA elm application of cell.
 *
 * @param int $province
 *   The province ID.
 * @param int $district
 *   The district ID.
 * @param int $sector
 *   The sector ID.
 * @param int $cell
 *   The cell ID.
 *
 * @return string
 *   The HTML markup for the Elm application.
 */
function hedley_aggregated_ncda_callback_cell($province, $district, $sector, $cell) {
  return hedley_aggregated_ncda_build_results_app($province, $district, $sector, $cell);
}

/**
 * Callback for aggregated NCDA elm application of village.
 *
 * @param int $province
 *   The province ID.
 * @param int $district
 *   The district ID.
 * @param int $sector
 *   The sector ID.
 * @param int $cell
 *   The cell ID.
 * @param int $village
 *   The village ID.
 *
 * @return string
 *   The HTML markup for the Elm application.
 */
function hedley_aggregated_ncda_callback_village($province, $district, $sector, $cell, $village) {
  return hedley_aggregated_ncda_build_results_app($province, $district, $sector, $cell, $village);
}

/**
 * Build results app for aggregated NCDA.
 *
 * Based on input fields, determines administrative divisions for which
 * data is provided.
 *
 * @param int $province
 *   The province ID.
 * @param int $district
 *   The district ID.
 * @param int|null $sector
 *   The sector ID (optional).
 * @param int|null $cell
 *   The cell ID (optional).
 * @param int|null $village
 *   The village ID (optional).
 *
 * @return string
 *   The HTML markup for the Elm application.
 */
function hedley_aggregated_ncda_build_results_app($province, $district, $sector = NULL, $cell = NULL, $village = NULL) {
  $data = [];

  if (empty($sector)) {
    $data['entity_name'] = $district;
    $data['entity_type'] = 'district';
  }
  elseif (empty($cell)) {
    $data['entity_name'] = $sector;
    $data['entity_type'] = 'sector';
  }
  elseif (empty($village)) {
    $data['entity_name'] = $cell;
    $data['entity_type'] = 'cell';
  }
  else {
    $data['entity_name'] = $village;
    $data['entity_type'] = 'village';
  }

  $data['results'] = hedley_aggregated_ncda_generate_results_data($province, $district, $sector, $cell, $village);

  return hedley_aggregated_ncda_build_elm_app('results', $data);
}

/**
 * Build Elm application for aggregated NCDA.
 *
 * @param string $page
 *   The page name.
 * @param array $data
 *   The data array to be used by Elm application.
 *
 * @return string
 *   The HTML markup for the Elm application.
 */
function hedley_aggregated_ncda_build_elm_app($page, array $data) {
  // Add application.
  drupal_add_js(drupal_get_path('module', 'hedley_aggregated_ncda') . '/js/elm-main.js');
  drupal_add_js(drupal_get_path('module', 'hedley_aggregated_ncda') . '/js/elm.js');

  // Add CSS.
  drupal_add_css(drupal_get_path('module', 'hedley_aggregated_ncda') . '/css/aggregated-ncda.css', 'file');

  // Getting a unique ID for the app.
  $app_id = drupal_html_id('elm-app');

  // Add settings.
  $settings = [
    'elm_apps' => [
      $app_id => [
        'page' => $page,
        'data' => $data,
      ],
    ],
  ];
  drupal_add_js($settings, 'setting');

  // Return the HTML markup for the Elm application.
  return '<div id="' . $app_id . '"></div>';
}

/**
 * Generate aggregated NCDA data which is stored on person nodes.
 *
 * @param int $province
 *   The province ID.
 * @param int $district
 *   The district ID.
 * @param int $sector
 *   The sector ID.
 * @param int $cell
 *   The cell ID.
 * @param int $village
 *   The village ID.
 *
 * @return array
 *   An array of generated data.
 */
function hedley_aggregated_ncda_generate_results_data($province, $district, $sector, $cell, $village) {
  $query = new EntityFieldQuery();
  $query
    ->entityCondition('entity_type', 'node')
    ->entityCondition('bundle', 'person')
    ->propertyCondition('status', NODE_PUBLISHED)
    ->fieldCondition('field_province', 'value', $province)
    ->fieldCondition('field_district', 'value', $district)
    ->fieldCondition('field_ncda_data', 'value', NULL, 'IS NOT NULL')
    ->addTag('exclude_deleted');

  if (!empty($sector)) {
    $query->fieldCondition('field_sector', 'value', $sector);
  }

  if (!empty($cell)) {
    $query->fieldCondition('field_cell', 'value', $cell);
  }

  if (!empty($village)) {
    $query->fieldCondition('field_village', 'value', $village);
  }

  $data = [];
  $nid = 0;
  $batch = 500;
  while (TRUE) {
    // Free up memory.
    drupal_static_reset();

    $query = clone $query;
    if ($nid) {
      $query->propertyCondition('nid', $nid, '>');
    }

    $result = $query
      ->range(0, $batch)
      ->execute();

    if (empty($result['node'])) {
      // No more items left.
      break;
    }

    $ids = array_keys($result['node']);
    $nodes = node_load_multiple($ids);
    foreach ($nodes as $node) {
      $json_data = $node->field_ncda_data[LANGUAGE_NONE][0]['value'];
      if (empty($json_data)) {
        continue;
      }

      $data[] = json_decode($json_data);
    }

    $nid = end($ids);
  }

  return $data;
}

/**
 * Generates NCDA data for a given person, and stores in field on person node.
 *
 * @param int $person_id
 *   The ID of the person for whom to generate the NCDA data.
 *
 * @throws EntityMetadataWrapperException
 */
function hedley_aggregated_ncda_generate_data_for_person($person_id) {
  $person = node_load($person_id);
  $wrapper = entity_metadata_wrapper('node', $person);
  $birth_date = $wrapper->field_birth_date->value();
  if (empty($birth_date)) {
    // We must know the birthdate to be able to present NCDA data.
    return;
  }

  if ($birth_date < strtotime("-9 year")) {
    // We generate data for children only.
    // Our first records are from Jan 2018, so going back
    // 9 years to make sure we cover all children.
    return;
  }

  $data = [
    'birth_date' => date("Y-m-d", $birth_date),
  ];

  $content_types_to_load = array_merge(
    HEDLEY_ACTIVITY_NCDA_BUNDLES,
    HEDLEY_ACTIVITY_HEIGHT_BUNDLES,
    HEDLEY_ACTIVITY_WEIGHT_BUNDLES,
    HEDLEY_ACTIVITY_MUAC_BUNDLES);
  $content_types_to_load[] = HEDLEY_ACTIVITY_WELL_CHILD_PREGNANCY_SUMMARY_CONTENT_TYPE;

  $heights = $weights = $muacs = $ncdas = [];
  $birth_weight = NULL;
  $measurements = hedley_general_get_person_measurements($person_id, $content_types_to_load);
  if (!empty($measurements)) {
    $nodes = node_load_multiple($measurements);
    foreach ($nodes as $node) {
      if (in_array($node->type, HEDLEY_ACTIVITY_HEIGHT_BUNDLES)) {
        $heights[] = $node;
        continue;
      }

      if (in_array($node->type, HEDLEY_ACTIVITY_WEIGHT_BUNDLES)) {
        $weights[] = $node;
        continue;
      }

      if (in_array($node->type, HEDLEY_ACTIVITY_MUAC_BUNDLES)) {
        $muacs[] = $node;
        continue;
      }

      if (in_array($node->type, HEDLEY_ACTIVITY_NCDA_BUNDLES)) {
        $ncdas[] = $node;
        continue;
      }

      // If we got so far, it's pregnancy summary content type.
      // Only thing we need from it is the birth weight.
      if (!empty($node->field_weight) && !empty($node->field_weight[LANGUAGE_NONE][0]['value'])) {
        $birth_weight = $node->field_weight[LANGUAGE_NONE][0]['value'];
      }
    }
  }

  // Birth weight measurement is taken once -
  // at Newborn exam encounter (pregnancy summary measurement), if it
  // was performed, at first NCDA questioner, otherwise.
  // Therefore, if we did not resolve birth weight from pregnancy summary,
  // we try to resolve from NCDA questioners.
  if (empty($birth_weight)) {
    foreach ($ncdas as $ncda) {
      if (!empty($ncda->field_weight) && !empty($ncda->field_weight[LANGUAGE_NONE][0]['value'])) {
        $birth_weight = $ncda->field_weight[LANGUAGE_NONE][0]['value'];
      }
      break;
    }
  }
  if ($birth_weight) {
    $data['low_birth_weight'] = $birth_weight < 2000;
  }

  $empty_nutrition_values = [
    'severe' => [],
    'moderate' => [],
    'normal' => [],
  ];

  $data['nutrition'] = [
    'stunting' => $empty_nutrition_values,
    'underweight' => $empty_nutrition_values,
    'wasting' => $empty_nutrition_values,
    'muac' => $empty_nutrition_values,
  ];

  foreach ($heights as $height) {
    if (!empty($height->field_zscore_age) && !empty($height->field_zscore_age[LANGUAGE_NONE][0]['value'])) {
      $value = $height->field_zscore_age[LANGUAGE_NONE][0]['value'];
      $parts = explode(' ', $height->field_date_measured[LANGUAGE_NONE][0]['value']);
      if ($value <= -3) {
        $data['nutrition']['stunting']['severe'][] = $parts[0];
      }
      elseif ($value <= -2) {
        $data['nutrition']['stunting']['moderate'][] = $parts[0];
      }
      else {
        $data['nutrition']['stunting']['normal'][] = $parts[0];
      }
    }
  }

  foreach ($weights as $weight) {
    if (!empty($weight->field_zscore_age) && !empty($weight->field_zscore_age[LANGUAGE_NONE][0]['value'])) {
      $value = $weight->field_zscore_age[LANGUAGE_NONE][0]['value'];
      $parts = explode(' ', $weight->field_date_measured[LANGUAGE_NONE][0]['value']);
      if ($value <= -3) {
        $data['nutrition']['underweight']['severe'][] = $parts[0];
      }
      elseif ($value <= -2) {
        $data['nutrition']['underweight']['moderate'][] = $parts[0];
      }
      else {
        $data['nutrition']['underweight']['normal'][] = $parts[0];
      }
    }

    if (!empty($weight->field_zscore_length) && !empty($weight->field_zscore_length[LANGUAGE_NONE][0]['value'])) {
      $value = $weight->field_zscore_length[LANGUAGE_NONE][0]['value'];
      $parts = explode(' ', $weight->field_date_measured[LANGUAGE_NONE][0]['value']);
      if ($value <= -3) {
        $data['nutrition']['wasting']['severe'][] = $parts[0];
      }
      elseif ($value <= -2) {
        $data['nutrition']['wasting']['moderate'][] = $parts[0];
      }
      else {
        $data['nutrition']['wasting']['normal'][] = $parts[0];
      }
    }
  }

  foreach ($muacs as $muac) {
    if (!empty($muac->field_muac) && !empty($muac->field_muac[LANGUAGE_NONE][0]['value'])) {
      $value = $muac->field_muac[LANGUAGE_NONE][0]['value'];
      $parts = explode(' ', $muac->field_date_measured[LANGUAGE_NONE][0]['value']);
      if ($value <= 11.5) {
        $data['nutrition']['muac']['severe'][] = $parts[0];
      }
      elseif ($value <= 12.5) {
        $data['nutrition']['muac']['moderate'][] = $parts[0];
      }
      else {
        $data['nutrition']['muac']['normal'][] = $parts[0];
      }
    }
  }

  $data['ncda'] = [
    'postpartum_checkups' => FALSE,
    'iron_during_pregnancy' => FALSE,
    'pane_nb' => [
      'row1' => [],
      'row2' => [],
      'row3' => [],
      'row4' => [],
    ],
    'pane_iew' => [
      'row1' => [],
      'row2' => [],
      'row3' => [],
      'row4' => FALSE,
      'row5' => [],
    ],
  ];

  foreach ($ncdas as $ncda) {
    $items = field_get_items('node', $ncda, 'field_ncda_signs');
    if (!$items) {
      continue;
    }
    $parts = explode(' ', $ncda->field_date_measured[LANGUAGE_NONE][0]['value']);
    foreach ($items as $item) {
      switch ($item['value']) {
        case 'regular-prenatal-visits':
          $data['ncda']['postpartum_checkups'] = TRUE;
          break;

        case 'iron-supplements-during-pregnancy':
          $data['ncda']['iron_during_pregnancy'] = TRUE;
          break;

        case 'breastfed-for-six-months':
          $data['ncda']['pane_nb']['row1'][] = $parts[0];
          break;

        case 'appropriate-complementary-feeding':
          $data['ncda']['pane_nb']['row2'][] = $parts[0];
          break;

        case 'five-food-groups':
          $data['ncda']['pane_nb']['row3'][] = $parts[0];
          break;

        // These 3 appear according to child age.
        // There can be only one of these values at single questioner.
        case 'meal-frequency-6to8m':
        case 'meal-frequency-9to11m':
        case 'meal-frequency-12+m':
<<<<<<< HEAD
         $data['ncda']['pane_nb']['row4'][] = $parts[0];
         break;

        case 'has-clean-water':
          $data['ncda']['pane_iew']['row1'][] = $parts[0];
          break;

        case 'has-toilets':
          $data['ncda']['pane_iew']['row2'][] = $parts[0];
          break;

        case 'has-handwashing-facility':
          $data['ncda']['pane_iew']['row3'][] = $parts[0];
          break;

        case 'insecticide-treated-bednets-during-pregnancy':
          $data['ncda']['pane_iew']['row4'] = TRUE;
          break;

        case 'has-kitchen-garden':
          $data['ncda']['pane_iew']['row5'][] = $parts[0];
=======
          $data['ncda']['pane_nb']['row4'][] = $parts[0];
>>>>>>> 9099af7b
          break;
      }
    }
  }

  $encoded_data = json_encode($data);
  $wrapper->field_ncda_data->set($encoded_data);
  $wrapper->save();
}<|MERGE_RESOLUTION|>--- conflicted
+++ resolved
@@ -527,9 +527,8 @@
         case 'meal-frequency-6to8m':
         case 'meal-frequency-9to11m':
         case 'meal-frequency-12+m':
-<<<<<<< HEAD
-         $data['ncda']['pane_nb']['row4'][] = $parts[0];
-         break;
+          $data['ncda']['pane_nb']['row4'][] = $parts[0];
+          break;
 
         case 'has-clean-water':
           $data['ncda']['pane_iew']['row1'][] = $parts[0];
@@ -549,9 +548,6 @@
 
         case 'has-kitchen-garden':
           $data['ncda']['pane_iew']['row5'][] = $parts[0];
-=======
-          $data['ncda']['pane_nb']['row4'][] = $parts[0];
->>>>>>> 9099af7b
           break;
       }
     }
