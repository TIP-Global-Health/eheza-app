<?php
/**
 * @file
 * hedley_patient.features.field_instance.inc
 */

/**
 * Implements hook_field_default_field_instances().
 */
function hedley_patient_field_default_field_instances() {
  $field_instances = array();

  // Exported field_instance: 'node-child-field_avatar'.
  $field_instances['node-child-field_avatar'] = array(
    'bundle' => 'child',
    'deleted' => 0,
    'description' => '',
    'display' => array(
      'default' => array(
        'label' => 'above',
        'module' => 'image',
        'settings' => array(
          'image_link' => '',
          'image_style' => 'large',
        ),
        'type' => 'image',
        'weight' => 0,
      ),
      'teaser' => array(
        'label' => 'above',
        'settings' => array(),
        'type' => 'hidden',
        'weight' => 0,
      ),
    ),
    'entity_type' => 'node',
    'field_name' => 'field_avatar',
    'label' => 'Profile photo',
    'required' => 0,
    'settings' => array(
      'alt_field' => 0,
      'default_image' => 0,
      'file_directory' => '',
      'file_extensions' => 'png gif jpg jpeg',
      'max_filesize' => '',
      'max_resolution' => '',
      'min_resolution' => '',
      'title_field' => 0,
      'user_register_form' => FALSE,
    ),
    'widget' => array(
      'active' => 1,
      'module' => 'image',
      'settings' => array(
        'preview_image_style' => 'thumbnail',
        'progress_indicator' => 'throbber',
      ),
      'type' => 'image_image',
      'weight' => 7,
    ),
  );

  // Exported field_instance: 'node-child-field_birth_date_estimated'.
  $field_instances['node-child-field_birth_date_estimated'] = array(
    'bundle' => 'child',
    'default_value' => array(
      0 => array(
        'value' => 0,
      ),
    ),
    'deleted' => 0,
    'description' => '',
    'display' => array(
      'default' => array(
        'label' => 'above',
        'module' => 'list',
        'settings' => array(),
        'type' => 'list_default',
        'weight' => 26,
      ),
      'teaser' => array(
        'label' => 'above',
        'settings' => array(),
        'type' => 'hidden',
        'weight' => 0,
      ),
    ),
    'entity_type' => 'node',
    'field_name' => 'field_birth_date_estimated',
    'label' => 'Birth date estimated',
    'required' => 0,
    'settings' => array(
      'user_register_form' => FALSE,
    ),
    'widget' => array(
      'active' => 1,
      'module' => 'options',
      'settings' => array(
        'display_label' => 1,
      ),
      'type' => 'options_onoff',
      'weight' => 2,
    ),
  );

  // Exported field_instance: 'node-child-field_caregiver_name'.
  $field_instances['node-child-field_caregiver_name'] = array(
    'bundle' => 'child',
    'default_value' => NULL,
    'deleted' => 0,
    'description' => '',
    'display' => array(
      'default' => array(
        'label' => 'above',
        'module' => 'text',
        'settings' => array(),
        'type' => 'text_default',
        'weight' => 18,
      ),
      'teaser' => array(
        'label' => 'above',
        'settings' => array(),
        'type' => 'hidden',
        'weight' => 0,
      ),
    ),
    'entity_type' => 'node',
    'field_name' => 'field_caregiver_name',
    'label' => 'Caregiver\'s Name	',
    'required' => 0,
    'settings' => array(
      'text_processing' => 0,
      'user_register_form' => FALSE,
    ),
    'widget' => array(
      'active' => 1,
      'module' => 'text',
      'settings' => array(
        'size' => 60,
      ),
      'type' => 'text_textfield',
      'weight' => 16,
    ),
  );

  // Exported field_instance: 'node-child-field_caregiver_national_id'.
  $field_instances['node-child-field_caregiver_national_id'] = array(
    'bundle' => 'child',
    'default_value' => NULL,
    'deleted' => 0,
    'description' => '',
    'display' => array(
      'default' => array(
        'label' => 'above',
        'module' => 'text',
        'settings' => array(),
        'type' => 'text_default',
        'weight' => 19,
      ),
      'teaser' => array(
        'label' => 'above',
        'settings' => array(),
        'type' => 'hidden',
        'weight' => 0,
      ),
    ),
    'entity_type' => 'node',
    'field_name' => 'field_caregiver_national_id',
    'label' => 'Caregiver\'s National ID',
    'required' => 0,
    'settings' => array(
      'text_processing' => 0,
      'user_register_form' => FALSE,
    ),
    'widget' => array(
      'active' => 1,
      'module' => 'text',
      'settings' => array(
        'size' => 60,
      ),
      'type' => 'text_textfield',
      'weight' => 17,
    ),
  );

  // Exported field_instance: 'node-child-field_cell'.
  $field_instances['node-child-field_cell'] = array(
    'bundle' => 'child',
    'default_value' => NULL,
    'deleted' => 0,
    'description' => '',
    'display' => array(
      'default' => array(
        'label' => 'above',
        'module' => 'text',
        'settings' => array(),
        'type' => 'text_default',
        'weight' => 23,
      ),
      'teaser' => array(
        'label' => 'above',
        'settings' => array(),
        'type' => 'hidden',
        'weight' => 0,
      ),
    ),
    'entity_type' => 'node',
    'field_name' => 'field_cell',
    'label' => 'Cell',
    'required' => 0,
    'settings' => array(
      'text_processing' => 0,
      'user_register_form' => FALSE,
    ),
    'widget' => array(
      'active' => 1,
      'module' => 'text',
      'settings' => array(
        'size' => 60,
      ),
      'type' => 'text_textfield',
      'weight' => 21,
    ),
  );

  // Exported field_instance: 'node-child-field_date_birth'.
  $field_instances['node-child-field_date_birth'] = array(
    'bundle' => 'child',
    'deleted' => 0,
    'description' => '',
    'display' => array(
      'default' => array(
        'label' => 'above',
        'module' => 'date',
        'settings' => array(
          'format_type' => 'long',
          'fromto' => 'both',
          'multiple_from' => '',
          'multiple_number' => '',
          'multiple_to' => '',
          'show_remaining_days' => FALSE,
        ),
        'type' => 'date_default',
        'weight' => 7,
      ),
      'teaser' => array(
        'label' => 'above',
        'settings' => array(),
        'type' => 'hidden',
        'weight' => 0,
      ),
    ),
    'entity_type' => 'node',
    'field_name' => 'field_date_birth',
    'label' => 'Date birth',
    'required' => 1,
    'settings' => array(
      'default_value' => 'blank',
      'default_value2' => 'same',
      'default_value_code' => '',
      'default_value_code2' => '',
      'user_register_form' => FALSE,
    ),
    'widget' => array(
      'active' => 1,
      'module' => 'date',
      'settings' => array(
        'increment' => 15,
        'input_format' => 'm/d/Y - H:i:s',
        'input_format_custom' => '',
        'label_position' => 'above',
        'no_fieldset' => 0,
        'text_parts' => array(),
        'year_range' => '2012:+0',
      ),
      'type' => 'date_select',
      'weight' => 1,
    ),
  );

  // Exported field_instance: 'node-child-field_district'.
  $field_instances['node-child-field_district'] = array(
    'bundle' => 'child',
    'default_value' => NULL,
    'deleted' => 0,
    'description' => '',
    'display' => array(
      'default' => array(
        'label' => 'above',
        'module' => 'text',
        'settings' => array(),
        'type' => 'text_default',
        'weight' => 21,
      ),
      'teaser' => array(
        'label' => 'above',
        'settings' => array(),
        'type' => 'hidden',
        'weight' => 0,
      ),
    ),
    'entity_type' => 'node',
    'field_name' => 'field_district',
    'label' => 'District',
    'required' => 0,
    'settings' => array(
      'text_processing' => 0,
      'user_register_form' => FALSE,
    ),
    'widget' => array(
      'active' => 1,
      'module' => 'text',
      'settings' => array(
        'size' => 60,
      ),
      'type' => 'text_textfield',
      'weight' => 19,
    ),
  );

  // Exported field_instance: 'node-child-field_father_name'.
  $field_instances['node-child-field_father_name'] = array(
    'bundle' => 'child',
    'default_value' => NULL,
    'deleted' => 0,
    'description' => '',
    'display' => array(
      'default' => array(
        'label' => 'above',
        'module' => 'text',
        'settings' => array(),
        'type' => 'text_default',
        'weight' => 16,
      ),
      'teaser' => array(
        'label' => 'above',
        'settings' => array(),
        'type' => 'hidden',
        'weight' => 0,
      ),
    ),
    'entity_type' => 'node',
    'field_name' => 'field_father_name',
    'label' => 'Father\'s Name',
    'required' => 0,
    'settings' => array(
      'text_processing' => 0,
      'user_register_form' => FALSE,
    ),
    'widget' => array(
      'active' => 1,
      'module' => 'text',
      'settings' => array(
        'size' => 60,
      ),
      'type' => 'text_textfield',
      'weight' => 14,
    ),
  );

  // Exported field_instance: 'node-child-field_father_national_id'.
  $field_instances['node-child-field_father_national_id'] = array(
    'bundle' => 'child',
    'default_value' => NULL,
    'deleted' => 0,
    'description' => '',
    'display' => array(
      'default' => array(
        'label' => 'above',
        'module' => 'text',
        'settings' => array(),
        'type' => 'text_default',
        'weight' => 17,
      ),
      'teaser' => array(
        'label' => 'above',
        'settings' => array(),
        'type' => 'hidden',
        'weight' => 0,
      ),
    ),
    'entity_type' => 'node',
    'field_name' => 'field_father_national_id',
    'label' => 'Father\'s National ID',
    'required' => 0,
    'settings' => array(
      'text_processing' => 0,
      'user_register_form' => FALSE,
    ),
    'widget' => array(
      'active' => 1,
      'module' => 'text',
      'settings' => array(
        'size' => 60,
      ),
      'type' => 'text_textfield',
      'weight' => 15,
    ),
  );

  // Exported field_instance: 'node-child-field_first_name'.
  $field_instances['node-child-field_first_name'] = array(
    'bundle' => 'child',
    'default_value' => NULL,
    'deleted' => 0,
    'description' => '',
    'display' => array(
      'default' => array(
        'label' => 'above',
        'module' => 'text',
        'settings' => array(),
        'type' => 'text_default',
        'weight' => 9,
      ),
      'teaser' => array(
        'label' => 'above',
        'settings' => array(),
        'type' => 'hidden',
        'weight' => 0,
      ),
    ),
    'entity_type' => 'node',
    'field_name' => 'field_first_name',
    'label' => 'First name',
    'required' => 0,
    'settings' => array(
      'text_processing' => 0,
      'user_register_form' => FALSE,
    ),
    'widget' => array(
      'active' => 1,
      'module' => 'text',
      'settings' => array(
        'size' => 60,
      ),
      'type' => 'text_textfield',
      'weight' => 3,
    ),
  );

  // Exported field_instance: 'node-child-field_gender'.
  $field_instances['node-child-field_gender'] = array(
    'bundle' => 'child',
    'default_value' => array(
      0 => array(
        'value' => 'male',
      ),
    ),
    'deleted' => 0,
    'description' => '',
    'display' => array(
      'default' => array(
        'label' => 'above',
        'module' => 'list',
        'settings' => array(),
        'type' => 'list_default',
        'weight' => 8,
      ),
      'teaser' => array(
        'label' => 'above',
        'settings' => array(),
        'type' => 'hidden',
        'weight' => 0,
      ),
    ),
    'entity_type' => 'node',
    'field_name' => 'field_gender',
    'label' => 'Gender',
    'required' => 1,
    'settings' => array(
      'user_register_form' => FALSE,
    ),
    'widget' => array(
      'active' => 1,
      'module' => 'options',
      'settings' => array(),
      'type' => 'options_select',
      'weight' => 8,
    ),
  );

  // Exported field_instance: 'node-child-field_middle_name'.
  $field_instances['node-child-field_middle_name'] = array(
    'bundle' => 'child',
    'default_value' => NULL,
    'deleted' => 0,
    'description' => '',
    'display' => array(
      'default' => array(
        'label' => 'above',
        'module' => 'text',
        'settings' => array(),
        'type' => 'text_default',
        'weight' => 27,
      ),
      'teaser' => array(
        'label' => 'above',
        'settings' => array(),
        'type' => 'hidden',
        'weight' => 0,
      ),
    ),
    'entity_type' => 'node',
    'field_name' => 'field_middle_name',
    'label' => 'Middle name',
    'required' => 0,
    'settings' => array(
      'text_processing' => 0,
      'user_register_form' => FALSE,
    ),
    'widget' => array(
      'active' => 1,
      'module' => 'text',
      'settings' => array(
        'size' => 60,
      ),
      'type' => 'text_textfield',
      'weight' => 4,
    ),
  );

  // Exported field_instance: 'node-child-field_mode_of_delivery'.
  $field_instances['node-child-field_mode_of_delivery'] = array(
    'bundle' => 'child',
    'default_value' => array(
      0 => array(
        'value' => 'svd-no-episiotomy',
      ),
    ),
    'deleted' => 0,
    'description' => '',
    'display' => array(
      'default' => array(
        'label' => 'above',
        'module' => 'list',
        'settings' => array(),
        'type' => 'list_default',
        'weight' => 12,
      ),
      'teaser' => array(
        'label' => 'above',
        'settings' => array(),
        'type' => 'hidden',
        'weight' => 0,
      ),
    ),
    'entity_type' => 'node',
    'field_name' => 'field_mode_of_delivery',
    'label' => 'Mode of delivery',
    'required' => 0,
    'settings' => array(
      'user_register_form' => FALSE,
    ),
    'widget' => array(
      'active' => 1,
      'module' => 'options',
      'settings' => array(),
      'type' => 'options_select',
      'weight' => 10,
    ),
  );

  // Exported field_instance: 'node-child-field_mother'.
  $field_instances['node-child-field_mother'] = array(
    'bundle' => 'child',
    'default_value' => NULL,
    'deleted' => 0,
    'description' => '',
    'display' => array(
      'default' => array(
        'label' => 'above',
        'module' => 'entityreference',
        'settings' => array(
          'bypass_access' => FALSE,
          'link' => FALSE,
        ),
        'type' => 'entityreference_label',
        'weight' => 5,
      ),
      'teaser' => array(
        'label' => 'above',
        'settings' => array(),
        'type' => 'hidden',
        'weight' => 0,
      ),
    ),
    'entity_type' => 'node',
    'field_name' => 'field_mother',
    'label' => 'Mother',
    'required' => 1,
    'settings' => array(
      'user_register_form' => FALSE,
    ),
    'widget' => array(
      'active' => 1,
      'module' => 'entityreference',
      'settings' => array(
        'match_operator' => 'CONTAINS',
        'path' => '',
        'size' => 60,
      ),
      'type' => 'entityreference_autocomplete',
      'weight' => 9,
    ),
  );

  // Exported field_instance: 'node-child-field_mother_name'.
  $field_instances['node-child-field_mother_name'] = array(
    'bundle' => 'child',
    'default_value' => NULL,
    'deleted' => 0,
    'description' => '',
    'display' => array(
      'default' => array(
        'label' => 'above',
        'module' => 'text',
        'settings' => array(),
        'type' => 'text_default',
        'weight' => 14,
      ),
      'teaser' => array(
        'label' => 'above',
        'settings' => array(),
        'type' => 'hidden',
        'weight' => 0,
      ),
    ),
    'entity_type' => 'node',
    'field_name' => 'field_mother_name',
    'label' => 'Mother\'s Name',
    'required' => 0,
    'settings' => array(
      'text_processing' => 0,
      'user_register_form' => FALSE,
    ),
    'widget' => array(
      'active' => 1,
      'module' => 'text',
      'settings' => array(
        'size' => 60,
      ),
      'type' => 'text_textfield',
      'weight' => 12,
    ),
  );

  // Exported field_instance: 'node-child-field_mother_national_id'.
  $field_instances['node-child-field_mother_national_id'] = array(
    'bundle' => 'child',
    'default_value' => NULL,
    'deleted' => 0,
    'description' => '',
    'display' => array(
      'default' => array(
        'label' => 'above',
        'module' => 'text',
        'settings' => array(),
        'type' => 'text_default',
        'weight' => 15,
      ),
      'teaser' => array(
        'label' => 'above',
        'settings' => array(),
        'type' => 'hidden',
        'weight' => 0,
      ),
    ),
    'entity_type' => 'node',
    'field_name' => 'field_mother_national_id',
    'label' => 'Mother\'s National ID',
    'required' => 0,
    'settings' => array(
      'text_processing' => 0,
      'user_register_form' => FALSE,
    ),
    'widget' => array(
      'active' => 1,
      'module' => 'text',
      'settings' => array(
        'size' => 60,
      ),
      'type' => 'text_textfield',
      'weight' => 13,
    ),
  );

  // Exported field_instance: 'node-child-field_national_id_number'.
  $field_instances['node-child-field_national_id_number'] = array(
    'bundle' => 'child',
    'default_value' => NULL,
    'deleted' => 0,
    'description' => '',
    'display' => array(
      'default' => array(
        'label' => 'above',
        'module' => 'text',
        'settings' => array(),
        'type' => 'text_default',
        'weight' => 11,
      ),
      'teaser' => array(
        'label' => 'above',
        'settings' => array(),
        'type' => 'hidden',
        'weight' => 0,
      ),
    ),
    'entity_type' => 'node',
    'field_name' => 'field_national_id_number',
    'label' => 'National ID number',
    'required' => 0,
    'settings' => array(
      'text_processing' => 0,
      'user_register_form' => FALSE,
    ),
    'widget' => array(
      'active' => 1,
      'module' => 'text',
      'settings' => array(
        'size' => 60,
      ),
      'type' => 'text_textfield',
      'weight' => 6,
    ),
  );

  // Exported field_instance: 'node-child-field_phone_number'.
  $field_instances['node-child-field_phone_number'] = array(
    'bundle' => 'child',
    'default_value' => NULL,
    'deleted' => 0,
    'description' => '',
    'display' => array(
      'default' => array(
        'label' => 'above',
        'module' => 'text',
        'settings' => array(),
        'type' => 'text_default',
        'weight' => 25,
      ),
      'teaser' => array(
        'label' => 'above',
        'settings' => array(),
        'type' => 'hidden',
        'weight' => 0,
      ),
    ),
    'entity_type' => 'node',
    'field_name' => 'field_phone_number',
    'label' => 'Phone number',
    'required' => 0,
    'settings' => array(
      'text_processing' => 0,
      'user_register_form' => FALSE,
    ),
    'widget' => array(
      'active' => 1,
      'module' => 'text',
      'settings' => array(
        'size' => 60,
      ),
      'type' => 'text_textfield',
      'weight' => 23,
    ),
  );

  // Exported field_instance: 'node-child-field_province'.
  $field_instances['node-child-field_province'] = array(
    'bundle' => 'child',
    'default_value' => NULL,
    'deleted' => 0,
    'description' => '',
    'display' => array(
      'default' => array(
        'label' => 'above',
        'module' => 'text',
        'settings' => array(),
        'type' => 'text_default',
        'weight' => 20,
      ),
      'teaser' => array(
        'label' => 'above',
        'settings' => array(),
        'type' => 'hidden',
        'weight' => 0,
      ),
    ),
    'entity_type' => 'node',
    'field_name' => 'field_province',
    'label' => 'Province',
    'required' => 0,
    'settings' => array(
      'text_processing' => 0,
      'user_register_form' => FALSE,
    ),
    'widget' => array(
      'active' => 1,
      'module' => 'text',
      'settings' => array(
        'size' => 60,
      ),
      'type' => 'text_textfield',
      'weight' => 18,
    ),
  );

  // Exported field_instance: 'node-child-field_second_name'.
  $field_instances['node-child-field_second_name'] = array(
    'bundle' => 'child',
    'default_value' => NULL,
    'deleted' => 0,
    'description' => '',
    'display' => array(
      'default' => array(
        'label' => 'above',
        'module' => 'text',
        'settings' => array(),
        'type' => 'text_default',
        'weight' => 10,
      ),
      'teaser' => array(
        'label' => 'above',
        'settings' => array(),
        'type' => 'hidden',
        'weight' => 0,
      ),
    ),
    'entity_type' => 'node',
    'field_name' => 'field_second_name',
    'label' => 'Second name',
    'required' => 0,
    'settings' => array(
      'text_processing' => 0,
      'user_register_form' => FALSE,
    ),
    'widget' => array(
      'active' => 1,
      'module' => 'text',
      'settings' => array(
        'size' => 60,
      ),
      'type' => 'text_textfield',
      'weight' => 5,
    ),
  );

  // Exported field_instance: 'node-child-field_sector'.
  $field_instances['node-child-field_sector'] = array(
    'bundle' => 'child',
    'default_value' => NULL,
    'deleted' => 0,
    'description' => '',
    'display' => array(
      'default' => array(
        'label' => 'above',
        'module' => 'text',
        'settings' => array(),
        'type' => 'text_default',
        'weight' => 22,
      ),
      'teaser' => array(
        'label' => 'above',
        'settings' => array(),
        'type' => 'hidden',
        'weight' => 0,
      ),
    ),
    'entity_type' => 'node',
    'field_name' => 'field_sector',
    'label' => 'Sector',
    'required' => 0,
    'settings' => array(
      'text_processing' => 0,
      'user_register_form' => FALSE,
    ),
    'widget' => array(
      'active' => 1,
      'module' => 'text',
      'settings' => array(
        'size' => 60,
      ),
      'type' => 'text_textfield',
      'weight' => 20,
    ),
  );

  // Exported field_instance: 'node-child-field_ubudehe'.
  $field_instances['node-child-field_ubudehe'] = array(
    'bundle' => 'child',
    'default_value' => NULL,
    'deleted' => 0,
    'description' => '',
    'display' => array(
      'default' => array(
        'label' => 'above',
        'module' => 'list',
        'settings' => array(),
        'type' => 'list_default',
        'weight' => 13,
      ),
      'teaser' => array(
        'label' => 'above',
        'settings' => array(),
        'type' => 'hidden',
        'weight' => 0,
      ),
    ),
    'entity_type' => 'node',
    'field_name' => 'field_ubudehe',
    'label' => 'Family Ubudehe',
    'required' => 0,
    'settings' => array(
      'user_register_form' => FALSE,
    ),
    'widget' => array(
      'active' => 1,
      'module' => 'options',
      'settings' => array(),
      'type' => 'options_select',
      'weight' => 11,
    ),
  );

  // Exported field_instance: 'node-child-field_village'.
  $field_instances['node-child-field_village'] = array(
    'bundle' => 'child',
    'default_value' => NULL,
    'deleted' => 0,
    'description' => '',
    'display' => array(
      'default' => array(
        'label' => 'above',
        'module' => 'text',
        'settings' => array(),
        'type' => 'text_default',
        'weight' => 24,
      ),
      'teaser' => array(
        'label' => 'above',
        'settings' => array(),
        'type' => 'hidden',
        'weight' => 0,
      ),
    ),
    'entity_type' => 'node',
    'field_name' => 'field_village',
    'label' => 'Village',
    'required' => 0,
    'settings' => array(
      'text_processing' => 0,
      'user_register_form' => FALSE,
    ),
    'widget' => array(
      'active' => 1,
      'module' => 'text',
      'settings' => array(
        'size' => 60,
      ),
      'type' => 'text_textfield',
      'weight' => 22,
    ),
  );

  // Exported field_instance: 'node-mother-field_avatar'.
  $field_instances['node-mother-field_avatar'] = array(
    'bundle' => 'mother',
    'deleted' => 0,
    'description' => '',
    'display' => array(
      'default' => array(
        'label' => 'above',
        'module' => 'image',
        'settings' => array(
          'image_link' => '',
          'image_style' => 'medium',
        ),
        'type' => 'image',
        'weight' => 2,
      ),
      'teaser' => array(
        'label' => 'above',
        'settings' => array(),
        'type' => 'hidden',
        'weight' => 0,
      ),
    ),
    'entity_type' => 'node',
    'field_name' => 'field_avatar',
    'label' => 'Profile photo',
    'required' => 0,
    'settings' => array(
      'alt_field' => 0,
      'default_image' => 0,
      'file_directory' => '',
      'file_extensions' => 'png gif jpg jpeg',
      'max_filesize' => '',
      'max_resolution' => '',
      'min_resolution' => '',
      'title_field' => 0,
      'user_register_form' => FALSE,
    ),
    'widget' => array(
      'active' => 1,
      'module' => 'image',
      'settings' => array(
        'preview_image_style' => 'thumbnail',
        'progress_indicator' => 'throbber',
      ),
      'type' => 'image_image',
      'weight' => 1,
    ),
  );

  // Exported field_instance: 'node-mother-field_birth_date_estimated'.
  $field_instances['node-mother-field_birth_date_estimated'] = array(
    'bundle' => 'mother',
    'default_value' => array(
      0 => array(
        'value' => 0,
      ),
    ),
    'deleted' => 0,
    'description' => '',
    'display' => array(
      'default' => array(
        'label' => 'above',
        'module' => 'list',
        'settings' => array(),
        'type' => 'list_default',
        'weight' => 29,
      ),
      'teaser' => array(
        'label' => 'above',
        'settings' => array(),
        'type' => 'hidden',
        'weight' => 0,
      ),
    ),
    'entity_type' => 'node',
    'field_name' => 'field_birth_date_estimated',
    'label' => 'Birth date estimated',
    'required' => 0,
    'settings' => array(
      'user_register_form' => FALSE,
    ),
    'widget' => array(
      'active' => 1,
      'module' => 'options',
      'settings' => array(
        'display_label' => 1,
      ),
      'type' => 'options_onoff',
      'weight' => 3,
    ),
  );

  // Exported field_instance: 'node-mother-field_cell'.
  $field_instances['node-mother-field_cell'] = array(
    'bundle' => 'mother',
    'default_value' => NULL,
    'deleted' => 0,
    'description' => '',
    'display' => array(
      'default' => array(
        'label' => 'above',
        'module' => 'text',
        'settings' => array(),
        'type' => 'text_default',
        'weight' => 26,
      ),
      'teaser' => array(
        'label' => 'above',
        'settings' => array(),
        'type' => 'hidden',
        'weight' => 0,
      ),
    ),
    'entity_type' => 'node',
    'field_name' => 'field_cell',
    'label' => 'Cell',
    'required' => 0,
    'settings' => array(
      'text_processing' => 0,
      'user_register_form' => FALSE,
    ),
    'widget' => array(
      'active' => 1,
      'module' => 'text',
      'settings' => array(
        'size' => 60,
      ),
      'type' => 'text_textfield',
      'weight' => 21,
    ),
  );

  // Exported field_instance: 'node-mother-field_clinic'.
  $field_instances['node-mother-field_clinic'] = array(
    'bundle' => 'mother',
    'default_value' => NULL,
    'deleted' => 0,
    'description' => 'Assign each mother to a clinic so that she will be included when data-entry sessions are scheduled for the clinic.',
    'display' => array(
      'default' => array(
        'label' => 'above',
        'module' => 'entityreference',
        'settings' => array(
          'bypass_access' => FALSE,
          'link' => FALSE,
        ),
        'type' => 'entityreference_label',
        'weight' => 8,
      ),
      'teaser' => array(
        'label' => 'above',
        'settings' => array(),
        'type' => 'hidden',
        'weight' => 0,
      ),
    ),
    'entity_type' => 'node',
    'field_name' => 'field_clinic',
    'label' => 'Clinic',
    'required' => 0,
    'settings' => array(
      'user_register_form' => FALSE,
    ),
    'widget' => array(
      'active' => 1,
      'module' => 'options',
      'settings' => array(),
      'type' => 'options_select',
      'weight' => 4,
    ),
  );

  // Exported field_instance: 'node-mother-field_date_birth'.
  $field_instances['node-mother-field_date_birth'] = array(
    'bundle' => 'mother',
    'deleted' => 0,
    'description' => '',
    'display' => array(
      'default' => array(
        'label' => 'above',
        'module' => 'date',
        'settings' => array(
          'format_type' => 'long',
          'fromto' => 'both',
          'multiple_from' => '',
          'multiple_number' => '',
          'multiple_to' => '',
          'show_remaining_days' => FALSE,
        ),
        'type' => 'date_default',
        'weight' => 7,
      ),
      'teaser' => array(
        'label' => 'above',
        'settings' => array(),
        'type' => 'hidden',
        'weight' => 0,
      ),
    ),
    'entity_type' => 'node',
    'field_name' => 'field_date_birth',
    'label' => 'Date birth',
    'required' => 1,
    'settings' => array(
      'default_value' => 'blank',
      'default_value2' => 'same',
      'default_value_code' => '',
      'default_value_code2' => '',
      'user_register_form' => FALSE,
    ),
    'widget' => array(
      'active' => 1,
      'module' => 'date',
      'settings' => array(
        'increment' => 15,
        'input_format' => 'm/d/Y - H:i:s',
        'input_format_custom' => '',
        'label_position' => 'above',
        'no_fieldset' => 0,
        'text_parts' => array(
          0 => 'year',
        ),
        'year_range' => '1970:-10',
      ),
      'type' => 'date_select',
      'weight' => 2,
    ),
  );

  // Exported field_instance: 'node-mother-field_district'.
  $field_instances['node-mother-field_district'] = array(
    'bundle' => 'mother',
    'default_value' => NULL,
    'deleted' => 0,
    'description' => '',
    'display' => array(
      'default' => array(
        'label' => 'above',
        'module' => 'text',
        'settings' => array(),
        'type' => 'text_default',
        'weight' => 24,
      ),
      'teaser' => array(
        'label' => 'above',
        'settings' => array(),
        'type' => 'hidden',
        'weight' => 0,
      ),
    ),
    'entity_type' => 'node',
    'field_name' => 'field_district',
    'label' => 'District',
    'required' => 0,
    'settings' => array(
      'text_processing' => 0,
      'user_register_form' => FALSE,
    ),
    'widget' => array(
      'active' => 1,
      'module' => 'text',
      'settings' => array(
        'size' => 60,
      ),
      'type' => 'text_textfield',
      'weight' => 19,
    ),
  );

  // Exported field_instance: 'node-mother-field_education_level'.
  $field_instances['node-mother-field_education_level'] = array(
    'bundle' => 'mother',
    'default_value' => NULL,
    'deleted' => 0,
    'description' => 'What is the highest level of education you have completed?',
    'display' => array(
      'default' => array(
        'label' => 'above',
        'module' => 'list',
        'settings' => array(),
        'type' => 'list_default',
        'weight' => 10,
      ),
      'teaser' => array(
        'label' => 'above',
        'settings' => array(),
        'type' => 'hidden',
        'weight' => 0,
      ),
    ),
    'entity_type' => 'node',
    'field_name' => 'field_education_level',
    'label' => 'Education Level',
    'required' => 0,
    'settings' => array(
      'user_register_form' => FALSE,
    ),
    'widget' => array(
      'active' => 1,
      'module' => 'options',
      'settings' => array(),
      'type' => 'options_select',
      'weight' => 6,
    ),
  );

  // Exported field_instance: 'node-mother-field_first_name'.
  $field_instances['node-mother-field_first_name'] = array(
    'bundle' => 'mother',
    'default_value' => NULL,
    'deleted' => 0,
    'description' => '',
    'display' => array(
      'default' => array(
        'label' => 'above',
        'module' => 'text',
        'settings' => array(),
        'type' => 'text_default',
        'weight' => 11,
      ),
      'teaser' => array(
        'label' => 'above',
        'settings' => array(),
        'type' => 'hidden',
        'weight' => 0,
      ),
    ),
    'entity_type' => 'node',
    'field_name' => 'field_first_name',
    'label' => 'First name',
    'required' => 0,
    'settings' => array(
      'text_processing' => 0,
      'user_register_form' => FALSE,
    ),
    'widget' => array(
      'active' => 1,
      'module' => 'text',
      'settings' => array(
        'size' => 60,
      ),
      'type' => 'text_textfield',
      'weight' => 7,
    ),
  );

  // Exported field_instance: 'node-mother-field_gender'.
  $field_instances['node-mother-field_gender'] = array(
    'bundle' => 'mother',
    'default_value' => NULL,
    'deleted' => 0,
    'description' => '',
    'display' => array(
      'default' => array(
        'label' => 'above',
        'module' => 'list',
        'settings' => array(),
        'type' => 'list_default',
        'weight' => 23,
      ),
      'teaser' => array(
        'label' => 'above',
        'settings' => array(),
        'type' => 'hidden',
        'weight' => 0,
      ),
    ),
    'entity_type' => 'node',
    'field_name' => 'field_gender',
    'label' => 'Gender',
    'required' => 0,
    'settings' => array(
      'user_register_form' => FALSE,
    ),
    'widget' => array(
      'active' => 1,
      'module' => 'options',
      'settings' => array(),
      'type' => 'options_select',
      'weight' => 11,
    ),
  );

  // Exported field_instance: 'node-mother-field_hiv_status'.
  $field_instances['node-mother-field_hiv_status'] = array(
    'bundle' => 'mother',
    'default_value' => array(
      0 => array(
        'value' => 'unknown',
      ),
    ),
    'deleted' => 0,
    'description' => '',
    'display' => array(
      'default' => array(
        'label' => 'above',
        'module' => 'list',
        'settings' => array(),
        'type' => 'list_default',
        'weight' => 28,
      ),
      'teaser' => array(
        'label' => 'above',
        'settings' => array(),
        'type' => 'hidden',
        'weight' => 0,
      ),
    ),
    'entity_type' => 'node',
    'field_name' => 'field_hiv_status',
    'label' => 'HIV status',
    'required' => 0,
    'settings' => array(
      'user_register_form' => FALSE,
    ),
    'widget' => array(
      'active' => 1,
      'module' => 'options',
      'settings' => array(),
      'type' => 'options_select',
      'weight' => 14,
    ),
  );

  // Exported field_instance: 'node-mother-field_household_size'.
  $field_instances['node-mother-field_household_size'] = array(
    'bundle' => 'mother',
    'default_value' => NULL,
    'deleted' => 0,
    'description' => '',
    'display' => array(
      'default' => array(
        'label' => 'above',
        'module' => 'number',
        'settings' => array(
          'decimal_separator' => '.',
          'prefix_suffix' => TRUE,
          'scale' => 0,
          'thousand_separator' => '',
        ),
        'type' => 'number_integer',
        'weight' => 17,
      ),
      'teaser' => array(
        'label' => 'above',
        'settings' => array(),
        'type' => 'hidden',
        'weight' => 0,
      ),
    ),
    'entity_type' => 'node',
    'field_name' => 'field_household_size',
    'label' => 'Household size',
    'required' => 0,
    'settings' => array(
      'max' => '',
      'min' => '',
      'prefix' => '',
      'suffix' => '',
      'user_register_form' => FALSE,
    ),
    'widget' => array(
      'active' => 0,
      'module' => 'number',
      'settings' => array(),
      'type' => 'number',
      'weight' => 15,
    ),
  );

  // Exported field_instance: 'node-mother-field_marital_status'.
  $field_instances['node-mother-field_marital_status'] = array(
    'bundle' => 'mother',
    'default_value' => array(
      0 => array(
        'value' => 'single',
      ),
    ),
    'deleted' => 0,
    'description' => '',
    'display' => array(
      'default' => array(
        'label' => 'above',
        'module' => 'list',
        'settings' => array(),
        'type' => 'list_default',
        'weight' => 20,
      ),
      'teaser' => array(
        'label' => 'above',
        'settings' => array(),
        'type' => 'hidden',
        'weight' => 0,
      ),
    ),
    'entity_type' => 'node',
    'field_name' => 'field_marital_status',
    'label' => 'Marital status',
    'required' => 0,
    'settings' => array(
      'user_register_form' => FALSE,
    ),
    'widget' => array(
      'active' => 1,
      'module' => 'options',
      'settings' => array(),
      'type' => 'options_select',
      'weight' => 13,
    ),
  );

  // Exported field_instance: 'node-mother-field_middle_name'.
  $field_instances['node-mother-field_middle_name'] = array(
    'bundle' => 'mother',
    'default_value' => NULL,
    'deleted' => 0,
    'description' => '',
    'display' => array(
      'default' => array(
        'label' => 'above',
        'module' => 'text',
        'settings' => array(),
        'type' => 'text_default',
        'weight' => 30,
      ),
      'teaser' => array(
        'label' => 'above',
        'settings' => array(),
        'type' => 'hidden',
        'weight' => 0,
      ),
    ),
    'entity_type' => 'node',
    'field_name' => 'field_middle_name',
    'label' => 'Middle name',
    'required' => 0,
    'settings' => array(
      'text_processing' => 0,
      'user_register_form' => FALSE,
    ),
    'widget' => array(
      'active' => 1,
      'module' => 'text',
      'settings' => array(
        'size' => 60,
      ),
      'type' => 'text_textfield',
      'weight' => 8,
    ),
  );

  // Exported field_instance: 'node-mother-field_national_id_number'.
  $field_instances['node-mother-field_national_id_number'] = array(
    'bundle' => 'mother',
    'default_value' => NULL,
    'deleted' => 0,
    'description' => '',
    'display' => array(
      'default' => array(
        'label' => 'above',
        'module' => 'text',
        'settings' => array(),
        'type' => 'text_default',
        'weight' => 13,
      ),
      'teaser' => array(
        'label' => 'above',
        'settings' => array(),
        'type' => 'hidden',
        'weight' => 0,
      ),
    ),
    'entity_type' => 'node',
    'field_name' => 'field_national_id_number',
    'label' => 'National ID number',
    'required' => 0,
    'settings' => array(
      'text_processing' => 0,
      'user_register_form' => FALSE,
    ),
    'widget' => array(
      'active' => 1,
      'module' => 'text',
      'settings' => array(
        'size' => 60,
      ),
      'type' => 'text_textfield',
      'weight' => 10,
    ),
  );

  // Exported field_instance: 'node-mother-field_number_of_children'.
  $field_instances['node-mother-field_number_of_children'] = array(
    'bundle' => 'mother',
    'default_value' => NULL,
    'deleted' => 0,
    'description' => '',
    'display' => array(
      'default' => array(
        'label' => 'above',
        'module' => 'number',
        'settings' => array(
          'decimal_separator' => '.',
          'prefix_suffix' => TRUE,
          'scale' => 0,
          'thousand_separator' => '',
        ),
        'type' => 'number_integer',
        'weight' => 18,
      ),
      'teaser' => array(
        'label' => 'above',
        'settings' => array(),
        'type' => 'hidden',
        'weight' => 0,
      ),
    ),
    'entity_type' => 'node',
<<<<<<< HEAD
    'field_name' => 'field_number_of_children',
    'label' => 'Number of children',
    'required' => 0,
    'settings' => array(
      'max' => '',
      'min' => '',
      'prefix' => '',
      'suffix' => '',
      'user_register_form' => FALSE,
    ),
    'widget' => array(
      'active' => 0,
      'module' => 'number',
      'settings' => array(),
      'type' => 'number',
      'weight' => 16,
    ),
  );

  // Exported field_instance: 'node-mother-field_phone_number'.
  $field_instances['node-mother-field_phone_number'] = array(
    'bundle' => 'mother',
    'default_value' => NULL,
    'deleted' => 0,
    'description' => '',
    'display' => array(
      'default' => array(
        'label' => 'above',
        'module' => 'text',
        'settings' => array(),
        'type' => 'text_default',
        'weight' => 19,
      ),
      'teaser' => array(
        'label' => 'above',
        'settings' => array(),
        'type' => 'hidden',
        'weight' => 0,
      ),
    ),
    'entity_type' => 'node',
    'field_name' => 'field_phone_number',
    'label' => 'Phone number',
    'required' => 0,
=======
    'field_name' => 'field_mother',
    'label' => 'Mother / Caregiver',
    'required' => 1,
>>>>>>> b9a47b61
    'settings' => array(
      'text_processing' => 0,
      'user_register_form' => FALSE,
    ),
    'widget' => array(
      'active' => 1,
      'module' => 'text',
      'settings' => array(
        'size' => 60,
      ),
      'type' => 'text_textfield',
      'weight' => 17,
    ),
  );

<<<<<<< HEAD
  // Exported field_instance: 'node-mother-field_profession'.
  $field_instances['node-mother-field_profession'] = array(
=======
  // Exported field_instance: 'node-child-field_uuid'.
  $field_instances['node-child-field_uuid'] = array(
    'bundle' => 'child',
    'default_value' => NULL,
    'deleted' => 0,
    'description' => '',
    'display' => array(
      'default' => array(
        'label' => 'above',
        'module' => 'text',
        'settings' => array(),
        'type' => 'text_default',
        'weight' => 9,
      ),
      'teaser' => array(
        'label' => 'above',
        'settings' => array(),
        'type' => 'hidden',
        'weight' => 0,
      ),
    ),
    'entity_type' => 'node',
    'field_name' => 'field_uuid',
    'label' => 'UUID',
    'required' => 0,
    'settings' => array(
      'text_processing' => 0,
      'user_register_form' => FALSE,
    ),
    'widget' => array(
      'active' => 1,
      'module' => 'text',
      'settings' => array(
        'size' => 60,
      ),
      'type' => 'text_textfield',
      'weight' => 11,
    ),
  );

  // Exported field_instance: 'node-mother-field_avatar'.
  $field_instances['node-mother-field_avatar'] = array(
>>>>>>> b9a47b61
    'bundle' => 'mother',
    'default_value' => NULL,
    'deleted' => 0,
    'description' => '',
    'display' => array(
      'default' => array(
        'label' => 'above',
        'module' => 'text',
        'settings' => array(),
        'type' => 'text_default',
        'weight' => 14,
      ),
      'teaser' => array(
        'label' => 'above',
        'settings' => array(),
        'type' => 'hidden',
        'weight' => 0,
      ),
    ),
    'entity_type' => 'node',
    'field_name' => 'field_profession',
    'label' => 'Profession',
    'required' => 0,
    'settings' => array(
      'text_processing' => 0,
      'user_register_form' => FALSE,
    ),
    'widget' => array(
      'active' => 1,
      'module' => 'text',
      'settings' => array(
        'size' => 60,
      ),
      'type' => 'text_textfield',
      'weight' => 12,
    ),
  );

  // Exported field_instance: 'node-mother-field_province'.
  $field_instances['node-mother-field_province'] = array(
    'bundle' => 'mother',
    'default_value' => NULL,
    'deleted' => 0,
<<<<<<< HEAD
    'description' => '',
=======
    'description' => 'Assign each mother/caregiver to a clinic so that she will be included when data-entry sessions are scheduled for the clinic.',
>>>>>>> b9a47b61
    'display' => array(
      'default' => array(
        'label' => 'above',
        'module' => 'text',
        'settings' => array(),
        'type' => 'text_default',
        'weight' => 22,
      ),
      'teaser' => array(
        'label' => 'above',
        'settings' => array(),
        'type' => 'hidden',
        'weight' => 0,
      ),
    ),
    'entity_type' => 'node',
    'field_name' => 'field_province',
    'label' => 'Province',
    'required' => 0,
    'settings' => array(
      'text_processing' => 0,
      'user_register_form' => FALSE,
    ),
    'widget' => array(
      'active' => 1,
      'module' => 'text',
      'settings' => array(
        'size' => 60,
      ),
      'type' => 'text_textfield',
      'weight' => 18,
    ),
  );

  // Exported field_instance: 'node-mother-field_second_name'.
  $field_instances['node-mother-field_second_name'] = array(
    'bundle' => 'mother',
    'default_value' => NULL,
    'deleted' => 0,
    'description' => '',
    'display' => array(
      'default' => array(
        'label' => 'above',
        'module' => 'text',
        'settings' => array(),
        'type' => 'text_default',
        'weight' => 12,
      ),
      'teaser' => array(
        'label' => 'above',
        'settings' => array(),
        'type' => 'hidden',
        'weight' => 0,
      ),
    ),
    'entity_type' => 'node',
<<<<<<< HEAD
    'field_name' => 'field_second_name',
    'label' => 'Second name',
=======
    'field_name' => 'field_date_birth',
    'label' => 'Date birth',
>>>>>>> b9a47b61
    'required' => 0,
    'settings' => array(
      'text_processing' => 0,
      'user_register_form' => FALSE,
    ),
    'widget' => array(
      'active' => 1,
      'module' => 'text',
      'settings' => array(
        'size' => 60,
      ),
      'type' => 'text_textfield',
      'weight' => 9,
    ),
  );

  // Exported field_instance: 'node-mother-field_sector'.
  $field_instances['node-mother-field_sector'] = array(
    'bundle' => 'mother',
    'default_value' => NULL,
    'deleted' => 0,
    'description' => '',
    'display' => array(
      'default' => array(
        'label' => 'above',
        'module' => 'text',
        'settings' => array(),
        'type' => 'text_default',
        'weight' => 25,
      ),
      'teaser' => array(
        'label' => 'above',
        'settings' => array(),
        'type' => 'hidden',
        'weight' => 0,
      ),
    ),
    'entity_type' => 'node',
    'field_name' => 'field_sector',
    'label' => 'Sector',
    'required' => 0,
    'settings' => array(
      'text_processing' => 0,
      'user_register_form' => FALSE,
    ),
    'widget' => array(
      'active' => 1,
      'module' => 'text',
      'settings' => array(
        'size' => 60,
      ),
      'type' => 'text_textfield',
      'weight' => 20,
    ),
  );

  // Exported field_instance: 'node-mother-field_relationship'.
  $field_instances['node-mother-field_relationship'] = array(
    'bundle' => 'mother',
    'default_value' => NULL,
    'deleted' => 0,
    'description' => '',
    'display' => array(
      'default' => array(
        'label' => 'above',
        'module' => 'list',
        'settings' => array(),
        'type' => 'list_default',
        'weight' => 11,
      ),
      'teaser' => array(
        'label' => 'above',
        'settings' => array(),
        'type' => 'hidden',
        'weight' => 0,
      ),
    ),
    'entity_type' => 'node',
    'field_name' => 'field_relationship',
    'label' => 'Relationship',
    'required' => 1,
    'settings' => array(
      'user_register_form' => FALSE,
    ),
    'widget' => array(
      'active' => 1,
      'module' => 'options',
      'settings' => array(),
      'type' => 'options_select',
      'weight' => 10,
    ),
  );

  // Exported field_instance: 'node-mother-field_ubudehe'.
  $field_instances['node-mother-field_ubudehe'] = array(
    'bundle' => 'mother',
    'default_value' => NULL,
    'deleted' => 0,
    'description' => '',
    'display' => array(
      'default' => array(
        'label' => 'above',
        'module' => 'list',
        'settings' => array(),
        'type' => 'list_default',
        'weight' => 9,
      ),
      'teaser' => array(
        'label' => 'above',
        'settings' => array(),
        'type' => 'hidden',
        'weight' => 0,
      ),
    ),
    'entity_type' => 'node',
    'field_name' => 'field_ubudehe',
    'label' => 'Ubudehe',
    'required' => 0,
    'settings' => array(
      'user_register_form' => FALSE,
    ),
    'widget' => array(
      'active' => 1,
      'module' => 'options',
      'settings' => array(),
      'type' => 'options_select',
      'weight' => 5,
    ),
  );

  // Exported field_instance: 'node-mother-field_village'.
  $field_instances['node-mother-field_village'] = array(
    'bundle' => 'mother',
    'default_value' => NULL,
    'deleted' => 0,
    'description' => '',
    'display' => array(
      'default' => array(
        'label' => 'above',
        'module' => 'text',
        'settings' => array(),
        'type' => 'text_default',
        'weight' => 27,
      ),
      'teaser' => array(
        'label' => 'above',
        'settings' => array(),
        'type' => 'hidden',
        'weight' => 0,
      ),
    ),
    'entity_type' => 'node',
    'field_name' => 'field_village',
    'label' => 'Village',
    'required' => 0,
    'settings' => array(
      'text_processing' => 0,
      'user_register_form' => FALSE,
    ),
    'widget' => array(
      'active' => 1,
      'module' => 'text',
      'settings' => array(
        'size' => 60,
      ),
      'type' => 'text_textfield',
      'weight' => 22,
    ),
  );

  // Exported field_instance: 'node-mother-field_uuid'.
  $field_instances['node-mother-field_uuid'] = array(
    'bundle' => 'mother',
    'default_value' => NULL,
    'deleted' => 0,
    'description' => '',
    'display' => array(
      'default' => array(
        'label' => 'above',
        'module' => 'text',
        'settings' => array(),
        'type' => 'text_default',
        'weight' => 11,
      ),
      'teaser' => array(
        'label' => 'above',
        'settings' => array(),
        'type' => 'hidden',
        'weight' => 0,
      ),
    ),
    'entity_type' => 'node',
    'field_name' => 'field_uuid',
    'label' => 'UUID',
    'required' => 0,
    'settings' => array(
      'text_processing' => 0,
      'user_register_form' => FALSE,
    ),
    'widget' => array(
      'active' => 1,
      'module' => 'text',
      'settings' => array(
        'size' => 60,
      ),
      'type' => 'text_textfield',
      'weight' => 11,
    ),
  );

  // Translatables
  // Included for use with string extractors like potx.
<<<<<<< HEAD
  t('Assign each mother to a clinic so that she will be included when data-entry sessions are scheduled for the clinic.');
  t('Birth date estimated');
  t('Caregiver\'s Name	');
  t('Caregiver\'s National ID');
  t('Cell');
=======
  t('Assign each mother/caregiver to a clinic so that she will be included when data-entry sessions are scheduled for the clinic.');
>>>>>>> b9a47b61
  t('Clinic');
  t('Date birth');
  t('District');
  t('Education Level');
  t('Family Ubudehe');
  t('Father\'s Name');
  t('Father\'s National ID');
  t('First name');
  t('Gender');
<<<<<<< HEAD
  t('HIV status');
  t('Household size');
  t('Marital status');
  t('Middle name');
  t('Mode of delivery');
  t('Mother');
  t('Mother\'s Name');
  t('Mother\'s National ID');
  t('National ID number');
  t('Number of children');
  t('Phone number');
  t('Profession');
  t('Profile photo');
  t('Province');
  t('Second name');
  t('Sector');
=======
  t('Mother / Caregiver');
  t('Profile photo');
  t('Relationship');
  t('UUID');
>>>>>>> b9a47b61
  t('Ubudehe');
  t('Village');
  t('What is the highest level of education you have completed?');

  return $field_instances;
}<|MERGE_RESOLUTION|>--- conflicted
+++ resolved
@@ -586,7 +586,7 @@
     ),
     'entity_type' => 'node',
     'field_name' => 'field_mother',
-    'label' => 'Mother',
+    'label' => 'Mother / Caregiver',
     'required' => 1,
     'settings' => array(
       'user_register_form' => FALSE,
@@ -917,6 +917,46 @@
       'module' => 'options',
       'settings' => array(),
       'type' => 'options_select',
+      'weight' => 11,
+    ),
+  );
+
+  // Exported field_instance: 'node-child-field_uuid'.
+  $field_instances['node-child-field_uuid'] = array(
+    'bundle' => 'child',
+    'default_value' => NULL,
+    'deleted' => 0,
+    'description' => '',
+    'display' => array(
+      'default' => array(
+        'label' => 'above',
+        'module' => 'text',
+        'settings' => array(),
+        'type' => 'text_default',
+        'weight' => 9,
+      ),
+      'teaser' => array(
+        'label' => 'above',
+        'settings' => array(),
+        'type' => 'hidden',
+        'weight' => 0,
+      ),
+    ),
+    'entity_type' => 'node',
+    'field_name' => 'field_uuid',
+    'label' => 'UUID',
+    'required' => 0,
+    'settings' => array(
+      'text_processing' => 0,
+      'user_register_form' => FALSE,
+    ),
+    'widget' => array(
+      'active' => 1,
+      'module' => 'text',
+      'settings' => array(
+        'size' => 60,
+      ),
+      'type' => 'text_textfield',
       'weight' => 11,
     ),
   );
@@ -1099,7 +1139,7 @@
     'bundle' => 'mother',
     'default_value' => NULL,
     'deleted' => 0,
-    'description' => 'Assign each mother to a clinic so that she will be included when data-entry sessions are scheduled for the clinic.',
+    'description' => 'Assign each mother/caregiver to a clinic so that she will be included when data-entry sessions are scheduled for the clinic.',
     'display' => array(
       'default' => array(
         'label' => 'above',
@@ -1164,7 +1204,7 @@
     'entity_type' => 'node',
     'field_name' => 'field_date_birth',
     'label' => 'Date birth',
-    'required' => 1,
+    'required' => 0,
     'settings' => array(
       'default_value' => 'blank',
       'default_value2' => 'same',
@@ -1230,7 +1270,7 @@
       'weight' => 19,
     ),
   );
-
+ 
   // Exported field_instance: 'node-mother-field_education_level'.
   $field_instances['node-mother-field_education_level'] = array(
     'bundle' => 'mother',
@@ -1580,7 +1620,6 @@
       ),
     ),
     'entity_type' => 'node',
-<<<<<<< HEAD
     'field_name' => 'field_number_of_children',
     'label' => 'Number of children',
     'required' => 0,
@@ -1625,11 +1664,6 @@
     'field_name' => 'field_phone_number',
     'label' => 'Phone number',
     'required' => 0,
-=======
-    'field_name' => 'field_mother',
-    'label' => 'Mother / Caregiver',
-    'required' => 1,
->>>>>>> b9a47b61
     'settings' => array(
       'text_processing' => 0,
       'user_register_form' => FALSE,
@@ -1645,53 +1679,8 @@
     ),
   );
 
-<<<<<<< HEAD
   // Exported field_instance: 'node-mother-field_profession'.
   $field_instances['node-mother-field_profession'] = array(
-=======
-  // Exported field_instance: 'node-child-field_uuid'.
-  $field_instances['node-child-field_uuid'] = array(
-    'bundle' => 'child',
-    'default_value' => NULL,
-    'deleted' => 0,
-    'description' => '',
-    'display' => array(
-      'default' => array(
-        'label' => 'above',
-        'module' => 'text',
-        'settings' => array(),
-        'type' => 'text_default',
-        'weight' => 9,
-      ),
-      'teaser' => array(
-        'label' => 'above',
-        'settings' => array(),
-        'type' => 'hidden',
-        'weight' => 0,
-      ),
-    ),
-    'entity_type' => 'node',
-    'field_name' => 'field_uuid',
-    'label' => 'UUID',
-    'required' => 0,
-    'settings' => array(
-      'text_processing' => 0,
-      'user_register_form' => FALSE,
-    ),
-    'widget' => array(
-      'active' => 1,
-      'module' => 'text',
-      'settings' => array(
-        'size' => 60,
-      ),
-      'type' => 'text_textfield',
-      'weight' => 11,
-    ),
-  );
-
-  // Exported field_instance: 'node-mother-field_avatar'.
-  $field_instances['node-mother-field_avatar'] = array(
->>>>>>> b9a47b61
     'bundle' => 'mother',
     'default_value' => NULL,
     'deleted' => 0,
@@ -1735,11 +1724,7 @@
     'bundle' => 'mother',
     'default_value' => NULL,
     'deleted' => 0,
-<<<<<<< HEAD
-    'description' => '',
-=======
-    'description' => 'Assign each mother/caregiver to a clinic so that she will be included when data-entry sessions are scheduled for the clinic.',
->>>>>>> b9a47b61
+    'description' => '',
     'display' => array(
       'default' => array(
         'label' => 'above',
@@ -1771,91 +1756,6 @@
       ),
       'type' => 'text_textfield',
       'weight' => 18,
-    ),
-  );
-
-  // Exported field_instance: 'node-mother-field_second_name'.
-  $field_instances['node-mother-field_second_name'] = array(
-    'bundle' => 'mother',
-    'default_value' => NULL,
-    'deleted' => 0,
-    'description' => '',
-    'display' => array(
-      'default' => array(
-        'label' => 'above',
-        'module' => 'text',
-        'settings' => array(),
-        'type' => 'text_default',
-        'weight' => 12,
-      ),
-      'teaser' => array(
-        'label' => 'above',
-        'settings' => array(),
-        'type' => 'hidden',
-        'weight' => 0,
-      ),
-    ),
-    'entity_type' => 'node',
-<<<<<<< HEAD
-    'field_name' => 'field_second_name',
-    'label' => 'Second name',
-=======
-    'field_name' => 'field_date_birth',
-    'label' => 'Date birth',
->>>>>>> b9a47b61
-    'required' => 0,
-    'settings' => array(
-      'text_processing' => 0,
-      'user_register_form' => FALSE,
-    ),
-    'widget' => array(
-      'active' => 1,
-      'module' => 'text',
-      'settings' => array(
-        'size' => 60,
-      ),
-      'type' => 'text_textfield',
-      'weight' => 9,
-    ),
-  );
-
-  // Exported field_instance: 'node-mother-field_sector'.
-  $field_instances['node-mother-field_sector'] = array(
-    'bundle' => 'mother',
-    'default_value' => NULL,
-    'deleted' => 0,
-    'description' => '',
-    'display' => array(
-      'default' => array(
-        'label' => 'above',
-        'module' => 'text',
-        'settings' => array(),
-        'type' => 'text_default',
-        'weight' => 25,
-      ),
-      'teaser' => array(
-        'label' => 'above',
-        'settings' => array(),
-        'type' => 'hidden',
-        'weight' => 0,
-      ),
-    ),
-    'entity_type' => 'node',
-    'field_name' => 'field_sector',
-    'label' => 'Sector',
-    'required' => 0,
-    'settings' => array(
-      'text_processing' => 0,
-      'user_register_form' => FALSE,
-    ),
-    'widget' => array(
-      'active' => 1,
-      'module' => 'text',
-      'settings' => array(
-        'size' => 60,
-      ),
-      'type' => 'text_textfield',
-      'weight' => 20,
     ),
   );
 
@@ -1896,6 +1796,86 @@
     ),
   );
 
+  // Exported field_instance: 'node-mother-field_second_name'.
+  $field_instances['node-mother-field_second_name'] = array(
+    'bundle' => 'mother',
+    'default_value' => NULL,
+    'deleted' => 0,
+    'description' => '',
+    'display' => array(
+      'default' => array(
+        'label' => 'above',
+        'module' => 'text',
+        'settings' => array(),
+        'type' => 'text_default',
+        'weight' => 12,
+      ),
+      'teaser' => array(
+        'label' => 'above',
+        'settings' => array(),
+        'type' => 'hidden',
+        'weight' => 0,
+      ),
+    ),
+    'entity_type' => 'node',
+    'field_name' => 'field_second_name',
+    'label' => 'Second name',
+    'required' => 0,
+    'settings' => array(
+      'text_processing' => 0,
+      'user_register_form' => FALSE,
+    ),
+    'widget' => array(
+      'active' => 1,
+      'module' => 'text',
+      'settings' => array(
+        'size' => 60,
+      ),
+      'type' => 'text_textfield',
+      'weight' => 9,
+    ),
+  );
+
+  // Exported field_instance: 'node-mother-field_sector'.
+  $field_instances['node-mother-field_sector'] = array(
+    'bundle' => 'mother',
+    'default_value' => NULL,
+    'deleted' => 0,
+    'description' => '',
+    'display' => array(
+      'default' => array(
+        'label' => 'above',
+        'module' => 'text',
+        'settings' => array(),
+        'type' => 'text_default',
+        'weight' => 25,
+      ),
+      'teaser' => array(
+        'label' => 'above',
+        'settings' => array(),
+        'type' => 'hidden',
+        'weight' => 0,
+      ),
+    ),
+    'entity_type' => 'node',
+    'field_name' => 'field_sector',
+    'label' => 'Sector',
+    'required' => 0,
+    'settings' => array(
+      'text_processing' => 0,
+      'user_register_form' => FALSE,
+    ),
+    'widget' => array(
+      'active' => 1,
+      'module' => 'text',
+      'settings' => array(
+        'size' => 60,
+      ),
+      'type' => 'text_textfield',
+      'weight' => 20,
+    ),
+  );
+
   // Exported field_instance: 'node-mother-field_ubudehe'.
   $field_instances['node-mother-field_ubudehe'] = array(
     'bundle' => 'mother',
@@ -1933,6 +1913,46 @@
     ),
   );
 
+  // Exported field_instance: 'node-mother-field_uuid'.
+  $field_instances['node-mother-field_uuid'] = array(
+    'bundle' => 'mother',
+    'default_value' => NULL,
+    'deleted' => 0,
+    'description' => '',
+    'display' => array(
+      'default' => array(
+        'label' => 'above',
+        'module' => 'text',
+        'settings' => array(),
+        'type' => 'text_default',
+        'weight' => 11,
+      ),
+      'teaser' => array(
+        'label' => 'above',
+        'settings' => array(),
+        'type' => 'hidden',
+        'weight' => 0,
+      ),
+    ),
+    'entity_type' => 'node',
+    'field_name' => 'field_uuid',
+    'label' => 'UUID',
+    'required' => 0,
+    'settings' => array(
+      'text_processing' => 0,
+      'user_register_form' => FALSE,
+    ),
+    'widget' => array(
+      'active' => 1,
+      'module' => 'text',
+      'settings' => array(
+        'size' => 60,
+      ),
+      'type' => 'text_textfield',
+      'weight' => 11,
+    ),
+  );
+
   // Exported field_instance: 'node-mother-field_village'.
   $field_instances['node-mother-field_village'] = array(
     'bundle' => 'mother',
@@ -1973,57 +1993,13 @@
     ),
   );
 
-  // Exported field_instance: 'node-mother-field_uuid'.
-  $field_instances['node-mother-field_uuid'] = array(
-    'bundle' => 'mother',
-    'default_value' => NULL,
-    'deleted' => 0,
-    'description' => '',
-    'display' => array(
-      'default' => array(
-        'label' => 'above',
-        'module' => 'text',
-        'settings' => array(),
-        'type' => 'text_default',
-        'weight' => 11,
-      ),
-      'teaser' => array(
-        'label' => 'above',
-        'settings' => array(),
-        'type' => 'hidden',
-        'weight' => 0,
-      ),
-    ),
-    'entity_type' => 'node',
-    'field_name' => 'field_uuid',
-    'label' => 'UUID',
-    'required' => 0,
-    'settings' => array(
-      'text_processing' => 0,
-      'user_register_form' => FALSE,
-    ),
-    'widget' => array(
-      'active' => 1,
-      'module' => 'text',
-      'settings' => array(
-        'size' => 60,
-      ),
-      'type' => 'text_textfield',
-      'weight' => 11,
-    ),
-  );
-
   // Translatables
   // Included for use with string extractors like potx.
-<<<<<<< HEAD
-  t('Assign each mother to a clinic so that she will be included when data-entry sessions are scheduled for the clinic.');
+  t('Assign each mother/caregiver to a clinic so that she will be included when data-entry sessions are scheduled for the clinic.');
   t('Birth date estimated');
   t('Caregiver\'s Name	');
   t('Caregiver\'s National ID');
   t('Cell');
-=======
-  t('Assign each mother/caregiver to a clinic so that she will be included when data-entry sessions are scheduled for the clinic.');
->>>>>>> b9a47b61
   t('Clinic');
   t('Date birth');
   t('District');
@@ -2033,13 +2009,12 @@
   t('Father\'s National ID');
   t('First name');
   t('Gender');
-<<<<<<< HEAD
   t('HIV status');
   t('Household size');
   t('Marital status');
   t('Middle name');
   t('Mode of delivery');
-  t('Mother');
+  t('Mother / Caregiver');
   t('Mother\'s Name');
   t('Mother\'s National ID');
   t('National ID number');
@@ -2048,14 +2023,10 @@
   t('Profession');
   t('Profile photo');
   t('Province');
+  t('Relationship');
   t('Second name');
   t('Sector');
-=======
-  t('Mother / Caregiver');
-  t('Profile photo');
-  t('Relationship');
   t('UUID');
->>>>>>> b9a47b61
   t('Ubudehe');
   t('Village');
   t('What is the highest level of education you have completed?');
