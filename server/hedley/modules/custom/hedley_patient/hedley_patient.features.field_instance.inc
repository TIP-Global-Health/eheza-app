<?php
/**
 * @file
 * hedley_patient.features.field_instance.inc
 */

/**
 * Implements hook_field_default_field_instances().
 */
function hedley_patient_field_default_field_instances() {
  $field_instances = array();

  // Exported field_instance: 'node-child-field_avatar'.
  $field_instances['node-child-field_avatar'] = array(
    'bundle' => 'child',
    'deleted' => 0,
    'description' => '',
    'display' => array(
      'default' => array(
        'label' => 'above',
        'module' => 'image',
        'settings' => array(
          'image_link' => '',
          'image_style' => 'large',
        ),
        'type' => 'image',
        'weight' => 0,
      ),
      'teaser' => array(
        'label' => 'above',
        'settings' => array(),
        'type' => 'hidden',
        'weight' => 0,
      ),
    ),
    'entity_type' => 'node',
    'field_name' => 'field_avatar',
    'label' => 'Profile photo',
    'required' => 0,
    'settings' => array(
      'alt_field' => 0,
      'default_image' => 0,
      'file_directory' => '',
      'file_extensions' => 'png gif jpg jpeg',
      'max_filesize' => '',
      'max_resolution' => '',
      'min_resolution' => '',
      'title_field' => 0,
      'user_register_form' => FALSE,
    ),
    'widget' => array(
      'active' => 1,
      'module' => 'image',
      'settings' => array(
        'preview_image_style' => 'thumbnail',
        'progress_indicator' => 'throbber',
      ),
      'type' => 'image_image',
      'weight' => 7,
    ),
  );

  // Exported field_instance: 'node-child-field_date_birth'.
  $field_instances['node-child-field_date_birth'] = array(
    'bundle' => 'child',
    'deleted' => 0,
    'description' => '',
    'display' => array(
      'default' => array(
        'label' => 'above',
        'module' => 'date',
        'settings' => array(
          'format_type' => 'long',
          'fromto' => 'both',
          'multiple_from' => '',
          'multiple_number' => '',
          'multiple_to' => '',
          'show_remaining_days' => FALSE,
        ),
        'type' => 'date_default',
        'weight' => 7,
      ),
      'teaser' => array(
        'label' => 'above',
        'settings' => array(),
        'type' => 'hidden',
        'weight' => 0,
      ),
    ),
    'entity_type' => 'node',
    'field_name' => 'field_date_birth',
    'label' => 'Date birth',
    'required' => 1,
    'settings' => array(
      'default_value' => 'blank',
      'default_value2' => 'same',
      'default_value_code' => '',
      'default_value_code2' => '',
      'user_register_form' => FALSE,
    ),
    'widget' => array(
      'active' => 1,
      'module' => 'date',
      'settings' => array(
        'increment' => 15,
        'input_format' => 'm/d/Y - H:i:s',
        'input_format_custom' => '',
        'label_position' => 'above',
        'no_fieldset' => 0,
        'text_parts' => array(),
        'year_range' => '2012:+0',
      ),
      'type' => 'date_select',
      'weight' => 1,
    ),
  );

  // Exported field_instance: 'node-child-field_gender'.
  $field_instances['node-child-field_gender'] = array(
    'bundle' => 'child',
    'default_value' => array(
      0 => array(
        'value' => 'male',
      ),
    ),
    'deleted' => 0,
    'description' => '',
    'display' => array(
      'default' => array(
        'label' => 'above',
        'module' => 'list',
        'settings' => array(),
        'type' => 'list_default',
        'weight' => 8,
      ),
      'teaser' => array(
        'label' => 'above',
        'settings' => array(),
        'type' => 'hidden',
        'weight' => 0,
      ),
    ),
    'entity_type' => 'node',
    'field_name' => 'field_gender',
    'label' => 'Gender',
    'required' => 1,
    'settings' => array(
      'user_register_form' => FALSE,
    ),
    'widget' => array(
      'active' => 1,
      'module' => 'options',
      'settings' => array(),
      'type' => 'options_select',
      'weight' => 8,
    ),
  );

  // Exported field_instance: 'node-child-field_mode_of_delivery'.
  $field_instances['node-child-field_mode_of_delivery'] = array(
    'bundle' => 'child',
    'default_value' => array(
      0 => array(
        'value' => 'svd-no-episiotomy',
      ),
    ),
    'deleted' => 0,
    'description' => '',
    'display' => array(
      'default' => array(
        'label' => 'above',
        'module' => 'list',
        'settings' => array(),
        'type' => 'list_default',
        'weight' => 12,
      ),
      'teaser' => array(
        'label' => 'above',
        'settings' => array(),
        'type' => 'hidden',
        'weight' => 0,
      ),
    ),
    'entity_type' => 'node',
    'field_name' => 'field_mode_of_delivery',
    'label' => 'Mode of delivery',
    'required' => 0,
    'settings' => array(
      'user_register_form' => FALSE,
    ),
    'widget' => array(
      'active' => 1,
      'module' => 'options',
      'settings' => array(),
      'type' => 'options_select',
      'weight' => 10,
    ),
  );

  // Exported field_instance: 'node-child-field_mother'.
  $field_instances['node-child-field_mother'] = array(
    'bundle' => 'child',
    'default_value' => NULL,
    'deleted' => 0,
    'description' => '',
    'display' => array(
      'default' => array(
        'label' => 'above',
        'module' => 'entityreference',
        'settings' => array(
          'bypass_access' => FALSE,
          'link' => FALSE,
        ),
        'type' => 'entityreference_label',
        'weight' => 5,
      ),
      'teaser' => array(
        'label' => 'above',
        'settings' => array(),
        'type' => 'hidden',
        'weight' => 0,
      ),
    ),
    'entity_type' => 'node',
    'field_name' => 'field_mother',
    'label' => 'Mother / Caregiver',
    'required' => 0,
    'settings' => array(
      'user_register_form' => FALSE,
    ),
    'widget' => array(
      'active' => 1,
      'module' => 'entityreference',
      'settings' => array(
        'match_operator' => 'CONTAINS',
        'path' => '',
        'size' => 60,
      ),
      'type' => 'entityreference_autocomplete',
      'weight' => 9,
    ),
  );

  // Exported field_instance: 'node-child-field_person'.
  $field_instances['node-child-field_person'] = array(
    'bundle' => 'child',
    'default_value' => NULL,
    'deleted' => 0,
    'description' => '',
    'display' => array(
      'default' => array(
        'label' => 'above',
        'module' => 'entityreference',
        'settings' => array(
          'bypass_access' => FALSE,
          'link' => FALSE,
        ),
        'type' => 'entityreference_label',
        'weight' => 28,
      ),
      'teaser' => array(
        'label' => 'above',
        'settings' => array(),
        'type' => 'hidden',
        'weight' => 0,
      ),
    ),
    'entity_type' => 'node',
    'field_name' => 'field_person',
    'label' => 'Person',
    'required' => 0,
    'settings' => array(
      'user_register_form' => FALSE,
    ),
    'widget' => array(
      'active' => 1,
      'module' => 'entityreference',
      'settings' => array(
        'match_operator' => 'CONTAINS',
        'path' => '',
        'size' => 60,
      ),
      'type' => 'entityreference_autocomplete',
      'weight' => 25,
    ),
  );

  // Exported field_instance: 'node-mother-field_avatar'.
  $field_instances['node-mother-field_avatar'] = array(
    'bundle' => 'mother',
    'deleted' => 0,
    'description' => '',
    'display' => array(
      'default' => array(
        'label' => 'above',
<<<<<<< HEAD
        'module' => 'list',
        'settings' => array(),
        'type' => 'list_default',
        'weight' => 8,
      ),
      'teaser' => array(
        'label' => 'above',
        'settings' => array(),
        'type' => 'hidden',
        'weight' => 0,
      ),
    ),
    'entity_type' => 'node',
    'field_name' => 'field_gender',
    'label' => 'Gender',
    'required' => 1,
    'settings' => array(
      'user_register_form' => FALSE,
    ),
    'widget' => array(
      'active' => 1,
      'module' => 'options',
      'settings' => array(),
      'type' => 'options_select',
      'weight' => 8,
    ),
  );

  // Exported field_instance: 'node-child-field_health_center'.
  $field_instances['node-child-field_health_center'] = array(
    'bundle' => 'child',
    'default_value' => NULL,
    'deleted' => 0,
    'description' => '',
    'display' => array(
      'default' => array(
        'label' => 'above',
        'module' => 'entityreference',
        'settings' => array(
          'bypass_access' => FALSE,
          'link' => FALSE,
        ),
        'type' => 'entityreference_label',
        'weight' => 28,
      ),
      'teaser' => array(
        'label' => 'above',
        'settings' => array(),
        'type' => 'hidden',
        'weight' => 0,
      ),
    ),
    'entity_type' => 'node',
    'field_name' => 'field_health_center',
    'label' => 'Health Center',
    'required' => 0,
    'settings' => array(
      'user_register_form' => FALSE,
    ),
    'widget' => array(
      'active' => 1,
      'module' => 'entityreference',
      'settings' => array(
        'match_operator' => 'CONTAINS',
        'path' => '',
        'size' => 60,
      ),
      'type' => 'entityreference_autocomplete',
      'weight' => 25,
    ),
  );

  // Exported field_instance: 'node-child-field_middle_name'.
  $field_instances['node-child-field_middle_name'] = array(
    'bundle' => 'child',
    'default_value' => NULL,
    'deleted' => 0,
    'description' => '',
    'display' => array(
      'default' => array(
        'label' => 'above',
        'module' => 'text',
        'settings' => array(),
        'type' => 'text_default',
        'weight' => 27,
      ),
      'teaser' => array(
        'label' => 'above',
        'settings' => array(),
        'type' => 'hidden',
        'weight' => 0,
      ),
    ),
    'entity_type' => 'node',
    'field_name' => 'field_middle_name',
    'label' => 'Middle name',
    'required' => 0,
    'settings' => array(
      'text_processing' => 0,
      'user_register_form' => FALSE,
    ),
    'widget' => array(
      'active' => 1,
      'module' => 'text',
      'settings' => array(
        'size' => 60,
      ),
      'type' => 'text_textfield',
      'weight' => 4,
    ),
  );

  // Exported field_instance: 'node-child-field_mode_of_delivery'.
  $field_instances['node-child-field_mode_of_delivery'] = array(
    'bundle' => 'child',
    'default_value' => array(
      0 => array(
        'value' => 'svd-no-episiotomy',
      ),
    ),
    'deleted' => 0,
    'description' => '',
    'display' => array(
      'default' => array(
        'label' => 'above',
        'module' => 'list',
        'settings' => array(),
        'type' => 'list_default',
        'weight' => 12,
      ),
      'teaser' => array(
        'label' => 'above',
        'settings' => array(),
        'type' => 'hidden',
        'weight' => 0,
      ),
    ),
    'entity_type' => 'node',
    'field_name' => 'field_mode_of_delivery',
    'label' => 'Mode of delivery',
    'required' => 0,
    'settings' => array(
      'user_register_form' => FALSE,
    ),
    'widget' => array(
      'active' => 1,
      'module' => 'options',
      'settings' => array(),
      'type' => 'options_select',
      'weight' => 10,
    ),
  );

  // Exported field_instance: 'node-child-field_mother'.
  $field_instances['node-child-field_mother'] = array(
    'bundle' => 'child',
    'default_value' => NULL,
    'deleted' => 0,
    'description' => '',
    'display' => array(
      'default' => array(
        'label' => 'above',
        'module' => 'entityreference',
        'settings' => array(
          'bypass_access' => FALSE,
          'link' => FALSE,
        ),
        'type' => 'entityreference_label',
        'weight' => 5,
      ),
      'teaser' => array(
        'label' => 'above',
        'settings' => array(),
        'type' => 'hidden',
        'weight' => 0,
      ),
    ),
    'entity_type' => 'node',
    'field_name' => 'field_mother',
    'label' => 'Mother / Caregiver',
    'required' => 0,
    'settings' => array(
      'user_register_form' => FALSE,
    ),
    'widget' => array(
      'active' => 1,
      'module' => 'entityreference',
      'settings' => array(
        'match_operator' => 'CONTAINS',
        'path' => '',
        'size' => 60,
      ),
      'type' => 'entityreference_autocomplete',
      'weight' => 9,
    ),
  );

  // Exported field_instance: 'node-child-field_mother_name'.
  $field_instances['node-child-field_mother_name'] = array(
    'bundle' => 'child',
    'default_value' => NULL,
    'deleted' => 0,
    'description' => '',
    'display' => array(
      'default' => array(
        'label' => 'above',
        'module' => 'text',
        'settings' => array(),
        'type' => 'text_default',
        'weight' => 14,
      ),
      'teaser' => array(
        'label' => 'above',
        'settings' => array(),
        'type' => 'hidden',
        'weight' => 0,
      ),
    ),
    'entity_type' => 'node',
    'field_name' => 'field_mother_name',
    'label' => 'Mother\'s Name',
    'required' => 0,
    'settings' => array(
      'text_processing' => 0,
      'user_register_form' => FALSE,
    ),
    'widget' => array(
      'active' => 1,
      'module' => 'text',
      'settings' => array(
        'size' => 60,
      ),
      'type' => 'text_textfield',
      'weight' => 12,
    ),
  );

  // Exported field_instance: 'node-child-field_mother_national_id'.
  $field_instances['node-child-field_mother_national_id'] = array(
    'bundle' => 'child',
    'default_value' => NULL,
    'deleted' => 0,
    'description' => '',
    'display' => array(
      'default' => array(
        'label' => 'above',
        'module' => 'text',
        'settings' => array(),
        'type' => 'text_default',
        'weight' => 15,
      ),
      'teaser' => array(
        'label' => 'above',
        'settings' => array(),
        'type' => 'hidden',
        'weight' => 0,
      ),
    ),
    'entity_type' => 'node',
    'field_name' => 'field_mother_national_id',
    'label' => 'Mother\'s National ID',
    'required' => 0,
    'settings' => array(
      'text_processing' => 0,
      'user_register_form' => FALSE,
    ),
    'widget' => array(
      'active' => 1,
      'module' => 'text',
      'settings' => array(
        'size' => 60,
      ),
      'type' => 'text_textfield',
      'weight' => 13,
    ),
  );

  // Exported field_instance: 'node-child-field_national_id_number'.
  $field_instances['node-child-field_national_id_number'] = array(
    'bundle' => 'child',
    'default_value' => NULL,
    'deleted' => 0,
    'description' => '',
    'display' => array(
      'default' => array(
        'label' => 'above',
        'module' => 'text',
        'settings' => array(),
        'type' => 'text_default',
        'weight' => 11,
      ),
      'teaser' => array(
        'label' => 'above',
        'settings' => array(),
        'type' => 'hidden',
        'weight' => 0,
      ),
    ),
    'entity_type' => 'node',
    'field_name' => 'field_national_id_number',
    'label' => 'National ID number',
    'required' => 0,
    'settings' => array(
      'text_processing' => 0,
      'user_register_form' => FALSE,
    ),
    'widget' => array(
      'active' => 1,
      'module' => 'text',
      'settings' => array(
        'size' => 60,
      ),
      'type' => 'text_textfield',
      'weight' => 6,
    ),
  );

  // Exported field_instance: 'node-child-field_phone_number'.
  $field_instances['node-child-field_phone_number'] = array(
    'bundle' => 'child',
    'default_value' => NULL,
    'deleted' => 0,
    'description' => '',
    'display' => array(
      'default' => array(
        'label' => 'above',
        'module' => 'text',
        'settings' => array(),
        'type' => 'text_default',
        'weight' => 25,
      ),
      'teaser' => array(
        'label' => 'above',
        'settings' => array(),
        'type' => 'hidden',
        'weight' => 0,
      ),
    ),
    'entity_type' => 'node',
    'field_name' => 'field_phone_number',
    'label' => 'Phone number',
    'required' => 0,
    'settings' => array(
      'text_processing' => 0,
      'user_register_form' => FALSE,
    ),
    'widget' => array(
      'active' => 1,
      'module' => 'text',
      'settings' => array(
        'size' => 60,
      ),
      'type' => 'text_textfield',
      'weight' => 23,
    ),
  );

  // Exported field_instance: 'node-child-field_province'.
  $field_instances['node-child-field_province'] = array(
    'bundle' => 'child',
    'default_value' => NULL,
    'deleted' => 0,
    'description' => '',
    'display' => array(
      'default' => array(
        'label' => 'above',
        'module' => 'text',
        'settings' => array(),
        'type' => 'text_default',
        'weight' => 20,
      ),
      'teaser' => array(
        'label' => 'above',
        'settings' => array(),
        'type' => 'hidden',
        'weight' => 0,
      ),
    ),
    'entity_type' => 'node',
    'field_name' => 'field_province',
    'label' => 'Province',
    'required' => 0,
    'settings' => array(
      'text_processing' => 0,
      'user_register_form' => FALSE,
    ),
    'widget' => array(
      'active' => 1,
      'module' => 'text',
      'settings' => array(
        'size' => 60,
      ),
      'type' => 'text_textfield',
      'weight' => 18,
    ),
  );

  // Exported field_instance: 'node-child-field_second_name'.
  $field_instances['node-child-field_second_name'] = array(
    'bundle' => 'child',
    'default_value' => NULL,
    'deleted' => 0,
    'description' => '',
    'display' => array(
      'default' => array(
        'label' => 'above',
        'module' => 'text',
        'settings' => array(),
        'type' => 'text_default',
        'weight' => 10,
      ),
      'teaser' => array(
        'label' => 'above',
        'settings' => array(),
        'type' => 'hidden',
        'weight' => 0,
      ),
    ),
    'entity_type' => 'node',
    'field_name' => 'field_second_name',
    'label' => 'Second name',
    'required' => 0,
    'settings' => array(
      'text_processing' => 0,
      'user_register_form' => FALSE,
    ),
    'widget' => array(
      'active' => 1,
      'module' => 'text',
      'settings' => array(
        'size' => 60,
      ),
      'type' => 'text_textfield',
      'weight' => 5,
    ),
  );

  // Exported field_instance: 'node-child-field_sector'.
  $field_instances['node-child-field_sector'] = array(
    'bundle' => 'child',
    'default_value' => NULL,
    'deleted' => 0,
    'description' => '',
    'display' => array(
      'default' => array(
        'label' => 'above',
        'module' => 'text',
        'settings' => array(),
        'type' => 'text_default',
        'weight' => 22,
      ),
      'teaser' => array(
        'label' => 'above',
        'settings' => array(),
        'type' => 'hidden',
        'weight' => 0,
      ),
    ),
    'entity_type' => 'node',
    'field_name' => 'field_sector',
    'label' => 'Sector',
    'required' => 0,
    'settings' => array(
      'text_processing' => 0,
      'user_register_form' => FALSE,
    ),
    'widget' => array(
      'active' => 1,
      'module' => 'text',
      'settings' => array(
        'size' => 60,
      ),
      'type' => 'text_textfield',
      'weight' => 20,
    ),
  );

  // Exported field_instance: 'node-child-field_ubudehe'.
  $field_instances['node-child-field_ubudehe'] = array(
    'bundle' => 'child',
    'default_value' => NULL,
    'deleted' => 0,
    'description' => '',
    'display' => array(
      'default' => array(
        'label' => 'above',
        'module' => 'list',
        'settings' => array(),
        'type' => 'list_default',
        'weight' => 13,
      ),
      'teaser' => array(
        'label' => 'above',
        'settings' => array(),
        'type' => 'hidden',
        'weight' => 0,
      ),
    ),
    'entity_type' => 'node',
    'field_name' => 'field_ubudehe',
    'label' => 'Family Ubudehe',
    'required' => 0,
    'settings' => array(
      'user_register_form' => FALSE,
    ),
    'widget' => array(
      'active' => 1,
      'module' => 'options',
      'settings' => array(),
      'type' => 'options_select',
      'weight' => 11,
    ),
  );

  // Exported field_instance: 'node-child-field_uuid'.
  $field_instances['node-child-field_uuid'] = array(
    'bundle' => 'child',
    'default_value' => NULL,
    'deleted' => 0,
    'description' => '',
    'display' => array(
      'default' => array(
        'label' => 'above',
        'module' => 'text',
        'settings' => array(),
        'type' => 'text_default',
        'weight' => 9,
      ),
      'teaser' => array(
        'label' => 'above',
        'settings' => array(),
        'type' => 'hidden',
        'weight' => 0,
      ),
    ),
    'entity_type' => 'node',
    'field_name' => 'field_uuid',
    'label' => 'UUID',
    'required' => 0,
    'settings' => array(
      'text_processing' => 0,
      'user_register_form' => FALSE,
    ),
    'widget' => array(
      'active' => 1,
      'module' => 'text',
      'settings' => array(
        'size' => 60,
      ),
      'type' => 'text_textfield',
      'weight' => 11,
    ),
  );

  // Exported field_instance: 'node-child-field_village'.
  $field_instances['node-child-field_village'] = array(
    'bundle' => 'child',
    'default_value' => NULL,
    'deleted' => 0,
    'description' => '',
    'display' => array(
      'default' => array(
        'label' => 'above',
        'module' => 'text',
        'settings' => array(),
        'type' => 'text_default',
        'weight' => 24,
      ),
      'teaser' => array(
        'label' => 'above',
        'settings' => array(),
        'type' => 'hidden',
        'weight' => 0,
      ),
    ),
    'entity_type' => 'node',
    'field_name' => 'field_village',
    'label' => 'Village',
    'required' => 0,
    'settings' => array(
      'text_processing' => 0,
      'user_register_form' => FALSE,
    ),
    'widget' => array(
      'active' => 1,
      'module' => 'text',
      'settings' => array(
        'size' => 60,
      ),
      'type' => 'text_textfield',
      'weight' => 22,
    ),
  );

  // Exported field_instance: 'node-mother-field_avatar'.
  $field_instances['node-mother-field_avatar'] = array(
    'bundle' => 'mother',
    'deleted' => 0,
    'description' => '',
    'display' => array(
      'default' => array(
        'label' => 'above',
        'module' => 'image',
        'settings' => array(
          'image_link' => '',
          'image_style' => 'medium',
        ),
        'type' => 'image',
        'weight' => 2,
      ),
      'teaser' => array(
        'label' => 'above',
        'settings' => array(),
        'type' => 'hidden',
        'weight' => 0,
      ),
    ),
    'entity_type' => 'node',
    'field_name' => 'field_avatar',
    'label' => 'Profile photo',
    'required' => 0,
    'settings' => array(
      'alt_field' => 0,
      'default_image' => 0,
      'file_directory' => '',
      'file_extensions' => 'png gif jpg jpeg',
      'max_filesize' => '',
      'max_resolution' => '',
      'min_resolution' => '',
      'title_field' => 0,
      'user_register_form' => FALSE,
    ),
    'widget' => array(
      'active' => 1,
      'module' => 'image',
      'settings' => array(
        'preview_image_style' => 'thumbnail',
        'progress_indicator' => 'throbber',
      ),
      'type' => 'image_image',
      'weight' => 1,
    ),
  );

  // Exported field_instance: 'node-mother-field_birth_date_estimated'.
  $field_instances['node-mother-field_birth_date_estimated'] = array(
    'bundle' => 'mother',
    'default_value' => array(
      0 => array(
        'value' => 0,
      ),
    ),
    'deleted' => 0,
    'description' => '',
    'display' => array(
      'default' => array(
        'label' => 'above',
        'module' => 'list',
        'settings' => array(),
        'type' => 'list_default',
        'weight' => 29,
      ),
      'teaser' => array(
        'label' => 'above',
        'settings' => array(),
        'type' => 'hidden',
        'weight' => 0,
      ),
    ),
    'entity_type' => 'node',
    'field_name' => 'field_birth_date_estimated',
    'label' => 'Birth date estimated',
    'required' => 0,
    'settings' => array(
      'user_register_form' => FALSE,
    ),
    'widget' => array(
      'active' => 1,
      'module' => 'options',
      'settings' => array(
        'display_label' => 1,
      ),
      'type' => 'options_onoff',
      'weight' => 3,
    ),
  );

  // Exported field_instance: 'node-mother-field_cell'.
  $field_instances['node-mother-field_cell'] = array(
    'bundle' => 'mother',
    'default_value' => NULL,
    'deleted' => 0,
    'description' => '',
    'display' => array(
      'default' => array(
        'label' => 'above',
        'module' => 'text',
        'settings' => array(),
        'type' => 'text_default',
        'weight' => 26,
      ),
      'teaser' => array(
        'label' => 'above',
        'settings' => array(),
        'type' => 'hidden',
        'weight' => 0,
      ),
    ),
    'entity_type' => 'node',
    'field_name' => 'field_cell',
    'label' => 'Cell',
    'required' => 0,
    'settings' => array(
      'text_processing' => 0,
      'user_register_form' => FALSE,
    ),
    'widget' => array(
      'active' => 1,
      'module' => 'text',
      'settings' => array(
        'size' => 60,
      ),
      'type' => 'text_textfield',
      'weight' => 21,
    ),
  );

  // Exported field_instance: 'node-mother-field_clinic'.
  $field_instances['node-mother-field_clinic'] = array(
    'bundle' => 'mother',
    'default_value' => NULL,
    'deleted' => 0,
    'description' => 'Assign each mother/caregiver to a PMTCT Group so that she will be included when data-entry sessions are scheduled for the group.',
    'display' => array(
      'default' => array(
        'label' => 'above',
        'module' => 'entityreference',
        'settings' => array(
          'bypass_access' => FALSE,
          'link' => FALSE,
        ),
        'type' => 'entityreference_label',
        'weight' => 8,
      ),
      'teaser' => array(
        'label' => 'above',
        'settings' => array(),
        'type' => 'hidden',
        'weight' => 0,
      ),
    ),
    'entity_type' => 'node',
    'field_name' => 'field_clinic',
    'label' => 'PMTCT Group',
    'required' => 0,
    'settings' => array(
      'user_register_form' => FALSE,
    ),
    'widget' => array(
      'active' => 1,
      'module' => 'options',
      'settings' => array(),
      'type' => 'options_select',
      'weight' => 4,
    ),
  );

  // Exported field_instance: 'node-mother-field_date_birth'.
  $field_instances['node-mother-field_date_birth'] = array(
    'bundle' => 'mother',
    'deleted' => 0,
    'description' => '',
    'display' => array(
      'default' => array(
        'label' => 'above',
        'module' => 'date',
        'settings' => array(
          'format_type' => 'long',
          'fromto' => 'both',
          'multiple_from' => '',
          'multiple_number' => '',
          'multiple_to' => '',
          'show_remaining_days' => FALSE,
        ),
        'type' => 'date_default',
        'weight' => 7,
      ),
      'teaser' => array(
        'label' => 'above',
        'settings' => array(),
        'type' => 'hidden',
        'weight' => 0,
      ),
    ),
    'entity_type' => 'node',
    'field_name' => 'field_date_birth',
    'label' => 'Date birth',
    'required' => 0,
    'settings' => array(
      'default_value' => 'blank',
      'default_value2' => 'same',
      'default_value_code' => '',
      'default_value_code2' => '',
      'user_register_form' => FALSE,
    ),
    'widget' => array(
      'active' => 1,
      'module' => 'date',
      'settings' => array(
        'increment' => 15,
        'input_format' => 'm/d/Y - H:i:s',
        'input_format_custom' => '',
        'label_position' => 'above',
        'no_fieldset' => 0,
        'text_parts' => array(
          0 => 'year',
        ),
        'year_range' => '1970:-10',
      ),
      'type' => 'date_select',
      'weight' => 2,
    ),
  );

  // Exported field_instance: 'node-mother-field_district'.
  $field_instances['node-mother-field_district'] = array(
    'bundle' => 'mother',
    'default_value' => NULL,
    'deleted' => 0,
    'description' => '',
    'display' => array(
      'default' => array(
        'label' => 'above',
        'module' => 'text',
        'settings' => array(),
        'type' => 'text_default',
        'weight' => 24,
      ),
      'teaser' => array(
        'label' => 'above',
        'settings' => array(),
        'type' => 'hidden',
        'weight' => 0,
      ),
    ),
    'entity_type' => 'node',
    'field_name' => 'field_district',
    'label' => 'District',
    'required' => 0,
    'settings' => array(
      'text_processing' => 0,
      'user_register_form' => FALSE,
    ),
    'widget' => array(
      'active' => 1,
      'module' => 'text',
      'settings' => array(
        'size' => 60,
      ),
      'type' => 'text_textfield',
      'weight' => 19,
    ),
  );

  // Exported field_instance: 'node-mother-field_education_level'.
  $field_instances['node-mother-field_education_level'] = array(
    'bundle' => 'mother',
    'default_value' => NULL,
    'deleted' => 0,
    'description' => 'What is the highest level of education you have completed?',
    'display' => array(
      'default' => array(
        'label' => 'above',
        'module' => 'list',
        'settings' => array(),
        'type' => 'list_default',
        'weight' => 10,
      ),
      'teaser' => array(
        'label' => 'above',
        'settings' => array(),
        'type' => 'hidden',
        'weight' => 0,
      ),
    ),
    'entity_type' => 'node',
    'field_name' => 'field_education_level',
    'label' => 'Education Level',
    'required' => 0,
    'settings' => array(
      'user_register_form' => FALSE,
    ),
    'widget' => array(
      'active' => 1,
      'module' => 'options',
      'settings' => array(),
      'type' => 'options_select',
      'weight' => 6,
    ),
  );

  // Exported field_instance: 'node-mother-field_first_name'.
  $field_instances['node-mother-field_first_name'] = array(
    'bundle' => 'mother',
    'default_value' => NULL,
    'deleted' => 0,
    'description' => '',
    'display' => array(
      'default' => array(
        'label' => 'above',
        'module' => 'text',
        'settings' => array(),
        'type' => 'text_default',
        'weight' => 11,
      ),
      'teaser' => array(
        'label' => 'above',
        'settings' => array(),
        'type' => 'hidden',
        'weight' => 0,
      ),
    ),
    'entity_type' => 'node',
    'field_name' => 'field_first_name',
    'label' => 'First name',
    'required' => 0,
    'settings' => array(
      'text_processing' => 0,
      'user_register_form' => FALSE,
    ),
    'widget' => array(
      'active' => 1,
      'module' => 'text',
      'settings' => array(
        'size' => 60,
      ),
      'type' => 'text_textfield',
      'weight' => 7,
    ),
  );

  // Exported field_instance: 'node-mother-field_gender'.
  $field_instances['node-mother-field_gender'] = array(
    'bundle' => 'mother',
    'default_value' => NULL,
    'deleted' => 0,
    'description' => '',
    'display' => array(
      'default' => array(
        'label' => 'above',
        'module' => 'list',
        'settings' => array(),
        'type' => 'list_default',
        'weight' => 23,
      ),
      'teaser' => array(
        'label' => 'above',
        'settings' => array(),
        'type' => 'hidden',
        'weight' => 0,
      ),
    ),
    'entity_type' => 'node',
    'field_name' => 'field_gender',
    'label' => 'Gender',
    'required' => 0,
    'settings' => array(
      'user_register_form' => FALSE,
    ),
    'widget' => array(
      'active' => 1,
      'module' => 'options',
      'settings' => array(),
      'type' => 'options_select',
      'weight' => 11,
    ),
  );

  // Exported field_instance: 'node-mother-field_health_center'.
  $field_instances['node-mother-field_health_center'] = array(
    'bundle' => 'mother',
    'default_value' => NULL,
    'deleted' => 0,
    'description' => '',
    'display' => array(
      'default' => array(
        'label' => 'above',
        'module' => 'entityreference',
        'settings' => array(
          'bypass_access' => FALSE,
          'link' => FALSE,
        ),
        'type' => 'entityreference_label',
        'weight' => 31,
      ),
      'teaser' => array(
        'label' => 'above',
        'settings' => array(),
        'type' => 'hidden',
        'weight' => 0,
      ),
    ),
    'entity_type' => 'node',
    'field_name' => 'field_health_center',
    'label' => 'Health Center',
    'required' => 0,
    'settings' => array(
      'user_register_form' => FALSE,
    ),
    'widget' => array(
      'active' => 1,
      'module' => 'entityreference',
      'settings' => array(
        'match_operator' => 'CONTAINS',
        'path' => '',
        'size' => 60,
      ),
      'type' => 'entityreference_autocomplete',
      'weight' => 24,
    ),
  );

  // Exported field_instance: 'node-mother-field_hiv_status'.
  $field_instances['node-mother-field_hiv_status'] = array(
    'bundle' => 'mother',
    'default_value' => array(
      0 => array(
        'value' => 'unknown',
      ),
    ),
    'deleted' => 0,
    'description' => '',
    'display' => array(
      'default' => array(
        'label' => 'above',
        'module' => 'list',
        'settings' => array(),
        'type' => 'list_default',
        'weight' => 28,
      ),
      'teaser' => array(
        'label' => 'above',
        'settings' => array(),
        'type' => 'hidden',
        'weight' => 0,
      ),
    ),
    'entity_type' => 'node',
    'field_name' => 'field_hiv_status',
    'label' => 'HIV status',
    'required' => 0,
    'settings' => array(
      'user_register_form' => FALSE,
    ),
    'widget' => array(
      'active' => 1,
      'module' => 'options',
      'settings' => array(),
      'type' => 'options_select',
      'weight' => 14,
    ),
  );

  // Exported field_instance: 'node-mother-field_household_size'.
  $field_instances['node-mother-field_household_size'] = array(
    'bundle' => 'mother',
    'default_value' => NULL,
    'deleted' => 0,
    'description' => '',
    'display' => array(
      'default' => array(
        'label' => 'above',
        'module' => 'number',
=======
        'module' => 'image',
>>>>>>> 741028a7
        'settings' => array(
          'image_link' => '',
          'image_style' => 'medium',
        ),
        'type' => 'image',
        'weight' => 2,
      ),
      'teaser' => array(
        'label' => 'above',
        'settings' => array(),
        'type' => 'hidden',
        'weight' => 0,
      ),
    ),
    'entity_type' => 'node',
    'field_name' => 'field_avatar',
    'label' => 'Profile photo',
    'required' => 0,
    'settings' => array(
      'alt_field' => 0,
      'default_image' => 0,
      'file_directory' => '',
      'file_extensions' => 'png gif jpg jpeg',
      'max_filesize' => '',
      'max_resolution' => '',
      'min_resolution' => '',
      'title_field' => 0,
      'user_register_form' => FALSE,
    ),
    'widget' => array(
      'active' => 1,
      'module' => 'image',
      'settings' => array(
        'preview_image_style' => 'thumbnail',
        'progress_indicator' => 'throbber',
      ),
      'type' => 'image_image',
      'weight' => 1,
    ),
  );

  // Exported field_instance: 'node-mother-field_clinic'.
  $field_instances['node-mother-field_clinic'] = array(
    'bundle' => 'mother',
    'default_value' => NULL,
    'deleted' => 0,
    'description' => 'Assign each mother/caregiver to a clinic so that she will be included when data-entry sessions are scheduled for the clinic.',
    'display' => array(
      'default' => array(
        'label' => 'above',
        'module' => 'entityreference',
        'settings' => array(
          'bypass_access' => FALSE,
          'link' => FALSE,
        ),
        'type' => 'entityreference_label',
        'weight' => 8,
      ),
      'teaser' => array(
        'label' => 'above',
        'settings' => array(),
        'type' => 'hidden',
        'weight' => 0,
      ),
    ),
    'entity_type' => 'node',
    'field_name' => 'field_clinic',
    'label' => 'Clinic',
    'required' => 0,
    'settings' => array(
      'user_register_form' => FALSE,
    ),
    'widget' => array(
      'active' => 1,
      'module' => 'options',
      'settings' => array(),
      'type' => 'options_select',
      'weight' => 4,
    ),
  );

  // Exported field_instance: 'node-mother-field_date_birth'.
  $field_instances['node-mother-field_date_birth'] = array(
    'bundle' => 'mother',
    'deleted' => 0,
    'description' => '',
    'display' => array(
      'default' => array(
        'label' => 'above',
        'module' => 'date',
        'settings' => array(
          'format_type' => 'long',
          'fromto' => 'both',
          'multiple_from' => '',
          'multiple_number' => '',
          'multiple_to' => '',
          'show_remaining_days' => FALSE,
        ),
        'type' => 'date_default',
        'weight' => 7,
      ),
      'teaser' => array(
        'label' => 'above',
        'settings' => array(),
        'type' => 'hidden',
        'weight' => 0,
      ),
    ),
    'entity_type' => 'node',
    'field_name' => 'field_date_birth',
    'label' => 'Date birth',
    'required' => 0,
    'settings' => array(
      'default_value' => 'blank',
      'default_value2' => 'same',
      'default_value_code' => '',
      'default_value_code2' => '',
      'user_register_form' => FALSE,
    ),
    'widget' => array(
      'active' => 1,
      'module' => 'date',
      'settings' => array(
        'increment' => 15,
        'input_format' => 'm/d/Y - H:i:s',
        'input_format_custom' => '',
        'label_position' => 'above',
        'no_fieldset' => 0,
        'text_parts' => array(
          0 => 'year',
        ),
        'year_range' => '1970:-10',
      ),
      'type' => 'date_select',
      'weight' => 2,
    ),
  );

  // Exported field_instance: 'node-mother-field_education_level'.
  $field_instances['node-mother-field_education_level'] = array(
    'bundle' => 'mother',
    'default_value' => NULL,
    'deleted' => 0,
    'description' => 'What is the highest level of education you have completed?',
    'display' => array(
      'default' => array(
        'label' => 'above',
        'module' => 'list',
        'settings' => array(),
        'type' => 'list_default',
        'weight' => 10,
      ),
      'teaser' => array(
        'label' => 'above',
        'settings' => array(),
        'type' => 'hidden',
        'weight' => 0,
      ),
    ),
    'entity_type' => 'node',
    'field_name' => 'field_education_level',
    'label' => 'Education Level',
    'required' => 0,
    'settings' => array(
      'user_register_form' => FALSE,
    ),
    'widget' => array(
      'active' => 1,
      'module' => 'options',
      'settings' => array(),
      'type' => 'options_select',
      'weight' => 6,
    ),
  );

  // Exported field_instance: 'node-mother-field_hiv_status'.
  $field_instances['node-mother-field_hiv_status'] = array(
    'bundle' => 'mother',
    'default_value' => array(
      0 => array(
        'value' => 'unknown',
      ),
    ),
    'deleted' => 0,
    'description' => '',
    'display' => array(
      'default' => array(
        'label' => 'above',
        'module' => 'list',
        'settings' => array(),
        'type' => 'list_default',
        'weight' => 28,
      ),
      'teaser' => array(
        'label' => 'above',
        'settings' => array(),
        'type' => 'hidden',
        'weight' => 0,
      ),
    ),
    'entity_type' => 'node',
    'field_name' => 'field_hiv_status',
    'label' => 'HIV status',
    'required' => 0,
    'settings' => array(
      'user_register_form' => FALSE,
    ),
    'widget' => array(
      'active' => 1,
      'module' => 'options',
      'settings' => array(),
      'type' => 'options_select',
      'weight' => 14,
    ),
  );

  // Exported field_instance: 'node-mother-field_household_size'.
  $field_instances['node-mother-field_household_size'] = array(
    'bundle' => 'mother',
    'default_value' => NULL,
    'deleted' => 0,
    'description' => '',
    'display' => array(
      'default' => array(
        'label' => 'above',
        'module' => 'number',
        'settings' => array(
          'decimal_separator' => '.',
          'prefix_suffix' => TRUE,
          'scale' => 0,
          'thousand_separator' => '',
        ),
        'type' => 'number_integer',
        'weight' => 17,
      ),
      'teaser' => array(
        'label' => 'above',
        'settings' => array(),
        'type' => 'hidden',
        'weight' => 0,
      ),
    ),
    'entity_type' => 'node',
    'field_name' => 'field_household_size',
    'label' => 'Household size',
    'required' => 0,
    'settings' => array(
      'max' => '',
      'min' => '',
      'prefix' => '',
      'suffix' => '',
      'user_register_form' => FALSE,
    ),
    'widget' => array(
      'active' => 0,
      'module' => 'number',
      'settings' => array(),
      'type' => 'number',
      'weight' => 15,
    ),
  );

  // Exported field_instance: 'node-mother-field_number_of_children'.
  $field_instances['node-mother-field_number_of_children'] = array(
    'bundle' => 'mother',
    'default_value' => NULL,
    'deleted' => 0,
    'description' => '',
    'display' => array(
      'default' => array(
        'label' => 'above',
        'module' => 'number',
        'settings' => array(
          'decimal_separator' => '.',
          'prefix_suffix' => TRUE,
          'scale' => 0,
          'thousand_separator' => '',
        ),
        'type' => 'number_integer',
        'weight' => 18,
      ),
      'teaser' => array(
        'label' => 'above',
        'settings' => array(),
        'type' => 'hidden',
        'weight' => 0,
      ),
    ),
    'entity_type' => 'node',
    'field_name' => 'field_number_of_children',
    'label' => 'Number of children',
    'required' => 0,
    'settings' => array(
      'max' => '',
      'min' => '',
      'prefix' => '',
      'suffix' => '',
      'user_register_form' => FALSE,
    ),
    'widget' => array(
      'active' => 0,
      'module' => 'number',
      'settings' => array(),
      'type' => 'number',
      'weight' => 16,
    ),
  );

  // Exported field_instance: 'node-mother-field_person'.
  $field_instances['node-mother-field_person'] = array(
    'bundle' => 'mother',
    'default_value' => NULL,
    'deleted' => 0,
    'description' => '',
    'display' => array(
      'default' => array(
        'label' => 'above',
        'module' => 'entityreference',
        'settings' => array(
          'bypass_access' => FALSE,
          'link' => FALSE,
        ),
        'type' => 'entityreference_label',
        'weight' => 31,
      ),
      'teaser' => array(
        'label' => 'above',
        'settings' => array(),
        'type' => 'hidden',
        'weight' => 0,
      ),
    ),
    'entity_type' => 'node',
    'field_name' => 'field_person',
    'label' => 'Person',
    'required' => 0,
    'settings' => array(
      'user_register_form' => FALSE,
    ),
    'widget' => array(
      'active' => 1,
      'module' => 'entityreference',
      'settings' => array(
        'match_operator' => 'CONTAINS',
        'path' => '',
        'size' => 60,
      ),
      'type' => 'entityreference_autocomplete',
      'weight' => 24,
    ),
  );

  // Exported field_instance: 'node-mother-field_ubudehe'.
  $field_instances['node-mother-field_ubudehe'] = array(
    'bundle' => 'mother',
    'default_value' => NULL,
    'deleted' => 0,
    'description' => '',
    'display' => array(
      'default' => array(
        'label' => 'above',
        'module' => 'list',
        'settings' => array(),
        'type' => 'list_default',
        'weight' => 9,
      ),
      'teaser' => array(
        'label' => 'above',
        'settings' => array(),
        'type' => 'hidden',
        'weight' => 0,
      ),
    ),
    'entity_type' => 'node',
    'field_name' => 'field_ubudehe',
    'label' => 'Ubudehe',
    'required' => 0,
    'settings' => array(
      'user_register_form' => FALSE,
    ),
    'widget' => array(
      'active' => 1,
      'module' => 'options',
      'settings' => array(),
      'type' => 'options_select',
      'weight' => 5,
    ),
  );

  // Exported field_instance: 'node-mother-field_uuid'.
  $field_instances['node-mother-field_uuid'] = array(
    'bundle' => 'mother',
    'default_value' => NULL,
    'deleted' => 0,
    'description' => '',
    'display' => array(
      'default' => array(
        'label' => 'above',
        'module' => 'text',
        'settings' => array(),
        'type' => 'text_default',
        'weight' => 11,
      ),
      'teaser' => array(
        'label' => 'above',
        'settings' => array(),
        'type' => 'hidden',
        'weight' => 0,
      ),
    ),
    'entity_type' => 'node',
    'field_name' => 'field_uuid',
    'label' => 'UUID',
    'required' => 0,
    'settings' => array(
      'text_processing' => 0,
      'user_register_form' => FALSE,
    ),
    'widget' => array(
      'active' => 1,
      'module' => 'text',
      'settings' => array(
        'size' => 60,
      ),
      'type' => 'text_textfield',
      'weight' => 11,
    ),
  );

  // Translatables
  // Included for use with string extractors like potx.
<<<<<<< HEAD
  t('Assign each mother/caregiver to a PMTCT Group so that she will be included when data-entry sessions are scheduled for the group.');
  t('Birth date estimated');
  t('Caregiver\'s Name	');
  t('Caregiver\'s National ID');
  t('Cell');
=======
  t('Assign each mother/caregiver to a clinic so that she will be included when data-entry sessions are scheduled for the clinic.');
  t('Clinic');
>>>>>>> 741028a7
  t('Date birth');
  t('Education Level');
  t('Gender');
  t('HIV status');
  t('Household size');
  t('Mode of delivery');
  t('Mother / Caregiver');
  t('Number of children');
<<<<<<< HEAD
  t('PMTCT Group');
  t('Phone number');
  t('Profession');
=======
  t('Person');
>>>>>>> 741028a7
  t('Profile photo');
  t('UUID');
  t('Ubudehe');
  t('What is the highest level of education you have completed?');

  return $field_instances;
}<|MERGE_RESOLUTION|>--- conflicted
+++ resolved
@@ -293,609 +293,6 @@
     'display' => array(
       'default' => array(
         'label' => 'above',
-<<<<<<< HEAD
-        'module' => 'list',
-        'settings' => array(),
-        'type' => 'list_default',
-        'weight' => 8,
-      ),
-      'teaser' => array(
-        'label' => 'above',
-        'settings' => array(),
-        'type' => 'hidden',
-        'weight' => 0,
-      ),
-    ),
-    'entity_type' => 'node',
-    'field_name' => 'field_gender',
-    'label' => 'Gender',
-    'required' => 1,
-    'settings' => array(
-      'user_register_form' => FALSE,
-    ),
-    'widget' => array(
-      'active' => 1,
-      'module' => 'options',
-      'settings' => array(),
-      'type' => 'options_select',
-      'weight' => 8,
-    ),
-  );
-
-  // Exported field_instance: 'node-child-field_health_center'.
-  $field_instances['node-child-field_health_center'] = array(
-    'bundle' => 'child',
-    'default_value' => NULL,
-    'deleted' => 0,
-    'description' => '',
-    'display' => array(
-      'default' => array(
-        'label' => 'above',
-        'module' => 'entityreference',
-        'settings' => array(
-          'bypass_access' => FALSE,
-          'link' => FALSE,
-        ),
-        'type' => 'entityreference_label',
-        'weight' => 28,
-      ),
-      'teaser' => array(
-        'label' => 'above',
-        'settings' => array(),
-        'type' => 'hidden',
-        'weight' => 0,
-      ),
-    ),
-    'entity_type' => 'node',
-    'field_name' => 'field_health_center',
-    'label' => 'Health Center',
-    'required' => 0,
-    'settings' => array(
-      'user_register_form' => FALSE,
-    ),
-    'widget' => array(
-      'active' => 1,
-      'module' => 'entityreference',
-      'settings' => array(
-        'match_operator' => 'CONTAINS',
-        'path' => '',
-        'size' => 60,
-      ),
-      'type' => 'entityreference_autocomplete',
-      'weight' => 25,
-    ),
-  );
-
-  // Exported field_instance: 'node-child-field_middle_name'.
-  $field_instances['node-child-field_middle_name'] = array(
-    'bundle' => 'child',
-    'default_value' => NULL,
-    'deleted' => 0,
-    'description' => '',
-    'display' => array(
-      'default' => array(
-        'label' => 'above',
-        'module' => 'text',
-        'settings' => array(),
-        'type' => 'text_default',
-        'weight' => 27,
-      ),
-      'teaser' => array(
-        'label' => 'above',
-        'settings' => array(),
-        'type' => 'hidden',
-        'weight' => 0,
-      ),
-    ),
-    'entity_type' => 'node',
-    'field_name' => 'field_middle_name',
-    'label' => 'Middle name',
-    'required' => 0,
-    'settings' => array(
-      'text_processing' => 0,
-      'user_register_form' => FALSE,
-    ),
-    'widget' => array(
-      'active' => 1,
-      'module' => 'text',
-      'settings' => array(
-        'size' => 60,
-      ),
-      'type' => 'text_textfield',
-      'weight' => 4,
-    ),
-  );
-
-  // Exported field_instance: 'node-child-field_mode_of_delivery'.
-  $field_instances['node-child-field_mode_of_delivery'] = array(
-    'bundle' => 'child',
-    'default_value' => array(
-      0 => array(
-        'value' => 'svd-no-episiotomy',
-      ),
-    ),
-    'deleted' => 0,
-    'description' => '',
-    'display' => array(
-      'default' => array(
-        'label' => 'above',
-        'module' => 'list',
-        'settings' => array(),
-        'type' => 'list_default',
-        'weight' => 12,
-      ),
-      'teaser' => array(
-        'label' => 'above',
-        'settings' => array(),
-        'type' => 'hidden',
-        'weight' => 0,
-      ),
-    ),
-    'entity_type' => 'node',
-    'field_name' => 'field_mode_of_delivery',
-    'label' => 'Mode of delivery',
-    'required' => 0,
-    'settings' => array(
-      'user_register_form' => FALSE,
-    ),
-    'widget' => array(
-      'active' => 1,
-      'module' => 'options',
-      'settings' => array(),
-      'type' => 'options_select',
-      'weight' => 10,
-    ),
-  );
-
-  // Exported field_instance: 'node-child-field_mother'.
-  $field_instances['node-child-field_mother'] = array(
-    'bundle' => 'child',
-    'default_value' => NULL,
-    'deleted' => 0,
-    'description' => '',
-    'display' => array(
-      'default' => array(
-        'label' => 'above',
-        'module' => 'entityreference',
-        'settings' => array(
-          'bypass_access' => FALSE,
-          'link' => FALSE,
-        ),
-        'type' => 'entityreference_label',
-        'weight' => 5,
-      ),
-      'teaser' => array(
-        'label' => 'above',
-        'settings' => array(),
-        'type' => 'hidden',
-        'weight' => 0,
-      ),
-    ),
-    'entity_type' => 'node',
-    'field_name' => 'field_mother',
-    'label' => 'Mother / Caregiver',
-    'required' => 0,
-    'settings' => array(
-      'user_register_form' => FALSE,
-    ),
-    'widget' => array(
-      'active' => 1,
-      'module' => 'entityreference',
-      'settings' => array(
-        'match_operator' => 'CONTAINS',
-        'path' => '',
-        'size' => 60,
-      ),
-      'type' => 'entityreference_autocomplete',
-      'weight' => 9,
-    ),
-  );
-
-  // Exported field_instance: 'node-child-field_mother_name'.
-  $field_instances['node-child-field_mother_name'] = array(
-    'bundle' => 'child',
-    'default_value' => NULL,
-    'deleted' => 0,
-    'description' => '',
-    'display' => array(
-      'default' => array(
-        'label' => 'above',
-        'module' => 'text',
-        'settings' => array(),
-        'type' => 'text_default',
-        'weight' => 14,
-      ),
-      'teaser' => array(
-        'label' => 'above',
-        'settings' => array(),
-        'type' => 'hidden',
-        'weight' => 0,
-      ),
-    ),
-    'entity_type' => 'node',
-    'field_name' => 'field_mother_name',
-    'label' => 'Mother\'s Name',
-    'required' => 0,
-    'settings' => array(
-      'text_processing' => 0,
-      'user_register_form' => FALSE,
-    ),
-    'widget' => array(
-      'active' => 1,
-      'module' => 'text',
-      'settings' => array(
-        'size' => 60,
-      ),
-      'type' => 'text_textfield',
-      'weight' => 12,
-    ),
-  );
-
-  // Exported field_instance: 'node-child-field_mother_national_id'.
-  $field_instances['node-child-field_mother_national_id'] = array(
-    'bundle' => 'child',
-    'default_value' => NULL,
-    'deleted' => 0,
-    'description' => '',
-    'display' => array(
-      'default' => array(
-        'label' => 'above',
-        'module' => 'text',
-        'settings' => array(),
-        'type' => 'text_default',
-        'weight' => 15,
-      ),
-      'teaser' => array(
-        'label' => 'above',
-        'settings' => array(),
-        'type' => 'hidden',
-        'weight' => 0,
-      ),
-    ),
-    'entity_type' => 'node',
-    'field_name' => 'field_mother_national_id',
-    'label' => 'Mother\'s National ID',
-    'required' => 0,
-    'settings' => array(
-      'text_processing' => 0,
-      'user_register_form' => FALSE,
-    ),
-    'widget' => array(
-      'active' => 1,
-      'module' => 'text',
-      'settings' => array(
-        'size' => 60,
-      ),
-      'type' => 'text_textfield',
-      'weight' => 13,
-    ),
-  );
-
-  // Exported field_instance: 'node-child-field_national_id_number'.
-  $field_instances['node-child-field_national_id_number'] = array(
-    'bundle' => 'child',
-    'default_value' => NULL,
-    'deleted' => 0,
-    'description' => '',
-    'display' => array(
-      'default' => array(
-        'label' => 'above',
-        'module' => 'text',
-        'settings' => array(),
-        'type' => 'text_default',
-        'weight' => 11,
-      ),
-      'teaser' => array(
-        'label' => 'above',
-        'settings' => array(),
-        'type' => 'hidden',
-        'weight' => 0,
-      ),
-    ),
-    'entity_type' => 'node',
-    'field_name' => 'field_national_id_number',
-    'label' => 'National ID number',
-    'required' => 0,
-    'settings' => array(
-      'text_processing' => 0,
-      'user_register_form' => FALSE,
-    ),
-    'widget' => array(
-      'active' => 1,
-      'module' => 'text',
-      'settings' => array(
-        'size' => 60,
-      ),
-      'type' => 'text_textfield',
-      'weight' => 6,
-    ),
-  );
-
-  // Exported field_instance: 'node-child-field_phone_number'.
-  $field_instances['node-child-field_phone_number'] = array(
-    'bundle' => 'child',
-    'default_value' => NULL,
-    'deleted' => 0,
-    'description' => '',
-    'display' => array(
-      'default' => array(
-        'label' => 'above',
-        'module' => 'text',
-        'settings' => array(),
-        'type' => 'text_default',
-        'weight' => 25,
-      ),
-      'teaser' => array(
-        'label' => 'above',
-        'settings' => array(),
-        'type' => 'hidden',
-        'weight' => 0,
-      ),
-    ),
-    'entity_type' => 'node',
-    'field_name' => 'field_phone_number',
-    'label' => 'Phone number',
-    'required' => 0,
-    'settings' => array(
-      'text_processing' => 0,
-      'user_register_form' => FALSE,
-    ),
-    'widget' => array(
-      'active' => 1,
-      'module' => 'text',
-      'settings' => array(
-        'size' => 60,
-      ),
-      'type' => 'text_textfield',
-      'weight' => 23,
-    ),
-  );
-
-  // Exported field_instance: 'node-child-field_province'.
-  $field_instances['node-child-field_province'] = array(
-    'bundle' => 'child',
-    'default_value' => NULL,
-    'deleted' => 0,
-    'description' => '',
-    'display' => array(
-      'default' => array(
-        'label' => 'above',
-        'module' => 'text',
-        'settings' => array(),
-        'type' => 'text_default',
-        'weight' => 20,
-      ),
-      'teaser' => array(
-        'label' => 'above',
-        'settings' => array(),
-        'type' => 'hidden',
-        'weight' => 0,
-      ),
-    ),
-    'entity_type' => 'node',
-    'field_name' => 'field_province',
-    'label' => 'Province',
-    'required' => 0,
-    'settings' => array(
-      'text_processing' => 0,
-      'user_register_form' => FALSE,
-    ),
-    'widget' => array(
-      'active' => 1,
-      'module' => 'text',
-      'settings' => array(
-        'size' => 60,
-      ),
-      'type' => 'text_textfield',
-      'weight' => 18,
-    ),
-  );
-
-  // Exported field_instance: 'node-child-field_second_name'.
-  $field_instances['node-child-field_second_name'] = array(
-    'bundle' => 'child',
-    'default_value' => NULL,
-    'deleted' => 0,
-    'description' => '',
-    'display' => array(
-      'default' => array(
-        'label' => 'above',
-        'module' => 'text',
-        'settings' => array(),
-        'type' => 'text_default',
-        'weight' => 10,
-      ),
-      'teaser' => array(
-        'label' => 'above',
-        'settings' => array(),
-        'type' => 'hidden',
-        'weight' => 0,
-      ),
-    ),
-    'entity_type' => 'node',
-    'field_name' => 'field_second_name',
-    'label' => 'Second name',
-    'required' => 0,
-    'settings' => array(
-      'text_processing' => 0,
-      'user_register_form' => FALSE,
-    ),
-    'widget' => array(
-      'active' => 1,
-      'module' => 'text',
-      'settings' => array(
-        'size' => 60,
-      ),
-      'type' => 'text_textfield',
-      'weight' => 5,
-    ),
-  );
-
-  // Exported field_instance: 'node-child-field_sector'.
-  $field_instances['node-child-field_sector'] = array(
-    'bundle' => 'child',
-    'default_value' => NULL,
-    'deleted' => 0,
-    'description' => '',
-    'display' => array(
-      'default' => array(
-        'label' => 'above',
-        'module' => 'text',
-        'settings' => array(),
-        'type' => 'text_default',
-        'weight' => 22,
-      ),
-      'teaser' => array(
-        'label' => 'above',
-        'settings' => array(),
-        'type' => 'hidden',
-        'weight' => 0,
-      ),
-    ),
-    'entity_type' => 'node',
-    'field_name' => 'field_sector',
-    'label' => 'Sector',
-    'required' => 0,
-    'settings' => array(
-      'text_processing' => 0,
-      'user_register_form' => FALSE,
-    ),
-    'widget' => array(
-      'active' => 1,
-      'module' => 'text',
-      'settings' => array(
-        'size' => 60,
-      ),
-      'type' => 'text_textfield',
-      'weight' => 20,
-    ),
-  );
-
-  // Exported field_instance: 'node-child-field_ubudehe'.
-  $field_instances['node-child-field_ubudehe'] = array(
-    'bundle' => 'child',
-    'default_value' => NULL,
-    'deleted' => 0,
-    'description' => '',
-    'display' => array(
-      'default' => array(
-        'label' => 'above',
-        'module' => 'list',
-        'settings' => array(),
-        'type' => 'list_default',
-        'weight' => 13,
-      ),
-      'teaser' => array(
-        'label' => 'above',
-        'settings' => array(),
-        'type' => 'hidden',
-        'weight' => 0,
-      ),
-    ),
-    'entity_type' => 'node',
-    'field_name' => 'field_ubudehe',
-    'label' => 'Family Ubudehe',
-    'required' => 0,
-    'settings' => array(
-      'user_register_form' => FALSE,
-    ),
-    'widget' => array(
-      'active' => 1,
-      'module' => 'options',
-      'settings' => array(),
-      'type' => 'options_select',
-      'weight' => 11,
-    ),
-  );
-
-  // Exported field_instance: 'node-child-field_uuid'.
-  $field_instances['node-child-field_uuid'] = array(
-    'bundle' => 'child',
-    'default_value' => NULL,
-    'deleted' => 0,
-    'description' => '',
-    'display' => array(
-      'default' => array(
-        'label' => 'above',
-        'module' => 'text',
-        'settings' => array(),
-        'type' => 'text_default',
-        'weight' => 9,
-      ),
-      'teaser' => array(
-        'label' => 'above',
-        'settings' => array(),
-        'type' => 'hidden',
-        'weight' => 0,
-      ),
-    ),
-    'entity_type' => 'node',
-    'field_name' => 'field_uuid',
-    'label' => 'UUID',
-    'required' => 0,
-    'settings' => array(
-      'text_processing' => 0,
-      'user_register_form' => FALSE,
-    ),
-    'widget' => array(
-      'active' => 1,
-      'module' => 'text',
-      'settings' => array(
-        'size' => 60,
-      ),
-      'type' => 'text_textfield',
-      'weight' => 11,
-    ),
-  );
-
-  // Exported field_instance: 'node-child-field_village'.
-  $field_instances['node-child-field_village'] = array(
-    'bundle' => 'child',
-    'default_value' => NULL,
-    'deleted' => 0,
-    'description' => '',
-    'display' => array(
-      'default' => array(
-        'label' => 'above',
-        'module' => 'text',
-        'settings' => array(),
-        'type' => 'text_default',
-        'weight' => 24,
-      ),
-      'teaser' => array(
-        'label' => 'above',
-        'settings' => array(),
-        'type' => 'hidden',
-        'weight' => 0,
-      ),
-    ),
-    'entity_type' => 'node',
-    'field_name' => 'field_village',
-    'label' => 'Village',
-    'required' => 0,
-    'settings' => array(
-      'text_processing' => 0,
-      'user_register_form' => FALSE,
-    ),
-    'widget' => array(
-      'active' => 1,
-      'module' => 'text',
-      'settings' => array(
-        'size' => 60,
-      ),
-      'type' => 'text_textfield',
-      'weight' => 22,
-    ),
-  );
-
-  // Exported field_instance: 'node-mother-field_avatar'.
-  $field_instances['node-mother-field_avatar'] = array(
-    'bundle' => 'mother',
-    'deleted' => 0,
-    'description' => '',
-    'display' => array(
-      'default' => array(
-        'label' => 'above',
         'module' => 'image',
         'settings' => array(
           'image_link' => '',
@@ -935,89 +332,6 @@
       ),
       'type' => 'image_image',
       'weight' => 1,
-    ),
-  );
-
-  // Exported field_instance: 'node-mother-field_birth_date_estimated'.
-  $field_instances['node-mother-field_birth_date_estimated'] = array(
-    'bundle' => 'mother',
-    'default_value' => array(
-      0 => array(
-        'value' => 0,
-      ),
-    ),
-    'deleted' => 0,
-    'description' => '',
-    'display' => array(
-      'default' => array(
-        'label' => 'above',
-        'module' => 'list',
-        'settings' => array(),
-        'type' => 'list_default',
-        'weight' => 29,
-      ),
-      'teaser' => array(
-        'label' => 'above',
-        'settings' => array(),
-        'type' => 'hidden',
-        'weight' => 0,
-      ),
-    ),
-    'entity_type' => 'node',
-    'field_name' => 'field_birth_date_estimated',
-    'label' => 'Birth date estimated',
-    'required' => 0,
-    'settings' => array(
-      'user_register_form' => FALSE,
-    ),
-    'widget' => array(
-      'active' => 1,
-      'module' => 'options',
-      'settings' => array(
-        'display_label' => 1,
-      ),
-      'type' => 'options_onoff',
-      'weight' => 3,
-    ),
-  );
-
-  // Exported field_instance: 'node-mother-field_cell'.
-  $field_instances['node-mother-field_cell'] = array(
-    'bundle' => 'mother',
-    'default_value' => NULL,
-    'deleted' => 0,
-    'description' => '',
-    'display' => array(
-      'default' => array(
-        'label' => 'above',
-        'module' => 'text',
-        'settings' => array(),
-        'type' => 'text_default',
-        'weight' => 26,
-      ),
-      'teaser' => array(
-        'label' => 'above',
-        'settings' => array(),
-        'type' => 'hidden',
-        'weight' => 0,
-      ),
-    ),
-    'entity_type' => 'node',
-    'field_name' => 'field_cell',
-    'label' => 'Cell',
-    'required' => 0,
-    'settings' => array(
-      'text_processing' => 0,
-      'user_register_form' => FALSE,
-    ),
-    'widget' => array(
-      'active' => 1,
-      'module' => 'text',
-      'settings' => array(
-        'size' => 60,
-      ),
-      'type' => 'text_textfield',
-      'weight' => 21,
     ),
   );
 
@@ -1118,46 +432,6 @@
     ),
   );
 
-  // Exported field_instance: 'node-mother-field_district'.
-  $field_instances['node-mother-field_district'] = array(
-    'bundle' => 'mother',
-    'default_value' => NULL,
-    'deleted' => 0,
-    'description' => '',
-    'display' => array(
-      'default' => array(
-        'label' => 'above',
-        'module' => 'text',
-        'settings' => array(),
-        'type' => 'text_default',
-        'weight' => 24,
-      ),
-      'teaser' => array(
-        'label' => 'above',
-        'settings' => array(),
-        'type' => 'hidden',
-        'weight' => 0,
-      ),
-    ),
-    'entity_type' => 'node',
-    'field_name' => 'field_district',
-    'label' => 'District',
-    'required' => 0,
-    'settings' => array(
-      'text_processing' => 0,
-      'user_register_form' => FALSE,
-    ),
-    'widget' => array(
-      'active' => 1,
-      'module' => 'text',
-      'settings' => array(
-        'size' => 60,
-      ),
-      'type' => 'text_textfield',
-      'weight' => 19,
-    ),
-  );
-
   // Exported field_instance: 'node-mother-field_education_level'.
   $field_instances['node-mother-field_education_level'] = array(
     'bundle' => 'mother',
@@ -1195,50 +469,14 @@
     ),
   );
 
-  // Exported field_instance: 'node-mother-field_first_name'.
-  $field_instances['node-mother-field_first_name'] = array(
-    'bundle' => 'mother',
-    'default_value' => NULL,
-    'deleted' => 0,
-    'description' => '',
-    'display' => array(
-      'default' => array(
-        'label' => 'above',
-        'module' => 'text',
-        'settings' => array(),
-        'type' => 'text_default',
-        'weight' => 11,
-      ),
-      'teaser' => array(
-        'label' => 'above',
-        'settings' => array(),
-        'type' => 'hidden',
-        'weight' => 0,
-      ),
-    ),
-    'entity_type' => 'node',
-    'field_name' => 'field_first_name',
-    'label' => 'First name',
-    'required' => 0,
-    'settings' => array(
-      'text_processing' => 0,
-      'user_register_form' => FALSE,
-    ),
-    'widget' => array(
-      'active' => 1,
-      'module' => 'text',
-      'settings' => array(
-        'size' => 60,
-      ),
-      'type' => 'text_textfield',
-      'weight' => 7,
-    ),
-  );
-
-  // Exported field_instance: 'node-mother-field_gender'.
-  $field_instances['node-mother-field_gender'] = array(
-    'bundle' => 'mother',
-    'default_value' => NULL,
+  // Exported field_instance: 'node-mother-field_hiv_status'.
+  $field_instances['node-mother-field_hiv_status'] = array(
+    'bundle' => 'mother',
+    'default_value' => array(
+      0 => array(
+        'value' => 'unknown',
+      ),
+    ),
     'deleted' => 0,
     'description' => '',
     'display' => array(
@@ -1247,18 +485,18 @@
         'module' => 'list',
         'settings' => array(),
         'type' => 'list_default',
-        'weight' => 23,
-      ),
-      'teaser' => array(
-        'label' => 'above',
-        'settings' => array(),
-        'type' => 'hidden',
-        'weight' => 0,
-      ),
-    ),
-    'entity_type' => 'node',
-    'field_name' => 'field_gender',
-    'label' => 'Gender',
+        'weight' => 28,
+      ),
+      'teaser' => array(
+        'label' => 'above',
+        'settings' => array(),
+        'type' => 'hidden',
+        'weight' => 0,
+      ),
+    ),
+    'entity_type' => 'node',
+    'field_name' => 'field_hiv_status',
+    'label' => 'HIV status',
     'required' => 0,
     'settings' => array(
       'user_register_form' => FALSE,
@@ -1268,12 +506,104 @@
       'module' => 'options',
       'settings' => array(),
       'type' => 'options_select',
-      'weight' => 11,
-    ),
-  );
-
-  // Exported field_instance: 'node-mother-field_health_center'.
-  $field_instances['node-mother-field_health_center'] = array(
+      'weight' => 14,
+    ),
+  );
+
+  // Exported field_instance: 'node-mother-field_household_size'.
+  $field_instances['node-mother-field_household_size'] = array(
+    'bundle' => 'mother',
+    'default_value' => NULL,
+    'deleted' => 0,
+    'description' => '',
+    'display' => array(
+      'default' => array(
+        'label' => 'above',
+        'module' => 'number',
+        'settings' => array(
+          'decimal_separator' => '.',
+          'prefix_suffix' => TRUE,
+          'scale' => 0,
+          'thousand_separator' => '',
+        ),
+        'type' => 'number_integer',
+        'weight' => 17,
+      ),
+      'teaser' => array(
+        'label' => 'above',
+        'settings' => array(),
+        'type' => 'hidden',
+        'weight' => 0,
+      ),
+    ),
+    'entity_type' => 'node',
+    'field_name' => 'field_household_size',
+    'label' => 'Household size',
+    'required' => 0,
+    'settings' => array(
+      'max' => '',
+      'min' => '',
+      'prefix' => '',
+      'suffix' => '',
+      'user_register_form' => FALSE,
+    ),
+    'widget' => array(
+      'active' => 0,
+      'module' => 'number',
+      'settings' => array(),
+      'type' => 'number',
+      'weight' => 15,
+    ),
+  );
+
+  // Exported field_instance: 'node-mother-field_number_of_children'.
+  $field_instances['node-mother-field_number_of_children'] = array(
+    'bundle' => 'mother',
+    'default_value' => NULL,
+    'deleted' => 0,
+    'description' => '',
+    'display' => array(
+      'default' => array(
+        'label' => 'above',
+        'module' => 'number',
+        'settings' => array(
+          'decimal_separator' => '.',
+          'prefix_suffix' => TRUE,
+          'scale' => 0,
+          'thousand_separator' => '',
+        ),
+        'type' => 'number_integer',
+        'weight' => 18,
+      ),
+      'teaser' => array(
+        'label' => 'above',
+        'settings' => array(),
+        'type' => 'hidden',
+        'weight' => 0,
+      ),
+    ),
+    'entity_type' => 'node',
+    'field_name' => 'field_number_of_children',
+    'label' => 'Number of children',
+    'required' => 0,
+    'settings' => array(
+      'max' => '',
+      'min' => '',
+      'prefix' => '',
+      'suffix' => '',
+      'user_register_form' => FALSE,
+    ),
+    'widget' => array(
+      'active' => 0,
+      'module' => 'number',
+      'settings' => array(),
+      'type' => 'number',
+      'weight' => 16,
+    ),
+  );
+
+  // Exported field_instance: 'node-mother-field_person'.
+  $field_instances['node-mother-field_person'] = array(
     'bundle' => 'mother',
     'default_value' => NULL,
     'deleted' => 0,
@@ -1297,8 +627,8 @@
       ),
     ),
     'entity_type' => 'node',
-    'field_name' => 'field_health_center',
-    'label' => 'Health Center',
+    'field_name' => 'field_person',
+    'label' => 'Person',
     'required' => 0,
     'settings' => array(
       'user_register_form' => FALSE,
@@ -1316,412 +646,6 @@
     ),
   );
 
-  // Exported field_instance: 'node-mother-field_hiv_status'.
-  $field_instances['node-mother-field_hiv_status'] = array(
-    'bundle' => 'mother',
-    'default_value' => array(
-      0 => array(
-        'value' => 'unknown',
-      ),
-    ),
-    'deleted' => 0,
-    'description' => '',
-    'display' => array(
-      'default' => array(
-        'label' => 'above',
-        'module' => 'list',
-        'settings' => array(),
-        'type' => 'list_default',
-        'weight' => 28,
-      ),
-      'teaser' => array(
-        'label' => 'above',
-        'settings' => array(),
-        'type' => 'hidden',
-        'weight' => 0,
-      ),
-    ),
-    'entity_type' => 'node',
-    'field_name' => 'field_hiv_status',
-    'label' => 'HIV status',
-    'required' => 0,
-    'settings' => array(
-      'user_register_form' => FALSE,
-    ),
-    'widget' => array(
-      'active' => 1,
-      'module' => 'options',
-      'settings' => array(),
-      'type' => 'options_select',
-      'weight' => 14,
-    ),
-  );
-
-  // Exported field_instance: 'node-mother-field_household_size'.
-  $field_instances['node-mother-field_household_size'] = array(
-    'bundle' => 'mother',
-    'default_value' => NULL,
-    'deleted' => 0,
-    'description' => '',
-    'display' => array(
-      'default' => array(
-        'label' => 'above',
-        'module' => 'number',
-=======
-        'module' => 'image',
->>>>>>> 741028a7
-        'settings' => array(
-          'image_link' => '',
-          'image_style' => 'medium',
-        ),
-        'type' => 'image',
-        'weight' => 2,
-      ),
-      'teaser' => array(
-        'label' => 'above',
-        'settings' => array(),
-        'type' => 'hidden',
-        'weight' => 0,
-      ),
-    ),
-    'entity_type' => 'node',
-    'field_name' => 'field_avatar',
-    'label' => 'Profile photo',
-    'required' => 0,
-    'settings' => array(
-      'alt_field' => 0,
-      'default_image' => 0,
-      'file_directory' => '',
-      'file_extensions' => 'png gif jpg jpeg',
-      'max_filesize' => '',
-      'max_resolution' => '',
-      'min_resolution' => '',
-      'title_field' => 0,
-      'user_register_form' => FALSE,
-    ),
-    'widget' => array(
-      'active' => 1,
-      'module' => 'image',
-      'settings' => array(
-        'preview_image_style' => 'thumbnail',
-        'progress_indicator' => 'throbber',
-      ),
-      'type' => 'image_image',
-      'weight' => 1,
-    ),
-  );
-
-  // Exported field_instance: 'node-mother-field_clinic'.
-  $field_instances['node-mother-field_clinic'] = array(
-    'bundle' => 'mother',
-    'default_value' => NULL,
-    'deleted' => 0,
-    'description' => 'Assign each mother/caregiver to a clinic so that she will be included when data-entry sessions are scheduled for the clinic.',
-    'display' => array(
-      'default' => array(
-        'label' => 'above',
-        'module' => 'entityreference',
-        'settings' => array(
-          'bypass_access' => FALSE,
-          'link' => FALSE,
-        ),
-        'type' => 'entityreference_label',
-        'weight' => 8,
-      ),
-      'teaser' => array(
-        'label' => 'above',
-        'settings' => array(),
-        'type' => 'hidden',
-        'weight' => 0,
-      ),
-    ),
-    'entity_type' => 'node',
-    'field_name' => 'field_clinic',
-    'label' => 'Clinic',
-    'required' => 0,
-    'settings' => array(
-      'user_register_form' => FALSE,
-    ),
-    'widget' => array(
-      'active' => 1,
-      'module' => 'options',
-      'settings' => array(),
-      'type' => 'options_select',
-      'weight' => 4,
-    ),
-  );
-
-  // Exported field_instance: 'node-mother-field_date_birth'.
-  $field_instances['node-mother-field_date_birth'] = array(
-    'bundle' => 'mother',
-    'deleted' => 0,
-    'description' => '',
-    'display' => array(
-      'default' => array(
-        'label' => 'above',
-        'module' => 'date',
-        'settings' => array(
-          'format_type' => 'long',
-          'fromto' => 'both',
-          'multiple_from' => '',
-          'multiple_number' => '',
-          'multiple_to' => '',
-          'show_remaining_days' => FALSE,
-        ),
-        'type' => 'date_default',
-        'weight' => 7,
-      ),
-      'teaser' => array(
-        'label' => 'above',
-        'settings' => array(),
-        'type' => 'hidden',
-        'weight' => 0,
-      ),
-    ),
-    'entity_type' => 'node',
-    'field_name' => 'field_date_birth',
-    'label' => 'Date birth',
-    'required' => 0,
-    'settings' => array(
-      'default_value' => 'blank',
-      'default_value2' => 'same',
-      'default_value_code' => '',
-      'default_value_code2' => '',
-      'user_register_form' => FALSE,
-    ),
-    'widget' => array(
-      'active' => 1,
-      'module' => 'date',
-      'settings' => array(
-        'increment' => 15,
-        'input_format' => 'm/d/Y - H:i:s',
-        'input_format_custom' => '',
-        'label_position' => 'above',
-        'no_fieldset' => 0,
-        'text_parts' => array(
-          0 => 'year',
-        ),
-        'year_range' => '1970:-10',
-      ),
-      'type' => 'date_select',
-      'weight' => 2,
-    ),
-  );
-
-  // Exported field_instance: 'node-mother-field_education_level'.
-  $field_instances['node-mother-field_education_level'] = array(
-    'bundle' => 'mother',
-    'default_value' => NULL,
-    'deleted' => 0,
-    'description' => 'What is the highest level of education you have completed?',
-    'display' => array(
-      'default' => array(
-        'label' => 'above',
-        'module' => 'list',
-        'settings' => array(),
-        'type' => 'list_default',
-        'weight' => 10,
-      ),
-      'teaser' => array(
-        'label' => 'above',
-        'settings' => array(),
-        'type' => 'hidden',
-        'weight' => 0,
-      ),
-    ),
-    'entity_type' => 'node',
-    'field_name' => 'field_education_level',
-    'label' => 'Education Level',
-    'required' => 0,
-    'settings' => array(
-      'user_register_form' => FALSE,
-    ),
-    'widget' => array(
-      'active' => 1,
-      'module' => 'options',
-      'settings' => array(),
-      'type' => 'options_select',
-      'weight' => 6,
-    ),
-  );
-
-  // Exported field_instance: 'node-mother-field_hiv_status'.
-  $field_instances['node-mother-field_hiv_status'] = array(
-    'bundle' => 'mother',
-    'default_value' => array(
-      0 => array(
-        'value' => 'unknown',
-      ),
-    ),
-    'deleted' => 0,
-    'description' => '',
-    'display' => array(
-      'default' => array(
-        'label' => 'above',
-        'module' => 'list',
-        'settings' => array(),
-        'type' => 'list_default',
-        'weight' => 28,
-      ),
-      'teaser' => array(
-        'label' => 'above',
-        'settings' => array(),
-        'type' => 'hidden',
-        'weight' => 0,
-      ),
-    ),
-    'entity_type' => 'node',
-    'field_name' => 'field_hiv_status',
-    'label' => 'HIV status',
-    'required' => 0,
-    'settings' => array(
-      'user_register_form' => FALSE,
-    ),
-    'widget' => array(
-      'active' => 1,
-      'module' => 'options',
-      'settings' => array(),
-      'type' => 'options_select',
-      'weight' => 14,
-    ),
-  );
-
-  // Exported field_instance: 'node-mother-field_household_size'.
-  $field_instances['node-mother-field_household_size'] = array(
-    'bundle' => 'mother',
-    'default_value' => NULL,
-    'deleted' => 0,
-    'description' => '',
-    'display' => array(
-      'default' => array(
-        'label' => 'above',
-        'module' => 'number',
-        'settings' => array(
-          'decimal_separator' => '.',
-          'prefix_suffix' => TRUE,
-          'scale' => 0,
-          'thousand_separator' => '',
-        ),
-        'type' => 'number_integer',
-        'weight' => 17,
-      ),
-      'teaser' => array(
-        'label' => 'above',
-        'settings' => array(),
-        'type' => 'hidden',
-        'weight' => 0,
-      ),
-    ),
-    'entity_type' => 'node',
-    'field_name' => 'field_household_size',
-    'label' => 'Household size',
-    'required' => 0,
-    'settings' => array(
-      'max' => '',
-      'min' => '',
-      'prefix' => '',
-      'suffix' => '',
-      'user_register_form' => FALSE,
-    ),
-    'widget' => array(
-      'active' => 0,
-      'module' => 'number',
-      'settings' => array(),
-      'type' => 'number',
-      'weight' => 15,
-    ),
-  );
-
-  // Exported field_instance: 'node-mother-field_number_of_children'.
-  $field_instances['node-mother-field_number_of_children'] = array(
-    'bundle' => 'mother',
-    'default_value' => NULL,
-    'deleted' => 0,
-    'description' => '',
-    'display' => array(
-      'default' => array(
-        'label' => 'above',
-        'module' => 'number',
-        'settings' => array(
-          'decimal_separator' => '.',
-          'prefix_suffix' => TRUE,
-          'scale' => 0,
-          'thousand_separator' => '',
-        ),
-        'type' => 'number_integer',
-        'weight' => 18,
-      ),
-      'teaser' => array(
-        'label' => 'above',
-        'settings' => array(),
-        'type' => 'hidden',
-        'weight' => 0,
-      ),
-    ),
-    'entity_type' => 'node',
-    'field_name' => 'field_number_of_children',
-    'label' => 'Number of children',
-    'required' => 0,
-    'settings' => array(
-      'max' => '',
-      'min' => '',
-      'prefix' => '',
-      'suffix' => '',
-      'user_register_form' => FALSE,
-    ),
-    'widget' => array(
-      'active' => 0,
-      'module' => 'number',
-      'settings' => array(),
-      'type' => 'number',
-      'weight' => 16,
-    ),
-  );
-
-  // Exported field_instance: 'node-mother-field_person'.
-  $field_instances['node-mother-field_person'] = array(
-    'bundle' => 'mother',
-    'default_value' => NULL,
-    'deleted' => 0,
-    'description' => '',
-    'display' => array(
-      'default' => array(
-        'label' => 'above',
-        'module' => 'entityreference',
-        'settings' => array(
-          'bypass_access' => FALSE,
-          'link' => FALSE,
-        ),
-        'type' => 'entityreference_label',
-        'weight' => 31,
-      ),
-      'teaser' => array(
-        'label' => 'above',
-        'settings' => array(),
-        'type' => 'hidden',
-        'weight' => 0,
-      ),
-    ),
-    'entity_type' => 'node',
-    'field_name' => 'field_person',
-    'label' => 'Person',
-    'required' => 0,
-    'settings' => array(
-      'user_register_form' => FALSE,
-    ),
-    'widget' => array(
-      'active' => 1,
-      'module' => 'entityreference',
-      'settings' => array(
-        'match_operator' => 'CONTAINS',
-        'path' => '',
-        'size' => 60,
-      ),
-      'type' => 'entityreference_autocomplete',
-      'weight' => 24,
-    ),
-  );
-
   // Exported field_instance: 'node-mother-field_ubudehe'.
   $field_instances['node-mother-field_ubudehe'] = array(
     'bundle' => 'mother',
@@ -1801,16 +725,7 @@
 
   // Translatables
   // Included for use with string extractors like potx.
-<<<<<<< HEAD
   t('Assign each mother/caregiver to a PMTCT Group so that she will be included when data-entry sessions are scheduled for the group.');
-  t('Birth date estimated');
-  t('Caregiver\'s Name	');
-  t('Caregiver\'s National ID');
-  t('Cell');
-=======
-  t('Assign each mother/caregiver to a clinic so that she will be included when data-entry sessions are scheduled for the clinic.');
-  t('Clinic');
->>>>>>> 741028a7
   t('Date birth');
   t('Education Level');
   t('Gender');
@@ -1819,13 +734,8 @@
   t('Mode of delivery');
   t('Mother / Caregiver');
   t('Number of children');
-<<<<<<< HEAD
   t('PMTCT Group');
-  t('Phone number');
-  t('Profession');
-=======
   t('Person');
->>>>>>> 741028a7
   t('Profile photo');
   t('UUID');
   t('Ubudehe');
