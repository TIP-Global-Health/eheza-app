--- conflicted
+++ resolved
@@ -64,11 +64,7 @@
     $acute_illness_measurements,
     $home_visit_measurements,
     $well_child_measurements
-<<<<<<< HEAD
-    ) = hedley_patient_group_measurements_by_encounter_type($measurements);
-=======
     ) = _group_measurements_by_encounter_type($measurements);
->>>>>>> 6fcd106e
 
   $count = count($group_measurements);
   drush_print("Patient got $count Group measurements.");
@@ -77,19 +73,11 @@
   $count = count($nutrition_measurements);
   drush_print("Patient got $count Nutrition measurements.");
   $count = count($acute_illness_measurements);
-<<<<<<< HEAD
-  drush_print("Duplicate got $count Acute Illness measurements.");
-  $count = count($home_visit_measurements);
-  drush_print("Duplicate got $count Home Visit measurements.");
-  $count = count($well_child_measurements);
-  drush_print("Duplicate got $count Well Child measurements.");
-=======
   drush_print("Patient got $count Acute Illness measurements.");
   $count = count($home_visit_measurements);
   drush_print("Patient got $count Home Visit measurements.");
   $count = count($well_child_measurements);
   drush_print("Patient got $count Well Child measurements.");
->>>>>>> 6fcd106e
 }
 
 /**
@@ -149,91 +137,6 @@
     drush_print('ERROR! Patients do not belong to same Health Center.');
     return FALSE;
   }
-
-  // Get all measurements that belong to duplicate patient.
-  $measurements_of_duplicate = hedley_general_get_person_measurements($duplicate);
-
-  list(
-    $group_measurements,
-    $antenatal_measurements,
-    $nutrition_measurements,
-    $acute_illness_measurements,
-    $home_visit_measurements,
-    $well_child_measurements
-<<<<<<< HEAD
-    ) = hedley_patient_group_measurements_by_encounter_type($measurements_of_duplicate);
-
-  // Consolidate group content.
-  $success = hedley_patient_consolidate_group_content($group_measurements, $original);
-=======
-    ) = _group_measurements_by_encounter_type($measurements_of_duplicate);
-
-  // Validation before consolidating group encounters content.
-  $success = _consolidate_group_content_validate($group_measurements, $original);
->>>>>>> 6fcd106e
-  // If consolidation failed, we make no changes, so that a fix could be
-  // applied, and command could be executed again.
-  if (!$success) {
-    return FALSE;
-  }
-
-<<<<<<< HEAD
-  // Consolidate individual content.
-  hedley_patient_consolidate_antenatal_content($antenatal_measurements, $original, $duplicate);
-  hedley_patient_consolidate_nutrition_content($nutrition_measurements, $original, $duplicate);
-  hedley_patient_consolidate_acute_illness_content($acute_illness_measurements, $original, $duplicate);
-  hedley_patient_consolidate_home_visit_content($home_visit_measurements, $original, $duplicate);
-  hedley_patient_consolidate_well_child_content($well_child_measurements, $original, $duplicate);
-=======
-  // Validation before consolidating Nutrition encounters content.
-  $success = _consolidate_nutrition_content_validate($nutrition_measurements, $original, $duplicate);
-  if (!$success) {
-    return FALSE;
-  }
-
-  // Validation before consolidating Home Visit encounters content.
-  $success = _consolidate_home_visit_content_validate($home_visit_measurements, $original, $duplicate);
-  if (!$success) {
-    return FALSE;
-  }
-  // Validation before consolidating Well Child encounters content.
-  $success = _consolidate_well_child_content_validate($well_child_measurements, $original, $duplicate);
-  if (!$success) {
-    return FALSE;
-  }
-
-  // Validation before consolidating Antenatal encounters content.
-  $success = _consolidate_antenatal_content_validate($antenatal_measurements, $original, $duplicate);
-  if (!$success) {
-    return FALSE;
-  }
-
-  // Validation before consolidating Acute Illness encounters content.
-  $success = _consolidate_acute_illness_content_validate($acute_illness_measurements, $original, $duplicate);
-  if (!$success) {
-    return FALSE;
-  }
-
-  drush_print('');
-  drush_print('SUCCESS! All validations passed!');
-  drush_print('');
-
-  return TRUE;
-}
-
-/**
- * Executes consolidation process.
- *
- * All content is relocated from 'duplicate' patient to 'original' patient.
- * Once completed, marks 'duplicate' patient as deleted.
- *
- * @throws \EntityMetadataWrapperException
- */
-function _consolidate_patients_execute() {
-  $original = drush_get_option('original');
-  $duplicate = drush_get_option('duplicate');
-
-  $wrapper_duplicate = entity_metadata_wrapper('node', $duplicate);
 
   // Get all measurements that belong to duplicate patient.
   $measurements_of_duplicate = hedley_general_get_person_measurements($duplicate);
@@ -247,6 +150,76 @@
     $well_child_measurements
     ) = _group_measurements_by_encounter_type($measurements_of_duplicate);
 
+  // Validation before consolidating group encounters content.
+  $success = _consolidate_group_content_validate($group_measurements, $original);
+  // If consolidation failed, we make no changes, so that a fix could be
+  // applied, and command could be executed again.
+  if (!$success) {
+    return FALSE;
+  }
+
+  // Validation before consolidating Nutrition encounters content.
+  $success = _consolidate_nutrition_content_validate($nutrition_measurements, $original, $duplicate);
+  if (!$success) {
+    return FALSE;
+  }
+
+  // Validation before consolidating Home Visit encounters content.
+  $success = _consolidate_home_visit_content_validate($home_visit_measurements, $original, $duplicate);
+  if (!$success) {
+    return FALSE;
+  }
+  // Validation before consolidating Well Child encounters content.
+  $success = _consolidate_well_child_content_validate($well_child_measurements, $original, $duplicate);
+  if (!$success) {
+    return FALSE;
+  }
+
+  // Validation before consolidating Antenatal encounters content.
+  $success = _consolidate_antenatal_content_validate($antenatal_measurements, $original, $duplicate);
+  if (!$success) {
+    return FALSE;
+  }
+
+  // Validation before consolidating Acute Illness encounters content.
+  $success = _consolidate_acute_illness_content_validate($acute_illness_measurements, $original, $duplicate);
+  if (!$success) {
+    return FALSE;
+  }
+
+  drush_print('');
+  drush_print('SUCCESS! All validations passed!');
+  drush_print('');
+
+  return TRUE;
+}
+
+/**
+ * Executes consolidation process.
+ *
+ * All content is relocated from 'duplicate' patient to 'original' patient.
+ * Once completed, marks 'duplicate' patient as deleted.
+ *
+ * @throws \EntityMetadataWrapperException
+ */
+function _consolidate_patients_execute() {
+  $original = drush_get_option('original');
+  $duplicate = drush_get_option('duplicate');
+
+  $wrapper_duplicate = entity_metadata_wrapper('node', $duplicate);
+
+  // Get all measurements that belong to duplicate patient.
+  $measurements_of_duplicate = hedley_general_get_person_measurements($duplicate);
+
+  list(
+    $group_measurements,
+    $antenatal_measurements,
+    $nutrition_measurements,
+    $acute_illness_measurements,
+    $home_visit_measurements,
+    $well_child_measurements
+    ) = _group_measurements_by_encounter_type($measurements_of_duplicate);
+
   // Execute consolidations.
   _consolidate_group_content_execute($group_measurements, $original);
   _consolidate_nutrition_content_execute($nutrition_measurements, $original, $duplicate);
@@ -254,7 +227,6 @@
   _consolidate_well_child_content_execute($well_child_measurements, $original, $duplicate);
   _consolidate_antenatal_content_execute($antenatal_measurements, $original, $duplicate);
   _consolidate_acute_illness_content_execute($acute_illness_measurements, $original, $duplicate);
->>>>>>> 6fcd106e
 
   // Mark duplicate patient as Deleted.
   $wrapper_duplicate->field_deleted->set(TRUE);
@@ -764,38 +736,6 @@
 }
 
 /**
- * Performs consolidation of Home Visit encounters content.
- *
- * @param array $measurements
- *   A list of group measurements that belong to the 'duplicate' patient.
- * @param int $original
- *   Node ID of the 'original' patient.
- * @param int $duplicate
- *   Node ID of the 'duplicate' patient.
- *
- * @throws \EntityMetadataWrapperException
- */
-function hedley_patient_consolidate_home_visit_content(array $measurements, $original, $duplicate) {
-  // @todo: Implement.
-}
-
-/**
- * Performs consolidation of Well Child encounters content.
- *
- * @param array $measurements
- *   A list of group measurements that belong to the 'duplicate' patient.
- * @param int $original
- *   Node ID of the 'original' patient.
- * @param int $duplicate
- *   Node ID of the 'duplicate' patient.
- *
- * @throws \EntityMetadataWrapperException
- */
-function hedley_patient_consolidate_well_child_content(array $measurements, $original, $duplicate) {
-  // @todo: Implement.
-}
-
-/**
  * Groups inputs measurements by the type of encounter to which they belong.
  *
  * Encounter types:
