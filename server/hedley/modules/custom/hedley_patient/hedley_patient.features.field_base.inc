--- conflicted
+++ resolved
@@ -491,194 +491,153 @@
     'type' => 'entityreference',
   );
 
-<<<<<<< HEAD
   // Exported field_base: 'field_mother_name'.
   $field_bases['field_mother_name'] = array(
-=======
+    'active' => 1,
+    'cardinality' => 1,
+    'deleted' => 0,
+    'entity_types' => array(),
+    'field_name' => 'field_mother_name',
+    'indexes' => array(
+      'format' => array(
+        0 => 'format',
+      ),
+    ),
+    'locked' => 0,
+    'module' => 'text',
+    'settings' => array(
+      'max_length' => 255,
+    ),
+    'translatable' => 0,
+    'type' => 'text',
+  );
+
+  // Exported field_base: 'field_mother_national_id'.
+  $field_bases['field_mother_national_id'] = array(
+    'active' => 1,
+    'cardinality' => 1,
+    'deleted' => 0,
+    'entity_types' => array(),
+    'field_name' => 'field_mother_national_id',
+    'indexes' => array(
+      'format' => array(
+        0 => 'format',
+      ),
+    ),
+    'locked' => 0,
+    'module' => 'text',
+    'settings' => array(
+      'max_length' => 255,
+    ),
+    'translatable' => 0,
+    'type' => 'text',
+  );
+
+  // Exported field_base: 'field_national_id_number'.
+  $field_bases['field_national_id_number'] = array(
+    'active' => 1,
+    'cardinality' => 1,
+    'deleted' => 0,
+    'entity_types' => array(),
+    'field_name' => 'field_national_id_number',
+    'indexes' => array(
+      'format' => array(
+        0 => 'format',
+      ),
+    ),
+    'locked' => 0,
+    'module' => 'text',
+    'settings' => array(
+      'max_length' => 255,
+    ),
+    'translatable' => 0,
+    'type' => 'text',
+  );
+
+  // Exported field_base: 'field_number_of_children'.
+  $field_bases['field_number_of_children'] = array(
+    'active' => 1,
+    'cardinality' => 1,
+    'deleted' => 0,
+    'entity_types' => array(),
+    'field_name' => 'field_number_of_children',
+    'indexes' => array(),
+    'locked' => 0,
+    'module' => 'number',
+    'settings' => array(),
+    'translatable' => 0,
+    'type' => 'number_integer',
+  );
+
+  // Exported field_base: 'field_phone_number'.
+  $field_bases['field_phone_number'] = array(
+    'active' => 1,
+    'cardinality' => 1,
+    'deleted' => 0,
+    'entity_types' => array(),
+    'field_name' => 'field_phone_number',
+    'indexes' => array(
+      'format' => array(
+        0 => 'format',
+      ),
+    ),
+    'locked' => 0,
+    'module' => 'text',
+    'settings' => array(
+      'max_length' => 255,
+    ),
+    'translatable' => 0,
+    'type' => 'text',
+  );
+
+  // Exported field_base: 'field_profession'.
+  $field_bases['field_profession'] = array(
+    'active' => 1,
+    'cardinality' => 1,
+    'deleted' => 0,
+    'entity_types' => array(),
+    'field_name' => 'field_profession',
+    'indexes' => array(
+      'format' => array(
+        0 => 'format',
+      ),
+    ),
+    'locked' => 0,
+    'module' => 'text',
+    'settings' => array(
+      'max_length' => 255,
+    ),
+    'translatable' => 0,
+    'type' => 'text',
+  );
+
+  // Exported field_base: 'field_province'.
+  $field_bases['field_province'] = array(
+    'active' => 1,
+    'cardinality' => 1,
+    'deleted' => 0,
+    'entity_types' => array(),
+    'field_name' => 'field_province',
+    'indexes' => array(
+      'format' => array(
+        0 => 'format',
+      ),
+    ),
+    'locked' => 0,
+    'module' => 'text',
+    'settings' => array(
+      'max_length' => 255,
+    ),
+    'translatable' => 0,
+    'type' => 'text',
+  );
+
   // Exported field_base: 'field_relationship'.
   $field_bases['field_relationship'] = array(
->>>>>>> b9a47b61
-    'active' => 1,
-    'cardinality' => 1,
-    'deleted' => 0,
-    'entity_types' => array(),
-<<<<<<< HEAD
-    'field_name' => 'field_mother_name',
-    'indexes' => array(
-      'format' => array(
-        0 => 'format',
-      ),
-    ),
-    'locked' => 0,
-    'module' => 'text',
-    'settings' => array(
-      'max_length' => 255,
-    ),
-    'translatable' => 0,
-    'type' => 'text',
-  );
-
-  // Exported field_base: 'field_mother_national_id'.
-  $field_bases['field_mother_national_id'] = array(
-    'active' => 1,
-    'cardinality' => 1,
-    'deleted' => 0,
-    'entity_types' => array(),
-    'field_name' => 'field_mother_national_id',
-    'indexes' => array(
-      'format' => array(
-        0 => 'format',
-      ),
-    ),
-    'locked' => 0,
-    'module' => 'text',
-    'settings' => array(
-      'max_length' => 255,
-    ),
-    'translatable' => 0,
-    'type' => 'text',
-  );
-
-  // Exported field_base: 'field_national_id_number'.
-  $field_bases['field_national_id_number'] = array(
-    'active' => 1,
-    'cardinality' => 1,
-    'deleted' => 0,
-    'entity_types' => array(),
-    'field_name' => 'field_national_id_number',
-    'indexes' => array(
-      'format' => array(
-        0 => 'format',
-      ),
-    ),
-    'locked' => 0,
-    'module' => 'text',
-    'settings' => array(
-      'max_length' => 255,
-    ),
-    'translatable' => 0,
-    'type' => 'text',
-  );
-
-  // Exported field_base: 'field_number_of_children'.
-  $field_bases['field_number_of_children'] = array(
-    'active' => 1,
-    'cardinality' => 1,
-    'deleted' => 0,
-    'entity_types' => array(),
-    'field_name' => 'field_number_of_children',
-    'indexes' => array(),
-    'locked' => 0,
-    'module' => 'number',
-    'settings' => array(),
-    'translatable' => 0,
-    'type' => 'number_integer',
-  );
-
-  // Exported field_base: 'field_phone_number'.
-  $field_bases['field_phone_number'] = array(
-    'active' => 1,
-    'cardinality' => 1,
-    'deleted' => 0,
-    'entity_types' => array(),
-    'field_name' => 'field_phone_number',
-    'indexes' => array(
-      'format' => array(
-        0 => 'format',
-      ),
-    ),
-    'locked' => 0,
-    'module' => 'text',
-    'settings' => array(
-      'max_length' => 255,
-    ),
-    'translatable' => 0,
-    'type' => 'text',
-  );
-
-  // Exported field_base: 'field_profession'.
-  $field_bases['field_profession'] = array(
-    'active' => 1,
-    'cardinality' => 1,
-    'deleted' => 0,
-    'entity_types' => array(),
-    'field_name' => 'field_profession',
-    'indexes' => array(
-      'format' => array(
-        0 => 'format',
-      ),
-    ),
-    'locked' => 0,
-    'module' => 'text',
-    'settings' => array(
-      'max_length' => 255,
-    ),
-    'translatable' => 0,
-    'type' => 'text',
-  );
-
-  // Exported field_base: 'field_province'.
-  $field_bases['field_province'] = array(
-    'active' => 1,
-    'cardinality' => 1,
-    'deleted' => 0,
-    'entity_types' => array(),
-    'field_name' => 'field_province',
-    'indexes' => array(
-      'format' => array(
-        0 => 'format',
-      ),
-    ),
-    'locked' => 0,
-    'module' => 'text',
-    'settings' => array(
-      'max_length' => 255,
-    ),
-    'translatable' => 0,
-    'type' => 'text',
-  );
-
-  // Exported field_base: 'field_second_name'.
-  $field_bases['field_second_name'] = array(
-    'active' => 1,
-    'cardinality' => 1,
-    'deleted' => 0,
-    'entity_types' => array(),
-    'field_name' => 'field_second_name',
-    'indexes' => array(
-      'format' => array(
-        0 => 'format',
-      ),
-    ),
-    'locked' => 0,
-    'module' => 'text',
-    'settings' => array(
-      'max_length' => 255,
-    ),
-    'translatable' => 0,
-    'type' => 'text',
-  );
-
-  // Exported field_base: 'field_sector'.
-  $field_bases['field_sector'] = array(
-    'active' => 1,
-    'cardinality' => 1,
-    'deleted' => 0,
-    'entity_types' => array(),
-    'field_name' => 'field_sector',
-    'indexes' => array(
-      'format' => array(
-        0 => 'format',
-      ),
-    ),
-    'locked' => 0,
-    'module' => 'text',
-    'settings' => array(
-      'max_length' => 255,
-    ),
-    'translatable' => 0,
-    'type' => 'text',
-=======
+    'active' => 1,
+    'cardinality' => 1,
+    'deleted' => 0,
+    'entity_types' => array(),
     'field_name' => 'field_relationship',
     'indexes' => array(
       'value' => array(
@@ -696,7 +655,48 @@
     ),
     'translatable' => 0,
     'type' => 'list_text',
->>>>>>> b9a47b61
+  );
+
+  // Exported field_base: 'field_second_name'.
+  $field_bases['field_second_name'] = array(
+    'active' => 1,
+    'cardinality' => 1,
+    'deleted' => 0,
+    'entity_types' => array(),
+    'field_name' => 'field_second_name',
+    'indexes' => array(
+      'format' => array(
+        0 => 'format',
+      ),
+    ),
+    'locked' => 0,
+    'module' => 'text',
+    'settings' => array(
+      'max_length' => 255,
+    ),
+    'translatable' => 0,
+    'type' => 'text',
+  );
+
+  // Exported field_base: 'field_sector'.
+  $field_bases['field_sector'] = array(
+    'active' => 1,
+    'cardinality' => 1,
+    'deleted' => 0,
+    'entity_types' => array(),
+    'field_name' => 'field_sector',
+    'indexes' => array(
+      'format' => array(
+        0 => 'format',
+      ),
+    ),
+    'locked' => 0,
+    'module' => 'text',
+    'settings' => array(
+      'max_length' => 255,
+    ),
+    'translatable' => 0,
+    'type' => 'text',
   );
 
   // Exported field_base: 'field_ubudehe'.
