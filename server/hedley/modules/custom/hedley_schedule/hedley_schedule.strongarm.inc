--- conflicted
+++ resolved
@@ -55,11 +55,24 @@
   $strongarm = new stdClass();
   $strongarm->disabled = FALSE; /* Edit this to true to make a default strongarm disabled initially */
   $strongarm->api_version = 1;
-<<<<<<< HEAD
+  $strongarm->name = 'field_bundle_settings_node__clinic';
+  $strongarm->value = array(
+    'view_modes' => array(),
+    'extra_fields' => array(
+      'form' => array(
+        'title' => array(
+          'weight' => '-5',
+        ),
+      ),
+      'display' => array(),
+    ),
+  );
+  $export['field_bundle_settings_node__clinic'] = $strongarm;
+
+  $strongarm = new stdClass();
+  $strongarm->disabled = FALSE; /* Edit this to true to make a default strongarm disabled initially */
+  $strongarm->api_version = 1;
   $strongarm->name = 'field_bundle_settings_node__counseling_schedule';
-=======
-  $strongarm->name = 'field_bundle_settings_node__clinic';
->>>>>>> ff8ce5ce
   $strongarm->value = array(
     'view_modes' => array(),
     'extra_fields' => array(
@@ -71,57 +84,58 @@
       'display' => array(),
     ),
   );
-<<<<<<< HEAD
   $export['field_bundle_settings_node__counseling_schedule'] = $strongarm;
-=======
-  $export['field_bundle_settings_node__clinic'] = $strongarm;
->>>>>>> ff8ce5ce
-
-  $strongarm = new stdClass();
-  $strongarm->disabled = FALSE; /* Edit this to true to make a default strongarm disabled initially */
-  $strongarm->api_version = 1;
-<<<<<<< HEAD
+
+  $strongarm = new stdClass();
+  $strongarm->disabled = FALSE; /* Edit this to true to make a default strongarm disabled initially */
+  $strongarm->api_version = 1;
   $strongarm->name = 'field_bundle_settings_node__counseling_session';
-=======
+  $strongarm->value = array(
+    'view_modes' => array(),
+    'extra_fields' => array(
+      'form' => array(
+        'title' => array(
+          'weight' => '0',
+        ),
+      ),
+      'display' => array(),
+    ),
+  );
+  $export['field_bundle_settings_node__counseling_session'] = $strongarm;
+
+  $strongarm = new stdClass();
+  $strongarm->disabled = FALSE; /* Edit this to true to make a default strongarm disabled initially */
+  $strongarm->api_version = 1;
+  $strongarm->name = 'field_bundle_settings_node__counseling_topic';
+  $strongarm->value = array(
+    'view_modes' => array(),
+    'extra_fields' => array(
+      'form' => array(
+        'title' => array(
+          'weight' => '0',
+        ),
+      ),
+      'display' => array(),
+    ),
+  );
+  $export['field_bundle_settings_node__counseling_topic'] = $strongarm;
+
+  $strongarm = new stdClass();
+  $strongarm->disabled = FALSE; /* Edit this to true to make a default strongarm disabled initially */
+  $strongarm->api_version = 1;
   $strongarm->name = 'field_bundle_settings_node__health_center';
->>>>>>> ff8ce5ce
-  $strongarm->value = array(
-    'view_modes' => array(),
-    'extra_fields' => array(
-      'form' => array(
-        'title' => array(
-<<<<<<< HEAD
-          'weight' => '0',
-        ),
-      ),
-      'display' => array(),
-    ),
-  );
-  $export['field_bundle_settings_node__counseling_session'] = $strongarm;
-
-  $strongarm = new stdClass();
-  $strongarm->disabled = FALSE; /* Edit this to true to make a default strongarm disabled initially */
-  $strongarm->api_version = 1;
-  $strongarm->name = 'field_bundle_settings_node__counseling_topic';
-  $strongarm->value = array(
-    'view_modes' => array(),
-    'extra_fields' => array(
-      'form' => array(
-        'title' => array(
-          'weight' => '0',
-=======
+  $strongarm->value = array(
+    'view_modes' => array(),
+    'extra_fields' => array(
+      'form' => array(
+        'title' => array(
           'weight' => '-5',
->>>>>>> ff8ce5ce
-        ),
-      ),
-      'display' => array(),
-    ),
-  );
-<<<<<<< HEAD
-  $export['field_bundle_settings_node__counseling_topic'] = $strongarm;
-=======
+        ),
+      ),
+      'display' => array(),
+    ),
+  );
   $export['field_bundle_settings_node__health_center'] = $strongarm;
->>>>>>> ff8ce5ce
 
   $strongarm = new stdClass();
   $strongarm->disabled = FALSE; /* Edit this to true to make a default strongarm disabled initially */
@@ -161,7 +175,6 @@
   $strongarm = new stdClass();
   $strongarm->disabled = FALSE; /* Edit this to true to make a default strongarm disabled initially */
   $strongarm->api_version = 1;
-<<<<<<< HEAD
   $strongarm->name = 'menu_options_counseling_schedule';
   $strongarm->value = array(
     0 => 'main-menu',
@@ -185,13 +198,15 @@
     0 => 'main-menu',
   );
   $export['menu_options_counseling_topic'] = $strongarm;
-=======
+
+  $strongarm = new stdClass();
+  $strongarm->disabled = FALSE; /* Edit this to true to make a default strongarm disabled initially */
+  $strongarm->api_version = 1;
   $strongarm->name = 'menu_options_health_center';
   $strongarm->value = array(
     0 => 'main-menu',
   );
   $export['menu_options_health_center'] = $strongarm;
->>>>>>> ff8ce5ce
 
   $strongarm = new stdClass();
   $strongarm->disabled = FALSE; /* Edit this to true to make a default strongarm disabled initially */
@@ -219,7 +234,6 @@
   $strongarm = new stdClass();
   $strongarm->disabled = FALSE; /* Edit this to true to make a default strongarm disabled initially */
   $strongarm->api_version = 1;
-<<<<<<< HEAD
   $strongarm->name = 'menu_parent_counseling_schedule';
   $strongarm->value = 'main-menu:0';
   $export['menu_parent_counseling_schedule'] = $strongarm;
@@ -237,11 +251,13 @@
   $strongarm->name = 'menu_parent_counseling_topic';
   $strongarm->value = 'main-menu:0';
   $export['menu_parent_counseling_topic'] = $strongarm;
-=======
+
+  $strongarm = new stdClass();
+  $strongarm->disabled = FALSE; /* Edit this to true to make a default strongarm disabled initially */
+  $strongarm->api_version = 1;
   $strongarm->name = 'menu_parent_health_center';
   $strongarm->value = 'main-menu:0';
   $export['menu_parent_health_center'] = $strongarm;
->>>>>>> ff8ce5ce
 
   $strongarm = new stdClass();
   $strongarm->disabled = FALSE; /* Edit this to true to make a default strongarm disabled initially */
@@ -273,40 +289,42 @@
   $strongarm = new stdClass();
   $strongarm->disabled = FALSE; /* Edit this to true to make a default strongarm disabled initially */
   $strongarm->api_version = 1;
-<<<<<<< HEAD
   $strongarm->name = 'node_options_counseling_schedule';
-=======
+  $strongarm->value = array(
+    0 => 'status',
+    1 => 'promote',
+  );
+  $export['node_options_counseling_schedule'] = $strongarm;
+
+  $strongarm = new stdClass();
+  $strongarm->disabled = FALSE; /* Edit this to true to make a default strongarm disabled initially */
+  $strongarm->api_version = 1;
+  $strongarm->name = 'node_options_counseling_session';
+  $strongarm->value = array(
+    0 => 'status',
+    1 => 'promote',
+  );
+  $export['node_options_counseling_session'] = $strongarm;
+
+  $strongarm = new stdClass();
+  $strongarm->disabled = FALSE; /* Edit this to true to make a default strongarm disabled initially */
+  $strongarm->api_version = 1;
+  $strongarm->name = 'node_options_counseling_topic';
+  $strongarm->value = array(
+    0 => 'status',
+    1 => 'promote',
+  );
+  $export['node_options_counseling_topic'] = $strongarm;
+
+  $strongarm = new stdClass();
+  $strongarm->disabled = FALSE; /* Edit this to true to make a default strongarm disabled initially */
+  $strongarm->api_version = 1;
   $strongarm->name = 'node_options_health_center';
->>>>>>> ff8ce5ce
-  $strongarm->value = array(
-    0 => 'status',
-    1 => 'promote',
-  );
-<<<<<<< HEAD
-  $export['node_options_counseling_schedule'] = $strongarm;
-
-  $strongarm = new stdClass();
-  $strongarm->disabled = FALSE; /* Edit this to true to make a default strongarm disabled initially */
-  $strongarm->api_version = 1;
-  $strongarm->name = 'node_options_counseling_session';
-  $strongarm->value = array(
-    0 => 'status',
-    1 => 'promote',
-  );
-  $export['node_options_counseling_session'] = $strongarm;
-
-  $strongarm = new stdClass();
-  $strongarm->disabled = FALSE; /* Edit this to true to make a default strongarm disabled initially */
-  $strongarm->api_version = 1;
-  $strongarm->name = 'node_options_counseling_topic';
-  $strongarm->value = array(
-    0 => 'status',
-    1 => 'promote',
-  );
-  $export['node_options_counseling_topic'] = $strongarm;
-=======
+  $strongarm->value = array(
+    0 => 'status',
+    1 => 'promote',
+  );
   $export['node_options_health_center'] = $strongarm;
->>>>>>> ff8ce5ce
 
   $strongarm = new stdClass();
   $strongarm->disabled = FALSE; /* Edit this to true to make a default strongarm disabled initially */
@@ -335,7 +353,6 @@
   $strongarm = new stdClass();
   $strongarm->disabled = FALSE; /* Edit this to true to make a default strongarm disabled initially */
   $strongarm->api_version = 1;
-<<<<<<< HEAD
   $strongarm->name = 'node_preview_counseling_schedule';
   $strongarm->value = '1';
   $export['node_preview_counseling_schedule'] = $strongarm;
@@ -353,11 +370,13 @@
   $strongarm->name = 'node_preview_counseling_topic';
   $strongarm->value = '1';
   $export['node_preview_counseling_topic'] = $strongarm;
-=======
+
+  $strongarm = new stdClass();
+  $strongarm->disabled = FALSE; /* Edit this to true to make a default strongarm disabled initially */
+  $strongarm->api_version = 1;
   $strongarm->name = 'node_preview_health_center';
   $strongarm->value = '1';
   $export['node_preview_health_center'] = $strongarm;
->>>>>>> ff8ce5ce
 
   $strongarm = new stdClass();
   $strongarm->disabled = FALSE; /* Edit this to true to make a default strongarm disabled initially */
@@ -383,7 +402,6 @@
   $strongarm = new stdClass();
   $strongarm->disabled = FALSE; /* Edit this to true to make a default strongarm disabled initially */
   $strongarm->api_version = 1;
-<<<<<<< HEAD
   $strongarm->name = 'node_submitted_counseling_schedule';
   $strongarm->value = 1;
   $export['node_submitted_counseling_schedule'] = $strongarm;
@@ -401,11 +419,13 @@
   $strongarm->name = 'node_submitted_counseling_topic';
   $strongarm->value = 1;
   $export['node_submitted_counseling_topic'] = $strongarm;
-=======
+
+  $strongarm = new stdClass();
+  $strongarm->disabled = FALSE; /* Edit this to true to make a default strongarm disabled initially */
+  $strongarm->api_version = 1;
   $strongarm->name = 'node_submitted_health_center';
   $strongarm->value = 1;
   $export['node_submitted_health_center'] = $strongarm;
->>>>>>> ff8ce5ce
 
   $strongarm = new stdClass();
   $strongarm->disabled = FALSE; /* Edit this to true to make a default strongarm disabled initially */
