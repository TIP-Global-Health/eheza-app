--- conflicted
+++ resolved
@@ -1774,11 +1774,8 @@
   t('Topics');
   t('Training (DEPRECATED)');
   t('UUID');
-<<<<<<< HEAD
   t('Village');
-=======
   t('When is the this person expected for individual encounters?');
->>>>>>> 36946a9d
   t('Which PMTCT Group is this child participating in?');
   t('Which adult is participating in the PMTCT Group with the child?');
   t('Which kind of counseling session was this?');
