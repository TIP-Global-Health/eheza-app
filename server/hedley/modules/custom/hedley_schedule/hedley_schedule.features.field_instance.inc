<?php
/**
 * @file
 * hedley_schedule.features.field_instance.inc
 */

/**
 * Implements hook_field_default_field_instances().
 */
function hedley_schedule_field_default_field_instances() {
  $field_instances = array();

<<<<<<< HEAD
=======
  // Exported field_instance: 'node-catchment_area-field_uuid'.
  $field_instances['node-catchment_area-field_uuid'] = array(
    'bundle' => 'catchment_area',
    'default_value' => NULL,
    'deleted' => 0,
    'description' => 'You can leave the UUID blank -- it will be automatically generated.',
    'display' => array(
      'default' => array(
        'label' => 'above',
        'module' => 'text',
        'settings' => array(),
        'type' => 'text_default',
        'weight' => 0,
      ),
      'teaser' => array(
        'label' => 'above',
        'settings' => array(),
        'type' => 'hidden',
        'weight' => 0,
      ),
    ),
    'entity_type' => 'node',
    'field_name' => 'field_uuid',
    'label' => 'UUID',
    'required' => FALSE,
    'settings' => array(
      'text_processing' => 0,
      'user_register_form' => FALSE,
    ),
    'widget' => array(
      'module' => 'text',
      'settings' => array(
        'size' => 60,
      ),
      'type' => 'text_textfield',
      'weight' => -4,
    ),
  );

>>>>>>> c6c2dcfd
  // Exported field_instance: 'node-clinic-field_health_center'.
  $field_instances['node-clinic-field_health_center'] = array(
    'bundle' => 'clinic',
    'default_value' => NULL,
    'deleted' => 0,
    'description' => '',
    'display' => array(
      'default' => array(
        'label' => 'above',
        'module' => 'entityreference',
        'settings' => array(
          'bypass_access' => FALSE,
          'link' => FALSE,
        ),
        'type' => 'entityreference_label',
        'weight' => 0,
      ),
      'teaser' => array(
        'label' => 'above',
        'settings' => array(),
        'type' => 'hidden',
        'weight' => 0,
      ),
    ),
    'entity_type' => 'node',
    'field_name' => 'field_health_center',
    'label' => 'Health Center',
    'required' => 1,
    'settings' => array(
      'user_register_form' => FALSE,
    ),
    'widget' => array(
      'active' => 1,
      'module' => 'entityreference',
      'settings' => array(
        'match_operator' => 'CONTAINS',
        'path' => '',
        'size' => 60,
      ),
      'type' => 'entityreference_autocomplete',
      'weight' => -4,
    ),
  );

  // Exported field_instance: 'node-clinic-field_uuid'.
  $field_instances['node-clinic-field_uuid'] = array(
    'bundle' => 'clinic',
    'default_value' => NULL,
    'deleted' => 0,
    'description' => 'You can leave the UUID blank -- it will be automatically generated.',
    'display' => array(
      'default' => array(
        'label' => 'above',
        'module' => 'text',
        'settings' => array(),
        'type' => 'text_default',
        'weight' => 1,
      ),
      'teaser' => array(
        'label' => 'above',
        'settings' => array(),
        'type' => 'hidden',
        'weight' => 0,
      ),
    ),
    'entity_type' => 'node',
    'field_name' => 'field_uuid',
    'label' => 'UUID',
    'required' => 0,
    'settings' => array(
      'text_processing' => 0,
      'user_register_form' => FALSE,
    ),
    'widget' => array(
      'active' => 1,
      'module' => 'text',
      'settings' => array(
        'size' => 60,
      ),
      'type' => 'text_textfield',
      'weight' => -2,
    ),
  );

  // Exported field_instance: 'node-counseling_schedule-field_timing'.
  $field_instances['node-counseling_schedule-field_timing'] = array(
    'bundle' => 'counseling_schedule',
    'default_value' => NULL,
    'deleted' => 0,
    'description' => 'At which point should these topics be addressed?',
    'display' => array(
      'default' => array(
        'label' => 'above',
        'module' => 'list',
        'settings' => array(),
        'type' => 'list_default',
        'weight' => 0,
      ),
      'teaser' => array(
        'label' => 'above',
        'settings' => array(),
        'type' => 'hidden',
        'weight' => 0,
      ),
    ),
    'entity_type' => 'node',
    'field_name' => 'field_timing',
    'label' => 'Timing',
    'required' => 1,
    'settings' => array(
      'user_register_form' => FALSE,
    ),
    'widget' => array(
      'active' => 1,
      'module' => 'options',
      'settings' => array(),
      'type' => 'options_buttons',
      'weight' => -3,
    ),
  );

  // Exported field_instance: 'node-counseling_schedule-field_topics'.
  $field_instances['node-counseling_schedule-field_topics'] = array(
    'bundle' => 'counseling_schedule',
    'default_value' => NULL,
    'deleted' => 0,
    'description' => 'Which topics should be addressed?',
    'display' => array(
      'default' => array(
        'label' => 'above',
        'module' => 'entityreference',
        'settings' => array(
          'bypass_access' => FALSE,
          'link' => FALSE,
        ),
        'type' => 'entityreference_label',
        'weight' => 1,
      ),
      'teaser' => array(
        'label' => 'above',
        'settings' => array(),
        'type' => 'hidden',
        'weight' => 0,
      ),
    ),
    'entity_type' => 'node',
    'field_name' => 'field_topics',
    'label' => 'Topics',
    'required' => 1,
    'settings' => array(
      'user_register_form' => FALSE,
    ),
    'widget' => array(
      'active' => 1,
      'module' => 'entityreference',
      'settings' => array(
        'match_operator' => 'CONTAINS',
        'path' => '',
        'size' => 60,
      ),
      'type' => 'entityreference_autocomplete',
      'weight' => -1,
    ),
  );

  // Exported field_instance: 'node-counseling_schedule-field_uuid'.
  $field_instances['node-counseling_schedule-field_uuid'] = array(
    'bundle' => 'counseling_schedule',
    'default_value' => NULL,
    'deleted' => 0,
    'description' => 'You can leave the UUID blank -- it will be automatically generated.',
    'display' => array(
      'default' => array(
        'label' => 'above',
        'module' => 'text',
        'settings' => array(),
        'type' => 'text_default',
        'weight' => 2,
      ),
      'teaser' => array(
        'label' => 'above',
        'settings' => array(),
        'type' => 'hidden',
        'weight' => 0,
      ),
    ),
    'entity_type' => 'node',
    'field_name' => 'field_uuid',
    'label' => 'UUID',
    'required' => 0,
    'settings' => array(
      'text_processing' => 0,
      'user_register_form' => FALSE,
    ),
    'widget' => array(
      'active' => 1,
      'module' => 'text',
      'settings' => array(
        'size' => 60,
      ),
      'type' => 'text_textfield',
      'weight' => 1,
    ),
  );

  // Exported field_instance: 'node-counseling_session-field_child'.
  $field_instances['node-counseling_session-field_child'] = array(
    'bundle' => 'counseling_session',
    'default_value' => NULL,
    'deleted' => 0,
    'description' => '',
    'display' => array(
      'default' => array(
        'label' => 'above',
        'module' => 'entityreference',
        'settings' => array(
          'bypass_access' => FALSE,
          'link' => FALSE,
        ),
        'type' => 'entityreference_label',
        'weight' => 2,
      ),
      'teaser' => array(
        'label' => 'above',
        'settings' => array(),
        'type' => 'hidden',
        'weight' => 0,
      ),
    ),
    'entity_type' => 'node',
    'field_name' => 'field_child',
    'label' => 'Child',
    'required' => 1,
    'settings' => array(
      'user_register_form' => FALSE,
    ),
    'widget' => array(
      'active' => 1,
      'module' => 'entityreference',
      'settings' => array(
        'match_operator' => 'CONTAINS',
        'path' => '',
        'size' => 60,
      ),
      'type' => 'entityreference_autocomplete',
      'weight' => 2,
    ),
  );

  // Exported field_instance: 'node-counseling_session-field_date_measured'.
  $field_instances['node-counseling_session-field_date_measured'] = array(
    'bundle' => 'counseling_session',
    'deleted' => 0,
    'description' => '',
    'display' => array(
      'default' => array(
        'label' => 'above',
        'module' => 'date',
        'settings' => array(
          'format_type' => 'long',
          'fromto' => 'both',
          'multiple_from' => '',
          'multiple_number' => '',
          'multiple_to' => '',
          'show_remaining_days' => FALSE,
        ),
        'type' => 'date_default',
        'weight' => 3,
      ),
      'teaser' => array(
        'label' => 'above',
        'settings' => array(),
        'type' => 'hidden',
        'weight' => 0,
      ),
    ),
    'entity_type' => 'node',
    'field_name' => 'field_date_measured',
    'label' => 'Date Measured',
    'required' => 1,
    'settings' => array(
      'default_value' => 'blank',
      'default_value2' => 'same',
      'default_value_code' => '',
      'default_value_code2' => '',
      'user_register_form' => FALSE,
    ),
    'widget' => array(
      'active' => 1,
      'module' => 'date',
      'settings' => array(
        'increment' => 15,
        'input_format' => 'm/d/Y - H:i:s',
        'input_format_custom' => '',
        'label_position' => 'above',
        'no_fieldset' => 0,
        'text_parts' => array(),
        'year_range' => '-3:+3',
      ),
      'type' => 'date_select',
      'weight' => 1,
    ),
  );

  // Exported field_instance: 'node-counseling_session-field_nurse'.
  $field_instances['node-counseling_session-field_nurse'] = array(
    'bundle' => 'counseling_session',
    'default_value' => NULL,
    'deleted' => 0,
    'description' => '',
    'display' => array(
      'default' => array(
        'label' => 'above',
        'module' => 'entityreference',
        'settings' => array(
          'bypass_access' => FALSE,
          'link' => FALSE,
        ),
        'type' => 'entityreference_label',
        'weight' => 7,
      ),
      'teaser' => array(
        'label' => 'above',
        'settings' => array(),
        'type' => 'hidden',
        'weight' => 0,
      ),
    ),
    'entity_type' => 'node',
    'field_name' => 'field_nurse',
    'label' => 'Nurse',
    'required' => 0,
    'settings' => array(
      'user_register_form' => FALSE,
    ),
    'widget' => array(
      'active' => 1,
      'module' => 'entityreference',
      'settings' => array(
        'match_operator' => 'CONTAINS',
        'path' => '',
        'size' => 60,
      ),
      'type' => 'entityreference_autocomplete',
      'weight' => 10,
    ),
  );

  // Exported field_instance: 'node-counseling_session-field_session'.
  $field_instances['node-counseling_session-field_session'] = array(
    'bundle' => 'counseling_session',
    'default_value' => NULL,
    'deleted' => 0,
    'description' => '',
    'display' => array(
      'default' => array(
        'label' => 'above',
        'module' => 'entityreference',
        'settings' => array(
          'bypass_access' => FALSE,
          'link' => FALSE,
        ),
        'type' => 'entityreference_label',
        'weight' => 4,
      ),
      'teaser' => array(
        'label' => 'above',
        'settings' => array(),
        'type' => 'hidden',
        'weight' => 0,
      ),
    ),
    'entity_type' => 'node',
    'field_name' => 'field_session',
    'label' => 'Session',
    'required' => 1,
    'settings' => array(
      'user_register_form' => FALSE,
    ),
    'widget' => array(
      'active' => 1,
      'module' => 'entityreference',
      'settings' => array(
        'match_operator' => 'CONTAINS',
        'path' => '',
        'size' => 60,
      ),
      'type' => 'entityreference_autocomplete',
      'weight' => 3,
    ),
  );

  // Exported field_instance: 'node-counseling_session-field_timing'.
  $field_instances['node-counseling_session-field_timing'] = array(
    'bundle' => 'counseling_session',
    'default_value' => NULL,
    'deleted' => 0,
    'description' => 'Which kind of counseling session was this?',
    'display' => array(
      'default' => array(
        'label' => 'above',
        'module' => 'list',
        'settings' => array(),
        'type' => 'list_default',
        'weight' => 5,
      ),
      'teaser' => array(
        'label' => 'above',
        'settings' => array(),
        'type' => 'hidden',
        'weight' => 0,
      ),
    ),
    'entity_type' => 'node',
    'field_name' => 'field_timing',
    'label' => 'Timing',
    'required' => 1,
    'settings' => array(
      'user_register_form' => FALSE,
    ),
    'widget' => array(
      'active' => 1,
      'module' => 'options',
      'settings' => array(),
      'type' => 'options_buttons',
      'weight' => 6,
    ),
  );

  // Exported field_instance: 'node-counseling_session-field_topics'.
  $field_instances['node-counseling_session-field_topics'] = array(
    'bundle' => 'counseling_session',
    'default_value' => NULL,
    'deleted' => 0,
    'description' => '',
    'display' => array(
      'default' => array(
        'label' => 'above',
        'module' => 'entityreference',
        'settings' => array(
          'bypass_access' => FALSE,
          'link' => FALSE,
        ),
        'type' => 'entityreference_label',
        'weight' => 1,
      ),
      'teaser' => array(
        'label' => 'above',
        'settings' => array(),
        'type' => 'hidden',
        'weight' => 0,
      ),
    ),
    'entity_type' => 'node',
    'field_name' => 'field_topics',
    'label' => 'Topics',
    'required' => 1,
    'settings' => array(
      'user_register_form' => FALSE,
    ),
    'widget' => array(
      'active' => 1,
      'module' => 'entityreference',
      'settings' => array(
        'match_operator' => 'CONTAINS',
        'path' => '',
        'size' => 60,
      ),
      'type' => 'entityreference_autocomplete',
      'weight' => 4,
    ),
  );

  // Exported field_instance: 'node-counseling_session-field_uuid'.
  $field_instances['node-counseling_session-field_uuid'] = array(
    'bundle' => 'counseling_session',
    'default_value' => NULL,
    'deleted' => 0,
    'description' => 'You can leave the UUID blank -- it will be automatically generated.',
    'display' => array(
      'default' => array(
        'label' => 'above',
        'module' => 'text',
        'settings' => array(),
        'type' => 'text_default',
        'weight' => 6,
      ),
      'teaser' => array(
        'label' => 'above',
        'settings' => array(),
        'type' => 'hidden',
        'weight' => 0,
      ),
    ),
    'entity_type' => 'node',
    'field_name' => 'field_uuid',
    'label' => 'UUID',
    'required' => 0,
    'settings' => array(
      'text_processing' => 0,
      'user_register_form' => FALSE,
    ),
    'widget' => array(
      'active' => 1,
      'module' => 'text',
      'settings' => array(
        'size' => 60,
      ),
      'type' => 'text_textfield',
      'weight' => 8,
    ),
  );

  // Exported field_instance: 'node-counseling_topic-field_kinyarwanda_title'.
  $field_instances['node-counseling_topic-field_kinyarwanda_title'] = array(
    'bundle' => 'counseling_topic',
    'default_value' => NULL,
    'deleted' => 0,
    'description' => '',
    'display' => array(
      'default' => array(
        'label' => 'above',
        'module' => 'text',
        'settings' => array(),
        'type' => 'text_default',
        'weight' => 1,
      ),
      'teaser' => array(
        'label' => 'above',
        'settings' => array(),
        'type' => 'hidden',
        'weight' => 0,
      ),
    ),
    'entity_type' => 'node',
    'field_name' => 'field_kinyarwanda_title',
    'label' => 'Kinyarwanda Title',
    'required' => 0,
    'settings' => array(
      'text_processing' => 0,
      'user_register_form' => FALSE,
    ),
    'widget' => array(
      'active' => 1,
      'module' => 'text',
      'settings' => array(
        'size' => 60,
      ),
      'type' => 'text_textfield',
      'weight' => 1,
    ),
  );

  // Exported field_instance: 'node-counseling_topic-field_uuid'.
  $field_instances['node-counseling_topic-field_uuid'] = array(
    'bundle' => 'counseling_topic',
    'default_value' => NULL,
    'deleted' => 0,
    'description' => 'You can leave the UUID blank -- it will be automatically generated.',
    'display' => array(
      'default' => array(
        'label' => 'above',
        'module' => 'text',
        'settings' => array(),
        'type' => 'text_default',
        'weight' => 3,
      ),
      'teaser' => array(
        'label' => 'above',
        'settings' => array(),
        'type' => 'hidden',
        'weight' => 0,
      ),
    ),
    'entity_type' => 'node',
    'field_name' => 'field_uuid',
    'label' => 'UUID',
    'required' => 0,
    'settings' => array(
      'text_processing' => 0,
      'user_register_form' => FALSE,
    ),
    'widget' => array(
      'active' => 1,
      'module' => 'text',
      'settings' => array(
        'size' => 60,
      ),
      'type' => 'text_textfield',
      'weight' => 3,
    ),
  );

  // Exported field_instance: 'node-counseling_topic-title_field'.
  $field_instances['node-counseling_topic-title_field'] = array(
    'bundle' => 'counseling_topic',
    'default_value' => NULL,
    'deleted' => 0,
    'description' => 'Once you have created a "Counseling Topic" and it has been used, make only minor edits -- any edit will affect the historical data of which topics have been discussed with participants. If an edit would represent a different topic, then create a new topic instead. You can remove an unused topic from the relevant "Counseling Schedule" -- but do not delete the unused topic, since that would also affect the historical data.',
    'display' => array(
      'default' => array(
        'label' => 'above',
        'settings' => array(),
        'type' => 'hidden',
        'weight' => 2,
      ),
      'teaser' => array(
        'label' => 'above',
        'settings' => array(),
        'type' => 'hidden',
        'weight' => 0,
      ),
    ),
    'entity_type' => 'node',
    'field_name' => 'title_field',
    'label' => 'English Title',
    'required' => 1,
    'settings' => array(
      'hide_label' => array(
        'entity' => 0,
        'page' => 0,
      ),
      'text_processing' => 0,
      'user_register_form' => FALSE,
    ),
    'widget' => array(
      'active' => 1,
      'module' => 'text',
      'settings' => array(
        'size' => 60,
      ),
      'type' => 'text_textfield',
      'weight' => -5,
    ),
  );

<<<<<<< HEAD
=======
  // Exported field_instance: 'node-health_center-field_catchment_area'.
  $field_instances['node-health_center-field_catchment_area'] = array(
    'bundle' => 'health_center',
    'default_value' => NULL,
    'deleted' => 0,
    'description' => '',
    'display' => array(
      'default' => array(
        'label' => 'above',
        'module' => 'entityreference',
        'settings' => array(
          'bypass_access' => FALSE,
          'link' => FALSE,
        ),
        'type' => 'entityreference_label',
        'weight' => 0,
      ),
      'teaser' => array(
        'label' => 'above',
        'settings' => array(),
        'type' => 'hidden',
        'weight' => 0,
      ),
    ),
    'entity_type' => 'node',
    'field_name' => 'field_catchment_area',
    'label' => 'Catchment Area',
    'required' => 1,
    'settings' => array(
      'user_register_form' => FALSE,
    ),
    'widget' => array(
      'active' => 1,
      'module' => 'entityreference',
      'settings' => array(
        'match_operator' => 'CONTAINS',
        'path' => '',
        'size' => 60,
      ),
      'type' => 'entityreference_autocomplete',
      'weight' => -4,
    ),
  );

  // Exported field_instance: 'node-health_center-field_uuid'.
  $field_instances['node-health_center-field_uuid'] = array(
    'bundle' => 'health_center',
    'default_value' => NULL,
    'deleted' => 0,
    'description' => 'You can leave the UUID blank -- it will be automatically generated.',
    'display' => array(
      'default' => array(
        'label' => 'above',
        'module' => 'text',
        'settings' => array(),
        'type' => 'text_default',
        'weight' => 1,
      ),
      'teaser' => array(
        'label' => 'above',
        'settings' => array(),
        'type' => 'hidden',
        'weight' => 0,
      ),
    ),
    'entity_type' => 'node',
    'field_name' => 'field_uuid',
    'label' => 'UUID',
    'required' => FALSE,
    'settings' => array(
      'text_processing' => 0,
      'user_register_form' => FALSE,
    ),
    'widget' => array(
      'module' => 'text',
      'settings' => array(
        'size' => 60,
      ),
      'type' => 'text_textfield',
      'weight' => -2,
    ),
  );

>>>>>>> c6c2dcfd
  // Exported field_instance: 'node-session-field_clinic'.
  $field_instances['node-session-field_clinic'] = array(
    'bundle' => 'session',
    'default_value' => NULL,
    'deleted' => 0,
    'description' => 'Enter the clinic for which data-entry is being scheduled.',
    'display' => array(
      'default' => array(
        'label' => 'above',
        'module' => 'entityreference',
        'settings' => array(
          'bypass_access' => FALSE,
          'link' => FALSE,
        ),
        'type' => 'entityreference_label',
        'weight' => 1,
      ),
      'teaser' => array(
        'label' => 'above',
        'settings' => array(),
        'type' => 'hidden',
        'weight' => 0,
      ),
    ),
    'entity_type' => 'node',
    'field_name' => 'field_clinic',
    'label' => 'Clinic',
    'required' => 1,
    'settings' => array(
      'user_register_form' => FALSE,
    ),
    'widget' => array(
      'active' => 1,
      'module' => 'options',
      'settings' => array(),
      'type' => 'options_select',
      'weight' => -2,
    ),
  );

  // Exported field_instance: 'node-session-field_closed'.
  $field_instances['node-session-field_closed'] = array(
    'bundle' => 'session',
    'default_value' => array(
      0 => array(
        'value' => 0,
      ),
    ),
    'deleted' => 0,
    'description' => 'Has the session been explicitly closed by the user?',
    'display' => array(
      'default' => array(
        'label' => 'above',
        'module' => 'list',
        'settings' => array(),
        'type' => 'list_default',
        'weight' => 2,
      ),
      'teaser' => array(
        'label' => 'above',
        'settings' => array(),
        'type' => 'hidden',
        'weight' => 0,
      ),
    ),
    'entity_type' => 'node',
    'field_name' => 'field_closed',
    'label' => 'Closed',
    'required' => 0,
    'settings' => array(
      'user_register_form' => FALSE,
    ),
    'widget' => array(
      'active' => 1,
      'module' => 'options',
      'settings' => array(
        'display_label' => 1,
      ),
      'type' => 'options_onoff',
      'weight' => -1,
    ),
  );

  // Exported field_instance: 'node-session-field_scheduled_date'.
  $field_instances['node-session-field_scheduled_date'] = array(
    'bundle' => 'session',
    'deleted' => 0,
    'description' => 'The start date is the date on which the data entry is scheduled.

The end date is the last day on which data entry will be allowed for this session through the client app (for editing, or measurements that are taken later). After this date, the session will be considered closed.',
    'display' => array(
      'default' => array(
        'label' => 'above',
        'module' => 'date',
        'settings' => array(
          'format_type' => 'long',
          'fromto' => 'both',
          'multiple_from' => '',
          'multiple_number' => '',
          'multiple_to' => '',
          'show_remaining_days' => FALSE,
        ),
        'type' => 'date_default',
        'weight' => 0,
      ),
      'teaser' => array(
        'label' => 'above',
        'settings' => array(),
        'type' => 'hidden',
        'weight' => 0,
      ),
    ),
    'entity_type' => 'node',
    'field_name' => 'field_scheduled_date',
    'label' => 'Scheduled Date',
    'required' => 1,
    'settings' => array(
      'default_value' => 'now',
      'default_value2' => 'same',
      'default_value_code' => '',
      'default_value_code2' => '',
      'user_register_form' => FALSE,
    ),
    'widget' => array(
      'active' => 1,
      'module' => 'date',
      'settings' => array(
        'increment' => 15,
        'input_format' => 'Y-m-d H:i:s',
        'input_format_custom' => '',
        'label_position' => 'above',
        'no_fieldset' => 0,
        'text_parts' => array(),
        'year_range' => '-3:+3',
      ),
      'type' => 'date_select',
      'weight' => -4,
    ),
  );

  // Exported field_instance: 'node-session-field_training'.
  $field_instances['node-session-field_training'] = array(
    'bundle' => 'session',
    'default_value' => array(
      0 => array(
        'value' => 0,
      ),
    ),
    'deleted' => 0,
    'description' => 'If checked, indicates that this is a "training" session that should be deleted when deleting all training sessions. (Other sessions in the training site would remain, to populate the progress report).

This should not be used on the "live" site -- it is only intended for the "sandbox" site.',
    'display' => array(
      'default' => array(
        'label' => 'above',
        'module' => 'list',
        'settings' => array(),
        'type' => 'list_default',
        'weight' => 3,
      ),
      'teaser' => array(
        'label' => 'above',
        'settings' => array(),
        'type' => 'hidden',
        'weight' => 0,
      ),
    ),
    'entity_type' => 'node',
    'field_name' => 'field_training',
    'label' => 'Training',
    'required' => 0,
    'settings' => array(
      'user_register_form' => FALSE,
    ),
    'widget' => array(
      'active' => 1,
      'module' => 'options',
      'settings' => array(
        'display_label' => 1,
      ),
      'type' => 'options_onoff',
      'weight' => 0,
    ),
  );

  // Exported field_instance: 'node-session-field_uuid'.
  $field_instances['node-session-field_uuid'] = array(
    'bundle' => 'session',
    'default_value' => NULL,
    'deleted' => 0,
    'description' => 'You can leave the UUID blank -- it will be automatically generated.',
    'display' => array(
      'default' => array(
        'label' => 'above',
        'module' => 'text',
        'settings' => array(),
        'type' => 'text_default',
        'weight' => 4,
      ),
      'teaser' => array(
        'label' => 'above',
        'settings' => array(),
        'type' => 'hidden',
        'weight' => 0,
      ),
    ),
    'entity_type' => 'node',
    'field_name' => 'field_uuid',
    'label' => 'UUID',
    'required' => 0,
    'settings' => array(
      'text_processing' => 0,
      'user_register_form' => FALSE,
    ),
    'widget' => array(
      'active' => 1,
      'module' => 'text',
      'settings' => array(
        'size' => 60,
      ),
      'type' => 'text_textfield',
      'weight' => 2,
    ),
  );

  // Translatables
  // Included for use with string extractors like potx.
  t('At which point should these topics be addressed?');
  t('Child');
  t('Clinic');
  t('Closed');
  t('Date Measured');
  t('English Title');
  t('Enter the clinic for which data-entry is being scheduled.');
  t('Has the session been explicitly closed by the user?');
  t('Health Center');
  t('If checked, indicates that this is a "training" session that should be deleted when deleting all training sessions. (Other sessions in the training site would remain, to populate the progress report).

This should not be used on the "live" site -- it is only intended for the "sandbox" site.');
  t('Kinyarwanda Title');
  t('Nurse');
  t('Once you have created a "Counseling Topic" and it has been used, make only minor edits -- any edit will affect the historical data of which topics have been discussed with participants. If an edit would represent a different topic, then create a new topic instead. You can remove an unused topic from the relevant "Counseling Schedule" -- but do not delete the unused topic, since that would also affect the historical data.');
  t('Scheduled Date');
  t('Session');
  t('The start date is the date on which the data entry is scheduled.

The end date is the last day on which data entry will be allowed for this session through the client app (for editing, or measurements that are taken later). After this date, the session will be considered closed.');
  t('Timing');
  t('Topics');
  t('Training');
  t('UUID');
  t('Which kind of counseling session was this?');
  t('Which topics should be addressed?');
  t('You can leave the UUID blank -- it will be automatically generated.');

  return $field_instances;
}<|MERGE_RESOLUTION|>--- conflicted
+++ resolved
@@ -10,48 +10,6 @@
 function hedley_schedule_field_default_field_instances() {
   $field_instances = array();
 
-<<<<<<< HEAD
-=======
-  // Exported field_instance: 'node-catchment_area-field_uuid'.
-  $field_instances['node-catchment_area-field_uuid'] = array(
-    'bundle' => 'catchment_area',
-    'default_value' => NULL,
-    'deleted' => 0,
-    'description' => 'You can leave the UUID blank -- it will be automatically generated.',
-    'display' => array(
-      'default' => array(
-        'label' => 'above',
-        'module' => 'text',
-        'settings' => array(),
-        'type' => 'text_default',
-        'weight' => 0,
-      ),
-      'teaser' => array(
-        'label' => 'above',
-        'settings' => array(),
-        'type' => 'hidden',
-        'weight' => 0,
-      ),
-    ),
-    'entity_type' => 'node',
-    'field_name' => 'field_uuid',
-    'label' => 'UUID',
-    'required' => FALSE,
-    'settings' => array(
-      'text_processing' => 0,
-      'user_register_form' => FALSE,
-    ),
-    'widget' => array(
-      'module' => 'text',
-      'settings' => array(
-        'size' => 60,
-      ),
-      'type' => 'text_textfield',
-      'weight' => -4,
-    ),
-  );
-
->>>>>>> c6c2dcfd
   // Exported field_instance: 'node-clinic-field_health_center'.
   $field_instances['node-clinic-field_health_center'] = array(
     'bundle' => 'clinic',
@@ -688,92 +646,6 @@
     ),
   );
 
-<<<<<<< HEAD
-=======
-  // Exported field_instance: 'node-health_center-field_catchment_area'.
-  $field_instances['node-health_center-field_catchment_area'] = array(
-    'bundle' => 'health_center',
-    'default_value' => NULL,
-    'deleted' => 0,
-    'description' => '',
-    'display' => array(
-      'default' => array(
-        'label' => 'above',
-        'module' => 'entityreference',
-        'settings' => array(
-          'bypass_access' => FALSE,
-          'link' => FALSE,
-        ),
-        'type' => 'entityreference_label',
-        'weight' => 0,
-      ),
-      'teaser' => array(
-        'label' => 'above',
-        'settings' => array(),
-        'type' => 'hidden',
-        'weight' => 0,
-      ),
-    ),
-    'entity_type' => 'node',
-    'field_name' => 'field_catchment_area',
-    'label' => 'Catchment Area',
-    'required' => 1,
-    'settings' => array(
-      'user_register_form' => FALSE,
-    ),
-    'widget' => array(
-      'active' => 1,
-      'module' => 'entityreference',
-      'settings' => array(
-        'match_operator' => 'CONTAINS',
-        'path' => '',
-        'size' => 60,
-      ),
-      'type' => 'entityreference_autocomplete',
-      'weight' => -4,
-    ),
-  );
-
-  // Exported field_instance: 'node-health_center-field_uuid'.
-  $field_instances['node-health_center-field_uuid'] = array(
-    'bundle' => 'health_center',
-    'default_value' => NULL,
-    'deleted' => 0,
-    'description' => 'You can leave the UUID blank -- it will be automatically generated.',
-    'display' => array(
-      'default' => array(
-        'label' => 'above',
-        'module' => 'text',
-        'settings' => array(),
-        'type' => 'text_default',
-        'weight' => 1,
-      ),
-      'teaser' => array(
-        'label' => 'above',
-        'settings' => array(),
-        'type' => 'hidden',
-        'weight' => 0,
-      ),
-    ),
-    'entity_type' => 'node',
-    'field_name' => 'field_uuid',
-    'label' => 'UUID',
-    'required' => FALSE,
-    'settings' => array(
-      'text_processing' => 0,
-      'user_register_form' => FALSE,
-    ),
-    'widget' => array(
-      'module' => 'text',
-      'settings' => array(
-        'size' => 60,
-      ),
-      'type' => 'text_textfield',
-      'weight' => -2,
-    ),
-  );
-
->>>>>>> c6c2dcfd
   // Exported field_instance: 'node-session-field_clinic'.
   $field_instances['node-session-field_clinic'] = array(
     'bundle' => 'session',
