--- conflicted
+++ resolved
@@ -1184,22 +1184,15 @@
   t('Adult');
   t('Adult Activities');
   t('At which point should these topics be addressed?');
-<<<<<<< HEAD
   t('Between what dates is the child expected to participate in PMTCT encounters?');
   t('Child');
-  t('Clinic');
-=======
->>>>>>> 4dd9c615
   t('Closed');
   t('Date Measured');
   t('English Title');
   t('Enter the clinic for which data-entry is being scheduled.');
-<<<<<<< HEAD
   t('Expected');
-=======
   t('Group');
   t('Group Encounter');
->>>>>>> 4dd9c615
   t('Has the session been explicitly closed by the user?');
   t('Health Center');
   t('If checked, indicates that this is a "training" session that should be deleted when deleting all training sessions. (Other sessions in the training site would remain, to populate the progress report).
@@ -1211,12 +1204,8 @@
   t('PMTCT Group');
   t('Person');
   t('Scheduled Date');
-<<<<<<< HEAD
-  t('Session');
   t('Shards');
   t('The child who is participating in PMTCT child activities.');
-=======
->>>>>>> 4dd9c615
   t('The start date is the date on which the data entry is scheduled.
 
 The end date is the last day on which data entry will be allowed for this session through the client app (for editing, or measurements that are taken later). After this date, the session will be considered closed.');
