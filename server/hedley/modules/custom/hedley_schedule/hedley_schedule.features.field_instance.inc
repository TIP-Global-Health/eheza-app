--- conflicted
+++ resolved
@@ -2061,12 +2061,9 @@
   t('Topics');
   t('Training (DEPRECATED)');
   t('UUID');
-<<<<<<< HEAD
-  t('When is the this person expected for prenatal encounters?');
-=======
   t('Village');
   t('When is the this person expected for individual encounters?');
->>>>>>> e7d19dd1
+  t('When is the this person expected for prenatal encounters?');  
   t('Which PMTCT Group is this child participating in?');
   t('Which adult is participating in the PMTCT Group with the child?');
   t('Which kind of counseling session was this?');
