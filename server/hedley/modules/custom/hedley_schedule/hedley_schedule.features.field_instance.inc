--- conflicted
+++ resolved
@@ -874,11 +874,6 @@
   // Translatables
   // Included for use with string extractors like potx.
   t('At which point should these topics be addressed?');
-<<<<<<< HEAD
-  t('Child');
-=======
-  t('Clinic');
->>>>>>> 741028a7
   t('Closed');
   t('Date Measured');
   t('English Title');
@@ -891,12 +886,9 @@
   t('Kinyarwanda Title');
   t('Nurse');
   t('Once you have created a "Counseling Topic" and it has been used, make only minor edits -- any edit will affect the historical data of which topics have been discussed with participants. If an edit would represent a different topic, then create a new topic instead. You can remove an unused topic from the relevant "Counseling Schedule" -- but do not delete the unused topic, since that would also affect the historical data.');
-<<<<<<< HEAD
   t('PMTCT Group');
   t('PMTCT Group Encounter');
-=======
   t('Person');
->>>>>>> 741028a7
   t('Scheduled Date');
   t('The start date is the date on which the data entry is scheduled.
 
