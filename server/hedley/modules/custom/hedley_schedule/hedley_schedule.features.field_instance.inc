--- conflicted
+++ resolved
@@ -1267,14 +1267,13 @@
         'size' => 60,
       ),
       'type' => 'text_textfield',
-<<<<<<< HEAD
       'weight' => 0,
     ),
   );
 
-  // Exported field_instance: 'node-prenatal_participant-field_date_concluded'.
-  $field_instances['node-prenatal_participant-field_date_concluded'] = array(
-    'bundle' => 'prenatal_participant',
+  // Exported field_instance: 'node-individual_participant-field_date_concluded'.
+  $field_instances['node-individual_participant-field_date_concluded'] = array(
+    'bundle' => 'individual_participant',
     'deleted' => 0,
     'description' => 'Indicates the date on which session was completed',
     'display' => array(
@@ -1327,9 +1326,9 @@
     ),
   );
 
-  // Exported field_instance: 'node-prenatal_participant-field_encounter_type'.
-  $field_instances['node-prenatal_participant-field_encounter_type'] = array(
-    'bundle' => 'prenatal_participant',
+  // Exported field_instance: 'node-individual_participant-field_encounter_type'.
+  $field_instances['node-individual_participant-field_encounter_type'] = array(
+    'bundle' => 'individual_participant',
     'default_value' => NULL,
     'deleted' => 0,
     'description' => '',
@@ -1364,9 +1363,9 @@
     ),
   );
 
-  // Exported field_instance: 'node-prenatal_participant-field_expected'.
-  $field_instances['node-prenatal_participant-field_expected'] = array(
-    'bundle' => 'prenatal_participant',
+  // Exported field_instance: 'node-individual_participant-field_expected'.
+  $field_instances['node-individual_participant-field_expected'] = array(
+    'bundle' => 'individual_participant',
     'deleted' => 0,
     'description' => 'When is the this person expected for prenatal encounters?',
     'display' => array(
@@ -1420,9 +1419,9 @@
   );
 
   // Exported field_instance:
-  // 'node-prenatal_participant-field_expected_date_concluded'.
-  $field_instances['node-prenatal_participant-field_expected_date_concluded'] = array(
-    'bundle' => 'prenatal_participant',
+  // 'node-individual_participant-field_expected_date_concluded'.
+  $field_instances['node-individual_participant-field_expected_date_concluded'] = array(
+    'bundle' => 'individual_participant',
     'deleted' => 0,
     'description' => '',
     'display' => array(
@@ -1475,9 +1474,9 @@
     ),
   );
 
-  // Exported field_instance: 'node-prenatal_participant-field_outcome'.
-  $field_instances['node-prenatal_participant-field_outcome'] = array(
-    'bundle' => 'prenatal_participant',
+  // Exported field_instance: 'node-individual_participant-field_outcome'.
+  $field_instances['node-individual_participant-field_outcome'] = array(
+    'bundle' => 'individual_participant',
     'default_value' => NULL,
     'deleted' => 0,
     'description' => 'Indicates what was the session outcome.
@@ -1514,9 +1513,9 @@
   );
 
   // Exported field_instance:
-  // 'node-prenatal_participant-field_outcome_location'.
-  $field_instances['node-prenatal_participant-field_outcome_location'] = array(
-    'bundle' => 'prenatal_participant',
+  // 'node-individual_participant-field_outcome_location'.
+  $field_instances['node-individual_participant-field_outcome_location'] = array(
+    'bundle' => 'individual_participant',
     'default_value' => NULL,
     'deleted' => 0,
     'description' => 'Indicates the location where outcome occurred.
@@ -1552,9 +1551,9 @@
     ),
   );
 
-  // Exported field_instance: 'node-prenatal_participant-field_person'.
-  $field_instances['node-prenatal_participant-field_person'] = array(
-    'bundle' => 'prenatal_participant',
+  // Exported field_instance: 'node-individual_participant-field_person'.
+  $field_instances['node-individual_participant-field_person'] = array(
+    'bundle' => 'individual_participant',
     'default_value' => NULL,
     'deleted' => 0,
     'description' => '',
@@ -1596,9 +1595,9 @@
     ),
   );
 
-  // Exported field_instance: 'node-prenatal_participant-field_uuid'.
-  $field_instances['node-prenatal_participant-field_uuid'] = array(
-    'bundle' => 'prenatal_participant',
+  // Exported field_instance: 'node-individual_participant-field_uuid'.
+  $field_instances['node-individual_participant-field_uuid'] = array(
+    'bundle' => 'individual_participant',
     'default_value' => NULL,
     'deleted' => 0,
     'description' => 'Leave this field blank -- it will be automatically generated.',
@@ -1632,8 +1631,6 @@
         'size' => 60,
       ),
       'type' => 'text_textfield',
-=======
->>>>>>> 3591b3b4
       'weight' => 3,
     ),
   );
@@ -1878,15 +1875,12 @@
   t('Group Encounter');
   t('Has the session been explicitly closed by the user?');
   t('Health Center');
-<<<<<<< HEAD
   t('Indicates the date on which session was completed');
   t('Indicates the location where outcome occurred.
 Used to track location where pregnancies were completed.');
   t('Indicates what was the session outcome.
 Used to track outcome of pregnancies.');
-=======
   t('Individual Participant');
->>>>>>> 3591b3b4
   t('Kinyarwanda Title');
   t('Leave this blank -- it will be automatically generated.');
   t('Leave this field blank -- it will be automatically generated.');
