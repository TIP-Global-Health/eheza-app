<?php

/**
 * @file
 * hedley_schedule.features.field_base.inc
 */

/**
 * Implements hook_field_default_field_bases().
 */
function hedley_schedule_field_default_field_bases() {
  $field_bases = array();

  // Exported field_base: 'field_adult'.
  $field_bases['field_adult'] = array(
    'active' => 1,
    'cardinality' => 1,
    'deleted' => 0,
    'entity_types' => array(),
    'field_name' => 'field_adult',
    'indexes' => array(
      'target_id' => array(
        0 => 'target_id',
      ),
    ),
    'locked' => 0,
    'module' => 'entityreference',
    'settings' => array(
      'handler' => 'base',
      'handler_settings' => array(
        'behaviors' => array(
          'views-select-list' => array(
            'status' => 0,
          ),
        ),
        'sort' => array(
          'type' => 'none',
        ),
        'target_bundles' => array(
          'person' => 'person',
        ),
      ),
      'target_type' => 'node',
    ),
    'translatable' => 0,
    'type' => 'entityreference',
  );

  // Exported field_base: 'field_adult_activities'.
  $field_bases['field_adult_activities'] = array(
    'active' => 1,
    'cardinality' => 1,
    'deleted' => 0,
    'entity_types' => array(),
    'field_name' => 'field_adult_activities',
    'indexes' => array(
      'value' => array(
        0 => 'value',
      ),
    ),
    'locked' => 0,
    'module' => 'list',
    'settings' => array(
      'allowed_values' => array(
        'mother' => 'Mother',
        'caregiver' => 'Caregiver',
      ),
      'allowed_values_function' => '',
    ),
    'translatable' => 0,
    'type' => 'list_text',
  );

  // Exported field_base: 'field_closed'.
  $field_bases['field_closed'] = array(
    'active' => 1,
    'cardinality' => 1,
    'deleted' => 0,
    'entity_types' => array(),
    'field_name' => 'field_closed',
    'indexes' => array(
      'value' => array(
        0 => 'value',
      ),
    ),
    'locked' => 0,
    'module' => 'list',
    'settings' => array(
      'allowed_values' => array(
        0 => 'No',
        1 => 'Yes',
      ),
      'allowed_values_function' => '',
    ),
    'translatable' => 0,
    'type' => 'list_boolean',
  );

  // Exported field_base: 'field_date_concluded'.
  $field_bases['field_date_concluded'] = array(
    'active' => 1,
    'cardinality' => 1,
    'deleted' => 0,
    'entity_types' => array(),
    'field_name' => 'field_date_concluded',
    'indexes' => array(),
    'locked' => 0,
    'module' => 'date',
    'settings' => array(
      'cache_count' => 4,
      'cache_enabled' => 0,
      'granularity' => array(
        'day' => 'day',
        'hour' => 0,
        'minute' => 0,
        'month' => 'month',
        'second' => 0,
        'year' => 'year',
      ),
      'timezone_db' => '',
      'todate' => '',
      'tz_handling' => 'none',
    ),
    'translatable' => 0,
    'type' => 'datetime',
  );

  // Exported field_base: 'field_encounter_type'.
  $field_bases['field_encounter_type'] = array(
    'active' => 1,
    'cardinality' => 1,
    'deleted' => 0,
    'entity_types' => array(),
    'field_name' => 'field_encounter_type',
    'indexes' => array(
      'value' => array(
        0 => 'value',
      ),
    ),
    'locked' => 0,
    'module' => 'list',
    'settings' => array(
      'allowed_values' => array(
        'antenatal' => 'Antenatal',
        'inmmunization' => 'Inmmunization',
        'nutrition' => 'Nutrition',
      ),
      'allowed_values_function' => '',
    ),
    'translatable' => 0,
    'type' => 'list_text',
  );

  // Exported field_base: 'field_expected'.
  $field_bases['field_expected'] = array(
    'active' => 1,
    'cardinality' => 1,
    'deleted' => 0,
    'entity_types' => array(),
    'field_name' => 'field_expected',
    'indexes' => array(),
    'locked' => 0,
    'module' => 'date',
    'settings' => array(
      'cache_count' => 4,
      'cache_enabled' => 0,
      'granularity' => array(
        'day' => 'day',
        'hour' => 0,
        'minute' => 0,
        'month' => 'month',
        'second' => 0,
        'year' => 'year',
      ),
      'timezone_db' => '',
      'todate' => 'optional',
      'tz_handling' => 'none',
    ),
    'translatable' => 0,
    'type' => 'datetime',
  );

<<<<<<< HEAD
  // Exported field_base: 'field_expected_date_concluded'.
  $field_bases['field_expected_date_concluded'] = array(
    'active' => 1,
    'cardinality' => 1,
    'deleted' => 0,
    'entity_types' => array(),
    'field_name' => 'field_expected_date_concluded',
    'indexes' => array(),
    'locked' => 0,
    'module' => 'date',
    'settings' => array(
      'cache_count' => 4,
      'cache_enabled' => 0,
      'granularity' => array(
        'day' => 'day',
        'hour' => 0,
        'minute' => 0,
        'month' => 'month',
        'second' => 0,
        'year' => 'year',
      ),
      'timezone_db' => '',
      'todate' => '',
      'tz_handling' => 'none',
    ),
    'translatable' => 0,
    'type' => 'datetime',
  );

  // Exported field_base: 'field_kinyarwanda_title'.
  $field_bases['field_kinyarwanda_title'] = array(
    'active' => 1,
    'cardinality' => 1,
    'deleted' => 0,
    'entity_types' => array(),
    'field_name' => 'field_kinyarwanda_title',
    'indexes' => array(
      'format' => array(
        0 => 'format',
      ),
    ),
    'locked' => 0,
    'module' => 'text',
    'settings' => array(
      'max_length' => 255,
    ),
    'translatable' => 0,
    'type' => 'text',
  );

  // Exported field_base: 'field_outcome'.
  $field_bases['field_outcome'] = array(
    'active' => 1,
    'cardinality' => 1,
    'deleted' => 0,
    'entity_types' => array(),
    'field_name' => 'field_outcome',
    'indexes' => array(
      'value' => array(
        0 => 'value',
      ),
    ),
    'locked' => 0,
    'module' => 'list',
    'settings' => array(
      'allowed_values' => array(
        'live-at-term' => 'Live Birth at Term (38 weeks EGA or more)',
        'live-pre-term' => 'Live Birth Preterm (less than 38 weeks EGA)',
        'still-at-term' => 'Stillbirth at Term (38 weeks EGA or more)',
        'still-pre-term' => 'Stillbirth Preterm (less than 38 weeks EGA)',
        'abortions' => 'Abortions (before 24 weeks EGA)',
      ),
      'allowed_values_function' => '',
    ),
    'translatable' => 0,
    'type' => 'list_text',
  );

  // Exported field_base: 'field_outcome_location'.
  $field_bases['field_outcome_location'] = array(
    'active' => 1,
    'cardinality' => 1,
    'deleted' => 0,
    'entity_types' => array(),
    'field_name' => 'field_outcome_location',
    'indexes' => array(
      'value' => array(
        0 => 'value',
      ),
    ),
    'locked' => 0,
    'module' => 'list',
    'settings' => array(
      'allowed_values' => array(
        'facility' => 'Facility',
        'home' => 'Home',
      ),
      'allowed_values_function' => '',
    ),
    'translatable' => 0,
    'type' => 'list_text',
  );

  // Exported field_base: 'field_prenatal_participant'.
  $field_bases['field_prenatal_participant'] = array(
=======
  // Exported field_base: 'field_individual_participant'.
  $field_bases['field_individual_participant'] = array(
>>>>>>> 3591b3b4
    'active' => 1,
    'cardinality' => 1,
    'deleted' => 0,
    'entity_types' => array(),
    'field_name' => 'field_individual_participant',
    'indexes' => array(
      'target_id' => array(
        0 => 'target_id',
      ),
    ),
    'locked' => 0,
    'module' => 'entityreference',
    'settings' => array(
      'handler' => 'base',
      'handler_settings' => array(
        'behaviors' => array(
          'views-select-list' => array(
            'status' => 0,
          ),
        ),
        'sort' => array(
          'type' => 'none',
        ),
        'target_bundles' => array(
          'individual_participant' => 'individual_participant',
        ),
      ),
      'target_type' => 'node',
    ),
    'translatable' => 0,
    'type' => 'entityreference',
  );

  // Exported field_base: 'field_kinyarwanda_title'.
  $field_bases['field_kinyarwanda_title'] = array(
    'active' => 1,
    'cardinality' => 1,
    'deleted' => 0,
    'entity_types' => array(),
    'field_name' => 'field_kinyarwanda_title',
    'indexes' => array(
      'format' => array(
        0 => 'format',
      ),
    ),
    'locked' => 0,
    'module' => 'text',
    'settings' => array(
      'max_length' => 255,
    ),
    'translatable' => 0,
    'type' => 'text',
  );

  // Exported field_base: 'field_scheduled_date'.
  $field_bases['field_scheduled_date'] = array(
    'active' => 1,
    'cardinality' => 1,
    'deleted' => 0,
    'entity_types' => array(),
    'field_name' => 'field_scheduled_date',
    'indexes' => array(),
    'locked' => 0,
    'module' => 'date',
    'settings' => array(
      'cache_count' => 4,
      'cache_enabled' => 0,
      'granularity' => array(
        'day' => 'day',
        'hour' => 0,
        'minute' => 0,
        'month' => 'month',
        'second' => 0,
        'year' => 'year',
      ),
      'timezone_db' => '',
      'todate' => 'required',
      'tz_handling' => 'none',
    ),
    'translatable' => 0,
    'type' => 'datetime',
  );

  // Exported field_base: 'field_timing'.
  $field_bases['field_timing'] = array(
    'active' => 1,
    'cardinality' => 1,
    'deleted' => 0,
    'entity_types' => array(),
    'field_name' => 'field_timing',
    'indexes' => array(
      'value' => array(
        0 => 'value',
      ),
    ),
    'locked' => 0,
    'module' => 'list',
    'settings' => array(
      'allowed_values' => array(
        'entry' => 'Entry',
        'before-midpoint' => 'Before Midpoint',
        'midpoint' => 'Midpoint',
        'before-exit' => 'Before Exit',
        'exit' => 'Exit',
      ),
      'allowed_values_function' => '',
    ),
    'translatable' => 0,
    'type' => 'list_text',
  );

  // Exported field_base: 'field_topics'.
  $field_bases['field_topics'] = array(
    'active' => 1,
    'cardinality' => -1,
    'deleted' => 0,
    'entity_types' => array(),
    'field_name' => 'field_topics',
    'indexes' => array(
      'target_id' => array(
        0 => 'target_id',
      ),
    ),
    'locked' => 0,
    'module' => 'entityreference',
    'settings' => array(
      'handler' => 'base',
      'handler_settings' => array(
        'behaviors' => array(
          'views-select-list' => array(
            'status' => 0,
          ),
        ),
        'sort' => array(
          'type' => 'none',
        ),
        'target_bundles' => array(
          'counseling_topic' => 'counseling_topic',
        ),
      ),
      'target_type' => 'node',
    ),
    'translatable' => 0,
    'type' => 'entityreference',
  );

  // Exported field_base: 'field_training'.
  $field_bases['field_training'] = array(
    'active' => 1,
    'cardinality' => 1,
    'deleted' => 0,
    'entity_types' => array(),
    'field_name' => 'field_training',
    'indexes' => array(
      'value' => array(
        0 => 'value',
      ),
    ),
    'locked' => 0,
    'module' => 'list',
    'settings' => array(
      'allowed_values' => array(
        0 => 'No',
        1 => 'Yes',
      ),
      'allowed_values_function' => '',
    ),
    'translatable' => 0,
    'type' => 'list_boolean',
  );

  // Exported field_base: 'title_field'.
  $field_bases['title_field'] = array(
    'active' => 1,
    'cardinality' => 1,
    'deleted' => 0,
    'entity_types' => array(),
    'field_name' => 'title_field',
    'indexes' => array(
      'format' => array(
        0 => 'format',
      ),
    ),
    'locked' => 0,
    'module' => 'text',
    'settings' => array(
      'max_length' => 255,
    ),
    'translatable' => 1,
    'type' => 'text',
  );

  return $field_bases;
}<|MERGE_RESOLUTION|>--- conflicted
+++ resolved
@@ -180,7 +180,6 @@
     'type' => 'datetime',
   );
 
-<<<<<<< HEAD
   // Exported field_base: 'field_expected_date_concluded'.
   $field_bases['field_expected_date_concluded'] = array(
     'active' => 1,
@@ -284,12 +283,8 @@
     'type' => 'list_text',
   );
 
-  // Exported field_base: 'field_prenatal_participant'.
-  $field_bases['field_prenatal_participant'] = array(
-=======
   // Exported field_base: 'field_individual_participant'.
   $field_bases['field_individual_participant'] = array(
->>>>>>> 3591b3b4
     'active' => 1,
     'cardinality' => 1,
     'deleted' => 0,
@@ -321,27 +316,6 @@
     ),
     'translatable' => 0,
     'type' => 'entityreference',
-  );
-
-  // Exported field_base: 'field_kinyarwanda_title'.
-  $field_bases['field_kinyarwanda_title'] = array(
-    'active' => 1,
-    'cardinality' => 1,
-    'deleted' => 0,
-    'entity_types' => array(),
-    'field_name' => 'field_kinyarwanda_title',
-    'indexes' => array(
-      'format' => array(
-        0 => 'format',
-      ),
-    ),
-    'locked' => 0,
-    'module' => 'text',
-    'settings' => array(
-      'max_length' => 255,
-    ),
-    'translatable' => 0,
-    'type' => 'text',
   );
 
   // Exported field_base: 'field_scheduled_date'.
