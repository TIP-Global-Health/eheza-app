<?php
/**
 * @file
 * hedley_schedule.features.field_base.inc
 */

/**
 * Implements hook_field_default_field_bases().
 */
function hedley_schedule_field_default_field_bases() {
  $field_bases = array();

<<<<<<< HEAD
  // Exported field_base: 'field_closed'.
  $field_bases['field_closed'] = array(
=======
  // Exported field_base: 'field_catchment_area'.
  $field_bases['field_catchment_area'] = array(
    'active' => 1,
    'cardinality' => 1,
    'deleted' => 0,
    'entity_types' => array(),
    'field_name' => 'field_catchment_area',
    'indexes' => array(
      'target_id' => array(
        0 => 'target_id',
      ),
    ),
    'locked' => 0,
    'module' => 'entityreference',
    'settings' => array(
      'handler' => 'base',
      'handler_settings' => array(
        'behaviors' => array(
          'views-select-list' => array(
            'status' => 0,
          ),
        ),
        'sort' => array(
          'type' => 'none',
        ),
        'target_bundles' => array(
          'catchment_area' => 'catchment_area',
        ),
      ),
      'target_type' => 'node',
    ),
    'translatable' => 0,
    'type' => 'entityreference',
  );

  // Exported field_base: 'field_clinic'.
  $field_bases['field_clinic'] = array(
>>>>>>> ff8ce5ce
    'active' => 1,
    'cardinality' => 1,
    'deleted' => 0,
    'entity_types' => array(),
    'field_name' => 'field_closed',
    'indexes' => array(
      'value' => array(
        0 => 'value',
      ),
    ),
    'locked' => 0,
    'module' => 'list',
    'settings' => array(
      'allowed_values' => array(
        0 => 'No',
        1 => 'Yes',
      ),
      'allowed_values_function' => '',
    ),
    'translatable' => 0,
    'type' => 'list_boolean',
  );

  // Exported field_base: 'field_kinyarwanda_title'.
  $field_bases['field_kinyarwanda_title'] = array(
    'active' => 1,
    'cardinality' => 1,
    'deleted' => 0,
    'entity_types' => array(),
    'field_name' => 'field_kinyarwanda_title',
    'indexes' => array(
      'format' => array(
        0 => 'format',
      ),
    ),
    'locked' => 0,
    'module' => 'text',
    'settings' => array(
      'max_length' => 255,
    ),
    'translatable' => 0,
    'type' => 'text',
  );

  // Exported field_base: 'field_health_center'.
  $field_bases['field_health_center'] = array(
    'active' => 1,
    'cardinality' => 1,
    'deleted' => 0,
    'entity_types' => array(),
    'field_name' => 'field_health_center',
    'indexes' => array(
      'target_id' => array(
        0 => 'target_id',
      ),
    ),
    'locked' => 0,
    'module' => 'entityreference',
    'settings' => array(
      'handler' => 'base',
      'handler_settings' => array(
        'behaviors' => array(
          'views-select-list' => array(
            'status' => 0,
          ),
        ),
        'sort' => array(
          'type' => 'none',
        ),
        'target_bundles' => array(
          'health_center' => 'health_center',
        ),
      ),
      'target_type' => 'node',
    ),
    'translatable' => 0,
    'type' => 'entityreference',
  );

  // Exported field_base: 'field_scheduled_date'.
  $field_bases['field_scheduled_date'] = array(
    'active' => 1,
    'cardinality' => 1,
    'deleted' => 0,
    'entity_types' => array(),
    'field_name' => 'field_scheduled_date',
    'indexes' => array(),
    'locked' => 0,
    'module' => 'date',
    'settings' => array(
      'cache_count' => 4,
      'cache_enabled' => 0,
      'granularity' => array(
        'day' => 'day',
        'hour' => 0,
        'minute' => 0,
        'month' => 'month',
        'second' => 0,
        'year' => 'year',
      ),
      'timezone_db' => '',
      'todate' => 'required',
      'tz_handling' => 'none',
    ),
    'translatable' => 0,
    'type' => 'datetime',
  );

  // Exported field_base: 'field_timing'.
  $field_bases['field_timing'] = array(
    'active' => 1,
    'cardinality' => 1,
    'deleted' => 0,
    'entity_types' => array(),
    'field_name' => 'field_timing',
    'indexes' => array(
      'value' => array(
        0 => 'value',
      ),
    ),
    'locked' => 0,
    'module' => 'list',
    'settings' => array(
      'allowed_values' => array(
        'entry' => 'Entry',
        'before-midpoint' => 'Before Midpoint',
        'midpoint' => 'Midpoint',
        'before-exit' => 'Before Exit',
        'exit' => 'Exit',
      ),
      'allowed_values_function' => '',
    ),
    'translatable' => 0,
    'type' => 'list_text',
  );

  // Exported field_base: 'field_topics'.
  $field_bases['field_topics'] = array(
    'active' => 1,
    'cardinality' => -1,
    'deleted' => 0,
    'entity_types' => array(),
    'field_name' => 'field_topics',
    'indexes' => array(
      'target_id' => array(
        0 => 'target_id',
      ),
    ),
    'locked' => 0,
    'module' => 'entityreference',
    'settings' => array(
      'handler' => 'base',
      'handler_settings' => array(
        'behaviors' => array(
          'views-select-list' => array(
            'status' => 0,
          ),
        ),
        'sort' => array(
          'type' => 'none',
        ),
        'target_bundles' => array(
          'counseling_topic' => 'counseling_topic',
        ),
      ),
      'target_type' => 'node',
    ),
    'translatable' => 0,
    'type' => 'entityreference',
  );

  // Exported field_base: 'field_training'.
  $field_bases['field_training'] = array(
    'active' => 1,
    'cardinality' => 1,
    'deleted' => 0,
    'entity_types' => array(),
    'field_name' => 'field_training',
    'indexes' => array(
      'value' => array(
        0 => 'value',
      ),
    ),
    'locked' => 0,
    'module' => 'list',
    'settings' => array(
      'allowed_values' => array(
        0 => 'No',
        1 => 'Yes',
      ),
      'allowed_values_function' => '',
    ),
    'translatable' => 0,
    'type' => 'list_boolean',
  );

  // Exported field_base: 'title_field'.
  $field_bases['title_field'] = array(
    'active' => 1,
    'cardinality' => 1,
    'deleted' => 0,
    'entity_types' => array(),
    'field_name' => 'title_field',
    'indexes' => array(
      'format' => array(
        0 => 'format',
      ),
    ),
    'locked' => 0,
    'module' => 'text',
    'settings' => array(
      'max_length' => 255,
    ),
    'translatable' => 1,
    'type' => 'text',
  );

  return $field_bases;
}<|MERGE_RESOLUTION|>--- conflicted
+++ resolved
@@ -10,10 +10,6 @@
 function hedley_schedule_field_default_field_bases() {
   $field_bases = array();
 
-<<<<<<< HEAD
-  // Exported field_base: 'field_closed'.
-  $field_bases['field_closed'] = array(
-=======
   // Exported field_base: 'field_catchment_area'.
   $field_bases['field_catchment_area'] = array(
     'active' => 1,
@@ -49,9 +45,8 @@
     'type' => 'entityreference',
   );
 
-  // Exported field_base: 'field_clinic'.
-  $field_bases['field_clinic'] = array(
->>>>>>> ff8ce5ce
+  // Exported field_base: 'field_closed'.
+  $field_bases['field_closed'] = array(
     'active' => 1,
     'cardinality' => 1,
     'deleted' => 0,
@@ -73,27 +68,6 @@
     ),
     'translatable' => 0,
     'type' => 'list_boolean',
-  );
-
-  // Exported field_base: 'field_kinyarwanda_title'.
-  $field_bases['field_kinyarwanda_title'] = array(
-    'active' => 1,
-    'cardinality' => 1,
-    'deleted' => 0,
-    'entity_types' => array(),
-    'field_name' => 'field_kinyarwanda_title',
-    'indexes' => array(
-      'format' => array(
-        0 => 'format',
-      ),
-    ),
-    'locked' => 0,
-    'module' => 'text',
-    'settings' => array(
-      'max_length' => 255,
-    ),
-    'translatable' => 0,
-    'type' => 'text',
   );
 
   // Exported field_base: 'field_health_center'.
@@ -129,6 +103,27 @@
     ),
     'translatable' => 0,
     'type' => 'entityreference',
+  );
+
+  // Exported field_base: 'field_kinyarwanda_title'.
+  $field_bases['field_kinyarwanda_title'] = array(
+    'active' => 1,
+    'cardinality' => 1,
+    'deleted' => 0,
+    'entity_types' => array(),
+    'field_name' => 'field_kinyarwanda_title',
+    'indexes' => array(
+      'format' => array(
+        0 => 'format',
+      ),
+    ),
+    'locked' => 0,
+    'module' => 'text',
+    'settings' => array(
+      'max_length' => 255,
+    ),
+    'translatable' => 0,
+    'type' => 'text',
   );
 
   // Exported field_base: 'field_scheduled_date'.
