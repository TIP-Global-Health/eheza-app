<?php

/**
 * @file
 * Contains \HedleyRestfulSync.
 */

use Ramsey\Uuid\Uuid;

/**
 * Class HedleyRestfulSync.
 */
class HedleyRestfulSync extends \RestfulBase implements \RestfulDataProviderInterface {

  /**
   * Nodes synced to all devices.
   *
   * The content types and their restful handler for nodes that
   * we sync to all devices.
   */
  const HEDLEY_RESTFUL_DB_QUERY_RANGE = 500;

  /**
   * Overrides \RestfulBase::controllersInfo().
   */
  public static function controllersInfo() {
    return [
      '' => [
        \RestfulInterface::GET => 'getForAllDevices',
        \RestfulInterface::POST => 'handleChanges',
      ],
      // The UUID of the Health center.
      '^.*$' => [
        \RestfulInterface::GET => 'getForHealthCenter',
        \RestfulInterface::POST => 'handleChanges',
      ],
    ];
  }

  /**
   * Implements \RestfulInterface::publicFieldsInfo().
   */
  public function publicFieldsInfo() {
    return [];
  }

  /**
   * Entities which we send to every device (regardless of health center).
   *
   * For `session`, note that the entity merely has the scheduled dates, so it
   * is fairly small -- it's not the whole session data.
   *
   * For `child` and `mother`, it is convenient for every device to have all
   * basic info. We'll probably want to omit the actual photos, though, and
   * only provide those based on the health centres the device is assigned to.
   *
   * What we're leaving out here is:
   *
   * - `device`
   *
   *    Because devices probably don't need to know about other devies.
   *
   * - `family_planning`, `height`, `muac`, `nutrition`, `photo`, `weight`
   *
   *    Because it seems sensible to send measurements only to devices that
   *    need them, based on which health centers the device will be used with.
   *
   * @return array
   *   Array where the keys are entity machine names and the values are the
   *   machine names for the restful handler to use when syncing.
   */
  public function entitiesForAllDevices() {
    return HEDLEY_RESTFUL_ALL_DEVICES;
  }

  /**
   * Entities which we send for particular health centers.
   *
   * So far, this is basically the various measurements.
   *
   * @return array
   *   Array where the keys are entity machine names and the values are the
   *   machine names for the restful handler to use when syncing.
   */
  public function entitiesForHealthCenters() {
    return HEDLEY_RESTFUL_SHARDED;
  }

  /**
   * All entities, with the machine names of their handlers.
   *
   * Basically, entitiesForAllDevices + entitiesForHealthCenters.
   *
   * @return array
   *   Array where the keys are entity machine names and the values are the
   *   machine names for the restful handler to use when syncing.
   */
  public function allEntities() {
    return array_merge(
      $this->entitiesForAllDevices(),
      $this->entitiesForHealthCenters(),
      HEDLEY_RESTFUL_FOR_UPLOAD
    );
  }

  /**
   * Download revisions which the client does not have already.
   *
   * This is for those things that are relevant no matter which health centres
   * the device is interested in.
   *
   * @return array
   *   A representation of the required revisions
   *
   * @throws \RestfulBadRequestException
   */
  public function getForAllDevices() {
    $request = $this->getRequest();
    $this->validateDbVersion($request['db_version']);

    // Note that 0 is fine, so we can't use `empty`.
    if (!isset($request['base_revision'])) {
      // Must specify the last revision which the client already knows about.
      // This can be 0 if the client knows nothing.
      throw new RestfulBadRequestException('Must provide base_revision, indicating the last revision the client already has.');
    }
    $base = $request['base_revision'];

    $handlers_by_types = $this->entitiesForAllDevices();

    // Start building up a query, which we'll use in a couple of ways.
    $query = db_select('node', 'node');

    $query
      ->fields('node', ['nid', 'vid', 'created', 'type'])
      ->condition('node.type', array_keys($handlers_by_types), 'IN');

    // Restrict to revisions the client doesn't already have.
    $query->condition('node.vid', $base, '>');

    // Get the total number of nodes that are greater than the base
    // revision. This will help the client show progress.
    $count = $query->countQuery()->execute()->fetchField();

    // Then, get one batch worth of results.
    $batch = $query
      ->orderBy('node.vid', 'ASC')
      ->range(0, self::HEDLEY_RESTFUL_DB_QUERY_RANGE)
      ->execute()
      ->fetchAll();

    $account = $this->getAccount();

    $batch_by_node_type = [];

    foreach ($batch as $item) {
      $batch_by_node_type[$item->type][] = $item;
    }

    $output = [];
    foreach ($batch_by_node_type as $node_type => $items) {
      $handler_name = $handlers_by_types[$node_type];
      $sub_handler = restful_get_restful_handler($handler_name);
      $sub_handler->setAccount($account);

      $node_ids = [];
      foreach ($items as $item) {
        $node_ids[] = $item->nid;
      }

      $rendered_items = $sub_handler->viewWithDbSelect($node_ids);
      $output = array_merge($output, $rendered_items);
    }

    $return = [
      'base_revision' => $base,
      'revision_count' => $count,
<<<<<<< HEAD
      'site' => variable_get('hedley_general_site_name', ''),
=======
      'rollbar_token' => variable_get('hedley_general_rollbar_token', ''),
>>>>>>> 7beda36b
    ];

    if (!empty($request['access_token'])) {
      $device_user_id = hedley_restful_resolve_device_by_token($request['access_token']);
      if ($device_user_id) {
        $device_user = user_load($device_user_id);
        $device_name = $device_user->name;
        $words = explode(' ', $device_name);
        if (end($words) == 'Robot') {
          array_splice($words, -1);
        }
        $return['device_name'] = implode(' ', $words);
      }
    }

    $return['batch'] = $output;

    return $return;
  }

  /**
   * Download revisions which the client does not have already.
   *
   * This is for those things that are relevant to the specified health center.
   *
   * @param string $uuid
   *   The UUID of the health center.
   *
   * @return array
   *   A representation of the required revisions
   *
   * @throws \RestfulBadRequestException
   */
  public function getForHealthCenter($uuid) {
    $request = $this->getRequest();
    $this->validateDbVersion($request['db_version']);

    $handlers_by_types = $this->entitiesForHealthCenters();

    if (isset($request['statistics'])) {
      return self::getForHealthCenterStatistics($uuid);
    }

    // Note that 0 is fine, so we can't use `empty`.
    if (!isset($request['base_revision'])) {
      // Must specify the last revision which the client already knows about.
      // This can be 0 if the client knows nothing.
      throw new RestfulBadRequestException('Must provide base_revision, indicating the last revision the client already has.');
    }

    $base = $request['base_revision'];

    $query = db_select('node', 'node');

    $query
      ->fields('node', ['type', 'nid', 'vid', 'created'])
      ->condition('node.type', array_keys($handlers_by_types), 'IN')
      ->condition('node.vid', $base, '>');

    // Filter by Shards.
    hedley_general_join_field_to_query($query, 'node', 'field_shards', FALSE);

    // And the table which will give us the UUID of the shard.
    hedley_general_join_field_to_query($query, 'node', 'field_uuid', FALSE, "field_shards.field_shards_target_id", 'field_uuid_shards');

    $query->condition('field_uuid_shards.field_uuid_value', $uuid);

    // First, get the total number of revisions that are greater than the base
    // revision. This will help the client show progress. Note that this
    // includes the revisions in the batch we will return (but not earlier
    // revisions).
    $count = $query->countQuery()->execute()->fetchField();

    // Then, get one batch worth of results.
    $batch = $query
      ->orderBy('node.vid')
      ->range(0, self::HEDLEY_RESTFUL_DB_QUERY_RANGE)
      ->execute()
      ->fetchAll();

    // Now, we wish to get a restful representation of each revision in this
    // batch. We need to represent the specific revision, rather than the
    // current revision, for the reasons noted above. (We can't be sure that
    // the client will get all batches before going offline, and if we send
    // revisions out-of-order then we might reference entities the client
    // doesn't have yet).
    $account = $this->getAccount();

    $batch_by_node_type = [];

    foreach ($batch as $item) {
      $batch_by_node_type[$item->type][] = $item;
    }

    $output = [];
    foreach ($batch_by_node_type as $node_type => $items) {
      $handler_name = $handlers_by_types[$node_type];
      $sub_handler = restful_get_restful_handler($handler_name);
      $sub_handler->setAccount($account);

      $node_ids = [];
      foreach ($items as $item) {
        $node_ids[] = $item->nid;
      }

      $rendered_items = $sub_handler->viewWithDbSelect($node_ids);
      $output = array_merge($output, $rendered_items);
    }

    return [
      'base_revision' => $base,
      'revision_count' => $count,
      'batch' => $output,
    ];
  }

  /**
   * Download statistics for Health Center.
   *
   * @param string $uuid
   *   The UUID of the health center.
   *
   * @return array
   *   A representation of the required revisions.
   */
  public function getForHealthCenterStatistics($uuid) {
    $return = [
      'batch' => [],
    ];

    $health_center_id = hedley_restful_resolve_nid_for_uuid($uuid);
    if (!$health_center_id) {
      // Can not resolve health center - return empty response.
      return $return;
    }

    $cached_hash = hedley_stats_handle_cache(HEDLEY_STATS_CACHE_GET, HEDLEY_STATS_SYNC_STATS_CACHE, $health_center_id);
    if (empty($cached_hash)) {
      // There's no cached data for health center - schedule statistics
      // calculation.
      hedley_stats_schedule_statistics_calculation_for_health_center($health_center_id);

      return $return;
    }

    $request = $this->getRequest();
    if (!isset($request['stats_cache_hash']) || $cached_hash !== $request['stats_cache_hash']) {
      // Health center statistics hash does not match that of the server, which
      // indicates that we need to send updated statistics to client.
      // So, we return what we have stored in cache, with updated hash
      // for health center statistics.
      $stats = hedley_stats_pull_stats_for_health_center($health_center_id, $cached_hash);

      // If statistics were successfully pulled, we return them.
      // Otherwise, returning an empty result.
      if (!empty($stats)) {
        $return['batch'][] = $stats;
      }
    }

    return $return;
  }

  /**
   * Handle changes sent from a client.
   *
   * @return array
   *   We don't seem to need to return anything (yet). We'll just
   *   throw an exception if we can't complete the sync, for one
   *   reason or another.
   *
   * @throws \RestfulBadRequestException
   */
  public function handleChanges() {
    watchdog('debug', 'Processing sync upload request');
    $stopper = time();
    $request = $this->getRequest();
    $this->validateDbVersion($request['db_version']);
    $handlersForTypes = $this->allEntities();
    $account = $this->getAccount();

    // We'd like this entire operation to succeed or fail as a whole, so that
    // we don't have deal with partially-successful updates. So, we create a
    // transaction.
    $transaction = db_transaction();

    try {
      foreach ($request['changes'] as $item) {
        $handler_name = $handlersForTypes[$item['type']];
        if (empty($handler_name)) {
          throw new RestfulBadRequestException("{$item['type']} is an unknown type.");
        }

        $sub_handler = restful_get_restful_handler($handler_name);
        $sub_handler->setAccount($account);

        $dateFields = [
          'date_measured',
          'birth_date',
          'last_menstrual_period',
          'date_concluded',
          'expected_date_concluded',
          'appointment_confirmation',
          'immunisation_date',
          'pediatric_visit_date',
          'contact_date',
          'last_follow_up_date',
          'execution_date',
          'resilience_start_date',
          'expiration_date',
        ];

        $multiDateFields = [
          'administration_dates',
        ];

        $data = [];
        foreach (array_keys($item['data']) as $key) {
          $value = $item['data'][$key];

          // We check if it's a valid UUID. Perhaps we ought to instead
          // check that the field is defined as an entity reference?
          if ($key != 'uuid' && is_string($value) && Uuid::isValid($value)) {
            $data[$key] = hedley_restful_uuid_to_nid($value);
          }
          elseif (in_array($key, $dateFields) && !empty($value)) {
            // Restful wants date values as timestamps.
            $data[$key] = strtotime($value);
          }
          elseif (in_array($key, $multiDateFields) && !empty($value)) {
            foreach ($value as $date) {
              // Restful wants date values as timestamps.
              $data[$key][] = strtotime($date);
            }
          }
          elseif (in_array($key, ['label', 'first_name', 'second_name'])) {
            // Verify there are only plain characters at patient name.
            $data[$key] = trim(preg_replace('/[^a-zA-Z0-9_ -]/s', '', $value));
          }
          else {
            $data[$key] = $value;
          }
        }

        // Some properties cannot be set.
        // Therefore, we filter them out for request to succeed.
        $ignored = [
          'type',
          'status',
          'shard',
          // Node label produces notice when set through Restful, so
          // instead of passing it, it's generated by backend logic.
          'label',
          // When creating a session, we provide clinic_type, so it is
          // recorded on client. We don't actually need to pass this through,
          // so, we filter it out here.
          'clinic_type',
          // We do not support marking content as deleted from client,
          // therefore, we do not want to pass 'deleted' indication.
          // Also, most content types do not have 'field_deleted, and
          // passing 'deleted' indicator will cause error.
          'deleted',
          // Field health_centers and villages are sent when editing a nurse.
          // They fail the request, because sent as UUIDs. We could try to
          // convert them to node IDs, but since they can not be edited on
          // client, we simply ignore them.
          'health_centers',
          'villages',
        ];

        // Do not ignore 'health center' field for person and stock_update,
        // as this is what associates the node with health center.
        if (!in_array($item['type'], ['person', 'stock_update'])) {
          $ignored[] = 'health_center';
        }

        foreach ($ignored as $i) {
          unset($data[$i]);
        }

        switch ($item['method']) {
          case 'PATCH':
            $nid = hedley_restful_uuid_to_nid($item['uuid']);
            $sub_handler->patch($nid, $data);
            break;

          case 'POST':
            $nid = FALSE;
            // Check if node with provided UUID already exists.
            // If it does, we don't do anything, as this is duplicate request.
            // Otherwise, we can proceed with content creation.
            if (!empty($item['uuid'])) {
              $nid = hedley_restful_resolve_nid_for_uuid($item['uuid']);
            }
            if ($nid === FALSE) {
              $sub_handler->post('', $data);
            }
            break;
        }
      }
    }
    catch (Exception $e) {
      $transaction->rollback();

      $m1 = '[MAIN] - ';
      $m2 = '[DATA] - ';
      foreach ($item as $k => $v) {
        $m1 .= "  $k: $v  ||| ";
      }

      foreach ($item['data'] as $k => $v) {
        $value = is_array($v) ? implode(', ', $v) : $v;

        $m2 .= "  $k: $value";
      }

      watchdog('debug', $m1, [], WATCHDOG_ERROR);
      watchdog('debug', $m2, [], WATCHDOG_ERROR);

      $details = $m1 . PHP_EOL . PHP_EOL . $m2;
      $uuid = !empty($item['uuid']) ? $item['uuid'] : 'no-uuid';
      hedley_restful_report_sync_incident('content-upload', $uuid, $account->uid, $details);

      throw $e;
    }

    $user = $account->name;
    $stopper = time() - $stopper;
    $total = count($request['changes']);
    watchdog('debug', "[$stopper sec] Sync upload by $user with $total changes was successful");

    return [];
  }

  /**
   * Validates that client originating the request is updated to latest version.
   *
   * @param string $db_version
   *   Version of local IndexedDB, passed as part of request.
   *
   * @throws \RestfulBadRequestException
   */
  public function validateDbVersion($db_version) {
    if (empty($db_version)) {
      throw new RestfulBadRequestException('Must provide db_version, indicating the version of your local IndexedDB.');
    }

    if (intval($db_version) < HEDLEY_RESTFUL_CLIENT_SIDE_INDEXEDDB_SCHEMA_VERSION) {
      throw new RestfulBadRequestException('Must update your client before syncing further.');
    }
  }

}<|MERGE_RESOLUTION|>--- conflicted
+++ resolved
@@ -175,11 +175,8 @@
     $return = [
       'base_revision' => $base,
       'revision_count' => $count,
-<<<<<<< HEAD
+      'rollbar_token' => variable_get('hedley_general_rollbar_token', ''),
       'site' => variable_get('hedley_general_site_name', ''),
-=======
-      'rollbar_token' => variable_get('hedley_general_rollbar_token', ''),
->>>>>>> 7beda36b
     ];
 
     if (!empty($request['access_token'])) {
