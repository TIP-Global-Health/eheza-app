<?php

/**
 * @file
 * Contains \HedleyRestfulSync.
 */

use Ramsey\Uuid\Uuid;

/**
 * Class HedleyRestfulSync.
 */
class HedleyRestfulSync extends \RestfulBase implements \RestfulDataProviderInterface {

  /**
   * Overrides \RestfulBase::controllersInfo().
   */
  public static function controllersInfo() {
    return [
      '' => [
        \RestfulInterface::GET => 'getForAllDevices',
        \RestfulInterface::POST => 'handleChanges',
      ],
      '^.*$' => [
        \RestfulInterface::GET => 'getForHealthCenter',
        \RestfulInterface::POST => 'handleChanges',
      ],
    ];
  }

  /**
   * Implements \RestfulInterface::publicFieldsInfo().
   */
  public function publicFieldsInfo() {
    return [];
  }

  /**
   * Entities which we send to every device (regardless of health center).
   *
   * For `session`, note that the entity merely has the scheduled dates, so it
   * is fairly small -- it's not the whole session data.
   *
   * For `child` and `mother`, it is convenient for every device to have all
   * basic info. We'll probably want to omit the actual photos, though, and
   * only provide those based on the health centres the device is assigned to.
   *
   * What we're leaving out here is:
   *
   * - `device`
   *
   *    Because devices probably don't need to know about other devies.
   *
   * - `family_planning`, `height`, `muac`, `nutrition`, `photo`, `weight`
   *
   *    Because it seems sensible to send measurements only to devices that
   *    need them, based on which health centers the device will be used with.
   *
   * @return array
   *   Array where the keys are entity machine names and the values are the
   *   machine names for the restful handler to use when syncing.
   */
  public function entitiesForAllDevices() {
    return [
      'catchment_area' => 'catchment_areas',
      'clinic' => 'clinics',
      'counseling_schedule' => 'counseling-schedule',
      'counseling_topic' => 'counseling-topics',
      'health_center' => 'health_centers',
      'nurse' => 'nurses',
      'participant_form' => 'participants-form',
      'person' => 'people',
      'pmtct_participant' => 'pmtct-participants',
      'relationship' => 'relationships',
      'session' => 'sessions',
    ];
  }

  /**
   * Entities which we send for particular health centers.
   *
   * So far, this is basically the various measurements.
   *
   * @return array
   *   Array where the keys are entity machine names and the values are the
   *   machine names for the restful handler to use when syncing.
   */
  public function entitiesForHealthCenters() {
    return [
      'attendance' => 'attendances',
      'counseling_session' => 'counseling-sessions',
      'family_planning' => 'family-plannings',
      'height' => 'heights',
      'muac' => 'muacs',
      'nutrition' => 'nutritions',
      'participant_consent' => 'participants-consent',
      'photo' => 'photos',
      'weight' => 'weights',
    ];
  }

  /**
   * All entities, with the machine names of their handlers.
   *
   * Basically, entitiesForAllDevices + entitiesForHealthCenters.
   *
   * @return array
   *   Array where the keys are entity machine names and the values are the
   *   machine names for the restful handler to use when syncing.
   */
  public function allEntities() {
    return array_merge(
      $this->entitiesForAllDevices(),
      $this->entitiesForHealthCenters()
    );
  }

  /**
   * Download revisions which the client does not have already.
   *
   * This is for those things that are relevant no matter which health centres
   * the device is interested in.
   *
   * @return array
   *   A representation of the required revisions
   *
   * @throws \RestfulBadRequestException
   */
  public function getForAllDevices() {
    $request = $this->getRequest();
    $handlersForTypes = $this->entitiesForAllDevices();

    // Note that 0 is fine, so we can't use `empty`.
    if (!isset($request['base_revision'])) {
      // Must specify the last revision which the client already knows about.
      // This can be 0 if the client knows nothing.
      throw new RestfulBadRequestException('Must provide base_revision, indicating the last revision the client already has.');
    }

    $base = $request['base_revision'];

    // Check database version on client side ... refuse to send stuff until
    // they upgrade.
    if (!isset($request['db_version'])) {
      throw new RestfulBadRequestException('Must provide db_version, indicating the version of your local IndexedDB.');
    }

    $db_version = intval($request['db_version']);

    if ($db_version < HEDLEY_RESTFUL_CLIENT_SIDE_INDEXEDDB_SCHEMA_VERSION) {
      throw new RestfulBadRequestException('Must update your client before syncing further.');
    }

    // Start building up a query, which we'll use in a couple of ways.
    $query = db_select('node_revision', 'nr');
    $query->join('node', 'n', 'n.nid = nr.nid');

    $query
      ->fields('nr', ['nid', 'vid', 'timestamp'])
      ->fields('n', ['type'])
      ->condition('n.type', array_keys($handlersForTypes), 'IN');

    // Get the timestamp of the last revision. We'll also get a count of
    // remaining revisions, but the timestamp of the last revision will also
    // help us display how far out-of-date the client is.
    $last_revision_query = clone $query;

    $last_revision = $last_revision_query
      ->orderBy('nr.vid', 'DESC')
      ->range(0, 1)
      ->execute()
      ->fetchObject();

    $last_timestamp = $last_revision ? $last_revision->timestamp : 0;

    // Restrict to revisions the client doesn't already have.
    $query->condition('nr.vid', $base, '>');

    // Get the total number of revisions that are greater than the base
    // revision. This will help the client show progress. Note that this
    // includes the revisions in the batch we will return (but not earlier
    // revisions).
    $count = $query->countQuery()->execute()->fetchField();

    // Then, get one batch worth of results.
    $batch = $query
      ->orderBy('nr.vid', 'ASC')
      ->range(0, $this->getRange())
      ->execute()
      ->fetchAll();

    // As an optimization, if the same node ID occurs multiple times in this
    // batch, just send the last one. In principle, it would be nice to enable
    // this optimization across multiple batches as well. That is, it would be
    // nice to avoid sending a node now if it will be sent again in a later
    // batch. However, the difficulty is that we can't be sure that the client
    // will actually get to the later batch before being offline again. We
    // could immediately send the later revision, but then we'd be sending
    // changes out-of-order, which might have strange implications.  (For
    // instance, a field might reference an entity the client doesn't have
    // yet).  So, at least for the moment, it's better to do this optimization
    // within a single batch only. (Items can be out-of-order within the batch,
    // but that should be manageable, since we can at least be sure that the
    // client will get the whole batch or nothing).
    $optimized = [];
    foreach ($batch as $item) {
      $optimized[$item->nid] = $item;
    }
    $optimized = array_values($optimized);

    // Adjust the count if we've removed any items with our optimization.
    $count = $count - count($batch) + count($optimized);

    // Now, we wish to get a restful representation of each revision in this
    // batch. We need to represent the specific revision, rather than the
    // current revision, for the reasons noted above. (We can't be sure that
    // the client will get all batches before going offline, and if we send
    // revisions out-of-order then we might reference entities the client
    // doesn't have yet).
    $account = $this->getAccount();

    $output = [];
    foreach ($optimized as $item) {
      $handler_name = $handlersForTypes[$item->type];
      $sub_handler = restful_get_restful_handler($handler_name);
      $sub_handler->setAccount($account);
      $rendered = $sub_handler->viewNodeRevision($item->nid, $item->vid);

      // Also add in the timestamp.
      $rendered['timestamp'] = $item->timestamp;
      $output[] = $rendered;
    }

    // @todo: Calculate only when node from health center changed.
    $health_center_id = 7092;
    $wrapper = entity_metadata_wrapper('node', $health_center_id);

    $output[] = [
      'type' => 'statistics',
      // UUID of the health center.
      'uuid' => $wrapper->field_uuid->value(),
      'case_management' => hedley_stats_get_case_management($health_center_id),
      'children_beneficiaries' => hedley_stats_get_children_beneficiaries_stats_by_period($health_center_id),
      'good_nutrition' => hedley_stats_get_good_nutrition($health_center_id),
      'family_planning' => hedley_stats_get_family_planning_stats_by_period($health_center_id),
<<<<<<< HEAD
      'malnourished_beneficiaries' => hedley_stats_get_malnourished_beneficiaries_stats_by_period($health_center_id),
      'total_beneficiaries' => $total_beneficiaries,
      'total_beneficiaries_max' => $total_beneficiaries_max,
=======
      'total_beneficiaries' => hedley_stats_get_total_beneficiaries($health_center_id),
>>>>>>> 4197c2d5
      'total_encounters' => hedley_stats_get_total_encounters($health_center_id),
    ];

    return [
      'base_revision' => $base,
      'last_timestamp' => $last_timestamp,
      'revision_count' => $count,
      'batch' => $output,
    ];
  }

  /**
   * Download revisions which the client does not have already.
   *
   * This is for those things that are relevant to the specified health center.
   *
   * @param string $uuid
   *   The UUID of the health center.
   *
   * @return array
   *   A representation of the required revisions
   *
   * @throws \RestfulBadRequestException
   */
  public function getForHealthCenter($uuid) {
    $request = $this->getRequest();
    $handlersForTypes = $this->entitiesForHealthCenters();

    // Note that 0 is fine, so we can't use `empty`.
    if (!isset($request['base_revision'])) {
      // Must specify the last revision which the client already knows about.
      // This can be 0 if the client knows nothing.
      throw new RestfulBadRequestException('Must provide base_revision, indicating the last revision the client already has.');
    }

    $base = $request['base_revision'];

    // Check database version on client side ... refuse to send stuff until
    // they upgrade.
    if (!isset($request['db_version'])) {
      throw new RestfulBadRequestException('Must provide db_version, indicating the version of your local IndexedDB.');
    }

    $db_version = intval($request['db_version']);

    if ($db_version < HEDLEY_RESTFUL_CLIENT_SIDE_INDEXEDDB_SCHEMA_VERSION) {
      throw new RestfulBadRequestException('Must update your client before syncing further.');
    }

    // Start building up a query, which we'll use in a couple of ways.
    $query = db_select('node_revision', 'nr');
    $query->join('node', 'n', 'n.nid = nr.nid');

    // Join the table that tracks which shards the node should be sent to.
    $query->join(
      'field_revision_field_shards',
      's',
      's.entity_id = nr.nid AND s.revision_id = nr.vid'
    );

    // And the table which will give us the UUID of the shard.
    $query->join(
      'field_data_field_uuid',
      'u',
      'u.entity_id = s.field_shards_target_id'
    );

    $query
      ->fields('nr', ['nid', 'vid', 'timestamp'])
      ->fields('n', ['type'])
      ->condition('u.field_uuid_value', $uuid)
      ->condition('n.type', array_keys($handlersForTypes), 'IN');

    // Get the timestamp of the last revision. We'll also get a count of
    // remaining revisions, but the timestamp of the last revision will also
    // help us display how far out-of-date the client is.
    $last_revision_query = clone $query;

    $last_revision = $last_revision_query
      ->orderBy('nr.vid', 'DESC')
      ->range(0, 1)
      ->execute()
      ->fetchObject();

    $last_timestamp = $last_revision ? $last_revision->timestamp : 0;

    // Restrict to revisions the client doesn't already have.
    $query->condition('nr.vid', $base, '>');

    // First, get the total number of revisions that are greater than the base
    // revision. This will help the client show progress. Note that this
    // includes the revisions in the batch we will return (but not earlier
    // revisions).
    $count = $query->countQuery()->execute()->fetchField();

    // Then, get one batch worth of results.
    $batch = $query
      ->orderBy('nr.vid', 'ASC')
      ->range(0, $this->getRange())
      ->execute()
      ->fetchAll();

    // As an optimization, if the same node ID occurs multiple times in this
    // batch, just send the last one. In principle, it would be nice to enable
    // this optimization across multiple batches as well. That is, it would be
    // nice to avoid sending a node now if it will be sent again in a later
    // batch. However, the difficulty is that we can't be sure that the client
    // will actually get to the later batch before being offline again. We
    // could immediately send the later revision, but then we'd be sending
    // changes out-of-order, which might have strange implications.  (For
    // instance, a field might reference an entity the client doesn't have
    // yet).  So, at least for the moment, it's better to do this optimization
    // within a single batch only. (Items can be out-of-order within the batch,
    // but that should be manageable, since we can at least be sure that the
    // client will get the whole batch or nothing).
    $optimized = [];
    foreach ($batch as $item) {
      $optimized[$item->nid] = $item;
    }
    $optimized = array_values($optimized);

    // Adjust the count if we've removed any items with our optimization.
    $count = $count - count($batch) + count($optimized);

    // Now, we wish to get a restful representation of each revision in this
    // batch. We need to represent the specific revision, rather than the
    // current revision, for the reasons noted above. (We can't be sure that
    // the client will get all batches before going offline, and if we send
    // revisions out-of-order then we might reference entities the client
    // doesn't have yet).
    $account = $this->getAccount();

    $output = [];
    foreach ($optimized as $item) {
      $handler_name = $handlersForTypes[$item->type];
      $sub_handler = restful_get_restful_handler($handler_name);
      $sub_handler->setAccount($account);
      $rendered = $sub_handler->viewNodeRevision($item->nid, $item->vid);

      // Also add in the timestamp.
      $rendered['timestamp'] = $item->timestamp;
      $output[] = $rendered;
    }

    return [
      'base_revision' => $base,
      'last_timestamp' => $last_timestamp,
      'revision_count' => $count,
      'batch' => $output,
    ];
  }

  /**
   * Handle changes sent from a client.
   *
   * @return array
   *   We don't seem to need to return anything (yet). We'll just
   *   throw an exception if we can't complete the sync, for one
   *   reason or another.
   *
   * @throws \RestfulBadRequestException
   */
  public function handleChanges() {
    watchdog('debug', 'Processing sync upload request');
    $request = $this->getRequest();
    $handlersForTypes = $this->allEntities();
    $account = $this->getAccount();

    // We'd like this entire operation to succeed or fail as a whole, so that
    // we don't have deal with partially-successful updates. So, we create a
    // transaction.
    $transaction = db_transaction();

    try {
      foreach ($request['changes'] as $item) {
        $handler_name = $handlersForTypes[$item['type']];
        if (empty($handler_name)) {
          throw new RestfulBadRequestException("{$item['type']} is an unknown type.");
        }

        $sub_handler = restful_get_restful_handler($handler_name);
        $sub_handler->setAccount($account);

        $data = [];
        foreach (array_keys($item['data']) as $key) {
          $value = $item['data'][$key];

          // We check if it's a valid UUID. Perhaps we ought to instead
          // check that the field is defined as an entity reference?
          if ($key != 'uuid' && is_string($value) && Uuid::isValid($value)) {
            $data[$key] = hedley_restful_uuid_to_nid($value);
          }
          elseif ($key == 'date_measured' && !empty($value)) {
            // Restful seems to want date values as timestamps -- should
            // investigate if there are other possibilities.
            $data[$key] = strtotime($value);
          }
          elseif ($key == 'birth_date' && !empty($value)) {
            $data[$key] = strtotime($value);
          }
          else {
            $data[$key] = $value;
          }
        }

        // Some properties cannot be set. For `type`, that's fine. For
        // `status`, we'll need to figure out how to unpublish things through
        // this route.
        $ignored = [
          'type',
          'status',
          'shard',
        ];

        foreach ($ignored as $i) {
          unset($data[$i]);
        }

        switch ($item['method']) {
          case 'PATCH':
            $nid = hedley_restful_uuid_to_nid($item['uuid']);
            $sub_handler->patch($nid, $data);
            break;

          case 'POST':
            $sub_handler->post('', $data);
            break;
        }
      }
    }
    catch (Exception $e) {
      $transaction->rollback();

      $m1 = '[MAIN] - ';
      $m2 = '[DATA] - ';
      foreach ($item as $k => $v) {
        $m1 .= "  $k: $v  ||| ";
      }

      foreach ($item['data'] as $k => $v) {
        $value = is_array($v) ? implode(', ', $v) : $v;

        $m2 .= "  $k: $value";
      }

      watchdog('debug', $m1, [], WATCHDOG_ERROR);
      watchdog('debug', $m2, [], WATCHDOG_ERROR);

      throw $e;
    }

    $user = $account->name;
    $total = count($request['changes']);
    watchdog('debug', "Sync upload by $user with $total changes was successful");

    return [];
  }

}<|MERGE_RESOLUTION|>--- conflicted
+++ resolved
@@ -243,13 +243,8 @@
       'children_beneficiaries' => hedley_stats_get_children_beneficiaries_stats_by_period($health_center_id),
       'good_nutrition' => hedley_stats_get_good_nutrition($health_center_id),
       'family_planning' => hedley_stats_get_family_planning_stats_by_period($health_center_id),
-<<<<<<< HEAD
       'malnourished_beneficiaries' => hedley_stats_get_malnourished_beneficiaries_stats_by_period($health_center_id),
-      'total_beneficiaries' => $total_beneficiaries,
-      'total_beneficiaries_max' => $total_beneficiaries_max,
-=======
       'total_beneficiaries' => hedley_stats_get_total_beneficiaries($health_center_id),
->>>>>>> 4197c2d5
       'total_encounters' => hedley_stats_get_total_encounters($health_center_id),
     ];
 
