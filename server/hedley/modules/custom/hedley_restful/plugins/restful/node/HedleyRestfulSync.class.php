<?php

/**
 * @file
 * Contains \HedleyRestfulSync.
 */

use Ramsey\Uuid\Uuid;

/**
 * Class HedleyRestfulSync.
 */
class HedleyRestfulSync extends \RestfulBase implements \RestfulDataProviderInterface {

  /**
   * Nodes synced to all devices.
   *
   * The content types and their restful handler for nodes that
   * we sync to all devices.
   */
  const HEDLEY_RESTFUL_DB_QUERY_RANGE = 500;

  /**
   * Overrides \RestfulBase::controllersInfo().
   */
  public static function controllersInfo() {
    return [
      '' => [
        \RestfulInterface::GET => 'getForAllDevices',
        \RestfulInterface::POST => 'handleChanges',
      ],
      // The UUID of the Health center.
      '^.*$' => [
        \RestfulInterface::GET => 'getForHealthCenter',
        \RestfulInterface::POST => 'handleChanges',
      ],
    ];
  }

  /**
   * Implements \RestfulInterface::publicFieldsInfo().
   */
  public function publicFieldsInfo() {
    return [];
  }

  /**
   * Entities which we send to every device (regardless of health center).
   *
   * For `session`, note that the entity merely has the scheduled dates, so it
   * is fairly small -- it's not the whole session data.
   *
   * For `child` and `mother`, it is convenient for every device to have all
   * basic info. We'll probably want to omit the actual photos, though, and
   * only provide those based on the health centres the device is assigned to.
   *
   * What we're leaving out here is:
   *
   * - `device`
   *
   *    Because devices probably don't need to know about other devies.
   *
   * - `family_planning`, `height`, `muac`, `nutrition`, `photo`, `weight`
   *
   *    Because it seems sensible to send measurements only to devices that
   *    need them, based on which health centers the device will be used with.
   *
   * @return array
   *   Array where the keys are entity machine names and the values are the
   *   machine names for the restful handler to use when syncing.
   */
  public function entitiesForAllDevices() {
    return [
      'catchment_area' => 'catchment_areas',
      'clinic' => 'clinics',
      'counseling_schedule' => 'counseling-schedule',
      'counseling_topic' => 'counseling-topics',
      'health_center' => 'health_centers',
      'nurse' => 'nurses',
      'participant_form' => 'participants-form',
      'person' => 'people',
      'pmtct_participant' => 'pmtct-participants',
      'relationship' => 'relationships',
      'session' => 'sessions',
    ];
  }

  /**
   * Entities which we send for particular health centers.
   *
   * So far, this is basically the various measurements.
   *
   * @return array
   *   Array where the keys are entity machine names and the values are the
   *   machine names for the restful handler to use when syncing.
   */
  public function entitiesForHealthCenters() {
    return [
      'attendance' => 'attendances',
      'counseling_session' => 'counseling-sessions',
      'family_planning' => 'family-plannings',
      'height' => 'heights',
      'muac' => 'muacs',
      'nutrition' => 'nutritions',
      'participant_consent' => 'participants-consent',
      'photo' => 'photos',
      'weight' => 'weights',
    ];
  }

  /**
   * All entities, with the machine names of their handlers.
   *
   * Basically, entitiesForAllDevices + entitiesForHealthCenters.
   *
   * @return array
   *   Array where the keys are entity machine names and the values are the
   *   machine names for the restful handler to use when syncing.
   */
  public function allEntities() {
    return array_merge(
      $this->entitiesForAllDevices(),
      $this->entitiesForHealthCenters()
    );
  }

  /**
   * Download revisions which the client does not have already.
   *
   * This is for those things that are relevant no matter which health centres
   * the device is interested in.
   *
   * @return array
   *   A representation of the required revisions
   *
   * @throws \RestfulBadRequestException
   */
  public function getForAllDevices() {
    $request = $this->getRequest();
    $handlers_by_types = $this->entitiesForAllDevices();

    // Note that 0 is fine, so we can't use `empty`.
    if (!isset($request['base_revision'])) {
      // Must specify the last revision which the client already knows about.
      // This can be 0 if the client knows nothing.
      throw new RestfulBadRequestException('Must provide base_revision, indicating the last revision the client already has.');
    }

    $base = $request['base_revision'];

    // Check database version on client side ... refuse to send stuff until
    // they upgrade.
    if (!isset($request['db_version'])) {
      throw new RestfulBadRequestException('Must provide db_version, indicating the version of your local IndexedDB.');
    }

    $db_version = intval($request['db_version']);

    if ($db_version < HEDLEY_RESTFUL_CLIENT_SIDE_INDEXEDDB_SCHEMA_VERSION) {
      throw new RestfulBadRequestException('Must update your client before syncing further.');
    }

    // Start building up a query, which we'll use in a couple of ways.
    $query = db_select('node', 'node');

    $query
      ->fields('node', ['nid', 'vid', 'created', 'changed', 'type'])
      ->condition('node.type', array_keys($handlers_by_types), 'IN');

    // Get the timestamp of the last revision. We'll also get a count of
    // remaining nodes, but the timestamp of the last revision will also
    // help us display how far out-of-date the client is.
    $last_revision_query = clone $query;

    $last_revision = $last_revision_query
      ->orderBy('node.vid', 'DESC')
      ->range(0, 1)
      ->execute()
      ->fetchObject();

    $last_timestamp = $last_revision ? $last_revision->changed : 0;

    // Restrict to revisions the client doesn't already have.
    $query->condition('node.vid', $base, '>');

    // Get the total number of nodes that are greater than the base
    // revision. This will help the client show progress.
    $count = $query->countQuery()->execute()->fetchField();

    // Then, get one batch worth of results.
    $batch = $query
      ->orderBy('node.vid', 'ASC')
      ->range(0, self::HEDLEY_RESTFUL_DB_QUERY_RANGE)
      ->execute()
      ->fetchAll();

    $account = $this->getAccount();

    $batch_by_node_type = [];

    foreach ($batch as $item) {
      $batch_by_node_type[$item->type][] = $item;
    }

    $output = [];
    foreach ($batch_by_node_type as $node_type => $items) {
      $handler_name = $handlers_by_types[$node_type];
      $sub_handler = restful_get_restful_handler($handler_name);
      $sub_handler->setAccount($account);

      $node_ids = [];
      foreach ($items as $item) {
        $node_ids[] = $item->nid;
      }

      $rendered_items = $sub_handler->viewWithDbSelect($node_ids);
      $output = array_merge($output, $rendered_items);
    }

    // Check if we have HC UUID and then check if we need to send statistics for
    // the Dashboard of that HC.
    if (!empty($request['health_center_uuid'])) {
      // If we have HC then check the cache hash ID.
      if ($health_center_nid = hedley_restful_resolve_nid_for_uuid($request['health_center_uuid'])) {
        $health_center_cache_id = 'sync_stats_' . $health_center_nid;
        $cache = cache_get($health_center_cache_id);

        $calculate_stats = FALSE;
        // Check if we need to calculate the statistics for this HC.
        if (!empty($cache) && !empty($request['stats_cache_hash'])) {
          if ($cache->data != $request['stats_cache_hash']) {
            // Cache hash from the frontend doesn't match the one we have in the
            // backend, this means that stats has been changed because it's only
            // reset when a measurement has changed.
            $calculate_stats = TRUE;
          }
        }
        else {
          // We either don't have cache hash yet or this frontend doesn't have
          // it, in any case, we will calculate the statistics and send it to
          // the frontend.
          // We don't cache here because each statistic has its own cache inside
          // the function.
          $calculate_stats = TRUE;
        }

        if ($calculate_stats) {
          // First check if the HC has "FBF" clinics, only those have stats for
          // the dashboards and we shouldn't send any stats from a HC without
          // FBF clinics.
          // Get all clinics of type 'FBF' for the HC.
          $fbf_clinic = hedley_health_center_get_clinics_by_health_center($health_center_nid, 'fbf', 1);
          if (empty($fbf_clinic)) {
            // We send empty stats so we don't upset the decoder in elm.
            $stats = [
              'type' => 'statistics',
              // UUID of the health center.
              'uuid' => $request['health_center_uuid'],
              'case_management' => [],
              'children_beneficiaries' => [],
              'completed_program' => [],
              'completed_program_count' => 0,
              'good_nutrition' => NULL,
              'family_planning' => [],
              'malnourished_beneficiaries' => [],
              'missed_sessions' => [],
              'missed_sessions_count' => 0,
              'total_beneficiaries' => NULL,
              'total_beneficiaries_incidence' => NULL,
              'total_encounters' => NULL,
            ];
          }
          else {
            // Calculate the stats.
            list($completed_program, $missed_sessions) = hedley_stats_get_session_attendance_stats_by_health_center($health_center_nid);
            $stats = [
              'type' => 'statistics',
              // UUID of the health center.
              'uuid' => $request['health_center_uuid'],
              'case_management' => hedley_stats_get_case_management($health_center_nid),
              'children_beneficiaries' => hedley_stats_get_children_beneficiaries_stats_by_period($health_center_nid, HEDLEY_STATS_PERIOD_THREE_MONTHS),
<<<<<<< HEAD
              'completed_program' => hedley_stats_get_completed_program_stats($health_center_nid),
=======
              'completed_program' => $completed_program,
>>>>>>> 7d90ea32
              'completed_program_count' => 0,
              'good_nutrition' => hedley_stats_get_good_nutrition($health_center_nid),
              'family_planning' => hedley_stats_get_family_planning_stats_by_period($health_center_nid),
              'malnourished_beneficiaries' => hedley_stats_get_malnourished_beneficiaries_stats_by_period($health_center_nid),
              'missed_sessions' => $missed_sessions,
              'missed_sessions_count' => 0,
              'total_beneficiaries' => hedley_stats_get_fbf_beneficiaries_graphs_data($health_center_nid, HEDLEY_STATS_SYNC_TOTAL_BENEFICIARIES_GRAPH),
              'total_beneficiaries_incidence' => hedley_stats_get_fbf_beneficiaries_graphs_data($health_center_nid, HEDLEY_STATS_SYNC_TOTAL_BENEFICIARIES_INCIDENCE_GRAPH),
              'total_encounters' => hedley_stats_get_total_encounters($health_center_nid),
            ];

            $stats['stats_cache_hash'] = md5(serialize($stats));

            // Store in cache only the hash, inner statistics has their own
            // cache.
            cache_set($health_center_cache_id, $stats['stats_cache_hash'], 'cache', CACHE_TEMPORARY);
          }

          $output[] = $stats;
        }
      }
    }

    return [
      'base_revision' => $base,
      'last_timestamp' => $last_timestamp,
      'revision_count' => $count,
      'batch' => $output,
    ];
  }

  /**
   * Download revisions which the client does not have already.
   *
   * This is for those things that are relevant to the specified health center.
   *
   * @param string $uuid
   *   The UUID of the health center.
   *
   * @return array
   *   A representation of the required revisions
   *
   * @throws \RestfulBadRequestException
   */
  public function getForHealthCenter($uuid) {
    $request = $this->getRequest();
    $handlers_by_types = $this->entitiesForHealthCenters();

    // Note that 0 is fine, so we can't use `empty`.
    if (!isset($request['base_revision'])) {
      // Must specify the last revision which the client already knows about.
      // This can be 0 if the client knows nothing.
      throw new RestfulBadRequestException('Must provide base_revision, indicating the last revision the client already has.');
    }

    $base = $request['base_revision'];

    // Check database version on client side ... refuse to send stuff until
    // they upgrade.
    if (!isset($request['db_version'])) {
      throw new RestfulBadRequestException('Must provide db_version, indicating the version of your local IndexedDB.');
    }

    $db_version = intval($request['db_version']);

    if ($db_version < HEDLEY_RESTFUL_CLIENT_SIDE_INDEXEDDB_SCHEMA_VERSION) {
      throw new RestfulBadRequestException('Must update your client before syncing further.');
    }

    $query = db_select('node', 'node');

    // Filter by Health center.
    hedley_restful_join_field_to_query($query, 'node', 'field_shards');

    // And the table which will give us the UUID of the shard.
    hedley_restful_join_field_to_query($query, 'node', 'field_uuid', TRUE, "field_shards.field_shards_target_id");

    $query
      ->fields('node', ['type', 'nid', 'vid', 'created', 'changed'])
      ->condition('field_uuid.field_uuid_value', $uuid)
      ->condition('node.type', array_keys($handlers_by_types), 'IN');

    // Get the timestamp of the last revision. We'll also get a count of
    // remaining revisions, but the timestamp of the last revision will also
    // help us display how far out-of-date the client is.
    $last_revision_query = clone $query;

    $last_revision = $last_revision_query
      ->orderBy('node.vid', 'DESC')
      ->range(0, 1)
      ->execute()
      ->fetchObject();

    $last_timestamp = $last_revision ? $last_revision->changed : 0;

    // Restrict to revisions the client doesn't already have.
    $query->condition('node.vid', $base, '>');

    // First, get the total number of revisions that are greater than the base
    // revision. This will help the client show progress. Note that this
    // includes the revisions in the batch we will return (but not earlier
    // revisions).
    $count_query = clone $query;
    $count = $count_query
      ->countQuery()
      ->execute()
      ->fetchField();

    // Then, get one batch worth of results.
    $batch = $query
      ->orderBy('node.vid', 'ASC')
      ->range(0, self::HEDLEY_RESTFUL_DB_QUERY_RANGE)
      ->execute()
      ->fetchAll();

    // Now, we wish to get a restful representation of each revision in this
    // batch. We need to represent the specific revision, rather than the
    // current revision, for the reasons noted above. (We can't be sure that
    // the client will get all batches before going offline, and if we send
    // revisions out-of-order then we might reference entities the client
    // doesn't have yet).
    $account = $this->getAccount();

    $batch_by_node_type = [];

    foreach ($batch as $item) {
      $batch_by_node_type[$item->type][] = $item;
    }

    $output = [];
    foreach ($batch_by_node_type as $node_type => $items) {
      $handler_name = $handlers_by_types[$node_type];
      $sub_handler = restful_get_restful_handler($handler_name);
      $sub_handler->setAccount($account);

      $node_ids = [];
      foreach ($items as $item) {
        $node_ids[] = $item->nid;
      }

      $rendered_items = $sub_handler->viewWithDbSelect($node_ids);
      $output = array_merge($output, $rendered_items);
    }

    return [
      'base_revision' => $base,
      'last_timestamp' => $last_timestamp,
      'revision_count' => $count,
      'batch' => $output,
    ];
  }

  /**
   * Handle changes sent from a client.
   *
   * @return array
   *   We don't seem to need to return anything (yet). We'll just
   *   throw an exception if we can't complete the sync, for one
   *   reason or another.
   *
   * @throws \RestfulBadRequestException
   */
  public function handleChanges() {
    watchdog('debug', 'Processing sync upload request');
    $request = $this->getRequest();
    $handlersForTypes = $this->allEntities();
    $account = $this->getAccount();

    // We'd like this entire operation to succeed or fail as a whole, so that
    // we don't have deal with partially-successful updates. So, we create a
    // transaction.
    $transaction = db_transaction();

    try {
      foreach ($request['changes'] as $item) {
        $handler_name = $handlersForTypes[$item['type']];
        if (empty($handler_name)) {
          throw new RestfulBadRequestException("{$item['type']} is an unknown type.");
        }

        $sub_handler = restful_get_restful_handler($handler_name);
        $sub_handler->setAccount($account);

        $data = [];
        foreach (array_keys($item['data']) as $key) {
          $value = $item['data'][$key];

          // We check if it's a valid UUID. Perhaps we ought to instead
          // check that the field is defined as an entity reference?
          if ($key != 'uuid' && is_string($value) && Uuid::isValid($value)) {
            $data[$key] = hedley_restful_uuid_to_nid($value);
          }
          elseif ($key == 'date_measured' && !empty($value)) {
            // Restful seems to want date values as timestamps -- should
            // investigate if there are other possibilities.
            $data[$key] = strtotime($value);
          }
          elseif ($key == 'birth_date' && !empty($value)) {
            $data[$key] = strtotime($value);
          }
          else {
            $data[$key] = $value;
          }
        }

        // Some properties cannot be set. For `type`, that's fine. For
        // `status`, we'll need to figure out how to unpublish things through
        // this route.
        $ignored = [
          'type',
          'status',
          'shard',
        ];

        foreach ($ignored as $i) {
          unset($data[$i]);
        }

        switch ($item['method']) {
          case 'PATCH':
            $nid = hedley_restful_uuid_to_nid($item['uuid']);
            $sub_handler->patch($nid, $data);
            break;

          case 'POST':
            $nid = hedley_restful_resolve_nid_for_uuid($item['uuid']);
            // Check if node with provided UUID already exists.
            // If it does, we don't do anything, as this is duplicate request.
            // Otherwise, we can proceed with content creation.
            if ($nid === FALSE) {
              $sub_handler->post('', $data);
            }
            break;
        }
      }
    }
    catch (Exception $e) {
      $transaction->rollback();

      $m1 = '[MAIN] - ';
      $m2 = '[DATA] - ';
      foreach ($item as $k => $v) {
        $m1 .= "  $k: $v  ||| ";
      }

      foreach ($item['data'] as $k => $v) {
        $value = is_array($v) ? implode(', ', $v) : $v;

        $m2 .= "  $k: $value";
      }

      watchdog('debug', $m1, [], WATCHDOG_ERROR);
      watchdog('debug', $m2, [], WATCHDOG_ERROR);

      throw $e;
    }

    $user = $account->name;
    $total = count($request['changes']);
    watchdog('debug', "Sync upload by $user with $total changes was successful");

    return [];
  }

}<|MERGE_RESOLUTION|>--- conflicted
+++ resolved
@@ -279,11 +279,7 @@
               'uuid' => $request['health_center_uuid'],
               'case_management' => hedley_stats_get_case_management($health_center_nid),
               'children_beneficiaries' => hedley_stats_get_children_beneficiaries_stats_by_period($health_center_nid, HEDLEY_STATS_PERIOD_THREE_MONTHS),
-<<<<<<< HEAD
-              'completed_program' => hedley_stats_get_completed_program_stats($health_center_nid),
-=======
               'completed_program' => $completed_program,
->>>>>>> 7d90ea32
               'completed_program_count' => 0,
               'good_nutrition' => hedley_stats_get_good_nutrition($health_center_nid),
               'family_planning' => hedley_stats_get_family_planning_stats_by_period($health_center_nid),
