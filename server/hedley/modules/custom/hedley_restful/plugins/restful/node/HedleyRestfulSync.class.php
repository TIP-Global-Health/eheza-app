--- conflicted
+++ resolved
@@ -406,12 +406,9 @@
           'type',
           'status',
           'shard',
-<<<<<<< HEAD
           // When creating a session, we provide clinic_type so it is
           // recorded on client. We don't actiually need to pass this through,
           // so, we filter it out here.
-=======
->>>>>>> a22e363e
           'clinic_type',
         ];
 
