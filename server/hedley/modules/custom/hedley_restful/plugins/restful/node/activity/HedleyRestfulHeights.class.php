<?php

/**
 * @file
 * Contains HedleyRestfulHeights.
 */

/**
 * Class HedleyRestfulHeights.
 */
<<<<<<< HEAD
class HedleyRestfulHeights extends HedleyRestfulGroupActivityBase {
=======
class HedleyRestfulHeights extends HedleyRestfulActivityBase {
>>>>>>> 5307bcdc

  /**
   * {@inheritdoc}
   */
  public function publicFieldsInfo() {
    $public_fields = parent::publicFieldsInfo();

    $public_fields['height'] = [
      'property' => 'field_height',
    ];

    $public_fields['zscore_age'] = [
      'property' => 'field_zscore_age',
    ];

    return $public_fields;
  }

  /**
   * {@inheritdoc}
   */
  protected function alterQueryForViewWithDbSelect(SelectQuery $query) {
    $query = parent::alterQueryForViewWithDbSelect($query);

    hedley_restful_join_field_to_query($query, 'node', 'field_height', FALSE);
    hedley_restful_join_field_to_query($query, 'node', 'field_zscore_age', FALSE);
  }

}<|MERGE_RESOLUTION|>--- conflicted
+++ resolved
@@ -8,11 +8,7 @@
 /**
  * Class HedleyRestfulHeights.
  */
-<<<<<<< HEAD
 class HedleyRestfulHeights extends HedleyRestfulGroupActivityBase {
-=======
-class HedleyRestfulHeights extends HedleyRestfulActivityBase {
->>>>>>> 5307bcdc
 
   /**
    * {@inheritdoc}
