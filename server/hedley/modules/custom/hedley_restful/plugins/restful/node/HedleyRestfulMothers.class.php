--- conflicted
+++ resolved
@@ -16,7 +16,6 @@
   public function publicFieldsInfo() {
     $public_fields = parent::publicFieldsInfo();
 
-<<<<<<< HEAD
     $public_fields['type'] = [
       'callback' => 'static::getType',
     ];
@@ -38,8 +37,6 @@
       ];
     }
 
-=======
->>>>>>> b4460b3d
     $public_fields['avatar'] = [
       'property' => 'field_avatar',
       'process_callbacks' => [
