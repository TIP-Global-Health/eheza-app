--- conflicted
+++ resolved
@@ -41,18 +41,11 @@
       'property' => 'field_ubudehe',
     ];
 
-<<<<<<< HEAD
-=======
-    $public_fields['education_level'] = [
-      'property' => 'field_education_level',
-    ];
-
     $public_fields['clinic'] = [
       'property' => 'field_clinic',
       'sub_property' => 'field_uuid',
     ];
 
->>>>>>> 53efaf51
     return $public_fields;
   }
 
