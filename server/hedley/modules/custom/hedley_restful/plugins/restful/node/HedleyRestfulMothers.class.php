--- conflicted
+++ resolved
@@ -33,13 +33,6 @@
       ];
     }
 
-<<<<<<< HEAD
-    $public_fields['children'] = [
-      'property' => 'nid',
-      'process_callbacks' => [
-        [$this, 'getChildren'],
-      ],
-=======
     $public_fields['relation'] = [
       'property' => 'field_relationship',
     ];
@@ -48,17 +41,7 @@
       'property' => 'field_ubudehe',
     ];
 
-    $public_fields['education_level'] = [
-      'property' => 'field_education_level',
->>>>>>> b9a47b61
-    ];
-
     return $public_fields;
   }
 
-  // Todo: implement, if this info is required.
-  public function getChildren() {
-    return [];
-  }
-
 }