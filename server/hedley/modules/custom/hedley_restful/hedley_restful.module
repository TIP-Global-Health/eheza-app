<?php

/**
 * @file
 * Code for the RESTful integration.
 */

define('HEDLEY_RESTFUL_CLIENT_SIDE_INDEXEDDB_SCHEMA_VERSION', 11);

/**
 * Nodes synced to all devices.
 *
 * The content types and their restful handler for nodes that
 * we sync to all devices.
 */
const HEDLEY_RESTFUL_ALL_DEVICES = [
  'catchment_area' => 'catchment_areas',
  'counseling_schedule' => 'counseling-schedule',
  'counseling_topic' => 'counseling-topics',
  'health_center' => 'health_centers',
  'nurse' => 'nurses',
  'participant_form' => 'participants-form',
  'village' => 'villages',
];

/**
 * Nodes synced to just some devices.
 *
 * The content types and their restful handlers for nodes that
 * we sync to just some devices.
 */
const HEDLEY_RESTFUL_SHARDED = [
  // Get synced into 'nodes' table at IndexedDB:
  'clinic' => 'clinics',
  'person' => 'people',
  'pmtct_participant' => 'pmtct-participants',
  'individual_participant' => 'individual-participants',
  'prenatal_encounter' => 'prenatal-encounters',
  'nutrition_encounter' => 'nutrition-encounters',
  'relationship' => 'relationships',
  'session' => 'sessions',

  // Get synced into 'shards' table at IndexedDB:
  'attendance' => 'attendances',
  'breast_exam' => 'breast-exams',
  'child_fbf' => 'child-fbfs',
  'counseling_session' => 'counseling-sessions',
  'core_physical_exam' => 'core-physical-exams',
  'danger_signs' => 'danger-signs',
  'family_planning' => 'family-plannings',
  'height' => 'heights',
  'lactation' => 'lactations',
  'last_menstrual_period' => 'last-menstrual-periods',
  'medical_history' => 'medical-histories',
  'medication' => 'medications',
  'mother_fbf' => 'mother-fbfs',
  'muac' => 'muacs',
  'nutrition' => 'nutritions',
  'nutrition_height' => 'nutrition-heights',
  'nutrition_muac' => 'nutrition-muacs',
  'nutrition_nutrition' => 'nutrition-nutritions',
  'nutrition_photo' => 'nutrition-photos',
  'nutrition_weight' => 'nutrition-weights',
  'obstetrical_exam' => 'obstetrical-exams',
  'obstetric_history' => 'obstetric-histories',
  'obstetric_history_step2' => 'obstetric-histories-step2',
  'participant_consent' => 'participants-consent',
  'prenatal_family_planning' => 'prenatal-family-plannings',
  'prenatal_nutrition' => 'prenatal-nutritions',
  'resource' => 'resources',
  'social_history' => 'social-histories',
  'photo' => 'photos',
  'prenatal_photo' => 'prenatal-photos',
  'vitals' => 'vitals',
  'weight' => 'weights',
];

// Make sure that some headers get set.
if (!drupal_is_cli()) {
  header('Access-Control-Allow-Origin: *');
  header('Access-Control-Allow-Credentials: true');
  header('Access-Control-Allow-Headers: Authorization, access-token, Cache-Control, X-Requested-With, Content-Type');
}

/**
 * Implements hook_file_download_access().
 */
function hedley_restful_file_download_access($file_item, $entity_type, $entity) {
  // If we were given an access token, then use it.
  $request = $_GET;

  if (substr($request['q'], 0, 4) == 'api/') {
    // Don't check requests to /api.
    return FALSE;
  }

  if (empty($request['access_token'])) {
    // No access token provided.
    return FALSE;
  }

  $auth_handler = restful_get_authentication_handler('token');
  if (!$auth_handler->applies($request)) {
    // Auth doesn't apply.
    return FALSE;
  }

  $account = $auth_handler->authenticate($request);
  if (!$account) {
    // Did not authenticate.
    return FALSE;
  }

  // Anyone who can view published content can download.
  return user_access('access content', $account);
}

/**
 * Implements hook_ctools_plugin_directory().
 */
function hedley_restful_ctools_plugin_directory($module, $plugin) {
  if ($module == 'restful') {
    return 'plugins/' . $plugin;
  }
}

/**
 * Convert strings to short form dates.
 *
 * From form "2014-11-13 18:00:00" to
 * preserve just the date part, i.e. "2014-11-13".
 *
 * This is suitable only for values which do not have
 * interesting time zone information ... that is, only
 * for values that represent nominal dates without times.
 *
 * @param string $value
 *   The date string, e.g. "2014-11-13 18:00:00".
 *
 * @return false|string
 *   The date portion only, e.g. "2014-11-13".
 */
function hedley_restful_timestamp_only_date($value) {
  $date = explode(' ', $value);
  return $date[0];
}

/**
 * Get restful output programmatically.
 *
 * @return array
 *   The restful output.
 */
function hedley_restful_output_from_handler($handler_name, array $nids, $account) {
  $output = [];
  node_load_multiple($nids);

  $handler = restful_get_restful_handler($handler_name);
  $handler->setAccount($account);

  foreach ($nids as $nid) {
    $response = $handler->get($nid);
    $output[] = $response[0];
  }

  return $output;
}

/**
 * Get restful output for multiple bundles.
 *
 * @return array
 *   The restful output
 */
function hedley_restful_output_for_bundles($bundleHandlers, array $nids, $account) {
  $output = [];

  foreach ($nids as $nid) {
    $wrapper = entity_metadata_wrapper('node', $nid);

    $handler = restful_get_restful_handler($bundleHandlers[$wrapper->getBundle()]);
    $handler->setAccount($account);
    $response = $handler->get($nid);

    $output[] = $response[0];
  }

  return $output;
}

/**
 * Resolve node ID using provided UUID.
 *
 * @param string $uuid
 *   The UUID.
 *
 * @return int
 *   The Node ID. False, if not found.
 */
function hedley_restful_resolve_nid_for_uuid($uuid) {
  $query = db_select('field_data_field_uuid', 'uuid');
  $query->condition('uuid.field_uuid_value', $uuid);
  $query->addField('uuid', 'entity_id');

  $result = $query
    ->execute()
    ->fetchField();

  return empty($result) ? FALSE : $result;
}

/**
 * Convert a UUID to a node ID.
 *
 * @param string $uuid
 *   The UUID.
 *
 * @return int
 *   The Node ID.
 *
 * @throws \RestfulBadRequestException
 */
function hedley_restful_uuid_to_nid($uuid) {
  $result = hedley_restful_resolve_nid_for_uuid($uuid);

  if ($result === FALSE) {
    throw new RestfulBadRequestException("Could not find UUID: $uuid");
  }

  return $result;
}

/**
 * Run a query in batches.
 *
 * Given a base query, performs the query in batches and calls a callback
 * function with each batch of results.
 *
 * Before calling the callback for each batch, we do a `noad_load_multiple`,
 * so you don't have to.
 *
 * After the callback returns, we reset the cache for the specific IDs in
 * that batch. So, this is good for cases where you only need to access
 * each entity once, and don't want the cache to grow. (We don't clear the
 * cache completely, so any pre-existing nodes will remain).
 *
 * @param \EntityFieldQuery $base_query
 *   The base query. We will clone this query and adjust the offset to
 *    get the results in batches.
 * @param int $batch_size
 *   The size of each batch.
 * @param callable $function
 *   The callback to execute. It will be called with the three parameters.
 *    - The current offset
 *    - The total number of items.
 *    - An array of node IDs, being the current batch of query results.
 */
function hedley_restful_query_in_batches(\EntityFieldQuery $base_query, $batch_size, callable $function) {
  $offset = 0;

  $query_count = clone $base_query;
  $count = $query_count->count()->execute();

  while ($offset < $count) {
    $query = clone $base_query;
    $result = $query->range($offset, $batch_size)->execute();

    if (empty($result['node'])) {
      // None left.
      return;
    }

    $keys = array_keys($result['node']);
    node_load_multiple($keys);

    call_user_func($function, $offset, $count, $keys);

    $offset += $batch_size;
    entity_get_controller('node')->resetCache($keys);
  }
}

/**
 * Join a field to a DB Select query, and add its main value.
 *
 * @param SelectQuery $query
 *   Query to join to.
 * @param string $entity_type
 *   Type of the host entity of the field. Or NULL to avoid filtering the field
 *   table by entity type.
 * @param string $field_name
 *   Field name.
 * @param bool $require
 *   Whether filter out rows where this field would be NULL.
 * @param string $entity_id_selector
 *   SQL selector for the column by which the field is joined. The entity ID is
 *   used by default.
 * @param string $field_alias
 *   The field alias.
 *
 * @throws Exception
 */
function hedley_restful_join_field_to_query(SelectQuery $query, $entity_type, $field_name, $require = TRUE, $entity_id_selector = NULL, $field_alias = NULL, $second_value = FALSE) {
  $field = field_info_field($field_name);
  $table_name = _field_sql_storage_tablename($field);

  if (!$entity_id_selector) {
    if (!$entity_type) {
      throw new Exception('Entity type is required when ID selector is not specified');
    }
    // Set default entity ID selector.
    switch ($entity_type) {
      case 'user':
        $entity_id_selector = 'users.uid';
        break;

      case 'node':
        $entity_id_selector = 'node.nid';
        break;

      default:
        throw new Exception(format_string('hedley_general_join_field_to_query() is not implemented for entity_type: "@type"', ['@type' => $entity_type]));
    }
  }

  switch ($field['type']) {
    case 'entityreference':
      $column_suffix = 'target_id';
      break;

    case 'image':
    case 'file':
      $column_suffix = 'fid';
      break;

    default:
      $column_suffix = 'value';
  }

  $field_alias = $field_alias ?: $field_name;
  $query->addField($field_alias, $field_name . '_' . $column_suffix, $field_alias);
  if ($second_value) {
    $column_suffix = 'value2';
    $query->addField($field_alias, $field_name . '_' . $column_suffix, $field_alias);
  }

  $join = $require ? 'innerJoin' : 'leftJoin';
  $arguments = [':type' => $entity_type];
  $conditions[] = "$entity_id_selector = $field_alias.entity_id";
  if ($entity_type) {
    $conditions[] = "$field_alias.entity_type = :type";
  }

  $query->$join($table_name, $field_alias, implode(' AND ', $conditions), $arguments);
<<<<<<< HEAD
=======
}

/**
 * Resolves UID of user that owns the access token.
 *
 * @param string $token
 *   The token.
 *
 * @return bool|int
 *   UID of user that owns the access token. FALSE, if not found.
 */
function hedley_restful_resolve_device_by_token($token) {
  $query = new EntityFieldQuery();
  $result = $query
    ->entityCondition('entity_type', 'restful_token_auth')
    ->propertyCondition('token', $token)
    ->range(0, 1)
    ->execute();

  return empty($result['restful_token_auth']) ? FALSE : key($result['restful_token_auth']);
>>>>>>> 8d024a3c
}<|MERGE_RESOLUTION|>--- conflicted
+++ resolved
@@ -352,8 +352,6 @@
   }
 
   $query->$join($table_name, $field_alias, implode(' AND ', $conditions), $arguments);
-<<<<<<< HEAD
-=======
 }
 
 /**
@@ -374,5 +372,4 @@
     ->execute();
 
   return empty($result['restful_token_auth']) ? FALSE : key($result['restful_token_auth']);
->>>>>>> 8d024a3c
 }