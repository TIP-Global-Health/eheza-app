--- conflicted
+++ resolved
@@ -4,8 +4,9 @@
  * @file
  * Code for the RESTful integration.
  */
-
-<<<<<<< HEAD
+ 
+define('HEDLEY_RESTFUL_CLIENT_SIDE_INDEXEDDB_SCHEMA_VERSION', 5);
+
 /**
  * Nodes synced to all devices.
  *
@@ -60,10 +61,6 @@
 ];
 
 // Make sure that some headers get set.
-=======
-define('HEDLEY_RESTFUL_CLIENT_SIDE_INDEXEDDB_SCHEMA_VERSION', 5);
-
->>>>>>> b964cb1a
 if (!drupal_is_cli()) {
   header('Access-Control-Allow-Origin: *');
   header('Access-Control-Allow-Credentials: true');
