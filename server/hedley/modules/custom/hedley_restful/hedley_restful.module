<?php

/**
 * @file
 * Code for the RESTful integration.
 */

define('HEDLEY_RESTFUL_CLIENT_SIDE_INDEXEDDB_SCHEMA_VERSION', 10);

/**
 * Nodes synced to all devices.
 *
 * The content types and their restful handler for nodes that
 * we sync to all devices.
 */
const HEDLEY_RESTFUL_ALL_DEVICES = [
  'acute_illness_encounter' => 'acute-illness-encounters',
  'catchment_area' => 'catchment_areas',
  'counseling_schedule' => 'counseling-schedule',
  'counseling_topic' => 'counseling-topics',
  'health_center' => 'health_centers',
  'nurse' => 'nurses',
  'participant_form' => 'participants-form',
  'village' => 'villages',
];

/**
 * Nodes synced to just some devices.
 *
 * The content types and their restful handlers for nodes that
 * we sync to just some devices.
 */
const HEDLEY_RESTFUL_SHARDED = [
<<<<<<< HEAD
  'acute_illness_vitals' => 'acute-illness-vitals',
=======
  // Get synced into 'nodes' table at IndexedDB:
  'clinic' => 'clinics',
  'person' => 'people',
  'pmtct_participant' => 'pmtct-participants',
  'individual_participant' => 'individual-participants',
  'prenatal_encounter' => 'prenatal-encounters',
  'nutrition_encounter' => 'nutrition-encounters',
  'relationship' => 'relationships',
  'session' => 'sessions',

  // Get synced into 'shards' table at IndexedDB:
>>>>>>> 11c15cd0
  'attendance' => 'attendances',
  'breast_exam' => 'breast-exams',
  'child_fbf' => 'child-fbfs',
  'counseling_session' => 'counseling-sessions',
  'core_physical_exam' => 'core-physical-exams',
  'danger_signs' => 'danger-signs',
  'exposure' => 'exposures',
  'family_planning' => 'family-plannings',
  'hc_contact' => 'hc-contacts',
  'height' => 'heights',
  'isolation' => 'isolations',
  'lactation' => 'lactations',
  'last_menstrual_period' => 'last-menstrual-periods',
  'malaria_testing' => 'malaria-testings',
  'medical_history' => 'medical-histories',
  'medication' => 'medications',
  'mother_fbf' => 'mother-fbfs',
  'muac' => 'muacs',
  'nutrition' => 'nutritions',
  'nutrition_height' => 'nutrition-heights',
  'nutrition_muac' => 'nutrition-muacs',
  'nutrition_nutrition' => 'nutrition-nutritions',
  'nutrition_photo' => 'nutrition-photos',
  'nutrition_weight' => 'nutrition-weights',
  'obstetrical_exam' => 'obstetrical-exams',
  'obstetric_history' => 'obstetric-histories',
  'obstetric_history_step2' => 'obstetric-histories-step2',
  'participant_consent' => 'participants-consent',
  'prenatal_family_planning' => 'prenatal-family-plannings',
  'prenatal_nutrition' => 'prenatal-nutritions',
  'resource' => 'resources',
  'social_history' => 'social-histories',
  'photo' => 'photos',
  'prenatal_photo' => 'prenatal-photos',
  'symptoms_general' => 'symptoms-general',
  'symptoms_gi' => 'symptoms-gi',
  'symptoms_respiratory' => 'symptoms-respiratory',
  'travel_history' => 'travel-histories',
  'vitals' => 'vitals',
  'weight' => 'weights',
];

// Make sure that some headers get set.
if (!drupal_is_cli()) {
  header('Access-Control-Allow-Origin: *');
  header('Access-Control-Allow-Credentials: true');
  header('Access-Control-Allow-Headers: Authorization, access-token, Cache-Control, X-Requested-With, Content-Type');
}

/**
 * Implements hook_file_download_access().
 */
function hedley_restful_file_download_access($file_item, $entity_type, $entity) {
  // If we were given an access token, then use it.
  $request = $_GET;

  if (substr($request['q'], 0, 4) == 'api/') {
    // Don't check requests to /api.
    return FALSE;
  }

  if (empty($request['access_token'])) {
    // No access token provided.
    return FALSE;
  }

  $auth_handler = restful_get_authentication_handler('token');
  if (!$auth_handler->applies($request)) {
    // Auth doesn't apply.
    return FALSE;
  }

  $account = $auth_handler->authenticate($request);
  if (!$account) {
    // Did not authenticate.
    return FALSE;
  }

  // Anyone who can view published content can download.
  return user_access('access content', $account);
}

/**
 * Implements hook_ctools_plugin_directory().
 */
function hedley_restful_ctools_plugin_directory($module, $plugin) {
  if ($module == 'restful') {
    return 'plugins/' . $plugin;
  }
}

/**
 * Convert strings to short form dates.
 *
 * From form "2014-11-13 18:00:00" to
 * preserve just the date part, i.e. "2014-11-13".
 *
 * This is suitable only for values which do not have
 * interesting time zone information ... that is, only
 * for values that represent nominal dates without times.
 *
 * @param string $value
 *   The date string, e.g. "2014-11-13 18:00:00".
 *
 * @return false|string
 *   The date portion only, e.g. "2014-11-13".
 */
function hedley_restful_timestamp_only_date($value) {
  $date = explode(' ', $value);
  return $date[0];
}

/**
 * Get restful output programmatically.
 *
 * @return array
 *   The restful output.
 */
function hedley_restful_output_from_handler($handler_name, array $nids, $account) {
  $output = [];
  node_load_multiple($nids);

  $handler = restful_get_restful_handler($handler_name);
  $handler->setAccount($account);

  foreach ($nids as $nid) {
    $response = $handler->get($nid);
    $output[] = $response[0];
  }

  return $output;
}

/**
 * Get restful output for multiple bundles.
 *
 * @return array
 *   The restful output
 */
function hedley_restful_output_for_bundles($bundleHandlers, array $nids, $account) {
  $output = [];

  foreach ($nids as $nid) {
    $wrapper = entity_metadata_wrapper('node', $nid);

    $handler = restful_get_restful_handler($bundleHandlers[$wrapper->getBundle()]);
    $handler->setAccount($account);
    $response = $handler->get($nid);

    $output[] = $response[0];
  }

  return $output;
}

/**
 * Resolve node ID using provided UUID.
 *
 * @param string $uuid
 *   The UUID.
 *
 * @return int
 *   The Node ID. False, if not found.
 */
function hedley_restful_resolve_nid_for_uuid($uuid) {
  $query = db_select('field_data_field_uuid', 'uuid');
  $query->condition('uuid.field_uuid_value', $uuid);
  $query->addField('uuid', 'entity_id');

  $result = $query
    ->execute()
    ->fetchField();

  return empty($result) ? FALSE : $result;
}

/**
 * Convert a UUID to a node ID.
 *
 * @param string $uuid
 *   The UUID.
 *
 * @return int
 *   The Node ID.
 *
 * @throws \RestfulBadRequestException
 */
function hedley_restful_uuid_to_nid($uuid) {
  $result = hedley_restful_resolve_nid_for_uuid($uuid);

  if ($result === FALSE) {
    throw new RestfulBadRequestException("Could not find UUID: $uuid");
  }

  return $result;
}

/**
 * Run a query in batches.
 *
 * Given a base query, performs the query in batches and calls a callback
 * function with each batch of results.
 *
 * Before calling the callback for each batch, we do a `noad_load_multiple`,
 * so you don't have to.
 *
 * After the callback returns, we reset the cache for the specific IDs in
 * that batch. So, this is good for cases where you only need to access
 * each entity once, and don't want the cache to grow. (We don't clear the
 * cache completely, so any pre-existing nodes will remain).
 *
 * @param \EntityFieldQuery $base_query
 *   The base query. We will clone this query and adjust the offset to
 *    get the results in batches.
 * @param int $batch_size
 *   The size of each batch.
 * @param callable $function
 *   The callback to execute. It will be called with the three parameters.
 *    - The current offset
 *    - The total number of items.
 *    - An array of node IDs, being the current batch of query results.
 */
function hedley_restful_query_in_batches(\EntityFieldQuery $base_query, $batch_size, callable $function) {
  $offset = 0;

  $query_count = clone $base_query;
  $count = $query_count->count()->execute();

  while ($offset < $count) {
    $query = clone $base_query;
    $result = $query->range($offset, $batch_size)->execute();

    if (empty($result['node'])) {
      // None left.
      return;
    }

    $keys = array_keys($result['node']);
    node_load_multiple($keys);

    call_user_func($function, $offset, $count, $keys);

    $offset += $batch_size;
    entity_get_controller('node')->resetCache($keys);
  }
}

/**
 * Join a field to a DB Select query, and add its main value.
 *
 * @param SelectQuery $query
 *   Query to join to.
 * @param string $entity_type
 *   Type of the host entity of the field. Or NULL to avoid filtering the field
 *   table by entity type.
 * @param string $field_name
 *   Field name.
 * @param bool $require
 *   Whether filter out rows where this field would be NULL.
 * @param string $entity_id_selector
 *   SQL selector for the column by which the field is joined. The entity ID is
 *   used by default.
 * @param string $field_alias
 *   The field alias.
 *
 * @throws Exception
 */
function hedley_restful_join_field_to_query(SelectQuery $query, $entity_type, $field_name, $require = TRUE, $entity_id_selector = NULL, $field_alias = NULL, $second_value = FALSE) {
  $field = field_info_field($field_name);
  $table_name = _field_sql_storage_tablename($field);

  if (!$entity_id_selector) {
    if (!$entity_type) {
      throw new Exception('Entity type is required when ID selector is not specified');
    }
    // Set default entity ID selector.
    switch ($entity_type) {
      case 'user':
        $entity_id_selector = 'users.uid';
        break;

      case 'node':
        $entity_id_selector = 'node.nid';
        break;

      default:
        throw new Exception(format_string('hedley_general_join_field_to_query() is not implemented for entity_type: "@type"', ['@type' => $entity_type]));
    }
  }

  switch ($field['type']) {
    case 'entityreference':
      $column_suffix = 'target_id';
      break;

    case 'image':
    case 'file':
      $column_suffix = 'fid';
      break;

    default:
      $column_suffix = 'value';

  }

  $field_alias = $field_alias ?: $field_name;
  $query->addField($field_alias, $field_name . '_' . $column_suffix, $field_alias);
  if ($second_value) {
    $column_suffix = 'value2';
    $query->addField($field_alias, $field_name . '_' . $column_suffix, $field_alias);
  }

  $join = $require ? 'innerJoin' : 'leftJoin';
  $arguments = [':type' => $entity_type];
  $conditions[] = "$entity_id_selector = $field_alias.entity_id";
  if ($entity_type) {
    $conditions[] = "$field_alias.entity_type = :type";
  }

  $query->$join($table_name, $field_alias, implode(' AND ', $conditions), $arguments);

}<|MERGE_RESOLUTION|>--- conflicted
+++ resolved
@@ -14,7 +14,6 @@
  * we sync to all devices.
  */
 const HEDLEY_RESTFUL_ALL_DEVICES = [
-  'acute_illness_encounter' => 'acute-illness-encounters',
   'catchment_area' => 'catchment_areas',
   'counseling_schedule' => 'counseling-schedule',
   'counseling_topic' => 'counseling-topics',
@@ -31,21 +30,16 @@
  * we sync to just some devices.
  */
 const HEDLEY_RESTFUL_SHARDED = [
-<<<<<<< HEAD
-  'acute_illness_vitals' => 'acute-illness-vitals',
-=======
-  // Get synced into 'nodes' table at IndexedDB:
   'clinic' => 'clinics',
   'person' => 'people',
   'pmtct_participant' => 'pmtct-participants',
   'individual_participant' => 'individual-participants',
   'prenatal_encounter' => 'prenatal-encounters',
   'nutrition_encounter' => 'nutrition-encounters',
+  'acute_illness_encounter' => 'acute-illness-encounters',
   'relationship' => 'relationships',
   'session' => 'sessions',
-
-  // Get synced into 'shards' table at IndexedDB:
->>>>>>> 11c15cd0
+  'acute_illness_vitals' => 'acute-illness-vitals',
   'attendance' => 'attendances',
   'breast_exam' => 'breast-exams',
   'child_fbf' => 'child-fbfs',
