<?php

/**
 * @file
 * Code for the RESTful integration.
 */

<<<<<<< HEAD
define('HEDLEY_RESTFUL_CLIENT_SIDE_INDEXEDDB_SCHEMA_VERSION', 8);
=======
define('HEDLEY_RESTFUL_CLIENT_SIDE_INDEXEDDB_SCHEMA_VERSION', 6);
>>>>>>> 5307bcdc

/**
 * Nodes synced to all devices.
 *
 * The content types and their restful handler for nodes that
 * we sync to all devices.
 */
const HEDLEY_RESTFUL_ALL_DEVICES = [
  'catchment_area' => 'catchment_areas',
  'clinic' => 'clinics',
  'counseling_schedule' => 'counseling-schedule',
  'counseling_topic' => 'counseling-topics',
  'health_center' => 'health_centers',
  'nurse' => 'nurses',
  'participant_form' => 'participants-form',
  'person' => 'people',
  'pmtct_participant' => 'pmtct-participants',
  'individual_participant' => 'individual-participants',
  'prenatal_encounter' => 'prenatal-encounters',
  'relationship' => 'relationships',
  'session' => 'sessions',
];

/**
 * Nodes synced to just some devices.
 *
 * The content types and their restful handlers for nodes that
 * we sync to just some devices.
 */
const HEDLEY_RESTFUL_SHARDED = [
  'attendance' => 'attendances',
  'breast_exam' => 'breast-exams',
  'counseling_session' => 'counseling-sessions',
  'core_physical_exam' => 'core-physical-exams',
  'danger_signs' => 'danger-signs',
  'family_planning' => 'family-plannings',
  'height' => 'heights',
  'last_menstrual_period' => 'last-menstrual-periods',
  'medical_history' => 'medical-histories',
  'medication' => 'medications',
  'muac' => 'muacs',
  'nutrition' => 'nutritions',
  'obstetrical_exam' => 'obstetrical-exams',
  'obstetric_history' => 'obstetric-histories',
  'obstetric_history_step2' => 'obstetric-histories-step2',
  'participant_consent' => 'participants-consent',
  'prenatal_family_planning' => 'prenatal-family-plannings',
  'prenatal_nutrition' => 'prenatal-nutritions',
  'resource' => 'resources',
  'social_history' => 'social-histories',
  'photo' => 'photos',
  'prenatal_photo' => 'prenatal-photos',
  'vitals' => 'vitals',
  'weight' => 'weights',
];

// Make sure that some headers get set.
if (!drupal_is_cli()) {
  header('Access-Control-Allow-Origin: *');
  header('Access-Control-Allow-Credentials: true');
  header('Access-Control-Allow-Headers: Authorization, access-token, Cache-Control, X-Requested-With, Content-Type');
}

/**
 * Implements hook_file_download_access().
 */
function hedley_restful_file_download_access($file_item, $entity_type, $entity) {
  // If we were given an access token, then use it.
  $request = $_GET;

  if (substr($request['q'], 0, 4) == 'api/') {
    // Don't check requests to /api.
    return FALSE;
  }

  if (empty($request['access_token'])) {
    // No access token provided.
    return FALSE;
  }

  $auth_handler = restful_get_authentication_handler('token');
  if (!$auth_handler->applies($request)) {
    // Auth doesn't apply.
    return FALSE;
  }

  $account = $auth_handler->authenticate($request);
  if (!$account) {
    // Did not authenticate.
    return FALSE;
  }

  // Anyone who can view published content can download.
  return user_access('access content', $account);
}

/**
 * Implements hook_ctools_plugin_directory().
 */
function hedley_restful_ctools_plugin_directory($module, $plugin) {
  if ($module == 'restful') {
    return 'plugins/' . $plugin;
  }
}

/**
 * Convert strings to short form dates.
 *
 * From form "2014-11-13 18:00:00" to
 * preserve just the date part, i.e. "2014-11-13".
 *
 * This is suitable only for values which do not have
 * interesting time zone information ... that is, only
 * for values that represent nominal dates without times.
 *
 * @param string $value
 *   The date string, e.g. "2014-11-13 18:00:00".
 *
 * @return false|string
 *   The date portion only, e.g. "2014-11-13".
 */
function hedley_restful_timestamp_only_date($value) {
  $date = explode(' ', $value);
  return $date[0];
}

/**
 * Get restful output programmatically.
 *
 * @return array
 *   The restful output.
 */
function hedley_restful_output_from_handler($handler_name, array $nids, $account) {
  $output = [];
  node_load_multiple($nids);

  $handler = restful_get_restful_handler($handler_name);
  $handler->setAccount($account);

  foreach ($nids as $nid) {
    $response = $handler->get($nid);
    $output[] = $response[0];
  }

  return $output;
}

/**
 * Get restful output for multiple bundles.
 *
 * @return array
 *   The restful output
 */
function hedley_restful_output_for_bundles($bundleHandlers, array $nids, $account) {
  $output = [];

  foreach ($nids as $nid) {
    $wrapper = entity_metadata_wrapper('node', $nid);

    $handler = restful_get_restful_handler($bundleHandlers[$wrapper->getBundle()]);
    $handler->setAccount($account);
    $response = $handler->get($nid);

    $output[] = $response[0];
  }

  return $output;
}

/**
 * Resolve node ID using provided UUID.
 *
 * @param string $uuid
 *   The UUID.
 *
 * @return int
 *   The Node ID. False, if not found.
 */
function hedley_restful_resolve_nid_for_uuid($uuid) {
  $result = db_select('field_data_field_uuid', 'uuid')
    ->fields('uuid', ['entity_id'])
    ->condition('uuid.field_uuid_value', $uuid)
    ->execute()
    ->fetchField();

  return empty($result) ? FALSE : $result;
}

/**
 * Convert a UUID to a node ID.
 *
 * @param string $uuid
 *   The UUID.
 *
 * @return int
 *   The Node ID.
 *
 * @throws \RestfulBadRequestException
 */
function hedley_restful_uuid_to_nid($uuid) {
  $result = hedley_restful_resolve_nid_for_uuid($uuid);

  if ($result === FALSE) {
    throw new RestfulBadRequestException("Could not find UUID: $uuid");
  }

  return $result;
}

/**
 * Run a query in batches.
 *
 * Given a base query, performs the query in batches and calls a callback
 * function with each batch of results.
 *
 * Before calling the callback for each batch, we do a `noad_load_multiple`,
 * so you don't have to.
 *
 * After the callback returns, we reset the cache for the specific IDs in
 * that batch. So, this is good for cases where you only need to access
 * each entity once, and don't want the cache to grow. (We don't clear the
 * cache completely, so any pre-existing nodes will remain).
 *
 * @param \EntityFieldQuery $base_query
 *   The base query. We will clone this query and adjust the offset to
 *    get the results in batches.
 * @param int $batch_size
 *   The size of each batch.
 * @param callable $function
 *   The callback to execute. It will be called with the three parameters.
 *    - The current offset
 *    - The total number of items.
 *    - An array of node IDs, being the current batch of query results.
 */
function hedley_restful_query_in_batches(\EntityFieldQuery $base_query, $batch_size, callable $function) {
  $offset = 0;

  $query_count = clone $base_query;
  $count = $query_count->count()->execute();

  while ($offset < $count) {
    $query = clone $base_query;
    $result = $query->range($offset, $batch_size)->execute();

    if (empty($result['node'])) {
      // None left.
      return;
    }

    $keys = array_keys($result['node']);
    node_load_multiple($keys);

    call_user_func($function, $offset, $count, $keys);

    $offset += $batch_size;
    entity_get_controller('node')->resetCache($keys);
  }
}

/**
 * Join a field to a DB Select query, and add its main value.
 *
 * @param SelectQuery $query
 *   Query to join to.
 * @param string $entity_type
 *   Type of the host entity of the field. Or NULL to avoid filtering the field
 *   table by entity type.
 * @param string $field_name
 *   Field name.
 * @param bool $require
 *   Whether filter out rows where this field would be NULL.
 * @param string $entity_id_selector
 *   SQL selector for the column by which the field is joined. The entity ID is
 *   used by default.
 * @param string $field_alias
 *   The field alias.
 *
 * @throws Exception
 */
function hedley_restful_join_field_to_query(SelectQuery $query, $entity_type, $field_name, $require = TRUE, $entity_id_selector = NULL, $field_alias = NULL, $second_value = FALSE) {
  $field = field_info_field($field_name);
  $table_name = _field_sql_storage_tablename($field);

  if (!$entity_id_selector) {
    if (!$entity_type) {
      throw new Exception('Entity type is required when ID selector is not specified');
    }
    // Set default entity ID selector.
    switch ($entity_type) {
      case 'user':
        $entity_id_selector = 'users.uid';
        break;

      case 'node':
        $entity_id_selector = 'node.nid';
        break;

      default:
        throw new Exception(format_string('hedley_general_join_field_to_query() is not implemented for entity_type: "@type"', ['@type' => $entity_type]));
    }
  }

  switch ($field['type']) {
    case 'entityreference':
      $column_suffix = 'target_id';
      break;

    case 'image':
    case 'file':
      $column_suffix = 'fid';
      break;

    default:
      $column_suffix = 'value';

  }

  $field_alias = $field_alias ?: $field_name;
  $query->addField($field_alias, $field_name . '_' . $column_suffix, $field_alias);
  if ($second_value) {
    $column_suffix = 'value2';
    $query->addField($field_alias, $field_name . '_' . $column_suffix, $field_alias);
  }

  $join = $require ? 'innerJoin' : 'leftJoin';
  $arguments = [':type' => $entity_type];
  $conditions[] = "$entity_id_selector = $field_alias.entity_id";
  if ($entity_type) {
    $conditions[] = "$field_alias.entity_type = :type";
  }

  $query->$join($table_name, $field_alias, implode(' AND ', $conditions), $arguments);

}<|MERGE_RESOLUTION|>--- conflicted
+++ resolved
@@ -5,11 +5,7 @@
  * Code for the RESTful integration.
  */
 
-<<<<<<< HEAD
 define('HEDLEY_RESTFUL_CLIENT_SIDE_INDEXEDDB_SCHEMA_VERSION', 8);
-=======
-define('HEDLEY_RESTFUL_CLIENT_SIDE_INDEXEDDB_SCHEMA_VERSION', 6);
->>>>>>> 5307bcdc
 
 /**
  * Nodes synced to all devices.
