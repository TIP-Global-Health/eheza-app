<?php

/**
 * @file
 * hedley_acute_illness.features.field_base.inc
 */

/**
 * Implements hook_field_default_field_bases().
 */
function hedley_acute_illness_field_default_field_bases() {
  $field_bases = array();

  // Exported field_base: 'field_114_contact'.
  $field_bases['field_114_contact'] = array(
    'active' => 1,
    'cardinality' => -1,
    'deleted' => 0,
    'entity_types' => array(),
    'field_name' => 'field_114_contact',
    'indexes' => array(
      'value' => array(
        0 => 'value',
      ),
    ),
    'locked' => 0,
    'module' => 'list',
    'settings' => array(
      'allowed_values' => array(
        'call-114' => 'Call 114',
        'contact-site' => 'Contact recommended site',
        'none' => 'None of these',
      ),
      'allowed_values_function' => '',
    ),
    'translatable' => 0,
    'type' => 'list_text',
  );

  // Exported field_base: 'field_114_recommendation'.
  $field_bases['field_114_recommendation'] = array(
    'active' => 1,
    'cardinality' => -1,
    'deleted' => 0,
    'entity_types' => array(),
    'field_name' => 'field_114_recommendation',
    'indexes' => array(
      'value' => array(
        0 => 'value',
      ),
    ),
    'locked' => 0,
    'module' => 'list',
    'settings' => array(
      'allowed_values' => array(
        'send-to-hc' => 'Send Patient to the nearest health center',
        'send-to-rrtc' => 'Send patient to the Rapid Response Team center',
        'send-to-hospital' => 'Send patient to the nearest hospital',
        'other' => 'Other recommendation',
        'none-no-answer' => 'None - no answer',
        'none-busy-signal' => 'None - busy Signal',
        'none-other' => 'None - other',
      ),
      'allowed_values_function' => '',
    ),
    'translatable' => 0,
    'type' => 'list_text',
  );

  // Exported field_base: 'field_abdominal_pain_period'.
  $field_bases['field_abdominal_pain_period'] = array(
    'active' => 1,
    'cardinality' => 1,
    'deleted' => 0,
    'entity_types' => array(),
    'field_name' => 'field_abdominal_pain_period',
    'indexes' => array(),
    'locked' => 0,
    'module' => 'number',
    'settings' => array(),
    'translatable' => 0,
    'type' => 'number_integer',
  );

  // Exported field_base: 'field_acute_illness_danger_signs'.
  $field_bases['field_acute_illness_danger_signs'] = array(
    'active' => 1,
    'cardinality' => -1,
    'deleted' => 0,
    'entity_types' => array(),
    'field_name' => 'field_acute_illness_danger_signs',
    'indexes' => array(
      'value' => array(
        0 => 'value',
      ),
    ),
    'locked' => 0,
    'module' => 'list',
    'settings' => array(
      'allowed_values' => array(
        'condition-not-improving' => 'Condition not improving',
        'unable-drink-suck' => 'Unable to to drink/suck',
        'vomiting' => 'Vomiting',
        'convulsions' => 'Convulsions',
        'lethargy-unconsciousness' => 'Lethargy or unconsciousness',
        'respiratory-distress' => 'Respiratory distress',
        'spontaneous-bleeding' => 'Spontaneous bleeding',
        'bloody-diarrhea' => 'Bloody Diarrhea',
        'new-skip-rash' => 'New Skin Rash',
        'none' => 'None',
      ),
      'allowed_values_function' => '',
    ),
    'translatable' => 0,
    'type' => 'list_text',
  );

  // Exported field_base: 'field_acute_illness_encounter'.
  $field_bases['field_acute_illness_encounter'] = array(
    'active' => 1,
    'cardinality' => 1,
    'deleted' => 0,
    'entity_types' => array(),
    'field_name' => 'field_acute_illness_encounter',
    'indexes' => array(
      'target_id' => array(
        0 => 'target_id',
      ),
    ),
    'locked' => 0,
    'module' => 'entityreference',
    'settings' => array(
      'handler' => 'base',
      'handler_settings' => array(
        'behaviors' => array(
          'views-select-list' => array(
            'status' => 0,
          ),
        ),
        'sort' => array(
          'type' => 'none',
        ),
        'target_bundles' => array(
          'acute_illness_encounter' => 'acute_illness_encounter',
        ),
      ),
      'target_type' => 'node',
    ),
    'translatable' => 0,
    'type' => 'entityreference',
  );

  // Exported field_base: 'field_adverse_events'.
  $field_bases['field_adverse_events'] = array(
    'active' => 1,
    'cardinality' => -1,
    'deleted' => 0,
    'entity_types' => array(),
    'field_name' => 'field_adverse_events',
    'indexes' => array(
      'value' => array(
        0 => 'value',
      ),
    ),
    'locked' => 0,
    'module' => 'list',
    'settings' => array(
      'allowed_values' => array(
        'rash-itching' => 'Rash or Itching',
        'fever' => 'Fever',
        'diarrhea' => 'Diarrhea',
        'vomiting' => 'Vomiting',
        'fatigue' => 'Fatigue',
        'other' => 'Other',
        'none' => 'None',
      ),
      'allowed_values_function' => '',
    ),
    'translatable' => 0,
    'type' => 'list_text',
  );

  // Exported field_base: 'field_ambulance_arrival_time'.
  $field_bases['field_ambulance_arrival_time'] = array(
    'active' => 1,
    'cardinality' => -1,
    'deleted' => 0,
    'entity_types' => array(),
    'field_name' => 'field_ambulance_arrival_time',
    'indexes' => array(
      'value' => array(
        0 => 'value',
      ),
    ),
    'locked' => 0,
    'module' => 'list',
    'settings' => array(
      'allowed_values' => array(
        'less-than-30m' => 'Less than 30 min',
        '30m-1h' => '30 min - 1 hour',
        '1h-2h' => '1 hour- 2 hours',
        '2h-1d' => '2hours - 1 day',
        'n-a' => 'Not applicable',
      ),
      'allowed_values_function' => '',
    ),
    'translatable' => 0,
    'type' => 'list_text',
  );

  // Exported field_base: 'field_barcode'.
  $field_bases['field_barcode'] = array(
    'active' => 1,
    'cardinality' => 1,
    'deleted' => 0,
    'entity_types' => array(),
    'field_name' => 'field_barcode',
    'indexes' => array(
      'format' => array(
        0 => 'format',
      ),
    ),
    'locked' => 0,
    'module' => 'text',
    'settings' => array(
      'max_length' => 255,
    ),
    'translatable' => 0,
    'type' => 'text',
  );

  // Exported field_base: 'field_blood_in_sputum_period'.
  $field_bases['field_blood_in_sputum_period'] = array(
    'active' => 1,
    'cardinality' => 1,
    'deleted' => 0,
    'entity_types' => array(),
    'field_name' => 'field_blood_in_sputum_period',
    'indexes' => array(),
    'locked' => 0,
    'module' => 'number',
    'settings' => array(),
    'translatable' => 0,
    'type' => 'number_integer',
  );

  // Exported field_base: 'field_bloody_diarrhea_period'.
  $field_bases['field_bloody_diarrhea_period'] = array(
    'active' => 1,
    'cardinality' => 1,
    'deleted' => 0,
    'entity_types' => array(),
    'field_name' => 'field_bloody_diarrhea_period',
    'indexes' => array(),
    'locked' => 0,
    'module' => 'number',
    'settings' => array(),
    'translatable' => 0,
    'type' => 'number_integer',
  );

  // Exported field_base: 'field_body_aches_period'.
  $field_bases['field_body_aches_period'] = array(
    'active' => 1,
    'cardinality' => 1,
    'deleted' => 0,
    'entity_types' => array(),
    'field_name' => 'field_body_aches_period',
    'indexes' => array(),
    'locked' => 0,
    'module' => 'number',
    'settings' => array(),
    'translatable' => 0,
    'type' => 'number_integer',
  );

  // Exported field_base: 'field_chills_period'.
  $field_bases['field_chills_period'] = array(
    'active' => 1,
    'cardinality' => 1,
    'deleted' => 0,
    'entity_types' => array(),
    'field_name' => 'field_chills_period',
    'indexes' => array(),
    'locked' => 0,
    'module' => 'number',
    'settings' => array(),
    'translatable' => 0,
    'type' => 'number_integer',
  );

  // Exported field_base: 'field_coke_colored_urine_period'.
  $field_bases['field_coke_colored_urine_period'] = array(
    'active' => 1,
    'cardinality' => 1,
    'deleted' => 0,
    'entity_types' => array(),
    'field_name' => 'field_coke_colored_urine_period',
    'indexes' => array(),
    'locked' => 0,
    'module' => 'number',
    'settings' => array(),
    'translatable' => 0,
    'type' => 'number_integer',
  );

  // Exported field_base: 'field_convulsions_period'.
  $field_bases['field_convulsions_period'] = array(
    'active' => 1,
    'cardinality' => 1,
    'deleted' => 0,
    'entity_types' => array(),
    'field_name' => 'field_convulsions_period',
    'indexes' => array(),
    'locked' => 0,
    'module' => 'number',
    'settings' => array(),
    'translatable' => 0,
    'type' => 'number_integer',
  );

  // Exported field_base: 'field_cough_period'.
  $field_bases['field_cough_period'] = array(
    'active' => 1,
    'cardinality' => 1,
    'deleted' => 0,
    'entity_types' => array(),
    'field_name' => 'field_cough_period',
    'indexes' => array(),
    'locked' => 0,
    'module' => 'number',
    'settings' => array(),
    'translatable' => 0,
    'type' => 'number_integer',
  );

  // Exported field_base: 'field_dry_mouth_period'.
  $field_bases['field_dry_mouth_period'] = array(
    'active' => 1,
    'cardinality' => 1,
    'deleted' => 0,
    'entity_types' => array(),
    'field_name' => 'field_dry_mouth_period',
    'indexes' => array(),
    'locked' => 0,
    'module' => 'number',
    'settings' => array(),
    'translatable' => 0,
    'type' => 'number_integer',
  );

  // Exported field_base: 'field_exposure'.
  $field_bases['field_exposure'] = array(
    'active' => 1,
    'cardinality' => -1,
    'deleted' => 0,
    'entity_types' => array(),
    'field_name' => 'field_exposure',
    'indexes' => array(
      'value' => array(
        0 => 'value',
      ),
    ),
    'locked' => 0,
    'module' => 'list',
    'settings' => array(
      'allowed_values' => array(
        'covid19-symptoms' => 'Others with COVID19 symptoms',
        'none' => 'None of these',
      ),
      'allowed_values_function' => '',
    ),
    'translatable' => 0,
    'type' => 'list_text',
  );

  // Exported field_base: 'field_fever_period'.
  $field_bases['field_fever_period'] = array(
    'active' => 1,
    'cardinality' => 1,
    'deleted' => 0,
    'entity_types' => array(),
    'field_name' => 'field_fever_period',
    'indexes' => array(),
    'locked' => 0,
    'module' => 'number',
    'settings' => array(),
    'translatable' => 0,
    'type' => 'number_integer',
  );

  // Exported field_base: 'field_findings_signs_general'.
  $field_bases['field_findings_signs_general'] = array(
    'active' => 1,
    'cardinality' => -1,
    'deleted' => 0,
    'entity_types' => array(),
    'field_name' => 'field_findings_signs_general',
    'indexes' => array(
      'value' => array(
        0 => 'value',
      ),
    ),
    'locked' => 0,
    'module' => 'list',
    'settings' => array(
      'allowed_values' => array(
        'lethargic-or-unconscious' => 'Lethargic or Unconscious',
        'poor-suck' => 'Poor Suck',
        'sunken-eyes' => 'Sunken Eyes',
        'poor-skin-turgor' => 'Poor Skin Turgor',
        'jaundice' => 'Jaundice',
        'none' => 'None',
      ),
      'allowed_values_function' => '',
    ),
    'translatable' => 0,
    'type' => 'list_text',
  );

  // Exported field_base: 'field_findings_signs_respiratory'.
  $field_bases['field_findings_signs_respiratory'] = array(
    'active' => 1,
    'cardinality' => -1,
    'deleted' => 0,
    'entity_types' => array(),
    'field_name' => 'field_findings_signs_respiratory',
    'indexes' => array(
      'value' => array(
        0 => 'value',
      ),
    ),
    'locked' => 0,
    'module' => 'list',
    'settings' => array(
      'allowed_values' => array(
        'stridor' => 'Stridor',
        'nasal-flaring' => 'Nasal Flaring',
        'severe-wheezing' => 'Severe Wheezing',
        'sub-costal-retractions' => 'Sub-Costal Retractions',
        'none' => 'None',
      ),
      'allowed_values_function' => '',
    ),
    'translatable' => 0,
    'type' => 'list_text',
  );

  // Exported field_base: 'field_hc_contact'.
  $field_bases['field_hc_contact'] = array(
    'active' => 1,
    'cardinality' => -1,
    'deleted' => 0,
    'entity_types' => array(),
    'field_name' => 'field_hc_contact',
    'indexes' => array(
      'value' => array(
        0 => 'value',
      ),
    ),
    'locked' => 0,
    'module' => 'list',
    'settings' => array(
      'allowed_values' => array(
        'contact-hc' => 'Contact HC',
        'none' => 'None of these',
      ),
      'allowed_values_function' => '',
    ),
    'translatable' => 0,
    'type' => 'list_text',
  );

  // Exported field_base: 'field_hc_recommendation'.
  $field_bases['field_hc_recommendation'] = array(
    'active' => 1,
    'cardinality' => -1,
    'deleted' => 0,
    'entity_types' => array(),
    'field_name' => 'field_hc_recommendation',
    'indexes' => array(
      'value' => array(
        0 => 'value',
      ),
    ),
    'locked' => 0,
    'module' => 'list',
    'settings' => array(
      'allowed_values' => array(
        'send-ambulance' => 'Send ambulance',
        'home-isolation' => 'Home isolation',
        'come-to-hc' => 'Come to HC',
        'chw-monitoring' => 'CHW monitoring',
        'n-a' => 'Not applicable',
      ),
      'allowed_values_function' => '',
    ),
    'translatable' => 0,
    'type' => 'list_text',
  );

  // Exported field_base: 'field_hc_response_time'.
  $field_bases['field_hc_response_time'] = array(
    'active' => 1,
    'cardinality' => -1,
    'deleted' => 0,
    'entity_types' => array(),
    'field_name' => 'field_hc_response_time',
    'indexes' => array(
      'value' => array(
        0 => 'value',
      ),
    ),
    'locked' => 0,
    'module' => 'list',
    'settings' => array(
      'allowed_values' => array(
        'less-than-30m' => 'Less than 30 min',
        '30m-1h' => '30 min - 1 hour',
        '1h-2h' => '1 hour- 2 hours',
        '2h-1d' => '2hours - 1 day',
        'n-a' => 'Not applicable',
      ),
      'allowed_values_function' => '',
    ),
    'translatable' => 0,
    'type' => 'list_text',
  );

  // Exported field_base: 'field_headache_period'.
  $field_bases['field_headache_period'] = array(
    'active' => 1,
    'cardinality' => 1,
    'deleted' => 0,
    'entity_types' => array(),
    'field_name' => 'field_headache_period',
    'indexes' => array(),
    'locked' => 0,
    'module' => 'number',
    'settings' => array(),
    'translatable' => 0,
    'type' => 'number_integer',
  );

  // Exported field_base: 'field_health_education_signs'.
  $field_bases['field_health_education_signs'] = array(
    'active' => 1,
    'cardinality' => -1,
    'deleted' => 0,
    'entity_types' => array(),
    'field_name' => 'field_health_education_signs',
    'indexes' => array(
      'value' => array(
        0 => 'value',
      ),
    ),
    'locked' => 0,
    'module' => 'list',
    'settings' => array(
      'allowed_values' => array(
        'education-for-diagnosis' => 'Education for diagnosis',
        'none' => 'None',
      ),
      'allowed_values_function' => '',
    ),
    'translatable' => 0,
    'type' => 'list_text',
  );

  // Exported field_base: 'field_increased_thirst_period'.
  $field_bases['field_increased_thirst_period'] = array(
    'active' => 1,
    'cardinality' => 1,
    'deleted' => 0,
    'entity_types' => array(),
    'field_name' => 'field_increased_thirst_period',
    'indexes' => array(),
    'locked' => 0,
    'module' => 'number',
    'settings' => array(),
    'translatable' => 0,
    'type' => 'number_integer',
  );

  // Exported field_base: 'field_isolation'.
  $field_bases['field_isolation'] = array(
    'active' => 1,
    'cardinality' => -1,
    'deleted' => 0,
    'entity_types' => array(),
    'field_name' => 'field_isolation',
    'indexes' => array(
      'value' => array(
        0 => 'value',
      ),
    ),
    'locked' => 0,
    'module' => 'list',
    'settings' => array(
      'allowed_values' => array(
        'patient-isolated' => 'Patient isolated',
        'sign-on-door' => 'Isolation sign on door',
        'health-education' => 'Health education',
        'none' => 'None of these',
      ),
      'allowed_values_function' => '',
    ),
    'translatable' => 0,
    'type' => 'list_text',
  );

  // Exported field_base: 'field_lethargy_period'.
  $field_bases['field_lethargy_period'] = array(
    'active' => 1,
    'cardinality' => 1,
    'deleted' => 0,
    'entity_types' => array(),
    'field_name' => 'field_lethargy_period',
    'indexes' => array(),
    'locked' => 0,
    'module' => 'number',
    'settings' => array(),
    'translatable' => 0,
    'type' => 'number_integer',
  );

  // Exported field_base: 'field_loss_of_smell_period'.
  $field_bases['field_loss_of_smell_period'] = array(
    'active' => 1,
    'cardinality' => 1,
    'deleted' => 0,
    'entity_types' => array(),
    'field_name' => 'field_loss_of_smell_period',
    'indexes' => array(),
    'locked' => 0,
    'module' => 'number',
    'settings' => array(),
    'translatable' => 0,
    'type' => 'number_integer',
  );

  // Exported field_base: 'field_malaria_rapid_test'.
  $field_bases['field_malaria_rapid_test'] = array(
    'active' => 1,
    'cardinality' => 1,
    'deleted' => 0,
    'entity_types' => array(),
    'field_name' => 'field_malaria_rapid_test',
    'indexes' => array(
      'value' => array(
        0 => 'value',
      ),
    ),
    'locked' => 0,
    'module' => 'list',
    'settings' => array(
      'allowed_values' => array(
        'positive' => 'Positive',
        'positive-and-pregnant' => 'Positive and pregnant',
        'negative' => 'Negative',
        'indeterminate' => 'Indeterminate',
        'unable-to-run' => 'Unable to run',
      ),
      'allowed_values_function' => '',
    ),
    'translatable' => 0,
    'type' => 'list_text',
  );

  // Exported field_base: 'field_missed_doses'.
  $field_bases['field_missed_doses'] = array(
    'active' => 1,
    'cardinality' => 1,
    'deleted' => 0,
    'entity_types' => array(),
    'field_name' => 'field_missed_doses',
    'indexes' => array(),
    'locked' => 0,
    'module' => 'number',
    'settings' => array(),
    'translatable' => 0,
    'type' => 'number_integer',
  );

  // Exported field_base: 'field_nasal_congestion_period'.
  $field_bases['field_nasal_congestion_period'] = array(
    'active' => 1,
    'cardinality' => 1,
    'deleted' => 0,
    'entity_types' => array(),
    'field_name' => 'field_nasal_congestion_period',
    'indexes' => array(),
    'locked' => 0,
    'module' => 'number',
    'settings' => array(),
    'translatable' => 0,
    'type' => 'number_integer',
  );

  // Exported field_base: 'field_nausea_period'.
  $field_bases['field_nausea_period'] = array(
    'active' => 1,
    'cardinality' => 1,
    'deleted' => 0,
    'entity_types' => array(),
    'field_name' => 'field_nausea_period',
    'indexes' => array(),
    'locked' => 0,
    'module' => 'number',
    'settings' => array(),
    'translatable' => 0,
    'type' => 'number_integer',
  );

  // Exported field_base: 'field_night_sweats_period'.
  $field_bases['field_night_sweats_period'] = array(
    'active' => 1,
    'cardinality' => 1,
    'deleted' => 0,
    'entity_types' => array(),
    'field_name' => 'field_night_sweats_period',
    'indexes' => array(),
    'locked' => 0,
    'module' => 'number',
    'settings' => array(),
    'translatable' => 0,
    'type' => 'number_integer',
  );

  // Exported field_base: 'field_non_administration_reason'.
  $field_bases['field_non_administration_reason'] = array(
    'active' => 1,
    'cardinality' => -1,
    'deleted' => 0,
    'entity_types' => array(),
    'field_name' => 'field_non_administration_reason',
    'indexes' => array(
      'value' => array(
        0 => 'value',
      ),
    ),
    'locked' => 0,
    'module' => 'list',
    'settings' => array(
      'allowed_values' => array(
        'amoxicillin-lack-of-stock' => 'Amoxicillin - Lack of stock',
        'amoxicillin-known-allergy' => 'Amoxicillin - Known allergy',
        'amoxicillin-patient-declined' => 'Amoxicillin - Patient declined',
        'amoxicillin-patient-unable-to-afford' => 'Amoxicillin - Patient unable to afford',
        'amoxicillin-other' => 'Amoxicillin - Other',
        'coartem-lack-of-stock' => 'Coartem - Lack of stock',
        'coartem-known-allergy' => 'Coartem - Known allergy',
        'coartem-patient-declined' => 'Coartem - Patient declined',
        'coartem-patient-unable-to-afford' => 'Coartem - Patient unable to afford',
        'coartem-other' => 'Coartem - Other',
        'ors-lack-of-stock' => 'ORS  - Lack of stock',
        'ors-known-allergy' => 'ORS - Known allergy',
        'ors-patient-declined' => 'ORS - Patient declined',
        'ors-patient-unable-to-afford' => 'ORS - Patient unable to afford',
        'ors-other' => 'ORS - Other',
        'zinc-lack-of-stock' => 'Zinc - Lack of stock',
        'zinc-known-allergy' => 'Zinc - Known allergy',
        'zinc-patient-declined' => 'Zinc - Patient declined',
        'zinc-patient-unable-to-afford' => 'Zinc - Patient unable to afford',
        'zinc-other' => 'Zinc - Other',
        'none' => 'None',
      ),
      'allowed_values_function' => '',
    ),
    'translatable' => 0,
    'type' => 'list_text',
  );

  // Exported field_base: 'field_non_bloody_diarrhea_period'.
  $field_bases['field_non_bloody_diarrhea_period'] = array(
    'active' => 1,
    'cardinality' => 1,
    'deleted' => 0,
    'entity_types' => array(),
    'field_name' => 'field_non_bloody_diarrhea_period',
    'indexes' => array(),
    'locked' => 0,
    'module' => 'number',
    'settings' => array(),
    'translatable' => 0,
    'type' => 'number_integer',
  );

  // Exported field_base: 'field_poor_suck_period'.
  $field_bases['field_poor_suck_period'] = array(
    'active' => 1,
    'cardinality' => 1,
    'deleted' => 0,
    'entity_types' => array(),
    'field_name' => 'field_poor_suck_period',
    'indexes' => array(),
    'locked' => 0,
    'module' => 'number',
    'settings' => array(),
    'translatable' => 0,
    'type' => 'number_integer',
  );

  // Exported field_base: 'field_prescribed_medication'.
  $field_bases['field_prescribed_medication'] = array(
    'active' => 1,
    'cardinality' => -1,
    'deleted' => 0,
    'entity_types' => array(),
    'field_name' => 'field_prescribed_medication',
    'indexes' => array(
      'value' => array(
        0 => 'value',
      ),
    ),
    'locked' => 0,
    'module' => 'list',
    'settings' => array(
      'allowed_values' => array(
        'amoxicillin' => 'Amoxicillin',
        'coartem' => 'Coartem',
        'ors' => 'ORS',
        'zinc' => 'Zinc',
        'lemon-juice-or-honey' => 'Lemon Juice or Honey',
        'none' => 'None of these',
      ),
      'allowed_values_function' => '',
    ),
    'translatable' => 0,
    'type' => 'list_text',
  );

  // Exported field_base: 'field_reason_for_not_isolating'.
  $field_bases['field_reason_for_not_isolating'] = array(
    'active' => 1,
    'cardinality' => -1,
    'deleted' => 0,
    'entity_types' => array(),
    'field_name' => 'field_reason_for_not_isolating',
    'indexes' => array(
      'value' => array(
        0 => 'value',
      ),
    ),
    'locked' => 0,
    'module' => 'list',
    'settings' => array(
      'allowed_values' => array(
        'no-space' => 'No space',
        'too-ill' => 'Too ill',
        'can-not-separate' => 'Can not separate from family',
        'other' => 'Other',
        'n-a' => 'Not applicable',
      ),
      'allowed_values_function' => '',
    ),
    'translatable' => 0,
    'type' => 'list_text',
  );

  // Exported field_base: 'field_reason_for_not_taking'.
  $field_bases['field_reason_for_not_taking'] = array(
    'active' => 1,
    'cardinality' => 1,
    'deleted' => 0,
    'entity_types' => array(),
    'field_name' => 'field_reason_for_not_taking',
    'indexes' => array(
      'value' => array(
        0 => 'value',
      ),
    ),
    'locked' => 0,
    'module' => 'list',
    'settings' => array(
      'allowed_values' => array(
        'adverse-event' => 'Adverse event',
        'no-money' => 'No money for medication',
        'memory-problems' => 'Memory problems',
        'other' => 'Other',
        'none' => 'None',
      ),
      'allowed_values_function' => '',
    ),
    'translatable' => 0,
    'type' => 'list_text',
  );

<<<<<<< HEAD
=======
  // Exported field_base: 'field_reason_not_given_education'.
  $field_bases['field_reason_not_given_education'] = array(
    'active' => 1,
    'cardinality' => 1,
    'deleted' => 0,
    'entity_types' => array(),
    'field_name' => 'field_reason_not_given_education',
    'indexes' => array(
      'value' => array(
        0 => 'value',
      ),
    ),
    'locked' => 0,
    'module' => 'list',
    'settings' => array(
      'allowed_values' => array(
        'needs-emergency-referral' => 'Patient needs an emergency referral',
        'received-emergency-case' => 'Received an emergency case to treat',
        'lack-of-appropriate-education-guide' => 'Lack of appropriate education user guide',
        'patient-refused' => 'Patient refused',
        'none' => 'None',
      ),
      'allowed_values_function' => '',
    ),
    'translatable' => 0,
    'type' => 'list_text',
  );

>>>>>>> d1f3f20d
  // Exported field_base: 'field_reason_not_sent_to_hc'.
  $field_bases['field_reason_not_sent_to_hc'] = array(
    'active' => 1,
    'cardinality' => 1,
    'deleted' => 0,
    'entity_types' => array(),
    'field_name' => 'field_reason_not_sent_to_hc',
    'indexes' => array(
      'value' => array(
        0 => 'value',
      ),
    ),
    'locked' => 0,
    'module' => 'list',
    'settings' => array(
      'allowed_values' => array(
        'client-refused' => 'Client refused',
        'no-ambulance' => 'No ambulance available',
        'unable-to-afford-fee' => 'Client unable to afford fees',
        'other' => 'Other',
        'none' => 'None',
      ),
      'allowed_values_function' => '',
    ),
    'translatable' => 0,
    'type' => 'list_text',
  );

  // Exported field_base: 'field_send_to_hc'.
  $field_bases['field_send_to_hc'] = array(
    'active' => 1,
    'cardinality' => -1,
    'deleted' => 0,
    'entity_types' => array(),
    'field_name' => 'field_send_to_hc',
    'indexes' => array(
      'value' => array(
        0 => 'value',
      ),
    ),
    'locked' => 0,
    'module' => 'list',
    'settings' => array(
      'allowed_values' => array(
        'refer-to-hc' => 'Refer to HC',
        'referral-form' => 'Referral form',
        'none' => 'None of these',
      ),
      'allowed_values_function' => '',
    ),
    'translatable' => 0,
    'type' => 'list_text',
  );

  // Exported field_base: 'field_sequence_number'.
  $field_bases['field_sequence_number'] = array(
    'active' => 1,
    'cardinality' => 1,
    'deleted' => 0,
    'entity_types' => array(),
    'field_name' => 'field_sequence_number',
    'indexes' => array(),
    'locked' => 0,
    'module' => 'number',
    'settings' => array(),
    'translatable' => 0,
    'type' => 'number_integer',
  );

  // Exported field_base: 'field_severe_weakness_period'.
  $field_bases['field_severe_weakness_period'] = array(
    'active' => 1,
    'cardinality' => 1,
    'deleted' => 0,
    'entity_types' => array(),
    'field_name' => 'field_severe_weakness_period',
    'indexes' => array(),
    'locked' => 0,
    'module' => 'number',
    'settings' => array(),
    'translatable' => 0,
    'type' => 'number_integer',
  );

  // Exported field_base: 'field_shortness_of_breath_period'.
  $field_bases['field_shortness_of_breath_period'] = array(
    'active' => 1,
    'cardinality' => 1,
    'deleted' => 0,
    'entity_types' => array(),
    'field_name' => 'field_shortness_of_breath_period',
    'indexes' => array(),
    'locked' => 0,
    'module' => 'number',
    'settings' => array(),
    'translatable' => 0,
    'type' => 'number_integer',
  );

  // Exported field_base: 'field_site_recommendation'.
  $field_bases['field_site_recommendation'] = array(
    'active' => 1,
    'cardinality' => -1,
    'deleted' => 0,
    'entity_types' => array(),
    'field_name' => 'field_site_recommendation',
    'indexes' => array(
      'value' => array(
        0 => 'value',
      ),
    ),
    'locked' => 0,
    'module' => 'list',
    'settings' => array(
      'allowed_values' => array(
        'team-to-village' => 'Team will come to village',
        'send-with-form' => 'Advised to send patient to site with referral form',
        'other' => 'Other response',
        'none-sent-with-form' => 'None - no response, sent patient with referral form',
        'none-patient-refused' => 'None - patient refused',
        'none-other' => 'None - other',
        'n-a' => 'Not applicable',
      ),
      'allowed_values_function' => '',
    ),
    'translatable' => 0,
    'type' => 'list_text',
  );

  // Exported field_base: 'field_sore_throat_period'.
  $field_bases['field_sore_throat_period'] = array(
    'active' => 1,
    'cardinality' => 1,
    'deleted' => 0,
    'entity_types' => array(),
    'field_name' => 'field_sore_throat_period',
    'indexes' => array(),
    'locked' => 0,
    'module' => 'number',
    'settings' => array(),
    'translatable' => 0,
    'type' => 'number_integer',
  );

  // Exported field_base: 'field_spontaneos_bleeding_period'.
  $field_bases['field_spontaneos_bleeding_period'] = array(
    'active' => 1,
    'cardinality' => 1,
    'deleted' => 0,
    'entity_types' => array(),
    'field_name' => 'field_spontaneos_bleeding_period',
    'indexes' => array(),
    'locked' => 0,
    'module' => 'number',
    'settings' => array(),
    'translatable' => 0,
    'type' => 'number_integer',
  );

  // Exported field_base: 'field_stabbing_chest_pain_period'.
  $field_bases['field_stabbing_chest_pain_period'] = array(
    'active' => 1,
    'cardinality' => 1,
    'deleted' => 0,
    'entity_types' => array(),
    'field_name' => 'field_stabbing_chest_pain_period',
    'indexes' => array(),
    'locked' => 0,
    'module' => 'number',
    'settings' => array(),
    'translatable' => 0,
    'type' => 'number_integer',
  );

  // Exported field_base: 'field_symptoms_gi_derived_signs'.
  $field_bases['field_symptoms_gi_derived_signs'] = array(
    'active' => 1,
    'cardinality' => -1,
    'deleted' => 0,
    'entity_types' => array(),
    'field_name' => 'field_symptoms_gi_derived_signs',
    'indexes' => array(
      'value' => array(
        0 => 'value',
      ),
    ),
    'locked' => 0,
    'module' => 'list',
    'settings' => array(
      'allowed_values' => array(
        'intractable-vomiting' => 'Intractable Vomiting',
        'none' => 'None',
      ),
      'allowed_values_function' => '',
    ),
    'translatable' => 0,
    'type' => 'list_text',
  );

  // Exported field_base: 'field_travel_history'.
  $field_bases['field_travel_history'] = array(
    'active' => 1,
    'cardinality' => -1,
    'deleted' => 0,
    'entity_types' => array(),
    'field_name' => 'field_travel_history',
    'indexes' => array(
      'value' => array(
        0 => 'value',
      ),
    ),
    'locked' => 0,
    'module' => 'list',
    'settings' => array(
      'allowed_values' => array(
        'covid19-country' => 'COVID19 Country',
        'none' => 'None of these',
      ),
      'allowed_values_function' => '',
    ),
    'translatable' => 0,
    'type' => 'list_text',
  );

  // Exported field_base: 'field_treatment_history'.
  $field_bases['field_treatment_history'] = array(
    'active' => 1,
    'cardinality' => -1,
    'deleted' => 0,
    'entity_types' => array(),
    'field_name' => 'field_treatment_history',
    'indexes' => array(
      'value' => array(
        0 => 'value',
      ),
    ),
    'locked' => 0,
    'module' => 'list',
    'settings' => array(
      'allowed_values' => array(
        'fever-past-six-hours' => 'Fever medication in the past 6 hours',
        'fever-past-six-hours-helped' => 'Fever medication in the past 6 hours helped',
        'malaria-today' => 'Malaria medication today',
        'malaria-today-helped' => 'Malaria medication today helped',
        'malaria-past-month' => 'Malaria medication within past month',
        'malaria-past-month-helped' => 'Malaria medication within past month helped',
        'none' => 'None',
      ),
      'allowed_values_function' => '',
    ),
    'translatable' => 0,
    'type' => 'list_text',
  );

  // Exported field_base: 'field_treatment_ongoing'.
  $field_bases['field_treatment_ongoing'] = array(
    'active' => 1,
    'cardinality' => -1,
    'deleted' => 0,
    'entity_types' => array(),
    'field_name' => 'field_treatment_ongoing',
    'indexes' => array(
      'value' => array(
        0 => 'value',
      ),
    ),
    'locked' => 0,
    'module' => 'list',
    'settings' => array(
      'allowed_values' => array(
        'taken-as-prescribed' => 'Taken medication as prescribed',
        'missed-doses' => 'Missed any doses of medications',
        'feel-better' => 'Feel better after taking medications',
        'side-effects' => 'Experience side effects of the medication',
        'none' => 'None',
      ),
      'allowed_values_function' => '',
    ),
    'translatable' => 0,
    'type' => 'list_text',
  );

  // Exported field_base: 'field_unable_to_drink_period'.
  $field_bases['field_unable_to_drink_period'] = array(
    'active' => 1,
    'cardinality' => 1,
    'deleted' => 0,
    'entity_types' => array(),
    'field_name' => 'field_unable_to_drink_period',
    'indexes' => array(),
    'locked' => 0,
    'module' => 'number',
    'settings' => array(),
    'translatable' => 0,
    'type' => 'number_integer',
  );

  // Exported field_base: 'field_unable_to_eat_period'.
  $field_bases['field_unable_to_eat_period'] = array(
    'active' => 1,
    'cardinality' => 1,
    'deleted' => 0,
    'entity_types' => array(),
    'field_name' => 'field_unable_to_eat_period',
    'indexes' => array(),
    'locked' => 0,
    'module' => 'number',
    'settings' => array(),
    'translatable' => 0,
    'type' => 'number_integer',
  );

  // Exported field_base: 'field_vomiting_period'.
  $field_bases['field_vomiting_period'] = array(
    'active' => 1,
    'cardinality' => 1,
    'deleted' => 0,
    'entity_types' => array(),
    'field_name' => 'field_vomiting_period',
    'indexes' => array(),
    'locked' => 0,
    'module' => 'number',
    'settings' => array(),
    'translatable' => 0,
    'type' => 'number_integer',
  );

  // Exported field_base: 'field_yellow_eyes_period'.
  $field_bases['field_yellow_eyes_period'] = array(
    'active' => 1,
    'cardinality' => 1,
    'deleted' => 0,
    'entity_types' => array(),
    'field_name' => 'field_yellow_eyes_period',
    'indexes' => array(),
    'locked' => 0,
    'module' => 'number',
    'settings' => array(),
    'translatable' => 0,
    'type' => 'number_integer',
  );

  return $field_bases;
}<|MERGE_RESOLUTION|>--- conflicted
+++ resolved
@@ -886,8 +886,6 @@
     'type' => 'list_text',
   );
 
-<<<<<<< HEAD
-=======
   // Exported field_base: 'field_reason_not_given_education'.
   $field_bases['field_reason_not_given_education'] = array(
     'active' => 1,
@@ -916,7 +914,6 @@
     'type' => 'list_text',
   );
 
->>>>>>> d1f3f20d
   // Exported field_base: 'field_reason_not_sent_to_hc'.
   $field_bases['field_reason_not_sent_to_hc'] = array(
     'active' => 1,
