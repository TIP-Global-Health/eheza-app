<?php

/**
 * @file
 * hedley_acute_illness.features.inc
 */

/**
 * Implements hook_ctools_plugin_api().
 */
function hedley_acute_illness_ctools_plugin_api($module = NULL, $api = NULL) {
  if ($module == "strongarm" && $api == "strongarm") {
    return array("version" => "1");
  }
}

/**
 * Implements hook_node_info().
 */
function hedley_acute_illness_node_info() {
  $items = array(
    'acute_findings' => array(
      'name' => t('Acute Findings'),
      'base' => 'node_content',
      'description' => '',
      'has_title' => '1',
      'title_label' => t('Title'),
      'help' => '',
    ),
<<<<<<< HEAD
    'acute_illness_danger_signs' => array(
      'name' => t('Acute Illness Danger Signs'),
      'base' => 'node_content',
      'description' => t('This activity appears at subsequent encounters of Acute Illness'),
=======
    'acute_illness_muac' => array(
      'name' => t('Acute Illness Muac'),
      'base' => 'node_content',
      'description' => '',
>>>>>>> 8cf0c2c1
      'has_title' => '1',
      'title_label' => t('Title'),
      'help' => '',
    ),
    'acute_illness_vitals' => array(
      'name' => t('Acute Illness Vitals'),
      'base' => 'node_content',
      'description' => '',
      'has_title' => '1',
      'title_label' => t('Title'),
      'help' => '',
    ),
    'call_114' => array(
      'name' => t('Call 114'),
      'base' => 'node_content',
      'description' => '',
      'has_title' => '1',
      'title_label' => t('Title'),
      'help' => '',
    ),
    'exposure' => array(
      'name' => t('Exposure'),
      'base' => 'node_content',
      'description' => '',
      'has_title' => '1',
      'title_label' => t('Title'),
      'help' => '',
    ),
    'hc_contact' => array(
      'name' => t('HC Contact'),
      'base' => 'node_content',
      'description' => '',
      'has_title' => '1',
      'title_label' => t('Title'),
      'help' => '',
    ),
    'isolation' => array(
      'name' => t('Isolation'),
      'base' => 'node_content',
      'description' => '',
      'has_title' => '1',
      'title_label' => t('Title'),
      'help' => '',
    ),
    'malaria_testing' => array(
      'name' => t('Malaria Testing'),
      'base' => 'node_content',
      'description' => '',
      'has_title' => '1',
      'title_label' => t('Title'),
      'help' => '',
    ),
    'medication_distribution' => array(
      'name' => t('Medication Distribution'),
      'base' => 'node_content',
      'description' => '',
      'has_title' => '1',
      'title_label' => t('Title'),
      'help' => '',
    ),
    'send_to_hc' => array(
      'name' => t('Send to HC'),
      'base' => 'node_content',
      'description' => '',
      'has_title' => '1',
      'title_label' => t('Title'),
      'help' => '',
    ),
    'symptoms_general' => array(
      'name' => t('Symptoms General'),
      'base' => 'node_content',
      'description' => '',
      'has_title' => '1',
      'title_label' => t('Title'),
      'help' => '',
    ),
    'symptoms_gi' => array(
      'name' => t('Symptoms GI'),
      'base' => 'node_content',
      'description' => '',
      'has_title' => '1',
      'title_label' => t('Title'),
      'help' => '',
    ),
    'symptoms_respiratory' => array(
      'name' => t('Symptoms Respiratory'),
      'base' => 'node_content',
      'description' => '',
      'has_title' => '1',
      'title_label' => t('Title'),
      'help' => '',
    ),
    'travel_history' => array(
      'name' => t('Travel History'),
      'base' => 'node_content',
      'description' => '',
      'has_title' => '1',
      'title_label' => t('Title'),
      'help' => '',
    ),
    'treatment_history' => array(
      'name' => t('Treatment History'),
      'base' => 'node_content',
      'description' => '',
      'has_title' => '1',
      'title_label' => t('Title'),
      'help' => '',
    ),
    'treatment_ongoing' => array(
      'name' => t('Treatment Ongoing'),
      'base' => 'node_content',
      'description' => '',
      'has_title' => '1',
      'title_label' => t('Title'),
      'help' => '',
    ),
  );
  drupal_alter('node_info', $items);
  return $items;
}<|MERGE_RESOLUTION|>--- conflicted
+++ resolved
@@ -27,17 +27,18 @@
       'title_label' => t('Title'),
       'help' => '',
     ),
-<<<<<<< HEAD
     'acute_illness_danger_signs' => array(
       'name' => t('Acute Illness Danger Signs'),
       'base' => 'node_content',
       'description' => t('This activity appears at subsequent encounters of Acute Illness'),
-=======
+      'has_title' => '1',
+      'title_label' => t('Title'),
+      'help' => '',
+    ),
     'acute_illness_muac' => array(
       'name' => t('Acute Illness Muac'),
       'base' => 'node_content',
       'description' => '',
->>>>>>> 8cf0c2c1
       'has_title' => '1',
       'title_label' => t('Title'),
       'help' => '',
