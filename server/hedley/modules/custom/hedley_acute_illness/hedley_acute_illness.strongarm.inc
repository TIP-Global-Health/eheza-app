<?php

/**
 * @file
 * hedley_acute_illness.strongarm.inc
 */

/**
 * Implements hook_strongarm().
 */
function hedley_acute_illness_strongarm() {
  $export = array();

  $strongarm = new stdClass();
  $strongarm->disabled = FALSE; /* Edit this to true to make a default strongarm disabled initially */
  $strongarm->api_version = 1;
  $strongarm->name = 'auto_entitylabel_node_acute_findings';
  $strongarm->value = '1';
  $export['auto_entitylabel_node_acute_findings'] = $strongarm;

  $strongarm = new stdClass();
  $strongarm->disabled = FALSE; /* Edit this to true to make a default strongarm disabled initially */
  $strongarm->api_version = 1;
<<<<<<< HEAD
  $strongarm->name = 'auto_entitylabel_node_acute_illness_danger_signs';
  $strongarm->value = '1';
  $export['auto_entitylabel_node_acute_illness_danger_signs'] = $strongarm;
=======
  $strongarm->name = 'auto_entitylabel_node_acute_illness_muac';
  $strongarm->value = '1';
  $export['auto_entitylabel_node_acute_illness_muac'] = $strongarm;
>>>>>>> 8cf0c2c1

  $strongarm = new stdClass();
  $strongarm->disabled = FALSE; /* Edit this to true to make a default strongarm disabled initially */
  $strongarm->api_version = 1;
  $strongarm->name = 'auto_entitylabel_node_acute_illness_vitals';
  $strongarm->value = '1';
  $export['auto_entitylabel_node_acute_illness_vitals'] = $strongarm;

  $strongarm = new stdClass();
  $strongarm->disabled = FALSE; /* Edit this to true to make a default strongarm disabled initially */
  $strongarm->api_version = 1;
  $strongarm->name = 'auto_entitylabel_node_call_114';
  $strongarm->value = '1';
  $export['auto_entitylabel_node_call_114'] = $strongarm;

  $strongarm = new stdClass();
  $strongarm->disabled = FALSE; /* Edit this to true to make a default strongarm disabled initially */
  $strongarm->api_version = 1;
  $strongarm->name = 'auto_entitylabel_node_exposure';
  $strongarm->value = '1';
  $export['auto_entitylabel_node_exposure'] = $strongarm;

  $strongarm = new stdClass();
  $strongarm->disabled = FALSE; /* Edit this to true to make a default strongarm disabled initially */
  $strongarm->api_version = 1;
  $strongarm->name = 'auto_entitylabel_node_hc_contact';
  $strongarm->value = '1';
  $export['auto_entitylabel_node_hc_contact'] = $strongarm;

  $strongarm = new stdClass();
  $strongarm->disabled = FALSE; /* Edit this to true to make a default strongarm disabled initially */
  $strongarm->api_version = 1;
  $strongarm->name = 'auto_entitylabel_node_isolation';
  $strongarm->value = '1';
  $export['auto_entitylabel_node_isolation'] = $strongarm;

  $strongarm = new stdClass();
  $strongarm->disabled = FALSE; /* Edit this to true to make a default strongarm disabled initially */
  $strongarm->api_version = 1;
  $strongarm->name = 'auto_entitylabel_node_malaria_testing';
  $strongarm->value = '1';
  $export['auto_entitylabel_node_malaria_testing'] = $strongarm;

  $strongarm = new stdClass();
  $strongarm->disabled = FALSE; /* Edit this to true to make a default strongarm disabled initially */
  $strongarm->api_version = 1;
  $strongarm->name = 'auto_entitylabel_node_medication_distribution';
  $strongarm->value = '1';
  $export['auto_entitylabel_node_medication_distribution'] = $strongarm;

  $strongarm = new stdClass();
  $strongarm->disabled = FALSE; /* Edit this to true to make a default strongarm disabled initially */
  $strongarm->api_version = 1;
  $strongarm->name = 'auto_entitylabel_node_send_to_hc';
  $strongarm->value = '1';
  $export['auto_entitylabel_node_send_to_hc'] = $strongarm;

  $strongarm = new stdClass();
  $strongarm->disabled = FALSE; /* Edit this to true to make a default strongarm disabled initially */
  $strongarm->api_version = 1;
  $strongarm->name = 'auto_entitylabel_node_symptoms_general';
  $strongarm->value = '1';
  $export['auto_entitylabel_node_symptoms_general'] = $strongarm;

  $strongarm = new stdClass();
  $strongarm->disabled = FALSE; /* Edit this to true to make a default strongarm disabled initially */
  $strongarm->api_version = 1;
  $strongarm->name = 'auto_entitylabel_node_symptoms_gi';
  $strongarm->value = '1';
  $export['auto_entitylabel_node_symptoms_gi'] = $strongarm;

  $strongarm = new stdClass();
  $strongarm->disabled = FALSE; /* Edit this to true to make a default strongarm disabled initially */
  $strongarm->api_version = 1;
  $strongarm->name = 'auto_entitylabel_node_symptoms_respiratory';
  $strongarm->value = '1';
  $export['auto_entitylabel_node_symptoms_respiratory'] = $strongarm;

  $strongarm = new stdClass();
  $strongarm->disabled = FALSE; /* Edit this to true to make a default strongarm disabled initially */
  $strongarm->api_version = 1;
  $strongarm->name = 'auto_entitylabel_node_travel_history';
  $strongarm->value = '1';
  $export['auto_entitylabel_node_travel_history'] = $strongarm;

  $strongarm = new stdClass();
  $strongarm->disabled = FALSE; /* Edit this to true to make a default strongarm disabled initially */
  $strongarm->api_version = 1;
  $strongarm->name = 'auto_entitylabel_node_treatment_history';
  $strongarm->value = '1';
  $export['auto_entitylabel_node_treatment_history'] = $strongarm;

  $strongarm = new stdClass();
  $strongarm->disabled = FALSE; /* Edit this to true to make a default strongarm disabled initially */
  $strongarm->api_version = 1;
  $strongarm->name = 'auto_entitylabel_node_treatment_ongoing';
  $strongarm->value = '1';
  $export['auto_entitylabel_node_treatment_ongoing'] = $strongarm;

  $strongarm = new stdClass();
  $strongarm->disabled = FALSE; /* Edit this to true to make a default strongarm disabled initially */
  $strongarm->api_version = 1;
  $strongarm->name = 'auto_entitylabel_pattern_node_acute_findings';
  $strongarm->value = '[node:content-type] - [node:field-person:title] - [node:field-date-measured:custom:Y-m-d] ';
  $export['auto_entitylabel_pattern_node_acute_findings'] = $strongarm;

  $strongarm = new stdClass();
  $strongarm->disabled = FALSE; /* Edit this to true to make a default strongarm disabled initially */
  $strongarm->api_version = 1;
<<<<<<< HEAD
  $strongarm->name = 'auto_entitylabel_pattern_node_acute_illness_danger_signs';
  $strongarm->value = '[node:content-type] - [node:field-person:title] - [node:field-date-measured:custom:Y-m-d] ';
  $export['auto_entitylabel_pattern_node_acute_illness_danger_signs'] = $strongarm;
=======
  $strongarm->name = 'auto_entitylabel_pattern_node_acute_illness_muac';
  $strongarm->value = '[node:content-type] - [node:field-person:title] - [node:field-date-measured:custom:Y-m-d]';
  $export['auto_entitylabel_pattern_node_acute_illness_muac'] = $strongarm;
>>>>>>> 8cf0c2c1

  $strongarm = new stdClass();
  $strongarm->disabled = FALSE; /* Edit this to true to make a default strongarm disabled initially */
  $strongarm->api_version = 1;
  $strongarm->name = 'auto_entitylabel_pattern_node_acute_illness_vitals';
  $strongarm->value = '[node:content-type] - [node:field-person:title] - [node:field-date-measured:custom:Y-m-d] ';
  $export['auto_entitylabel_pattern_node_acute_illness_vitals'] = $strongarm;

  $strongarm = new stdClass();
  $strongarm->disabled = FALSE; /* Edit this to true to make a default strongarm disabled initially */
  $strongarm->api_version = 1;
  $strongarm->name = 'auto_entitylabel_pattern_node_call_114';
  $strongarm->value = '[node:content-type] - [node:field-person:title] - [node:field-date-measured:custom:Y-m-d] ';
  $export['auto_entitylabel_pattern_node_call_114'] = $strongarm;

  $strongarm = new stdClass();
  $strongarm->disabled = FALSE; /* Edit this to true to make a default strongarm disabled initially */
  $strongarm->api_version = 1;
  $strongarm->name = 'auto_entitylabel_pattern_node_exposure';
  $strongarm->value = '[node:content-type] - [node:field-person:title] - [node:field-date-measured:custom:Y-m-d] ';
  $export['auto_entitylabel_pattern_node_exposure'] = $strongarm;

  $strongarm = new stdClass();
  $strongarm->disabled = FALSE; /* Edit this to true to make a default strongarm disabled initially */
  $strongarm->api_version = 1;
  $strongarm->name = 'auto_entitylabel_pattern_node_hc_contact';
  $strongarm->value = '[node:content-type] - [node:field-person:title] - [node:field-date-measured:custom:Y-m-d] ';
  $export['auto_entitylabel_pattern_node_hc_contact'] = $strongarm;

  $strongarm = new stdClass();
  $strongarm->disabled = FALSE; /* Edit this to true to make a default strongarm disabled initially */
  $strongarm->api_version = 1;
  $strongarm->name = 'auto_entitylabel_pattern_node_isolation';
  $strongarm->value = '[node:content-type] - [node:field-person:title] - [node:field-date-measured:custom:Y-m-d] ';
  $export['auto_entitylabel_pattern_node_isolation'] = $strongarm;

  $strongarm = new stdClass();
  $strongarm->disabled = FALSE; /* Edit this to true to make a default strongarm disabled initially */
  $strongarm->api_version = 1;
  $strongarm->name = 'auto_entitylabel_pattern_node_malaria_testing';
  $strongarm->value = '[node:content-type] - [node:field-person:title] - [node:field-date-measured:custom:Y-m-d] ';
  $export['auto_entitylabel_pattern_node_malaria_testing'] = $strongarm;

  $strongarm = new stdClass();
  $strongarm->disabled = FALSE; /* Edit this to true to make a default strongarm disabled initially */
  $strongarm->api_version = 1;
  $strongarm->name = 'auto_entitylabel_pattern_node_medication_distribution';
  $strongarm->value = '[node:content-type] - [node:field-person:title] - [node:field-date-measured:custom:Y-m-d] ';
  $export['auto_entitylabel_pattern_node_medication_distribution'] = $strongarm;

  $strongarm = new stdClass();
  $strongarm->disabled = FALSE; /* Edit this to true to make a default strongarm disabled initially */
  $strongarm->api_version = 1;
  $strongarm->name = 'auto_entitylabel_pattern_node_send_to_hc';
  $strongarm->value = '[node:content-type] - [node:field-person:title] - [node:field-date-measured:custom:Y-m-d] ';
  $export['auto_entitylabel_pattern_node_send_to_hc'] = $strongarm;

  $strongarm = new stdClass();
  $strongarm->disabled = FALSE; /* Edit this to true to make a default strongarm disabled initially */
  $strongarm->api_version = 1;
  $strongarm->name = 'auto_entitylabel_pattern_node_symptoms_general';
  $strongarm->value = '[node:content-type] - [node:field-person:title] - [node:field-date-measured:custom:Y-m-d] ';
  $export['auto_entitylabel_pattern_node_symptoms_general'] = $strongarm;

  $strongarm = new stdClass();
  $strongarm->disabled = FALSE; /* Edit this to true to make a default strongarm disabled initially */
  $strongarm->api_version = 1;
  $strongarm->name = 'auto_entitylabel_pattern_node_symptoms_gi';
  $strongarm->value = '[node:content-type] - [node:field-person:title] - [node:field-date-measured:custom:Y-m-d] ';
  $export['auto_entitylabel_pattern_node_symptoms_gi'] = $strongarm;

  $strongarm = new stdClass();
  $strongarm->disabled = FALSE; /* Edit this to true to make a default strongarm disabled initially */
  $strongarm->api_version = 1;
  $strongarm->name = 'auto_entitylabel_pattern_node_symptoms_respiratory';
  $strongarm->value = '[node:content-type] - [node:field-person:title] - [node:field-date-measured:custom:Y-m-d] ';
  $export['auto_entitylabel_pattern_node_symptoms_respiratory'] = $strongarm;

  $strongarm = new stdClass();
  $strongarm->disabled = FALSE; /* Edit this to true to make a default strongarm disabled initially */
  $strongarm->api_version = 1;
  $strongarm->name = 'auto_entitylabel_pattern_node_travel_history';
  $strongarm->value = '[node:content-type] - [node:field-person:title] - [node:field-date-measured:custom:Y-m-d] ';
  $export['auto_entitylabel_pattern_node_travel_history'] = $strongarm;

  $strongarm = new stdClass();
  $strongarm->disabled = FALSE; /* Edit this to true to make a default strongarm disabled initially */
  $strongarm->api_version = 1;
  $strongarm->name = 'auto_entitylabel_pattern_node_treatment_history';
  $strongarm->value = '[node:content-type] - [node:field-person:title] - [node:field-date-measured:custom:Y-m-d] ';
  $export['auto_entitylabel_pattern_node_treatment_history'] = $strongarm;

  $strongarm = new stdClass();
  $strongarm->disabled = FALSE; /* Edit this to true to make a default strongarm disabled initially */
  $strongarm->api_version = 1;
  $strongarm->name = 'auto_entitylabel_pattern_node_treatment_ongoing';
  $strongarm->value = '[node:content-type] - [node:field-person:title] - [node:field-date-measured:custom:Y-m-d] ';
  $export['auto_entitylabel_pattern_node_treatment_ongoing'] = $strongarm;

  $strongarm = new stdClass();
  $strongarm->disabled = FALSE; /* Edit this to true to make a default strongarm disabled initially */
  $strongarm->api_version = 1;
  $strongarm->name = 'auto_entitylabel_php_node_acute_findings';
  $strongarm->value = 0;
  $export['auto_entitylabel_php_node_acute_findings'] = $strongarm;

  $strongarm = new stdClass();
  $strongarm->disabled = FALSE; /* Edit this to true to make a default strongarm disabled initially */
  $strongarm->api_version = 1;
<<<<<<< HEAD
  $strongarm->name = 'auto_entitylabel_php_node_acute_illness_danger_signs';
  $strongarm->value = 0;
  $export['auto_entitylabel_php_node_acute_illness_danger_signs'] = $strongarm;
=======
  $strongarm->name = 'auto_entitylabel_php_node_acute_illness_muac';
  $strongarm->value = 0;
  $export['auto_entitylabel_php_node_acute_illness_muac'] = $strongarm;
>>>>>>> 8cf0c2c1

  $strongarm = new stdClass();
  $strongarm->disabled = FALSE; /* Edit this to true to make a default strongarm disabled initially */
  $strongarm->api_version = 1;
  $strongarm->name = 'auto_entitylabel_php_node_acute_illness_vitals';
  $strongarm->value = 0;
  $export['auto_entitylabel_php_node_acute_illness_vitals'] = $strongarm;

  $strongarm = new stdClass();
  $strongarm->disabled = FALSE; /* Edit this to true to make a default strongarm disabled initially */
  $strongarm->api_version = 1;
  $strongarm->name = 'auto_entitylabel_php_node_call_114';
  $strongarm->value = 0;
  $export['auto_entitylabel_php_node_call_114'] = $strongarm;

  $strongarm = new stdClass();
  $strongarm->disabled = FALSE; /* Edit this to true to make a default strongarm disabled initially */
  $strongarm->api_version = 1;
  $strongarm->name = 'auto_entitylabel_php_node_exposure';
  $strongarm->value = 0;
  $export['auto_entitylabel_php_node_exposure'] = $strongarm;

  $strongarm = new stdClass();
  $strongarm->disabled = FALSE; /* Edit this to true to make a default strongarm disabled initially */
  $strongarm->api_version = 1;
  $strongarm->name = 'auto_entitylabel_php_node_hc_contact';
  $strongarm->value = 0;
  $export['auto_entitylabel_php_node_hc_contact'] = $strongarm;

  $strongarm = new stdClass();
  $strongarm->disabled = FALSE; /* Edit this to true to make a default strongarm disabled initially */
  $strongarm->api_version = 1;
  $strongarm->name = 'auto_entitylabel_php_node_isolation';
  $strongarm->value = 0;
  $export['auto_entitylabel_php_node_isolation'] = $strongarm;

  $strongarm = new stdClass();
  $strongarm->disabled = FALSE; /* Edit this to true to make a default strongarm disabled initially */
  $strongarm->api_version = 1;
  $strongarm->name = 'auto_entitylabel_php_node_malaria_testing';
  $strongarm->value = 0;
  $export['auto_entitylabel_php_node_malaria_testing'] = $strongarm;

  $strongarm = new stdClass();
  $strongarm->disabled = FALSE; /* Edit this to true to make a default strongarm disabled initially */
  $strongarm->api_version = 1;
  $strongarm->name = 'auto_entitylabel_php_node_medication_distribution';
  $strongarm->value = 0;
  $export['auto_entitylabel_php_node_medication_distribution'] = $strongarm;

  $strongarm = new stdClass();
  $strongarm->disabled = FALSE; /* Edit this to true to make a default strongarm disabled initially */
  $strongarm->api_version = 1;
  $strongarm->name = 'auto_entitylabel_php_node_send_to_hc';
  $strongarm->value = 0;
  $export['auto_entitylabel_php_node_send_to_hc'] = $strongarm;

  $strongarm = new stdClass();
  $strongarm->disabled = FALSE; /* Edit this to true to make a default strongarm disabled initially */
  $strongarm->api_version = 1;
  $strongarm->name = 'auto_entitylabel_php_node_symptoms_general';
  $strongarm->value = 0;
  $export['auto_entitylabel_php_node_symptoms_general'] = $strongarm;

  $strongarm = new stdClass();
  $strongarm->disabled = FALSE; /* Edit this to true to make a default strongarm disabled initially */
  $strongarm->api_version = 1;
  $strongarm->name = 'auto_entitylabel_php_node_symptoms_gi';
  $strongarm->value = 0;
  $export['auto_entitylabel_php_node_symptoms_gi'] = $strongarm;

  $strongarm = new stdClass();
  $strongarm->disabled = FALSE; /* Edit this to true to make a default strongarm disabled initially */
  $strongarm->api_version = 1;
  $strongarm->name = 'auto_entitylabel_php_node_symptoms_respiratory';
  $strongarm->value = 0;
  $export['auto_entitylabel_php_node_symptoms_respiratory'] = $strongarm;

  $strongarm = new stdClass();
  $strongarm->disabled = FALSE; /* Edit this to true to make a default strongarm disabled initially */
  $strongarm->api_version = 1;
  $strongarm->name = 'auto_entitylabel_php_node_travel_history';
  $strongarm->value = 0;
  $export['auto_entitylabel_php_node_travel_history'] = $strongarm;

  $strongarm = new stdClass();
  $strongarm->disabled = FALSE; /* Edit this to true to make a default strongarm disabled initially */
  $strongarm->api_version = 1;
  $strongarm->name = 'auto_entitylabel_php_node_treatment_history';
  $strongarm->value = 0;
  $export['auto_entitylabel_php_node_treatment_history'] = $strongarm;

  $strongarm = new stdClass();
  $strongarm->disabled = FALSE; /* Edit this to true to make a default strongarm disabled initially */
  $strongarm->api_version = 1;
  $strongarm->name = 'auto_entitylabel_php_node_treatment_ongoing';
  $strongarm->value = 0;
  $export['auto_entitylabel_php_node_treatment_ongoing'] = $strongarm;

  $strongarm = new stdClass();
  $strongarm->disabled = FALSE; /* Edit this to true to make a default strongarm disabled initially */
  $strongarm->api_version = 1;
  $strongarm->name = 'field_bundle_settings_node__acute_findings';
  $strongarm->value = array(
    'view_modes' => array(),
    'extra_fields' => array(
      'form' => array(
        'title' => array(
          'weight' => '0',
        ),
      ),
      'display' => array(),
    ),
  );
  $export['field_bundle_settings_node__acute_findings'] = $strongarm;

  $strongarm = new stdClass();
  $strongarm->disabled = FALSE; /* Edit this to true to make a default strongarm disabled initially */
  $strongarm->api_version = 1;
<<<<<<< HEAD
  $strongarm->name = 'field_bundle_settings_node__acute_illness_danger_signs';
=======
  $strongarm->name = 'field_bundle_settings_node__acute_illness_muac';
>>>>>>> 8cf0c2c1
  $strongarm->value = array(
    'view_modes' => array(),
    'extra_fields' => array(
      'form' => array(
        'title' => array(
<<<<<<< HEAD
          'weight' => '-5',
=======
          'weight' => '0',
>>>>>>> 8cf0c2c1
        ),
      ),
      'display' => array(),
    ),
  );
<<<<<<< HEAD
  $export['field_bundle_settings_node__acute_illness_danger_signs'] = $strongarm;
=======
  $export['field_bundle_settings_node__acute_illness_muac'] = $strongarm;
>>>>>>> 8cf0c2c1

  $strongarm = new stdClass();
  $strongarm->disabled = FALSE; /* Edit this to true to make a default strongarm disabled initially */
  $strongarm->api_version = 1;
  $strongarm->name = 'field_bundle_settings_node__call_114';
  $strongarm->value = array(
    'view_modes' => array(),
    'extra_fields' => array(
      'form' => array(
        'title' => array(
          'weight' => '0',
        ),
      ),
      'display' => array(),
    ),
  );
  $export['field_bundle_settings_node__call_114'] = $strongarm;

  $strongarm = new stdClass();
  $strongarm->disabled = FALSE; /* Edit this to true to make a default strongarm disabled initially */
  $strongarm->api_version = 1;
  $strongarm->name = 'field_bundle_settings_node__hc_contact';
  $strongarm->value = array(
    'view_modes' => array(),
    'extra_fields' => array(
      'form' => array(
        'title' => array(
          'weight' => '0',
        ),
      ),
      'display' => array(),
    ),
  );
  $export['field_bundle_settings_node__hc_contact'] = $strongarm;

  $strongarm = new stdClass();
  $strongarm->disabled = FALSE; /* Edit this to true to make a default strongarm disabled initially */
  $strongarm->api_version = 1;
  $strongarm->name = 'field_bundle_settings_node__malaria_testing';
  $strongarm->value = array(
    'view_modes' => array(),
    'extra_fields' => array(
      'form' => array(
        'title' => array(
          'weight' => '0',
        ),
      ),
      'display' => array(),
    ),
  );
  $export['field_bundle_settings_node__malaria_testing'] = $strongarm;

  $strongarm = new stdClass();
  $strongarm->disabled = FALSE; /* Edit this to true to make a default strongarm disabled initially */
  $strongarm->api_version = 1;
  $strongarm->name = 'field_bundle_settings_node__medication_distribution';
  $strongarm->value = array(
    'view_modes' => array(),
    'extra_fields' => array(
      'form' => array(
        'title' => array(
          'weight' => '0',
        ),
      ),
      'display' => array(),
    ),
  );
  $export['field_bundle_settings_node__medication_distribution'] = $strongarm;

  $strongarm = new stdClass();
  $strongarm->disabled = FALSE; /* Edit this to true to make a default strongarm disabled initially */
  $strongarm->api_version = 1;
  $strongarm->name = 'field_bundle_settings_node__send_to_hc';
  $strongarm->value = array(
    'view_modes' => array(),
    'extra_fields' => array(
      'form' => array(
        'title' => array(
          'weight' => '0',
        ),
      ),
      'display' => array(),
    ),
  );
  $export['field_bundle_settings_node__send_to_hc'] = $strongarm;

  $strongarm = new stdClass();
  $strongarm->disabled = FALSE; /* Edit this to true to make a default strongarm disabled initially */
  $strongarm->api_version = 1;
  $strongarm->name = 'field_bundle_settings_node__symptoms_general';
  $strongarm->value = array(
    'view_modes' => array(),
    'extra_fields' => array(
      'form' => array(
        'title' => array(
          'weight' => '0',
        ),
      ),
      'display' => array(),
    ),
  );
  $export['field_bundle_settings_node__symptoms_general'] = $strongarm;

  $strongarm = new stdClass();
  $strongarm->disabled = FALSE; /* Edit this to true to make a default strongarm disabled initially */
  $strongarm->api_version = 1;
  $strongarm->name = 'field_bundle_settings_node__symptoms_respiratory';
  $strongarm->value = array(
    'view_modes' => array(),
    'extra_fields' => array(
      'form' => array(
        'title' => array(
          'weight' => '0',
        ),
      ),
      'display' => array(),
    ),
  );
  $export['field_bundle_settings_node__symptoms_respiratory'] = $strongarm;

  $strongarm = new stdClass();
  $strongarm->disabled = FALSE; /* Edit this to true to make a default strongarm disabled initially */
  $strongarm->api_version = 1;
  $strongarm->name = 'field_bundle_settings_node__treatment_history';
  $strongarm->value = array(
    'view_modes' => array(),
    'extra_fields' => array(
      'form' => array(
        'title' => array(
          'weight' => '-5',
        ),
      ),
      'display' => array(),
    ),
  );
  $export['field_bundle_settings_node__treatment_history'] = $strongarm;

  $strongarm = new stdClass();
  $strongarm->disabled = FALSE; /* Edit this to true to make a default strongarm disabled initially */
  $strongarm->api_version = 1;
  $strongarm->name = 'field_bundle_settings_node__treatment_ongoing';
  $strongarm->value = array(
    'view_modes' => array(),
    'extra_fields' => array(
      'form' => array(
        'title' => array(
          'weight' => '0',
        ),
      ),
      'display' => array(),
    ),
  );
  $export['field_bundle_settings_node__treatment_ongoing'] = $strongarm;

  $strongarm = new stdClass();
  $strongarm->disabled = FALSE; /* Edit this to true to make a default strongarm disabled initially */
  $strongarm->api_version = 1;
  $strongarm->name = 'menu_options_acute_findings';
  $strongarm->value = array(
    0 => 'main-menu',
  );
  $export['menu_options_acute_findings'] = $strongarm;

  $strongarm = new stdClass();
  $strongarm->disabled = FALSE; /* Edit this to true to make a default strongarm disabled initially */
  $strongarm->api_version = 1;
<<<<<<< HEAD
  $strongarm->name = 'menu_options_acute_illness_danger_signs';
  $strongarm->value = array(
    0 => 'main-menu',
  );
  $export['menu_options_acute_illness_danger_signs'] = $strongarm;
=======
  $strongarm->name = 'menu_options_acute_illness_muac';
  $strongarm->value = array(
    0 => 'main-menu',
  );
  $export['menu_options_acute_illness_muac'] = $strongarm;
>>>>>>> 8cf0c2c1

  $strongarm = new stdClass();
  $strongarm->disabled = FALSE; /* Edit this to true to make a default strongarm disabled initially */
  $strongarm->api_version = 1;
  $strongarm->name = 'menu_options_call_114';
  $strongarm->value = array(
    0 => 'main-menu',
  );
  $export['menu_options_call_114'] = $strongarm;

  $strongarm = new stdClass();
  $strongarm->disabled = FALSE; /* Edit this to true to make a default strongarm disabled initially */
  $strongarm->api_version = 1;
  $strongarm->name = 'menu_options_hc_contact';
  $strongarm->value = array(
    0 => 'main-menu',
  );
  $export['menu_options_hc_contact'] = $strongarm;

  $strongarm = new stdClass();
  $strongarm->disabled = FALSE; /* Edit this to true to make a default strongarm disabled initially */
  $strongarm->api_version = 1;
  $strongarm->name = 'menu_options_medication_distribution';
  $strongarm->value = array(
    0 => 'main-menu',
  );
  $export['menu_options_medication_distribution'] = $strongarm;

  $strongarm = new stdClass();
  $strongarm->disabled = FALSE; /* Edit this to true to make a default strongarm disabled initially */
  $strongarm->api_version = 1;
  $strongarm->name = 'menu_options_send_to_hc';
  $strongarm->value = array(
    0 => 'main-menu',
  );
  $export['menu_options_send_to_hc'] = $strongarm;

  $strongarm = new stdClass();
  $strongarm->disabled = FALSE; /* Edit this to true to make a default strongarm disabled initially */
  $strongarm->api_version = 1;
  $strongarm->name = 'menu_options_treatment_history';
  $strongarm->value = array(
    0 => 'main-menu',
  );
  $export['menu_options_treatment_history'] = $strongarm;

  $strongarm = new stdClass();
  $strongarm->disabled = FALSE; /* Edit this to true to make a default strongarm disabled initially */
  $strongarm->api_version = 1;
  $strongarm->name = 'menu_options_treatment_ongoing';
  $strongarm->value = array(
    0 => 'main-menu',
  );
  $export['menu_options_treatment_ongoing'] = $strongarm;

  $strongarm = new stdClass();
  $strongarm->disabled = FALSE; /* Edit this to true to make a default strongarm disabled initially */
  $strongarm->api_version = 1;
  $strongarm->name = 'menu_parent_acute_findings';
  $strongarm->value = 'main-menu:0';
  $export['menu_parent_acute_findings'] = $strongarm;

  $strongarm = new stdClass();
  $strongarm->disabled = FALSE; /* Edit this to true to make a default strongarm disabled initially */
  $strongarm->api_version = 1;
<<<<<<< HEAD
  $strongarm->name = 'menu_parent_acute_illness_danger_signs';
  $strongarm->value = 'main-menu:0';
  $export['menu_parent_acute_illness_danger_signs'] = $strongarm;
=======
  $strongarm->name = 'menu_parent_acute_illness_muac';
  $strongarm->value = 'main-menu:0';
  $export['menu_parent_acute_illness_muac'] = $strongarm;
>>>>>>> 8cf0c2c1

  $strongarm = new stdClass();
  $strongarm->disabled = FALSE; /* Edit this to true to make a default strongarm disabled initially */
  $strongarm->api_version = 1;
  $strongarm->name = 'menu_parent_call_114';
  $strongarm->value = 'main-menu:0';
  $export['menu_parent_call_114'] = $strongarm;

  $strongarm = new stdClass();
  $strongarm->disabled = FALSE; /* Edit this to true to make a default strongarm disabled initially */
  $strongarm->api_version = 1;
  $strongarm->name = 'menu_parent_hc_contact';
  $strongarm->value = 'main-menu:0';
  $export['menu_parent_hc_contact'] = $strongarm;

  $strongarm = new stdClass();
  $strongarm->disabled = FALSE; /* Edit this to true to make a default strongarm disabled initially */
  $strongarm->api_version = 1;
  $strongarm->name = 'menu_parent_medication_distribution';
  $strongarm->value = 'main-menu:0';
  $export['menu_parent_medication_distribution'] = $strongarm;

  $strongarm = new stdClass();
  $strongarm->disabled = FALSE; /* Edit this to true to make a default strongarm disabled initially */
  $strongarm->api_version = 1;
  $strongarm->name = 'menu_parent_send_to_hc';
  $strongarm->value = 'main-menu:0';
  $export['menu_parent_send_to_hc'] = $strongarm;

  $strongarm = new stdClass();
  $strongarm->disabled = FALSE; /* Edit this to true to make a default strongarm disabled initially */
  $strongarm->api_version = 1;
  $strongarm->name = 'menu_parent_treatment_history';
  $strongarm->value = 'main-menu:0';
  $export['menu_parent_treatment_history'] = $strongarm;

  $strongarm = new stdClass();
  $strongarm->disabled = FALSE; /* Edit this to true to make a default strongarm disabled initially */
  $strongarm->api_version = 1;
  $strongarm->name = 'menu_parent_treatment_ongoing';
  $strongarm->value = 'main-menu:0';
  $export['menu_parent_treatment_ongoing'] = $strongarm;

  $strongarm = new stdClass();
  $strongarm->disabled = FALSE; /* Edit this to true to make a default strongarm disabled initially */
  $strongarm->api_version = 1;
  $strongarm->name = 'node_options_acute_findings';
  $strongarm->value = array(
    0 => 'status',
    1 => 'promote',
  );
  $export['node_options_acute_findings'] = $strongarm;

  $strongarm = new stdClass();
  $strongarm->disabled = FALSE; /* Edit this to true to make a default strongarm disabled initially */
  $strongarm->api_version = 1;
<<<<<<< HEAD
  $strongarm->name = 'node_options_acute_illness_danger_signs';
=======
  $strongarm->name = 'node_options_acute_illness_muac';
>>>>>>> 8cf0c2c1
  $strongarm->value = array(
    0 => 'status',
    1 => 'promote',
  );
<<<<<<< HEAD
  $export['node_options_acute_illness_danger_signs'] = $strongarm;
=======
  $export['node_options_acute_illness_muac'] = $strongarm;
>>>>>>> 8cf0c2c1

  $strongarm = new stdClass();
  $strongarm->disabled = FALSE; /* Edit this to true to make a default strongarm disabled initially */
  $strongarm->api_version = 1;
  $strongarm->name = 'node_options_call_114';
  $strongarm->value = array(
    0 => 'status',
    1 => 'promote',
  );
  $export['node_options_call_114'] = $strongarm;

  $strongarm = new stdClass();
  $strongarm->disabled = FALSE; /* Edit this to true to make a default strongarm disabled initially */
  $strongarm->api_version = 1;
  $strongarm->name = 'node_options_hc_contact';
  $strongarm->value = array(
    0 => 'status',
    1 => 'promote',
  );
  $export['node_options_hc_contact'] = $strongarm;

  $strongarm = new stdClass();
  $strongarm->disabled = FALSE; /* Edit this to true to make a default strongarm disabled initially */
  $strongarm->api_version = 1;
  $strongarm->name = 'node_options_medication_distribution';
  $strongarm->value = array(
    0 => 'status',
    1 => 'promote',
  );
  $export['node_options_medication_distribution'] = $strongarm;

  $strongarm = new stdClass();
  $strongarm->disabled = FALSE; /* Edit this to true to make a default strongarm disabled initially */
  $strongarm->api_version = 1;
  $strongarm->name = 'node_options_send_to_hc';
  $strongarm->value = array(
    0 => 'status',
    1 => 'promote',
  );
  $export['node_options_send_to_hc'] = $strongarm;

  $strongarm = new stdClass();
  $strongarm->disabled = FALSE; /* Edit this to true to make a default strongarm disabled initially */
  $strongarm->api_version = 1;
  $strongarm->name = 'node_options_treatment_history';
  $strongarm->value = array(
    0 => 'status',
    1 => 'promote',
  );
  $export['node_options_treatment_history'] = $strongarm;

  $strongarm = new stdClass();
  $strongarm->disabled = FALSE; /* Edit this to true to make a default strongarm disabled initially */
  $strongarm->api_version = 1;
  $strongarm->name = 'node_options_treatment_ongoing';
  $strongarm->value = array(
    0 => 'status',
    1 => 'promote',
  );
  $export['node_options_treatment_ongoing'] = $strongarm;

  $strongarm = new stdClass();
  $strongarm->disabled = FALSE; /* Edit this to true to make a default strongarm disabled initially */
  $strongarm->api_version = 1;
  $strongarm->name = 'node_preview_acute_findings';
  $strongarm->value = '1';
  $export['node_preview_acute_findings'] = $strongarm;

  $strongarm = new stdClass();
  $strongarm->disabled = FALSE; /* Edit this to true to make a default strongarm disabled initially */
  $strongarm->api_version = 1;
<<<<<<< HEAD
  $strongarm->name = 'node_preview_acute_illness_danger_signs';
  $strongarm->value = '1';
  $export['node_preview_acute_illness_danger_signs'] = $strongarm;
=======
  $strongarm->name = 'node_preview_acute_illness_muac';
  $strongarm->value = '1';
  $export['node_preview_acute_illness_muac'] = $strongarm;
>>>>>>> 8cf0c2c1

  $strongarm = new stdClass();
  $strongarm->disabled = FALSE; /* Edit this to true to make a default strongarm disabled initially */
  $strongarm->api_version = 1;
  $strongarm->name = 'node_preview_call_114';
  $strongarm->value = '1';
  $export['node_preview_call_114'] = $strongarm;

  $strongarm = new stdClass();
  $strongarm->disabled = FALSE; /* Edit this to true to make a default strongarm disabled initially */
  $strongarm->api_version = 1;
  $strongarm->name = 'node_preview_hc_contact';
  $strongarm->value = '1';
  $export['node_preview_hc_contact'] = $strongarm;

  $strongarm = new stdClass();
  $strongarm->disabled = FALSE; /* Edit this to true to make a default strongarm disabled initially */
  $strongarm->api_version = 1;
  $strongarm->name = 'node_preview_medication_distribution';
  $strongarm->value = '1';
  $export['node_preview_medication_distribution'] = $strongarm;

  $strongarm = new stdClass();
  $strongarm->disabled = FALSE; /* Edit this to true to make a default strongarm disabled initially */
  $strongarm->api_version = 1;
  $strongarm->name = 'node_preview_send_to_hc';
  $strongarm->value = '1';
  $export['node_preview_send_to_hc'] = $strongarm;

  $strongarm = new stdClass();
  $strongarm->disabled = FALSE; /* Edit this to true to make a default strongarm disabled initially */
  $strongarm->api_version = 1;
  $strongarm->name = 'node_preview_treatment_history';
  $strongarm->value = '1';
  $export['node_preview_treatment_history'] = $strongarm;

  $strongarm = new stdClass();
  $strongarm->disabled = FALSE; /* Edit this to true to make a default strongarm disabled initially */
  $strongarm->api_version = 1;
  $strongarm->name = 'node_preview_treatment_ongoing';
  $strongarm->value = '1';
  $export['node_preview_treatment_ongoing'] = $strongarm;

  $strongarm = new stdClass();
  $strongarm->disabled = FALSE; /* Edit this to true to make a default strongarm disabled initially */
  $strongarm->api_version = 1;
  $strongarm->name = 'node_submitted_acute_findings';
  $strongarm->value = 1;
  $export['node_submitted_acute_findings'] = $strongarm;

  $strongarm = new stdClass();
  $strongarm->disabled = FALSE; /* Edit this to true to make a default strongarm disabled initially */
  $strongarm->api_version = 1;
<<<<<<< HEAD
  $strongarm->name = 'node_submitted_acute_illness_danger_signs';
  $strongarm->value = 1;
  $export['node_submitted_acute_illness_danger_signs'] = $strongarm;
=======
  $strongarm->name = 'node_submitted_acute_illness_muac';
  $strongarm->value = 1;
  $export['node_submitted_acute_illness_muac'] = $strongarm;
>>>>>>> 8cf0c2c1

  $strongarm = new stdClass();
  $strongarm->disabled = FALSE; /* Edit this to true to make a default strongarm disabled initially */
  $strongarm->api_version = 1;
  $strongarm->name = 'node_submitted_call_114';
  $strongarm->value = 1;
  $export['node_submitted_call_114'] = $strongarm;

  $strongarm = new stdClass();
  $strongarm->disabled = FALSE; /* Edit this to true to make a default strongarm disabled initially */
  $strongarm->api_version = 1;
  $strongarm->name = 'node_submitted_hc_contact';
  $strongarm->value = 1;
  $export['node_submitted_hc_contact'] = $strongarm;

  $strongarm = new stdClass();
  $strongarm->disabled = FALSE; /* Edit this to true to make a default strongarm disabled initially */
  $strongarm->api_version = 1;
  $strongarm->name = 'node_submitted_medication_distribution';
  $strongarm->value = 1;
  $export['node_submitted_medication_distribution'] = $strongarm;

  $strongarm = new stdClass();
  $strongarm->disabled = FALSE; /* Edit this to true to make a default strongarm disabled initially */
  $strongarm->api_version = 1;
  $strongarm->name = 'node_submitted_send_to_hc';
  $strongarm->value = 1;
  $export['node_submitted_send_to_hc'] = $strongarm;

  $strongarm = new stdClass();
  $strongarm->disabled = FALSE; /* Edit this to true to make a default strongarm disabled initially */
  $strongarm->api_version = 1;
  $strongarm->name = 'node_submitted_treatment_history';
  $strongarm->value = 1;
  $export['node_submitted_treatment_history'] = $strongarm;

  $strongarm = new stdClass();
  $strongarm->disabled = FALSE; /* Edit this to true to make a default strongarm disabled initially */
  $strongarm->api_version = 1;
  $strongarm->name = 'node_submitted_treatment_ongoing';
  $strongarm->value = 1;
  $export['node_submitted_treatment_ongoing'] = $strongarm;

  return $export;
}<|MERGE_RESOLUTION|>--- conflicted
+++ resolved
@@ -21,15 +21,16 @@
   $strongarm = new stdClass();
   $strongarm->disabled = FALSE; /* Edit this to true to make a default strongarm disabled initially */
   $strongarm->api_version = 1;
-<<<<<<< HEAD
   $strongarm->name = 'auto_entitylabel_node_acute_illness_danger_signs';
   $strongarm->value = '1';
   $export['auto_entitylabel_node_acute_illness_danger_signs'] = $strongarm;
-=======
+
+  $strongarm = new stdClass();
+  $strongarm->disabled = FALSE; /* Edit this to true to make a default strongarm disabled initially */
+  $strongarm->api_version = 1;
   $strongarm->name = 'auto_entitylabel_node_acute_illness_muac';
   $strongarm->value = '1';
   $export['auto_entitylabel_node_acute_illness_muac'] = $strongarm;
->>>>>>> 8cf0c2c1
 
   $strongarm = new stdClass();
   $strongarm->disabled = FALSE; /* Edit this to true to make a default strongarm disabled initially */
@@ -139,15 +140,16 @@
   $strongarm = new stdClass();
   $strongarm->disabled = FALSE; /* Edit this to true to make a default strongarm disabled initially */
   $strongarm->api_version = 1;
-<<<<<<< HEAD
   $strongarm->name = 'auto_entitylabel_pattern_node_acute_illness_danger_signs';
   $strongarm->value = '[node:content-type] - [node:field-person:title] - [node:field-date-measured:custom:Y-m-d] ';
   $export['auto_entitylabel_pattern_node_acute_illness_danger_signs'] = $strongarm;
-=======
+
+  $strongarm = new stdClass();
+  $strongarm->disabled = FALSE; /* Edit this to true to make a default strongarm disabled initially */
+  $strongarm->api_version = 1;
   $strongarm->name = 'auto_entitylabel_pattern_node_acute_illness_muac';
   $strongarm->value = '[node:content-type] - [node:field-person:title] - [node:field-date-measured:custom:Y-m-d]';
   $export['auto_entitylabel_pattern_node_acute_illness_muac'] = $strongarm;
->>>>>>> 8cf0c2c1
 
   $strongarm = new stdClass();
   $strongarm->disabled = FALSE; /* Edit this to true to make a default strongarm disabled initially */
@@ -257,15 +259,16 @@
   $strongarm = new stdClass();
   $strongarm->disabled = FALSE; /* Edit this to true to make a default strongarm disabled initially */
   $strongarm->api_version = 1;
-<<<<<<< HEAD
   $strongarm->name = 'auto_entitylabel_php_node_acute_illness_danger_signs';
   $strongarm->value = 0;
   $export['auto_entitylabel_php_node_acute_illness_danger_signs'] = $strongarm;
-=======
+
+  $strongarm = new stdClass();
+  $strongarm->disabled = FALSE; /* Edit this to true to make a default strongarm disabled initially */
+  $strongarm->api_version = 1;
   $strongarm->name = 'auto_entitylabel_php_node_acute_illness_muac';
   $strongarm->value = 0;
   $export['auto_entitylabel_php_node_acute_illness_muac'] = $strongarm;
->>>>>>> 8cf0c2c1
 
   $strongarm = new stdClass();
   $strongarm->disabled = FALSE; /* Edit this to true to make a default strongarm disabled initially */
@@ -385,36 +388,58 @@
   $strongarm = new stdClass();
   $strongarm->disabled = FALSE; /* Edit this to true to make a default strongarm disabled initially */
   $strongarm->api_version = 1;
-<<<<<<< HEAD
   $strongarm->name = 'field_bundle_settings_node__acute_illness_danger_signs';
-=======
+  $strongarm->value = array(
+    'view_modes' => array(),
+    'extra_fields' => array(
+      'form' => array(
+        'title' => array(
+          'weight' => '-5',
+        ),
+      ),
+      'display' => array(),
+    ),
+  );
+  $export['field_bundle_settings_node__acute_illness_danger_signs'] = $strongarm;
+
+  $strongarm = new stdClass();
+  $strongarm->disabled = FALSE; /* Edit this to true to make a default strongarm disabled initially */
+  $strongarm->api_version = 1;
   $strongarm->name = 'field_bundle_settings_node__acute_illness_muac';
->>>>>>> 8cf0c2c1
-  $strongarm->value = array(
-    'view_modes' => array(),
-    'extra_fields' => array(
-      'form' => array(
-        'title' => array(
-<<<<<<< HEAD
+  $strongarm->value = array(
+    'view_modes' => array(),
+    'extra_fields' => array(
+      'form' => array(
+        'title' => array(
           'weight' => '-5',
-=======
+        ),
+      ),
+      'display' => array(),
+    ),
+  );
+  $export['field_bundle_settings_node__acute_illness_muac'] = $strongarm;
+
+  $strongarm = new stdClass();
+  $strongarm->disabled = FALSE; /* Edit this to true to make a default strongarm disabled initially */
+  $strongarm->api_version = 1;
+  $strongarm->name = 'field_bundle_settings_node__call_114';
+  $strongarm->value = array(
+    'view_modes' => array(),
+    'extra_fields' => array(
+      'form' => array(
+        'title' => array(
           'weight' => '0',
->>>>>>> 8cf0c2c1
-        ),
-      ),
-      'display' => array(),
-    ),
-  );
-<<<<<<< HEAD
-  $export['field_bundle_settings_node__acute_illness_danger_signs'] = $strongarm;
-=======
-  $export['field_bundle_settings_node__acute_illness_muac'] = $strongarm;
->>>>>>> 8cf0c2c1
-
-  $strongarm = new stdClass();
-  $strongarm->disabled = FALSE; /* Edit this to true to make a default strongarm disabled initially */
-  $strongarm->api_version = 1;
-  $strongarm->name = 'field_bundle_settings_node__call_114';
+        ),
+      ),
+      'display' => array(),
+    ),
+  );
+  $export['field_bundle_settings_node__call_114'] = $strongarm;
+
+  $strongarm = new stdClass();
+  $strongarm->disabled = FALSE; /* Edit this to true to make a default strongarm disabled initially */
+  $strongarm->api_version = 1;
+  $strongarm->name = 'field_bundle_settings_node__hc_contact';
   $strongarm->value = array(
     'view_modes' => array(),
     'extra_fields' => array(
@@ -426,12 +451,12 @@
       'display' => array(),
     ),
   );
-  $export['field_bundle_settings_node__call_114'] = $strongarm;
-
-  $strongarm = new stdClass();
-  $strongarm->disabled = FALSE; /* Edit this to true to make a default strongarm disabled initially */
-  $strongarm->api_version = 1;
-  $strongarm->name = 'field_bundle_settings_node__hc_contact';
+  $export['field_bundle_settings_node__hc_contact'] = $strongarm;
+
+  $strongarm = new stdClass();
+  $strongarm->disabled = FALSE; /* Edit this to true to make a default strongarm disabled initially */
+  $strongarm->api_version = 1;
+  $strongarm->name = 'field_bundle_settings_node__malaria_testing';
   $strongarm->value = array(
     'view_modes' => array(),
     'extra_fields' => array(
@@ -443,12 +468,12 @@
       'display' => array(),
     ),
   );
-  $export['field_bundle_settings_node__hc_contact'] = $strongarm;
-
-  $strongarm = new stdClass();
-  $strongarm->disabled = FALSE; /* Edit this to true to make a default strongarm disabled initially */
-  $strongarm->api_version = 1;
-  $strongarm->name = 'field_bundle_settings_node__malaria_testing';
+  $export['field_bundle_settings_node__malaria_testing'] = $strongarm;
+
+  $strongarm = new stdClass();
+  $strongarm->disabled = FALSE; /* Edit this to true to make a default strongarm disabled initially */
+  $strongarm->api_version = 1;
+  $strongarm->name = 'field_bundle_settings_node__medication_distribution';
   $strongarm->value = array(
     'view_modes' => array(),
     'extra_fields' => array(
@@ -460,12 +485,12 @@
       'display' => array(),
     ),
   );
-  $export['field_bundle_settings_node__malaria_testing'] = $strongarm;
-
-  $strongarm = new stdClass();
-  $strongarm->disabled = FALSE; /* Edit this to true to make a default strongarm disabled initially */
-  $strongarm->api_version = 1;
-  $strongarm->name = 'field_bundle_settings_node__medication_distribution';
+  $export['field_bundle_settings_node__medication_distribution'] = $strongarm;
+
+  $strongarm = new stdClass();
+  $strongarm->disabled = FALSE; /* Edit this to true to make a default strongarm disabled initially */
+  $strongarm->api_version = 1;
+  $strongarm->name = 'field_bundle_settings_node__send_to_hc';
   $strongarm->value = array(
     'view_modes' => array(),
     'extra_fields' => array(
@@ -477,12 +502,12 @@
       'display' => array(),
     ),
   );
-  $export['field_bundle_settings_node__medication_distribution'] = $strongarm;
-
-  $strongarm = new stdClass();
-  $strongarm->disabled = FALSE; /* Edit this to true to make a default strongarm disabled initially */
-  $strongarm->api_version = 1;
-  $strongarm->name = 'field_bundle_settings_node__send_to_hc';
+  $export['field_bundle_settings_node__send_to_hc'] = $strongarm;
+
+  $strongarm = new stdClass();
+  $strongarm->disabled = FALSE; /* Edit this to true to make a default strongarm disabled initially */
+  $strongarm->api_version = 1;
+  $strongarm->name = 'field_bundle_settings_node__symptoms_general';
   $strongarm->value = array(
     'view_modes' => array(),
     'extra_fields' => array(
@@ -494,12 +519,12 @@
       'display' => array(),
     ),
   );
-  $export['field_bundle_settings_node__send_to_hc'] = $strongarm;
-
-  $strongarm = new stdClass();
-  $strongarm->disabled = FALSE; /* Edit this to true to make a default strongarm disabled initially */
-  $strongarm->api_version = 1;
-  $strongarm->name = 'field_bundle_settings_node__symptoms_general';
+  $export['field_bundle_settings_node__symptoms_general'] = $strongarm;
+
+  $strongarm = new stdClass();
+  $strongarm->disabled = FALSE; /* Edit this to true to make a default strongarm disabled initially */
+  $strongarm->api_version = 1;
+  $strongarm->name = 'field_bundle_settings_node__symptoms_respiratory';
   $strongarm->value = array(
     'view_modes' => array(),
     'extra_fields' => array(
@@ -511,12 +536,29 @@
       'display' => array(),
     ),
   );
-  $export['field_bundle_settings_node__symptoms_general'] = $strongarm;
-
-  $strongarm = new stdClass();
-  $strongarm->disabled = FALSE; /* Edit this to true to make a default strongarm disabled initially */
-  $strongarm->api_version = 1;
-  $strongarm->name = 'field_bundle_settings_node__symptoms_respiratory';
+  $export['field_bundle_settings_node__symptoms_respiratory'] = $strongarm;
+
+  $strongarm = new stdClass();
+  $strongarm->disabled = FALSE; /* Edit this to true to make a default strongarm disabled initially */
+  $strongarm->api_version = 1;
+  $strongarm->name = 'field_bundle_settings_node__treatment_history';
+  $strongarm->value = array(
+    'view_modes' => array(),
+    'extra_fields' => array(
+      'form' => array(
+        'title' => array(
+          'weight' => '-5',
+        ),
+      ),
+      'display' => array(),
+    ),
+  );
+  $export['field_bundle_settings_node__treatment_history'] = $strongarm;
+
+  $strongarm = new stdClass();
+  $strongarm->disabled = FALSE; /* Edit this to true to make a default strongarm disabled initially */
+  $strongarm->api_version = 1;
+  $strongarm->name = 'field_bundle_settings_node__treatment_ongoing';
   $strongarm->value = array(
     'view_modes' => array(),
     'extra_fields' => array(
@@ -528,40 +570,6 @@
       'display' => array(),
     ),
   );
-  $export['field_bundle_settings_node__symptoms_respiratory'] = $strongarm;
-
-  $strongarm = new stdClass();
-  $strongarm->disabled = FALSE; /* Edit this to true to make a default strongarm disabled initially */
-  $strongarm->api_version = 1;
-  $strongarm->name = 'field_bundle_settings_node__treatment_history';
-  $strongarm->value = array(
-    'view_modes' => array(),
-    'extra_fields' => array(
-      'form' => array(
-        'title' => array(
-          'weight' => '-5',
-        ),
-      ),
-      'display' => array(),
-    ),
-  );
-  $export['field_bundle_settings_node__treatment_history'] = $strongarm;
-
-  $strongarm = new stdClass();
-  $strongarm->disabled = FALSE; /* Edit this to true to make a default strongarm disabled initially */
-  $strongarm->api_version = 1;
-  $strongarm->name = 'field_bundle_settings_node__treatment_ongoing';
-  $strongarm->value = array(
-    'view_modes' => array(),
-    'extra_fields' => array(
-      'form' => array(
-        'title' => array(
-          'weight' => '0',
-        ),
-      ),
-      'display' => array(),
-    ),
-  );
   $export['field_bundle_settings_node__treatment_ongoing'] = $strongarm;
 
   $strongarm = new stdClass();
@@ -576,19 +584,20 @@
   $strongarm = new stdClass();
   $strongarm->disabled = FALSE; /* Edit this to true to make a default strongarm disabled initially */
   $strongarm->api_version = 1;
-<<<<<<< HEAD
   $strongarm->name = 'menu_options_acute_illness_danger_signs';
   $strongarm->value = array(
     0 => 'main-menu',
   );
   $export['menu_options_acute_illness_danger_signs'] = $strongarm;
-=======
+
+  $strongarm = new stdClass();
+  $strongarm->disabled = FALSE; /* Edit this to true to make a default strongarm disabled initially */
+  $strongarm->api_version = 1;
   $strongarm->name = 'menu_options_acute_illness_muac';
   $strongarm->value = array(
     0 => 'main-menu',
   );
   $export['menu_options_acute_illness_muac'] = $strongarm;
->>>>>>> 8cf0c2c1
 
   $strongarm = new stdClass();
   $strongarm->disabled = FALSE; /* Edit this to true to make a default strongarm disabled initially */
@@ -654,15 +663,16 @@
   $strongarm = new stdClass();
   $strongarm->disabled = FALSE; /* Edit this to true to make a default strongarm disabled initially */
   $strongarm->api_version = 1;
-<<<<<<< HEAD
   $strongarm->name = 'menu_parent_acute_illness_danger_signs';
   $strongarm->value = 'main-menu:0';
   $export['menu_parent_acute_illness_danger_signs'] = $strongarm;
-=======
+
+  $strongarm = new stdClass();
+  $strongarm->disabled = FALSE; /* Edit this to true to make a default strongarm disabled initially */
+  $strongarm->api_version = 1;
   $strongarm->name = 'menu_parent_acute_illness_muac';
   $strongarm->value = 'main-menu:0';
   $export['menu_parent_acute_illness_muac'] = $strongarm;
->>>>>>> 8cf0c2c1
 
   $strongarm = new stdClass();
   $strongarm->disabled = FALSE; /* Edit this to true to make a default strongarm disabled initially */
@@ -719,79 +729,81 @@
   $strongarm = new stdClass();
   $strongarm->disabled = FALSE; /* Edit this to true to make a default strongarm disabled initially */
   $strongarm->api_version = 1;
-<<<<<<< HEAD
   $strongarm->name = 'node_options_acute_illness_danger_signs';
-=======
-  $strongarm->name = 'node_options_acute_illness_muac';
->>>>>>> 8cf0c2c1
   $strongarm->value = array(
     0 => 'status',
     1 => 'promote',
   );
-<<<<<<< HEAD
   $export['node_options_acute_illness_danger_signs'] = $strongarm;
-=======
-  $export['node_options_acute_illness_muac'] = $strongarm;
->>>>>>> 8cf0c2c1
-
-  $strongarm = new stdClass();
-  $strongarm->disabled = FALSE; /* Edit this to true to make a default strongarm disabled initially */
-  $strongarm->api_version = 1;
-  $strongarm->name = 'node_options_call_114';
+
+  $strongarm = new stdClass();
+  $strongarm->disabled = FALSE; /* Edit this to true to make a default strongarm disabled initially */
+  $strongarm->api_version = 1;
+  $strongarm->name = 'node_options_acute_illness_muac';
   $strongarm->value = array(
     0 => 'status',
     1 => 'promote',
   );
-  $export['node_options_call_114'] = $strongarm;
-
-  $strongarm = new stdClass();
-  $strongarm->disabled = FALSE; /* Edit this to true to make a default strongarm disabled initially */
-  $strongarm->api_version = 1;
-  $strongarm->name = 'node_options_hc_contact';
+  $export['node_options_acute_illness_muac'] = $strongarm;
+
+  $strongarm = new stdClass();
+  $strongarm->disabled = FALSE; /* Edit this to true to make a default strongarm disabled initially */
+  $strongarm->api_version = 1;
+  $strongarm->name = 'node_options_call_114';
   $strongarm->value = array(
     0 => 'status',
     1 => 'promote',
   );
-  $export['node_options_hc_contact'] = $strongarm;
-
-  $strongarm = new stdClass();
-  $strongarm->disabled = FALSE; /* Edit this to true to make a default strongarm disabled initially */
-  $strongarm->api_version = 1;
-  $strongarm->name = 'node_options_medication_distribution';
+  $export['node_options_call_114'] = $strongarm;
+
+  $strongarm = new stdClass();
+  $strongarm->disabled = FALSE; /* Edit this to true to make a default strongarm disabled initially */
+  $strongarm->api_version = 1;
+  $strongarm->name = 'node_options_hc_contact';
   $strongarm->value = array(
     0 => 'status',
     1 => 'promote',
   );
-  $export['node_options_medication_distribution'] = $strongarm;
-
-  $strongarm = new stdClass();
-  $strongarm->disabled = FALSE; /* Edit this to true to make a default strongarm disabled initially */
-  $strongarm->api_version = 1;
-  $strongarm->name = 'node_options_send_to_hc';
+  $export['node_options_hc_contact'] = $strongarm;
+
+  $strongarm = new stdClass();
+  $strongarm->disabled = FALSE; /* Edit this to true to make a default strongarm disabled initially */
+  $strongarm->api_version = 1;
+  $strongarm->name = 'node_options_medication_distribution';
   $strongarm->value = array(
     0 => 'status',
     1 => 'promote',
   );
-  $export['node_options_send_to_hc'] = $strongarm;
-
-  $strongarm = new stdClass();
-  $strongarm->disabled = FALSE; /* Edit this to true to make a default strongarm disabled initially */
-  $strongarm->api_version = 1;
-  $strongarm->name = 'node_options_treatment_history';
+  $export['node_options_medication_distribution'] = $strongarm;
+
+  $strongarm = new stdClass();
+  $strongarm->disabled = FALSE; /* Edit this to true to make a default strongarm disabled initially */
+  $strongarm->api_version = 1;
+  $strongarm->name = 'node_options_send_to_hc';
   $strongarm->value = array(
     0 => 'status',
     1 => 'promote',
   );
-  $export['node_options_treatment_history'] = $strongarm;
-
-  $strongarm = new stdClass();
-  $strongarm->disabled = FALSE; /* Edit this to true to make a default strongarm disabled initially */
-  $strongarm->api_version = 1;
-  $strongarm->name = 'node_options_treatment_ongoing';
+  $export['node_options_send_to_hc'] = $strongarm;
+
+  $strongarm = new stdClass();
+  $strongarm->disabled = FALSE; /* Edit this to true to make a default strongarm disabled initially */
+  $strongarm->api_version = 1;
+  $strongarm->name = 'node_options_treatment_history';
   $strongarm->value = array(
     0 => 'status',
     1 => 'promote',
   );
+  $export['node_options_treatment_history'] = $strongarm;
+
+  $strongarm = new stdClass();
+  $strongarm->disabled = FALSE; /* Edit this to true to make a default strongarm disabled initially */
+  $strongarm->api_version = 1;
+  $strongarm->name = 'node_options_treatment_ongoing';
+  $strongarm->value = array(
+    0 => 'status',
+    1 => 'promote',
+  );
   $export['node_options_treatment_ongoing'] = $strongarm;
 
   $strongarm = new stdClass();
@@ -804,15 +816,16 @@
   $strongarm = new stdClass();
   $strongarm->disabled = FALSE; /* Edit this to true to make a default strongarm disabled initially */
   $strongarm->api_version = 1;
-<<<<<<< HEAD
   $strongarm->name = 'node_preview_acute_illness_danger_signs';
   $strongarm->value = '1';
   $export['node_preview_acute_illness_danger_signs'] = $strongarm;
-=======
+
+  $strongarm = new stdClass();
+  $strongarm->disabled = FALSE; /* Edit this to true to make a default strongarm disabled initially */
+  $strongarm->api_version = 1;
   $strongarm->name = 'node_preview_acute_illness_muac';
   $strongarm->value = '1';
   $export['node_preview_acute_illness_muac'] = $strongarm;
->>>>>>> 8cf0c2c1
 
   $strongarm = new stdClass();
   $strongarm->disabled = FALSE; /* Edit this to true to make a default strongarm disabled initially */
@@ -866,15 +879,15 @@
   $strongarm = new stdClass();
   $strongarm->disabled = FALSE; /* Edit this to true to make a default strongarm disabled initially */
   $strongarm->api_version = 1;
-<<<<<<< HEAD
   $strongarm->name = 'node_submitted_acute_illness_danger_signs';
   $strongarm->value = 1;
   $export['node_submitted_acute_illness_danger_signs'] = $strongarm;
-=======
-  $strongarm->name = 'node_submitted_acute_illness_muac';
+
+  $strongarm = new stdClass();
+  $strongarm->disabled = FALSE; /* Edit this to true to make a default strongarm disabled initially */
+  $strongarm->api_version = 1;  $strongarm->name = 'node_submitted_acute_illness_muac';
   $strongarm->value = 1;
   $export['node_submitted_acute_illness_muac'] = $strongarm;
->>>>>>> 8cf0c2c1
 
   $strongarm = new stdClass();
   $strongarm->disabled = FALSE; /* Edit this to true to make a default strongarm disabled initially */
