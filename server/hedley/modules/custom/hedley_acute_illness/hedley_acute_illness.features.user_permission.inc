<?php

/**
 * @file
 * hedley_acute_illness.features.user_permission.inc
 */

/**
 * Implements hook_user_default_permissions().
 */
function hedley_acute_illness_user_default_permissions() {
  $permissions = array();

  // Exported permission: 'create acute_findings content'.
  $permissions['create acute_findings content'] = array(
    'name' => 'create acute_findings content',
    'roles' => array(
      'administrator' => 'administrator',
      'sync' => 'sync',
    ),
    'module' => 'node',
  );

<<<<<<< HEAD
  // Exported permission: 'create acute_illness_danger_signs content'.
  $permissions['create acute_illness_danger_signs content'] = array(
    'name' => 'create acute_illness_danger_signs content',
=======
  // Exported permission: 'create acute_illness_muac content'.
  $permissions['create acute_illness_muac content'] = array(
    'name' => 'create acute_illness_muac content',
>>>>>>> 8cf0c2c1
    'roles' => array(
      'administrator' => 'administrator',
      'sync' => 'sync',
    ),
    'module' => 'node',
  );

  // Exported permission: 'create acute_illness_vitals content'.
  $permissions['create acute_illness_vitals content'] = array(
    'name' => 'create acute_illness_vitals content',
    'roles' => array(
      'administrator' => 'administrator',
      'sync' => 'sync',
    ),
    'module' => 'node',
  );

  // Exported permission: 'create call_114 content'.
  $permissions['create call_114 content'] = array(
    'name' => 'create call_114 content',
    'roles' => array(
      'administrator' => 'administrator',
      'sync' => 'sync',
    ),
    'module' => 'node',
  );

  // Exported permission: 'create exposure content'.
  $permissions['create exposure content'] = array(
    'name' => 'create exposure content',
    'roles' => array(
      'administrator' => 'administrator',
      'sync' => 'sync',
    ),
    'module' => 'node',
  );

  // Exported permission: 'create hc_contact content'.
  $permissions['create hc_contact content'] = array(
    'name' => 'create hc_contact content',
    'roles' => array(
      'administrator' => 'administrator',
      'sync' => 'sync',
    ),
    'module' => 'node',
  );

  // Exported permission: 'create isolation content'.
  $permissions['create isolation content'] = array(
    'name' => 'create isolation content',
    'roles' => array(
      'administrator' => 'administrator',
      'sync' => 'sync',
    ),
    'module' => 'node',
  );

  // Exported permission: 'create malaria_testing content'.
  $permissions['create malaria_testing content'] = array(
    'name' => 'create malaria_testing content',
    'roles' => array(
      'administrator' => 'administrator',
      'sync' => 'sync',
    ),
    'module' => 'node',
  );

  // Exported permission: 'create medication_distribution content'.
  $permissions['create medication_distribution content'] = array(
    'name' => 'create medication_distribution content',
    'roles' => array(
      'administrator' => 'administrator',
      'sync' => 'sync',
    ),
    'module' => 'node',
  );

  // Exported permission: 'create send_to_hc content'.
  $permissions['create send_to_hc content'] = array(
    'name' => 'create send_to_hc content',
    'roles' => array(
      'administrator' => 'administrator',
      'sync' => 'sync',
    ),
    'module' => 'node',
  );

  // Exported permission: 'create symptoms_general content'.
  $permissions['create symptoms_general content'] = array(
    'name' => 'create symptoms_general content',
    'roles' => array(
      'administrator' => 'administrator',
      'sync' => 'sync',
    ),
    'module' => 'node',
  );

  // Exported permission: 'create symptoms_gi content'.
  $permissions['create symptoms_gi content'] = array(
    'name' => 'create symptoms_gi content',
    'roles' => array(
      'administrator' => 'administrator',
      'sync' => 'sync',
    ),
    'module' => 'node',
  );

  // Exported permission: 'create symptoms_respiratory content'.
  $permissions['create symptoms_respiratory content'] = array(
    'name' => 'create symptoms_respiratory content',
    'roles' => array(
      'administrator' => 'administrator',
      'sync' => 'sync',
    ),
    'module' => 'node',
  );

  // Exported permission: 'create travel_history content'.
  $permissions['create travel_history content'] = array(
    'name' => 'create travel_history content',
    'roles' => array(
      'administrator' => 'administrator',
      'sync' => 'sync',
    ),
    'module' => 'node',
  );

  // Exported permission: 'create treatment_history content'.
  $permissions['create treatment_history content'] = array(
    'name' => 'create treatment_history content',
    'roles' => array(
      'administrator' => 'administrator',
      'sync' => 'sync',
    ),
    'module' => 'node',
  );

  // Exported permission: 'create treatment_ongoing content'.
  $permissions['create treatment_ongoing content'] = array(
    'name' => 'create treatment_ongoing content',
    'roles' => array(
      'administrator' => 'administrator',
      'sync' => 'sync',
    ),
    'module' => 'node',
  );

  // Exported permission: 'delete any acute_findings content'.
  $permissions['delete any acute_findings content'] = array(
    'name' => 'delete any acute_findings content',
    'roles' => array(
      'administrator' => 'administrator',
    ),
    'module' => 'node',
  );

<<<<<<< HEAD
  // Exported permission: 'delete any acute_illness_danger_signs content'.
  $permissions['delete any acute_illness_danger_signs content'] = array(
    'name' => 'delete any acute_illness_danger_signs content',
=======
  // Exported permission: 'delete any acute_illness_muac content'.
  $permissions['delete any acute_illness_muac content'] = array(
    'name' => 'delete any acute_illness_muac content',
>>>>>>> 8cf0c2c1
    'roles' => array(
      'administrator' => 'administrator',
    ),
    'module' => 'node',
  );

  // Exported permission: 'delete any acute_illness_vitals content'.
  $permissions['delete any acute_illness_vitals content'] = array(
    'name' => 'delete any acute_illness_vitals content',
    'roles' => array(
      'administrator' => 'administrator',
    ),
    'module' => 'node',
  );

  // Exported permission: 'delete any call_114 content'.
  $permissions['delete any call_114 content'] = array(
    'name' => 'delete any call_114 content',
    'roles' => array(
      'administrator' => 'administrator',
    ),
    'module' => 'node',
  );

  // Exported permission: 'delete any exposure content'.
  $permissions['delete any exposure content'] = array(
    'name' => 'delete any exposure content',
    'roles' => array(
      'administrator' => 'administrator',
    ),
    'module' => 'node',
  );

  // Exported permission: 'delete any hc_contact content'.
  $permissions['delete any hc_contact content'] = array(
    'name' => 'delete any hc_contact content',
    'roles' => array(
      'administrator' => 'administrator',
    ),
    'module' => 'node',
  );

  // Exported permission: 'delete any isolation content'.
  $permissions['delete any isolation content'] = array(
    'name' => 'delete any isolation content',
    'roles' => array(
      'administrator' => 'administrator',
    ),
    'module' => 'node',
  );

  // Exported permission: 'delete any malaria_testing content'.
  $permissions['delete any malaria_testing content'] = array(
    'name' => 'delete any malaria_testing content',
    'roles' => array(
      'administrator' => 'administrator',
    ),
    'module' => 'node',
  );

  // Exported permission: 'delete any medication_distribution content'.
  $permissions['delete any medication_distribution content'] = array(
    'name' => 'delete any medication_distribution content',
    'roles' => array(
      'administrator' => 'administrator',
    ),
    'module' => 'node',
  );

  // Exported permission: 'delete any send_to_hc content'.
  $permissions['delete any send_to_hc content'] = array(
    'name' => 'delete any send_to_hc content',
    'roles' => array(
      'administrator' => 'administrator',
    ),
    'module' => 'node',
  );

  // Exported permission: 'delete any symptoms_general content'.
  $permissions['delete any symptoms_general content'] = array(
    'name' => 'delete any symptoms_general content',
    'roles' => array(
      'administrator' => 'administrator',
    ),
    'module' => 'node',
  );

  // Exported permission: 'delete any symptoms_gi content'.
  $permissions['delete any symptoms_gi content'] = array(
    'name' => 'delete any symptoms_gi content',
    'roles' => array(
      'administrator' => 'administrator',
    ),
    'module' => 'node',
  );

  // Exported permission: 'delete any symptoms_respiratory content'.
  $permissions['delete any symptoms_respiratory content'] = array(
    'name' => 'delete any symptoms_respiratory content',
    'roles' => array(
      'administrator' => 'administrator',
    ),
    'module' => 'node',
  );

  // Exported permission: 'delete any travel_history content'.
  $permissions['delete any travel_history content'] = array(
    'name' => 'delete any travel_history content',
    'roles' => array(
      'administrator' => 'administrator',
    ),
    'module' => 'node',
  );

  // Exported permission: 'delete any treatment_history content'.
  $permissions['delete any treatment_history content'] = array(
    'name' => 'delete any treatment_history content',
    'roles' => array(
      'administrator' => 'administrator',
    ),
    'module' => 'node',
  );

  // Exported permission: 'delete any treatment_ongoing content'.
  $permissions['delete any treatment_ongoing content'] = array(
    'name' => 'delete any treatment_ongoing content',
    'roles' => array(
      'administrator' => 'administrator',
    ),
    'module' => 'node',
  );

  // Exported permission: 'delete own acute_findings content'.
  $permissions['delete own acute_findings content'] = array(
    'name' => 'delete own acute_findings content',
    'roles' => array(
      'administrator' => 'administrator',
    ),
    'module' => 'node',
  );

<<<<<<< HEAD
  // Exported permission: 'delete own acute_illness_danger_signs content'.
  $permissions['delete own acute_illness_danger_signs content'] = array(
    'name' => 'delete own acute_illness_danger_signs content',
=======
  // Exported permission: 'delete own acute_illness_muac content'.
  $permissions['delete own acute_illness_muac content'] = array(
    'name' => 'delete own acute_illness_muac content',
>>>>>>> 8cf0c2c1
    'roles' => array(
      'administrator' => 'administrator',
    ),
    'module' => 'node',
  );

  // Exported permission: 'delete own acute_illness_vitals content'.
  $permissions['delete own acute_illness_vitals content'] = array(
    'name' => 'delete own acute_illness_vitals content',
    'roles' => array(
      'administrator' => 'administrator',
    ),
    'module' => 'node',
  );

  // Exported permission: 'delete own call_114 content'.
  $permissions['delete own call_114 content'] = array(
    'name' => 'delete own call_114 content',
    'roles' => array(
      'administrator' => 'administrator',
    ),
    'module' => 'node',
  );

  // Exported permission: 'delete own exposure content'.
  $permissions['delete own exposure content'] = array(
    'name' => 'delete own exposure content',
    'roles' => array(
      'administrator' => 'administrator',
    ),
    'module' => 'node',
  );

  // Exported permission: 'delete own hc_contact content'.
  $permissions['delete own hc_contact content'] = array(
    'name' => 'delete own hc_contact content',
    'roles' => array(
      'administrator' => 'administrator',
    ),
    'module' => 'node',
  );

  // Exported permission: 'delete own isolation content'.
  $permissions['delete own isolation content'] = array(
    'name' => 'delete own isolation content',
    'roles' => array(
      'administrator' => 'administrator',
    ),
    'module' => 'node',
  );

  // Exported permission: 'delete own malaria_testing content'.
  $permissions['delete own malaria_testing content'] = array(
    'name' => 'delete own malaria_testing content',
    'roles' => array(
      'administrator' => 'administrator',
    ),
    'module' => 'node',
  );

  // Exported permission: 'delete own medication_distribution content'.
  $permissions['delete own medication_distribution content'] = array(
    'name' => 'delete own medication_distribution content',
    'roles' => array(
      'administrator' => 'administrator',
    ),
    'module' => 'node',
  );

  // Exported permission: 'delete own send_to_hc content'.
  $permissions['delete own send_to_hc content'] = array(
    'name' => 'delete own send_to_hc content',
    'roles' => array(
      'administrator' => 'administrator',
    ),
    'module' => 'node',
  );

  // Exported permission: 'delete own symptoms_general content'.
  $permissions['delete own symptoms_general content'] = array(
    'name' => 'delete own symptoms_general content',
    'roles' => array(
      'administrator' => 'administrator',
    ),
    'module' => 'node',
  );

  // Exported permission: 'delete own symptoms_gi content'.
  $permissions['delete own symptoms_gi content'] = array(
    'name' => 'delete own symptoms_gi content',
    'roles' => array(
      'administrator' => 'administrator',
    ),
    'module' => 'node',
  );

  // Exported permission: 'delete own symptoms_respiratory content'.
  $permissions['delete own symptoms_respiratory content'] = array(
    'name' => 'delete own symptoms_respiratory content',
    'roles' => array(
      'administrator' => 'administrator',
    ),
    'module' => 'node',
  );

  // Exported permission: 'delete own travel_history content'.
  $permissions['delete own travel_history content'] = array(
    'name' => 'delete own travel_history content',
    'roles' => array(
      'administrator' => 'administrator',
    ),
    'module' => 'node',
  );

  // Exported permission: 'delete own treatment_history content'.
  $permissions['delete own treatment_history content'] = array(
    'name' => 'delete own treatment_history content',
    'roles' => array(
      'administrator' => 'administrator',
    ),
    'module' => 'node',
  );

  // Exported permission: 'delete own treatment_ongoing content'.
  $permissions['delete own treatment_ongoing content'] = array(
    'name' => 'delete own treatment_ongoing content',
    'roles' => array(
      'administrator' => 'administrator',
    ),
    'module' => 'node',
  );

  // Exported permission: 'edit any acute_findings content'.
  $permissions['edit any acute_findings content'] = array(
    'name' => 'edit any acute_findings content',
    'roles' => array(
      'administrator' => 'administrator',
      'sync' => 'sync',
    ),
    'module' => 'node',
  );

<<<<<<< HEAD
  // Exported permission: 'edit any acute_illness_danger_signs content'.
  $permissions['edit any acute_illness_danger_signs content'] = array(
    'name' => 'edit any acute_illness_danger_signs content',
=======
  // Exported permission: 'edit any acute_illness_muac content'.
  $permissions['edit any acute_illness_muac content'] = array(
    'name' => 'edit any acute_illness_muac content',
>>>>>>> 8cf0c2c1
    'roles' => array(
      'administrator' => 'administrator',
      'sync' => 'sync',
    ),
    'module' => 'node',
  );

  // Exported permission: 'edit any acute_illness_vitals content'.
  $permissions['edit any acute_illness_vitals content'] = array(
    'name' => 'edit any acute_illness_vitals content',
    'roles' => array(
      'administrator' => 'administrator',
      'sync' => 'sync',
    ),
    'module' => 'node',
  );

  // Exported permission: 'edit any call_114 content'.
  $permissions['edit any call_114 content'] = array(
    'name' => 'edit any call_114 content',
    'roles' => array(
      'administrator' => 'administrator',
      'sync' => 'sync',
    ),
    'module' => 'node',
  );

  // Exported permission: 'edit any exposure content'.
  $permissions['edit any exposure content'] = array(
    'name' => 'edit any exposure content',
    'roles' => array(
      'administrator' => 'administrator',
      'sync' => 'sync',
    ),
    'module' => 'node',
  );

  // Exported permission: 'edit any hc_contact content'.
  $permissions['edit any hc_contact content'] = array(
    'name' => 'edit any hc_contact content',
    'roles' => array(
      'administrator' => 'administrator',
      'sync' => 'sync',
    ),
    'module' => 'node',
  );

  // Exported permission: 'edit any isolation content'.
  $permissions['edit any isolation content'] = array(
    'name' => 'edit any isolation content',
    'roles' => array(
      'administrator' => 'administrator',
      'sync' => 'sync',
    ),
    'module' => 'node',
  );

  // Exported permission: 'edit any malaria_testing content'.
  $permissions['edit any malaria_testing content'] = array(
    'name' => 'edit any malaria_testing content',
    'roles' => array(
      'administrator' => 'administrator',
      'sync' => 'sync',
    ),
    'module' => 'node',
  );

  // Exported permission: 'edit any medication_distribution content'.
  $permissions['edit any medication_distribution content'] = array(
    'name' => 'edit any medication_distribution content',
    'roles' => array(
      'administrator' => 'administrator',
      'sync' => 'sync',
    ),
    'module' => 'node',
  );

  // Exported permission: 'edit any send_to_hc content'.
  $permissions['edit any send_to_hc content'] = array(
    'name' => 'edit any send_to_hc content',
    'roles' => array(
      'administrator' => 'administrator',
      'sync' => 'sync',
    ),
    'module' => 'node',
  );

  // Exported permission: 'edit any symptoms_general content'.
  $permissions['edit any symptoms_general content'] = array(
    'name' => 'edit any symptoms_general content',
    'roles' => array(
      'administrator' => 'administrator',
      'sync' => 'sync',
    ),
    'module' => 'node',
  );

  // Exported permission: 'edit any symptoms_gi content'.
  $permissions['edit any symptoms_gi content'] = array(
    'name' => 'edit any symptoms_gi content',
    'roles' => array(
      'administrator' => 'administrator',
      'sync' => 'sync',
    ),
    'module' => 'node',
  );

  // Exported permission: 'edit any symptoms_respiratory content'.
  $permissions['edit any symptoms_respiratory content'] = array(
    'name' => 'edit any symptoms_respiratory content',
    'roles' => array(
      'administrator' => 'administrator',
      'sync' => 'sync',
    ),
    'module' => 'node',
  );

  // Exported permission: 'edit any travel_history content'.
  $permissions['edit any travel_history content'] = array(
    'name' => 'edit any travel_history content',
    'roles' => array(
      'administrator' => 'administrator',
      'sync' => 'sync',
    ),
    'module' => 'node',
  );

  // Exported permission: 'edit any treatment_history content'.
  $permissions['edit any treatment_history content'] = array(
    'name' => 'edit any treatment_history content',
    'roles' => array(
      'administrator' => 'administrator',
      'sync' => 'sync',
    ),
    'module' => 'node',
  );

  // Exported permission: 'edit any treatment_ongoing content'.
  $permissions['edit any treatment_ongoing content'] = array(
    'name' => 'edit any treatment_ongoing content',
    'roles' => array(
      'administrator' => 'administrator',
      'sync' => 'sync',
    ),
    'module' => 'node',
  );

  // Exported permission: 'edit own acute_findings content'.
  $permissions['edit own acute_findings content'] = array(
    'name' => 'edit own acute_findings content',
    'roles' => array(
      'administrator' => 'administrator',
      'sync' => 'sync',
    ),
    'module' => 'node',
  );

<<<<<<< HEAD
  // Exported permission: 'edit own acute_illness_danger_signs content'.
  $permissions['edit own acute_illness_danger_signs content'] = array(
    'name' => 'edit own acute_illness_danger_signs content',
=======
  // Exported permission: 'edit own acute_illness_muac content'.
  $permissions['edit own acute_illness_muac content'] = array(
    'name' => 'edit own acute_illness_muac content',
>>>>>>> 8cf0c2c1
    'roles' => array(
      'administrator' => 'administrator',
      'sync' => 'sync',
    ),
    'module' => 'node',
  );

  // Exported permission: 'edit own acute_illness_vitals content'.
  $permissions['edit own acute_illness_vitals content'] = array(
    'name' => 'edit own acute_illness_vitals content',
    'roles' => array(
      'administrator' => 'administrator',
      'sync' => 'sync',
    ),
    'module' => 'node',
  );

  // Exported permission: 'edit own call_114 content'.
  $permissions['edit own call_114 content'] = array(
    'name' => 'edit own call_114 content',
    'roles' => array(
      'administrator' => 'administrator',
      'sync' => 'sync',
    ),
    'module' => 'node',
  );

  // Exported permission: 'edit own exposure content'.
  $permissions['edit own exposure content'] = array(
    'name' => 'edit own exposure content',
    'roles' => array(
      'administrator' => 'administrator',
      'sync' => 'sync',
    ),
    'module' => 'node',
  );

  // Exported permission: 'edit own hc_contact content'.
  $permissions['edit own hc_contact content'] = array(
    'name' => 'edit own hc_contact content',
    'roles' => array(
      'administrator' => 'administrator',
      'sync' => 'sync',
    ),
    'module' => 'node',
  );

  // Exported permission: 'edit own isolation content'.
  $permissions['edit own isolation content'] = array(
    'name' => 'edit own isolation content',
    'roles' => array(
      'administrator' => 'administrator',
      'sync' => 'sync',
    ),
    'module' => 'node',
  );

  // Exported permission: 'edit own malaria_testing content'.
  $permissions['edit own malaria_testing content'] = array(
    'name' => 'edit own malaria_testing content',
    'roles' => array(
      'administrator' => 'administrator',
      'sync' => 'sync',
    ),
    'module' => 'node',
  );

  // Exported permission: 'edit own medication_distribution content'.
  $permissions['edit own medication_distribution content'] = array(
    'name' => 'edit own medication_distribution content',
    'roles' => array(
      'administrator' => 'administrator',
      'sync' => 'sync',
    ),
    'module' => 'node',
  );

  // Exported permission: 'edit own send_to_hc content'.
  $permissions['edit own send_to_hc content'] = array(
    'name' => 'edit own send_to_hc content',
    'roles' => array(
      'administrator' => 'administrator',
      'sync' => 'sync',
    ),
    'module' => 'node',
  );

  // Exported permission: 'edit own symptoms_general content'.
  $permissions['edit own symptoms_general content'] = array(
    'name' => 'edit own symptoms_general content',
    'roles' => array(
      'administrator' => 'administrator',
      'sync' => 'sync',
    ),
    'module' => 'node',
  );

  // Exported permission: 'edit own symptoms_gi content'.
  $permissions['edit own symptoms_gi content'] = array(
    'name' => 'edit own symptoms_gi content',
    'roles' => array(
      'administrator' => 'administrator',
      'sync' => 'sync',
    ),
    'module' => 'node',
  );

  // Exported permission: 'edit own symptoms_respiratory content'.
  $permissions['edit own symptoms_respiratory content'] = array(
    'name' => 'edit own symptoms_respiratory content',
    'roles' => array(
      'administrator' => 'administrator',
      'sync' => 'sync',
    ),
    'module' => 'node',
  );

  // Exported permission: 'edit own travel_history content'.
  $permissions['edit own travel_history content'] = array(
    'name' => 'edit own travel_history content',
    'roles' => array(
      'administrator' => 'administrator',
      'sync' => 'sync',
    ),
    'module' => 'node',
  );

  // Exported permission: 'edit own treatment_history content'.
  $permissions['edit own treatment_history content'] = array(
    'name' => 'edit own treatment_history content',
    'roles' => array(
      'administrator' => 'administrator',
      'sync' => 'sync',
    ),
    'module' => 'node',
  );

  // Exported permission: 'edit own treatment_ongoing content'.
  $permissions['edit own treatment_ongoing content'] = array(
    'name' => 'edit own treatment_ongoing content',
    'roles' => array(
      'administrator' => 'administrator',
      'sync' => 'sync',
    ),
    'module' => 'node',
  );

  return $permissions;
}<|MERGE_RESOLUTION|>--- conflicted
+++ resolved
@@ -21,15 +21,19 @@
     'module' => 'node',
   );
 
-<<<<<<< HEAD
   // Exported permission: 'create acute_illness_danger_signs content'.
   $permissions['create acute_illness_danger_signs content'] = array(
     'name' => 'create acute_illness_danger_signs content',
-=======
+    'roles' => array(
+      'administrator' => 'administrator',
+      'sync' => 'sync',
+    ),
+    'module' => 'node',
+  );
+
   // Exported permission: 'create acute_illness_muac content'.
   $permissions['create acute_illness_muac content'] = array(
     'name' => 'create acute_illness_muac content',
->>>>>>> 8cf0c2c1
     'roles' => array(
       'administrator' => 'administrator',
       'sync' => 'sync',
@@ -186,15 +190,18 @@
     'module' => 'node',
   );
 
-<<<<<<< HEAD
   // Exported permission: 'delete any acute_illness_danger_signs content'.
   $permissions['delete any acute_illness_danger_signs content'] = array(
     'name' => 'delete any acute_illness_danger_signs content',
-=======
+    'roles' => array(
+      'administrator' => 'administrator',
+    ),
+    'module' => 'node',
+  );
+
   // Exported permission: 'delete any acute_illness_muac content'.
   $permissions['delete any acute_illness_muac content'] = array(
     'name' => 'delete any acute_illness_muac content',
->>>>>>> 8cf0c2c1
     'roles' => array(
       'administrator' => 'administrator',
     ),
@@ -336,15 +343,18 @@
     'module' => 'node',
   );
 
-<<<<<<< HEAD
   // Exported permission: 'delete own acute_illness_danger_signs content'.
   $permissions['delete own acute_illness_danger_signs content'] = array(
     'name' => 'delete own acute_illness_danger_signs content',
-=======
+    'roles' => array(
+      'administrator' => 'administrator',
+    ),
+    'module' => 'node',
+  );
+
   // Exported permission: 'delete own acute_illness_muac content'.
   $permissions['delete own acute_illness_muac content'] = array(
     'name' => 'delete own acute_illness_muac content',
->>>>>>> 8cf0c2c1
     'roles' => array(
       'administrator' => 'administrator',
     ),
@@ -487,15 +497,19 @@
     'module' => 'node',
   );
 
-<<<<<<< HEAD
   // Exported permission: 'edit any acute_illness_danger_signs content'.
   $permissions['edit any acute_illness_danger_signs content'] = array(
     'name' => 'edit any acute_illness_danger_signs content',
-=======
+    'roles' => array(
+      'administrator' => 'administrator',
+      'sync' => 'sync',
+    ),
+    'module' => 'node',
+  );
+
   // Exported permission: 'edit any acute_illness_muac content'.
   $permissions['edit any acute_illness_muac content'] = array(
     'name' => 'edit any acute_illness_muac content',
->>>>>>> 8cf0c2c1
     'roles' => array(
       'administrator' => 'administrator',
       'sync' => 'sync',
@@ -653,15 +667,19 @@
     'module' => 'node',
   );
 
-<<<<<<< HEAD
   // Exported permission: 'edit own acute_illness_danger_signs content'.
   $permissions['edit own acute_illness_danger_signs content'] = array(
     'name' => 'edit own acute_illness_danger_signs content',
-=======
+    'roles' => array(
+      'administrator' => 'administrator',
+      'sync' => 'sync',
+    ),
+    'module' => 'node',
+  );
+
   // Exported permission: 'edit own acute_illness_muac content'.
   $permissions['edit own acute_illness_muac content'] = array(
     'name' => 'edit own acute_illness_muac content',
->>>>>>> 8cf0c2c1
     'roles' => array(
       'administrator' => 'administrator',
       'sync' => 'sync',
