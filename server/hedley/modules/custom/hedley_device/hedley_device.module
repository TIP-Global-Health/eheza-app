--- conflicted
+++ resolved
@@ -291,55 +291,6 @@
         // Note that there's no option to edit such entry from device.
         $health_centeter_id = $wrapper->field_health_center->getIdentifier();
         $shards = $health_centeter_id ? [$health_centeter_id] : [];
-<<<<<<< HEAD
-      }
-      break;
-
-    case 'pmtct_participant':
-      // Participant shards are the union of adult and child shards.
-      $child_id = $wrapper->field_person->getIdentifier();
-      $adult_id = $wrapper->field_adult->getIdentifier();
-      $shards_child = hedley_general_shards_by_person($child_id);
-      $shards_adult = hedley_general_shards_by_person($adult_id);
-      $shards = array_unique(array_merge($shards_child, $shards_adult));
-      break;
-
-    case 'relationship':
-      // Relationship shards are the union of adult and child shards.
-      $child_id = $wrapper->field_related_to->getIdentifier();
-      $adult_id = $wrapper->field_person->getIdentifier();
-      $shards_child = hedley_general_shards_by_person($child_id);
-      $shards_adult = hedley_general_shards_by_person($adult_id);
-      $shards = array_unique(array_merge($shards_child, $shards_adult));
-      break;
-
-    case 'prenatal_encounter':
-    case 'nutrition_encounter':
-    case 'acute_illness_encounter':
-    case 'home_visit_encounter':
-    case 'well_child_encounter':
-    case 'ncd_encounter':
-    case 'child_scoreboard_encounter':
-      // Assign shards based on Person of the individual participant,
-      // to which encounter belongs.
-      $person_id = $wrapper->field_individual_participant->field_person->getIdentifier();
-      $shards = hedley_general_shards_by_person($person_id);
-      break;
-
-    case 'stock_update':
-      // When creating stock update entry, assign health center as shard.
-      // Note that there's no option to edit such entry from device.
-      $health_centeter_id = $wrapper->field_health_center->getIdentifier();
-      $shards = $health_centeter_id ? [$health_centeter_id] : [];
-      break;
-
-    // Handling individual_participant and all kinds of measurements.
-    // Shards are assigned based on Person for which measurement was taken.
-    default:
-      $person_id = $wrapper->field_person->getIdentifier();
-      $shards = hedley_general_shards_by_person($person_id);
-      break;
-=======
         break;
 
       // Handling individual_participant and all kinds of measurements.
@@ -349,7 +300,6 @@
         $shards = hedley_general_shards_by_person($person_id);
         break;
     }
->>>>>>> d27d0336
   }
 
   if (empty($shards)) {
