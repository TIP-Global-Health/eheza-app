--- conflicted
+++ resolved
@@ -45,25 +45,6 @@
 }
 
 /**
-<<<<<<< HEAD
- * Implements hook_node_insert().
- */
-function hedley_device_node_insert($node) {
-  if ($node->type == 'pmtct_participant') {
-    $wrapper = entity_metadata_wrapper('node', $node);
-
-    if (!empty($wrapper->field_person)) {
-      hedley_recalculate_shards_for_person($wrapper->field_person->getIdentifier());
-    }
-    if (!empty($wrapper->field_adult)) {
-      hedley_recalculate_shards_for_person($wrapper->field_adult->getIdentifier());
-    }
-  }
-}
-
-/**
-=======
->>>>>>> 11c15cd0
  * Implements hook_node_update().
  */
 function hedley_device_node_update($node) {
