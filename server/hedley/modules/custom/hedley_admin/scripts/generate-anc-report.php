--- conflicted
+++ resolved
@@ -11,9 +11,6 @@
 
 require_once __DIR__ . '/report_common.inc';
 
-<<<<<<< HEAD
-drush_print("# ANC report  - " . date('D/m/Y'));
-=======
 $limit_date = drush_get_option('limit_date', FALSE);
 if (!$limit_date) {
   drush_print('Please specify --limit_date option');
@@ -21,7 +18,6 @@
 }
 
 drush_print("# ANC report - " . $limit_date);
->>>>>>> ae753f94
 
 $queries = [
   // As the group of all pregnancies.
