--- conflicted
+++ resolved
@@ -41,17 +41,11 @@
 
 $six_years_ago = date('Ymd', strtotime('-6 years', $day_of_reporting));
 $base_query->fieldCondition('field_birth_date', 'value', $six_years_ago, '>');
-<<<<<<< HEAD
 
 if ($region) {
   $base_query->fieldCondition('field_district', 'value', $region, '=');
 }
 
-=======
-if (!empty($district)) {
-  $base_query->fieldCondition('field_district', 'value', $district);
-}
->>>>>>> e9e4a4e3
 $count_query = clone $base_query;
 $count_query->propertyCondition('nid', $nid, '>');
 $total = $count_query->count()->execute();
@@ -64,18 +58,9 @@
   exit(1);
 }
 
-<<<<<<< HEAD
 $region = ($region) ? $region : 'All Districts';
 
 drush_print("$total children below 6 years located in $region.");
-=======
-if (!empty($district)) {
-  drush_print("$total children with age below 6 years located in $district district.");
-}
-else {
-  drush_print("$total children with age below 6 years located.");
-}
->>>>>>> e9e4a4e3
 
 $processed = 0;
 
@@ -164,20 +149,7 @@
 }
 
 drush_print('Done!');
-<<<<<<< HEAD
 drush_print("# Nutrition report - " . $region . " - " . date('D/m/Y'));
-=======
-
-
-$textual_date = date('d/m/Y', $day_of_reporting);
-
-if (!empty($district)) {
-  drush_print("# Nutrition report - " . $textual_date . " - District: $district");
-}
-else {
-  drush_print("# Nutrition report - " . $textual_date);
-}
->>>>>>> e9e4a4e3
 drush_print('');
 
 $skeleton = [
