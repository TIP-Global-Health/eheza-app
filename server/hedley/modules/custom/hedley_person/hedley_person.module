--- conflicted
+++ resolved
@@ -22,7 +22,8 @@
 define('HEDLEY_PERSON_RELATED_BY_PARENT_OF', 'parent');
 define('HEDLEY_PERSON_RELATED_BY_CAREGIVER_FOR', 'caregiver');
 
-<<<<<<< HEAD
+define('HEDLEY_PERSON_CLINIC_TYPE_SORWATHE', 'sorwathe');
+
 /**
  * Get a relationships by a person.
  *
@@ -54,8 +55,7 @@
   $result = $query->execute();
 
   return !empty($result['node']) ? array_keys($result['node']) : [];
-=======
-define('HEDLEY_PERSON_CLINIC_TYPE_SORWATHE', 'sorwathe');
+}
 
 /**
  * Implements hook_node_update().
@@ -118,5 +118,4 @@
   $query->condition('field_person_target_id', $nid);
 
   return $query->execute()->fetchCol();
->>>>>>> 11c15cd0
 }