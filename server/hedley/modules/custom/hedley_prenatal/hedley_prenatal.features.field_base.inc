<?php

/**
 * @file
 * hedley_prenatal.features.field_base.inc
 */

/**
 * Implements hook_field_default_field_bases().
 */
function hedley_prenatal_field_default_field_bases() {
  $field_bases = array();

  // Exported field_base: 'field_appointment_confirmation'.
  $field_bases['field_appointment_confirmation'] = array(
    'active' => 1,
    'cardinality' => 1,
    'deleted' => 0,
    'entity_types' => array(),
    'field_name' => 'field_appointment_confirmation',
    'indexes' => array(
      'value' => array(
        0 => 'value',
      ),
    ),
    'locked' => 0,
    'module' => 'date',
    'settings' => array(
      'cache_count' => 4,
      'cache_enabled' => 0,
      'granularity' => array(
        'day' => 'day',
        'hour' => 0,
        'minute' => 0,
        'month' => 'month',
        'second' => 0,
        'year' => 'year',
      ),
      'timezone_db' => '',
      'todate' => '',
      'tz_handling' => 'none',
    ),
    'translatable' => 0,
    'type' => 'datetime',
  );

  // Exported field_base: 'field_avoiding_guidance_reason'.
  $field_bases['field_avoiding_guidance_reason'] = array(
    'active' => 1,
    'cardinality' => -1,
    'deleted' => 0,
    'entity_types' => array(),
    'field_name' => 'field_avoiding_guidance_reason',
    'indexes' => array(
      'value' => array(
        0 => 'value',
      ),
    ),
    'locked' => 0,
    'module' => 'list',
    'settings' => array(
      'allowed_values' => array(
        'hypertension-lack-of-stock' => 'Hypertension - Lack of stock',
        'hypertension-known-allergy' => 'Hypertension - Known allergy',
        'hypertension-patient-declined' => 'Hypertension - Patient declined',
        'hypertension-patient-unable-to-afford' => 'Hypertension - Patient unable to afford',
        'hypertension-reinforce-adherence' => 'Hypertension - Reinforce adherence',
        'hypertension-other' => 'Hypertension - Other',
        'none' => 'None',
      ),
      'allowed_values_function' => '',
    ),
    'translatable' => 0,
    'type' => 'list_text',
  );

  // Exported field_base: 'field_bilirubin'.
  $field_bases['field_bilirubin'] = array(
    'active' => 1,
    'cardinality' => 1,
    'deleted' => 0,
    'entity_types' => array(),
    'field_name' => 'field_bilirubin',
    'indexes' => array(
      'value' => array(
        0 => 'value',
      ),
    ),
    'locked' => 0,
    'module' => 'list',
    'settings' => array(
      'allowed_values' => array(
        'negative' => 'Negative',
        'small' => 'Small (+)',
        'medium' => 'Medium (++)',
        'large' => 'Large (+++)',
      ),
      'allowed_values_function' => '',
    ),
    'translatable' => 0,
    'type' => 'list_text',
  );

  // Exported field_base: 'field_blood_group'.
  $field_bases['field_blood_group'] = array(
    'active' => 1,
    'cardinality' => 1,
    'deleted' => 0,
    'entity_types' => array(),
    'field_name' => 'field_blood_group',
    'indexes' => array(
      'value' => array(
        0 => 'value',
      ),
    ),
    'locked' => 0,
    'module' => 'list',
    'settings' => array(
      'allowed_values' => array(
        'a' => 'A',
        'b' => 'B',
        'ab' => 'AB',
        'o' => 'O',
      ),
      'allowed_values_function' => '',
    ),
    'translatable' => 0,
    'type' => 'list_text',
  );

  // Exported field_base: 'field_blood_smear_result'.
  $field_bases['field_blood_smear_result'] = array(
    'active' => 1,
    'cardinality' => 1,
    'deleted' => 0,
    'entity_id_type' => NULL,
    'entity_types' => array(),
    'field_name' => 'field_blood_smear_result',
    'indexes' => array(
      'value' => array(
        0 => 'value',
      ),
    ),
    'locked' => 0,
    'module' => 'list',
    'settings' => array(
      'allowed_values' => array(
        'negative' => 'Negative',
        '+' => '+',
        '++' => '++',
        '+++' => '+++',
        'not-taken' => 'Not taken',
<<<<<<< HEAD
        'pending' => 'pending',
=======
        'pending-input' => 'Pending input',
>>>>>>> d0e72ca7
      ),
      'allowed_values_function' => '',
    ),
    'translatable' => 0,
    'type' => 'list_text',
  );

  // Exported field_base: 'field_breastfeeding_signs'.
  $field_bases['field_breastfeeding_signs'] = array(
    'active' => 1,
    'cardinality' => -1,
    'deleted' => 0,
    'entity_id_type' => NULL,
    'entity_types' => array(),
    'field_name' => 'field_breastfeeding_signs',
    'indexes' => array(
      'value' => array(
        0 => 'value',
      ),
    ),
    'locked' => 0,
    'module' => 'list',
    'settings' => array(
      'allowed_values' => array(
        'breastfeeding' => 'Breastfeeding',
        'not-breastfeeding-breast-pain' => 'Not breastfeeding - breast pain',
        'not-breastfeeding-breast-redness' => 'Not breastfeeding - breast redness',
        'not-breastfeeding-low-milk-production' => 'Not breastfeeding - low milk production',
        'not-breastfeeding-problems-latching' => 'Not breastfeeding - problems latching',
        'not-breastfeeding-medical-problems' => 'Not breastfeeding - medical problems',
        'not-breastfeeding-personal-choice' => 'Not breastfeeding - personal choice',
        'not-breastfeeding-other' => 'Not breastfeeding - other',
        'breast-pain' => 'Breast pain',
        'breast-redness' => 'Breast redness',
        'enough-milk' => 'Enough milk for 8 feeds',
        'latching-well' => 'Baby latching well',
      ),
      'allowed_values_function' => '',
    ),
    'translatable' => 0,
    'type' => 'list_text',
  );

  // Exported field_base: 'field_completed_tests'.
  $field_bases['field_completed_tests'] = array(
    'active' => 1,
    'cardinality' => -1,
    'deleted' => 0,
    'entity_types' => array(),
    'field_name' => 'field_completed_tests',
    'indexes' => array(
      'value' => array(
        0 => 'value',
      ),
    ),
    'locked' => 0,
    'module' => 'list',
    'settings' => array(
      'allowed_values' => array(
        'hiv' => 'HIV',
        'partner-hiv' => 'Partner HIV',
        'malaria' => 'Malaria',
        'syphilis' => 'Syphilis',
        'hepatitis-b' => 'Hepatitis B',
        'blood-group' => 'Blood Group and Rhesus',
        'urine-dipstick' => 'Urine Dipstick',
        'hemoglobin' => 'Hemoglobin',
        'random-blood-sugar' => 'Random Blood Sugar',
        'vitals-recheck' => 'Vitals Recheck',
        'hiv-pcr' => 'HIV PCR',
        'creatinine' => 'Creatinine',
        'liver-function' => 'Liver Function',
        'lipid-panel' => 'Lipid Panel',
      ),
      'allowed_values_function' => '',
    ),
    'translatable' => 0,
    'type' => 'list_text',
  );

  // Exported field_base: 'field_dia_repeated'.
  $field_bases['field_dia_repeated'] = array(
    'active' => 1,
    'cardinality' => 1,
    'deleted' => 0,
    'entity_types' => array(),
    'field_name' => 'field_dia_repeated',
    'indexes' => array(),
    'locked' => 0,
    'module' => 'number',
    'settings' => array(
      'decimal_separator' => '.',
    ),
    'translatable' => 0,
    'type' => 'number_float',
  );

  // Exported field_base: 'field_execution_date'.
  $field_bases['field_execution_date'] = array(
    'active' => 1,
    'cardinality' => 1,
    'deleted' => 0,
    'entity_types' => array(),
    'field_name' => 'field_execution_date',
    'indexes' => array(
      'value' => array(
        0 => 'value',
      ),
    ),
    'locked' => 0,
    'module' => 'date',
    'settings' => array(
      'cache_count' => 4,
      'cache_enabled' => 0,
      'granularity' => array(
        'day' => 'day',
        'hour' => 0,
        'minute' => 0,
        'month' => 'month',
        'second' => 0,
        'year' => 'year',
      ),
      'timezone_db' => '',
      'todate' => '',
      'tz_handling' => 'none',
    ),
    'translatable' => 0,
    'type' => 'datetime',
  );

  // Exported field_base: 'field_flank_pain_sign'.
  $field_bases['field_flank_pain_sign'] = array(
    'active' => 1,
    'cardinality' => 1,
    'deleted' => 0,
    'entity_types' => array(),
    'field_name' => 'field_flank_pain_sign',
    'indexes' => array(
      'value' => array(
        0 => 'value',
      ),
    ),
    'locked' => 0,
    'module' => 'list',
    'settings' => array(
      'allowed_values' => array(
        'left' => 'Left side',
        'right' => 'Right side',
        'both' => 'Both sides',
        'none' => 'None',
      ),
      'allowed_values_function' => '',
    ),
    'translatable' => 0,
    'type' => 'list_text',
  );

  // Exported field_base: 'field_glucose'.
  $field_bases['field_glucose'] = array(
    'active' => 1,
    'cardinality' => 1,
    'deleted' => 0,
    'entity_types' => array(),
    'field_name' => 'field_glucose',
    'indexes' => array(
      'value' => array(
        0 => 'value',
      ),
    ),
    'locked' => 0,
    'module' => 'list',
    'settings' => array(
      'allowed_values' => array(
        0 => 0,
        '+1' => '+1',
        '+2' => '+2',
        '+3' => '+3',
        '+4' => '+4',
      ),
      'allowed_values_function' => '',
    ),
    'translatable' => 0,
    'type' => 'list_text',
  );

  // Exported field_base: 'field_gu_exam_signs'.
  $field_bases['field_gu_exam_signs'] = array(
    'active' => 1,
    'cardinality' => -1,
    'deleted' => 0,
    'entity_id_type' => NULL,
    'entity_types' => array(),
    'field_name' => 'field_gu_exam_signs',
    'indexes' => array(
      'value' => array(
        0 => 'value',
      ),
    ),
    'locked' => 0,
    'module' => 'list',
    'settings' => array(
      'allowed_values' => array(
        'episiotomy-perineal-tear' => 'Episiotomy or a perineal tear',
        'rectal-hemorrhoids' => 'Rectal Hemorrhoids',
        'none' => 'None',
      ),
      'allowed_values_function' => '',
    ),
    'translatable' => 0,
    'type' => 'list_text',
  );

  // Exported field_base: 'field_haemoglobin'.
  $field_bases['field_haemoglobin'] = array(
    'active' => 1,
    'cardinality' => 1,
    'deleted' => 0,
    'entity_types' => array(),
    'field_name' => 'field_haemoglobin',
    'indexes' => array(
      'value' => array(
        0 => 'value',
      ),
    ),
    'locked' => 0,
    'module' => 'list',
    'settings' => array(
      'allowed_values' => array(
        'negative' => 'Negative',
        'non-hemolyzed-trace' => 'Non-Hemolyzed Trace',
        'non-hemolyzed-moderate' => 'Non-Hemolyzed Moderate',
        'hemolyzed-trace' => 'Hemolyzed Trace',
        'small' => 'Small',
        'moderate' => 'Moderate',
        'large' => 'Large',
      ),
      'allowed_values_function' => '',
    ),
    'translatable' => 0,
    'type' => 'list_text',
  );

  // Exported field_base: 'field_hemoglobin_count'.
  $field_bases['field_hemoglobin_count'] = array(
    'active' => 1,
    'cardinality' => 1,
    'deleted' => 0,
    'entity_types' => array(),
    'field_name' => 'field_hemoglobin_count',
    'indexes' => array(),
    'locked' => 0,
    'module' => 'number',
    'settings' => array(
      'decimal_separator' => '.',
    ),
    'translatable' => 0,
    'type' => 'number_float',
  );

  // Exported field_base: 'field_hiv_signs'.
  $field_bases['field_hiv_signs'] = array(
    'active' => 1,
    'cardinality' => -1,
    'deleted' => 0,
    'entity_types' => array(),
    'field_name' => 'field_hiv_signs',
    'indexes' => array(
      'value' => array(
        0 => 'value',
      ),
    ),
    'locked' => 0,
    'module' => 'list',
    'settings' => array(
      'allowed_values' => array(
        'hiv-program-hc' => 'HIV program at Health Center',
        'partner-hiv-positive' => 'Partner HIV posiitve',
        'partner-taking-arv' => 'Partner taking ARVs',
        'partner-surpressed-viral-load' => 'Partner got surpressed viral load',
        'pending-input' => 'Pending input',
        'none' => 'None',
      ),
      'allowed_values_function' => '',
    ),
    'translatable' => 0,
    'type' => 'list_text',
  );

  // Exported field_base: 'field_hiv_viral_load'.
  $field_bases['field_hiv_viral_load'] = array(
    'active' => 1,
    'cardinality' => 1,
    'deleted' => 0,
    'entity_types' => array(),
    'field_name' => 'field_hiv_viral_load',
    'indexes' => array(),
    'locked' => 0,
    'module' => 'number',
    'settings' => array(
      'decimal_separator' => '.',
    ),
    'translatable' => 0,
    'type' => 'number_float',
  );

  // Exported field_base: 'field_hiv_viral_load_status'.
  $field_bases['field_hiv_viral_load_status'] = array(
    'active' => 1,
    'cardinality' => 1,
    'deleted' => 0,
    'entity_types' => array(),
    'field_name' => 'field_hiv_viral_load_status',
    'indexes' => array(
      'value' => array(
        0 => 'value',
      ),
    ),
    'locked' => 0,
    'module' => 'list',
    'settings' => array(
      'allowed_values' => array(
        'detectable' => 'Detectable',
        'undetectable' => 'Undetectable',
      ),
      'allowed_values_function' => '',
    ),
    'translatable' => 0,
    'type' => 'list_text',
  );

  // Exported field_base: 'field_illness_symptoms'.
  $field_bases['field_illness_symptoms'] = array(
    'active' => 1,
    'cardinality' => -1,
    'deleted' => 0,
    'entity_types' => array(),
    'field_name' => 'field_illness_symptoms',
    'indexes' => array(
      'value' => array(
        0 => 'value',
      ),
    ),
    'locked' => 0,
    'module' => 'list',
    'settings' => array(
      'allowed_values' => array(
        'headache' => 'Headache',
        'vision-changes' => 'Vision Changes',
        'rash' => 'Rash',
        'painless-ulcer-mouth' => 'Painless ulcer in Mouth',
        'painless-ulcer-genitals' => 'Painless ulcer in genital area',
        'pending-input' => 'Pending input',
        'none' => 'None',
      ),
      'allowed_values_function' => '',
    ),
    'translatable' => 0,
    'type' => 'list_text',
  );

  // Exported field_base: 'field_ketone'.
  $field_bases['field_ketone'] = array(
    'active' => 1,
    'cardinality' => 1,
    'deleted' => 0,
    'entity_types' => array(),
    'field_name' => 'field_ketone',
    'indexes' => array(
      'value' => array(
        0 => 'value',
      ),
    ),
    'locked' => 0,
    'module' => 'list',
    'settings' => array(
      'allowed_values' => array(
        'negative' => 'Negative',
        5 => 5,
        10 => 10,
        15 => 15,
        40 => 40,
        80 => 80,
        100 => 100,
      ),
      'allowed_values_function' => '',
    ),
    'translatable' => 0,
    'type' => 'list_text',
  );

  // Exported field_base: 'field_leukocytes'.
  $field_bases['field_leukocytes'] = array(
    'active' => 1,
    'cardinality' => 1,
    'deleted' => 0,
    'entity_types' => array(),
    'field_name' => 'field_leukocytes',
    'indexes' => array(
      'value' => array(
        0 => 'value',
      ),
    ),
    'locked' => 0,
    'module' => 'list',
    'settings' => array(
      'allowed_values' => array(
        'negative' => 'Negative',
        'small' => 'Small (+)',
        'medium' => 'Medium (++)',
        'large' => 'Large (+++)',
      ),
      'allowed_values_function' => '',
    ),
    'translatable' => 0,
    'type' => 'list_text',
  );

  // Exported field_base: 'field_mental_health_signs'.
  $field_bases['field_mental_health_signs'] = array(
    'active' => 1,
    'cardinality' => -1,
    'deleted' => 0,
    'entity_types' => array(),
    'field_name' => 'field_mental_health_signs',
    'indexes' => array(
      'value' => array(
        0 => 'value',
      ),
    ),
    'locked' => 0,
    'module' => 'list',
    'settings' => array(
      'allowed_values' => array(
        'q1-0' => 'Question 1 - 0',
        'q1-1' => 'Question 1 - 1',
        'q1-2' => 'Question 1 - 2',
        'q1-3' => 'Question 1 - 3',
        'q2-0' => 'Question 2 - 0',
        'q2-1' => 'Question 2 - 1',
        'q2-2' => 'Question 2 - 2',
        'q2-3' => 'Question 2 - 3',
        'q3-0' => 'Question 3 - 0',
        'q3-1' => 'Question 3 - 1',
        'q3-2' => 'Question 3 - 2',
        'q3-3' => 'Question 3 - 3',
        'q4-0' => 'Question 4 - 0',
        'q4-1' => 'Question 4 - 1',
        'q4-2' => 'Question 4 - 2',
        'q4-3' => 'Question 4 - 3',
        'q5-0' => 'Question 5 - 0',
        'q5-1' => 'Question 5 - 1',
        'q5-2' => 'Question 5 - 2',
        'q5-3' => 'Question 5 - 3',
        'q6-0' => 'Question 6 - 0',
        'q6-1' => 'Question 6 - 1',
        'q6-2' => 'Question 6 - 2',
        'q6-3' => 'Question 6 - 3',
        'q7-0' => 'Question 7 - 0',
        'q7-1' => 'Question 7 - 1',
        'q7-2' => 'Question 7 - 2',
        'q7-3' => 'Question 7 - 3',
        'q8-0' => 'Question 8 - 0',
        'q8-1' => 'Question 8 - 1',
        'q8-2' => 'Question 8 - 2',
        'q8-3' => 'Question 8 - 3',
        'q9-0' => 'Question 9 - 0',
        'q9-1' => 'Question 9 - 1',
        'q9-2' => 'Question 9 - 2',
        'q9-3' => 'Question 9 - 3',
        'q10-0' => 'Question 10 - 0',
        'q10-1' => 'Question 10 - 1',
        'q10-2' => 'Question 10 - 2',
        'q10-3' => 'Question 10 - 3',
      ),
      'allowed_values_function' => '',
    ),
    'translatable' => 0,
    'type' => 'list_text',
  );

  // Exported field_base: 'field_nitrite'.
  $field_bases['field_nitrite'] = array(
    'active' => 1,
    'cardinality' => 1,
    'deleted' => 0,
    'entity_types' => array(),
    'field_name' => 'field_nitrite',
    'indexes' => array(
      'value' => array(
        0 => 'value',
      ),
    ),
    'locked' => 0,
    'module' => 'list',
    'settings' => array(
      'allowed_values' => array(
        'negative' => 'Negative',
        '+' => '+',
        '++' => '++',
      ),
      'allowed_values_function' => '',
    ),
    'translatable' => 0,
    'type' => 'list_text',
  );

  // Exported field_base: 'field_originating_encounter'.
  $field_bases['field_originating_encounter'] = array(
    'active' => 1,
    'cardinality' => 1,
    'deleted' => 0,
    'entity_types' => array(),
    'field_name' => 'field_originating_encounter',
    'indexes' => array(
      'target_id' => array(
        0 => 'target_id',
      ),
    ),
    'locked' => 0,
    'module' => 'entityreference',
    'settings' => array(
      'handler' => 'base',
      'handler_settings' => array(
        'behaviors' => array(
          'views-select-list' => array(
            'status' => 0,
          ),
        ),
        'sort' => array(
          'type' => 'none',
        ),
        'target_bundles' => array(
          'prenatal_encounter' => 'prenatal_encounter',
        ),
      ),
      'target_type' => 'node',
    ),
    'translatable' => 0,
    'type' => 'entityreference',
  );

  // Exported field_base: 'field_outside_care_medications'.
  $field_bases['field_outside_care_medications'] = array(
    'active' => 1,
    'cardinality' => -1,
    'deleted' => 0,
    'entity_types' => array(),
    'field_name' => 'field_outside_care_medications',
    'indexes' => array(
      'value' => array(
        0 => 'value',
      ),
    ),
    'locked' => 0,
    'module' => 'list',
    'settings' => array(
      'allowed_values' => array(
        'quinine-sulphate' => 'Quinine Sulphate',
        'coartem' => 'Coartem',
        'no-treatment-malaria' => 'No Treatment for Malaria',
        'penecilin-1' => 'Penecilin 1',
        'penecilin-3' => 'Penecilin 3',
        'erythromycin' => 'Erythromycin',
        'azithromycin' => 'Azithromycin',
        'ceftriaxon' => 'Ceftriaxon',
        'no-treatment-syphilis' => 'No Treatment for Syphilis',
        'methyldopa-2' => 'Methyldopa twice a day',
        'methyldopa-3' => 'Methyldopa three times a day',
        'methyldopa-4' => 'Methyldopa four times a day',
        'carvedilol' => 'Carvedilol',
        'amlodipine' => 'Amlodipine',
        'no-treatment-hypertension' => 'No Treatment for Hypertension',
        'tdf3tc' => 'TDF + 3TC',
        'dolutegravir' => 'Dolutegravir',
        'no-treatment-hiv' => 'No treatment for HIV',
        'iron1' => 'Iron 1x a day',
        'iron2' => 'Iron 2x a day',
        'folic-acid' => 'Folic Acid',
        'no-treatment-anemia' => 'No treatment for Anemia',
        'none' => 'None',
      ),
      'allowed_values_function' => '',
    ),
    'translatable' => 0,
    'type' => 'list_text',
  );

  // Exported field_base: 'field_outside_care_signs'.
  $field_bases['field_outside_care_signs'] = array(
    'active' => 1,
    'cardinality' => -1,
    'deleted' => 0,
    'entity_types' => array(),
    'field_name' => 'field_outside_care_signs',
    'indexes' => array(
      'value' => array(
        0 => 'value',
      ),
    ),
    'locked' => 0,
    'module' => 'list',
    'settings' => array(
      'allowed_values' => array(
        'seen-at-another-facility' => 'Seen at another facility',
        'given-new-diagnoses' => 'Given new diagnoses',
        'given-medicine' => 'Given medicine',
        'follow-up-with-specialist' => 'Planned follow up care with specialist',
        'none' => 'None',
      ),
      'allowed_values_function' => '',
    ),
    'translatable' => 0,
    'type' => 'list_text',
  );

  // Exported field_base: 'field_past_prenatal_diagnoses'.
  $field_bases['field_past_prenatal_diagnoses'] = array(
    'active' => 1,
    'cardinality' => -1,
    'deleted' => 0,
    'entity_types' => array(),
    'field_name' => 'field_past_prenatal_diagnoses',
    'indexes' => array(
      'value' => array(
        0 => 'value',
      ),
    ),
    'locked' => 0,
    'module' => 'list',
    'settings' => array(
      'allowed_values' => array(
        'syphilis' => 'Syphilis',
        'syphilis-complications' => 'Syphilis with Complications',
        'neurosyphilis' => 'Neurosyphilis',
        'hepatitis-b' => 'Hepatitis B',
        'diabetes' => 'Diabetes',
        'gestational-diabetes' => 'Gestational diabetes',
        'rhesus-negative' => 'Rhesus negative',
        'none' => 'None',
      ),
      'allowed_values_function' => '',
    ),
    'translatable' => 0,
    'type' => 'list_text',
  );

  // Exported field_base: 'field_patient_notified'.
  $field_bases['field_patient_notified'] = array(
    'active' => 1,
    'cardinality' => 1,
    'deleted' => 0,
    'entity_types' => array(),
    'field_name' => 'field_patient_notified',
    'indexes' => array(
      'value' => array(
        0 => 'value',
      ),
    ),
    'locked' => 0,
    'module' => 'list',
    'settings' => array(
      'allowed_values' => array(
        0 => '',
        1 => '',
      ),
      'allowed_values_function' => '',
    ),
    'translatable' => 0,
    'type' => 'list_boolean',
  );

  // Exported field_base: 'field_performed_tests'.
  $field_bases['field_performed_tests'] = array(
    'active' => 1,
    'cardinality' => -1,
    'deleted' => 0,
    'entity_types' => array(),
    'field_name' => 'field_performed_tests',
    'indexes' => array(
      'value' => array(
        0 => 'value',
      ),
    ),
    'locked' => 0,
    'module' => 'list',
    'settings' => array(
      'allowed_values' => array(
        'hiv' => 'HIV',
        'partner-hiv' => 'Partner HIV',
        'malaria' => 'Malaria',
        'syphilis' => 'Syphilis',
        'hepatitis-b' => 'Hepatitis B',
        'blood-group' => 'Blood Group and Rhesus',
        'urine-dipstick' => 'Urine Dipstick',
        'hemoglobin' => 'Hemoglobin',
        'random-blood-sugar' => 'Random Blood Sugar',
        'vitals-recheck' => 'Vitals Recheck',
        'hiv-pcr' => 'HIV PCR',
        'creatinine' => 'Creatinine',
        'liver-function' => 'Liver Function',
        'lipid-panel' => 'Lipid Panel',
      ),
      'allowed_values_function' => '',
    ),
    'translatable' => 0,
    'type' => 'list_text',
  );

  // Exported field_base: 'field_ph'.
  $field_bases['field_ph'] = array(
    'active' => 1,
    'cardinality' => 1,
    'deleted' => 0,
    'entity_types' => array(),
    'field_name' => 'field_ph',
    'indexes' => array(
      'value' => array(
        0 => 'value',
      ),
    ),
    'locked' => 0,
    'module' => 'list',
    'settings' => array(
      'allowed_values' => array(
        '4.0' => '4.0',
        '4.5' => 4.5,
        '5.0' => '5.0',
        '6.0' => '6.0',
        '6.5' => 6.5,
        '7.0' => '7.0',
        '7.5' => 7.5,
        '8.0' => '8.0',
        '8.5' => 8.5,
      ),
      'allowed_values_function' => '',
    ),
    'translatable' => 0,
    'type' => 'list_text',
  );

  // Exported field_base: 'field_postpartum_healing_problem'.
  $field_bases['field_postpartum_healing_problem'] = array(
    'active' => 1,
    'cardinality' => -1,
    'deleted' => 0,
    'entity_id_type' => NULL,
    'entity_types' => array(),
    'field_name' => 'field_postpartum_healing_problem',
    'indexes' => array(
      'value' => array(
        0 => 'value',
      ),
    ),
    'locked' => 0,
    'module' => 'list',
    'settings' => array(
      'allowed_values' => array(
        'normal-healing' => 'Normal Healing',
        'swelling' => 'Swelling',
        'discharge' => 'Discharge',
        'release-of-sutures' => 'Release (lâchage) of sutures',
        'hematoma' => 'Hematoma',
        'bruising' => 'Bruising',
      ),
      'allowed_values_function' => '',
    ),
    'translatable' => 0,
    'type' => 'list_text',
  );

  // Exported field_base: 'field_prenatal_assesment'.
  $field_bases['field_prenatal_assesment'] = array(
    'active' => 1,
    'cardinality' => 1,
    'deleted' => 0,
    'entity_types' => array(),
    'field_name' => 'field_prenatal_assesment',
    'indexes' => array(
      'value' => array(
        0 => 'value',
      ),
    ),
    'locked' => 0,
    'module' => 'list',
    'settings' => array(
      'allowed_values' => array(
        'normal' => 'Normal',
        'high-risk' => 'High risk',
      ),
      'allowed_values_function' => '',
    ),
    'translatable' => 0,
    'type' => 'list_text',
  );

  // Exported field_base: 'field_prenatal_diagnoses'.
  $field_bases['field_prenatal_diagnoses'] = array(
    'active' => 1,
    'cardinality' => -1,
    'deleted' => 0,
    'entity_types' => array(),
    'field_name' => 'field_prenatal_diagnoses',
    'indexes' => array(
      'value' => array(
        0 => 'value',
      ),
    ),
    'locked' => 0,
    'module' => 'list',
    'settings' => array(
      'allowed_values' => array(
        'chronic-hypertension-immediate' => 'Chronic Hypertension Immediate',
        'chronic-hypertension-recheck' => 'Chronic Hypertension After Recheck',
        'gestational-hypertension-immediate' => 'Pregnancy-Induced Hypertension Immediate',
        'gestational-hypertension-recheck' => 'Pregnancy-Induced Hypertension After Recheck',
        'moderate-preeclampsia-initial' => 'Moderate Preeclampsia Initial',
        'moderate-preeclampsia-initial-ega-37+' => 'Moderate Preeclampsia Initial EGA 37 or more',
        'moderate-preeclampsia-recurrent' => 'Moderate Preeclampsia Recurrent',
        'moderate-preeclampsia-recurrent-ega-37+' => 'Moderate Preeclampsia Recurrent EGA 37 or more',
        'severe-preeclampsia-initial' => 'Severe Preeclampsia Initial',
        'severe-preeclampsia-initial-ega-37+' => 'Severe Preeclampsia Initial EGA 37 or more',
        'severe-preeclampsia-recurrent' => 'Severe Preeclampsia Recurrent',
        'severe-preeclampsia-recurrent-ega-37+' => 'Severe Preeclampsia Recurrent EGA 37 or more',
        'eclampsia' => 'Eclampsia',
        'hiv' => 'HIV',
        'hiv-detectable-viral-load' => 'HIV - Detectable Viral Load',
        'partner-hiv' => 'HIV positive partner',
        'syphilis' => 'Syphilis',
        'syphilis-complications' => 'Syphilis with Complications',
        'neurosyphilis' => 'Neurosyphilis',
        'hepatitis-b' => 'Hepatitis B',
        'malaria' => 'Malaria',
        'malaria-continued' => 'Malaria Continued',
        'malaria-anemia' => 'Malaria with Anemia',
        'malaria-severe-anemia' => 'Malaria with Severe Anemia',
        'anemia' => 'Mild to Moderate Anemia',
        'severe-anemia' => 'Severe Anemia',
        'severe-anemia-complications' => 'Severe Anemia with Complications',
        'miscarriage' => 'Miscarriage',
        'molar-pregnancy' => 'Molar Pregnancy',
        'placenta-previa' => 'Placenta Previa',
        'placental-abruption' => 'Placental Abruption',
        'uterine-rupture' => 'Uterine Rupture',
        'obstructed-labor' => 'Obstructed Labor',
        'post-abortion-sepsis' => 'Post Abortion Sepsis',
        'ectopic-pregnancy' => 'Ectopic Pregnancy',
        'prom' => 'PROM',
        'pprom' => 'PPROM',
        'hyperemesis-gravidum' => 'Hyperemesis Gravidum',
        'hyperemesis-gravidum-by-symptoms' => 'Hyperemesis Gravidum by Symptoms',
        'severe-vomiting' => 'Severe Vomiting',
        'severe-vomiting-by-symptoms' => 'Severe Vomiting by Symptoms',
        'maternal-complications' => 'Maternal Complications',
        'infection' => 'Infection',
        'imminent-delivery' => 'Imminent delivery',
        'labor' => 'Labor + Delivery',
        'heartburn' => 'Heartburn',
        'heartburn-persistent' => 'Persistent Heartburn',
        'dvt' => 'Deep Vein Thrombosis',
        'pelvic-pain-intense' => 'Intense Pelvic Pain',
        'pelvic-pain-continued' => 'Intense Pelvic Continued',
        'urinary-tract-infection' => 'Urinary Tract Infection',
        'urinary-tract-infection-continued' => 'Urinary Tract Infection Continued',
        'pyelonephritis' => 'Pyelonephritis',
        'candidiasis' => 'Candidiasis',
        'candidiasis-continued' => 'Candidiasis Continued',
        'gonorrhea' => 'Gonorrhea',
        'gonorrhea-continued' => 'Gonorrhea Continued',
        'trichomonas-or-bv' => 'Trichomonas or Bacterial Vaginosis',
        'trichomonas-or-bv-continued' => 'Trichomonas or Bacterial Vaginosis Continued',
        'tuberculosis' => 'Tuberculosis',
        'diabetes' => 'Diabetes',
        'gestational-diabetes' => 'Gestational diabetes',
        'rhesus-negative' => 'Rhesus negative',
        'depression-not-likely' => 'Depression Not Likely',
        'depression-possible' => 'Depression Possible',
        'depression-highly-possible' => 'Depression Highly Possible',
        'depression-probable' => 'Depression Probable',
        'suicide-risk' => 'Suicide Risk',
        'other' => 'Other',
        'postpartum-abdominal-pain' => 'Postpartum Abdominal Pain',
        'postpartum-urinary-incontinence' => 'Postpartum Urinary Incontinence',
        'postpartum-headache' => 'Postpartum Headache',
        'postpartum-fatigue' => 'Postpartum Fatigue',
        'postpartum-fever' => 'Postpartum Fever',
        'postpartum-perineal-pain-discharge' => 'Postpartum Perineal Pain Or Discharge',
        'postpartum-infection' => 'Postpartum Infection',
        'postpartum-excessive-bleeding' => 'Postpartum Excessive Bleeding',
        'postpartum-early-mastitis-engorgment' => 'Postpartum Early Mastitis or Engorgment',
        'postpartum-mastitis' => 'Postpartum Mastitis',
        'none' => 'None',
      ),
      'allowed_values_function' => '',
    ),
    'translatable' => 0,
    'type' => 'list_text',
  );

  // Exported field_base: 'field_prenatal_indicators'.
  $field_bases['field_prenatal_indicators'] = array(
    'active' => 1,
    'cardinality' => -1,
    'deleted' => 0,
    'entity_types' => array(),
    'field_name' => 'field_prenatal_indicators',
    'indexes' => array(
      'value' => array(
        0 => 'value',
      ),
    ),
    'locked' => 0,
    'module' => 'list',
    'settings' => array(
      'allowed_values' => array(
        'past-labs-completed' => 'Past labs completed',
        'none' => 'None',
      ),
      'allowed_values_function' => '',
    ),
    'translatable' => 0,
    'type' => 'list_text',
  );

  // Exported field_base: 'field_prenatal_symptom_questions'.
  $field_bases['field_prenatal_symptom_questions'] = array(
    'active' => 1,
    'cardinality' => -1,
    'deleted' => 0,
    'entity_types' => array(),
    'field_name' => 'field_prenatal_symptom_questions',
    'indexes' => array(
      'value' => array(
        0 => 'value',
      ),
    ),
    'locked' => 0,
    'module' => 'list',
    'settings' => array(
      'allowed_values' => array(
        'dizziness' => 'Dizziness',
        'low-urine-output' => 'Low Urine Output',
        'dark-urine' => 'Dark Urine',
        'pelvic-pain-hospitalization' => 'Pelvic Pain Hospitalization',
        'leg-pain-redness-left' => 'Leg Pain or Redness - Left',
        'leg-painful' => 'Leg Painful',
        'leg-swollen' => 'Leg Pain or Redness - Swollen',
        'leg-warm' => 'Leg Pain or Redness - Red Or Warm',
        'night-sweats' => 'Night Sweats',
        'blood-in-sputum' => 'Blood In Sputum',
        'weight-loss' => 'Weight Loss',
        'severe-fatigue' => 'Severe Fatigue',
        'vaginal-itching' => 'Vaginal Itching',
        'partner-urethral-discharge' => 'Partner Urethral Discharge',
        'vaginal-discharge' => 'Vaginal Discharge',
        'frequent-urination' => 'Frequent Urination',
        'flank-pain' => 'Flank Pain',
        'none' => 'None',
      ),
      'allowed_values_function' => '',
    ),
    'translatable' => 0,
    'type' => 'list_text',
  );

  // Exported field_base: 'field_prenatal_symptoms'.
  $field_bases['field_prenatal_symptoms'] = array(
    'active' => 1,
    'cardinality' => -1,
    'deleted' => 0,
    'entity_types' => array(),
    'field_name' => 'field_prenatal_symptoms',
    'indexes' => array(
      'value' => array(
        0 => 'value',
      ),
    ),
    'locked' => 0,
    'module' => 'list',
    'settings' => array(
      'allowed_values' => array(
        'burning-with-urination' => 'Burning with Urination',
        'abnormal-vaginal-discharge' => 'Abnormal Vaginal Discharge',
        'nausea-and-vomiting' => 'Nausea and Vomiting',
        'heartburn' => 'Heartburn',
        'leg-cramps' => 'Leg Cramps',
        'low-back-pain' => 'Lower Back Pain',
        'cough-continuous' => 'Cough for >2 weeks',
        'pelvic-pain' => 'Pelvic Pain',
        'constipation' => 'Constipation',
        'varicose-veins' => 'Varicose Veins',
        'leg-pain-redness' => 'Leg Pain or Redness (One Leg)',
        'abdominal-pain' => 'Abdominal Pain',
        'urinary-incontinence' => 'Urinary Incontinence',
        'headache' => 'Headache',
        'fatigue' => 'Fatigue',
        'fever' => 'Fever',
        'perineal-pain-discharge' => 'Perineal Pain or Discharge',
        'none' => 'None',
      ),
      'allowed_values_function' => '',
    ),
    'translatable' => 0,
    'type' => 'list_text',
  );

  // Exported field_base: 'field_protein'.
  $field_bases['field_protein'] = array(
    'active' => 1,
    'cardinality' => 1,
    'deleted' => 0,
    'entity_types' => array(),
    'field_name' => 'field_protein',
    'indexes' => array(
      'value' => array(
        0 => 'value',
      ),
    ),
    'locked' => 0,
    'module' => 'list',
    'settings' => array(
      'allowed_values' => array(
        0 => 0,
        '+1' => '+1',
        '+2' => '+2',
        '+3' => '+3',
        '+4' => '+4',
      ),
      'allowed_values_function' => '',
    ),
    'translatable' => 0,
    'type' => 'list_text',
  );

  // Exported field_base: 'field_reasons_for_non_referrals'.
  $field_bases['field_reasons_for_non_referrals'] = array(
    'active' => 1,
    'cardinality' => -1,
    'deleted' => 0,
    'entity_id_type' => NULL,
    'entity_types' => array(),
    'field_name' => 'field_reasons_for_non_referrals',
    'indexes' => array(
      'value' => array(
        0 => 'value',
      ),
    ),
    'locked' => 0,
    'module' => 'list',
    'settings' => array(
      'allowed_values' => array(
        'hospital-client-refused' => 'Hospital - Client refused',
        'hospital-no-ambulance' => 'Hospital - ambulance available',
        'hospital-unable-to-afford-fee' => 'Hospital - client unable to afford fees',
        'hospital-not-indicated' => 'Hospital - Not indicated',
        'hospital-other' => 'Hospital - Other',
        'mhs-client-refused' => 'Mental health specialist - Client refused',
        'mhs-already-in-care' => 'Mental health specialist - Client already in care',
        'mhs-not-indicated' => 'Mental health specialist - Not indicated',
        'mhs-other' => 'Mental health specialist - Other',
        'arv-client-refused' => 'ARV program - Client refused',
        'arv-already-in-care' => 'ARV program - Client already in care',
        'arv-not-indicated' => 'ARV program - Not indicated',
        'arv-other' => 'ARV program - Other',
        'ncd-client-refused' => 'NCD program - Client refused',
        'ncd-already-in-care' => 'NCD program - Client already in care',
        'ncd-not-indicated' => 'NCD program - Not indicated',
        'ncd-other' => 'NCD program - Other',
        'anc-client-refused' => 'ANC services - Client refused',
        'anc-already-in-care' => 'ANC services - Client already in care',
        'anc-not-indicated' => 'ANC services - Not indicated',
        'anc-other' => 'ANC services - Other',
        'us-client-refused' => 'Ultrasound - Client refused',
        'us-already-in-care' => 'Ultrasound - Client already in care',
        'us-not-indicated' => 'Ultrasound - Not indicated',
        'us-other' => 'Ultrasound - Other',
        'none' => 'None',
      ),
      'allowed_values_function' => '',
    ),
    'translatable' => 0,
    'type' => 'list_text',
  );

  // Exported field_base: 'field_recommended_treatment'.
  $field_bases['field_recommended_treatment'] = array(
    'active' => 1,
    'cardinality' => -1,
    'deleted' => 0,
    'entity_types' => array(),
    'field_name' => 'field_recommended_treatment',
    'indexes' => array(
      'value' => array(
        0 => 'value',
      ),
    ),
    'locked' => 0,
    'module' => 'list',
    'settings' => array(
      'allowed_values' => array(
        'quinine-sulphate' => 'Quinine Sulphate',
        'coartem' => 'Coartem',
        'written-protocols' => 'Written Protocols',
        'refer-to-hospital' => 'Refer to Hospital',
        'no-treatment-malaria' => 'No Treatment for Malaria',
        'penecilin-1' => 'Penecilin 1',
        'penecilin-3' => 'Penecilin 3',
        'erythromycin' => 'Erythromycin',
        'azithromycin' => 'Azithromycin',
        'ceftriaxon' => 'Ceftriaxon',
        'no-treatment-syphilis' => 'No Treatment for Syphilis',
        'methyldopa-2' => 'Methyldopa twice a day',
        'methyldopa-3' => 'Methyldopa three times a day',
        'methyldopa-4' => 'Methyldopa four times a day',
        'add-carvedilol' => 'Add Carvedilol',
        'add-amlodipine' => 'Add Amlodipine',
        'hydrochlorothiazide' => 'Hydrochlorothiazide',
        'amlodipine' => 'Amlodipine',
        'nifedipine' => 'Nifedipine',
        'captopril' => 'Captopril',
        'lisinopril' => 'Lisinopril',
        'atenlol' => 'Atenlol',
        'no-treatment-hypertension' => 'No Treatment for Hypertension',
        'aluminium-hydroxide' => 'Aluminium Hydroxide',
        'education-heartburn' => 'Health Education For Heartburn',
        'nitrofurantoin' => 'Nitrofurantoin',
        'amoxicillin' => 'Amoxicillin',
        'clotrimaxazole-200' => 'Clotrimaxazole 200mg',
        'clotrimaxazole-500' => 'Clotrimaxazole 500mg',
        'cloxacillin' => 'Cloxacillin',
        'mastitis-amoxicillin' => 'Amoxicillin for Mastitis',
        'penecilin-v' => 'Penecilin V',
        'paracetamol' => 'Paracetamol',
        'ibuprofen' => 'Ibuprofen',
        'no-treatment-mastitis' => 'No treatment for Mastitis',
        'metformin-1m1e' => 'Metformin1m1e',
        'glipenclamide-1m1e' => 'Glipenclamide1m1e',
        'metformin-2m1e' => 'Metformin2m1e',
        'glipenclamide-2m1e' => 'Glipenclamide2m1e',
        'metformin-2m2e' => 'Metformin2m2e',
        'glipenclamide-2m2e' => 'Glipenclamide2m2e',
        'metformin-2m2e-glipenclamide-1m1e' => 'Metformin2m2eGlipenclamide1m1e',
        'glipenclamide-2m2e-metformin-1m1e' => 'Glipenclamide2m2eMetformin1m1e',
        'no-treatment-diabetes' => 'NoTreatmentForDiabetes',
      ),
      'allowed_values_function' => '',
    ),
    'translatable' => 0,
    'type' => 'list_text',
  );

  // Exported field_base: 'field_referrals'.
  $field_bases['field_referrals'] = array(
    'active' => 1,
    'cardinality' => -1,
    'deleted' => 0,
    'entity_id_type' => NULL,
    'entity_types' => array(),
    'field_name' => 'field_referrals',
    'indexes' => array(
      'value' => array(
        0 => 'value',
      ),
    ),
    'locked' => 0,
    'module' => 'list',
    'settings' => array(
      'allowed_values' => array(
        'hospital' => 'Hospital',
        'hospital-referral-form' => 'Hospital - referral form',
        'mhs' => 'Mental health specialist',
        'mhs-referral-form' => 'Mental health specialist - referral form',
        'mhs-accompany' => 'Mental health specialist - accompany',
        'arv' => 'ARV program',
        'arv-referral-form' => 'ARV program - referral form',
        'arv-accompany' => 'ARV program - accompany',
        'ncd' => 'NCD program',
        'ncd-referral-form' => 'NCD program - referral form',
        'ncd-accompany' => 'NCD program - accompany',
        'anc' => 'ANC services',
        'anc-referral-form' => 'ANC services - referral form',
        'anc-accompany' => 'ANC services - accompany',
        'us' => 'Ultrasound',
        'us-referral-form' => 'Ultrasound - referral form',
        'none' => 'None',
      ),
      'allowed_values_function' => '',
    ),
    'translatable' => 0,
    'type' => 'list_text',
  );

  // Exported field_base: 'field_review_state'.
  $field_bases['field_review_state'] = array(
    'active' => 1,
    'cardinality' => 1,
    'deleted' => 0,
    'entity_id_type' => NULL,
    'entity_types' => array(),
    'field_name' => 'field_review_state',
    'indexes' => array(
      'value' => array(
        0 => 'value',
      ),
    ),
    'locked' => 0,
    'module' => 'list',
    'settings' => array(
      'allowed_values' => array(
        'requested' => 'Requested',
        'completed' => 'Completed',
      ),
      'allowed_values_function' => '',
    ),
    'translatable' => 0,
    'type' => 'list_text',
  );

  // Exported field_base: 'field_rhesus'.
  $field_bases['field_rhesus'] = array(
    'active' => 1,
    'cardinality' => 1,
    'deleted' => 0,
    'entity_types' => array(),
    'field_name' => 'field_rhesus',
    'indexes' => array(
      'value' => array(
        0 => 'value',
      ),
    ),
    'locked' => 0,
    'module' => 'list',
    'settings' => array(
      'allowed_values' => array(
        'positive' => 'Positive',
        'negative' => 'Negative',
      ),
      'allowed_values_function' => '',
    ),
    'translatable' => 0,
    'type' => 'list_text',
  );

  // Exported field_base: 'field_specialist_at_hc'.
  $field_bases['field_specialist_at_hc'] = array(
    'active' => 1,
    'cardinality' => 1,
    'deleted' => 0,
    'entity_types' => array(),
    'field_name' => 'field_specialist_at_hc',
    'indexes' => array(
      'value' => array(
        0 => 'value',
      ),
    ),
    'locked' => 0,
    'module' => 'list',
    'settings' => array(
      'allowed_values' => array(
        0 => '',
        1 => '',
      ),
      'allowed_values_function' => '',
    ),
    'translatable' => 0,
    'type' => 'list_boolean',
  );

  // Exported field_base: 'field_speciality_care_signs'.
  $field_bases['field_speciality_care_signs'] = array(
    'active' => 1,
    'cardinality' => -1,
    'deleted' => 0,
    'entity_id_type' => NULL,
    'entity_types' => array(),
    'field_name' => 'field_speciality_care_signs',
    'indexes' => array(
      'value' => array(
        0 => 'value',
      ),
    ),
    'locked' => 0,
    'module' => 'list',
    'settings' => array(
      'allowed_values' => array(
        'arv' => 'Enrolled to ARV program',
        'ncd' => 'Enrolled to NCD program',
        'none' => 'None',
      ),
      'allowed_values_function' => '',
    ),
    'translatable' => 0,
    'type' => 'list_text',
  );

  // Exported field_base: 'field_sugar_count'.
  $field_bases['field_sugar_count'] = array(
    'active' => 1,
    'cardinality' => 1,
    'deleted' => 0,
    'entity_types' => array(),
    'field_name' => 'field_sugar_count',
    'indexes' => array(),
    'locked' => 0,
    'module' => 'number',
    'settings' => array(
      'decimal_separator' => '.',
    ),
    'translatable' => 0,
    'type' => 'number_float',
  );

  // Exported field_base: 'field_sys_repeated'.
  $field_bases['field_sys_repeated'] = array(
    'active' => 1,
    'cardinality' => 1,
    'deleted' => 0,
    'entity_types' => array(),
    'field_name' => 'field_sys_repeated',
    'indexes' => array(),
    'locked' => 0,
    'module' => 'number',
    'settings' => array(
      'decimal_separator' => '.',
    ),
    'translatable' => 0,
    'type' => 'number_float',
  );

  // Exported field_base: 'field_test_execution_note'.
  $field_bases['field_test_execution_note'] = array(
    'active' => 1,
    'cardinality' => 1,
    'deleted' => 0,
    'entity_types' => array(),
    'field_name' => 'field_test_execution_note',
    'indexes' => array(
      'value' => array(
        0 => 'value',
      ),
    ),
    'locked' => 0,
    'module' => 'list',
    'settings' => array(
      'allowed_values' => array(
        'run-today' => 'Run today',
        'run-previously' => 'Run Previously',
        'lack-of-reagents' => 'Lack of Reagents',
        'lack-of-other-supplies' => 'Lack of Other Supplies',
        'no-equipment' => 'No Equipment',
        'broken-equipment' => 'Broken Equipment',
        'not-indicated' => 'Not Indicated',
        'known-as-positive' => 'Known as Positive',
        'to-be-done-at-hospital' => 'To be done at hospital',
      ),
      'allowed_values_function' => '',
    ),
    'translatable' => 0,
    'type' => 'list_text',
  );

  // Exported field_base: 'field_test_prerequisites'.
  $field_bases['field_test_prerequisites'] = array(
    'active' => 1,
    'cardinality' => -1,
    'deleted' => 0,
    'entity_id_type' => NULL,
    'entity_types' => array(),
    'field_name' => 'field_test_prerequisites',
    'indexes' => array(
      'value' => array(
        0 => 'value',
      ),
    ),
    'locked' => 0,
    'module' => 'list',
    'settings' => array(
      'allowed_values' => array(
        'fasting-12h' => 'Fasting for 12 hours',
        'immediate-result' => 'Immediate result (performed at point of care)',
        'none' => 'None',
      ),
      'allowed_values_function' => '',
    ),
    'translatable' => 0,
    'type' => 'list_text',
  );

  // Exported field_base: 'field_test_result'.
  $field_bases['field_test_result'] = array(
    'active' => 1,
    'cardinality' => 1,
    'deleted' => 0,
    'entity_types' => array(),
    'field_name' => 'field_test_result',
    'indexes' => array(
      'value' => array(
        0 => 'value',
      ),
    ),
    'locked' => 0,
    'module' => 'list',
    'settings' => array(
      'allowed_values' => array(
        'positive' => 'Positive',
        'negative' => 'Negative',
        'indeterminate' => 'Indeterminate',
      ),
      'allowed_values_function' => '',
    ),
    'translatable' => 0,
    'type' => 'list_text',
  );

  // Exported field_base: 'field_test_variant'.
  $field_bases['field_test_variant'] = array(
    'active' => 1,
    'cardinality' => 1,
    'deleted' => 0,
    'entity_types' => array(),
    'field_name' => 'field_test_variant',
    'indexes' => array(
      'value' => array(
        0 => 'value',
      ),
    ),
    'locked' => 0,
    'module' => 'list',
    'settings' => array(
      'allowed_values' => array(
        'short' => 'Short',
        'long' => 'Long',
      ),
      'allowed_values_function' => '',
    ),
    'translatable' => 0,
    'type' => 'list_text',
  );

  // Exported field_base: 'field_tests_with_follow_up'.
  $field_bases['field_tests_with_follow_up'] = array(
    'active' => 1,
    'cardinality' => -1,
    'deleted' => 0,
    'entity_id_type' => NULL,
    'entity_types' => array(),
    'field_name' => 'field_tests_with_follow_up',
    'indexes' => array(
      'value' => array(
        0 => 'value',
      ),
    ),
    'locked' => 0,
    'module' => 'list',
    'settings' => array(
      'allowed_values' => array(
        'hiv' => 'HIV',
        'syphilis' => 'Syphilis',
      ),
      'allowed_values_function' => '',
    ),
    'translatable' => 0,
    'type' => 'list_text',
  );

  // Exported field_base: 'field_urobilinogen'.
  $field_bases['field_urobilinogen'] = array(
    'active' => 1,
    'cardinality' => 1,
    'deleted' => 0,
    'entity_types' => array(),
    'field_name' => 'field_urobilinogen',
    'indexes' => array(
      'value' => array(
        0 => 'value',
      ),
    ),
    'locked' => 0,
    'module' => 'list',
    'settings' => array(
      'allowed_values' => array(
        '0-0.2' => '0-0.2',
        1 => 1,
        2 => 2,
        4 => 4,
        8 => 8,
      ),
      'allowed_values_function' => '',
    ),
    'translatable' => 0,
    'type' => 'list_text',
  );

  // Exported field_base: 'field_vaginal_exam_signs'.
  $field_bases['field_vaginal_exam_signs'] = array(
    'active' => 1,
    'cardinality' => -1,
    'deleted' => 0,
    'entity_id_type' => NULL,
    'entity_types' => array(),
    'field_name' => 'field_vaginal_exam_signs',
    'indexes' => array(
      'value' => array(
        0 => 'value',
      ),
    ),
    'locked' => 0,
    'module' => 'list',
    'settings' => array(
      'allowed_values' => array(
        'foul-smelling-lochia' => 'Foul Smelling Lochia',
        'bleeding' => 'Bleeding',
        'normal' => 'Normal',
      ),
      'allowed_values_function' => '',
    ),
    'translatable' => 0,
    'type' => 'list_text',
  );

  return $field_bases;
}<|MERGE_RESOLUTION|>--- conflicted
+++ resolved
@@ -150,11 +150,7 @@
         '++' => '++',
         '+++' => '+++',
         'not-taken' => 'Not taken',
-<<<<<<< HEAD
-        'pending' => 'pending',
-=======
         'pending-input' => 'Pending input',
->>>>>>> d0e72ca7
       ),
       'allowed_values_function' => '',
     ),
