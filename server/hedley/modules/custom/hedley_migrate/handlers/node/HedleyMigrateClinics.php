--- conflicted
+++ resolved
@@ -13,12 +13,12 @@
   protected $entityType = 'node';
   protected $bundle = 'clinic';
 
-<<<<<<< HEAD
   protected $csvColumns = [
     'id',
     'title',
+    'field_health_center',
   ];
-=======
+
   /**
    * HedleyMigrateClinics constructor.
    *
@@ -26,39 +26,14 @@
    */
   public function __construct($arguments) {
     parent::__construct($arguments);
-    $this->description = t('Import clinics from the CSV.');
+
     $this->dependencies = [
       'HedleyMigrateHealthCenters',
     ];
-
-    $columns = [
-      ['id', 'ID'],
-      ['title', 'Clinic Name'],
-      ['field_health_center', 'Health Center'],
-    ];
-
-    $source_file = $this->getMigrateDirectory() . '/csv/clinics.csv';
-    $options = ['header_rows' => 1];
-    $this->source = new MigrateSourceCSV($source_file, $columns, $options);
-
-    $key = array(
-      'id' => [
-        'type' => 'varchar',
-        'length' => 255,
-        'not null' => TRUE,
-      ],
-    );
-
-    $this->destination = new MigrateDestinationNode($this->bundle);
-
-    $this->map = new MigrateSQLMap($this->machineName, $key, MigrateDestinationNode::getKeySchema());
-
-    $this->addFieldMapping('title', 'title');
 
     $this
       ->addFieldMapping('field_health_center', 'field_health_center')
       ->sourceMigration('HedleyMigrateHealthCenters');
   }
->>>>>>> ff8ce5ce
 
 }