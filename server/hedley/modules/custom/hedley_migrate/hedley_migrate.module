<?php

/**
 * @file
 * Populate Hedley content.
 */

/**
 * Implements hook_migrate_api().
 */
function hedley_migrate_migrate_api() {
  $migrations = array(
    // Nodes.
    'HedleyMigrateChild',
    'HedleyMigrateHeight',
    'HedleyMigrateMother',
    'HedleyMigrateMuac',
    'HedleyMigrateWeight',
<<<<<<< HEAD

=======
    'HedleyMigrateGroup',
    'HedleyMigrateExamination',
>>>>>>> 59b6ce3b
    // Users.
    'HedleyMigrateUsers',

    // Taxonomy terms.
    'HedleyMigrateNutritionHealthSigns',
  );

  $api['api'] = 2;
  foreach ($migrations as $migration) {
    $api['migrations'][$migration] = array('class_name' => $migration);
  }

  return $api;
}

/**
 * Grabs the Migrate Content context.
 */
function drush_hedley_migrate_pre_generate_content() {
  $generate = &drupal_static('hedley_migrate_generate');
  $generate = TRUE;
}

/**
 * Implements hook_node_presave().
 *
 * Alters Devel Generate-based content to match business logic constraints.
 */
function hedley_migrate_node_presave($node) {
  if (!drupal_is_cli()) {
    return;
  }

  $generate = drupal_static('hedley_migrate_generate');
  if (!$generate) {
    // Not in a generate-content Drush command.
    return;
  }

  if (!$node->uid) {
    // User can't be anonymous, get a random user(not admin or anonymous).
    $query = new EntityFieldQuery();
    $result = $query
      ->entityCondition('entity_type', 'user')
      ->propertyCondition('uid', [0, 1], 'NOT IN')
      ->range(0, 200)
      ->execute();

    $node->uid = array_rand($result['user']);
  }

  switch ($node->type) {
    case 'weight':
      _hedley_migrate_preprocess_weight($node);
      break;

    case 'height':
      _hedley_migrate_preprocess_height($node);
      break;

    case 'muac':
      _hedley_migrate_preprocess_muac($node);
      break;
  }
}

/**
 * Alters devel generated Sites to satisfy business logic.
 *
 * @param object $node
 *   Site node object.
 */
function _hedley_migrate_preprocess_weight($node) {
  $wrapper = entity_metadata_wrapper('node', $node);

  // Adjust children's weight to realistic figures.
  $wrapper->field_weight->set(rand(0.5, 60));
}

/**
 * Alters devel generated Sites to satisfy business logic.
 *
 * @param object $node
 *   Site node object.
 */
function _hedley_migrate_preprocess_height($node) {
  $wrapper = entity_metadata_wrapper('node', $node);

  // Adjust children's height to realistic figures.
  $wrapper->field_height->set(rand(30, 160));
}

/**
 * Alters devel generated Sites to satisfy business logic.
 *
 * @param object $node
 *   Site node object.
 */
function _hedley_migrate_preprocess_muac($node) {
  $wrapper = entity_metadata_wrapper('node', $node);

  // Adjust children's height to realistic figures.
  $wrapper->field_middle_circumference->set(rand(10, 40));
  $wrapper->field_upper_circumference->set(rand(10, 40));
  $wrapper->field_arm_circumference->set(rand(5, 10));
}<|MERGE_RESOLUTION|>--- conflicted
+++ resolved
@@ -10,18 +10,16 @@
  */
 function hedley_migrate_migrate_api() {
   $migrations = array(
+
     // Nodes.
     'HedleyMigrateChild',
     'HedleyMigrateHeight',
     'HedleyMigrateMother',
     'HedleyMigrateMuac',
     'HedleyMigrateWeight',
-<<<<<<< HEAD
-
-=======
     'HedleyMigrateGroup',
     'HedleyMigrateExamination',
->>>>>>> 59b6ce3b
+
     // Users.
     'HedleyMigrateUsers',
 
