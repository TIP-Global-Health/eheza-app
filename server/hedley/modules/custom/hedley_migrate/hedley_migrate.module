<?php

/**
 * @file
 * Populate Hedley content.
 */

use Faker\Generator;

/**
 * Implements hook_migrate_api().
 */
function hedley_migrate_migrate_api() {
  $api = [
    'api' => 2,
    'groups' => [
      'missing' => [
        'title' => t('Missing Data'),
      ],
      'villages' => [
        'title' => t('Villages'),
      ],
      'batch_2019_02' => [
        'title' => t('Batch data added 2019/02'),
      ],
      'batch_2019_03' => [
        'title' => t('Batch data added 2019/03'),
      ],
      'counseling' => [
        'title' => t('Counseling'),
      ],
      'forms' => [
        'title' => t('Forms'),
      ],
      'batch_2019_04' => [
        'title' => t('Batch data added 2019/04'),
      ],
      'batch_2019_04_2' => [
        'title' => t('Second batch data added 2019/04'),
      ],
      'batch_2019_05' => [
        'title' => t('Batch data added 2019/05'),
      ],
      'batch_2019_05_2' => [
        'title' => t('Second batch data added 2019/05'),
      ],
      'batch_2019_05_3' => [
        'title' => t('Third batch data added 2019/05'),
      ],
    ],
    'migrations' => [
      'HedleyMigrateClinics_2019_02' => [
        'class_name' => 'HedleyMigrateClinics201902',
        'group_name' => 'batch_2019_02',
      ],
      'HedleyMigrateMothers_2019_02' => [
        'class_name' => 'HedleyMigrateMothers201902',
        'group_name' => 'batch_2019_02',
      ],
      'HedleyMigrateChildren_2019_02' => [
        'class_name' => 'HedleyMigrateChildren201902',
        'group_name' => 'batch_2019_02',
      ],
      'HedleyMigrateMothers_2019_03' => [
        'class_name' => 'HedleyMigrateMothers201903',
        'group_name' => 'batch_2019_03',
      ],
      'HedleyMigrateChildren_2019_03' => [
        'class_name' => 'HedleyMigrateChildren201903',
        'group_name' => 'batch_2019_03',
      ],
      'HedleyMigrateMothers_2019_04' => [
        'class_name' => 'HedleyMigrateMothers201904',
        'group_name' => 'batch_2019_04',
      ],
      'HedleyMigrateChildren_2019_04' => [
        'class_name' => 'HedleyMigrateChildren201904',
        'group_name' => 'batch_2019_04',
      ],
      'HedleyMigrateClinics_2019_04' => [
        'class_name' => 'HedleyMigrateClinics201904',
        'group_name' => 'batch_2019_04',
      ],
      'HedleyMigrateMothers_2019_04_2' => [
        'class_name' => 'HedleyMigrateMothers2019042',
        'group_name' => 'batch_2019_04_2',
      ],
      'HedleyMigrateChildren_2019_04_2' => [
        'class_name' => 'HedleyMigrateChildren2019042',
        'group_name' => 'batch_2019_04_2',
      ],
      'HedleyMigrateMothers_2019_05' => [
        'class_name' => 'HedleyMigrateMothers201905',
        'group_name' => 'batch_2019_05',
      ],
      'HedleyMigrateChildren_2019_05' => [
        'class_name' => 'HedleyMigrateChildren201905',
        'group_name' => 'batch_2019_05',
      ],
      'HedleyMigrateMothers_2019_05_2' => [
        'class_name' => 'HedleyMigrateMothers2019052',
        'group_name' => 'batch_2019_05_2',
      ],
      'HedleyMigrateChildren_2019_05_2' => [
        'class_name' => 'HedleyMigrateChildren2019052',
        'group_name' => 'batch_2019_05_2',
      ],
      'HedleyMigrateMothers_2019_05_3' => [
        'class_name' => 'HedleyMigrateMothers2019053',
        'group_name' => 'batch_2019_05_3',
      ],
      'HedleyMigrateChildren_2019_05_3' => [
        'class_name' => 'HedleyMigrateChildren2019053',
        'group_name' => 'batch_2019_05_3',
      ],
      'HedleyMigrateUsers' => [
        'class_name' => 'HedleyMigrateUsers',
      ],
      'HedleyMigrateDevices' => [
        'class_name' => 'HedleyMigrateDevices',
      ],
      'HedleyMigrateClinics' => [
        'class_name' => 'HedleyMigrateClinics',
      ],
      'HedleyMigratePmtctParticipants' => [
        'class_name' => 'HedleyMigratePmtctParticipants',
      ],
      'HedleyMigrateRelationships' => [
        'class_name' => 'HedleyMigrateRelationships',
      ],
      'HedleyMigrateSessions' => [
        'class_name' => 'HedleyMigrateSessions',
      ],
      'HedleyMigrateCatchmentAreas' => [
        'class_name' => 'HedleyMigrateCatchmentAreas',
      ],
      'HedleyMigrateHealthCenters' => [
        'class_name' => 'HedleyMigrateHealthCenters',
      ],
      'HedleyMigratePeople' => [
        'class_name' => 'HedleyMigratePeople',
      ],
      'HedleyMigrateNurses' => [
        'class_name' => 'HedleyMigrateNurses',
      ],
<<<<<<< HEAD
      'HedleyMigrateVillages' => [
        'class_name' => 'HedleyMigrateVillages',
        'group_name' => 'villages',
=======
      'HedleyMigrateAttendances' => [
        'class_name' => 'HedleyMigrateAttendances',
      ],
      'HedleyMigrateFamilyPlannings' => [
        'class_name' => 'HedleyMigrateFamilyPlannings',
      ],
      'HedleyMigrateHeights' => [
        'class_name' => 'HedleyMigrateHeights',
      ],
      'HedleyMigrateMuacs' => [
        'class_name' => 'HedleyMigrateMuacs',
      ],
      'HedleyMigrateNutritions' => [
        'class_name' => 'HedleyMigrateNutritions',
      ],
      'HedleyMigratePhotos' => [
        'class_name' => 'HedleyMigratePhotos',
      ],
      'HedleyMigrateWeights' => [
        'class_name' => 'HedleyMigrateWeights',
>>>>>>> d0da50d4
      ],
      'HedleyMigrateMissingHeights' => [
        'class_name' => 'HedleyMigrateMissingHeights',
        'group_name' => 'missing',
      ],
      'HedleyMigrateMissingWeights' => [
        'class_name' => 'HedleyMigrateMissingWeights',
        'group_name' => 'missing',
      ],
      'HedleyMigrateMissingMuacs' => [
        'class_name' => 'HedleyMigrateMissingMuacs',
        'group_name' => 'missing',
      ],
      'HedleyMigrateCounselingSchedules' => [
        'class_name' => 'HedleyMigrateCounselingSchedules',
        'group_name' => 'counseling',
      ],
      'HedleyMigrateCounselingSessions' => [
        'class_name' => 'HedleyMigrateCounselingSessions',
        'group_name' => 'counseling',
      ],
      'HedleyMigrateCounselingTopics' => [
        'class_name' => 'HedleyMigrateCounselingTopics',
        'group_name' => 'counseling',
      ],
      'HedleyMigrateParticipantForms' => [
        'class_name' => 'HedleyMigrateParticipantForms',
        'group_name' => 'forms',
      ],
    ],
  ];

  return $api;
}

/**
 * Implements hook_hedley_faker_node_generate().
 */
function hedley_migrate_hedley_faker_node_generate($node, Generator $faker) {
  if (!$node->uid) {
    // User can't be anonymous, get a random user(not admin or anonymous).
    $query = new EntityFieldQuery();
    $result = $query
      ->entityCondition('entity_type', 'user')
      ->propertyCondition('uid', [0, 1], 'NOT IN')
      ->range(0, 200)
      ->execute();

    $node->uid = array_rand($result['user']);
  }

  $node->title = $faker->sentence(6);

  switch ($node->type) {
    case 'child':
      _hedley_migrate_preprocess_child($node, $faker);
      break;

    case 'mother':
      _hedley_migrate_preprocess_mother($node, $faker);
      break;

    case 'weight':
      _hedley_migrate_preprocess_weight($node);
      break;

    case 'height':
      _hedley_migrate_preprocess_height($node);
      break;

    case 'muac':
      _hedley_migrate_preprocess_muac($node);
      break;
  }

  // Adjust XSS.
  _hedley_migrate_preprocess_xss('node', $node->type, $node);
}

/**
 * Implements hook_hedley_faker_taxonomy_term_generate().
 */
function hedley_migrate_hedley_faker_taxonomy_term_generate($term, Generator $faker) {
  $term->name = $faker->sentence(2);

  // Adjust XSS.
  _hedley_migrate_preprocess_xss('taxonomy_term', $term->vocabulary_machine_name, $term);
}

/**
 * Function creates Taxonomy vocabulary that describes GeoLocations.
 *
 * Currently, it's only use is to generate GeoLocation data structure that
 * will be set on client.
 *
 * Structure:
 *  - Level 0: province
 *  - Level 1: district
 *  - Level 2: sector
 *  - Level 3: cell
 *  - Level 4: village
 */
function hedley_migrate_generate_geo_terms_vocabulary() {
  if (taxonomy_vocabulary_machine_name_load('ihangane_geolocation')) {
    // Vocabulary already exists.
    return;
  }

  // Create new vocabulary.
  $vocabulary = (object) array(
    'name' => 'Ihangane geolocation vocabulary',
    'description' => 'This vocabulary lists all geolocations',
    'machine_name' => 'ihangane_geolocation',
  );
  taxonomy_vocabulary_save($vocabulary);

  // Load input file.
  $migrate_dir = variable_get('hedley_migrate_directory', FALSE) ? variable_get('hedley_migrate_directory') : drupal_get_path('module', 'hedley_migrate');
<<<<<<< HEAD
  $source_file = $migrate_dir . '/csv/geo_locations.csv';
=======
  $source_file = $migrate_dir . '/csv/geo_fields.csv';
>>>>>>> d0da50d4

  $column_mapping = ['province', 'district', 'sector', 'cell', 'village'];

  foreach ($column_mapping as $column) {
    $data[] = [];
  }

  // Used to check if term exists (was previously created), so we can
  // skip it.
  $locator = [];

  $handler = fopen($source_file, 'r');
  while ($row = fgetcsv($handler)) {
    foreach ($row as $index => $column) {
      _hedley_migrate_process_column($data, $locator, $index, $row, $vocabulary->vid, $column_mapping);
    }
  }

  fclose($handler);
}

/**
 * Processes a column form input file row.
 *
 * Row contains 5 columns:
 *  [ province, district, sector, cell, village ]
 *
 * Function is invoked for each column in a row.
 *
 * @param array $data
 *   Terms created so far.
 * @param array $locator
 *   Locator array, that helps to determine if term requires creation.
 * @param int $index
 *   Index of column that is being processed.
 * @param array $row
 *   The row that contains processed column.
 * @param int $vocabulary_id
 *   The ID of vocabulary to which terms are added.
 * @param array $column_mapping
 *   Columns mapping array.
 */
function _hedley_migrate_process_column(array &$data, array &$locator, $index, array $row, $vocabulary_id, array $column_mapping) {
  $locator_index = implode('-', array_slice($row, 0, $index + 1));

  if (!empty($locator[$locator_index])) {
    // Term already exists.
    return;
  }

  // Resolve term parent.
  if ($index != 0) {
    $parent_key = $row[$index - 1];
    $parent = $data[$index - 1][$parent_key];
  }
  else {
    $parent = 0;
  }

  // Create the term.
  $term = (object) [
    'name' => ucfirst(strtolower($row[$index])),
    'description' => ucfirst($column_mapping[$index]) . ' ' . $row[$index],
    'vid' => $vocabulary_id,
    'parent' => $parent,
  ];
  taxonomy_term_save($term);

  // Update data and locator arrays with new term.
  $data[$index][$row[$index]] = $locator[$locator_index] = $term->tid;
}

/**
 * Generates static geolocation structure to be used by client.
 */
function hedley_migrate_generate_geolocation_structure_for_client() {
  if (!$vocabulary = taxonomy_vocabulary_machine_name_load('ihangane_geolocation')) {
    // Vocabulary does not exist.
    return;
  }

  $column_mapping = ['province', 'district', 'sector', 'cell', 'village'];
  foreach ($column_mapping as $index => $column) {
    $data[$index] = [];

    $data[$index]['tids'] = $index == 0 ?
      // We specify vocabulary ID only for top level.
      _hedley_migrate_get_children_by_parents([0], $vocabulary->vid) :
      // We know for sure that all other levels belong to same vocabulary.
      _hedley_migrate_get_children_by_parents($data[$index - 1]['tids']);

    $data[$index]['structure'] = hedley_migrate_generate_structure_for_terms_of_type($column, $data[$index]['tids']);
  }
}

/**
 * Generates structure for all terms of specified type.
 *
 * @param string $type
 *   Type that term represents - province/district/sector/cell/village.
 * @param array $tids
 *   All term IDs for provided type.
 * @param int $chunk_size
 *   Number of terms in single chunk, while processing terms array.
 *
 * @return string
 *   Structure that is generated for provided input.
 */
function hedley_migrate_generate_structure_for_terms_of_type($type, array $tids, $chunk_size = 256) {
  $tids_chunks = array_chunk($tids, $chunk_size);
  $chunks = [];

  foreach ($tids_chunks as $tid_chunk) {
    $entities = [];
    foreach (taxonomy_term_load_multiple($tid_chunk) as $term) {
      $id = 'toEntityId ' . $term->tid;
      $name = $term->name;

      if ($type == 'province') {
        $parent = 'Nothing';
      }
      else {
        $wrapper = entity_metadata_wrapper('taxonomy_term', $term);
        $parent_tids = $wrapper->parent->value(['identifier' => TRUE]);
        $parent_tid = reset($parent_tids);
        $parent = "(Just <| toEntityId $parent_tid)";
      }

      $entities[] = "( $id, GeoLocation \"$name\" $parent)";
    }

    $chunks[] = '[ ' . implode("\n, ", $entities) . ' ]';
  }

  return implode(" ++ \n ", $chunks);
}

/**
 * IDs of all children terms for specified parents term IDs.
 *
 * @param array $parents
 *   The IDs of parent terms.
 * @param int|bool $vocabulary_id
 *   The ID of vocabulary to which terms belong. False if it's not important.
 *
 * @return array
 *   The IDs of all children terms for specified parents.
 */
function _hedley_migrate_get_children_by_parents(array $parents, $vocabulary_id = FALSE) {
  $query = db_select('taxonomy_term_hierarchy', 'hierarchy');
  if ($vocabulary_id) {
    $query->innerJoin('taxonomy_term_data', 'data', 'hierarchy.tid = data.tid');
  }

  $query
    ->fields('hierarchy', ['tid'])
    ->condition('hierarchy.parent', $parents, 'IN');

  if ($vocabulary_id) {
    $query->condition('data.vid', $vocabulary_id);
  }

  return $query->execute()->fetchCol();
}

/**
 * Alters devel generated Sites to satisfy business logic.
 *
 * We should have at least one entity from each bundle with an XSS label.
 *
 * @param string $entity_type
 *   The entity type to alter.
 * @param string $bundle
 *   The bundle of the entity.
 * @param object $entity
 *   Site entity object.
 */
function _hedley_migrate_preprocess_xss($entity_type, $bundle, $entity) {
  // This global var keeps xss indication for each entity type / bundle.
  $_hedley_devel_generate = &drupal_static(__FUNCTION__, []);

  if (!$entity_info = entity_get_info($entity_type)) {
    return;
  }

  $label_property = $entity_info['entity keys']['label'];

  // Validate the current node type has at least one instance with XSS.
  $xss_is_missing = empty($_hedley_devel_generate[$entity_type][$bundle]);

  $randomly_add_xss = rand() % 2 == 0;
  if (!$xss_is_missing && $randomly_add_xss) {
    return;
  }

  // Indicate the current bundle has an XSS instance.
  $_hedley_devel_generate[$entity_type][$bundle] = TRUE;

  $wrapper = entity_metadata_wrapper($entity_type, $entity);

  // Adjust node's title to include XSS.
  $label = $wrapper->label();
  $wrapper->{$label_property}->set("<script>alert('XSS-{$entity_type}-{$bundle}-{$label}')</script>");

  // Handle all text fields.
  foreach (field_info_instances($entity_type, $bundle) as $field_name => $field) {
    $field = field_info_field($field_name);
    if ($field['module'] != 'text') {
      continue;
    }

    if ($field_name === 'field_uuid') {
      // This is an auto-populated field.
      continue;
    }

    $wrapper->{$field_name}->set("<script>alert('XSS-{$entity_type}-{$bundle}-{$field_name}')</script>");
  }
}

/**
 * Alters devel generated Sites to satisfy business logic.
 *
 * @param object $node
 *   Site node object.
 * @param \Faker\Generator $faker
 *   The faker generator object.
 */
function _hedley_migrate_preprocess_child($node, Generator $faker) {
  $wrapper = entity_metadata_wrapper('node', $node);

  $helpers = _hedley_migrate_participant_helpers();

  $gender = $helpers['gender'][$faker->numberBetween(0, count($helpers['gender']) - 1)];
  $wrapper->field_gender->set($gender);

  $first_name = $gender == 'male' ? $faker->firstNameMale : $faker->firstNameFemale;
  $middle_name = $gender == 'male' ? $faker->firstNameMale : $faker->firstNameFemale;
  $second_name = $faker->lastName;
  $wrapper->title->set("$first_name $middle_name $second_name");

  // Leave this blank, to test our migration scripts.
  $wrapper->field_person->set(NULL);

  $mode_of_delivery = [
    'svd-episiotomy',
    'svd-no-episiotomy',
    'vd-vacuum',
    'cesarean-delivery',
  ];
  $wrapper->field_mode_of_delivery->set($mode_of_delivery[$faker->numberBetween(0, count($mode_of_delivery) - 1)]);

  $_hedley_devel_generate = &drupal_static(__FUNCTION__, FALSE);

  if ($_hedley_devel_generate) {
    return;
  }

  $_hedley_devel_generate = TRUE;
}

/**
 * Alters devel generated Sites to satisfy business logic.
 *
 * @param object $node
 *   Site node object.
 * @param \Faker\Generator $faker
 *   The faker generator object.
 */
function _hedley_migrate_preprocess_mother($node, Generator $faker) {
  $wrapper = entity_metadata_wrapper('node', $node);

  $helpers = _hedley_migrate_participant_helpers();

  $gender = $helpers['gender'][$faker->numberBetween(0, count($helpers['gender']) - 1)];

  $first_name = $gender == 'male' ? $faker->firstNameMale : $faker->firstNameFemale;
  $middle_name = $gender == 'male' ? $faker->firstNameMale : $faker->firstNameFemale;
  $second_name = $faker->lastName;
  $wrapper->title->set("$first_name $middle_name $second_name");

  // Leave this blank, to test our migration scripts.
  $wrapper->field_person->set(NULL);

  $hiv_status = [
    'hiv-exposed-infant',
    'negative',
    'negative-dc',
    'positive',
    'unknown',
  ];
  $wrapper->field_hiv_status->set($hiv_status[$faker->numberBetween(0, count($hiv_status) - 1)]);
  $wrapper->field_household_size->set($faker->numberBetween(0, 30));
  $wrapper->field_number_of_children->set($faker->numberBetween(0, 20));
}

/**
 * Generates helper params for participants fields.
 *
 * @return array
 *   Helper params to generate participants fields.
 */
function _hedley_migrate_participant_helpers() {
  return [
    'gender' =>
      ['male', 'female'],
    'geolocation_info' => [
      ['Amajyaruguru', 'Gakenke', 'Busengo', 'Birambo', 'Birambo'],
      ['Amajyaruguru', 'Gakenke', 'Ruli', 'Gikingo', 'Nyamugari'],
      ['Amajyaruguru', 'Gakenke', 'Rushashi', 'Joma', 'Kineza'],
      ['Amajyaruguru', 'Rulindo', 'Burega', 'Butangampundu', 'Kibiraro'],
      ['Amajyaruguru', 'Rulindo', 'Bushoki', 'Mukoto', 'Muko'],
    ],
  ];
}

/**
 * Alters devel generated Sites to satisfy business logic.
 *
 * @param object $node
 *   Site node object.
 */
function _hedley_migrate_preprocess_weight($node) {
  $wrapper = entity_metadata_wrapper('node', $node);

  // Adjust children's weight to realistic figures.
  $wrapper->field_weight->set(rand(1, 60));
}

/**
 * Alters devel generated Sites to satisfy business logic.
 *
 * @param object $node
 *   Site node object.
 */
function _hedley_migrate_preprocess_height($node) {
  $wrapper = entity_metadata_wrapper('node', $node);

  // Adjust children's height to realistic figures.
  $wrapper->field_height->set(rand(30, 160));
}

/**
 * Alters devel generated Sites to satisfy business logic.
 *
 * @param object $node
 *   Site node object.
 */
function _hedley_migrate_preprocess_muac($node) {
  $wrapper = entity_metadata_wrapper('node', $node);

  // Adjust children's height to realistic figures.
  $wrapper->field_muac->set(rand(10, 40));
}

/**
 * Implements hook_query_TAG_alter().
 *
 * Add a random order to the entity field query.
 */
function hedley_migrate_query_random_alter($query) {
  $query->orderRandom();
}

/**
 * Resolves the IDs of nodes which value at '$field' is within '$values'.
 *
 * @param string $type
 *   Node type.
 * @param string $field
 *   Name of the field.
 * @param array $values
 *   List of values.
 *
 * @return array
 *   Nodes IDS, or empty array, if none found.
 */
function hedley_migrate_resolve_for_export($type, $field, array $values) {
  if (!$values) {
    return [];
  }

  $query = new EntityFieldQuery();

  $result = $query->entityCondition('entity_type', 'node')
    ->propertyCondition('type', $type)
    ->propertyCondition('status', NODE_PUBLISHED)
    ->fieldCondition($field, 'target_id', $values, 'IN')
    ->execute();

  return empty($result['node']) ? [] : array_keys($result['node']);
}

/**
 * Generates DateTime field for export.
 *
 * Supports start and end dates.
 *
 * @param array $date
 *   Input date.
 * @param bool $force_end_date
 *   Whether to force setting end date. If True, sets current date.
 *
 * @return string
 *   Start date as 'yyyy-mm-dd'.
 *   Optional End date (same format), piped by '|' separator.
 */
function hedley_migrate_export_date_field(array $date, $force_end_date = FALSE) {
  $time1 = strtotime($date['value']);

  if (empty($date['value2'])) {

    if (!$force_end_date) {
      return date('Y-m-d', $time1);
    }

    $date['value2'] = date('Y-m-d');
  }

  $time2 = strtotime($date['value2']);

  return date('Y-m-d', $time1) . '|' . date('Y-m-d', $time2);
}<|MERGE_RESOLUTION|>--- conflicted
+++ resolved
@@ -143,33 +143,31 @@
       'HedleyMigrateNurses' => [
         'class_name' => 'HedleyMigrateNurses',
       ],
-<<<<<<< HEAD
+      'HedleyMigrateAttendances' => [
+        'class_name' => 'HedleyMigrateAttendances',
+      ],
+      'HedleyMigrateFamilyPlannings' => [
+        'class_name' => 'HedleyMigrateFamilyPlannings',
+      ],
+      'HedleyMigrateHeights' => [
+        'class_name' => 'HedleyMigrateHeights',
+      ],
+      'HedleyMigrateMuacs' => [
+        'class_name' => 'HedleyMigrateMuacs',
+      ],
+      'HedleyMigrateNutritions' => [
+        'class_name' => 'HedleyMigrateNutritions',
+      ],
+      'HedleyMigratePhotos' => [
+        'class_name' => 'HedleyMigratePhotos',
+      ],
+      'HedleyMigrateWeights' => [
+        'class_name' => 'HedleyMigrateWeights',
+      ],
       'HedleyMigrateVillages' => [
         'class_name' => 'HedleyMigrateVillages',
         'group_name' => 'villages',
-=======
-      'HedleyMigrateAttendances' => [
-        'class_name' => 'HedleyMigrateAttendances',
-      ],
-      'HedleyMigrateFamilyPlannings' => [
-        'class_name' => 'HedleyMigrateFamilyPlannings',
-      ],
-      'HedleyMigrateHeights' => [
-        'class_name' => 'HedleyMigrateHeights',
-      ],
-      'HedleyMigrateMuacs' => [
-        'class_name' => 'HedleyMigrateMuacs',
-      ],
-      'HedleyMigrateNutritions' => [
-        'class_name' => 'HedleyMigrateNutritions',
-      ],
-      'HedleyMigratePhotos' => [
-        'class_name' => 'HedleyMigratePhotos',
-      ],
-      'HedleyMigrateWeights' => [
-        'class_name' => 'HedleyMigrateWeights',
->>>>>>> d0da50d4
-      ],
+      ],      
       'HedleyMigrateMissingHeights' => [
         'class_name' => 'HedleyMigrateMissingHeights',
         'group_name' => 'missing',
@@ -287,11 +285,7 @@
 
   // Load input file.
   $migrate_dir = variable_get('hedley_migrate_directory', FALSE) ? variable_get('hedley_migrate_directory') : drupal_get_path('module', 'hedley_migrate');
-<<<<<<< HEAD
   $source_file = $migrate_dir . '/csv/geo_locations.csv';
-=======
-  $source_file = $migrate_dir . '/csv/geo_fields.csv';
->>>>>>> d0da50d4
 
   $column_mapping = ['province', 'district', 'sector', 'cell', 'village'];
 
