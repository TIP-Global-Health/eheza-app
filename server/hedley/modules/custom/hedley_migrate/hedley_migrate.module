<?php

/**
 * @file
 * Populate Hedley content.
 */

use Faker\Generator;

/**
 * Implements hook_migrate_api().
 */
function hedley_migrate_migrate_api() {
  $api = [
    'api' => 2,
    'groups' => [
      'missing' => [
        'title' => t('Missing Data'),
      ],
      'batch_2019_02' => [
        'title' => t('Batch data added 2019/02'),
      ],
      'batch_2019_03' => [
        'title' => t('Batch data added 2019/03'),
      ],
<<<<<<< HEAD
      'counseling' => [
        'title' => t('Counseling'),
      ],
      'forms' => [
        'title' => t('Forms'),
=======
      'batch_2019_04' => [
        'title' => t('Batch data added 2019/04'),
>>>>>>> c987b4de
      ],
    ],
    'migrations' => [
      'HedleyMigrateClinics_2019_02' => [
        'class_name' => 'HedleyMigrateClinics201902',
        'group_name' => 'batch_2019_02',
      ],
      'HedleyMigrateMothers_2019_02' => [
        'class_name' => 'HedleyMigrateMothers201902',
        'group_name' => 'batch_2019_02',
      ],
      'HedleyMigrateChildren_2019_02' => [
        'class_name' => 'HedleyMigrateChildren201902',
        'group_name' => 'batch_2019_02',
      ],
      'HedleyMigrateMothers_2019_03' => [
        'class_name' => 'HedleyMigrateMothers201903',
        'group_name' => 'batch_2019_03',
      ],
      'HedleyMigrateChildren_2019_03' => [
        'class_name' => 'HedleyMigrateChildren201903',
        'group_name' => 'batch_2019_03',
      ],
      'HedleyMigrateMothers_2019_04' => [
        'class_name' => 'HedleyMigrateMothers201904',
        'group_name' => 'batch_2019_04',
      ],
      'HedleyMigrateChildren_2019_04' => [
        'class_name' => 'HedleyMigrateChildren201904',
        'group_name' => 'batch_2019_04',
      ],
      'HedleyMigrateClinics_2019_04' => [
        'class_name' => 'HedleyMigrateClinics201904',
        'group_name' => 'batch_2019_04',
      ],
      'HedleyMigrateUsers' => [
        'class_name' => 'HedleyMigrateUsers',
      ],
      'HedleyMigrateClinics' => [
        'class_name' => 'HedleyMigrateClinics',
      ],
      'HedleyMigrateCatchmentAreas' => [
        'class_name' => 'HedleyMigrateCatchmentAreas',
      ],
      'HedleyMigrateHealthCenters' => [
        'class_name' => 'HedleyMigrateHealthCenters',
      ],
      'HedleyMigrateMissingHeights' => [
        'class_name' => 'HedleyMigrateMissingHeights',
        'group_name' => 'missing',
      ],
      'HedleyMigrateMissingWeights' => [
        'class_name' => 'HedleyMigrateMissingWeights',
        'group_name' => 'missing',
      ],
      'HedleyMigrateMissingMuacs' => [
        'class_name' => 'HedleyMigrateMissingMuacs',
        'group_name' => 'missing',
      ],
      'HedleyMigrateCounselingSchedules' => [
        'class_name' => 'HedleyMigrateCounselingSchedules',
        'group_name' => 'counseling',
      ],
      'HedleyMigrateCounselingSessions' => [
        'class_name' => 'HedleyMigrateCounselingSessions',
        'group_name' => 'counseling',
      ],
      'HedleyMigrateCounselingTopics' => [
        'class_name' => 'HedleyMigrateCounselingTopics',
        'group_name' => 'counseling',
      ],
      'HedleyMigrateParticipantForms' => [
        'class_name' => 'HedleyMigrateParticipantForms',
        'group_name' => 'forms',
      ],
    ],
  ];

  return $api;
}

/**
 * Implements hook_hedley_faker_node_generate().
 */
function hedley_migrate_hedley_faker_node_generate($node, Generator $faker) {
  if (!$node->uid) {
    // User can't be anonymous, get a random user(not admin or anonymous).
    $query = new EntityFieldQuery();
    $result = $query
      ->entityCondition('entity_type', 'user')
      ->propertyCondition('uid', [0, 1], 'NOT IN')
      ->range(0, 200)
      ->execute();

    $node->uid = array_rand($result['user']);
  }

  $node->title = $faker->sentence(6);

  switch ($node->type) {
    case 'child':
      _hedley_migrate_preprocess_child($node, $faker);
      break;

    case 'mother':
      _hedley_migrate_preprocess_mother($node, $faker);
      break;

    case 'weight':
      _hedley_migrate_preprocess_weight($node);
      break;

    case 'height':
      _hedley_migrate_preprocess_height($node);
      break;

    case 'muac':
      _hedley_migrate_preprocess_muac($node);
      break;
  }

  // Adjust XSS.
  _hedley_migrate_preprocess_xss('node', $node->type, $node);
}

/**
 * Implements hook_hedley_faker_taxonomy_term_generate().
 */
function hedley_migrate_hedley_faker_taxonomy_term_generate($term, Generator $faker) {
  $term->name = $faker->sentence(2);

  // Adjust XSS.
  _hedley_migrate_preprocess_xss('taxonomy_term', $term->vocabulary_machine_name, $term);
}

/**
 * Alters devel generated Sites to satisfy business logic.
 *
 * We should have at least one entity from each bundle with an XSS label.
 *
 * @param string $entity_type
 *   The entity type to alter.
 * @param string $bundle
 *   The bundle of the entity.
 * @param object $entity
 *   Site entity object.
 */
function _hedley_migrate_preprocess_xss($entity_type, $bundle, $entity) {
  // This global var keeps xss indication for each entity type / bundle.
  $_hedley_devel_generate = &drupal_static(__FUNCTION__, []);

  if (!$entity_info = entity_get_info($entity_type)) {
    return;
  }

  $label_property = $entity_info['entity keys']['label'];

  // Validate the current node type has at least one instance with XSS.
  $xss_is_missing = empty($_hedley_devel_generate[$entity_type][$bundle]);

  $randomly_add_xss = rand() % 2 == 0;
  if (!$xss_is_missing && $randomly_add_xss) {
    return;
  }

  // Indicate the current bundle has an XSS instance.
  $_hedley_devel_generate[$entity_type][$bundle] = TRUE;

  $wrapper = entity_metadata_wrapper($entity_type, $entity);

  // Adjust node's title to include XSS.
  $label = $wrapper->label();
  $wrapper->{$label_property}->set("<script>alert('XSS-{$entity_type}-{$bundle}-{$label}')</script>");

  // Handle all text fields.
  foreach (field_info_instances($entity_type, $bundle) as $field_name => $field) {
    $field = field_info_field($field_name);
    if ($field['module'] != 'text') {
      continue;
    }

    // Handle each column.
    foreach ($field['columns'] as $column => $column_info) {
      if ($column == 'format') {
        // We should not allow full html format for XSS attempt.
        if ($wrapper->{$field_name}->format->value() == 'full_html') {
          $wrapper->{$field_name}->format->set('filtered_html');
        }
      }
      else {
        $wrapper->{$field_name}->{$column}->set("<script>alert('XSS-{$entity_type}-{$bundle}-{$field_name}')</script>");
      }
    }
  }
}

/**
 * Alters devel generated Sites to satisfy business logic.
 *
 * @param object $node
 *   Site node object.
 * @param \Faker\Generator $faker
 *   The faker generator object.
 */
function _hedley_migrate_preprocess_child($node, Generator $faker) {
  $wrapper = entity_metadata_wrapper('node', $node);
  $wrapper->title->set($faker->firstName);

  $_hedley_devel_generate = &drupal_static(__FUNCTION__, FALSE);

  if ($_hedley_devel_generate) {
    return;
  }
  $_hedley_devel_generate = TRUE;

}

/**
 * Alters devel generated Sites to satisfy business logic.
 *
 * @param object $node
 *   Site node object.
 * @param \Faker\Generator $faker
 *   The faker generator object.
 */
function _hedley_migrate_preprocess_mother($node, Generator $faker) {
  $wrapper = entity_metadata_wrapper('node', $node);
  $wrapper->title->set($faker->firstNameFemale);
}

/**
 * Alters devel generated Sites to satisfy business logic.
 *
 * @param object $node
 *   Site node object.
 */
function _hedley_migrate_preprocess_weight($node) {
  $wrapper = entity_metadata_wrapper('node', $node);

  // Adjust children's weight to realistic figures.
  $wrapper->field_weight->set(rand(0.5, 60));
}

/**
 * Alters devel generated Sites to satisfy business logic.
 *
 * @param object $node
 *   Site node object.
 */
function _hedley_migrate_preprocess_height($node) {
  $wrapper = entity_metadata_wrapper('node', $node);

  // Adjust children's height to realistic figures.
  $wrapper->field_height->set(rand(30, 160));
}

/**
 * Alters devel generated Sites to satisfy business logic.
 *
 * @param object $node
 *   Site node object.
 */
function _hedley_migrate_preprocess_muac($node) {
  $wrapper = entity_metadata_wrapper('node', $node);

  // Adjust children's height to realistic figures.
  $wrapper->field_muac->set(rand(10, 40));
}

/**
 * Implements hook_query_TAG_alter().
 *
 * Add a random order to the entity field query.
 */
function hedley_migrate_query_random_alter($query) {
  $query->orderRandom();
}<|MERGE_RESOLUTION|>--- conflicted
+++ resolved
@@ -23,16 +23,14 @@
       'batch_2019_03' => [
         'title' => t('Batch data added 2019/03'),
       ],
-<<<<<<< HEAD
       'counseling' => [
         'title' => t('Counseling'),
       ],
       'forms' => [
         'title' => t('Forms'),
-=======
+      ],
       'batch_2019_04' => [
         'title' => t('Batch data added 2019/04'),
->>>>>>> c987b4de
       ],
     ],
     'migrations' => [
