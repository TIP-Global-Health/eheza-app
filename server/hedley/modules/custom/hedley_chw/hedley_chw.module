<?php

/**
 * @file
 * Code for the Hedley CHW feature.
 */

include_once 'hedley_chw.features.inc';

/**
 * Implements hook_node_insert().
 *
 * Crate CHW group for newly created village.
 */
function hedley_chw_node_insert($node) {
  hedley_chw_process_new_participation($node);
  hedley_chw_process_new_village($node);
}

<<<<<<< HEAD
function hedley_chw_process_new_participation($node) {
  if ($node->type != 'pmtct_participant') {
=======
/**
 * For newly created villages, adds a CHW group and assigns participations.
 *
 * For every adult that resides in village, we pull adults children /
 * caregiven, and add adult+child participations to CHW group.
 *
 * @param object $node
 *   Newly created village.
 *
 * @throws \EntityMetadataWrapperException
 */
function hedley_chw_process_new_village($node) {
  if ($node->type != 'village') {
>>>>>>> 8515f3fe
    return;
  }

  $wrapper = entity_metadata_wrapper('node', $node);
<<<<<<< HEAD

  // Do not proceed, if we can't resolve participation group.
  $clinic_id = $wrapper->field_clinic->getIdentifier();
  if (empty($clinic)) {
    return;
  }

  // Do not proceed, if added participation is for CHW group.
  $clinic_wrapper = entity_metadata_wrapper('node', $clinic_id);
  $clinic_type = $clinic_wrapper->field_group_type->value();
  if ($clinic_type == HEDLEY_PERSON_CLINIC_TYPE_CHW) {
    return;
  }

  // Do not proceed, if child is more than 5 years old.
  $child_id = $wrapper->field_person->getIdentifier();
  $child_wrapper = entity_metadata_wrapper('node', $child_id);
  $child_birth_date = $child_wrapper->field_birth_date->value();
  if ($child_birth_date < strtotime("-5 year")) {
    return;
  }

  // Do not proceed, if we can't locate adults village.
  $adult_id = $wrapper->field_adult->getIdentifier();
  $village_id = hedley_chw_find_person_village($adult_id);
  if (empty($village_id)) {
    return;
  }

  // Do not proceed, if adult with child already participate in CHW group.
  $chw_group_id = hedley_chw_find_village_group($village_id);
  $already_participate = hedley_chw_participate_in_group($child_id, $adult_id, $chw_group_id);
  if ($already_participate) {
    return;
  }

  // Add new participation to CHW group.
  $adult_activities =  $wrapper->field_adult_activities->value();
  hedley_chw_add_group_participation($adult_id, $chw_group_id, $clinic, $adult_activities, $node->uid);
}

function hedley_chw_find_person_village($person_id) {
  $wrapper = entity_metadata_wrapper('node', $person_id);
  $province = $wrapper->field_province->value();
  $district = $wrapper->field_district->value();
  $sector = $wrapper->field_sector->value();
  $cell = $wrapper->field_cell->value();
  $village = $wrapper->field_village->value();

  $query = new EntityFieldQuery();

  $result = $query
    ->entityCondition('entity_type', 'node')
    ->entityCondition('bundle', 'village')
    ->propertyCondition('status', NODE_PUBLISHED)
    ->fieldCondition('field_province', 'value', $province)
    ->fieldCondition('field_district', 'value', $district)
    ->fieldCondition('field_sector', 'value', $sector)
    ->fieldCondition('field_cell', 'value', $cell)
    ->fieldCondition('field_village', 'value', $village)
    ->range(0, 1)
    ->execute();

  return empty($result['node']) ? FALSE : key($result['node']);
}

function hedley_chw_find_village_group($village_id) {
  $query = new EntityFieldQuery();

  $result = $query
    ->entityCondition('entity_type', 'node')
    ->entityCondition('bundle', 'clinic')
    ->propertyCondition('status', NODE_PUBLISHED)
    ->fieldCondition('field_village_ref', 'target_id', $village_id)
    ->range(0, 1)
    ->execute();

  return empty($result['node']) ? FALSE : key($result['node']);
}

function hedley_chw_participate_in_group($child_id, $adult_id, $group_id) {
  $query = new EntityFieldQuery();

  $result = $query
    ->entityCondition('entity_type', 'node')
    ->entityCondition('bundle', 'pmtct_participant')
    ->propertyCondition('status', NODE_PUBLISHED)
    ->fieldCondition('field_person', 'target_id', $child_id)
    ->fieldCondition('field_adult', 'target_id', $adult_id)
    ->fieldCondition('field_clinic', 'target_id', $group_id)
    ->addTag('exclude_deleted')
    ->range(0, 1)
    ->execute();

  return !empty($result['node']);
}

function hedley_chw_process_new_village($node) {
  if ($node->type != 'village') {
    return;
  }

  // Create CHW group for new village.
  $wrapper = entity_metadata_wrapper('node', $node);
=======
>>>>>>> 8515f3fe
  $village_id = $node->nid;
  $village_name = $wrapper->label();
  $health_center_id = $wrapper->field_health_center->getIdentifier();

  $clinic_node = entity_create('node', [
    'type' => 'clinic',
    'uid' => $node->uid,
  ]);

  $clinic_wrapper = entity_metadata_wrapper('node', $clinic_node);
  $clinic_wrapper->title->set("$village_name CHW group");
  $clinic_wrapper->field_health_center->set($health_center_id);
  $clinic_wrapper->field_village_ref->set($village_id);
  $clinic_wrapper->field_group_type->set('chw');
  $clinic_wrapper->save();

  $clinic = $clinic_wrapper->getIdentifier();

  // Add participants to CHW group, based on mother's village.
  $residents = hedley_chw_get_village_residents($village_id);
  if (empty($residents)) {
    return;
  }

  // Create participants for the clinic.
  $batch_size = 50;
  $offset = 0;

  // A query that loads relationship for village. Since we create relations
  // only for adults, we won't get duplicates here.
  $relationships_query = new EntityFieldQuery();
  $relationships_query
    ->entityCondition('entity_type', 'node')
    ->entityCondition('bundle', 'relationship')
    ->propertyCondition('status', NODE_PUBLISHED)
    ->fieldCondition('field_person', 'target_id', $residents)
    ->propertyOrderBy('nid', 'ASC');

  $relationships_query_count = clone $relationships_query;
  $count = $relationships_query_count->count()->execute();

  // Execute creation in a batch.
  while ($offset < $count) {
    $query = clone $relationships_query;

    $result = $query
      ->range($offset, $batch_size)
      ->execute();

    if (empty($result['node'])) {
      return;
    }

    $keys = array_keys($result['node']);
    $relationships = node_load_multiple($keys);

    foreach ($relationships as $relationship) {
      $relationships_wrapper = entity_metadata_wrapper('node', $relationship);

      // Skip relationships where child age is over 5 years.
      $child_birth_date = $relationships_wrapper->field_related_to->field_birth_date->value();
      if ($child_birth_date < strtotime("-5 year")) {
        continue;
      }

      $adult = $relationships_wrapper->field_person->getIdentifier();
      $child = $relationships_wrapper->field_related_to->getIdentifier();
      $related_by = $relationships_wrapper->field_related_by->value();
      $adult_activities = $related_by == HEDLEY_PERSON_RELATED_BY_CAREGIVER_FOR ?
        HEDLEY_SCHEDULE_PMTCT_ACTIVITIES_CAREGIVER : HEDLEY_SCHEDULE_PMTCT_ACTIVITIES_MOTHER;

      hedley_chw_add_group_participation($adult, $child, $clinic, $adult_activities, $node->uid);
    }

    $offset += $batch_size;

    // Free up memory.
    drupal_static_reset();
  }
}

<<<<<<< HEAD
function hedley_chw_add_group_participation($adult, $child, $clinic, $adult_activities, $author) {
  $node = entity_create('node', [
    'type' => 'pmtct_participant',
    'uid' => $author,
  ]);
  $wrapper = entity_metadata_wrapper('node', $node);
  $wrapper->field_adult->set($adult);
  $wrapper->field_person->set($child);
  $wrapper->field_adult_activities->set($adult_activities);
  $wrapper->field_expected->set([
    'value' => date('Y-m-d'),
    'value2' => NULL,
  ]);
  $wrapper->field_clinic->set($clinic);
  $wrapper->save();
}

function hedley_chw_get_village_residents($village_id) {
  $wrapper = entity_metadata_wrapper('node', $village_id);

=======
/**
 * When participation is added, create additional one for village CHW group.
 *
 * If participation is not to CHW clinic, locate CHW group based on adults'
 * geolocation fields, and add the CHW participation.
 *
 * @param object $node
 *   Newly created village.
 *
 * @throws \EntityMetadataWrapperException
 */
function hedley_chw_process_new_participation($node) {
  if ($node->type != 'pmtct_participant') {
    return;
  }

  $wrapper = entity_metadata_wrapper('node', $node);

  // Do not proceed, if we can't resolve participation group.
  $clinic_id = $wrapper->field_clinic->getIdentifier();
  if (empty($clinic_id)) {
    return;
  }

  // Do not proceed, if added participation is for CHW group.
  $clinic_wrapper = entity_metadata_wrapper('node', $clinic_id);
  $clinic_type = $clinic_wrapper->field_group_type->value();
  if ($clinic_type == HEDLEY_PERSON_CLINIC_TYPE_CHW) {
    return;
  }

  // Do not proceed, if child is more than 5 years old.
  $child_id = $wrapper->field_person->getIdentifier();
  $child_wrapper = entity_metadata_wrapper('node', $child_id);
  $child_birth_date = $child_wrapper->field_birth_date->value();
  if ($child_birth_date < strtotime("-5 year")) {
    return;
  }

  // Do not proceed, if we can't locate adults village.
  $adult_id = $wrapper->field_adult->getIdentifier();
  $village_id = hedley_chw_find_person_village($adult_id);
  if (empty($village_id)) {
    return;
  }

  // Do not proceed, if CHW group for village can not be located.
  $chw_group_id = hedley_chw_find_village_group($village_id);
  if (empty($chw_group_id)) {
    return;
  }

  // Do not proceed, if adult with child already participate in CHW group.
  $already_participate = hedley_chw_participate_in_group($child_id, $adult_id, $chw_group_id);
  if ($already_participate) {
    return;
  }

  // Add new participation to CHW group.
  $adult_activities = $wrapper->field_adult_activities->value();
  hedley_chw_add_group_participation($adult_id, $child_id, $chw_group_id, $adult_activities, $node->uid);
}

/**
 * Finds the village where given person resides.
 *
 * @param int $person_id
 *   Person node ID.
 *
 * @return int|bool
 *   Village node ID, or False, if not found.
 *
 * @throws \EntityMetadataWrapperException
 */
function hedley_chw_find_person_village($person_id) {
  $wrapper = entity_metadata_wrapper('node', $person_id);
>>>>>>> 8515f3fe
  $province = $wrapper->field_province->value();
  $district = $wrapper->field_district->value();
  $sector = $wrapper->field_sector->value();
  $cell = $wrapper->field_cell->value();
  $village = $wrapper->field_village->value();
<<<<<<< HEAD

  $query = new EntityFieldQuery();

  $result = $query
    ->entityCondition('entity_type', 'node')
    ->entityCondition('bundle', 'person')
    ->propertyCondition('status', NODE_PUBLISHED)
    ->fieldCondition('field_province', 'value', $province)
    ->fieldCondition('field_district', 'value', $district)
    ->fieldCondition('field_sector', 'value', $sector)
    ->fieldCondition('field_cell', 'value', $cell)
    ->fieldCondition('field_village', 'value', $village)
    ->addTag('exclude_deleted')
    ->range(0, 1000)
    ->execute();

  return empty($result['node']) ? [] : array_keys($result['node']);
=======

  $query = new EntityFieldQuery();

  $result = $query
    ->entityCondition('entity_type', 'node')
    ->entityCondition('bundle', 'village')
    ->propertyCondition('status', NODE_PUBLISHED)
    ->fieldCondition('field_province', 'value', $province)
    ->fieldCondition('field_district', 'value', $district)
    ->fieldCondition('field_sector', 'value', $sector)
    ->fieldCondition('field_cell', 'value', $cell)
    ->fieldCondition('field_village', 'value', $village)
    ->range(0, 1)
    ->execute();

  return empty($result['node']) ? FALSE : key($result['node']);
}

/**
 * Finds CHW group of given village.
 *
 * @param int $village_id
 *   Village node ID.
 *
 * @return int|bool
 *   CHW group node ID, or False, if not found.
 */
function hedley_chw_find_village_group($village_id) {
  $query = new EntityFieldQuery();

  $result = $query
    ->entityCondition('entity_type', 'node')
    ->entityCondition('bundle', 'clinic')
    ->propertyCondition('status', NODE_PUBLISHED)
    ->fieldCondition('field_village_ref', 'target_id', $village_id)
    ->range(0, 1)
    ->execute();

  return empty($result['node']) ? FALSE : key($result['node']);
}

/**
 * Checks if given adult+child pair participate in given group.
 *
 * @param int $child_id
 *   Child node ID.
 * @param int $adult_id
 *   Adult node ID.
 * @param int $group_id
 *   CHW group node ID.
 *
 * @return bool
 *   True, if adult+child pair participate in group.
 */
function hedley_chw_participate_in_group($child_id, $adult_id, $group_id) {
  $query = new EntityFieldQuery();

  $result = $query
    ->entityCondition('entity_type', 'node')
    ->entityCondition('bundle', 'pmtct_participant')
    ->propertyCondition('status', NODE_PUBLISHED)
    ->fieldCondition('field_person', 'target_id', $child_id)
    ->fieldCondition('field_adult', 'target_id', $adult_id)
    ->fieldCondition('field_clinic', 'target_id', $group_id)
    ->addTag('exclude_deleted')
    ->range(0, 1)
    ->execute();

  return !empty($result['node']);
}

/**
 * Resolve all people that reside at given village.
 *
 * @param int $village_id
 *   Village node ID.
 *
 * @return array
 *   IDs list of village residents.
 *
 * @throws \EntityMetadataWrapperException
 */
function hedley_chw_get_village_residents($village_id) {
  $wrapper = entity_metadata_wrapper('node', $village_id);

  $province = $wrapper->field_province->value();
  $district = $wrapper->field_district->value();
  $sector = $wrapper->field_sector->value();
  $cell = $wrapper->field_cell->value();
  $village = $wrapper->field_village->value();

  $query = new EntityFieldQuery();

  $result = $query
    ->entityCondition('entity_type', 'node')
    ->entityCondition('bundle', 'person')
    ->propertyCondition('status', NODE_PUBLISHED)
    ->fieldCondition('field_province', 'value', $province)
    ->fieldCondition('field_district', 'value', $district)
    ->fieldCondition('field_sector', 'value', $sector)
    ->fieldCondition('field_cell', 'value', $cell)
    ->fieldCondition('field_village', 'value', $village)
    ->addTag('exclude_deleted')
    ->range(0, 1000)
    ->execute();

  return empty($result['node']) ? [] : array_keys($result['node']);
}

/**
 * Creates a participation for adult+chld pair at given group.
 *
 * @param int $adult
 *   Adult node ID.
 * @param int $child
 *   Child node ID.
 * @param int $group
 *   CHW group node ID.
 * @param string $adult_activities
 *   Either 'mother' or 'caregiver'.
 * @param int $author
 *   User ID which will be considered the author of created participation.
 *
 * @throws \EntityMetadataWrapperException
 */
function hedley_chw_add_group_participation($adult, $child, $group, $adult_activities, $author) {
  $node = entity_create('node', [
    'type' => 'pmtct_participant',
    'uid' => $author,
  ]);
  $wrapper = entity_metadata_wrapper('node', $node);
  $wrapper->field_adult->set($adult);
  $wrapper->field_person->set($child);
  $wrapper->field_adult_activities->set($adult_activities);
  $wrapper->field_expected->set([
    'value' => date('Y-m-d'),
    'value2' => NULL,
  ]);
  $wrapper->field_clinic->set($group);
  $wrapper->save();
>>>>>>> 8515f3fe
}<|MERGE_RESOLUTION|>--- conflicted
+++ resolved
@@ -17,33 +17,126 @@
   hedley_chw_process_new_village($node);
 }
 
-<<<<<<< HEAD
+/**
+ * For newly created villages, adds a CHW group and assigns participations.
+ *
+ * For every adult that resides in village, we pull adults children /
+ * caregiven, and add adult+child participations to CHW group.
+ *
+ * @param object $node
+ *   Newly created village.
+ *
+ * @throws \EntityMetadataWrapperException
+ */
+function hedley_chw_process_new_village($node) {
+  if ($node->type != 'village') {
+    return;
+  }
+
+  // Create CHW group for new village.
+  $wrapper = entity_metadata_wrapper('node', $node);
+  $village_id = $node->nid;
+  $village_name = $wrapper->label();
+  $health_center_id = $wrapper->field_health_center->getIdentifier();
+
+  $clinic_node = entity_create('node', [
+    'type' => 'clinic',
+    'uid' => $node->uid,
+  ]);
+
+  $clinic_wrapper = entity_metadata_wrapper('node', $clinic_node);
+  $clinic_wrapper->title->set("$village_name CHW group");
+  $clinic_wrapper->field_health_center->set($health_center_id);
+  $clinic_wrapper->field_village_ref->set($village_id);
+  $clinic_wrapper->field_group_type->set('chw');
+  $clinic_wrapper->save();
+
+  $clinic = $clinic_wrapper->getIdentifier();
+
+  // Add participants to CHW group, based on mother's village.
+  $residents = hedley_chw_get_village_residents($village_id);
+  if (empty($residents)) {
+    return;
+  }
+
+  // Create participants for the clinic.
+  $batch_size = 50;
+  $offset = 0;
+
+  // A query that loads relationship for village. Since we create relations
+  // only for adults, we won't get duplicates here.
+  $relationships_query = new EntityFieldQuery();
+  $relationships_query
+    ->entityCondition('entity_type', 'node')
+    ->entityCondition('bundle', 'relationship')
+    ->propertyCondition('status', NODE_PUBLISHED)
+    ->fieldCondition('field_person', 'target_id', $residents)
+    ->propertyOrderBy('nid', 'ASC');
+
+  $relationships_query_count = clone $relationships_query;
+  $count = $relationships_query_count->count()->execute();
+
+  // Execute creation in a batch.
+  while ($offset < $count) {
+    $query = clone $relationships_query;
+
+    $result = $query
+      ->range($offset, $batch_size)
+      ->execute();
+
+    if (empty($result['node'])) {
+      return;
+    }
+
+    $keys = array_keys($result['node']);
+    $relationships = node_load_multiple($keys);
+
+    foreach ($relationships as $relationship) {
+      $relationships_wrapper = entity_metadata_wrapper('node', $relationship);
+
+      // Skip relationships where child age is over 5 years.
+      $child_birth_date = $relationships_wrapper->field_related_to->field_birth_date->value();
+      if ($child_birth_date < strtotime("-5 year")) {
+        continue;
+      }
+
+      $adult = $relationships_wrapper->field_person->getIdentifier();
+      $child = $relationships_wrapper->field_related_to->getIdentifier();
+      $related_by = $relationships_wrapper->field_related_by->value();
+      $adult_activities = $related_by == HEDLEY_PERSON_RELATED_BY_CAREGIVER_FOR ?
+        HEDLEY_SCHEDULE_PMTCT_ACTIVITIES_CAREGIVER : HEDLEY_SCHEDULE_PMTCT_ACTIVITIES_MOTHER;
+
+      hedley_chw_add_group_participation($adult, $child, $clinic, $adult_activities, $node->uid);
+    }
+
+    $offset += $batch_size;
+
+    // Free up memory.
+    drupal_static_reset();
+  }
+}
+
+/**
+ * When participation is added, create additional one for village CHW group.
+ *
+ * If participation is not to CHW clinic, locate CHW group based on adults'
+ * geolocation fields, and add the CHW participation.
+ *
+ * @param object $node
+ *   Newly created village.
+ *
+ * @throws \EntityMetadataWrapperException
+ */
 function hedley_chw_process_new_participation($node) {
   if ($node->type != 'pmtct_participant') {
-=======
-/**
- * For newly created villages, adds a CHW group and assigns participations.
- *
- * For every adult that resides in village, we pull adults children /
- * caregiven, and add adult+child participations to CHW group.
- *
- * @param object $node
- *   Newly created village.
- *
- * @throws \EntityMetadataWrapperException
- */
-function hedley_chw_process_new_village($node) {
-  if ($node->type != 'village') {
->>>>>>> 8515f3fe
     return;
   }
 
   $wrapper = entity_metadata_wrapper('node', $node);
-<<<<<<< HEAD
 
   // Do not proceed, if we can't resolve participation group.
   $clinic_id = $wrapper->field_clinic->getIdentifier();
-  if (empty($clinic)) {
+  if (empty($clinic_id)) {
     return;
   }
 
@@ -69,18 +162,34 @@
     return;
   }
 
+  // Do not proceed, if CHW group for village can not be located.
+  $chw_group_id = hedley_chw_find_village_group($village_id);
+  if (empty($chw_group_id)) {
+    return;
+  }
+
   // Do not proceed, if adult with child already participate in CHW group.
-  $chw_group_id = hedley_chw_find_village_group($village_id);
   $already_participate = hedley_chw_participate_in_group($child_id, $adult_id, $chw_group_id);
   if ($already_participate) {
     return;
   }
 
   // Add new participation to CHW group.
-  $adult_activities =  $wrapper->field_adult_activities->value();
-  hedley_chw_add_group_participation($adult_id, $chw_group_id, $clinic, $adult_activities, $node->uid);
-}
-
+  $adult_activities = $wrapper->field_adult_activities->value();
+  hedley_chw_add_group_participation($adult_id, $child_id, $chw_group_id, $adult_activities, $node->uid);
+}
+
+/**
+ * Finds the village where given person resides.
+ *
+ * @param int $person_id
+ *   Person node ID.
+ *
+ * @return int|bool
+ *   Village node ID, or False, if not found.
+ *
+ * @throws \EntityMetadataWrapperException
+ */
 function hedley_chw_find_person_village($person_id) {
   $wrapper = entity_metadata_wrapper('node', $person_id);
   $province = $wrapper->field_province->value();
@@ -88,268 +197,6 @@
   $sector = $wrapper->field_sector->value();
   $cell = $wrapper->field_cell->value();
   $village = $wrapper->field_village->value();
-
-  $query = new EntityFieldQuery();
-
-  $result = $query
-    ->entityCondition('entity_type', 'node')
-    ->entityCondition('bundle', 'village')
-    ->propertyCondition('status', NODE_PUBLISHED)
-    ->fieldCondition('field_province', 'value', $province)
-    ->fieldCondition('field_district', 'value', $district)
-    ->fieldCondition('field_sector', 'value', $sector)
-    ->fieldCondition('field_cell', 'value', $cell)
-    ->fieldCondition('field_village', 'value', $village)
-    ->range(0, 1)
-    ->execute();
-
-  return empty($result['node']) ? FALSE : key($result['node']);
-}
-
-function hedley_chw_find_village_group($village_id) {
-  $query = new EntityFieldQuery();
-
-  $result = $query
-    ->entityCondition('entity_type', 'node')
-    ->entityCondition('bundle', 'clinic')
-    ->propertyCondition('status', NODE_PUBLISHED)
-    ->fieldCondition('field_village_ref', 'target_id', $village_id)
-    ->range(0, 1)
-    ->execute();
-
-  return empty($result['node']) ? FALSE : key($result['node']);
-}
-
-function hedley_chw_participate_in_group($child_id, $adult_id, $group_id) {
-  $query = new EntityFieldQuery();
-
-  $result = $query
-    ->entityCondition('entity_type', 'node')
-    ->entityCondition('bundle', 'pmtct_participant')
-    ->propertyCondition('status', NODE_PUBLISHED)
-    ->fieldCondition('field_person', 'target_id', $child_id)
-    ->fieldCondition('field_adult', 'target_id', $adult_id)
-    ->fieldCondition('field_clinic', 'target_id', $group_id)
-    ->addTag('exclude_deleted')
-    ->range(0, 1)
-    ->execute();
-
-  return !empty($result['node']);
-}
-
-function hedley_chw_process_new_village($node) {
-  if ($node->type != 'village') {
-    return;
-  }
-
-  // Create CHW group for new village.
-  $wrapper = entity_metadata_wrapper('node', $node);
-=======
->>>>>>> 8515f3fe
-  $village_id = $node->nid;
-  $village_name = $wrapper->label();
-  $health_center_id = $wrapper->field_health_center->getIdentifier();
-
-  $clinic_node = entity_create('node', [
-    'type' => 'clinic',
-    'uid' => $node->uid,
-  ]);
-
-  $clinic_wrapper = entity_metadata_wrapper('node', $clinic_node);
-  $clinic_wrapper->title->set("$village_name CHW group");
-  $clinic_wrapper->field_health_center->set($health_center_id);
-  $clinic_wrapper->field_village_ref->set($village_id);
-  $clinic_wrapper->field_group_type->set('chw');
-  $clinic_wrapper->save();
-
-  $clinic = $clinic_wrapper->getIdentifier();
-
-  // Add participants to CHW group, based on mother's village.
-  $residents = hedley_chw_get_village_residents($village_id);
-  if (empty($residents)) {
-    return;
-  }
-
-  // Create participants for the clinic.
-  $batch_size = 50;
-  $offset = 0;
-
-  // A query that loads relationship for village. Since we create relations
-  // only for adults, we won't get duplicates here.
-  $relationships_query = new EntityFieldQuery();
-  $relationships_query
-    ->entityCondition('entity_type', 'node')
-    ->entityCondition('bundle', 'relationship')
-    ->propertyCondition('status', NODE_PUBLISHED)
-    ->fieldCondition('field_person', 'target_id', $residents)
-    ->propertyOrderBy('nid', 'ASC');
-
-  $relationships_query_count = clone $relationships_query;
-  $count = $relationships_query_count->count()->execute();
-
-  // Execute creation in a batch.
-  while ($offset < $count) {
-    $query = clone $relationships_query;
-
-    $result = $query
-      ->range($offset, $batch_size)
-      ->execute();
-
-    if (empty($result['node'])) {
-      return;
-    }
-
-    $keys = array_keys($result['node']);
-    $relationships = node_load_multiple($keys);
-
-    foreach ($relationships as $relationship) {
-      $relationships_wrapper = entity_metadata_wrapper('node', $relationship);
-
-      // Skip relationships where child age is over 5 years.
-      $child_birth_date = $relationships_wrapper->field_related_to->field_birth_date->value();
-      if ($child_birth_date < strtotime("-5 year")) {
-        continue;
-      }
-
-      $adult = $relationships_wrapper->field_person->getIdentifier();
-      $child = $relationships_wrapper->field_related_to->getIdentifier();
-      $related_by = $relationships_wrapper->field_related_by->value();
-      $adult_activities = $related_by == HEDLEY_PERSON_RELATED_BY_CAREGIVER_FOR ?
-        HEDLEY_SCHEDULE_PMTCT_ACTIVITIES_CAREGIVER : HEDLEY_SCHEDULE_PMTCT_ACTIVITIES_MOTHER;
-
-      hedley_chw_add_group_participation($adult, $child, $clinic, $adult_activities, $node->uid);
-    }
-
-    $offset += $batch_size;
-
-    // Free up memory.
-    drupal_static_reset();
-  }
-}
-
-<<<<<<< HEAD
-function hedley_chw_add_group_participation($adult, $child, $clinic, $adult_activities, $author) {
-  $node = entity_create('node', [
-    'type' => 'pmtct_participant',
-    'uid' => $author,
-  ]);
-  $wrapper = entity_metadata_wrapper('node', $node);
-  $wrapper->field_adult->set($adult);
-  $wrapper->field_person->set($child);
-  $wrapper->field_adult_activities->set($adult_activities);
-  $wrapper->field_expected->set([
-    'value' => date('Y-m-d'),
-    'value2' => NULL,
-  ]);
-  $wrapper->field_clinic->set($clinic);
-  $wrapper->save();
-}
-
-function hedley_chw_get_village_residents($village_id) {
-  $wrapper = entity_metadata_wrapper('node', $village_id);
-
-=======
-/**
- * When participation is added, create additional one for village CHW group.
- *
- * If participation is not to CHW clinic, locate CHW group based on adults'
- * geolocation fields, and add the CHW participation.
- *
- * @param object $node
- *   Newly created village.
- *
- * @throws \EntityMetadataWrapperException
- */
-function hedley_chw_process_new_participation($node) {
-  if ($node->type != 'pmtct_participant') {
-    return;
-  }
-
-  $wrapper = entity_metadata_wrapper('node', $node);
-
-  // Do not proceed, if we can't resolve participation group.
-  $clinic_id = $wrapper->field_clinic->getIdentifier();
-  if (empty($clinic_id)) {
-    return;
-  }
-
-  // Do not proceed, if added participation is for CHW group.
-  $clinic_wrapper = entity_metadata_wrapper('node', $clinic_id);
-  $clinic_type = $clinic_wrapper->field_group_type->value();
-  if ($clinic_type == HEDLEY_PERSON_CLINIC_TYPE_CHW) {
-    return;
-  }
-
-  // Do not proceed, if child is more than 5 years old.
-  $child_id = $wrapper->field_person->getIdentifier();
-  $child_wrapper = entity_metadata_wrapper('node', $child_id);
-  $child_birth_date = $child_wrapper->field_birth_date->value();
-  if ($child_birth_date < strtotime("-5 year")) {
-    return;
-  }
-
-  // Do not proceed, if we can't locate adults village.
-  $adult_id = $wrapper->field_adult->getIdentifier();
-  $village_id = hedley_chw_find_person_village($adult_id);
-  if (empty($village_id)) {
-    return;
-  }
-
-  // Do not proceed, if CHW group for village can not be located.
-  $chw_group_id = hedley_chw_find_village_group($village_id);
-  if (empty($chw_group_id)) {
-    return;
-  }
-
-  // Do not proceed, if adult with child already participate in CHW group.
-  $already_participate = hedley_chw_participate_in_group($child_id, $adult_id, $chw_group_id);
-  if ($already_participate) {
-    return;
-  }
-
-  // Add new participation to CHW group.
-  $adult_activities = $wrapper->field_adult_activities->value();
-  hedley_chw_add_group_participation($adult_id, $child_id, $chw_group_id, $adult_activities, $node->uid);
-}
-
-/**
- * Finds the village where given person resides.
- *
- * @param int $person_id
- *   Person node ID.
- *
- * @return int|bool
- *   Village node ID, or False, if not found.
- *
- * @throws \EntityMetadataWrapperException
- */
-function hedley_chw_find_person_village($person_id) {
-  $wrapper = entity_metadata_wrapper('node', $person_id);
->>>>>>> 8515f3fe
-  $province = $wrapper->field_province->value();
-  $district = $wrapper->field_district->value();
-  $sector = $wrapper->field_sector->value();
-  $cell = $wrapper->field_cell->value();
-  $village = $wrapper->field_village->value();
-<<<<<<< HEAD
-
-  $query = new EntityFieldQuery();
-
-  $result = $query
-    ->entityCondition('entity_type', 'node')
-    ->entityCondition('bundle', 'person')
-    ->propertyCondition('status', NODE_PUBLISHED)
-    ->fieldCondition('field_province', 'value', $province)
-    ->fieldCondition('field_district', 'value', $district)
-    ->fieldCondition('field_sector', 'value', $sector)
-    ->fieldCondition('field_cell', 'value', $cell)
-    ->fieldCondition('field_village', 'value', $village)
-    ->addTag('exclude_deleted')
-    ->range(0, 1000)
-    ->execute();
-
-  return empty($result['node']) ? [] : array_keys($result['node']);
-=======
 
   $query = new EntityFieldQuery();
 
@@ -490,5 +337,4 @@
   ]);
   $wrapper->field_clinic->set($group);
   $wrapper->save();
->>>>>>> 8515f3fe
 }