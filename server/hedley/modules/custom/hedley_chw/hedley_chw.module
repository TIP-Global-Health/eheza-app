<?php

/**
 * @file
 * Code for the Hedley CHW feature.
 */

include_once 'hedley_chw.features.inc';

/**
 * Implements hook_node_insert().
 *
 * Crate CHW group for newly created village.
 */
function hedley_chw_node_insert($node) {
  hedley_chw_process_new_participation($node);
  hedley_chw_process_new_village($node);
}

/**
 * For newly created villages, adds a CHW group and assigns participations.
 *
 * For every adult that resides in village, we pull adults children /
 * caregiven, and add adult+child participations to CHW group.
 *
 * @param object $node
 *   Newly created village.
 *
 * @throws \EntityMetadataWrapperException
 */
function hedley_chw_process_new_village($node) {
  if ($node->type != 'village') {
    return;
  }

  // Create CHW group for new village.
  $wrapper = entity_metadata_wrapper('node', $node);
  $village_id = $node->nid;
  $village_name = $wrapper->label();
  $health_center_id = $wrapper->field_health_center->getIdentifier();

  $clinic_node = entity_create('node', [
    'type' => 'clinic',
    'uid' => $node->uid,
  ]);

  $clinic_wrapper = entity_metadata_wrapper('node', $clinic_node);
  $clinic_wrapper->title->set("$village_name CHW group");
  $clinic_wrapper->field_health_center->set($health_center_id);
  $clinic_wrapper->field_village_ref->set($village_id);
  $clinic_wrapper->field_group_type->set('chw');
  $clinic_wrapper->save();

  $clinic = $clinic_wrapper->getIdentifier();

<<<<<<< HEAD
  $residents = hedley_chw_get_village_residents($node->nid);
=======
  // Add participants to CHW group, based on mother's village.
  $residents = hedley_chw_get_village_residents($village_id);
>>>>>>> d27f9002
  if (empty($residents)) {
    return;
  }

  // Create participants for the clinic.
  $batch_size = 50;
  $offset = 0;

  // A query that loads relationship for village. Since we create relations
  // only for adults, we won't get duplicates here.
  $relationships_query = new EntityFieldQuery();
  $relationships_query
    ->entityCondition('entity_type', 'node')
    ->entityCondition('bundle', 'relationship')
    ->propertyCondition('status', NODE_PUBLISHED)
    ->fieldCondition('field_person', 'target_id', $residents)
    ->propertyOrderBy('nid', 'ASC');

  $relationships_query_count = clone $relationships_query;
  $count = $relationships_query_count->count()->execute();

  // Execute creation in a batch.
  while ($offset < $count) {
    $query = clone $relationships_query;

    $result = $query
      ->range($offset, $batch_size)
      ->execute();

    if (empty($result['node'])) {
      return;
    }

    $keys = array_keys($result['node']);
    $relationships = node_load_multiple($keys);

    foreach ($relationships as $relationship) {
      $relationships_wrapper = entity_metadata_wrapper('node', $relationship);

      // Skip relationships where child age is over 5 years.
      $child_birth_date = $relationships_wrapper->field_related_to->field_birth_date->value();
      if ($child_birth_date < strtotime("-5 year")) {
        continue;
      }

      $adult = $relationships_wrapper->field_person->getIdentifier();
      $child = $relationships_wrapper->field_related_to->getIdentifier();
      $related_by = $relationships_wrapper->field_related_by->value();
      $adult_activities = $related_by == HEDLEY_PERSON_RELATED_BY_CAREGIVER_FOR ?
        HEDLEY_SCHEDULE_PMTCT_ACTIVITIES_CAREGIVER : HEDLEY_SCHEDULE_PMTCT_ACTIVITIES_MOTHER;

      hedley_person_create_pmtct_participant($adult, $child, $adult_activities, $clinic, $node->uid);
    }

    $offset += $batch_size;

    // Free up memory.
    drupal_static_reset();
  }
}

/**
<<<<<<< HEAD
 * Retrieves the IDs of all people that live in given village.
 *
 * @param int $nid
 *   Village node ID.
 * @param int $range
 *   The queries' range.
 *
 * @return array
 *   List of IDs of all people that live in given village.
 *
 * @throws \EntityMetadataWrapperException
 */
function hedley_chw_get_village_residents($nid, $range = 1000) {
  $wrapper = entity_metadata_wrapper('node', $nid);
=======
 * When participation is added, create additional one for village CHW group.
 *
 * If participation is not to CHW clinic, locate CHW group based on adults'
 * geolocation fields, and add the CHW participation.
 *
 * @param object $node
 *   Newly created village.
 *
 * @throws \EntityMetadataWrapperException
 */
function hedley_chw_process_new_participation($node) {
  if ($node->type != 'pmtct_participant') {
    return;
  }

  $wrapper = entity_metadata_wrapper('node', $node);

  // Do not proceed, if we can't resolve participation group.
  $clinic_id = $wrapper->field_clinic->getIdentifier();
  if (empty($clinic_id)) {
    return;
  }

  // Do not proceed, if added participation is for CHW/ACHI group.
  $clinic_wrapper = entity_metadata_wrapper('node', $clinic_id);
  $clinic_type = $clinic_wrapper->field_group_type->value();

  $types_to_skip = [
    HEDLEY_PERSON_CLINIC_TYPE_CHW,
    HEDLEY_PERSON_CLINIC_TYPE_ACHI,
  ];

  if (in_array($clinic_type, $types_to_skip)) {
    return;
  }

  // Do not proceed, if child is more than 5 years old.
  $child_id = $wrapper->field_person->getIdentifier();
  $child_wrapper = entity_metadata_wrapper('node', $child_id);
  $child_birth_date = $child_wrapper->field_birth_date->value();
  if ($child_birth_date < strtotime("-5 year")) {
    return;
  }

  // Do not proceed, if we can't locate adults village.
  $adult_id = $wrapper->field_adult->getIdentifier();
  $village_id = hedley_chw_find_person_village($adult_id);
  if (empty($village_id)) {
    return;
  }

  // Do not proceed, if CHW group for village can not be located.
  $chw_group_id = hedley_chw_find_village_group($village_id);
  if (empty($chw_group_id)) {
    return;
  }

  // Do not proceed, if adult with child already participate in CHW group.
  $already_participate = hedley_chw_participate_in_group($child_id, $adult_id, $chw_group_id);
  if ($already_participate) {
    return;
  }

  // Add new participation to CHW group.
  $adult_activities = $wrapper->field_adult_activities->value();
  hedley_person_create_pmtct_participant($adult_id, $child_id, $adult_activities, $chw_group_id, $node->uid);
}

/**
 * Finds the village where given person resides.
 *
 * @param int $person_id
 *   Person node ID.
 *
 * @return int|bool
 *   Village node ID, or False, if not found.
 *
 * @throws \EntityMetadataWrapperException
 */
function hedley_chw_find_person_village($person_id) {
  $wrapper = entity_metadata_wrapper('node', $person_id);
  $province = $wrapper->field_province->value();
  $district = $wrapper->field_district->value();
  $sector = $wrapper->field_sector->value();
  $cell = $wrapper->field_cell->value();
  $village = $wrapper->field_village->value();

  $query = new EntityFieldQuery();

  $result = $query
    ->entityCondition('entity_type', 'node')
    ->entityCondition('bundle', 'village')
    ->propertyCondition('status', NODE_PUBLISHED)
    ->fieldCondition('field_province', 'value', $province)
    ->fieldCondition('field_district', 'value', $district)
    ->fieldCondition('field_sector', 'value', $sector)
    ->fieldCondition('field_cell', 'value', $cell)
    ->fieldCondition('field_village', 'value', $village)
    ->range(0, 1)
    ->execute();

  return empty($result['node']) ? FALSE : key($result['node']);
}

/**
 * Finds CHW group of given village.
 *
 * @param int $village_id
 *   Village node ID.
 *
 * @return int|bool
 *   CHW group node ID, or False, if not found.
 */
function hedley_chw_find_village_group($village_id) {
  $query = new EntityFieldQuery();

  $result = $query
    ->entityCondition('entity_type', 'node')
    ->entityCondition('bundle', 'clinic')
    ->propertyCondition('status', NODE_PUBLISHED)
    ->fieldCondition('field_village_ref', 'target_id', $village_id)
    ->range(0, 1)
    ->execute();

  return empty($result['node']) ? FALSE : key($result['node']);
}

/**
 * Checks if given adult+child pair participate in given group.
 *
 * @param int $child_id
 *   Child node ID.
 * @param int $adult_id
 *   Adult node ID.
 * @param int $group_id
 *   CHW group node ID.
 *
 * @return bool
 *   True, if adult+child pair participate in group.
 */
function hedley_chw_participate_in_group($child_id, $adult_id, $group_id) {
  $query = new EntityFieldQuery();

  $result = $query
    ->entityCondition('entity_type', 'node')
    ->entityCondition('bundle', 'pmtct_participant')
    ->propertyCondition('status', NODE_PUBLISHED)
    ->fieldCondition('field_person', 'target_id', $child_id)
    ->fieldCondition('field_adult', 'target_id', $adult_id)
    ->fieldCondition('field_clinic', 'target_id', $group_id)
    ->addTag('exclude_deleted')
    ->range(0, 1)
    ->execute();

  return !empty($result['node']);
}

/**
 * Resolve all people that reside at given village.
 *
 * @param int $village_id
 *   Village node ID.
 *
 * @return array
 *   IDs list of village residents.
 *
 * @throws \EntityMetadataWrapperException
 */
function hedley_chw_get_village_residents($village_id) {
  $wrapper = entity_metadata_wrapper('node', $village_id);

>>>>>>> d27f9002
  $province = $wrapper->field_province->value();
  $district = $wrapper->field_district->value();
  $sector = $wrapper->field_sector->value();
  $cell = $wrapper->field_cell->value();
  $village = $wrapper->field_village->value();

  $query = new EntityFieldQuery();
<<<<<<< HEAD
=======

>>>>>>> d27f9002
  $result = $query
    ->entityCondition('entity_type', 'node')
    ->entityCondition('bundle', 'person')
    ->propertyCondition('status', NODE_PUBLISHED)
    ->fieldCondition('field_province', 'value', $province)
    ->fieldCondition('field_district', 'value', $district)
    ->fieldCondition('field_sector', 'value', $sector)
    ->fieldCondition('field_cell', 'value', $cell)
    ->fieldCondition('field_village', 'value', $village)
    ->addTag('exclude_deleted')
<<<<<<< HEAD
    ->range(0, $range)
=======
    ->range(0, 1000)
>>>>>>> d27f9002
    ->execute();

  return empty($result['node']) ? [] : array_keys($result['node']);
}<|MERGE_RESOLUTION|>--- conflicted
+++ resolved
@@ -53,12 +53,8 @@
 
   $clinic = $clinic_wrapper->getIdentifier();
 
-<<<<<<< HEAD
-  $residents = hedley_chw_get_village_residents($node->nid);
-=======
   // Add participants to CHW group, based on mother's village.
   $residents = hedley_chw_get_village_residents($village_id);
->>>>>>> d27f9002
   if (empty($residents)) {
     return;
   }
@@ -121,22 +117,6 @@
 }
 
 /**
-<<<<<<< HEAD
- * Retrieves the IDs of all people that live in given village.
- *
- * @param int $nid
- *   Village node ID.
- * @param int $range
- *   The queries' range.
- *
- * @return array
- *   List of IDs of all people that live in given village.
- *
- * @throws \EntityMetadataWrapperException
- */
-function hedley_chw_get_village_residents($nid, $range = 1000) {
-  $wrapper = entity_metadata_wrapper('node', $nid);
-=======
  * When participation is added, create additional one for village CHW group.
  *
  * If participation is not to CHW clinic, locate CHW group based on adults'
@@ -295,20 +275,20 @@
 }
 
 /**
- * Resolve all people that reside at given village.
- *
- * @param int $village_id
+ * Retrieves the IDs of all people that live in given village.
+ *
+ * @param int $nid
  *   Village node ID.
+ * @param int $range
+ *   The queries' range.
  *
  * @return array
- *   IDs list of village residents.
+ *   List of IDs of all people that live in given village.
  *
  * @throws \EntityMetadataWrapperException
  */
-function hedley_chw_get_village_residents($village_id) {
-  $wrapper = entity_metadata_wrapper('node', $village_id);
-
->>>>>>> d27f9002
+function hedley_chw_get_village_residents($nid, $range = 1000) {
+  $wrapper = entity_metadata_wrapper('node', $nid);
   $province = $wrapper->field_province->value();
   $district = $wrapper->field_district->value();
   $sector = $wrapper->field_sector->value();
@@ -316,10 +296,6 @@
   $village = $wrapper->field_village->value();
 
   $query = new EntityFieldQuery();
-<<<<<<< HEAD
-=======
-
->>>>>>> d27f9002
   $result = $query
     ->entityCondition('entity_type', 'node')
     ->entityCondition('bundle', 'person')
@@ -330,11 +306,7 @@
     ->fieldCondition('field_cell', 'value', $cell)
     ->fieldCondition('field_village', 'value', $village)
     ->addTag('exclude_deleted')
-<<<<<<< HEAD
     ->range(0, $range)
-=======
-    ->range(0, 1000)
->>>>>>> d27f9002
     ->execute();
 
   return empty($result['node']) ? [] : array_keys($result['node']);
