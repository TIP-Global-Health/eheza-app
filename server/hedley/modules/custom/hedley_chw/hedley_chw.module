--- conflicted
+++ resolved
@@ -287,23 +287,13 @@
  *
  * @throws \EntityMetadataWrapperException
  */
-<<<<<<< HEAD
-function hedley_chw_get_village_residents($nid, $range = 2000) {
+function hedley_chw_get_village_residents($nid, $range = 5000) {
   $node = node_load($nid);
   $province = $node->field_province[LANGUAGE_NONE][0]['value'];
   $district = $node->field_district[LANGUAGE_NONE][0]['value'];
   $sector = $node->field_sector[LANGUAGE_NONE][0]['value'];
   $cell = $node->field_cell[LANGUAGE_NONE][0]['value'];
   $village = $node->field_village[LANGUAGE_NONE][0]['value'];
-=======
-function hedley_chw_get_village_residents($nid, $range = 5000) {
-  $wrapper = entity_metadata_wrapper('node', $nid);
-  $province = $wrapper->field_province->value();
-  $district = $wrapper->field_district->value();
-  $sector = $wrapper->field_sector->value();
-  $cell = $wrapper->field_cell->value();
-  $village = $wrapper->field_village->value();
->>>>>>> 9ce680aa
 
   $query = new EntityFieldQuery();
   $result = $query
