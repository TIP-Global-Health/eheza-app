--- conflicted
+++ resolved
@@ -574,11 +574,7 @@
     'label' => 'Health centers for reports',
     'required' => 0,
     'settings' => array(
-<<<<<<< HEAD
       'user_register_form' => 1,
-=======
-      'user_register_form' => 0,
->>>>>>> 42959a01
     ),
     'widget' => array(
       'active' => 1,
