<?php
/**
 * @file
 * hedley_activity.features.field_instance.inc
 */

/**
 * Implements hook_field_default_field_instances().
 */
function hedley_activity_field_default_field_instances() {
  $field_instances = array();

  // Exported field_instance: 'node-height-field_activity_status'.
  $field_instances['node-height-field_activity_status'] = array(
    'bundle' => 'height',
    'default_value' => array(
      0 => array(
        'value' => 'pending',
      ),
    ),
    'deleted' => 0,
    'description' => '',
    'display' => array(
      'default' => array(
        'label' => 'above',
        'module' => 'list',
        'settings' => array(),
        'type' => 'list_default',
        'weight' => 2,
      ),
      'teaser' => array(
        'label' => 'above',
        'settings' => array(),
        'type' => 'hidden',
        'weight' => 0,
      ),
    ),
    'entity_type' => 'node',
    'field_name' => 'field_activity_status',
    'label' => 'Status',
    'required' => 1,
    'settings' => array(
      'user_register_form' => FALSE,
    ),
    'widget' => array(
      'active' => 1,
      'module' => 'options',
      'settings' => array(),
      'type' => 'options_select',
      'weight' => 1,
    ),
  );

  // Exported field_instance: 'node-height-field_child'.
  $field_instances['node-height-field_child'] = array(
    'bundle' => 'height',
    'default_value' => NULL,
    'deleted' => 0,
    'description' => '',
    'display' => array(
      'default' => array(
        'label' => 'above',
        'module' => 'entityreference',
        'settings' => array(
          'bypass_access' => FALSE,
          'link' => FALSE,
        ),
        'type' => 'entityreference_label',
        'weight' => 0,
      ),
      'teaser' => array(
        'label' => 'above',
        'settings' => array(),
        'type' => 'hidden',
        'weight' => 0,
      ),
    ),
    'entity_type' => 'node',
    'field_name' => 'field_child',
    'label' => 'Child',
    'required' => 1,
    'settings' => array(
      'user_register_form' => FALSE,
    ),
    'widget' => array(
      'active' => 1,
      'module' => 'options',
      'settings' => array(),
      'type' => 'options_select',
      'weight' => -3,
    ),
  );

  // Exported field_instance: 'node-height-field_examination'.
  $field_instances['node-height-field_examination'] = array(
    'bundle' => 'height',
    'default_value' => NULL,
    'deleted' => 0,
    'description' => '',
    'display' => array(
      'default' => array(
        'label' => 'above',
        'module' => 'entityreference',
        'settings' => array(
          'bypass_access' => FALSE,
          'link' => FALSE,
        ),
        'type' => 'entityreference_label',
        'weight' => 4,
      ),
      'teaser' => array(
        'label' => 'above',
        'settings' => array(),
        'type' => 'hidden',
        'weight' => 0,
      ),
    ),
    'entity_type' => 'node',
    'field_name' => 'field_examination',
    'label' => 'Examination',
    'required' => 1,
    'settings' => array(
      'user_register_form' => FALSE,
    ),
    'widget' => array(
      'active' => 1,
      'module' => 'entityreference',
      'settings' => array(
        'match_operator' => 'CONTAINS',
        'path' => '',
        'size' => 60,
      ),
      'type' => 'entityreference_autocomplete',
      'weight' => 4,
    ),
  );

  // Exported field_instance: 'node-height-field_height'.
  $field_instances['node-height-field_height'] = array(
    'bundle' => 'height',
    'default_value' => NULL,
    'deleted' => 0,
    'description' => '',
    'display' => array(
      'default' => array(
        'label' => 'above',
        'module' => 'number',
        'settings' => array(
          'decimal_separator' => '.',
          'prefix_suffix' => TRUE,
          'scale' => 2,
          'thousand_separator' => '',
        ),
        'type' => 'number_decimal',
        'weight' => 3,
      ),
      'teaser' => array(
        'label' => 'above',
        'settings' => array(),
        'type' => 'hidden',
        'weight' => 0,
      ),
    ),
    'entity_type' => 'node',
    'field_name' => 'field_height',
    'label' => 'Height',
    'required' => 1,
    'settings' => array(
      'max' => '',
      'min' => 0,
      'prefix' => '',
      'suffix' => 'cm',
      'user_register_form' => FALSE,
    ),
    'widget' => array(
      'active' => 0,
      'module' => 'number',
      'settings' => array(),
      'type' => 'number',
      'weight' => 2,
    ),
  );

  // Exported field_instance: 'node-muac-field_activity_status'.
  $field_instances['node-muac-field_activity_status'] = array(
    'bundle' => 'muac',
    'default_value' => NULL,
    'deleted' => 0,
    'description' => '',
    'display' => array(
      'default' => array(
        'label' => 'above',
        'module' => 'list',
        'settings' => array(),
        'type' => 'list_default',
        'weight' => 1,
      ),
      'teaser' => array(
        'label' => 'above',
        'settings' => array(),
        'type' => 'hidden',
        'weight' => 0,
      ),
    ),
    'entity_type' => 'node',
    'field_name' => 'field_activity_status',
    'label' => 'Status',
    'required' => 1,
    'settings' => array(
      'user_register_form' => FALSE,
    ),
    'widget' => array(
      'active' => 1,
      'module' => 'options',
      'settings' => array(),
      'type' => 'options_select',
      'weight' => 3,
    ),
  );

  // Exported field_instance: 'node-muac-field_child'.
  $field_instances['node-muac-field_child'] = array(
    'bundle' => 'muac',
    'default_value' => NULL,
    'deleted' => 0,
    'description' => '',
    'display' => array(
      'default' => array(
        'label' => 'above',
        'module' => 'entityreference',
        'settings' => array(
          'bypass_access' => FALSE,
          'link' => FALSE,
        ),
        'type' => 'entityreference_label',
        'weight' => 2,
      ),
      'teaser' => array(
        'label' => 'above',
        'settings' => array(),
        'type' => 'hidden',
        'weight' => 0,
      ),
    ),
    'entity_type' => 'node',
    'field_name' => 'field_child',
    'label' => 'Child',
    'required' => 1,
    'settings' => array(
      'user_register_form' => FALSE,
    ),
    'widget' => array(
      'active' => 1,
      'module' => 'options',
      'settings' => array(),
      'type' => 'options_select',
      'weight' => 1,
    ),
  );

  // Exported field_instance: 'node-muac-field_examination'.
  $field_instances['node-muac-field_examination'] = array(
    'bundle' => 'muac',
    'default_value' => NULL,
    'deleted' => 0,
    'description' => '',
    'display' => array(
      'default' => array(
        'label' => 'above',
        'module' => 'entityreference',
        'settings' => array(
          'bypass_access' => FALSE,
          'link' => FALSE,
        ),
        'type' => 'entityreference_label',
        'weight' => 3,
      ),
      'teaser' => array(
        'label' => 'above',
        'settings' => array(),
        'type' => 'hidden',
        'weight' => 0,
      ),
    ),
    'entity_type' => 'node',
    'field_name' => 'field_examination',
    'label' => 'Examination',
    'required' => 1,
    'settings' => array(
      'user_register_form' => FALSE,
    ),
    'widget' => array(
      'active' => 1,
      'module' => 'entityreference',
      'settings' => array(
        'match_operator' => 'CONTAINS',
        'path' => '',
        'size' => 60,
      ),
      'type' => 'entityreference_autocomplete',
      'weight' => 5,
    ),
  );

  // Exported field_instance: 'node-muac-field_muac'.
  $field_instances['node-muac-field_muac'] = array(
    'bundle' => 'muac',
    'default_value' => NULL,
    'deleted' => 0,
    'description' => '',
    'display' => array(
      'default' => array(
        'label' => 'above',
        'module' => 'number',
        'settings' => array(
          'decimal_separator' => '.',
          'prefix_suffix' => TRUE,
          'scale' => 2,
          'thousand_separator' => '',
        ),
        'type' => 'number_decimal',
        'weight' => 4,
      ),
      'teaser' => array(
        'label' => 'above',
        'settings' => array(),
        'type' => 'hidden',
        'weight' => 0,
      ),
    ),
    'entity_type' => 'node',
    'field_name' => 'field_muac',
    'label' => 'MUAC',
    'required' => 1,
    'settings' => array(
      'max' => '',
      'min' => '',
      'prefix' => '',
      'suffix' => '',
      'user_register_form' => FALSE,
    ),
    'widget' => array(
      'active' => 0,
      'module' => 'number',
      'settings' => array(),
      'type' => 'number',
      'weight' => 6,
    ),
  );

  // Exported field_instance: 'node-photo-field_activity_status'.
  $field_instances['node-photo-field_activity_status'] = array(
    'bundle' => 'photo',
    'default_value' => NULL,
    'deleted' => 0,
    'description' => '',
    'display' => array(
      'default' => array(
        'label' => 'above',
        'module' => 'list',
        'settings' => array(),
        'type' => 'list_default',
        'weight' => 2,
      ),
      'teaser' => array(
        'label' => 'above',
        'settings' => array(),
        'type' => 'hidden',
        'weight' => 0,
      ),
    ),
    'entity_type' => 'node',
    'field_name' => 'field_activity_status',
    'label' => 'Status',
    'required' => 0,
    'settings' => array(
      'user_register_form' => FALSE,
    ),
    'widget' => array(
      'active' => 1,
      'module' => 'options',
      'settings' => array(),
      'type' => 'options_select',
      'weight' => 0,
    ),
  );

  // Exported field_instance: 'node-photo-field_child'.
  $field_instances['node-photo-field_child'] = array(
    'bundle' => 'photo',
    'default_value' => NULL,
    'deleted' => 0,
    'description' => '',
    'display' => array(
      'default' => array(
        'label' => 'above',
        'module' => 'entityreference',
        'settings' => array(
          'bypass_access' => FALSE,
          'link' => FALSE,
        ),
        'type' => 'entityreference_label',
        'weight' => 0,
      ),
      'teaser' => array(
        'label' => 'above',
        'settings' => array(),
        'type' => 'hidden',
        'weight' => 0,
      ),
    ),
    'entity_type' => 'node',
    'field_name' => 'field_child',
    'label' => 'Child',
    'required' => 0,
    'settings' => array(
      'user_register_form' => FALSE,
    ),
    'widget' => array(
      'active' => 1,
      'module' => 'options',
      'settings' => array(),
      'type' => 'options_select',
      'weight' => -3,
    ),
  );

  // Exported field_instance: 'node-photo-field_examination'.
  $field_instances['node-photo-field_examination'] = array(
    'bundle' => 'photo',
    'default_value' => NULL,
    'deleted' => 0,
    'description' => '',
    'display' => array(
      'default' => array(
        'label' => 'above',
        'module' => 'entityreference',
        'settings' => array(
          'bypass_access' => FALSE,
          'link' => FALSE,
        ),
        'type' => 'entityreference_label',
        'weight' => 1,
      ),
      'teaser' => array(
        'label' => 'above',
        'settings' => array(),
        'type' => 'hidden',
        'weight' => 0,
      ),
    ),
    'entity_type' => 'node',
    'field_name' => 'field_examination',
    'label' => 'Examination',
    'required' => 0,
    'settings' => array(
      'user_register_form' => FALSE,
    ),
    'widget' => array(
      'active' => 1,
      'module' => 'entityreference',
      'settings' => array(
        'match_operator' => 'CONTAINS',
        'path' => '',
        'size' => 60,
      ),
      'type' => 'entityreference_autocomplete_tags',
      'weight' => -2,
    ),
  );

  // Exported field_instance: 'node-photo-field_photo'.
  $field_instances['node-photo-field_photo'] = array(
    'bundle' => 'photo',
    'deleted' => 0,
    'description' => '',
    'display' => array(
      'default' => array(
        'label' => 'above',
        'module' => 'image',
        'settings' => array(
          'image_link' => '',
          'image_style' => '',
        ),
        'type' => 'image',
        'weight' => 3,
      ),
      'teaser' => array(
        'label' => 'above',
        'settings' => array(),
        'type' => 'hidden',
        'weight' => 0,
      ),
    ),
    'entity_type' => 'node',
    'field_name' => 'field_photo',
    'label' => 'Photo',
    'required' => 0,
    'settings' => array(
      'alt_field' => 0,
      'default_image' => 0,
      'file_directory' => '',
      'file_extensions' => 'png gif jpg jpeg',
      'max_filesize' => '',
      'max_resolution' => '',
      'min_resolution' => '',
      'title_field' => 0,
      'user_register_form' => FALSE,
    ),
    'widget' => array(
      'active' => 1,
      'module' => 'image',
      'settings' => array(
        'preview_image_style' => 'thumbnail',
        'progress_indicator' => 'throbber',
      ),
      'type' => 'image_image',
      'weight' => 1,
    ),
  );

  // Exported field_instance: 'node-weight-field_activity_status'.
  $field_instances['node-weight-field_activity_status'] = array(
    'bundle' => 'weight',
    'default_value' => array(
      0 => array(
        'value' => 'pending',
      ),
    ),
    'deleted' => 0,
    'description' => '',
    'display' => array(
      'default' => array(
        'label' => 'above',
        'module' => 'list',
        'settings' => array(),
        'type' => 'list_default',
        'weight' => 3,
      ),
      'teaser' => array(
        'label' => 'above',
        'settings' => array(),
        'type' => 'hidden',
        'weight' => 0,
      ),
    ),
    'entity_type' => 'node',
    'field_name' => 'field_activity_status',
    'label' => 'Status',
    'required' => 1,
    'settings' => array(
      'user_register_form' => FALSE,
    ),
    'widget' => array(
      'active' => 1,
      'module' => 'options',
      'settings' => array(),
      'type' => 'options_select',
      'weight' => 0,
    ),
  );

  // Exported field_instance: 'node-weight-field_child'.
  $field_instances['node-weight-field_child'] = array(
    'bundle' => 'weight',
    'default_value' => NULL,
    'deleted' => 0,
    'description' => '',
    'display' => array(
      'default' => array(
        'label' => 'above',
        'module' => 'entityreference',
        'settings' => array(
          'bypass_access' => FALSE,
          'link' => 1,
        ),
        'type' => 'entityreference_label',
        'weight' => 1,
      ),
      'teaser' => array(
        'label' => 'above',
        'settings' => array(),
        'type' => 'hidden',
        'weight' => 0,
      ),
    ),
    'entity_type' => 'node',
    'field_name' => 'field_child',
    'label' => 'Child',
    'required' => 1,
    'settings' => array(
      'user_register_form' => FALSE,
    ),
    'widget' => array(
      'active' => 1,
      'module' => 'options',
      'settings' => array(),
      'type' => 'options_select',
      'weight' => -2,
    ),
  );

  // Exported field_instance: 'node-weight-field_examination'.
  $field_instances['node-weight-field_examination'] = array(
    'bundle' => 'weight',
    'default_value' => NULL,
    'deleted' => 0,
    'description' => '',
    'display' => array(
      'default' => array(
        'label' => 'above',
        'module' => 'entityreference',
        'settings' => array(
          'bypass_access' => FALSE,
          'link' => FALSE,
        ),
        'type' => 'entityreference_label',
        'weight' => 5,
      ),
      'teaser' => array(
        'label' => 'above',
        'settings' => array(),
        'type' => 'hidden',
        'weight' => 0,
      ),
    ),
    'entity_type' => 'node',
    'field_name' => 'field_examination',
    'label' => 'Examination',
    'required' => 1,
    'settings' => array(
      'user_register_form' => FALSE,
    ),
    'widget' => array(
      'active' => 1,
      'module' => 'entityreference',
      'settings' => array(
        'match_operator' => 'CONTAINS',
        'path' => '',
        'size' => 60,
      ),
      'type' => 'entityreference_autocomplete',
      'weight' => 2,
    ),
  );

  // Exported field_instance: 'node-weight-field_weight'.
  $field_instances['node-weight-field_weight'] = array(
    'bundle' => 'weight',
    'default_value' => NULL,
    'deleted' => 0,
    'description' => '',
    'display' => array(
      'default' => array(
        'label' => 'above',
        'module' => 'number',
        'settings' => array(
          'decimal_separator' => '.',
          'prefix_suffix' => TRUE,
          'scale' => 2,
          'thousand_separator' => '',
        ),
        'type' => 'number_decimal',
        'weight' => 4,
      ),
      'teaser' => array(
        'label' => 'above',
        'settings' => array(),
        'type' => 'hidden',
        'weight' => 0,
      ),
    ),
    'entity_type' => 'node',
    'field_name' => 'field_weight',
    'label' => 'Weight',
    'required' => 1,
    'settings' => array(
      'max' => '',
      'min' => 0,
      'prefix' => '',
      'suffix' => 'kg',
      'user_register_form' => FALSE,
    ),
    'widget' => array(
      'active' => 0,
      'module' => 'number',
      'settings' => array(),
      'type' => 'number',
      'weight' => 1,
    ),
  );

  // Translatables
  // Included for use with string extractors like potx.
  t('Child');
  t('Examination');
  t('Height');
<<<<<<< HEAD
  t('MUAC');
=======
  t('Middle circumference');
  t('Photo');
>>>>>>> 5e2445a6
  t('Status');
  t('Weight');

  return $field_instances;
}<|MERGE_RESOLUTION|>--- conflicted
+++ resolved
@@ -695,12 +695,8 @@
   t('Child');
   t('Examination');
   t('Height');
-<<<<<<< HEAD
   t('MUAC');
-=======
-  t('Middle circumference');
   t('Photo');
->>>>>>> 5e2445a6
   t('Status');
   t('Weight');
 
