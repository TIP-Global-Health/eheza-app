<?php

/**
 * @file
 * hedley_activity.features.field_instance.inc
 */

/**
 * Implements hook_field_default_field_instances().
 */
function hedley_activity_field_default_field_instances() {
  $field_instances = array();

  // Exported field_instance: 'node-attendance-field_attended'.
  $field_instances['node-attendance-field_attended'] = array(
    'bundle' => 'attendance',
    'default_value' => NULL,
    'deleted' => 0,
    'description' => 'Has the mother attended for this session?',
    'display' => array(
      'default' => array(
        'label' => 'above',
        'module' => 'list',
        'settings' => array(),
        'type' => 'list_default',
        'weight' => 6,
      ),
      'teaser' => array(
        'label' => 'above',
        'settings' => array(),
        'type' => 'hidden',
        'weight' => 0,
      ),
    ),
    'entity_type' => 'node',
    'field_name' => 'field_attended',
    'label' => 'Attended',
    'required' => 0,
    'settings' => array(
      'user_register_form' => FALSE,
    ),
    'widget' => array(
      'active' => 1,
      'module' => 'options',
      'settings' => array(),
      'type' => 'options_buttons',
      'weight' => 1,
    ),
  );

  // Exported field_instance: 'node-attendance-field_date_measured'.
  $field_instances['node-attendance-field_date_measured'] = array(
    'bundle' => 'attendance',
    'deleted' => 0,
    'description' => '',
    'display' => array(
      'default' => array(
        'label' => 'above',
        'module' => 'date',
        'settings' => array(
          'format_type' => 'long',
          'fromto' => 'both',
          'multiple_from' => '',
          'multiple_number' => '',
          'multiple_to' => '',
          'show_remaining_days' => FALSE,
        ),
        'type' => 'date_default',
        'weight' => 2,
      ),
      'teaser' => array(
        'label' => 'above',
        'settings' => array(),
        'type' => 'hidden',
        'weight' => 0,
      ),
    ),
    'entity_type' => 'node',
    'field_name' => 'field_date_measured',
    'label' => 'Date Measured',
    'required' => 1,
    'settings' => array(
      'default_value' => 'now',
      'default_value2' => 'same',
      'default_value_code' => '',
      'default_value_code2' => '',
      'user_register_form' => FALSE,
    ),
    'widget' => array(
      'active' => 1,
      'module' => 'date',
      'settings' => array(
        'increment' => 15,
        'input_format' => 'm/d/Y - H:i:s',
        'input_format_custom' => '',
        'label_position' => 'above',
        'no_fieldset' => 0,
        'text_parts' => array(),
        'year_range' => '-3:+3',
      ),
      'type' => 'date_select',
      'weight' => 4,
    ),
  );

  // Exported field_instance: 'node-attendance-field_nurse'.
  $field_instances['node-attendance-field_nurse'] = array(
    'bundle' => 'attendance',
    'default_value' => NULL,
    'deleted' => 0,
    'description' => '',
    'display' => array(
      'default' => array(
        'label' => 'above',
        'module' => 'entityreference',
        'settings' => array(
          'bypass_access' => FALSE,
          'link' => FALSE,
        ),
        'type' => 'entityreference_label',
        'weight' => 3,
      ),
      'teaser' => array(
        'label' => 'above',
        'settings' => array(),
        'type' => 'hidden',
        'weight' => 0,
      ),
    ),
    'entity_type' => 'node',
    'field_name' => 'field_nurse',
    'label' => 'Nurse',
    'required' => 0,
    'settings' => array(
      'user_register_form' => FALSE,
    ),
    'widget' => array(
      'active' => 1,
      'module' => 'entityreference',
      'settings' => array(
        'match_operator' => 'CONTAINS',
        'path' => '',
        'size' => 60,
      ),
      'type' => 'entityreference_autocomplete',
      'weight' => 5,
    ),
  );

  // Exported field_instance: 'node-attendance-field_person'.
  $field_instances['node-attendance-field_person'] = array(
    'bundle' => 'attendance',
    'default_value' => NULL,
    'deleted' => 0,
    'description' => '',
    'display' => array(
      'default' => array(
        'label' => 'above',
        'module' => 'entityreference',
        'settings' => array(
          'bypass_access' => FALSE,
          'link' => FALSE,
        ),
        'type' => 'entityreference_label',
        'weight' => 7,
      ),
      'teaser' => array(
        'label' => 'above',
        'settings' => array(),
        'type' => 'hidden',
        'weight' => 0,
      ),
    ),
    'entity_type' => 'node',
    'field_name' => 'field_person',
    'label' => 'Person',
    'required' => 1,
    'settings' => array(
      'user_register_form' => FALSE,
    ),
    'widget' => array(
      'active' => 1,
      'module' => 'entityreference',
      'settings' => array(
        'match_operator' => 'CONTAINS',
        'path' => '',
        'size' => 60,
      ),
      'type' => 'entityreference_autocomplete',
      'weight' => 3,
    ),
  );

  // Exported field_instance: 'node-attendance-field_session'.
  $field_instances['node-attendance-field_session'] = array(
    'bundle' => 'attendance',
    'default_value' => NULL,
    'deleted' => 0,
    'description' => '',
    'display' => array(
      'default' => array(
        'label' => 'above',
        'module' => 'entityreference',
        'settings' => array(
          'bypass_access' => FALSE,
          'link' => FALSE,
        ),
        'type' => 'entityreference_label',
        'weight' => 4,
      ),
      'teaser' => array(
        'label' => 'above',
        'settings' => array(),
        'type' => 'hidden',
        'weight' => 0,
      ),
    ),
    'entity_type' => 'node',
    'field_name' => 'field_session',
    'label' => 'Group Encounter',
    'required' => 0,
    'settings' => array(
      'user_register_form' => FALSE,
    ),
    'widget' => array(
      'active' => 1,
      'module' => 'entityreference',
      'settings' => array(
        'match_operator' => 'CONTAINS',
        'path' => '',
        'size' => 60,
      ),
      'type' => 'entityreference_autocomplete',
      'weight' => 6,
    ),
  );

  // Exported field_instance: 'node-attendance-field_shards'.
  $field_instances['node-attendance-field_shards'] = array(
    'bundle' => 'attendance',
    'default_value' => NULL,
    'deleted' => 0,
    'description' => 'This field will be calculated -- you can leave it blank.',
    'display' => array(
      'default' => array(
        'label' => 'above',
        'module' => 'entityreference',
        'settings' => array(
          'bypass_access' => FALSE,
          'link' => FALSE,
        ),
        'type' => 'entityreference_label',
        'weight' => 8,
      ),
      'teaser' => array(
        'label' => 'above',
        'settings' => array(),
        'type' => 'hidden',
        'weight' => 0,
      ),
    ),
    'entity_type' => 'node',
    'field_name' => 'field_shards',
    'label' => 'Shards',
    'required' => 0,
    'settings' => array(
      'user_register_form' => FALSE,
    ),
    'widget' => array(
      'active' => 1,
      'module' => 'entityreference',
      'settings' => array(
        'match_operator' => 'CONTAINS',
        'path' => '',
        'size' => 60,
      ),
      'type' => 'entityreference_autocomplete',
      'weight' => 8,
    ),
  );

  // Exported field_instance: 'node-attendance-field_uuid'.
  $field_instances['node-attendance-field_uuid'] = array(
    'bundle' => 'attendance',
    'default_value' => NULL,
    'deleted' => 0,
    'description' => 'You can leave the UUID blank -- it will be automatically generated.',
    'display' => array(
      'default' => array(
        'label' => 'above',
        'module' => 'text',
        'settings' => array(),
        'type' => 'text_default',
        'weight' => 5,
      ),
      'teaser' => array(
        'label' => 'above',
        'settings' => array(),
        'type' => 'hidden',
        'weight' => 0,
      ),
    ),
    'entity_type' => 'node',
    'field_name' => 'field_uuid',
    'label' => 'UUID',
    'required' => 0,
    'settings' => array(
      'text_processing' => 0,
      'user_register_form' => FALSE,
    ),
    'widget' => array(
      'active' => 1,
      'module' => 'text',
      'settings' => array(
        'size' => 60,
      ),
      'type' => 'text_textfield',
      'weight' => 7,
    ),
  );

  // Exported field_instance: 'node-breast_exam-field_breast'.
  $field_instances['node-breast_exam-field_breast'] = array(
    'bundle' => 'breast_exam',
    'default_value' => NULL,
    'deleted' => 0,
    'description' => '',
    'display' => array(
      'default' => array(
        'label' => 'above',
        'module' => 'list',
        'settings' => array(),
        'type' => 'list_default',
        'weight' => 1,
      ),
      'teaser' => array(
        'label' => 'above',
        'settings' => array(),
        'type' => 'hidden',
        'weight' => 0,
      ),
    ),
    'entity_type' => 'node',
    'field_name' => 'field_breast',
    'label' => 'Breast',
    'required' => 0,
    'settings' => array(
      'user_register_form' => FALSE,
    ),
    'widget' => array(
      'active' => 1,
      'module' => 'options',
      'settings' => array(),
      'type' => 'options_select',
      'weight' => -2,
    ),
  );

  // Exported field_instance: 'node-breast_exam-field_breast_self_exam'.
  $field_instances['node-breast_exam-field_breast_self_exam'] = array(
    'bundle' => 'breast_exam',
    'default_value' => NULL,
    'deleted' => 0,
    'description' => '',
    'display' => array(
      'default' => array(
        'label' => 'above',
        'module' => 'list',
        'settings' => array(),
        'type' => 'list_default',
        'weight' => 2,
      ),
      'teaser' => array(
        'label' => 'above',
        'settings' => array(),
        'type' => 'hidden',
        'weight' => 0,
      ),
    ),
    'entity_type' => 'node',
    'field_name' => 'field_breast_self_exam',
    'label' => 'Breast self exam',
    'required' => 0,
    'settings' => array(
      'user_register_form' => FALSE,
    ),
    'widget' => array(
      'active' => 1,
      'module' => 'options',
      'settings' => array(),
      'type' => 'options_buttons',
      'weight' => -1,
    ),
  );

  // Exported field_instance: 'node-breast_exam-field_date_measured'.
  $field_instances['node-breast_exam-field_date_measured'] = array(
    'bundle' => 'breast_exam',
    'deleted' => 0,
    'description' => '',
    'display' => array(
      'default' => array(
        'label' => 'above',
        'module' => 'date',
        'settings' => array(
          'format_type' => 'long',
          'fromto' => 'both',
          'multiple_from' => '',
          'multiple_number' => '',
          'multiple_to' => '',
          'show_remaining_days' => FALSE,
        ),
        'type' => 'date_default',
        'weight' => 3,
      ),
      'teaser' => array(
        'label' => 'above',
        'settings' => array(),
        'type' => 'hidden',
        'weight' => 0,
      ),
    ),
    'entity_type' => 'node',
    'field_name' => 'field_date_measured',
    'label' => 'Date Measured',
    'required' => 0,
    'settings' => array(
      'default_value' => 'now',
      'default_value2' => 'same',
      'default_value_code' => '',
      'default_value_code2' => '',
      'user_register_form' => FALSE,
    ),
    'widget' => array(
      'active' => 1,
      'module' => 'date',
      'settings' => array(
        'increment' => 15,
        'input_format' => 'm/d/Y - H:i:s',
        'input_format_custom' => '',
        'label_position' => 'above',
        'no_fieldset' => 0,
        'text_parts' => array(),
        'year_range' => '-3:+3',
      ),
      'type' => 'date_select',
      'weight' => 1,
    ),
  );

  // Exported field_instance: 'node-breast_exam-field_nurse'.
  $field_instances['node-breast_exam-field_nurse'] = array(
    'bundle' => 'breast_exam',
    'default_value' => NULL,
    'deleted' => 0,
    'description' => '',
    'display' => array(
      'default' => array(
        'label' => 'above',
        'module' => 'entityreference',
        'settings' => array(
          'bypass_access' => FALSE,
          'link' => FALSE,
        ),
        'type' => 'entityreference_label',
        'weight' => 4,
      ),
      'teaser' => array(
        'label' => 'above',
        'settings' => array(),
        'type' => 'hidden',
        'weight' => 0,
      ),
    ),
    'entity_type' => 'node',
    'field_name' => 'field_nurse',
    'label' => 'Nurse',
    'required' => 0,
    'settings' => array(
      'user_register_form' => FALSE,
    ),
    'widget' => array(
      'active' => 1,
      'module' => 'entityreference',
      'settings' => array(
        'match_operator' => 'CONTAINS',
        'path' => '',
        'size' => 60,
      ),
      'type' => 'entityreference_autocomplete',
      'weight' => 3,
    ),
  );

  // Exported field_instance: 'node-breast_exam-field_person'.
  $field_instances['node-breast_exam-field_person'] = array(
    'bundle' => 'breast_exam',
    'default_value' => NULL,
    'deleted' => 0,
    'description' => '',
    'display' => array(
      'default' => array(
        'label' => 'above',
        'module' => 'entityreference',
        'settings' => array(
          'bypass_access' => FALSE,
          'link' => FALSE,
        ),
        'type' => 'entityreference_label',
        'weight' => 0,
      ),
      'teaser' => array(
        'label' => 'above',
        'settings' => array(),
        'type' => 'hidden',
        'weight' => 0,
      ),
    ),
    'entity_type' => 'node',
    'field_name' => 'field_person',
    'label' => 'Person',
    'required' => 0,
    'settings' => array(
      'user_register_form' => FALSE,
    ),
    'widget' => array(
      'active' => 1,
      'module' => 'entityreference',
      'settings' => array(
        'match_operator' => 'CONTAINS',
        'path' => '',
        'size' => 60,
      ),
      'type' => 'entityreference_autocomplete',
      'weight' => -3,
    ),
  );

  // Exported field_instance: 'node-breast_exam-field_prenatal_encounter'.
  $field_instances['node-breast_exam-field_prenatal_encounter'] = array(
    'bundle' => 'breast_exam',
    'default_value' => NULL,
    'deleted' => 0,
    'description' => '',
    'display' => array(
      'default' => array(
        'label' => 'above',
        'module' => 'entityreference',
        'settings' => array(
          'bypass_access' => FALSE,
          'link' => FALSE,
        ),
        'type' => 'entityreference_label',
        'weight' => 5,
      ),
      'teaser' => array(
        'label' => 'above',
        'settings' => array(),
        'type' => 'hidden',
        'weight' => 0,
      ),
    ),
    'entity_type' => 'node',
    'field_name' => 'field_prenatal_encounter',
    'label' => 'Prenatal Encounter',
    'required' => 0,
    'settings' => array(
      'user_register_form' => FALSE,
    ),
    'widget' => array(
      'active' => 1,
      'module' => 'entityreference',
      'settings' => array(
        'match_operator' => 'CONTAINS',
        'path' => '',
        'size' => 60,
      ),
      'type' => 'entityreference_autocomplete',
      'weight' => 5,
    ),
  );

  // Exported field_instance: 'node-breast_exam-field_shards'.
  $field_instances['node-breast_exam-field_shards'] = array(
    'bundle' => 'breast_exam',
    'default_value' => NULL,
    'deleted' => 0,
    'description' => '',
    'display' => array(
      'default' => array(
        'label' => 'above',
        'module' => 'entityreference',
        'settings' => array(
          'bypass_access' => FALSE,
          'link' => FALSE,
        ),
        'type' => 'entityreference_label',
        'weight' => 7,
      ),
      'teaser' => array(
        'label' => 'above',
        'settings' => array(),
        'type' => 'hidden',
        'weight' => 0,
      ),
    ),
    'entity_type' => 'node',
    'field_name' => 'field_shards',
    'label' => 'Shards',
    'required' => 0,
    'settings' => array(
      'user_register_form' => FALSE,
    ),
    'widget' => array(
      'active' => 1,
      'module' => 'entityreference',
      'settings' => array(
        'match_operator' => 'CONTAINS',
        'path' => '',
        'size' => 60,
      ),
      'type' => 'entityreference_autocomplete',
      'weight' => 9,
    ),
  );

  // Exported field_instance: 'node-breast_exam-field_uuid'.
  $field_instances['node-breast_exam-field_uuid'] = array(
    'bundle' => 'breast_exam',
    'default_value' => NULL,
    'deleted' => 0,
    'description' => '',
    'display' => array(
      'default' => array(
        'label' => 'above',
        'module' => 'text',
        'settings' => array(),
        'type' => 'text_default',
        'weight' => 6,
      ),
      'teaser' => array(
        'label' => 'above',
        'settings' => array(),
        'type' => 'hidden',
        'weight' => 0,
      ),
    ),
    'entity_type' => 'node',
    'field_name' => 'field_uuid',
    'label' => 'UUID',
    'required' => 0,
    'settings' => array(
      'text_processing' => 0,
      'user_register_form' => FALSE,
    ),
    'widget' => array(
      'active' => 1,
      'module' => 'text',
      'settings' => array(
        'size' => 60,
      ),
      'type' => 'text_textfield',
      'weight' => 7,
    ),
  );

  // Exported field_instance: 'node-core_physical_exam-field_abdomen'.
  $field_instances['node-core_physical_exam-field_abdomen'] = array(
    'bundle' => 'core_physical_exam',
    'default_value' => NULL,
    'deleted' => 0,
    'description' => '',
    'display' => array(
      'default' => array(
        'label' => 'above',
        'module' => 'list',
        'settings' => array(),
        'type' => 'list_default',
        'weight' => 6,
      ),
      'teaser' => array(
        'label' => 'above',
        'settings' => array(),
        'type' => 'hidden',
        'weight' => 0,
      ),
    ),
    'entity_type' => 'node',
    'field_name' => 'field_abdomen',
    'label' => 'Abdomen',
    'required' => 0,
    'settings' => array(
      'user_register_form' => FALSE,
    ),
    'widget' => array(
      'active' => 1,
      'module' => 'options',
      'settings' => array(),
      'type' => 'options_select',
      'weight' => 3,
    ),
  );

  // Exported field_instance: 'node-core_physical_exam-field_date_measured'.
  $field_instances['node-core_physical_exam-field_date_measured'] = array(
    'bundle' => 'core_physical_exam',
    'deleted' => 0,
    'description' => '',
    'display' => array(
      'default' => array(
        'label' => 'above',
        'module' => 'date',
        'settings' => array(
          'format_type' => 'long',
          'fromto' => 'both',
          'multiple_from' => '',
          'multiple_number' => '',
          'multiple_to' => '',
          'show_remaining_days' => FALSE,
        ),
        'type' => 'date_default',
        'weight' => 9,
      ),
      'teaser' => array(
        'label' => 'above',
        'settings' => array(),
        'type' => 'hidden',
        'weight' => 0,
      ),
    ),
    'entity_type' => 'node',
    'field_name' => 'field_date_measured',
    'label' => 'Date Measured',
    'required' => 0,
    'settings' => array(
      'default_value' => 'now',
      'default_value2' => 'same',
      'default_value_code' => '',
      'default_value_code2' => '',
      'user_register_form' => FALSE,
    ),
    'widget' => array(
      'active' => 1,
      'module' => 'date',
      'settings' => array(
        'increment' => 15,
        'input_format' => 'm/d/Y - H:i:s',
        'input_format_custom' => '',
        'label_position' => 'above',
        'no_fieldset' => 0,
        'text_parts' => array(),
        'year_range' => '-3:+3',
      ),
      'type' => 'date_select',
      'weight' => 7,
    ),
  );

  // Exported field_instance: 'node-core_physical_exam-field_eyes'.
  $field_instances['node-core_physical_exam-field_eyes'] = array(
    'bundle' => 'core_physical_exam',
    'default_value' => NULL,
    'deleted' => 0,
    'description' => '',
    'display' => array(
      'default' => array(
        'label' => 'above',
        'module' => 'list',
        'settings' => array(),
        'type' => 'list_default',
        'weight' => 2,
      ),
      'teaser' => array(
        'label' => 'above',
        'settings' => array(),
        'type' => 'hidden',
        'weight' => 0,
      ),
    ),
    'entity_type' => 'node',
    'field_name' => 'field_eyes',
    'label' => 'Eyes',
    'required' => 0,
    'settings' => array(
<<<<<<< HEAD
=======
      'max' => '',
      'min' => 0,
      'prefix' => '',
      'suffix' => 'cm',
>>>>>>> 79d359e6
      'user_register_form' => FALSE,
    ),
    'widget' => array(
      'active' => 1,
      'module' => 'options',
      'settings' => array(),
      'type' => 'options_select',
      'weight' => -1,
    ),
  );

  // Exported field_instance: 'node-core_physical_exam-field_hands'.
  $field_instances['node-core_physical_exam-field_hands'] = array(
    'bundle' => 'core_physical_exam',
    'default_value' => NULL,
    'deleted' => 0,
    'description' => '',
    'display' => array(
      'default' => array(
        'label' => 'above',
        'module' => 'list',
        'settings' => array(),
        'type' => 'list_default',
        'weight' => 7,
      ),
      'teaser' => array(
        'label' => 'above',
        'settings' => array(),
        'type' => 'hidden',
        'weight' => 0,
      ),
    ),
    'entity_type' => 'node',
    'field_name' => 'field_hands',
    'label' => 'Hands',
    'required' => 0,
    'settings' => array(
      'user_register_form' => FALSE,
    ),
    'widget' => array(
      'active' => 1,
      'module' => 'options',
      'settings' => array(),
      'type' => 'options_select',
      'weight' => 4,
    ),
  );

  // Exported field_instance: 'node-core_physical_exam-field_head_hair'.
  $field_instances['node-core_physical_exam-field_head_hair'] = array(
    'bundle' => 'core_physical_exam',
    'default_value' => NULL,
    'deleted' => 0,
    'description' => '',
    'display' => array(
      'default' => array(
        'label' => 'above',
        'module' => 'list',
        'settings' => array(),
        'type' => 'list_default',
        'weight' => 1,
      ),
      'teaser' => array(
        'label' => 'above',
        'settings' => array(),
        'type' => 'hidden',
        'weight' => 0,
      ),
    ),
    'entity_type' => 'node',
    'field_name' => 'field_head_hair',
    'label' => 'Head / hair',
    'required' => 0,
    'settings' => array(
      'user_register_form' => FALSE,
    ),
    'widget' => array(
      'active' => 1,
      'module' => 'options',
      'settings' => array(),
      'type' => 'options_select',
      'weight' => -2,
    ),
  );

  // Exported field_instance: 'node-core_physical_exam-field_heart'.
  $field_instances['node-core_physical_exam-field_heart'] = array(
    'bundle' => 'core_physical_exam',
    'default_value' => NULL,
    'deleted' => 0,
    'description' => '',
    'display' => array(
      'default' => array(
        'label' => 'above',
        'module' => 'list',
        'settings' => array(),
        'type' => 'list_default',
        'weight' => 4,
      ),
      'teaser' => array(
        'label' => 'above',
        'settings' => array(),
        'type' => 'hidden',
        'weight' => 0,
      ),
    ),
    'entity_type' => 'node',
    'field_name' => 'field_heart',
    'label' => 'Heart',
    'required' => 0,
    'settings' => array(
      'user_register_form' => FALSE,
    ),
    'widget' => array(
      'active' => 1,
      'module' => 'options',
      'settings' => array(),
      'type' => 'options_select',
      'weight' => 1,
    ),
  );

  // Exported field_instance: 'node-core_physical_exam-field_legs'.
  $field_instances['node-core_physical_exam-field_legs'] = array(
    'bundle' => 'core_physical_exam',
    'default_value' => NULL,
    'deleted' => 0,
    'description' => '',
    'display' => array(
      'default' => array(
        'label' => 'above',
        'module' => 'list',
        'settings' => array(),
        'type' => 'list_default',
        'weight' => 8,
      ),
      'teaser' => array(
        'label' => 'above',
        'settings' => array(),
        'type' => 'hidden',
        'weight' => 0,
      ),
    ),
    'entity_type' => 'node',
    'field_name' => 'field_legs',
    'label' => 'Legs',
    'required' => 0,
    'settings' => array(
      'user_register_form' => FALSE,
    ),
    'widget' => array(
      'active' => 1,
      'module' => 'options',
      'settings' => array(),
      'type' => 'options_select',
      'weight' => 5,
    ),
  );

  // Exported field_instance: 'node-core_physical_exam-field_lungs'.
  $field_instances['node-core_physical_exam-field_lungs'] = array(
    'bundle' => 'core_physical_exam',
    'default_value' => NULL,
    'deleted' => 0,
    'description' => '',
    'display' => array(
      'default' => array(
        'label' => 'above',
        'module' => 'list',
        'settings' => array(),
        'type' => 'list_default',
        'weight' => 5,
      ),
      'teaser' => array(
        'label' => 'above',
        'settings' => array(),
        'type' => 'hidden',
        'weight' => 0,
      ),
    ),
    'entity_type' => 'node',
    'field_name' => 'field_lungs',
    'label' => 'Lungs',
    'required' => 0,
    'settings' => array(
      'user_register_form' => FALSE,
    ),
    'widget' => array(
      'active' => 1,
      'module' => 'options',
      'settings' => array(),
      'type' => 'options_select',
      'weight' => 2,
    ),
  );

  // Exported field_instance: 'node-core_physical_exam-field_neck'.
  $field_instances['node-core_physical_exam-field_neck'] = array(
    'bundle' => 'core_physical_exam',
    'default_value' => NULL,
    'deleted' => 0,
    'description' => '',
    'display' => array(
      'default' => array(
        'label' => 'above',
        'module' => 'list',
        'settings' => array(),
        'type' => 'list_default',
        'weight' => 3,
      ),
      'teaser' => array(
        'label' => 'above',
        'settings' => array(),
        'type' => 'hidden',
        'weight' => 0,
      ),
    ),
    'entity_type' => 'node',
    'field_name' => 'field_neck',
    'label' => 'Neck',
    'required' => 0,
    'settings' => array(
      'user_register_form' => FALSE,
    ),
    'widget' => array(
      'active' => 1,
      'module' => 'options',
      'settings' => array(),
      'type' => 'options_select',
      'weight' => 0,
    ),
  );

  // Exported field_instance: 'node-core_physical_exam-field_nurse'.
  $field_instances['node-core_physical_exam-field_nurse'] = array(
    'bundle' => 'core_physical_exam',
    'default_value' => NULL,
    'deleted' => 0,
    'description' => '',
    'display' => array(
      'default' => array(
        'label' => 'above',
        'module' => 'entityreference',
        'settings' => array(
          'bypass_access' => FALSE,
          'link' => FALSE,
        ),
        'type' => 'entityreference_label',
        'weight' => 10,
      ),
      'teaser' => array(
        'label' => 'above',
        'settings' => array(),
        'type' => 'hidden',
        'weight' => 0,
      ),
    ),
    'entity_type' => 'node',
    'field_name' => 'field_nurse',
    'label' => 'Nurse',
    'required' => 0,
    'settings' => array(
      'user_register_form' => FALSE,
    ),
    'widget' => array(
      'active' => 1,
      'module' => 'entityreference',
      'settings' => array(
        'match_operator' => 'CONTAINS',
        'path' => '',
        'size' => 60,
      ),
      'type' => 'entityreference_autocomplete',
      'weight' => 9,
    ),
  );

  // Exported field_instance: 'node-core_physical_exam-field_person'.
  $field_instances['node-core_physical_exam-field_person'] = array(
    'bundle' => 'core_physical_exam',
    'default_value' => NULL,
    'deleted' => 0,
    'description' => '',
    'display' => array(
      'default' => array(
        'label' => 'above',
        'module' => 'entityreference',
        'settings' => array(
          'bypass_access' => FALSE,
          'link' => FALSE,
        ),
        'type' => 'entityreference_label',
        'weight' => 0,
      ),
      'teaser' => array(
        'label' => 'above',
        'settings' => array(),
        'type' => 'hidden',
        'weight' => 0,
      ),
    ),
    'entity_type' => 'node',
    'field_name' => 'field_person',
    'label' => 'Person',
    'required' => 1,
    'settings' => array(
      'user_register_form' => FALSE,
    ),
    'widget' => array(
      'active' => 1,
      'module' => 'entityreference',
      'settings' => array(
        'match_operator' => 'CONTAINS',
        'path' => '',
        'size' => 60,
      ),
      'type' => 'entityreference_autocomplete',
      'weight' => -3,
    ),
  );

  // Exported field_instance:
  // 'node-core_physical_exam-field_prenatal_encounter'.
  $field_instances['node-core_physical_exam-field_prenatal_encounter'] = array(
    'bundle' => 'core_physical_exam',
    'default_value' => NULL,
    'deleted' => 0,
    'description' => '',
    'display' => array(
      'default' => array(
        'label' => 'above',
        'module' => 'entityreference',
        'settings' => array(
          'bypass_access' => FALSE,
          'link' => FALSE,
        ),
        'type' => 'entityreference_label',
        'weight' => 11,
      ),
      'teaser' => array(
        'label' => 'above',
        'settings' => array(),
        'type' => 'hidden',
        'weight' => 0,
      ),
    ),
    'entity_type' => 'node',
    'field_name' => 'field_prenatal_encounter',
    'label' => 'Prenatal Encounter',
    'required' => 0,
    'settings' => array(
      'user_register_form' => FALSE,
    ),
    'widget' => array(
      'active' => 1,
      'module' => 'entityreference',
      'settings' => array(
        'match_operator' => 'CONTAINS',
        'path' => '',
        'size' => 60,
      ),
      'type' => 'entityreference_autocomplete',
      'weight' => 11,
    ),
  );

  // Exported field_instance: 'node-core_physical_exam-field_shards'.
  $field_instances['node-core_physical_exam-field_shards'] = array(
    'bundle' => 'core_physical_exam',
    'default_value' => NULL,
    'deleted' => 0,
    'description' => '',
    'display' => array(
      'default' => array(
        'label' => 'above',
        'module' => 'entityreference',
        'settings' => array(
          'bypass_access' => FALSE,
          'link' => FALSE,
        ),
        'type' => 'entityreference_label',
        'weight' => 13,
      ),
      'teaser' => array(
        'label' => 'above',
        'settings' => array(),
        'type' => 'hidden',
        'weight' => 0,
      ),
    ),
    'entity_type' => 'node',
    'field_name' => 'field_shards',
    'label' => 'Shards',
    'required' => 0,
    'settings' => array(
      'user_register_form' => FALSE,
    ),
    'widget' => array(
      'active' => 1,
      'module' => 'entityreference',
      'settings' => array(
        'match_operator' => 'CONTAINS',
        'path' => '',
        'size' => 60,
      ),
      'type' => 'entityreference_autocomplete',
      'weight' => 15,
    ),
  );

  // Exported field_instance: 'node-core_physical_exam-field_uuid'.
  $field_instances['node-core_physical_exam-field_uuid'] = array(
    'bundle' => 'core_physical_exam',
    'default_value' => NULL,
    'deleted' => 0,
    'description' => '',
    'display' => array(
      'default' => array(
        'label' => 'above',
        'module' => 'text',
        'settings' => array(),
        'type' => 'text_default',
        'weight' => 12,
      ),
      'teaser' => array(
        'label' => 'above',
        'settings' => array(),
        'type' => 'hidden',
        'weight' => 0,
      ),
    ),
    'entity_type' => 'node',
    'field_name' => 'field_uuid',
    'label' => 'UUID',
    'required' => 0,
    'settings' => array(
      'text_processing' => 0,
      'user_register_form' => FALSE,
    ),
    'widget' => array(
      'active' => 1,
      'module' => 'text',
      'settings' => array(
        'size' => 60,
      ),
      'type' => 'text_textfield',
      'weight' => 13,
    ),
  );

  // Exported field_instance: 'node-danger_signs-field_danger_signs'.
  $field_instances['node-danger_signs-field_danger_signs'] = array(
    'bundle' => 'danger_signs',
    'default_value' => NULL,
    'deleted' => 0,
    'description' => '',
    'display' => array(
      'default' => array(
        'label' => 'above',
        'module' => 'list',
        'settings' => array(),
        'type' => 'list_default',
        'weight' => 1,
      ),
      'teaser' => array(
        'label' => 'above',
        'settings' => array(),
        'type' => 'hidden',
        'weight' => 0,
      ),
    ),
    'entity_type' => 'node',
    'field_name' => 'field_danger_signs',
    'label' => 'Danger Signs',
    'required' => 0,
    'settings' => array(
      'user_register_form' => FALSE,
    ),
    'widget' => array(
      'active' => 1,
      'module' => 'options',
      'settings' => array(),
      'type' => 'options_select',
      'weight' => -2,
    ),
  );

  // Exported field_instance: 'node-danger_signs-field_date_measured'.
  $field_instances['node-danger_signs-field_date_measured'] = array(
    'bundle' => 'danger_signs',
    'deleted' => 0,
    'description' => '',
    'display' => array(
      'default' => array(
        'label' => 'above',
        'module' => 'date',
        'settings' => array(
          'format_type' => 'long',
          'fromto' => 'both',
          'multiple_from' => '',
          'multiple_number' => '',
          'multiple_to' => '',
          'show_remaining_days' => FALSE,
        ),
        'type' => 'date_default',
        'weight' => 2,
      ),
      'teaser' => array(
        'label' => 'above',
        'settings' => array(),
        'type' => 'hidden',
        'weight' => 0,
      ),
    ),
    'entity_type' => 'node',
    'field_name' => 'field_date_measured',
    'label' => 'Date Measured',
    'required' => 0,
    'settings' => array(
      'default_value' => 'now',
      'default_value2' => 'same',
      'default_value_code' => '',
      'default_value_code2' => '',
      'user_register_form' => FALSE,
    ),
    'widget' => array(
      'active' => 1,
      'module' => 'date',
      'settings' => array(
        'increment' => 15,
        'input_format' => 'm/d/Y - H:i:s',
        'input_format_custom' => '',
        'label_position' => 'above',
        'no_fieldset' => 0,
        'text_parts' => array(),
        'year_range' => '-3:+3',
      ),
      'type' => 'date_select',
      'weight' => 0,
    ),
  );

  // Exported field_instance: 'node-danger_signs-field_nurse'.
  $field_instances['node-danger_signs-field_nurse'] = array(
    'bundle' => 'danger_signs',
    'default_value' => NULL,
    'deleted' => 0,
    'description' => '',
    'display' => array(
      'default' => array(
        'label' => 'above',
        'module' => 'entityreference',
        'settings' => array(
          'bypass_access' => FALSE,
          'link' => FALSE,
        ),
        'type' => 'entityreference_label',
        'weight' => 3,
      ),
      'teaser' => array(
        'label' => 'above',
        'settings' => array(),
        'type' => 'hidden',
        'weight' => 0,
      ),
    ),
    'entity_type' => 'node',
    'field_name' => 'field_nurse',
    'label' => 'Nurse',
    'required' => 0,
    'settings' => array(
      'user_register_form' => FALSE,
    ),
    'widget' => array(
      'active' => 1,
      'module' => 'entityreference',
      'settings' => array(
        'match_operator' => 'CONTAINS',
        'path' => '',
        'size' => 60,
      ),
      'type' => 'entityreference_autocomplete',
      'weight' => 2,
    ),
  );

  // Exported field_instance: 'node-danger_signs-field_person'.
  $field_instances['node-danger_signs-field_person'] = array(
    'bundle' => 'danger_signs',
    'default_value' => NULL,
    'deleted' => 0,
    'description' => '',
    'display' => array(
      'default' => array(
        'label' => 'above',
        'module' => 'entityreference',
        'settings' => array(
          'bypass_access' => FALSE,
          'link' => FALSE,
        ),
        'type' => 'entityreference_label',
        'weight' => 0,
      ),
      'teaser' => array(
        'label' => 'above',
        'settings' => array(),
        'type' => 'hidden',
        'weight' => 0,
      ),
    ),
    'entity_type' => 'node',
    'field_name' => 'field_person',
    'label' => 'Person',
    'required' => 1,
    'settings' => array(
      'user_register_form' => FALSE,
    ),
    'widget' => array(
      'active' => 1,
      'module' => 'entityreference',
      'settings' => array(
        'match_operator' => 'CONTAINS',
        'path' => '',
        'size' => 60,
      ),
      'type' => 'entityreference_autocomplete',
      'weight' => -3,
    ),
  );

  // Exported field_instance: 'node-danger_signs-field_prenatal_encounter'.
  $field_instances['node-danger_signs-field_prenatal_encounter'] = array(
    'bundle' => 'danger_signs',
    'default_value' => NULL,
    'deleted' => 0,
    'description' => '',
    'display' => array(
      'default' => array(
        'label' => 'above',
        'module' => 'entityreference',
        'settings' => array(
          'bypass_access' => FALSE,
          'link' => FALSE,
        ),
        'type' => 'entityreference_label',
        'weight' => 4,
      ),
      'teaser' => array(
        'label' => 'above',
        'settings' => array(),
        'type' => 'hidden',
        'weight' => 0,
      ),
    ),
    'entity_type' => 'node',
    'field_name' => 'field_prenatal_encounter',
    'label' => 'Prenatal Encounter',
    'required' => 0,
    'settings' => array(
      'user_register_form' => FALSE,
    ),
    'widget' => array(
      'active' => 1,
      'module' => 'entityreference',
      'settings' => array(
        'match_operator' => 'CONTAINS',
        'path' => '',
        'size' => 60,
      ),
      'type' => 'entityreference_autocomplete',
      'weight' => 4,
    ),
  );

  // Exported field_instance: 'node-danger_signs-field_shards'.
  $field_instances['node-danger_signs-field_shards'] = array(
    'bundle' => 'danger_signs',
    'default_value' => NULL,
    'deleted' => 0,
    'description' => '',
    'display' => array(
      'default' => array(
        'label' => 'above',
        'module' => 'entityreference',
        'settings' => array(
          'bypass_access' => FALSE,
          'link' => FALSE,
        ),
        'type' => 'entityreference_label',
        'weight' => 6,
      ),
      'teaser' => array(
        'label' => 'above',
        'settings' => array(),
        'type' => 'hidden',
        'weight' => 0,
      ),
    ),
    'entity_type' => 'node',
    'field_name' => 'field_shards',
    'label' => 'Shards',
    'required' => 0,
    'settings' => array(
      'user_register_form' => FALSE,
    ),
    'widget' => array(
      'active' => 1,
      'module' => 'entityreference',
      'settings' => array(
        'match_operator' => 'CONTAINS',
        'path' => '',
        'size' => 60,
      ),
      'type' => 'entityreference_autocomplete',
      'weight' => 8,
    ),
  );

  // Exported field_instance: 'node-danger_signs-field_uuid'.
  $field_instances['node-danger_signs-field_uuid'] = array(
    'bundle' => 'danger_signs',
    'default_value' => NULL,
    'deleted' => 0,
    'description' => '',
    'display' => array(
      'default' => array(
        'label' => 'above',
        'module' => 'text',
        'settings' => array(),
        'type' => 'text_default',
        'weight' => 5,
      ),
      'teaser' => array(
        'label' => 'above',
        'settings' => array(),
        'type' => 'hidden',
        'weight' => 0,
      ),
    ),
    'entity_type' => 'node',
    'field_name' => 'field_uuid',
    'label' => 'UUID',
    'required' => 0,
    'settings' => array(
      'text_processing' => 0,
      'user_register_form' => FALSE,
    ),
    'widget' => array(
      'active' => 1,
      'module' => 'text',
      'settings' => array(
        'size' => 60,
      ),
      'type' => 'text_textfield',
      'weight' => 6,
    ),
  );

  // Exported field_instance: 'node-family_planning-field_date_measured'.
  $field_instances['node-family_planning-field_date_measured'] = array(
    'bundle' => 'family_planning',
    'deleted' => 0,
    'description' => 'Represents the date which on which the measurement took place. This is distinct from the date which data entry was scheduled (though that would be the default). It is also distinct from the creation date of the node, since that could be different from the date the measurement took place.',
    'display' => array(
      'default' => array(
        'label' => 'above',
        'module' => 'date',
        'settings' => array(
          'format_type' => 'long',
          'fromto' => 'both',
          'multiple_from' => '',
          'multiple_number' => '',
          'multiple_to' => '',
          'show_remaining_days' => FALSE,
        ),
        'type' => 'date_default',
        'weight' => 4,
      ),
      'teaser' => array(
        'label' => 'above',
        'settings' => array(),
        'type' => 'hidden',
        'weight' => 0,
      ),
    ),
    'entity_type' => 'node',
    'field_name' => 'field_date_measured',
    'label' => 'Date Measured',
    'required' => 1,
    'settings' => array(
      'default_value' => 'now',
      'default_value2' => 'same',
      'default_value_code' => '',
      'default_value_code2' => '',
      'user_register_form' => FALSE,
    ),
    'widget' => array(
      'active' => 1,
      'module' => 'date',
      'settings' => array(
        'increment' => 15,
        'input_format' => 'm/d/Y - H:i:s',
        'input_format_custom' => '',
        'label_position' => 'above',
        'no_fieldset' => 0,
        'text_parts' => array(),
        'year_range' => '-3:+3',
      ),
      'type' => 'date_select',
      'weight' => 4,
    ),
  );

  // Exported field_instance:
  // 'node-family_planning-field_family_planning_signs'.
  $field_instances['node-family_planning-field_family_planning_signs'] = array(
    'bundle' => 'family_planning',
    'default_value' => NULL,
    'deleted' => 0,
    'description' => '',
    'display' => array(
      'default' => array(
        'label' => 'above',
        'module' => 'list',
        'settings' => array(),
        'type' => 'list_default',
        'weight' => 2,
      ),
      'teaser' => array(
        'label' => 'above',
        'settings' => array(),
        'type' => 'hidden',
        'weight' => 0,
      ),
    ),
    'entity_type' => 'node',
    'field_name' => 'field_family_planning_signs',
    'label' => 'Family Planning',
    'required' => 1,
    'settings' => array(
      'user_register_form' => FALSE,
    ),
    'widget' => array(
      'active' => 1,
      'module' => 'options',
      'settings' => array(),
      'type' => 'options_buttons',
      'weight' => 1,
    ),
  );

  // Exported field_instance: 'node-family_planning-field_mother'.
  $field_instances['node-family_planning-field_mother'] = array(
    'bundle' => 'family_planning',
    'default_value' => NULL,
    'deleted' => 0,
    'description' => '',
    'display' => array(
      'default' => array(
        'label' => 'above',
        'module' => 'entityreference',
        'settings' => array(
          'bypass_access' => FALSE,
          'link' => FALSE,
        ),
        'type' => 'entityreference_label',
        'weight' => 3,
      ),
      'teaser' => array(
        'label' => 'above',
        'settings' => array(),
        'type' => 'hidden',
        'weight' => 0,
      ),
    ),
    'entity_type' => 'node',
    'field_name' => 'field_mother',
    'label' => 'Mother',
    'required' => 0,
    'settings' => array(
      'user_register_form' => FALSE,
    ),
    'widget' => array(
      'active' => 1,
      'module' => 'entityreference',
      'settings' => array(
        'match_operator' => 'CONTAINS',
        'path' => '',
        'size' => 60,
      ),
      'type' => 'entityreference_autocomplete',
      'weight' => 2,
    ),
  );

  // Exported field_instance: 'node-family_planning-field_nurse'.
  $field_instances['node-family_planning-field_nurse'] = array(
    'bundle' => 'family_planning',
    'default_value' => NULL,
    'deleted' => 0,
    'description' => '',
    'display' => array(
      'default' => array(
        'label' => 'above',
        'module' => 'entityreference',
        'settings' => array(
          'bypass_access' => FALSE,
          'link' => FALSE,
        ),
        'type' => 'entityreference_label',
        'weight' => 6,
      ),
      'teaser' => array(
        'label' => 'above',
        'settings' => array(),
        'type' => 'hidden',
        'weight' => 0,
      ),
    ),
    'entity_type' => 'node',
    'field_name' => 'field_nurse',
    'label' => 'Nurse',
    'required' => 0,
    'settings' => array(
      'user_register_form' => FALSE,
    ),
    'widget' => array(
      'active' => 1,
      'module' => 'entityreference',
      'settings' => array(
        'match_operator' => 'CONTAINS',
        'path' => '',
        'size' => 60,
      ),
      'type' => 'entityreference_autocomplete',
      'weight' => 5,
    ),
  );

  // Exported field_instance: 'node-family_planning-field_person'.
  $field_instances['node-family_planning-field_person'] = array(
    'bundle' => 'family_planning',
    'default_value' => NULL,
    'deleted' => 0,
    'description' => '',
    'display' => array(
      'default' => array(
        'label' => 'above',
        'module' => 'entityreference',
        'settings' => array(
          'bypass_access' => FALSE,
          'link' => FALSE,
        ),
        'type' => 'entityreference_label',
        'weight' => 8,
      ),
      'teaser' => array(
        'label' => 'above',
        'settings' => array(),
        'type' => 'hidden',
        'weight' => 0,
      ),
    ),
    'entity_type' => 'node',
    'field_name' => 'field_person',
    'label' => 'Person',
    'required' => 1,
    'settings' => array(
      'user_register_form' => FALSE,
    ),
    'widget' => array(
      'active' => 1,
      'module' => 'entityreference',
      'settings' => array(
        'match_operator' => 'CONTAINS',
        'path' => '',
        'size' => 60,
      ),
      'type' => 'entityreference_autocomplete',
      'weight' => 3,
    ),
  );

  // Exported field_instance: 'node-family_planning-field_session'.
  $field_instances['node-family_planning-field_session'] = array(
    'bundle' => 'family_planning',
    'default_value' => NULL,
    'deleted' => 0,
    'description' => 'Refers to the date-entry session which this measurement was taken in.',
    'display' => array(
      'default' => array(
        'label' => 'above',
        'module' => 'entityreference',
        'settings' => array(
          'bypass_access' => FALSE,
          'link' => FALSE,
        ),
        'type' => 'entityreference_label',
        'weight' => 5,
      ),
      'teaser' => array(
        'label' => 'above',
        'settings' => array(),
        'type' => 'hidden',
        'weight' => 0,
      ),
    ),
    'entity_type' => 'node',
    'field_name' => 'field_session',
    'label' => 'Group Encounter',
    'required' => 1,
    'settings' => array(
      'user_register_form' => FALSE,
    ),
    'widget' => array(
      'active' => 1,
      'module' => 'entityreference',
      'settings' => array(
        'match_operator' => 'CONTAINS',
        'path' => '',
        'size' => 60,
      ),
      'type' => 'entityreference_autocomplete',
      'weight' => 6,
    ),
  );

  // Exported field_instance: 'node-family_planning-field_shards'.
  $field_instances['node-family_planning-field_shards'] = array(
    'bundle' => 'family_planning',
    'default_value' => NULL,
    'deleted' => 0,
    'description' => 'This field will be calculated -- you can leave it blank.',
    'display' => array(
      'default' => array(
        'label' => 'above',
        'module' => 'entityreference',
        'settings' => array(
          'bypass_access' => FALSE,
          'link' => FALSE,
        ),
        'type' => 'entityreference_label',
        'weight' => 9,
      ),
      'teaser' => array(
        'label' => 'above',
        'settings' => array(),
        'type' => 'hidden',
        'weight' => 0,
      ),
    ),
    'entity_type' => 'node',
    'field_name' => 'field_shards',
    'label' => 'Shards',
    'required' => 0,
    'settings' => array(
      'user_register_form' => FALSE,
    ),
    'widget' => array(
      'active' => 1,
      'module' => 'entityreference',
      'settings' => array(
        'match_operator' => 'CONTAINS',
        'path' => '',
        'size' => 60,
      ),
      'type' => 'entityreference_autocomplete',
      'weight' => 9,
    ),
  );

  // Exported field_instance: 'node-family_planning-field_uuid'.
  $field_instances['node-family_planning-field_uuid'] = array(
    'bundle' => 'family_planning',
    'default_value' => NULL,
    'deleted' => 0,
    'description' => 'You can leave the UUID blank -- it will be automatically generated.',
    'display' => array(
      'default' => array(
        'label' => 'above',
        'module' => 'text',
        'settings' => array(),
        'type' => 'text_default',
        'weight' => 7,
      ),
      'teaser' => array(
        'label' => 'above',
        'settings' => array(),
        'type' => 'hidden',
        'weight' => 0,
      ),
    ),
    'entity_type' => 'node',
    'field_name' => 'field_uuid',
    'label' => 'UUID',
    'required' => FALSE,
    'settings' => array(
      'text_processing' => 0,
      'user_register_form' => FALSE,
    ),
    'widget' => array(
      'module' => 'text',
      'settings' => array(
        'size' => 60,
      ),
      'type' => 'text_textfield',
      'weight' => 7,
    ),
  );

  // Exported field_instance: 'node-height-field_child'.
  $field_instances['node-height-field_child'] = array(
    'bundle' => 'height',
    'default_value' => NULL,
    'deleted' => 0,
    'description' => '',
    'display' => array(
      'default' => array(
        'label' => 'above',
        'module' => 'entityreference',
        'settings' => array(
          'bypass_access' => FALSE,
          'link' => FALSE,
        ),
        'type' => 'entityreference_label',
        'weight' => 0,
      ),
      'teaser' => array(
        'label' => 'above',
        'settings' => array(),
        'type' => 'hidden',
        'weight' => 0,
      ),
    ),
    'entity_type' => 'node',
    'field_name' => 'field_child',
    'label' => 'Child',
    'required' => 0,
    'settings' => array(
      'user_register_form' => FALSE,
    ),
    'widget' => array(
      'active' => 1,
      'module' => 'entityreference',
      'settings' => array(
        'match_operator' => 'CONTAINS',
        'path' => '',
        'size' => 60,
      ),
      'type' => 'entityreference_autocomplete',
      'weight' => 1,
    ),
  );

  // Exported field_instance: 'node-height-field_date_measured'.
  $field_instances['node-height-field_date_measured'] = array(
    'bundle' => 'height',
    'deleted' => 0,
    'description' => 'When was this measurement actually made (as opposed to scheduled, or entered)?',
    'display' => array(
      'default' => array(
        'label' => 'above',
        'module' => 'date',
        'settings' => array(
          'format_type' => 'long',
          'fromto' => 'both',
          'multiple_from' => '',
          'multiple_number' => '',
          'multiple_to' => '',
          'show_remaining_days' => FALSE,
        ),
        'type' => 'date_default',
        'weight' => 4,
      ),
      'teaser' => array(
        'label' => 'above',
        'settings' => array(),
        'type' => 'hidden',
        'weight' => 0,
      ),
    ),
    'entity_type' => 'node',
    'field_name' => 'field_date_measured',
    'label' => 'Date Measured',
    'required' => 1,
    'settings' => array(
      'default_value' => 'now',
      'default_value2' => 'same',
      'default_value_code' => '',
      'default_value_code2' => '',
      'user_register_form' => FALSE,
    ),
    'widget' => array(
      'active' => 1,
      'module' => 'date',
      'settings' => array(
        'increment' => 15,
        'input_format' => 'm/d/Y - H:i:s',
        'input_format_custom' => '',
        'label_position' => 'above',
        'no_fieldset' => 0,
        'text_parts' => array(),
        'year_range' => '-3:+3',
      ),
      'type' => 'date_select',
      'weight' => 4,
    ),
  );

  // Exported field_instance: 'node-height-field_height'.
  $field_instances['node-height-field_height'] = array(
    'bundle' => 'height',
    'default_value' => NULL,
    'deleted' => 0,
    'description' => '',
    'display' => array(
      'default' => array(
        'label' => 'above',
        'module' => 'number',
        'settings' => array(
          'decimal_separator' => '.',
          'prefix_suffix' => TRUE,
          'scale' => 2,
          'thousand_separator' => '',
        ),
        'type' => 'number_decimal',
        'weight' => 3,
      ),
      'teaser' => array(
        'label' => 'above',
        'settings' => array(),
        'type' => 'hidden',
        'weight' => 0,
      ),
    ),
    'entity_type' => 'node',
    'field_name' => 'field_height',
    'label' => 'Height',
    'required' => 1,
    'settings' => array(
      'max' => 300,
      'min' => 0,
      'prefix' => '',
      'suffix' => 'cm',
      'user_register_form' => FALSE,
    ),
    'widget' => array(
      'active' => 0,
      'module' => 'number',
      'settings' => array(),
      'type' => 'number',
      'weight' => 3,
    ),
  );

  // Exported field_instance: 'node-height-field_nurse'.
  $field_instances['node-height-field_nurse'] = array(
    'bundle' => 'height',
    'default_value' => NULL,
    'deleted' => 0,
    'description' => '',
    'display' => array(
      'default' => array(
        'label' => 'above',
        'module' => 'entityreference',
        'settings' => array(
          'bypass_access' => FALSE,
          'link' => FALSE,
        ),
        'type' => 'entityreference_label',
        'weight' => 8,
      ),
      'teaser' => array(
        'label' => 'above',
        'settings' => array(),
        'type' => 'hidden',
        'weight' => 0,
      ),
    ),
    'entity_type' => 'node',
    'field_name' => 'field_nurse',
    'label' => 'Nurse',
    'required' => 0,
    'settings' => array(
      'user_register_form' => FALSE,
    ),
    'widget' => array(
      'active' => 1,
      'module' => 'entityreference',
      'settings' => array(
        'match_operator' => 'CONTAINS',
        'path' => '',
        'size' => 60,
      ),
      'type' => 'entityreference_autocomplete',
      'weight' => 5,
    ),
  );

  // Exported field_instance: 'node-height-field_person'.
  $field_instances['node-height-field_person'] = array(
    'bundle' => 'height',
    'default_value' => NULL,
    'deleted' => 0,
    'description' => '',
    'display' => array(
      'default' => array(
        'label' => 'above',
        'module' => 'entityreference',
        'settings' => array(
          'bypass_access' => FALSE,
          'link' => FALSE,
        ),
        'type' => 'entityreference_label',
        'weight' => 10,
      ),
      'teaser' => array(
        'label' => 'above',
        'settings' => array(),
        'type' => 'hidden',
        'weight' => 0,
      ),
    ),
    'entity_type' => 'node',
    'field_name' => 'field_person',
    'label' => 'Person',
    'required' => 1,
    'settings' => array(
      'user_register_form' => FALSE,
    ),
    'widget' => array(
      'active' => 1,
      'module' => 'entityreference',
      'settings' => array(
        'match_operator' => 'CONTAINS',
        'path' => '',
        'size' => 60,
      ),
      'type' => 'entityreference_autocomplete',
      'weight' => 2,
    ),
  );

  // Exported field_instance: 'node-height-field_session'.
  $field_instances['node-height-field_session'] = array(
    'bundle' => 'height',
    'default_value' => NULL,
    'deleted' => 0,
    'description' => '',
    'display' => array(
      'default' => array(
        'label' => 'above',
        'module' => 'entityreference',
        'settings' => array(
          'bypass_access' => FALSE,
          'link' => FALSE,
        ),
        'type' => 'entityreference_label',
        'weight' => 5,
      ),
      'teaser' => array(
        'label' => 'above',
        'settings' => array(),
        'type' => 'hidden',
        'weight' => 0,
      ),
    ),
    'entity_type' => 'node',
    'field_name' => 'field_session',
    'label' => 'Group Encounter',
    'required' => 1,
    'settings' => array(
      'user_register_form' => FALSE,
    ),
    'widget' => array(
      'active' => 1,
      'module' => 'entityreference',
      'settings' => array(
        'match_operator' => 'CONTAINS',
        'path' => '',
        'size' => 60,
      ),
      'type' => 'entityreference_autocomplete',
      'weight' => 6,
    ),
  );

  // Exported field_instance: 'node-height-field_shards'.
  $field_instances['node-height-field_shards'] = array(
    'bundle' => 'height',
    'default_value' => NULL,
    'deleted' => 0,
    'description' => 'This field will be calculated -- you can leave it blank.',
    'display' => array(
      'default' => array(
        'label' => 'above',
        'module' => 'entityreference',
        'settings' => array(
          'bypass_access' => FALSE,
          'link' => FALSE,
        ),
        'type' => 'entityreference_label',
        'weight' => 11,
      ),
      'teaser' => array(
        'label' => 'above',
        'settings' => array(),
        'type' => 'hidden',
        'weight' => 0,
      ),
    ),
    'entity_type' => 'node',
    'field_name' => 'field_shards',
    'label' => 'Shards',
    'required' => 0,
    'settings' => array(
      'user_register_form' => FALSE,
    ),
    'widget' => array(
      'active' => 1,
      'module' => 'entityreference',
      'settings' => array(
        'match_operator' => 'CONTAINS',
        'path' => '',
        'size' => 60,
      ),
      'type' => 'entityreference_autocomplete',
      'weight' => 10,
    ),
  );

  // Exported field_instance: 'node-height-field_uuid'.
  $field_instances['node-height-field_uuid'] = array(
    'bundle' => 'height',
    'default_value' => NULL,
    'deleted' => 0,
    'description' => 'You can leave the UUID blank -- it will be automatically generated.',
    'display' => array(
      'default' => array(
        'label' => 'above',
        'module' => 'text',
        'settings' => array(),
        'type' => 'text_default',
        'weight' => 9,
      ),
      'teaser' => array(
        'label' => 'above',
        'settings' => array(),
        'type' => 'hidden',
        'weight' => 0,
      ),
    ),
    'entity_type' => 'node',
    'field_name' => 'field_uuid',
    'label' => 'UUID',
    'required' => 0,
    'settings' => array(
      'text_processing' => 0,
      'user_register_form' => FALSE,
    ),
    'widget' => array(
      'active' => 1,
      'module' => 'text',
      'settings' => array(
        'size' => 60,
      ),
      'type' => 'text_textfield',
      'weight' => 8,
    ),
  );

  // Exported field_instance: 'node-height-field_zscore_age'.
  $field_instances['node-height-field_zscore_age'] = array(
    'bundle' => 'height',
    'default_value' => NULL,
    'deleted' => 0,
    'description' => '',
    'display' => array(
      'default' => array(
        'label' => 'above',
        'module' => 'number',
        'settings' => array(
          'decimal_separator' => '.',
          'prefix_suffix' => TRUE,
          'scale' => 2,
          'thousand_separator' => '',
        ),
        'type' => 'number_decimal',
        'weight' => 7,
      ),
      'teaser' => array(
        'label' => 'above',
        'settings' => array(),
        'type' => 'hidden',
        'weight' => 0,
      ),
    ),
    'entity_type' => 'node',
    'field_name' => 'field_zscore_age',
    'label' => 'ZScore Age',
    'required' => FALSE,
    'settings' => array(
      'max' => '',
      'min' => '',
      'prefix' => '',
      'suffix' => '',
      'user_register_form' => FALSE,
    ),
    'widget' => array(
      'module' => 'number',
      'settings' => array(),
      'type' => 'number',
      'weight' => 7,
    ),
  );

  // Exported field_instance: 'node-last_menstrual_period-field_confident'.
  $field_instances['node-last_menstrual_period-field_confident'] = array(
    'bundle' => 'last_menstrual_period',
    'default_value' => NULL,
    'deleted' => 0,
    'description' => '',
    'display' => array(
      'default' => array(
        'label' => 'above',
        'module' => 'list',
        'settings' => array(),
        'type' => 'list_default',
        'weight' => 2,
      ),
      'teaser' => array(
        'label' => 'above',
        'settings' => array(),
        'type' => 'hidden',
        'weight' => 0,
      ),
    ),
    'entity_type' => 'node',
    'field_name' => 'field_confident',
    'label' => 'Confident',
    'required' => FALSE,
    'settings' => array(
      'user_register_form' => FALSE,
    ),
    'widget' => array(
      'module' => 'options',
      'settings' => array(),
      'type' => 'options_buttons',
      'weight' => 3,
    ),
  );

  // Exported field_instance: 'node-last_menstrual_period-field_date_measured'.
  $field_instances['node-last_menstrual_period-field_date_measured'] = array(
    'bundle' => 'last_menstrual_period',
    'deleted' => 0,
    'description' => '',
    'display' => array(
      'default' => array(
        'label' => 'above',
        'module' => 'date',
        'settings' => array(
          'format_type' => 'long',
          'fromto' => 'both',
          'multiple_from' => '',
          'multiple_number' => '',
          'multiple_to' => '',
          'show_remaining_days' => FALSE,
        ),
        'type' => 'date_default',
        'weight' => 3,
      ),
      'teaser' => array(
        'label' => 'above',
        'settings' => array(),
        'type' => 'hidden',
        'weight' => 0,
      ),
    ),
    'entity_type' => 'node',
    'field_name' => 'field_date_measured',
    'label' => 'Date Measured',
    'required' => 1,
    'settings' => array(
      'default_value' => 'now',
      'default_value2' => 'same',
      'default_value_code' => '',
      'default_value_code2' => '',
      'user_register_form' => FALSE,
    ),
    'widget' => array(
      'active' => 1,
      'module' => 'date',
      'settings' => array(
        'increment' => 15,
        'input_format' => 'm/d/Y - H:i:s',
        'input_format_custom' => '',
        'label_position' => 'above',
        'no_fieldset' => 0,
        'text_parts' => array(),
        'year_range' => '-3:+3',
      ),
      'type' => 'date_select',
      'weight' => 4,
    ),
  );

  // Exported field_instance:
  // 'node-last_menstrual_period-field_last_menstrual_period'.
  $field_instances['node-last_menstrual_period-field_last_menstrual_period'] = array(
    'bundle' => 'last_menstrual_period',
    'deleted' => 0,
    'description' => '',
    'display' => array(
      'default' => array(
        'label' => 'above',
        'module' => 'date',
        'settings' => array(
          'format_type' => 'long',
          'fromto' => 'both',
          'multiple_from' => '',
          'multiple_number' => '',
          'multiple_to' => '',
          'show_remaining_days' => FALSE,
        ),
        'type' => 'date_default',
        'weight' => 1,
      ),
      'teaser' => array(
        'label' => 'above',
        'settings' => array(),
        'type' => 'hidden',
        'weight' => 0,
      ),
    ),
    'entity_type' => 'node',
    'field_name' => 'field_last_menstrual_period',
    'label' => 'Last Menstrual Period',
    'required' => 0,
    'settings' => array(
      'default_value' => 'now',
      'default_value2' => 'same',
      'default_value_code' => '',
      'default_value_code2' => '',
      'user_register_form' => FALSE,
    ),
    'widget' => array(
      'active' => 1,
      'module' => 'date',
      'settings' => array(
        'increment' => 15,
        'input_format' => 'm/d/Y - H:i:s',
        'input_format_custom' => '',
        'label_position' => 'above',
        'no_fieldset' => 0,
        'text_parts' => array(),
        'year_range' => '-3:+3',
      ),
      'type' => 'date_select',
      'weight' => 2,
    ),
  );

  // Exported field_instance: 'node-last_menstrual_period-field_nurse'.
  $field_instances['node-last_menstrual_period-field_nurse'] = array(
    'bundle' => 'last_menstrual_period',
    'default_value' => NULL,
    'deleted' => 0,
    'description' => '',
    'display' => array(
      'default' => array(
        'label' => 'above',
        'module' => 'entityreference',
        'settings' => array(
          'bypass_access' => FALSE,
          'link' => FALSE,
        ),
        'type' => 'entityreference_label',
        'weight' => 4,
      ),
      'teaser' => array(
        'label' => 'above',
        'settings' => array(),
        'type' => 'hidden',
        'weight' => 0,
      ),
    ),
    'entity_type' => 'node',
    'field_name' => 'field_nurse',
    'label' => 'Nurse',
    'required' => 0,
    'settings' => array(
      'user_register_form' => FALSE,
    ),
    'widget' => array(
      'active' => 1,
      'module' => 'entityreference',
      'settings' => array(
        'match_operator' => 'CONTAINS',
        'path' => '',
        'size' => 60,
      ),
      'type' => 'entityreference_autocomplete',
      'weight' => 5,
    ),
  );

  // Exported field_instance: 'node-last_menstrual_period-field_person'.
  $field_instances['node-last_menstrual_period-field_person'] = array(
    'bundle' => 'last_menstrual_period',
    'default_value' => NULL,
    'deleted' => 0,
    'description' => '',
    'display' => array(
      'default' => array(
        'label' => 'above',
        'module' => 'entityreference',
        'settings' => array(
          'bypass_access' => FALSE,
          'link' => FALSE,
        ),
        'type' => 'entityreference_label',
        'weight' => 0,
      ),
      'teaser' => array(
        'label' => 'above',
        'settings' => array(),
        'type' => 'hidden',
        'weight' => 0,
      ),
    ),
    'entity_type' => 'node',
    'field_name' => 'field_person',
    'label' => 'Person',
    'required' => 1,
    'settings' => array(
      'user_register_form' => FALSE,
    ),
    'widget' => array(
      'active' => 1,
      'module' => 'entityreference',
      'settings' => array(
        'match_operator' => 'CONTAINS',
        'path' => '',
        'size' => 60,
      ),
      'type' => 'entityreference_autocomplete',
      'weight' => 1,
    ),
  );

  // Exported field_instance:
  // 'node-last_menstrual_period-field_prenatal_encounter'.
  $field_instances['node-last_menstrual_period-field_prenatal_encounter'] = array(
    'bundle' => 'last_menstrual_period',
    'default_value' => NULL,
    'deleted' => 0,
    'description' => '',
    'display' => array(
      'default' => array(
        'label' => 'above',
        'module' => 'entityreference',
        'settings' => array(
          'bypass_access' => FALSE,
          'link' => FALSE,
        ),
        'type' => 'entityreference_label',
        'weight' => 7,
      ),
      'teaser' => array(
        'label' => 'above',
        'settings' => array(),
        'type' => 'hidden',
        'weight' => 0,
      ),
    ),
    'entity_type' => 'node',
    'field_name' => 'field_prenatal_encounter',
    'label' => 'Prenatal Encounter',
    'required' => 0,
    'settings' => array(
      'user_register_form' => FALSE,
    ),
    'widget' => array(
      'active' => 1,
      'module' => 'entityreference',
      'settings' => array(
        'match_operator' => 'CONTAINS',
        'path' => '',
        'size' => 60,
      ),
      'type' => 'entityreference_autocomplete',
      'weight' => 6,
    ),
  );

  // Exported field_instance: 'node-last_menstrual_period-field_shards'.
  $field_instances['node-last_menstrual_period-field_shards'] = array(
    'bundle' => 'last_menstrual_period',
    'default_value' => NULL,
    'deleted' => 0,
    'description' => 'Leave this blank -- it will be automatically generated.',
    'display' => array(
      'default' => array(
        'label' => 'above',
        'module' => 'entityreference',
        'settings' => array(
          'bypass_access' => FALSE,
          'link' => FALSE,
        ),
        'type' => 'entityreference_label',
        'weight' => 6,
      ),
      'teaser' => array(
        'label' => 'above',
        'settings' => array(),
        'type' => 'hidden',
        'weight' => 0,
      ),
    ),
    'entity_type' => 'node',
    'field_name' => 'field_shards',
    'label' => 'Shards',
    'required' => 0,
    'settings' => array(
      'user_register_form' => FALSE,
    ),
    'widget' => array(
      'active' => 1,
      'module' => 'entityreference',
      'settings' => array(
        'match_operator' => 'CONTAINS',
        'path' => '',
        'size' => 60,
      ),
      'type' => 'entityreference_autocomplete',
      'weight' => 8,
    ),
  );

  // Exported field_instance: 'node-last_menstrual_period-field_uuid'.
  $field_instances['node-last_menstrual_period-field_uuid'] = array(
    'bundle' => 'last_menstrual_period',
    'default_value' => NULL,
    'deleted' => 0,
    'description' => 'Leave this blank -- it will be automatically generated.',
    'display' => array(
      'default' => array(
        'label' => 'above',
        'module' => 'text',
        'settings' => array(),
        'type' => 'text_default',
        'weight' => 5,
      ),
      'teaser' => array(
        'label' => 'above',
        'settings' => array(),
        'type' => 'hidden',
        'weight' => 0,
      ),
    ),
    'entity_type' => 'node',
    'field_name' => 'field_uuid',
    'label' => 'UUID',
    'required' => 0,
    'settings' => array(
      'text_processing' => 0,
      'user_register_form' => FALSE,
    ),
    'widget' => array(
      'active' => 1,
      'module' => 'text',
      'settings' => array(
        'size' => 60,
      ),
      'type' => 'text_textfield',
      'weight' => 7,
    ),
  );

  // Exported field_instance: 'node-medical_history-field_date_measured'.
  $field_instances['node-medical_history-field_date_measured'] = array(
    'bundle' => 'medical_history',
    'deleted' => 0,
    'description' => '',
    'display' => array(
      'default' => array(
        'label' => 'above',
        'module' => 'date',
        'settings' => array(
          'format_type' => 'long',
          'fromto' => 'both',
          'multiple_from' => '',
          'multiple_number' => '',
          'multiple_to' => '',
          'show_remaining_days' => FALSE,
        ),
        'type' => 'date_default',
        'weight' => 2,
      ),
      'teaser' => array(
        'label' => 'above',
        'settings' => array(),
        'type' => 'hidden',
        'weight' => 0,
      ),
    ),
    'entity_type' => 'node',
    'field_name' => 'field_date_measured',
    'label' => 'Date Measured',
    'required' => 0,
    'settings' => array(
      'default_value' => 'now',
      'default_value2' => 'same',
      'default_value_code' => '',
      'default_value_code2' => '',
      'user_register_form' => FALSE,
    ),
    'widget' => array(
      'active' => 1,
      'module' => 'date',
      'settings' => array(
        'increment' => 15,
        'input_format' => 'm/d/Y - H:i:s',
        'input_format_custom' => '',
        'label_position' => 'above',
        'no_fieldset' => 0,
        'text_parts' => array(),
        'year_range' => '-3:+3',
      ),
      'type' => 'date_select',
      'weight' => 0,
    ),
  );

  // Exported field_instance: 'node-medical_history-field_medical_history'.
  $field_instances['node-medical_history-field_medical_history'] = array(
    'bundle' => 'medical_history',
    'default_value' => NULL,
    'deleted' => 0,
    'description' => '',
    'display' => array(
      'default' => array(
        'label' => 'above',
        'module' => 'list',
        'settings' => array(),
        'type' => 'list_default',
        'weight' => 1,
      ),
      'teaser' => array(
        'label' => 'above',
        'settings' => array(),
        'type' => 'hidden',
        'weight' => 0,
      ),
    ),
    'entity_type' => 'node',
    'field_name' => 'field_medical_history',
    'label' => 'Medical History',
    'required' => 0,
    'settings' => array(
      'user_register_form' => FALSE,
    ),
    'widget' => array(
      'active' => 1,
      'module' => 'options',
      'settings' => array(),
      'type' => 'options_buttons',
      'weight' => -2,
    ),
  );

  // Exported field_instance: 'node-medical_history-field_nurse'.
  $field_instances['node-medical_history-field_nurse'] = array(
    'bundle' => 'medical_history',
    'default_value' => NULL,
    'deleted' => 0,
    'description' => '',
    'display' => array(
      'default' => array(
        'label' => 'above',
        'module' => 'entityreference',
        'settings' => array(
          'bypass_access' => FALSE,
          'link' => FALSE,
        ),
        'type' => 'entityreference_label',
        'weight' => 3,
      ),
      'teaser' => array(
        'label' => 'above',
        'settings' => array(),
        'type' => 'hidden',
        'weight' => 0,
      ),
    ),
    'entity_type' => 'node',
    'field_name' => 'field_nurse',
    'label' => 'Nurse',
    'required' => 0,
    'settings' => array(
      'user_register_form' => FALSE,
    ),
    'widget' => array(
      'active' => 1,
      'module' => 'entityreference',
      'settings' => array(
        'match_operator' => 'CONTAINS',
        'path' => '',
        'size' => 60,
      ),
      'type' => 'entityreference_autocomplete',
      'weight' => 2,
    ),
  );

  // Exported field_instance: 'node-medical_history-field_person'.
  $field_instances['node-medical_history-field_person'] = array(
    'bundle' => 'medical_history',
    'default_value' => NULL,
    'deleted' => 0,
    'description' => '',
    'display' => array(
      'default' => array(
        'label' => 'above',
        'module' => 'entityreference',
        'settings' => array(
          'bypass_access' => FALSE,
          'link' => FALSE,
        ),
        'type' => 'entityreference_label',
        'weight' => 0,
      ),
      'teaser' => array(
        'label' => 'above',
        'settings' => array(),
        'type' => 'hidden',
        'weight' => 0,
      ),
    ),
    'entity_type' => 'node',
    'field_name' => 'field_person',
    'label' => 'Person',
    'required' => 0,
    'settings' => array(
      'user_register_form' => FALSE,
    ),
    'widget' => array(
      'active' => 1,
      'module' => 'entityreference',
      'settings' => array(
        'match_operator' => 'CONTAINS',
        'path' => '',
        'size' => 60,
      ),
      'type' => 'entityreference_autocomplete',
      'weight' => -3,
    ),
  );

  // Exported field_instance: 'node-medical_history-field_prenatal_encounter'.
  $field_instances['node-medical_history-field_prenatal_encounter'] = array(
    'bundle' => 'medical_history',
    'default_value' => NULL,
    'deleted' => 0,
    'description' => '',
    'display' => array(
      'default' => array(
        'label' => 'above',
        'module' => 'entityreference',
        'settings' => array(
          'bypass_access' => FALSE,
          'link' => FALSE,
        ),
        'type' => 'entityreference_label',
        'weight' => 4,
      ),
      'teaser' => array(
        'label' => 'above',
        'settings' => array(),
        'type' => 'hidden',
        'weight' => 0,
      ),
    ),
    'entity_type' => 'node',
    'field_name' => 'field_prenatal_encounter',
    'label' => 'Prenatal Encounter',
    'required' => 0,
    'settings' => array(
      'user_register_form' => FALSE,
    ),
    'widget' => array(
      'active' => 1,
      'module' => 'entityreference',
      'settings' => array(
        'match_operator' => 'CONTAINS',
        'path' => '',
        'size' => 60,
      ),
      'type' => 'entityreference_autocomplete',
      'weight' => 4,
    ),
  );

  // Exported field_instance: 'node-medical_history-field_shards'.
  $field_instances['node-medical_history-field_shards'] = array(
    'bundle' => 'medical_history',
    'default_value' => NULL,
    'deleted' => 0,
    'description' => 'Leave blank -- it will be filled in automatically.',
    'display' => array(
      'default' => array(
        'label' => 'above',
        'module' => 'entityreference',
        'settings' => array(
          'bypass_access' => FALSE,
          'link' => FALSE,
        ),
        'type' => 'entityreference_label',
        'weight' => 6,
      ),
      'teaser' => array(
        'label' => 'above',
        'settings' => array(),
        'type' => 'hidden',
        'weight' => 0,
      ),
    ),
    'entity_type' => 'node',
    'field_name' => 'field_shards',
    'label' => 'Shards',
    'required' => 0,
    'settings' => array(
      'user_register_form' => FALSE,
    ),
    'widget' => array(
      'active' => 1,
      'module' => 'entityreference',
      'settings' => array(
        'match_operator' => 'CONTAINS',
        'path' => '',
        'size' => 60,
      ),
      'type' => 'entityreference_autocomplete',
      'weight' => 8,
    ),
  );

  // Exported field_instance: 'node-medical_history-field_uuid'.
  $field_instances['node-medical_history-field_uuid'] = array(
    'bundle' => 'medical_history',
    'default_value' => NULL,
    'deleted' => 0,
    'description' => 'Leave blank -- it will be entered automatically.',
    'display' => array(
      'default' => array(
        'label' => 'above',
        'module' => 'text',
        'settings' => array(),
        'type' => 'text_default',
        'weight' => 5,
      ),
      'teaser' => array(
        'label' => 'above',
        'settings' => array(),
        'type' => 'hidden',
        'weight' => 0,
      ),
    ),
    'entity_type' => 'node',
    'field_name' => 'field_uuid',
    'label' => 'UUID',
    'required' => 0,
    'settings' => array(
      'text_processing' => 0,
      'user_register_form' => FALSE,
    ),
    'widget' => array(
      'active' => 1,
      'module' => 'text',
      'settings' => array(
        'size' => 60,
      ),
      'type' => 'text_textfield',
      'weight' => 6,
    ),
  );

  // Exported field_instance: 'node-medication-field_date_measured'.
  $field_instances['node-medication-field_date_measured'] = array(
    'bundle' => 'medication',
    'deleted' => 0,
    'description' => '',
    'display' => array(
      'default' => array(
        'label' => 'above',
        'module' => 'date',
        'settings' => array(
          'format_type' => 'long',
          'fromto' => 'both',
          'multiple_from' => '',
          'multiple_number' => '',
          'multiple_to' => '',
          'show_remaining_days' => FALSE,
        ),
        'type' => 'date_default',
        'weight' => 2,
      ),
      'teaser' => array(
        'label' => 'above',
        'settings' => array(),
        'type' => 'hidden',
        'weight' => 0,
      ),
    ),
    'entity_type' => 'node',
    'field_name' => 'field_date_measured',
    'label' => 'Date Measured',
    'required' => 0,
    'settings' => array(
      'default_value' => 'now',
      'default_value2' => 'same',
      'default_value_code' => '',
      'default_value_code2' => '',
      'user_register_form' => FALSE,
    ),
    'widget' => array(
      'active' => 1,
      'module' => 'date',
      'settings' => array(
        'increment' => 15,
        'input_format' => 'm/d/Y - H:i:s',
        'input_format_custom' => '',
        'label_position' => 'above',
        'no_fieldset' => 0,
        'text_parts' => array(),
        'year_range' => '-3:+3',
      ),
      'type' => 'date_select',
      'weight' => 0,
    ),
  );

  // Exported field_instance: 'node-medication-field_medication'.
  $field_instances['node-medication-field_medication'] = array(
    'bundle' => 'medication',
    'default_value' => NULL,
    'deleted' => 0,
    'description' => '',
    'display' => array(
      'default' => array(
        'label' => 'above',
        'module' => 'list',
        'settings' => array(),
        'type' => 'list_default',
        'weight' => 1,
      ),
      'teaser' => array(
        'label' => 'above',
        'settings' => array(),
        'type' => 'hidden',
        'weight' => 0,
      ),
    ),
    'entity_type' => 'node',
    'field_name' => 'field_medication',
    'label' => 'Medication',
    'required' => 0,
    'settings' => array(
      'user_register_form' => FALSE,
    ),
    'widget' => array(
      'active' => 1,
      'module' => 'options',
      'settings' => array(),
      'type' => 'options_select',
      'weight' => -2,
    ),
  );

  // Exported field_instance: 'node-medication-field_nurse'.
  $field_instances['node-medication-field_nurse'] = array(
    'bundle' => 'medication',
    'default_value' => NULL,
    'deleted' => 0,
    'description' => '',
    'display' => array(
      'default' => array(
        'label' => 'above',
        'module' => 'entityreference',
        'settings' => array(
          'bypass_access' => FALSE,
          'link' => FALSE,
        ),
        'type' => 'entityreference_label',
        'weight' => 3,
      ),
      'teaser' => array(
        'label' => 'above',
        'settings' => array(),
        'type' => 'hidden',
        'weight' => 0,
      ),
    ),
    'entity_type' => 'node',
    'field_name' => 'field_nurse',
    'label' => 'Nurse',
    'required' => 0,
    'settings' => array(
      'user_register_form' => FALSE,
    ),
    'widget' => array(
      'active' => 1,
      'module' => 'entityreference',
      'settings' => array(
        'match_operator' => 'CONTAINS',
        'path' => '',
        'size' => 60,
      ),
      'type' => 'entityreference_autocomplete',
      'weight' => 2,
    ),
  );

  // Exported field_instance: 'node-medication-field_person'.
  $field_instances['node-medication-field_person'] = array(
    'bundle' => 'medication',
    'default_value' => NULL,
    'deleted' => 0,
    'description' => '',
    'display' => array(
      'default' => array(
        'label' => 'above',
        'module' => 'entityreference',
        'settings' => array(
          'bypass_access' => FALSE,
          'link' => FALSE,
        ),
        'type' => 'entityreference_label',
        'weight' => 0,
      ),
      'teaser' => array(
        'label' => 'above',
        'settings' => array(),
        'type' => 'hidden',
        'weight' => 0,
      ),
    ),
    'entity_type' => 'node',
    'field_name' => 'field_person',
    'label' => 'Person',
    'required' => 1,
    'settings' => array(
      'user_register_form' => FALSE,
    ),
    'widget' => array(
      'active' => 1,
      'module' => 'entityreference',
      'settings' => array(
        'match_operator' => 'CONTAINS',
        'path' => '',
        'size' => 60,
      ),
      'type' => 'entityreference_autocomplete',
      'weight' => -3,
    ),
  );

  // Exported field_instance: 'node-medication-field_prenatal_encounter'.
  $field_instances['node-medication-field_prenatal_encounter'] = array(
    'bundle' => 'medication',
    'default_value' => NULL,
    'deleted' => 0,
    'description' => '',
    'display' => array(
      'default' => array(
        'label' => 'above',
        'module' => 'entityreference',
        'settings' => array(
          'bypass_access' => FALSE,
          'link' => FALSE,
        ),
        'type' => 'entityreference_label',
        'weight' => 4,
      ),
      'teaser' => array(
        'label' => 'above',
        'settings' => array(),
        'type' => 'hidden',
        'weight' => 0,
      ),
    ),
    'entity_type' => 'node',
    'field_name' => 'field_prenatal_encounter',
    'label' => 'Prenatal Encounter',
    'required' => 0,
    'settings' => array(
      'user_register_form' => FALSE,
    ),
    'widget' => array(
      'active' => 1,
      'module' => 'entityreference',
      'settings' => array(
        'match_operator' => 'CONTAINS',
        'path' => '',
        'size' => 60,
      ),
      'type' => 'entityreference_autocomplete',
      'weight' => 4,
    ),
  );

  // Exported field_instance: 'node-medication-field_shards'.
  $field_instances['node-medication-field_shards'] = array(
    'bundle' => 'medication',
    'default_value' => NULL,
    'deleted' => 0,
    'description' => '',
    'display' => array(
      'default' => array(
        'label' => 'above',
        'module' => 'entityreference',
        'settings' => array(
          'bypass_access' => FALSE,
          'link' => FALSE,
        ),
        'type' => 'entityreference_label',
        'weight' => 6,
      ),
      'teaser' => array(
        'label' => 'above',
        'settings' => array(),
        'type' => 'hidden',
        'weight' => 0,
      ),
    ),
    'entity_type' => 'node',
    'field_name' => 'field_shards',
    'label' => 'Shards',
    'required' => 0,
    'settings' => array(
      'user_register_form' => FALSE,
    ),
    'widget' => array(
      'active' => 1,
      'module' => 'entityreference',
      'settings' => array(
        'match_operator' => 'CONTAINS',
        'path' => '',
        'size' => 60,
      ),
      'type' => 'entityreference_autocomplete',
      'weight' => 8,
    ),
  );

  // Exported field_instance: 'node-medication-field_uuid'.
  $field_instances['node-medication-field_uuid'] = array(
    'bundle' => 'medication',
    'default_value' => NULL,
    'deleted' => 0,
    'description' => '',
    'display' => array(
      'default' => array(
        'label' => 'above',
        'module' => 'text',
        'settings' => array(),
        'type' => 'text_default',
        'weight' => 5,
      ),
      'teaser' => array(
        'label' => 'above',
        'settings' => array(),
        'type' => 'hidden',
        'weight' => 0,
      ),
    ),
    'entity_type' => 'node',
    'field_name' => 'field_uuid',
    'label' => 'UUID',
    'required' => 0,
    'settings' => array(
      'text_processing' => 0,
      'user_register_form' => FALSE,
    ),
    'widget' => array(
      'active' => 1,
      'module' => 'text',
      'settings' => array(
        'size' => 60,
      ),
      'type' => 'text_textfield',
      'weight' => 6,
    ),
  );

  // Exported field_instance: 'node-muac-field_child'.
  $field_instances['node-muac-field_child'] = array(
    'bundle' => 'muac',
    'default_value' => NULL,
    'deleted' => 0,
    'description' => '',
    'display' => array(
      'default' => array(
        'label' => 'above',
        'module' => 'entityreference',
        'settings' => array(
          'bypass_access' => FALSE,
          'link' => FALSE,
        ),
        'type' => 'entityreference_label',
        'weight' => 2,
      ),
      'teaser' => array(
        'label' => 'above',
        'settings' => array(),
        'type' => 'hidden',
        'weight' => 0,
      ),
    ),
    'entity_type' => 'node',
    'field_name' => 'field_child',
    'label' => 'Child',
    'required' => 0,
    'settings' => array(
      'user_register_form' => FALSE,
    ),
    'widget' => array(
      'active' => 1,
      'module' => 'entityreference',
      'settings' => array(
        'match_operator' => 'CONTAINS',
        'path' => '',
        'size' => 60,
      ),
      'type' => 'entityreference_autocomplete',
      'weight' => 1,
    ),
  );

  // Exported field_instance: 'node-muac-field_date_measured'.
  $field_instances['node-muac-field_date_measured'] = array(
    'bundle' => 'muac',
    'deleted' => 0,
    'description' => 'When was this measurement actually made (as opposed to scheduled, or entered)?',
    'display' => array(
      'default' => array(
        'label' => 'above',
        'module' => 'date',
        'settings' => array(
          'format_type' => 'long',
          'fromto' => 'both',
          'multiple_from' => '',
          'multiple_number' => '',
          'multiple_to' => '',
          'show_remaining_days' => FALSE,
        ),
        'type' => 'date_default',
        'weight' => 5,
      ),
      'teaser' => array(
        'label' => 'above',
        'settings' => array(),
        'type' => 'hidden',
        'weight' => 0,
      ),
    ),
    'entity_type' => 'node',
    'field_name' => 'field_date_measured',
    'label' => 'Date Measured',
    'required' => 1,
    'settings' => array(
      'default_value' => 'now',
      'default_value2' => 'same',
      'default_value_code' => '',
      'default_value_code2' => '',
      'user_register_form' => FALSE,
    ),
    'widget' => array(
      'active' => 1,
      'module' => 'date',
      'settings' => array(
        'increment' => 15,
        'input_format' => 'm/d/Y - H:i:s',
        'input_format_custom' => '',
        'label_position' => 'above',
        'no_fieldset' => 0,
        'text_parts' => array(),
        'year_range' => '-3:+3',
      ),
      'type' => 'date_select',
      'weight' => 4,
    ),
  );

  // Exported field_instance: 'node-muac-field_muac'.
  $field_instances['node-muac-field_muac'] = array(
    'bundle' => 'muac',
    'default_value' => NULL,
    'deleted' => 0,
    'description' => '',
    'display' => array(
      'default' => array(
        'label' => 'above',
        'module' => 'number',
        'settings' => array(
          'decimal_separator' => '.',
          'prefix_suffix' => TRUE,
          'scale' => 2,
          'thousand_separator' => '',
        ),
        'type' => 'number_decimal',
        'weight' => 4,
      ),
      'teaser' => array(
        'label' => 'above',
        'settings' => array(),
        'type' => 'hidden',
        'weight' => 0,
      ),
    ),
    'entity_type' => 'node',
    'field_name' => 'field_muac',
    'label' => 'MUAC',
    'required' => 1,
    'settings' => array(
      'max' => 200,
      'min' => 0,
      'prefix' => '',
      'suffix' => '',
      'user_register_form' => FALSE,
    ),
    'widget' => array(
      'active' => 0,
      'module' => 'number',
      'settings' => array(),
      'type' => 'number',
      'weight' => 3,
    ),
  );

  // Exported field_instance: 'node-muac-field_nurse'.
  $field_instances['node-muac-field_nurse'] = array(
    'bundle' => 'muac',
    'default_value' => NULL,
    'deleted' => 0,
    'description' => '',
    'display' => array(
      'default' => array(
        'label' => 'above',
        'module' => 'entityreference',
        'settings' => array(
          'bypass_access' => FALSE,
          'link' => FALSE,
        ),
        'type' => 'entityreference_label',
        'weight' => 7,
      ),
      'teaser' => array(
        'label' => 'above',
        'settings' => array(),
        'type' => 'hidden',
        'weight' => 0,
      ),
    ),
    'entity_type' => 'node',
    'field_name' => 'field_nurse',
    'label' => 'Nurse',
    'required' => 0,
    'settings' => array(
      'user_register_form' => FALSE,
    ),
    'widget' => array(
      'active' => 1,
      'module' => 'entityreference',
      'settings' => array(
        'match_operator' => 'CONTAINS',
        'path' => '',
        'size' => 60,
      ),
      'type' => 'entityreference_autocomplete',
      'weight' => 5,
    ),
  );

  // Exported field_instance: 'node-muac-field_person'.
  $field_instances['node-muac-field_person'] = array(
    'bundle' => 'muac',
    'default_value' => NULL,
    'deleted' => 0,
    'description' => '',
    'display' => array(
      'default' => array(
        'label' => 'above',
        'module' => 'entityreference',
        'settings' => array(
          'bypass_access' => FALSE,
          'link' => FALSE,
        ),
        'type' => 'entityreference_label',
        'weight' => 9,
      ),
      'teaser' => array(
        'label' => 'above',
        'settings' => array(),
        'type' => 'hidden',
        'weight' => 0,
      ),
    ),
    'entity_type' => 'node',
    'field_name' => 'field_person',
    'label' => 'Person',
    'required' => 1,
    'settings' => array(
      'user_register_form' => FALSE,
    ),
    'widget' => array(
      'active' => 1,
      'module' => 'entityreference',
      'settings' => array(
        'match_operator' => 'CONTAINS',
        'path' => '',
        'size' => 60,
      ),
      'type' => 'entityreference_autocomplete',
      'weight' => 2,
    ),
  );

  // Exported field_instance: 'node-muac-field_session'.
  $field_instances['node-muac-field_session'] = array(
    'bundle' => 'muac',
    'default_value' => NULL,
    'deleted' => 0,
    'description' => '',
    'display' => array(
      'default' => array(
        'label' => 'above',
        'module' => 'entityreference',
        'settings' => array(
          'bypass_access' => FALSE,
          'link' => FALSE,
        ),
        'type' => 'entityreference_label',
        'weight' => 6,
      ),
      'teaser' => array(
        'label' => 'above',
        'settings' => array(),
        'type' => 'hidden',
        'weight' => 0,
      ),
    ),
    'entity_type' => 'node',
    'field_name' => 'field_session',
    'label' => 'Group Encounter',
    'required' => 1,
    'settings' => array(
      'user_register_form' => FALSE,
    ),
    'widget' => array(
      'active' => 1,
      'module' => 'entityreference',
      'settings' => array(
        'match_operator' => 'CONTAINS',
        'path' => '',
        'size' => 60,
      ),
      'type' => 'entityreference_autocomplete',
      'weight' => 6,
    ),
  );

  // Exported field_instance: 'node-muac-field_shards'.
  $field_instances['node-muac-field_shards'] = array(
    'bundle' => 'muac',
    'default_value' => NULL,
    'deleted' => 0,
    'description' => 'This field will be calculated -- you can leave it blank.',
    'display' => array(
      'default' => array(
        'label' => 'above',
        'module' => 'entityreference',
        'settings' => array(
          'bypass_access' => FALSE,
          'link' => FALSE,
        ),
        'type' => 'entityreference_label',
        'weight' => 10,
      ),
      'teaser' => array(
        'label' => 'above',
        'settings' => array(),
        'type' => 'hidden',
        'weight' => 0,
      ),
    ),
    'entity_type' => 'node',
    'field_name' => 'field_shards',
    'label' => 'Shards',
    'required' => 0,
    'settings' => array(
      'user_register_form' => FALSE,
    ),
    'widget' => array(
      'active' => 1,
      'module' => 'entityreference',
      'settings' => array(
        'match_operator' => 'CONTAINS',
        'path' => '',
        'size' => 60,
      ),
      'type' => 'entityreference_autocomplete',
      'weight' => 9,
    ),
  );

  // Exported field_instance: 'node-muac-field_uuid'.
  $field_instances['node-muac-field_uuid'] = array(
    'bundle' => 'muac',
    'default_value' => NULL,
    'deleted' => 0,
    'description' => 'You can leave the UUID blank -- it will be automatically generated.',
    'display' => array(
      'default' => array(
        'label' => 'above',
        'module' => 'text',
        'settings' => array(),
        'type' => 'text_default',
        'weight' => 8,
      ),
      'teaser' => array(
        'label' => 'above',
        'settings' => array(),
        'type' => 'hidden',
        'weight' => 0,
      ),
    ),
    'entity_type' => 'node',
    'field_name' => 'field_uuid',
    'label' => 'UUID',
    'required' => FALSE,
    'settings' => array(
      'text_processing' => 0,
      'user_register_form' => FALSE,
    ),
    'widget' => array(
      'module' => 'text',
      'settings' => array(
        'size' => 60,
      ),
      'type' => 'text_textfield',
      'weight' => 7,
    ),
  );

  // Exported field_instance: 'node-nutrition-field_child'.
  $field_instances['node-nutrition-field_child'] = array(
    'bundle' => 'nutrition',
    'default_value' => NULL,
    'deleted' => 0,
    'description' => '',
    'display' => array(
      'default' => array(
        'label' => 'above',
        'module' => 'entityreference',
        'settings' => array(
          'bypass_access' => FALSE,
          'link' => FALSE,
        ),
        'type' => 'entityreference_label',
        'weight' => 0,
      ),
      'teaser' => array(
        'label' => 'above',
        'settings' => array(),
        'type' => 'hidden',
        'weight' => 0,
      ),
    ),
    'entity_type' => 'node',
    'field_name' => 'field_child',
    'label' => 'Child',
    'required' => 0,
    'settings' => array(
      'user_register_form' => FALSE,
    ),
    'widget' => array(
      'active' => 1,
      'module' => 'entityreference',
      'settings' => array(
        'match_operator' => 'CONTAINS',
        'path' => '',
        'size' => 60,
      ),
      'type' => 'entityreference_autocomplete',
      'weight' => 1,
    ),
  );

  // Exported field_instance: 'node-nutrition-field_date_measured'.
  $field_instances['node-nutrition-field_date_measured'] = array(
    'bundle' => 'nutrition',
    'deleted' => 0,
    'description' => 'When was this measurement actually made (as opposed to scheduled, or entered)?',
    'display' => array(
      'default' => array(
        'label' => 'above',
        'module' => 'date',
        'settings' => array(
          'format_type' => 'long',
          'fromto' => 'both',
          'multiple_from' => '',
          'multiple_number' => '',
          'multiple_to' => '',
          'show_remaining_days' => FALSE,
        ),
        'type' => 'date_default',
        'weight' => 4,
      ),
      'teaser' => array(
        'label' => 'above',
        'settings' => array(),
        'type' => 'hidden',
        'weight' => 0,
      ),
    ),
    'entity_type' => 'node',
    'field_name' => 'field_date_measured',
    'label' => 'Date Measured',
    'required' => 1,
    'settings' => array(
      'default_value' => 'now',
      'default_value2' => 'same',
      'default_value_code' => '',
      'default_value_code2' => '',
      'user_register_form' => FALSE,
    ),
    'widget' => array(
      'active' => 1,
      'module' => 'date',
      'settings' => array(
        'increment' => 15,
        'input_format' => 'm/d/Y - H:i:s',
        'input_format_custom' => '',
        'label_position' => 'above',
        'no_fieldset' => 0,
        'text_parts' => array(),
        'year_range' => '-3:+3',
      ),
      'type' => 'date_select',
      'weight' => 3,
    ),
  );

  // Exported field_instance: 'node-nutrition-field_nurse'.
  $field_instances['node-nutrition-field_nurse'] = array(
    'bundle' => 'nutrition',
    'default_value' => NULL,
    'deleted' => 0,
    'description' => '',
    'display' => array(
      'default' => array(
        'label' => 'above',
        'module' => 'entityreference',
        'settings' => array(
          'bypass_access' => FALSE,
          'link' => FALSE,
        ),
        'type' => 'entityreference_label',
        'weight' => 6,
      ),
      'teaser' => array(
        'label' => 'above',
        'settings' => array(),
        'type' => 'hidden',
        'weight' => 0,
      ),
    ),
    'entity_type' => 'node',
    'field_name' => 'field_nurse',
    'label' => 'Nurse',
    'required' => 0,
    'settings' => array(
      'user_register_form' => FALSE,
    ),
    'widget' => array(
      'active' => 1,
      'module' => 'entityreference',
      'settings' => array(
        'match_operator' => 'CONTAINS',
        'path' => '',
        'size' => 60,
      ),
      'type' => 'entityreference_autocomplete',
      'weight' => 4,
    ),
  );

  // Exported field_instance: 'node-nutrition-field_nutrition_signs'.
  $field_instances['node-nutrition-field_nutrition_signs'] = array(
    'bundle' => 'nutrition',
    'default_value' => NULL,
    'deleted' => 0,
    'description' => '',
    'display' => array(
      'default' => array(
        'label' => 'above',
        'module' => 'list',
        'settings' => array(),
        'type' => 'list_default',
        'weight' => 3,
      ),
      'teaser' => array(
        'label' => 'above',
        'settings' => array(),
        'type' => 'hidden',
        'weight' => 0,
      ),
    ),
    'entity_type' => 'node',
    'field_name' => 'field_nutrition_signs',
    'label' => 'Nutrition Signs',
    'required' => 1,
    'settings' => array(
      'user_register_form' => FALSE,
    ),
    'widget' => array(
      'active' => 1,
      'module' => 'options',
      'settings' => array(),
      'type' => 'options_buttons',
      'weight' => 2,
    ),
  );

  // Exported field_instance: 'node-nutrition-field_person'.
  $field_instances['node-nutrition-field_person'] = array(
    'bundle' => 'nutrition',
    'default_value' => NULL,
    'deleted' => 0,
    'description' => '',
    'display' => array(
      'default' => array(
        'label' => 'above',
        'module' => 'entityreference',
        'settings' => array(
          'bypass_access' => FALSE,
          'link' => FALSE,
        ),
        'type' => 'entityreference_label',
        'weight' => 8,
      ),
      'teaser' => array(
        'label' => 'above',
        'settings' => array(),
        'type' => 'hidden',
        'weight' => 0,
      ),
    ),
    'entity_type' => 'node',
    'field_name' => 'field_person',
    'label' => 'Person',
    'required' => 1,
    'settings' => array(
      'user_register_form' => FALSE,
    ),
    'widget' => array(
      'active' => 1,
      'module' => 'entityreference',
      'settings' => array(
        'match_operator' => 'CONTAINS',
        'path' => '',
        'size' => 60,
      ),
      'type' => 'entityreference_autocomplete',
      'weight' => 9,
    ),
  );

  // Exported field_instance: 'node-nutrition-field_session'.
  $field_instances['node-nutrition-field_session'] = array(
    'bundle' => 'nutrition',
    'default_value' => NULL,
    'deleted' => 0,
    'description' => '',
    'display' => array(
      'default' => array(
        'label' => 'above',
        'module' => 'entityreference',
        'settings' => array(
          'bypass_access' => FALSE,
          'link' => FALSE,
        ),
        'type' => 'entityreference_label',
        'weight' => 5,
      ),
      'teaser' => array(
        'label' => 'above',
        'settings' => array(),
        'type' => 'hidden',
        'weight' => 0,
      ),
    ),
    'entity_type' => 'node',
    'field_name' => 'field_session',
    'label' => 'Group Encounter',
    'required' => 1,
    'settings' => array(
      'user_register_form' => FALSE,
    ),
    'widget' => array(
      'active' => 1,
      'module' => 'entityreference',
      'settings' => array(
        'match_operator' => 'CONTAINS',
        'path' => '',
        'size' => 60,
      ),
      'type' => 'entityreference_autocomplete',
      'weight' => 5,
    ),
  );

  // Exported field_instance: 'node-nutrition-field_shards'.
  $field_instances['node-nutrition-field_shards'] = array(
    'bundle' => 'nutrition',
    'default_value' => NULL,
    'deleted' => 0,
    'description' => 'This field will be calculated -- you can leave it blank.',
    'display' => array(
      'default' => array(
        'label' => 'above',
        'module' => 'entityreference',
        'settings' => array(
          'bypass_access' => FALSE,
          'link' => FALSE,
        ),
        'type' => 'entityreference_label',
        'weight' => 9,
      ),
      'teaser' => array(
        'label' => 'above',
        'settings' => array(),
        'type' => 'hidden',
        'weight' => 0,
      ),
    ),
    'entity_type' => 'node',
    'field_name' => 'field_shards',
    'label' => 'Shards',
    'required' => 0,
    'settings' => array(
      'user_register_form' => FALSE,
    ),
    'widget' => array(
      'active' => 1,
      'module' => 'entityreference',
      'settings' => array(
        'match_operator' => 'CONTAINS',
        'path' => '',
        'size' => 60,
      ),
      'type' => 'entityreference_autocomplete',
      'weight' => 11,
    ),
  );

  // Exported field_instance: 'node-nutrition-field_uuid'.
  $field_instances['node-nutrition-field_uuid'] = array(
    'bundle' => 'nutrition',
    'default_value' => NULL,
    'deleted' => 0,
    'description' => 'You can leave the UUID blank -- it will be automatically generated.',
    'display' => array(
      'default' => array(
        'label' => 'above',
        'module' => 'text',
        'settings' => array(),
        'type' => 'text_default',
        'weight' => 7,
      ),
      'teaser' => array(
        'label' => 'above',
        'settings' => array(),
        'type' => 'hidden',
        'weight' => 0,
      ),
    ),
    'entity_type' => 'node',
    'field_name' => 'field_uuid',
    'label' => 'UUID',
    'required' => 0,
    'settings' => array(
      'text_processing' => 0,
      'user_register_form' => FALSE,
    ),
    'widget' => array(
      'active' => 1,
      'module' => 'text',
      'settings' => array(
        'size' => 60,
      ),
      'type' => 'text_textfield',
      'weight' => 7,
    ),
  );

  // Exported field_instance: 'node-obstetric_history-field_abortions'.
  $field_instances['node-obstetric_history-field_abortions'] = array(
    'bundle' => 'obstetric_history',
    'default_value' => NULL,
    'deleted' => 0,
    'description' => '',
    'display' => array(
      'default' => array(
        'label' => 'above',
        'module' => 'number',
        'settings' => array(
          'decimal_separator' => '.',
          'prefix_suffix' => TRUE,
          'scale' => 0,
          'thousand_separator' => '',
        ),
        'type' => 'number_integer',
        'weight' => 6,
      ),
      'teaser' => array(
        'label' => 'above',
        'settings' => array(),
        'type' => 'hidden',
        'weight' => 0,
      ),
    ),
    'entity_type' => 'node',
    'field_name' => 'field_abortions',
    'label' => 'Abortions',
    'required' => 0,
    'settings' => array(
      'max' => '',
      'min' => '',
      'prefix' => '',
      'suffix' => '',
      'user_register_form' => FALSE,
    ),
    'widget' => array(
      'active' => 0,
      'module' => 'number',
      'settings' => array(),
      'type' => 'number',
      'weight' => 3,
    ),
  );

  // Exported field_instance: 'node-obstetric_history-field_currently_pregnant'.
  $field_instances['node-obstetric_history-field_currently_pregnant'] = array(
    'bundle' => 'obstetric_history',
    'default_value' => NULL,
    'deleted' => 0,
    'description' => '',
    'display' => array(
      'default' => array(
        'label' => 'above',
        'module' => 'list',
        'settings' => array(),
        'type' => 'list_default',
        'weight' => 1,
      ),
      'teaser' => array(
        'label' => 'above',
        'settings' => array(),
        'type' => 'hidden',
        'weight' => 0,
      ),
    ),
    'entity_type' => 'node',
    'field_name' => 'field_currently_pregnant',
    'label' => 'Currently Pregnant',
    'required' => 0,
    'settings' => array(
      'user_register_form' => FALSE,
    ),
    'widget' => array(
      'active' => 1,
      'module' => 'options',
      'settings' => array(),
      'type' => 'options_buttons',
      'weight' => -2,
    ),
  );

  // Exported field_instance: 'node-obstetric_history-field_date_measured'.
  $field_instances['node-obstetric_history-field_date_measured'] = array(
    'bundle' => 'obstetric_history',
    'deleted' => 0,
    'description' => '',
    'display' => array(
      'default' => array(
        'label' => 'above',
        'module' => 'date',
        'settings' => array(
          'format_type' => 'long',
          'fromto' => 'both',
          'multiple_from' => '',
          'multiple_number' => '',
          'multiple_to' => '',
          'show_remaining_days' => FALSE,
        ),
        'type' => 'date_default',
        'weight' => 8,
      ),
      'teaser' => array(
        'label' => 'above',
        'settings' => array(),
        'type' => 'hidden',
        'weight' => 0,
      ),
    ),
    'entity_type' => 'node',
    'field_name' => 'field_date_measured',
    'label' => 'Date Measured',
    'required' => 1,
    'settings' => array(
      'default_value' => 'now',
      'default_value2' => 'same',
      'default_value_code' => '',
      'default_value_code2' => '',
      'user_register_form' => FALSE,
    ),
    'widget' => array(
      'active' => 1,
      'module' => 'date',
      'settings' => array(
        'increment' => 15,
        'input_format' => 'm/d/Y - H:i:s',
        'input_format_custom' => '',
        'label_position' => 'above',
        'no_fieldset' => 0,
        'text_parts' => array(),
        'year_range' => '-3:+3',
      ),
      'type' => 'date_select',
      'weight' => 6,
    ),
  );

  // Exported field_instance: 'node-obstetric_history-field_live_children'.
  $field_instances['node-obstetric_history-field_live_children'] = array(
    'bundle' => 'obstetric_history',
    'default_value' => NULL,
    'deleted' => 0,
    'description' => '',
    'display' => array(
      'default' => array(
        'label' => 'above',
        'module' => 'number',
        'settings' => array(
          'decimal_separator' => '.',
          'prefix_suffix' => TRUE,
          'scale' => 0,
          'thousand_separator' => '',
        ),
        'type' => 'number_integer',
        'weight' => 7,
      ),
      'teaser' => array(
        'label' => 'above',
        'settings' => array(),
        'type' => 'hidden',
        'weight' => 0,
      ),
    ),
    'entity_type' => 'node',
    'field_name' => 'field_live_children',
    'label' => 'Live Children',
    'required' => 0,
    'settings' => array(
      'max' => '',
      'min' => '',
      'prefix' => '',
      'suffix' => '',
      'user_register_form' => FALSE,
    ),
    'widget' => array(
      'active' => 0,
      'module' => 'number',
      'settings' => array(),
      'type' => 'number',
      'weight' => 4,
    ),
  );

  // Exported field_instance: 'node-obstetric_history-field_nurse'.
  $field_instances['node-obstetric_history-field_nurse'] = array(
    'bundle' => 'obstetric_history',
    'default_value' => NULL,
    'deleted' => 0,
    'description' => '',
    'display' => array(
      'default' => array(
        'label' => 'above',
        'module' => 'entityreference',
        'settings' => array(
          'bypass_access' => FALSE,
          'link' => FALSE,
        ),
        'type' => 'entityreference_label',
        'weight' => 9,
      ),
      'teaser' => array(
        'label' => 'above',
        'settings' => array(),
        'type' => 'hidden',
        'weight' => 0,
      ),
    ),
    'entity_type' => 'node',
    'field_name' => 'field_nurse',
    'label' => 'Nurse',
    'required' => 0,
    'settings' => array(
      'user_register_form' => FALSE,
    ),
    'widget' => array(
      'active' => 1,
      'module' => 'entityreference',
      'settings' => array(
        'match_operator' => 'CONTAINS',
        'path' => '',
        'size' => 60,
      ),
      'type' => 'entityreference_autocomplete',
      'weight' => 8,
    ),
  );

  // Exported field_instance: 'node-obstetric_history-field_person'.
  $field_instances['node-obstetric_history-field_person'] = array(
    'bundle' => 'obstetric_history',
    'default_value' => NULL,
    'deleted' => 0,
    'description' => '',
    'display' => array(
      'default' => array(
        'label' => 'above',
        'module' => 'entityreference',
        'settings' => array(
          'bypass_access' => FALSE,
          'link' => FALSE,
        ),
        'type' => 'entityreference_label',
        'weight' => 0,
      ),
      'teaser' => array(
        'label' => 'above',
        'settings' => array(),
        'type' => 'hidden',
        'weight' => 0,
      ),
    ),
    'entity_type' => 'node',
    'field_name' => 'field_person',
    'label' => 'Person',
    'required' => 1,
    'settings' => array(
      'user_register_form' => FALSE,
    ),
    'widget' => array(
      'active' => 1,
      'module' => 'entityreference',
      'settings' => array(
        'match_operator' => 'CONTAINS',
        'path' => '',
        'size' => 60,
      ),
      'type' => 'entityreference_autocomplete',
      'weight' => -3,
    ),
  );

  // Exported field_instance: 'node-obstetric_history-field_prenatal_encounter'.
  $field_instances['node-obstetric_history-field_prenatal_encounter'] = array(
    'bundle' => 'obstetric_history',
    'default_value' => NULL,
    'deleted' => 0,
    'description' => '',
    'display' => array(
      'default' => array(
        'label' => 'above',
        'module' => 'entityreference',
        'settings' => array(
          'bypass_access' => FALSE,
          'link' => FALSE,
        ),
        'type' => 'entityreference_label',
        'weight' => 10,
      ),
      'teaser' => array(
        'label' => 'above',
        'settings' => array(),
        'type' => 'hidden',
        'weight' => 0,
      ),
    ),
    'entity_type' => 'node',
    'field_name' => 'field_prenatal_encounter',
    'label' => 'Prenatal Encounter',
    'required' => 0,
    'settings' => array(
      'user_register_form' => FALSE,
    ),
    'widget' => array(
      'active' => 1,
      'module' => 'entityreference',
      'settings' => array(
        'match_operator' => 'CONTAINS',
        'path' => '',
        'size' => 60,
      ),
      'type' => 'entityreference_autocomplete',
      'weight' => 10,
    ),
  );

  // Exported field_instance: 'node-obstetric_history-field_preterm_pregnancy'.
  $field_instances['node-obstetric_history-field_preterm_pregnancy'] = array(
    'bundle' => 'obstetric_history',
    'default_value' => NULL,
    'deleted' => 0,
    'description' => '',
    'display' => array(
      'default' => array(
        'label' => 'above',
        'module' => 'number',
        'settings' => array(
          'decimal_separator' => '.',
          'prefix_suffix' => TRUE,
          'scale' => 0,
          'thousand_separator' => '',
        ),
        'type' => 'number_integer',
        'weight' => 3,
      ),
      'teaser' => array(
        'label' => 'above',
        'settings' => array(),
        'type' => 'hidden',
        'weight' => 0,
      ),
    ),
    'entity_type' => 'node',
    'field_name' => 'field_preterm_pregnancy',
    'label' => 'PreTerm Pregnancy',
    'required' => 0,
    'settings' => array(
      'max' => '',
      'min' => '',
      'prefix' => '',
      'suffix' => '',
      'user_register_form' => FALSE,
    ),
    'widget' => array(
      'active' => 0,
      'module' => 'number',
      'settings' => array(),
      'type' => 'number',
      'weight' => 0,
    ),
  );

  // Exported field_instance: 'node-obstetric_history-field_shards'.
  $field_instances['node-obstetric_history-field_shards'] = array(
    'bundle' => 'obstetric_history',
    'default_value' => NULL,
    'deleted' => 0,
    'description' => 'Leave blank -- it will be filled in automatically.',
    'display' => array(
      'default' => array(
        'label' => 'above',
        'module' => 'entityreference',
        'settings' => array(
          'bypass_access' => FALSE,
          'link' => FALSE,
        ),
        'type' => 'entityreference_label',
        'weight' => 12,
      ),
      'teaser' => array(
        'label' => 'above',
        'settings' => array(),
        'type' => 'hidden',
        'weight' => 0,
      ),
    ),
    'entity_type' => 'node',
    'field_name' => 'field_shards',
    'label' => 'Shards',
    'required' => 0,
    'settings' => array(
      'user_register_form' => FALSE,
    ),
    'widget' => array(
      'active' => 1,
      'module' => 'entityreference',
      'settings' => array(
        'match_operator' => 'CONTAINS',
        'path' => '',
        'size' => 60,
      ),
      'type' => 'entityreference_autocomplete',
      'weight' => 14,
    ),
  );

  // Exported field_instance:
  // 'node-obstetric_history-field_stillbirths_at_term'.
  $field_instances['node-obstetric_history-field_stillbirths_at_term'] = array(
    'bundle' => 'obstetric_history',
    'default_value' => NULL,
    'deleted' => 0,
    'description' => '',
    'display' => array(
      'default' => array(
        'label' => 'above',
        'module' => 'number',
        'settings' => array(
          'decimal_separator' => '.',
          'prefix_suffix' => TRUE,
          'scale' => 0,
          'thousand_separator' => '',
        ),
        'type' => 'number_integer',
        'weight' => 4,
      ),
      'teaser' => array(
        'label' => 'above',
        'settings' => array(),
        'type' => 'hidden',
        'weight' => 0,
      ),
    ),
    'entity_type' => 'node',
    'field_name' => 'field_stillbirths_at_term',
    'label' => 'Stillbirths at Term',
    'required' => 0,
    'settings' => array(
      'max' => '',
      'min' => '',
      'prefix' => '',
      'suffix' => '',
      'user_register_form' => FALSE,
    ),
    'widget' => array(
      'active' => 0,
      'module' => 'number',
      'settings' => array(),
      'type' => 'number',
      'weight' => 1,
    ),
  );

  // Exported field_instance:
  // 'node-obstetric_history-field_stillbirths_preterm'.
  $field_instances['node-obstetric_history-field_stillbirths_preterm'] = array(
    'bundle' => 'obstetric_history',
    'default_value' => NULL,
    'deleted' => 0,
    'description' => '',
    'display' => array(
      'default' => array(
        'label' => 'above',
        'module' => 'number',
        'settings' => array(
          'decimal_separator' => '.',
          'prefix_suffix' => TRUE,
          'scale' => 0,
          'thousand_separator' => '',
        ),
        'type' => 'number_integer',
        'weight' => 5,
      ),
      'teaser' => array(
        'label' => 'above',
        'settings' => array(),
        'type' => 'hidden',
        'weight' => 0,
      ),
    ),
    'entity_type' => 'node',
    'field_name' => 'field_stillbirths_preterm',
    'label' => 'Stillbirths PreTerm',
    'required' => 0,
    'settings' => array(
      'max' => '',
      'min' => '',
      'prefix' => '',
      'suffix' => '',
      'user_register_form' => FALSE,
    ),
    'widget' => array(
      'active' => 0,
      'module' => 'number',
      'settings' => array(),
      'type' => 'number',
      'weight' => 2,
    ),
  );

  // Exported field_instance: 'node-obstetric_history-field_term_pregnancy'.
  $field_instances['node-obstetric_history-field_term_pregnancy'] = array(
    'bundle' => 'obstetric_history',
    'default_value' => NULL,
    'deleted' => 0,
    'description' => '',
    'display' => array(
      'default' => array(
        'label' => 'above',
        'module' => 'number',
        'settings' => array(
          'decimal_separator' => '.',
          'prefix_suffix' => TRUE,
          'scale' => 0,
          'thousand_separator' => '',
        ),
        'type' => 'number_integer',
        'weight' => 2,
      ),
      'teaser' => array(
        'label' => 'above',
        'settings' => array(),
        'type' => 'hidden',
        'weight' => 0,
      ),
    ),
    'entity_type' => 'node',
    'field_name' => 'field_term_pregnancy',
    'label' => 'Term Pregnancy',
    'required' => 0,
    'settings' => array(
      'max' => '',
      'min' => '',
      'prefix' => '',
      'suffix' => '',
      'user_register_form' => FALSE,
    ),
    'widget' => array(
      'active' => 0,
      'module' => 'number',
      'settings' => array(),
      'type' => 'number',
      'weight' => -1,
    ),
  );

  // Exported field_instance: 'node-obstetric_history-field_uuid'.
  $field_instances['node-obstetric_history-field_uuid'] = array(
    'bundle' => 'obstetric_history',
    'default_value' => NULL,
    'deleted' => 0,
    'description' => 'Leave blank -- it will be filled in automatically.',
    'display' => array(
      'default' => array(
        'label' => 'above',
        'module' => 'text',
        'settings' => array(),
        'type' => 'text_default',
        'weight' => 11,
      ),
      'teaser' => array(
        'label' => 'above',
        'settings' => array(),
        'type' => 'hidden',
        'weight' => 0,
      ),
    ),
    'entity_type' => 'node',
    'field_name' => 'field_uuid',
    'label' => 'UUID',
    'required' => 0,
    'settings' => array(
      'text_processing' => 0,
      'user_register_form' => FALSE,
    ),
    'widget' => array(
      'active' => 1,
      'module' => 'text',
      'settings' => array(
        'size' => 60,
      ),
      'type' => 'text_textfield',
      'weight' => 12,
    ),
  );

  // Exported field_instance: 'node-obstetrical_exam-field_c_section_scar'.
  $field_instances['node-obstetrical_exam-field_c_section_scar'] = array(
    'bundle' => 'obstetrical_exam',
    'default_value' => NULL,
    'deleted' => 0,
    'description' => '',
    'display' => array(
      'default' => array(
        'label' => 'above',
        'module' => 'list',
        'settings' => array(),
        'type' => 'list_default',
        'weight' => 5,
      ),
      'teaser' => array(
        'label' => 'above',
        'settings' => array(),
        'type' => 'hidden',
        'weight' => 0,
      ),
    ),
    'entity_type' => 'node',
    'field_name' => 'field_c_section_scar',
    'label' => 'C-Section Scar',
    'required' => 0,
    'settings' => array(
      'user_register_form' => FALSE,
    ),
    'widget' => array(
      'active' => 1,
      'module' => 'options',
      'settings' => array(),
      'type' => 'options_buttons',
      'weight' => 2,
    ),
  );

  // Exported field_instance: 'node-obstetrical_exam-field_date_measured'.
  $field_instances['node-obstetrical_exam-field_date_measured'] = array(
    'bundle' => 'obstetrical_exam',
    'deleted' => 0,
    'description' => '',
    'display' => array(
      'default' => array(
        'label' => 'above',
        'module' => 'date',
        'settings' => array(
          'format_type' => 'long',
          'fromto' => 'both',
          'multiple_from' => '',
          'multiple_number' => '',
          'multiple_to' => '',
          'show_remaining_days' => FALSE,
        ),
        'type' => 'date_default',
        'weight' => 6,
      ),
      'teaser' => array(
        'label' => 'above',
        'settings' => array(),
        'type' => 'hidden',
        'weight' => 0,
      ),
    ),
    'entity_type' => 'node',
    'field_name' => 'field_date_measured',
    'label' => 'Date Measured',
    'required' => 0,
    'settings' => array(
      'default_value' => 'now',
      'default_value2' => 'same',
      'default_value_code' => '',
      'default_value_code2' => '',
      'user_register_form' => FALSE,
    ),
    'widget' => array(
      'active' => 1,
      'module' => 'date',
      'settings' => array(
        'increment' => 15,
        'input_format' => 'm/d/Y - H:i:s',
        'input_format_custom' => '',
        'label_position' => 'above',
        'no_fieldset' => 0,
        'text_parts' => array(),
        'year_range' => '-3:+3',
      ),
      'type' => 'date_select',
      'weight' => 4,
    ),
  );

  // Exported field_instance: 'node-obstetrical_exam-field_fetal_heart_rate'.
  $field_instances['node-obstetrical_exam-field_fetal_heart_rate'] = array(
    'bundle' => 'obstetrical_exam',
    'default_value' => NULL,
    'deleted' => 0,
    'description' => '',
    'display' => array(
      'default' => array(
        'label' => 'above',
        'module' => 'number',
        'settings' => array(
          'decimal_separator' => '.',
          'prefix_suffix' => TRUE,
          'scale' => 0,
          'thousand_separator' => '',
        ),
        'type' => 'number_integer',
        'weight' => 4,
      ),
      'teaser' => array(
        'label' => 'above',
        'settings' => array(),
        'type' => 'hidden',
        'weight' => 0,
      ),
    ),
    'entity_type' => 'node',
    'field_name' => 'field_fetal_heart_rate',
    'label' => 'Fetal Heart Rate',
    'required' => 0,
    'settings' => array(
      'max' => '',
      'min' => '',
      'prefix' => '',
      'suffix' => '',
      'user_register_form' => FALSE,
    ),
    'widget' => array(
      'active' => 0,
      'module' => 'number',
      'settings' => array(),
      'type' => 'number',
      'weight' => 1,
    ),
  );

  // Exported field_instance: 'node-obstetrical_exam-field_fetal_movement'.
  $field_instances['node-obstetrical_exam-field_fetal_movement'] = array(
    'bundle' => 'obstetrical_exam',
    'default_value' => NULL,
    'deleted' => 0,
    'description' => '',
    'display' => array(
      'default' => array(
        'label' => 'above',
        'module' => 'list',
        'settings' => array(),
        'type' => 'list_default',
        'weight' => 3,
      ),
      'teaser' => array(
        'label' => 'above',
        'settings' => array(),
        'type' => 'hidden',
        'weight' => 0,
      ),
    ),
    'entity_type' => 'node',
    'field_name' => 'field_fetal_movement',
    'label' => 'Fetal Movement',
    'required' => 0,
    'settings' => array(
      'user_register_form' => FALSE,
    ),
    'widget' => array(
      'active' => 1,
      'module' => 'options',
      'settings' => array(),
      'type' => 'options_buttons',
      'weight' => 0,
    ),
  );

  // Exported field_instance: 'node-obstetrical_exam-field_fetal_presentation'.
  $field_instances['node-obstetrical_exam-field_fetal_presentation'] = array(
    'bundle' => 'obstetrical_exam',
    'default_value' => NULL,
    'deleted' => 0,
    'description' => '',
    'display' => array(
      'default' => array(
        'label' => 'above',
        'module' => 'list',
        'settings' => array(),
        'type' => 'list_default',
        'weight' => 2,
      ),
      'teaser' => array(
        'label' => 'above',
        'settings' => array(),
        'type' => 'hidden',
        'weight' => 0,
      ),
    ),
    'entity_type' => 'node',
    'field_name' => 'field_fetal_presentation',
    'label' => 'Fetal Presentation',
    'required' => 0,
    'settings' => array(
      'user_register_form' => FALSE,
    ),
    'widget' => array(
      'active' => 1,
      'module' => 'options',
      'settings' => array(),
      'type' => 'options_select',
      'weight' => -1,
    ),
  );

  // Exported field_instance: 'node-obstetrical_exam-field_fundal_height'.
  $field_instances['node-obstetrical_exam-field_fundal_height'] = array(
    'bundle' => 'obstetrical_exam',
    'default_value' => NULL,
    'deleted' => 0,
    'description' => '',
    'display' => array(
      'default' => array(
        'label' => 'above',
        'module' => 'number',
        'settings' => array(
          'decimal_separator' => '.',
          'prefix_suffix' => TRUE,
          'scale' => 2,
          'thousand_separator' => '',
        ),
        'type' => 'number_decimal',
        'weight' => 1,
      ),
      'teaser' => array(
        'label' => 'above',
        'settings' => array(),
        'type' => 'hidden',
        'weight' => 0,
      ),
    ),
    'entity_type' => 'node',
    'field_name' => 'field_fundal_height',
    'label' => 'Fundal Height',
    'required' => 0,
    'settings' => array(
      'max' => '',
      'min' => '',
      'prefix' => '',
      'suffix' => '',
      'user_register_form' => FALSE,
    ),
    'widget' => array(
      'active' => 0,
      'module' => 'number',
      'settings' => array(),
      'type' => 'number',
      'weight' => -2,
    ),
  );

  // Exported field_instance: 'node-obstetrical_exam-field_nurse'.
  $field_instances['node-obstetrical_exam-field_nurse'] = array(
    'bundle' => 'obstetrical_exam',
    'default_value' => NULL,
    'deleted' => 0,
    'description' => '',
    'display' => array(
      'default' => array(
        'label' => 'above',
        'module' => 'entityreference',
        'settings' => array(
          'bypass_access' => FALSE,
          'link' => FALSE,
        ),
        'type' => 'entityreference_label',
        'weight' => 7,
      ),
      'teaser' => array(
        'label' => 'above',
        'settings' => array(),
        'type' => 'hidden',
        'weight' => 0,
      ),
    ),
    'entity_type' => 'node',
    'field_name' => 'field_nurse',
    'label' => 'Nurse',
    'required' => 0,
    'settings' => array(
      'user_register_form' => FALSE,
    ),
    'widget' => array(
      'active' => 1,
      'module' => 'entityreference',
      'settings' => array(
        'match_operator' => 'CONTAINS',
        'path' => '',
        'size' => 60,
      ),
      'type' => 'entityreference_autocomplete',
      'weight' => 6,
    ),
  );

  // Exported field_instance: 'node-obstetrical_exam-field_person'.
  $field_instances['node-obstetrical_exam-field_person'] = array(
    'bundle' => 'obstetrical_exam',
    'default_value' => NULL,
    'deleted' => 0,
    'description' => '',
    'display' => array(
      'default' => array(
        'label' => 'above',
        'module' => 'entityreference',
        'settings' => array(
          'bypass_access' => FALSE,
          'link' => FALSE,
        ),
        'type' => 'entityreference_label',
        'weight' => 0,
      ),
      'teaser' => array(
        'label' => 'above',
        'settings' => array(),
        'type' => 'hidden',
        'weight' => 0,
      ),
    ),
    'entity_type' => 'node',
    'field_name' => 'field_person',
    'label' => 'Person',
    'required' => 1,
    'settings' => array(
      'user_register_form' => FALSE,
    ),
    'widget' => array(
      'active' => 1,
      'module' => 'entityreference',
      'settings' => array(
        'match_operator' => 'CONTAINS',
        'path' => '',
        'size' => 60,
      ),
      'type' => 'entityreference_autocomplete',
      'weight' => -3,
    ),
  );

  // Exported field_instance: 'node-obstetrical_exam-field_prenatal_encounter'.
  $field_instances['node-obstetrical_exam-field_prenatal_encounter'] = array(
    'bundle' => 'obstetrical_exam',
    'default_value' => NULL,
    'deleted' => 0,
    'description' => '',
    'display' => array(
      'default' => array(
        'label' => 'above',
        'module' => 'entityreference',
        'settings' => array(
          'bypass_access' => FALSE,
          'link' => FALSE,
        ),
        'type' => 'entityreference_label',
        'weight' => 8,
      ),
      'teaser' => array(
        'label' => 'above',
        'settings' => array(),
        'type' => 'hidden',
        'weight' => 0,
      ),
    ),
    'entity_type' => 'node',
    'field_name' => 'field_prenatal_encounter',
    'label' => 'Prenatal Encounter',
    'required' => 0,
    'settings' => array(
      'user_register_form' => FALSE,
    ),
    'widget' => array(
      'active' => 1,
      'module' => 'entityreference',
      'settings' => array(
        'match_operator' => 'CONTAINS',
        'path' => '',
        'size' => 60,
      ),
      'type' => 'entityreference_autocomplete',
      'weight' => 8,
    ),
  );

  // Exported field_instance: 'node-obstetrical_exam-field_shards'.
  $field_instances['node-obstetrical_exam-field_shards'] = array(
    'bundle' => 'obstetrical_exam',
    'default_value' => NULL,
    'deleted' => 0,
    'description' => '',
    'display' => array(
      'default' => array(
        'label' => 'above',
        'module' => 'entityreference',
        'settings' => array(
          'bypass_access' => FALSE,
          'link' => FALSE,
        ),
        'type' => 'entityreference_label',
        'weight' => 10,
      ),
      'teaser' => array(
        'label' => 'above',
        'settings' => array(),
        'type' => 'hidden',
        'weight' => 0,
      ),
    ),
    'entity_type' => 'node',
    'field_name' => 'field_shards',
    'label' => 'Shards',
    'required' => 0,
    'settings' => array(
      'user_register_form' => FALSE,
    ),
    'widget' => array(
      'active' => 1,
      'module' => 'entityreference',
      'settings' => array(
        'match_operator' => 'CONTAINS',
        'path' => '',
        'size' => 60,
      ),
      'type' => 'entityreference_autocomplete',
      'weight' => 12,
    ),
  );

  // Exported field_instance: 'node-obstetrical_exam-field_uuid'.
  $field_instances['node-obstetrical_exam-field_uuid'] = array(
    'bundle' => 'obstetrical_exam',
    'default_value' => NULL,
    'deleted' => 0,
    'description' => '',
    'display' => array(
      'default' => array(
        'label' => 'above',
        'module' => 'text',
        'settings' => array(),
        'type' => 'text_default',
        'weight' => 9,
      ),
      'teaser' => array(
        'label' => 'above',
        'settings' => array(),
        'type' => 'hidden',
        'weight' => 0,
      ),
    ),
    'entity_type' => 'node',
    'field_name' => 'field_uuid',
    'label' => 'UUID',
    'required' => 0,
    'settings' => array(
      'text_processing' => 0,
      'user_register_form' => FALSE,
    ),
    'widget' => array(
      'active' => 1,
      'module' => 'text',
      'settings' => array(
        'size' => 60,
      ),
      'type' => 'text_textfield',
      'weight' => 10,
    ),
  );

  // Exported field_instance: 'node-photo-field_child'.
  $field_instances['node-photo-field_child'] = array(
    'bundle' => 'photo',
    'default_value' => NULL,
    'deleted' => 0,
    'description' => '',
    'display' => array(
      'default' => array(
        'label' => 'above',
        'module' => 'entityreference',
        'settings' => array(
          'bypass_access' => FALSE,
          'link' => FALSE,
        ),
        'type' => 'entityreference_label',
        'weight' => 0,
      ),
      'teaser' => array(
        'label' => 'above',
        'settings' => array(),
        'type' => 'hidden',
        'weight' => 0,
      ),
    ),
    'entity_type' => 'node',
    'field_name' => 'field_child',
    'label' => 'Child',
    'required' => 0,
    'settings' => array(
      'user_register_form' => FALSE,
    ),
    'widget' => array(
      'active' => 1,
      'module' => 'entityreference',
      'settings' => array(
        'match_operator' => 'CONTAINS',
        'path' => '',
        'size' => 60,
      ),
      'type' => 'entityreference_autocomplete',
      'weight' => 1,
    ),
  );

  // Exported field_instance: 'node-photo-field_date_measured'.
  $field_instances['node-photo-field_date_measured'] = array(
    'bundle' => 'photo',
    'deleted' => 0,
    'description' => 'When was this measurement actually made (as opposed to scheduled, or entered)?',
    'display' => array(
      'default' => array(
        'label' => 'above',
        'module' => 'date',
        'settings' => array(
          'format_type' => 'long',
          'fromto' => 'both',
          'multiple_from' => '',
          'multiple_number' => '',
          'multiple_to' => '',
          'show_remaining_days' => FALSE,
        ),
        'type' => 'date_default',
        'weight' => 4,
      ),
      'teaser' => array(
        'label' => 'above',
        'settings' => array(),
        'type' => 'hidden',
        'weight' => 0,
      ),
    ),
    'entity_type' => 'node',
    'field_name' => 'field_date_measured',
    'label' => 'Date Measured',
    'required' => 1,
    'settings' => array(
      'default_value' => 'now',
      'default_value2' => 'same',
      'default_value_code' => '',
      'default_value_code2' => '',
      'user_register_form' => FALSE,
    ),
    'widget' => array(
      'active' => 1,
      'module' => 'date',
      'settings' => array(
        'increment' => 15,
        'input_format' => 'm/d/Y - H:i:s',
        'input_format_custom' => '',
        'label_position' => 'above',
        'no_fieldset' => 0,
        'text_parts' => array(),
        'year_range' => '-3:+3',
      ),
      'type' => 'date_select',
      'weight' => 4,
    ),
  );

  // Exported field_instance: 'node-photo-field_nurse'.
  $field_instances['node-photo-field_nurse'] = array(
    'bundle' => 'photo',
    'default_value' => NULL,
    'deleted' => 0,
    'description' => '',
    'display' => array(
      'default' => array(
        'label' => 'above',
        'module' => 'entityreference',
        'settings' => array(
          'bypass_access' => FALSE,
          'link' => FALSE,
        ),
        'type' => 'entityreference_label',
        'weight' => 6,
      ),
      'teaser' => array(
        'label' => 'above',
        'settings' => array(),
        'type' => 'hidden',
        'weight' => 0,
      ),
    ),
    'entity_type' => 'node',
    'field_name' => 'field_nurse',
    'label' => 'Nurse',
    'required' => 0,
    'settings' => array(
      'user_register_form' => FALSE,
    ),
    'widget' => array(
      'active' => 1,
      'module' => 'entityreference',
      'settings' => array(
        'match_operator' => 'CONTAINS',
        'path' => '',
        'size' => 60,
      ),
      'type' => 'entityreference_autocomplete',
      'weight' => 5,
    ),
  );

  // Exported field_instance: 'node-photo-field_person'.
  $field_instances['node-photo-field_person'] = array(
    'bundle' => 'photo',
    'default_value' => NULL,
    'deleted' => 0,
    'description' => '',
    'display' => array(
      'default' => array(
        'label' => 'above',
        'module' => 'entityreference',
        'settings' => array(
          'bypass_access' => FALSE,
          'link' => FALSE,
        ),
        'type' => 'entityreference_label',
        'weight' => 8,
      ),
      'teaser' => array(
        'label' => 'above',
        'settings' => array(),
        'type' => 'hidden',
        'weight' => 0,
      ),
    ),
    'entity_type' => 'node',
    'field_name' => 'field_person',
    'label' => 'Person',
    'required' => 1,
    'settings' => array(
      'user_register_form' => FALSE,
    ),
    'widget' => array(
      'active' => 1,
      'module' => 'entityreference',
      'settings' => array(
        'match_operator' => 'CONTAINS',
        'path' => '',
        'size' => 60,
      ),
      'type' => 'entityreference_autocomplete',
      'weight' => 2,
    ),
  );

  // Exported field_instance: 'node-photo-field_photo'.
  $field_instances['node-photo-field_photo'] = array(
    'bundle' => 'photo',
    'deleted' => 0,
    'description' => '',
    'display' => array(
      'default' => array(
        'label' => 'above',
        'module' => 'image',
        'settings' => array(
          'image_link' => '',
          'image_style' => '',
        ),
        'type' => 'image',
        'weight' => 3,
      ),
      'teaser' => array(
        'label' => 'above',
        'settings' => array(),
        'type' => 'hidden',
        'weight' => 0,
      ),
    ),
    'entity_type' => 'node',
    'field_name' => 'field_photo',
    'label' => 'Photo',
    'required' => 0,
    'settings' => array(
      'alt_field' => 0,
      'default_image' => 0,
      'file_directory' => '',
      'file_extensions' => 'png gif jpg jpeg',
      'max_filesize' => '',
      'max_resolution' => '',
      'min_resolution' => '',
      'title_field' => 0,
      'user_register_form' => FALSE,
    ),
    'widget' => array(
      'active' => 1,
      'module' => 'image',
      'settings' => array(
        'preview_image_style' => 'thumbnail',
        'progress_indicator' => 'throbber',
      ),
      'type' => 'image_image',
      'weight' => 3,
    ),
  );

  // Exported field_instance: 'node-photo-field_session'.
  $field_instances['node-photo-field_session'] = array(
    'bundle' => 'photo',
    'default_value' => NULL,
    'deleted' => 0,
    'description' => '',
    'display' => array(
      'default' => array(
        'label' => 'above',
        'module' => 'entityreference',
        'settings' => array(
          'bypass_access' => FALSE,
          'link' => FALSE,
        ),
        'type' => 'entityreference_label',
        'weight' => 5,
      ),
      'teaser' => array(
        'label' => 'above',
        'settings' => array(),
        'type' => 'hidden',
        'weight' => 0,
      ),
    ),
    'entity_type' => 'node',
    'field_name' => 'field_session',
    'label' => 'Group Encounter',
    'required' => 1,
    'settings' => array(
      'user_register_form' => FALSE,
    ),
    'widget' => array(
      'active' => 1,
      'module' => 'entityreference',
      'settings' => array(
        'match_operator' => 'CONTAINS',
        'path' => '',
        'size' => 60,
      ),
      'type' => 'entityreference_autocomplete',
      'weight' => 6,
    ),
  );

  // Exported field_instance: 'node-photo-field_shards'.
  $field_instances['node-photo-field_shards'] = array(
    'bundle' => 'photo',
    'default_value' => NULL,
    'deleted' => 0,
    'description' => 'This field will be calculated -- you can leave it blank.',
    'display' => array(
      'default' => array(
        'label' => 'above',
        'module' => 'entityreference',
        'settings' => array(
          'bypass_access' => FALSE,
          'link' => FALSE,
        ),
        'type' => 'entityreference_label',
        'weight' => 9,
      ),
      'teaser' => array(
        'label' => 'above',
        'settings' => array(),
        'type' => 'hidden',
        'weight' => 0,
      ),
    ),
    'entity_type' => 'node',
    'field_name' => 'field_shards',
    'label' => 'Shards',
    'required' => 0,
    'settings' => array(
      'user_register_form' => FALSE,
    ),
    'widget' => array(
      'active' => 1,
      'module' => 'entityreference',
      'settings' => array(
        'match_operator' => 'CONTAINS',
        'path' => '',
        'size' => 60,
      ),
      'type' => 'entityreference_autocomplete',
      'weight' => 9,
    ),
  );

  // Exported field_instance: 'node-photo-field_uuid'.
  $field_instances['node-photo-field_uuid'] = array(
    'bundle' => 'photo',
    'default_value' => NULL,
    'deleted' => 0,
    'description' => 'You can leave the UUID blank -- it will be automatically generated.',
    'display' => array(
      'default' => array(
        'label' => 'above',
        'module' => 'text',
        'settings' => array(),
        'type' => 'text_default',
        'weight' => 7,
      ),
      'teaser' => array(
        'label' => 'above',
        'settings' => array(),
        'type' => 'hidden',
        'weight' => 0,
      ),
    ),
    'entity_type' => 'node',
    'field_name' => 'field_uuid',
    'label' => 'UUID',
    'required' => 0,
    'settings' => array(
      'text_processing' => 0,
      'user_register_form' => FALSE,
    ),
    'widget' => array(
      'active' => 1,
      'module' => 'text',
      'settings' => array(
        'size' => 60,
      ),
      'type' => 'text_textfield',
      'weight' => 7,
    ),
  );

  // Exported field_instance:
  // 'node-prenatal_family_planning-field_date_measured'.
  $field_instances['node-prenatal_family_planning-field_date_measured'] = array(
    'bundle' => 'prenatal_family_planning',
    'deleted' => 0,
    'description' => '',
    'display' => array(
      'default' => array(
        'label' => 'above',
        'module' => 'date',
        'settings' => array(
          'format_type' => 'long',
          'fromto' => 'both',
          'multiple_from' => '',
          'multiple_number' => '',
          'multiple_to' => '',
          'show_remaining_days' => FALSE,
        ),
        'type' => 'date_default',
        'weight' => 2,
      ),
      'teaser' => array(
        'label' => 'above',
        'settings' => array(),
        'type' => 'hidden',
        'weight' => 0,
      ),
    ),
    'entity_type' => 'node',
    'field_name' => 'field_date_measured',
    'label' => 'Date Measured',
    'required' => 0,
    'settings' => array(
      'default_value' => 'now',
      'default_value2' => 'same',
      'default_value_code' => '',
      'default_value_code2' => '',
      'user_register_form' => FALSE,
    ),
    'widget' => array(
      'active' => 1,
      'module' => 'date',
      'settings' => array(
        'increment' => 15,
        'input_format' => 'm/d/Y - H:i:s',
        'input_format_custom' => '',
        'label_position' => 'above',
        'no_fieldset' => 0,
        'text_parts' => array(),
        'year_range' => '-3:+3',
      ),
      'type' => 'date_select',
      'weight' => 1,
    ),
  );

  // Exported field_instance:
  // 'node-prenatal_family_planning-field_family_planning_signs'.
  $field_instances['node-prenatal_family_planning-field_family_planning_signs'] = array(
    'bundle' => 'prenatal_family_planning',
    'default_value' => NULL,
    'deleted' => 0,
    'description' => '',
    'display' => array(
      'default' => array(
        'label' => 'above',
        'module' => 'list',
        'settings' => array(),
        'type' => 'list_default',
        'weight' => 1,
      ),
      'teaser' => array(
        'label' => 'above',
        'settings' => array(),
        'type' => 'hidden',
        'weight' => 0,
      ),
    ),
    'entity_type' => 'node',
    'field_name' => 'field_family_planning_signs',
    'label' => 'Family Planning',
    'required' => 0,
    'settings' => array(
      'user_register_form' => FALSE,
    ),
    'widget' => array(
      'active' => 1,
      'module' => 'options',
      'settings' => array(),
      'type' => 'options_buttons',
      'weight' => -1,
    ),
  );

  // Exported field_instance: 'node-prenatal_family_planning-field_nurse'.
  $field_instances['node-prenatal_family_planning-field_nurse'] = array(
    'bundle' => 'prenatal_family_planning',
    'default_value' => NULL,
    'deleted' => 0,
    'description' => '',
    'display' => array(
      'default' => array(
        'label' => 'above',
        'module' => 'entityreference',
        'settings' => array(
          'bypass_access' => FALSE,
          'link' => FALSE,
        ),
        'type' => 'entityreference_label',
        'weight' => 3,
      ),
      'teaser' => array(
        'label' => 'above',
        'settings' => array(),
        'type' => 'hidden',
        'weight' => 0,
      ),
    ),
    'entity_type' => 'node',
    'field_name' => 'field_nurse',
    'label' => 'Nurse',
    'required' => 0,
    'settings' => array(
      'user_register_form' => FALSE,
    ),
    'widget' => array(
      'active' => 1,
      'module' => 'entityreference',
      'settings' => array(
        'match_operator' => 'CONTAINS',
        'path' => '',
        'size' => 60,
      ),
      'type' => 'entityreference_autocomplete',
      'weight' => 3,
    ),
  );

  // Exported field_instance: 'node-prenatal_family_planning-field_person'.
  $field_instances['node-prenatal_family_planning-field_person'] = array(
    'bundle' => 'prenatal_family_planning',
    'default_value' => NULL,
    'deleted' => 0,
    'description' => '',
    'display' => array(
      'default' => array(
        'label' => 'above',
        'module' => 'entityreference',
        'settings' => array(
          'bypass_access' => FALSE,
          'link' => FALSE,
        ),
        'type' => 'entityreference_label',
        'weight' => 0,
      ),
      'teaser' => array(
        'label' => 'above',
        'settings' => array(),
        'type' => 'hidden',
        'weight' => 0,
      ),
    ),
    'entity_type' => 'node',
    'field_name' => 'field_person',
    'label' => 'Person',
    'required' => 1,
    'settings' => array(
      'user_register_form' => FALSE,
    ),
    'widget' => array(
      'active' => 1,
      'module' => 'entityreference',
      'settings' => array(
        'match_operator' => 'CONTAINS',
        'path' => '',
        'size' => 60,
      ),
      'type' => 'entityreference_autocomplete',
      'weight' => -3,
    ),
  );

  // Exported field_instance:
  // 'node-prenatal_family_planning-field_prenatal_encounter'.
  $field_instances['node-prenatal_family_planning-field_prenatal_encounter'] = array(
    'bundle' => 'prenatal_family_planning',
    'default_value' => NULL,
    'deleted' => 0,
    'description' => '',
    'display' => array(
      'default' => array(
        'label' => 'above',
        'module' => 'entityreference',
        'settings' => array(
          'bypass_access' => FALSE,
          'link' => FALSE,
        ),
        'type' => 'entityreference_label',
        'weight' => 4,
      ),
      'teaser' => array(
        'label' => 'above',
        'settings' => array(),
        'type' => 'hidden',
        'weight' => 0,
      ),
    ),
    'entity_type' => 'node',
    'field_name' => 'field_prenatal_encounter',
    'label' => 'Prenatal Encounter',
    'required' => 0,
    'settings' => array(
      'user_register_form' => FALSE,
    ),
    'widget' => array(
      'active' => 1,
      'module' => 'entityreference',
      'settings' => array(
        'match_operator' => 'CONTAINS',
        'path' => '',
        'size' => 60,
      ),
      'type' => 'entityreference_autocomplete',
      'weight' => 5,
    ),
  );

  // Exported field_instance: 'node-prenatal_family_planning-field_shards'.
  $field_instances['node-prenatal_family_planning-field_shards'] = array(
    'bundle' => 'prenatal_family_planning',
    'default_value' => NULL,
    'deleted' => 0,
    'description' => '',
    'display' => array(
      'default' => array(
        'label' => 'above',
        'module' => 'entityreference',
        'settings' => array(
          'bypass_access' => FALSE,
          'link' => FALSE,
        ),
        'type' => 'entityreference_label',
        'weight' => 6,
      ),
      'teaser' => array(
        'label' => 'above',
        'settings' => array(),
        'type' => 'hidden',
        'weight' => 0,
      ),
    ),
    'entity_type' => 'node',
    'field_name' => 'field_shards',
    'label' => 'Shards',
    'required' => 0,
    'settings' => array(
      'user_register_form' => FALSE,
    ),
    'widget' => array(
      'active' => 1,
      'module' => 'entityreference',
      'settings' => array(
        'match_operator' => 'CONTAINS',
        'path' => '',
        'size' => 60,
      ),
      'type' => 'entityreference_autocomplete',
      'weight' => 9,
    ),
  );

  // Exported field_instance: 'node-prenatal_family_planning-field_uuid'.
  $field_instances['node-prenatal_family_planning-field_uuid'] = array(
    'bundle' => 'prenatal_family_planning',
    'default_value' => NULL,
    'deleted' => 0,
    'description' => '',
    'display' => array(
      'default' => array(
        'label' => 'above',
        'module' => 'text',
        'settings' => array(),
        'type' => 'text_default',
        'weight' => 5,
      ),
      'teaser' => array(
        'label' => 'above',
        'settings' => array(),
        'type' => 'hidden',
        'weight' => 0,
      ),
    ),
    'entity_type' => 'node',
    'field_name' => 'field_uuid',
    'label' => 'UUID',
    'required' => 0,
    'settings' => array(
      'text_processing' => 0,
      'user_register_form' => FALSE,
    ),
    'widget' => array(
      'active' => 1,
      'module' => 'text',
      'settings' => array(
        'size' => 60,
      ),
      'type' => 'text_textfield',
      'weight' => 7,
    ),
  );

  // Exported field_instance: 'node-prenatal_nutrition-field_bmi'.
  $field_instances['node-prenatal_nutrition-field_bmi'] = array(
    'bundle' => 'prenatal_nutrition',
    'default_value' => NULL,
    'deleted' => 0,
    'description' => '',
    'display' => array(
      'default' => array(
        'label' => 'above',
        'module' => 'number',
        'settings' => array(
          'decimal_separator' => '.',
          'prefix_suffix' => TRUE,
          'scale' => 2,
          'thousand_separator' => '',
        ),
        'type' => 'number_decimal',
        'weight' => 3,
      ),
      'teaser' => array(
        'label' => 'above',
        'settings' => array(),
        'type' => 'hidden',
        'weight' => 0,
      ),
    ),
    'entity_type' => 'node',
    'field_name' => 'field_bmi',
    'label' => 'BMI',
    'required' => 0,
    'settings' => array(
      'max' => '',
      'min' => '',
      'prefix' => '',
      'suffix' => '',
      'user_register_form' => FALSE,
    ),
    'widget' => array(
      'active' => 0,
      'module' => 'number',
      'settings' => array(),
      'type' => 'number',
      'weight' => 3,
    ),
  );

  // Exported field_instance: 'node-prenatal_nutrition-field_date_measured'.
  $field_instances['node-prenatal_nutrition-field_date_measured'] = array(
    'bundle' => 'prenatal_nutrition',
    'deleted' => 0,
    'description' => '',
    'display' => array(
      'default' => array(
        'label' => 'above',
        'module' => 'date',
        'settings' => array(
          'format_type' => 'long',
          'fromto' => 'both',
          'multiple_from' => '',
          'multiple_number' => '',
          'multiple_to' => '',
          'show_remaining_days' => FALSE,
        ),
        'type' => 'date_default',
        'weight' => 5,
      ),
      'teaser' => array(
        'label' => 'above',
        'settings' => array(),
        'type' => 'hidden',
        'weight' => 0,
      ),
    ),
    'entity_type' => 'node',
    'field_name' => 'field_date_measured',
    'label' => 'Date Measured',
    'required' => 0,
    'settings' => array(
      'default_value' => 'now',
      'default_value2' => 'same',
      'default_value_code' => '',
      'default_value_code2' => '',
      'user_register_form' => FALSE,
    ),
    'widget' => array(
      'active' => 1,
      'module' => 'date',
      'settings' => array(
        'increment' => 15,
        'input_format' => 'm/d/Y - H:i:s',
        'input_format_custom' => '',
        'label_position' => 'above',
        'no_fieldset' => 0,
        'text_parts' => array(),
        'year_range' => '-3:+3',
      ),
      'type' => 'date_select',
      'weight' => 7,
    ),
  );

  // Exported field_instance: 'node-prenatal_nutrition-field_height'.
  $field_instances['node-prenatal_nutrition-field_height'] = array(
    'bundle' => 'prenatal_nutrition',
    'default_value' => NULL,
    'deleted' => 0,
    'description' => '',
    'display' => array(
      'default' => array(
        'label' => 'above',
        'module' => 'number',
        'settings' => array(
          'decimal_separator' => '.',
          'prefix_suffix' => TRUE,
          'scale' => 2,
          'thousand_separator' => '',
        ),
        'type' => 'number_decimal',
        'weight' => 1,
      ),
      'teaser' => array(
        'label' => 'above',
        'settings' => array(),
        'type' => 'hidden',
        'weight' => 0,
      ),
    ),
    'entity_type' => 'node',
    'field_name' => 'field_height',
    'label' => 'Height',
    'required' => 0,
    'settings' => array(
      'max' => '',
      'min' => '',
      'prefix' => '',
      'suffix' => '',
      'user_register_form' => FALSE,
    ),
    'widget' => array(
      'active' => 0,
      'module' => 'number',
      'settings' => array(),
      'type' => 'number',
      'weight' => -1,
    ),
  );

  // Exported field_instance: 'node-prenatal_nutrition-field_muac'.
  $field_instances['node-prenatal_nutrition-field_muac'] = array(
    'bundle' => 'prenatal_nutrition',
    'default_value' => NULL,
    'deleted' => 0,
    'description' => '',
    'display' => array(
      'default' => array(
        'label' => 'above',
        'module' => 'number',
        'settings' => array(
          'decimal_separator' => '.',
          'prefix_suffix' => TRUE,
          'scale' => 2,
          'thousand_separator' => '',
        ),
        'type' => 'number_decimal',
        'weight' => 4,
      ),
      'teaser' => array(
        'label' => 'above',
        'settings' => array(),
        'type' => 'hidden',
        'weight' => 0,
      ),
    ),
    'entity_type' => 'node',
    'field_name' => 'field_muac',
    'label' => 'MUAC',
    'required' => 0,
    'settings' => array(
      'max' => '',
      'min' => '',
      'prefix' => '',
      'suffix' => '',
      'user_register_form' => FALSE,
    ),
    'widget' => array(
      'active' => 0,
      'module' => 'number',
      'settings' => array(),
      'type' => 'number',
      'weight' => 5,
    ),
  );

  // Exported field_instance: 'node-prenatal_nutrition-field_nurse'.
  $field_instances['node-prenatal_nutrition-field_nurse'] = array(
    'bundle' => 'prenatal_nutrition',
    'default_value' => NULL,
    'deleted' => 0,
    'description' => '',
    'display' => array(
      'default' => array(
        'label' => 'above',
        'module' => 'entityreference',
        'settings' => array(
          'bypass_access' => FALSE,
          'link' => FALSE,
        ),
        'type' => 'entityreference_label',
        'weight' => 6,
      ),
      'teaser' => array(
        'label' => 'above',
        'settings' => array(),
        'type' => 'hidden',
        'weight' => 0,
      ),
    ),
    'entity_type' => 'node',
    'field_name' => 'field_nurse',
    'label' => 'Nurse',
    'required' => 0,
    'settings' => array(
      'user_register_form' => FALSE,
    ),
    'widget' => array(
      'active' => 1,
      'module' => 'entityreference',
      'settings' => array(
        'match_operator' => 'CONTAINS',
        'path' => '',
        'size' => 60,
      ),
      'type' => 'entityreference_autocomplete',
      'weight' => 9,
    ),
  );

  // Exported field_instance: 'node-prenatal_nutrition-field_person'.
  $field_instances['node-prenatal_nutrition-field_person'] = array(
    'bundle' => 'prenatal_nutrition',
    'default_value' => NULL,
    'deleted' => 0,
    'description' => '',
    'display' => array(
      'default' => array(
        'label' => 'above',
        'module' => 'entityreference',
        'settings' => array(
          'bypass_access' => FALSE,
          'link' => FALSE,
        ),
        'type' => 'entityreference_label',
        'weight' => 0,
      ),
      'teaser' => array(
        'label' => 'above',
        'settings' => array(),
        'type' => 'hidden',
        'weight' => 0,
      ),
    ),
    'entity_type' => 'node',
    'field_name' => 'field_person',
    'label' => 'Person',
    'required' => 1,
    'settings' => array(
      'user_register_form' => FALSE,
    ),
    'widget' => array(
      'active' => 1,
      'module' => 'entityreference',
      'settings' => array(
        'match_operator' => 'CONTAINS',
        'path' => '',
        'size' => 60,
      ),
      'type' => 'entityreference_autocomplete',
      'weight' => -3,
    ),
  );

  // Exported field_instance:
  // 'node-prenatal_nutrition-field_prenatal_encounter'.
  $field_instances['node-prenatal_nutrition-field_prenatal_encounter'] = array(
    'bundle' => 'prenatal_nutrition',
    'default_value' => NULL,
    'deleted' => 0,
    'description' => '',
    'display' => array(
      'default' => array(
        'label' => 'above',
        'module' => 'entityreference',
        'settings' => array(
          'bypass_access' => FALSE,
          'link' => FALSE,
        ),
        'type' => 'entityreference_label',
        'weight' => 7,
      ),
      'teaser' => array(
        'label' => 'above',
        'settings' => array(),
        'type' => 'hidden',
        'weight' => 0,
      ),
    ),
    'entity_type' => 'node',
    'field_name' => 'field_prenatal_encounter',
    'label' => 'Prenatal Encounter',
    'required' => 0,
    'settings' => array(
      'user_register_form' => FALSE,
    ),
    'widget' => array(
      'active' => 1,
      'module' => 'entityreference',
      'settings' => array(
        'match_operator' => 'CONTAINS',
        'path' => '',
        'size' => 60,
      ),
      'type' => 'entityreference_autocomplete',
      'weight' => 11,
    ),
  );

  // Exported field_instance: 'node-prenatal_nutrition-field_shards'.
  $field_instances['node-prenatal_nutrition-field_shards'] = array(
    'bundle' => 'prenatal_nutrition',
    'default_value' => NULL,
    'deleted' => 0,
    'description' => 'Leave this blank -- it will be automatically generated.',
    'display' => array(
      'default' => array(
        'label' => 'above',
        'module' => 'entityreference',
        'settings' => array(
          'bypass_access' => FALSE,
          'link' => FALSE,
        ),
        'type' => 'entityreference_label',
        'weight' => 9,
      ),
      'teaser' => array(
        'label' => 'above',
        'settings' => array(),
        'type' => 'hidden',
        'weight' => 0,
      ),
    ),
    'entity_type' => 'node',
    'field_name' => 'field_shards',
    'label' => 'Shards',
    'required' => 0,
    'settings' => array(
      'user_register_form' => FALSE,
    ),
    'widget' => array(
      'active' => 1,
      'module' => 'entityreference',
      'settings' => array(
        'match_operator' => 'CONTAINS',
        'path' => '',
        'size' => 60,
      ),
      'type' => 'entityreference_autocomplete',
      'weight' => 15,
    ),
  );

  // Exported field_instance: 'node-prenatal_nutrition-field_uuid'.
  $field_instances['node-prenatal_nutrition-field_uuid'] = array(
    'bundle' => 'prenatal_nutrition',
    'default_value' => NULL,
    'deleted' => 0,
    'description' => 'Leave this blank -- it will be automatically generated.',
    'display' => array(
      'default' => array(
        'label' => 'above',
        'module' => 'text',
        'settings' => array(),
        'type' => 'text_default',
        'weight' => 8,
      ),
      'teaser' => array(
        'label' => 'above',
        'settings' => array(),
        'type' => 'hidden',
        'weight' => 0,
      ),
    ),
    'entity_type' => 'node',
    'field_name' => 'field_uuid',
    'label' => 'UUID',
    'required' => 0,
    'settings' => array(
      'text_processing' => 0,
      'user_register_form' => FALSE,
    ),
    'widget' => array(
      'active' => 1,
      'module' => 'text',
      'settings' => array(
        'size' => 60,
      ),
      'type' => 'text_textfield',
      'weight' => 13,
    ),
  );

  // Exported field_instance: 'node-prenatal_nutrition-field_weight'.
  $field_instances['node-prenatal_nutrition-field_weight'] = array(
    'bundle' => 'prenatal_nutrition',
    'default_value' => NULL,
    'deleted' => 0,
    'description' => '',
    'display' => array(
      'default' => array(
        'label' => 'above',
        'module' => 'number',
        'settings' => array(
          'decimal_separator' => '.',
          'prefix_suffix' => TRUE,
          'scale' => 2,
          'thousand_separator' => '',
        ),
        'type' => 'number_decimal',
        'weight' => 2,
      ),
      'teaser' => array(
        'label' => 'above',
        'settings' => array(),
        'type' => 'hidden',
        'weight' => 0,
      ),
    ),
    'entity_type' => 'node',
    'field_name' => 'field_weight',
    'label' => 'Weight',
    'required' => 0,
    'settings' => array(
      'max' => '',
      'min' => '',
      'prefix' => '',
      'suffix' => '',
      'user_register_form' => FALSE,
    ),
    'widget' => array(
      'active' => 0,
      'module' => 'number',
      'settings' => array(),
      'type' => 'number',
      'weight' => 1,
    ),
  );

  // Exported field_instance: 'node-resource-field_date_measured'.
  $field_instances['node-resource-field_date_measured'] = array(
    'bundle' => 'resource',
    'deleted' => 0,
    'description' => '',
    'display' => array(
      'default' => array(
        'label' => 'above',
        'module' => 'date',
        'settings' => array(
          'format_type' => 'long',
          'fromto' => 'both',
          'multiple_from' => '',
          'multiple_number' => '',
          'multiple_to' => '',
          'show_remaining_days' => FALSE,
        ),
        'type' => 'date_default',
        'weight' => 2,
      ),
      'teaser' => array(
        'label' => 'above',
        'settings' => array(),
        'type' => 'hidden',
        'weight' => 0,
      ),
    ),
    'entity_type' => 'node',
    'field_name' => 'field_date_measured',
    'label' => 'Date Measured',
    'required' => 0,
    'settings' => array(
      'default_value' => 'now',
      'default_value2' => 'same',
      'default_value_code' => '',
      'default_value_code2' => '',
      'user_register_form' => FALSE,
    ),
    'widget' => array(
      'active' => 1,
      'module' => 'date',
      'settings' => array(
        'increment' => 15,
        'input_format' => 'm/d/Y - H:i:s',
        'input_format_custom' => '',
        'label_position' => 'above',
        'no_fieldset' => 0,
        'text_parts' => array(),
        'year_range' => '-3:+3',
      ),
      'type' => 'date_select',
      'weight' => 0,
    ),
  );

  // Exported field_instance: 'node-resource-field_nurse'.
  $field_instances['node-resource-field_nurse'] = array(
    'bundle' => 'resource',
    'default_value' => NULL,
    'deleted' => 0,
    'description' => '',
    'display' => array(
      'default' => array(
        'label' => 'above',
        'module' => 'entityreference',
        'settings' => array(
          'bypass_access' => FALSE,
          'link' => FALSE,
        ),
        'type' => 'entityreference_label',
        'weight' => 3,
      ),
      'teaser' => array(
        'label' => 'above',
        'settings' => array(),
        'type' => 'hidden',
        'weight' => 0,
      ),
    ),
    'entity_type' => 'node',
    'field_name' => 'field_nurse',
    'label' => 'Nurse',
    'required' => 0,
    'settings' => array(
<<<<<<< HEAD
=======
      'max' => '',
      'min' => 0,
      'prefix' => '',
      'suffix' => '',
>>>>>>> 79d359e6
      'user_register_form' => FALSE,
    ),
    'widget' => array(
      'active' => 1,
      'module' => 'entityreference',
      'settings' => array(
        'match_operator' => 'CONTAINS',
        'path' => '',
        'size' => 60,
      ),
      'type' => 'entityreference_autocomplete',
      'weight' => 2,
    ),
  );

  // Exported field_instance: 'node-resource-field_person'.
  $field_instances['node-resource-field_person'] = array(
    'bundle' => 'resource',
    'default_value' => NULL,
    'deleted' => 0,
    'description' => '',
    'display' => array(
      'default' => array(
        'label' => 'above',
        'module' => 'entityreference',
        'settings' => array(
          'bypass_access' => FALSE,
          'link' => FALSE,
        ),
        'type' => 'entityreference_label',
        'weight' => 0,
      ),
      'teaser' => array(
        'label' => 'above',
        'settings' => array(),
        'type' => 'hidden',
        'weight' => 0,
      ),
    ),
    'entity_type' => 'node',
    'field_name' => 'field_person',
    'label' => 'Person',
    'required' => 1,
    'settings' => array(
      'user_register_form' => FALSE,
    ),
    'widget' => array(
      'active' => 1,
      'module' => 'entityreference',
      'settings' => array(
        'match_operator' => 'CONTAINS',
        'path' => '',
        'size' => 60,
      ),
      'type' => 'entityreference_autocomplete',
      'weight' => -3,
    ),
  );

  // Exported field_instance: 'node-resource-field_prenatal_encounter'.
  $field_instances['node-resource-field_prenatal_encounter'] = array(
    'bundle' => 'resource',
    'default_value' => NULL,
    'deleted' => 0,
    'description' => '',
    'display' => array(
      'default' => array(
        'label' => 'above',
        'module' => 'entityreference',
        'settings' => array(
          'bypass_access' => FALSE,
          'link' => FALSE,
        ),
        'type' => 'entityreference_label',
        'weight' => 4,
      ),
      'teaser' => array(
        'label' => 'above',
        'settings' => array(),
        'type' => 'hidden',
        'weight' => 0,
      ),
    ),
    'entity_type' => 'node',
    'field_name' => 'field_prenatal_encounter',
    'label' => 'Prenatal Encounter',
    'required' => 0,
    'settings' => array(
      'user_register_form' => FALSE,
    ),
    'widget' => array(
      'active' => 1,
      'module' => 'entityreference',
      'settings' => array(
        'match_operator' => 'CONTAINS',
        'path' => '',
        'size' => 60,
      ),
      'type' => 'entityreference_autocomplete',
      'weight' => 4,
    ),
  );

  // Exported field_instance: 'node-resource-field_resources'.
  $field_instances['node-resource-field_resources'] = array(
    'bundle' => 'resource',
    'default_value' => NULL,
    'deleted' => 0,
    'description' => '',
    'display' => array(
      'default' => array(
        'label' => 'above',
        'module' => 'list',
        'settings' => array(),
        'type' => 'list_default',
        'weight' => 1,
      ),
      'teaser' => array(
        'label' => 'above',
        'settings' => array(),
        'type' => 'hidden',
        'weight' => 0,
      ),
    ),
    'entity_type' => 'node',
    'field_name' => 'field_resources',
    'label' => 'Resources',
    'required' => 0,
    'settings' => array(
      'user_register_form' => FALSE,
    ),
    'widget' => array(
      'active' => 1,
      'module' => 'options',
      'settings' => array(),
      'type' => 'options_select',
      'weight' => -2,
    ),
  );

  // Exported field_instance: 'node-resource-field_shards'.
  $field_instances['node-resource-field_shards'] = array(
    'bundle' => 'resource',
    'default_value' => NULL,
    'deleted' => 0,
    'description' => '',
    'display' => array(
      'default' => array(
        'label' => 'above',
        'module' => 'entityreference',
        'settings' => array(
          'bypass_access' => FALSE,
          'link' => FALSE,
        ),
        'type' => 'entityreference_label',
        'weight' => 6,
      ),
      'teaser' => array(
        'label' => 'above',
        'settings' => array(),
        'type' => 'hidden',
        'weight' => 0,
      ),
    ),
    'entity_type' => 'node',
    'field_name' => 'field_shards',
    'label' => 'Shards',
    'required' => 0,
    'settings' => array(
      'user_register_form' => FALSE,
    ),
    'widget' => array(
      'active' => 1,
      'module' => 'entityreference',
      'settings' => array(
        'match_operator' => 'CONTAINS',
        'path' => '',
        'size' => 60,
      ),
      'type' => 'entityreference_autocomplete',
      'weight' => 8,
    ),
  );

  // Exported field_instance: 'node-resource-field_uuid'.
  $field_instances['node-resource-field_uuid'] = array(
    'bundle' => 'resource',
    'default_value' => NULL,
    'deleted' => 0,
    'description' => '',
    'display' => array(
      'default' => array(
        'label' => 'above',
        'module' => 'text',
        'settings' => array(),
        'type' => 'text_default',
        'weight' => 5,
      ),
      'teaser' => array(
        'label' => 'above',
        'settings' => array(),
        'type' => 'hidden',
        'weight' => 0,
      ),
    ),
    'entity_type' => 'node',
    'field_name' => 'field_uuid',
    'label' => 'UUID',
    'required' => 0,
    'settings' => array(
      'text_processing' => 0,
      'user_register_form' => FALSE,
    ),
    'widget' => array(
      'active' => 1,
      'module' => 'text',
      'settings' => array(
        'size' => 60,
      ),
      'type' => 'text_textfield',
      'weight' => 6,
    ),
  );

  // Exported field_instance: 'node-social_history-field_date_measured'.
  $field_instances['node-social_history-field_date_measured'] = array(
    'bundle' => 'social_history',
    'deleted' => 0,
    'description' => '',
    'display' => array(
      'default' => array(
        'label' => 'above',
        'module' => 'date',
        'settings' => array(
          'format_type' => 'long',
          'fromto' => 'both',
          'multiple_from' => '',
          'multiple_number' => '',
          'multiple_to' => '',
          'show_remaining_days' => FALSE,
        ),
        'type' => 'date_default',
        'weight' => 4,
      ),
      'teaser' => array(
        'label' => 'above',
        'settings' => array(),
        'type' => 'hidden',
        'weight' => 0,
      ),
    ),
    'entity_type' => 'node',
    'field_name' => 'field_date_measured',
    'label' => 'Date Measured',
    'required' => 0,
    'settings' => array(
      'default_value' => 'now',
      'default_value2' => 'same',
      'default_value_code' => '',
      'default_value_code2' => '',
      'user_register_form' => FALSE,
    ),
    'widget' => array(
      'active' => 1,
      'module' => 'date',
      'settings' => array(
        'increment' => 15,
        'input_format' => 'm/d/Y - H:i:s',
        'input_format_custom' => '',
        'label_position' => 'above',
        'no_fieldset' => 0,
        'text_parts' => array(),
        'year_range' => '-3:+3',
      ),
      'type' => 'date_select',
      'weight' => 3,
    ),
  );

  // Exported field_instance: 'node-social_history-field_nurse'.
  $field_instances['node-social_history-field_nurse'] = array(
    'bundle' => 'social_history',
    'default_value' => NULL,
    'deleted' => 0,
    'description' => '',
    'display' => array(
      'default' => array(
        'label' => 'above',
        'module' => 'entityreference',
        'settings' => array(
          'bypass_access' => FALSE,
          'link' => FALSE,
        ),
        'type' => 'entityreference_label',
        'weight' => 5,
      ),
      'teaser' => array(
        'label' => 'above',
        'settings' => array(),
        'type' => 'hidden',
        'weight' => 0,
      ),
    ),
    'entity_type' => 'node',
    'field_name' => 'field_nurse',
    'label' => 'Nurse',
    'required' => 0,
    'settings' => array(
      'user_register_form' => FALSE,
    ),
    'widget' => array(
      'active' => 1,
      'module' => 'entityreference',
      'settings' => array(
        'match_operator' => 'CONTAINS',
        'path' => '',
        'size' => 60,
      ),
      'type' => 'entityreference_autocomplete',
      'weight' => 4,
    ),
  );

  // Exported field_instance: 'node-social_history-field_person'.
  $field_instances['node-social_history-field_person'] = array(
    'bundle' => 'social_history',
    'default_value' => NULL,
    'deleted' => 0,
    'description' => '',
    'display' => array(
      'default' => array(
        'label' => 'above',
        'module' => 'entityreference',
        'settings' => array(
          'bypass_access' => FALSE,
          'link' => FALSE,
        ),
        'type' => 'entityreference_label',
        'weight' => 0,
      ),
      'teaser' => array(
        'label' => 'above',
        'settings' => array(),
        'type' => 'hidden',
        'weight' => 0,
      ),
    ),
    'entity_type' => 'node',
    'field_name' => 'field_person',
    'label' => 'Person',
    'required' => 0,
    'settings' => array(
      'user_register_form' => FALSE,
    ),
    'widget' => array(
      'active' => 1,
      'module' => 'entityreference',
      'settings' => array(
        'match_operator' => 'CONTAINS',
        'path' => '',
        'size' => 60,
      ),
      'type' => 'entityreference_autocomplete',
      'weight' => 1,
    ),
  );

  // Exported field_instance: 'node-social_history-field_prenatal_encounter'.
  $field_instances['node-social_history-field_prenatal_encounter'] = array(
    'bundle' => 'social_history',
    'default_value' => NULL,
    'deleted' => 0,
    'description' => '',
    'display' => array(
      'default' => array(
        'label' => 'above',
        'module' => 'entityreference',
        'settings' => array(
          'bypass_access' => FALSE,
          'link' => FALSE,
        ),
        'type' => 'entityreference_label',
        'weight' => 6,
      ),
      'teaser' => array(
        'label' => 'above',
        'settings' => array(),
        'type' => 'hidden',
        'weight' => 0,
      ),
    ),
    'entity_type' => 'node',
    'field_name' => 'field_prenatal_encounter',
    'label' => 'Prenatal Encounter',
    'required' => 0,
    'settings' => array(
      'user_register_form' => FALSE,
    ),
    'widget' => array(
      'active' => 1,
      'module' => 'entityreference',
      'settings' => array(
        'match_operator' => 'CONTAINS',
        'path' => '',
        'size' => 60,
      ),
      'type' => 'entityreference_autocomplete',
      'weight' => 5,
    ),
  );

  // Exported field_instance: 'node-social_history-field_shards'.
  $field_instances['node-social_history-field_shards'] = array(
    'bundle' => 'social_history',
    'default_value' => NULL,
    'deleted' => 0,
    'description' => 'Leave this blank -- it will be filled in automatically.',
    'display' => array(
      'default' => array(
        'label' => 'above',
        'module' => 'entityreference',
        'settings' => array(
          'bypass_access' => FALSE,
          'link' => FALSE,
        ),
        'type' => 'entityreference_label',
        'weight' => 8,
      ),
      'teaser' => array(
        'label' => 'above',
        'settings' => array(),
        'type' => 'hidden',
        'weight' => 0,
      ),
    ),
    'entity_type' => 'node',
    'field_name' => 'field_shards',
    'label' => 'Shards',
    'required' => 0,
    'settings' => array(
      'user_register_form' => FALSE,
    ),
    'widget' => array(
      'active' => 1,
      'module' => 'entityreference',
      'settings' => array(
        'match_operator' => 'CONTAINS',
        'path' => '',
        'size' => 60,
      ),
      'type' => 'entityreference_autocomplete',
      'weight' => 7,
    ),
  );

  // Exported field_instance: 'node-social_history-field_social_history'.
  $field_instances['node-social_history-field_social_history'] = array(
    'bundle' => 'social_history',
    'default_value' => NULL,
    'deleted' => 0,
    'description' => '',
    'display' => array(
      'default' => array(
        'label' => 'above',
        'module' => 'list',
        'settings' => array(),
        'type' => 'list_default',
        'weight' => 9,
      ),
      'teaser' => array(
        'label' => 'above',
        'settings' => array(),
        'type' => 'hidden',
        'weight' => 0,
      ),
    ),
    'entity_type' => 'node',
    'field_name' => 'field_social_history',
    'label' => 'Social History',
    'required' => 0,
    'settings' => array(
      'user_register_form' => FALSE,
    ),
    'widget' => array(
      'active' => 1,
      'module' => 'options',
      'settings' => array(),
      'type' => 'options_select',
      'weight' => 2,
    ),
  );

  // Exported field_instance: 'node-social_history-field_uuid'.
  $field_instances['node-social_history-field_uuid'] = array(
    'bundle' => 'social_history',
    'default_value' => NULL,
    'deleted' => 0,
    'description' => 'Leave this blank -- it will be filled in automatically.',
    'display' => array(
      'default' => array(
        'label' => 'above',
        'module' => 'text',
        'settings' => array(),
        'type' => 'text_default',
        'weight' => 7,
      ),
      'teaser' => array(
        'label' => 'above',
        'settings' => array(),
        'type' => 'hidden',
        'weight' => 0,
      ),
    ),
    'entity_type' => 'node',
    'field_name' => 'field_uuid',
    'label' => 'UUID',
    'required' => 0,
    'settings' => array(
      'text_processing' => 0,
      'user_register_form' => FALSE,
    ),
    'widget' => array(
      'active' => 1,
      'module' => 'text',
      'settings' => array(
        'size' => 60,
      ),
      'type' => 'text_textfield',
      'weight' => 6,
    ),
  );

  // Exported field_instance: 'node-vitals-field_body_temperature'.
  $field_instances['node-vitals-field_body_temperature'] = array(
    'bundle' => 'vitals',
    'default_value' => NULL,
    'deleted' => 0,
    'description' => '',
    'display' => array(
      'default' => array(
        'label' => 'above',
        'module' => 'number',
        'settings' => array(
          'decimal_separator' => '.',
          'prefix_suffix' => TRUE,
          'scale' => 2,
          'thousand_separator' => '',
        ),
        'type' => 'number_decimal',
        'weight' => 5,
      ),
      'teaser' => array(
        'label' => 'above',
        'settings' => array(),
        'type' => 'hidden',
        'weight' => 0,
      ),
    ),
    'entity_type' => 'node',
    'field_name' => 'field_body_temperature',
    'label' => 'Body temperature',
    'required' => 0,
    'settings' => array(
      'max' => '',
      'min' => '',
      'prefix' => '',
      'suffix' => '',
      'user_register_form' => FALSE,
    ),
    'widget' => array(
      'active' => 0,
      'module' => 'number',
      'settings' => array(),
      'type' => 'number',
      'weight' => 2,
    ),
  );

  // Exported field_instance: 'node-vitals-field_date_measured'.
  $field_instances['node-vitals-field_date_measured'] = array(
    'bundle' => 'vitals',
    'deleted' => 0,
    'description' => '',
    'display' => array(
      'default' => array(
        'label' => 'above',
        'module' => 'date',
        'settings' => array(
          'format_type' => 'long',
          'fromto' => 'both',
          'multiple_from' => '',
          'multiple_number' => '',
          'multiple_to' => '',
          'show_remaining_days' => FALSE,
        ),
        'type' => 'date_default',
        'weight' => 6,
      ),
      'teaser' => array(
        'label' => 'above',
        'settings' => array(),
        'type' => 'hidden',
        'weight' => 0,
      ),
    ),
    'entity_type' => 'node',
    'field_name' => 'field_date_measured',
    'label' => 'Date Measured',
    'required' => 0,
    'settings' => array(
      'default_value' => 'now',
      'default_value2' => 'same',
      'default_value_code' => '',
      'default_value_code2' => '',
      'user_register_form' => FALSE,
    ),
    'widget' => array(
      'active' => 1,
      'module' => 'date',
      'settings' => array(
        'increment' => 15,
        'input_format' => 'm/d/Y - H:i:s',
        'input_format_custom' => '',
        'label_position' => 'above',
        'no_fieldset' => 0,
        'text_parts' => array(),
        'year_range' => '-3:+3',
      ),
      'type' => 'date_select',
      'weight' => 4,
    ),
  );

  // Exported field_instance: 'node-vitals-field_dia'.
  $field_instances['node-vitals-field_dia'] = array(
    'bundle' => 'vitals',
    'default_value' => NULL,
    'deleted' => 0,
    'description' => '',
    'display' => array(
      'default' => array(
        'label' => 'above',
        'module' => 'number',
        'settings' => array(
          'decimal_separator' => '.',
          'prefix_suffix' => TRUE,
          'scale' => 2,
          'thousand_separator' => '',
        ),
        'type' => 'number_decimal',
        'weight' => 2,
      ),
      'teaser' => array(
        'label' => 'above',
        'settings' => array(),
        'type' => 'hidden',
        'weight' => 0,
      ),
    ),
    'entity_type' => 'node',
    'field_name' => 'field_dia',
    'label' => 'Dia',
    'required' => 0,
    'settings' => array(
      'max' => '',
      'min' => '',
      'prefix' => '',
      'suffix' => '',
      'user_register_form' => FALSE,
    ),
    'widget' => array(
      'active' => 0,
      'module' => 'number',
      'settings' => array(),
      'type' => 'number',
      'weight' => -1,
    ),
  );

  // Exported field_instance: 'node-vitals-field_heart_rate'.
  $field_instances['node-vitals-field_heart_rate'] = array(
    'bundle' => 'vitals',
    'default_value' => NULL,
    'deleted' => 0,
    'description' => '',
    'display' => array(
      'default' => array(
        'label' => 'above',
        'module' => 'number',
        'settings' => array(
          'decimal_separator' => '.',
          'prefix_suffix' => TRUE,
          'scale' => 0,
          'thousand_separator' => '',
        ),
        'type' => 'number_integer',
        'weight' => 3,
      ),
      'teaser' => array(
        'label' => 'above',
        'settings' => array(),
        'type' => 'hidden',
        'weight' => 0,
      ),
    ),
    'entity_type' => 'node',
    'field_name' => 'field_heart_rate',
    'label' => 'Heart rate',
    'required' => 0,
    'settings' => array(
      'max' => '',
      'min' => '',
      'prefix' => '',
      'suffix' => '',
      'user_register_form' => FALSE,
    ),
    'widget' => array(
      'active' => 0,
      'module' => 'number',
      'settings' => array(),
      'type' => 'number',
      'weight' => 0,
    ),
  );

  // Exported field_instance: 'node-vitals-field_nurse'.
  $field_instances['node-vitals-field_nurse'] = array(
    'bundle' => 'vitals',
    'default_value' => NULL,
    'deleted' => 0,
    'description' => '',
    'display' => array(
      'default' => array(
        'label' => 'above',
        'module' => 'entityreference',
        'settings' => array(
          'bypass_access' => FALSE,
          'link' => FALSE,
        ),
        'type' => 'entityreference_label',
        'weight' => 7,
      ),
      'teaser' => array(
        'label' => 'above',
        'settings' => array(),
        'type' => 'hidden',
        'weight' => 0,
      ),
    ),
    'entity_type' => 'node',
    'field_name' => 'field_nurse',
    'label' => 'Nurse',
    'required' => 0,
    'settings' => array(
      'user_register_form' => FALSE,
    ),
    'widget' => array(
      'active' => 1,
      'module' => 'entityreference',
      'settings' => array(
        'match_operator' => 'CONTAINS',
        'path' => '',
        'size' => 60,
      ),
      'type' => 'entityreference_autocomplete',
      'weight' => 6,
    ),
  );

  // Exported field_instance: 'node-vitals-field_person'.
  $field_instances['node-vitals-field_person'] = array(
    'bundle' => 'vitals',
    'default_value' => NULL,
    'deleted' => 0,
    'description' => '',
    'display' => array(
      'default' => array(
        'label' => 'above',
        'module' => 'entityreference',
        'settings' => array(
          'bypass_access' => FALSE,
          'link' => FALSE,
        ),
        'type' => 'entityreference_label',
        'weight' => 0,
      ),
      'teaser' => array(
        'label' => 'above',
        'settings' => array(),
        'type' => 'hidden',
        'weight' => 0,
      ),
    ),
    'entity_type' => 'node',
    'field_name' => 'field_person',
    'label' => 'Person',
    'required' => 0,
    'settings' => array(
      'user_register_form' => FALSE,
    ),
    'widget' => array(
      'active' => 1,
      'module' => 'entityreference',
      'settings' => array(
        'match_operator' => 'CONTAINS',
        'path' => '',
        'size' => 60,
      ),
      'type' => 'entityreference_autocomplete',
      'weight' => -3,
    ),
  );

  // Exported field_instance: 'node-vitals-field_prenatal_encounter'.
  $field_instances['node-vitals-field_prenatal_encounter'] = array(
    'bundle' => 'vitals',
    'default_value' => NULL,
    'deleted' => 0,
    'description' => '',
    'display' => array(
      'default' => array(
        'label' => 'above',
        'module' => 'entityreference',
        'settings' => array(
          'bypass_access' => FALSE,
          'link' => FALSE,
        ),
        'type' => 'entityreference_label',
        'weight' => 8,
      ),
      'teaser' => array(
        'label' => 'above',
        'settings' => array(),
        'type' => 'hidden',
        'weight' => 0,
      ),
    ),
    'entity_type' => 'node',
    'field_name' => 'field_prenatal_encounter',
    'label' => 'Prenatal Encounter',
    'required' => 0,
    'settings' => array(
      'user_register_form' => FALSE,
    ),
    'widget' => array(
      'active' => 1,
      'module' => 'entityreference',
      'settings' => array(
        'match_operator' => 'CONTAINS',
        'path' => '',
        'size' => 60,
      ),
      'type' => 'entityreference_autocomplete',
      'weight' => 8,
    ),
  );

  // Exported field_instance: 'node-vitals-field_respiratory_rate'.
  $field_instances['node-vitals-field_respiratory_rate'] = array(
    'bundle' => 'vitals',
    'default_value' => NULL,
    'deleted' => 0,
    'description' => '',
    'display' => array(
      'default' => array(
        'label' => 'above',
        'module' => 'number',
        'settings' => array(
          'decimal_separator' => '.',
          'prefix_suffix' => TRUE,
          'scale' => 0,
          'thousand_separator' => '',
        ),
        'type' => 'number_integer',
        'weight' => 4,
      ),
      'teaser' => array(
        'label' => 'above',
        'settings' => array(),
        'type' => 'hidden',
        'weight' => 0,
      ),
    ),
    'entity_type' => 'node',
    'field_name' => 'field_respiratory_rate',
    'label' => 'Respiratory rate',
    'required' => 0,
    'settings' => array(
      'max' => '',
      'min' => '',
      'prefix' => '',
      'suffix' => '',
      'user_register_form' => FALSE,
    ),
    'widget' => array(
      'active' => 0,
      'module' => 'number',
      'settings' => array(),
      'type' => 'number',
      'weight' => 1,
    ),
  );

  // Exported field_instance: 'node-vitals-field_shards'.
  $field_instances['node-vitals-field_shards'] = array(
    'bundle' => 'vitals',
    'default_value' => NULL,
    'deleted' => 0,
    'description' => 'Leave this blank -- it will be automatically generated.',
    'display' => array(
      'default' => array(
        'label' => 'above',
        'module' => 'entityreference',
        'settings' => array(
          'bypass_access' => FALSE,
          'link' => FALSE,
        ),
        'type' => 'entityreference_label',
        'weight' => 10,
      ),
      'teaser' => array(
        'label' => 'above',
        'settings' => array(),
        'type' => 'hidden',
        'weight' => 0,
      ),
    ),
    'entity_type' => 'node',
    'field_name' => 'field_shards',
    'label' => 'Shards',
    'required' => 0,
    'settings' => array(
      'user_register_form' => FALSE,
    ),
    'widget' => array(
      'active' => 1,
      'module' => 'entityreference',
      'settings' => array(
        'match_operator' => 'CONTAINS',
        'path' => '',
        'size' => 60,
      ),
      'type' => 'entityreference_autocomplete',
      'weight' => 12,
    ),
  );

  // Exported field_instance: 'node-vitals-field_sys'.
  $field_instances['node-vitals-field_sys'] = array(
    'bundle' => 'vitals',
    'default_value' => NULL,
    'deleted' => 0,
    'description' => '',
    'display' => array(
      'default' => array(
        'label' => 'above',
        'module' => 'number',
        'settings' => array(
          'decimal_separator' => '.',
          'prefix_suffix' => TRUE,
          'scale' => 2,
          'thousand_separator' => '',
        ),
        'type' => 'number_decimal',
        'weight' => 1,
      ),
      'teaser' => array(
        'label' => 'above',
        'settings' => array(),
        'type' => 'hidden',
        'weight' => 0,
      ),
    ),
    'entity_type' => 'node',
    'field_name' => 'field_sys',
    'label' => 'Sys',
    'required' => 0,
    'settings' => array(
      'max' => '',
      'min' => '',
      'prefix' => '',
      'suffix' => '',
      'user_register_form' => FALSE,
    ),
    'widget' => array(
      'active' => 0,
      'module' => 'number',
      'settings' => array(),
      'type' => 'number',
      'weight' => -2,
    ),
  );

  // Exported field_instance: 'node-vitals-field_uuid'.
  $field_instances['node-vitals-field_uuid'] = array(
    'bundle' => 'vitals',
    'default_value' => NULL,
    'deleted' => 0,
    'description' => 'Leave this blank -- it will be automatically generated.',
    'display' => array(
      'default' => array(
        'label' => 'above',
        'module' => 'text',
        'settings' => array(),
        'type' => 'text_default',
        'weight' => 9,
      ),
      'teaser' => array(
        'label' => 'above',
        'settings' => array(),
        'type' => 'hidden',
        'weight' => 0,
      ),
    ),
    'entity_type' => 'node',
    'field_name' => 'field_uuid',
    'label' => 'UUID',
    'required' => 0,
    'settings' => array(
      'text_processing' => 0,
      'user_register_form' => FALSE,
    ),
    'widget' => array(
      'active' => 1,
      'module' => 'text',
      'settings' => array(
        'size' => 60,
      ),
      'type' => 'text_textfield',
      'weight' => 10,
    ),
  );

  // Exported field_instance: 'node-weight-field_bmi'.
  $field_instances['node-weight-field_bmi'] = array(
    'bundle' => 'weight',
    'default_value' => NULL,
    'deleted' => 0,
    'description' => '',
    'display' => array(
      'default' => array(
        'label' => 'above',
        'module' => 'number',
        'settings' => array(
          'decimal_separator' => '.',
          'prefix_suffix' => TRUE,
          'scale' => 2,
          'thousand_separator' => '',
        ),
        'type' => 'number_decimal',
        'weight' => 9,
      ),
      'teaser' => array(
        'label' => 'above',
        'settings' => array(),
        'type' => 'hidden',
        'weight' => 0,
      ),
    ),
    'entity_type' => 'node',
    'field_name' => 'field_bmi',
    'label' => 'BMI',
    'required' => FALSE,
    'settings' => array(
      'max' => '',
      'min' => '',
      'prefix' => '',
      'suffix' => '',
      'user_register_form' => FALSE,
    ),
    'widget' => array(
      'module' => 'number',
      'settings' => array(),
      'type' => 'number',
      'weight' => 7,
    ),
  );

  // Exported field_instance: 'node-weight-field_child'.
  $field_instances['node-weight-field_child'] = array(
    'bundle' => 'weight',
    'default_value' => NULL,
    'deleted' => 0,
    'description' => '',
    'display' => array(
      'default' => array(
        'label' => 'above',
        'module' => 'entityreference',
        'settings' => array(
          'bypass_access' => FALSE,
          'link' => 1,
        ),
        'type' => 'entityreference_label',
        'weight' => 1,
      ),
      'teaser' => array(
        'label' => 'above',
        'settings' => array(),
        'type' => 'hidden',
        'weight' => 0,
      ),
    ),
    'entity_type' => 'node',
    'field_name' => 'field_child',
    'label' => 'Child',
    'required' => 0,
    'settings' => array(
      'user_register_form' => FALSE,
    ),
    'widget' => array(
      'active' => 1,
      'module' => 'entityreference',
      'settings' => array(
        'match_operator' => 'CONTAINS',
        'path' => '',
        'size' => 60,
      ),
      'type' => 'entityreference_autocomplete',
      'weight' => 1,
    ),
  );

  // Exported field_instance: 'node-weight-field_date_measured'.
  $field_instances['node-weight-field_date_measured'] = array(
    'bundle' => 'weight',
    'deleted' => 0,
    'description' => 'When was this measurement actually made (as opposed to scheduled, or entered)?',
    'display' => array(
      'default' => array(
        'label' => 'above',
        'module' => 'date',
        'settings' => array(
          'format_type' => 'long',
          'fromto' => 'both',
          'multiple_from' => '',
          'multiple_number' => '',
          'multiple_to' => '',
          'show_remaining_days' => FALSE,
        ),
        'type' => 'date_default',
        'weight' => 5,
      ),
      'teaser' => array(
        'label' => 'above',
        'settings' => array(),
        'type' => 'hidden',
        'weight' => 0,
      ),
    ),
    'entity_type' => 'node',
    'field_name' => 'field_date_measured',
    'label' => 'Date Measured',
    'required' => 1,
    'settings' => array(
      'default_value' => 'now',
      'default_value2' => 'same',
      'default_value_code' => '',
      'default_value_code2' => '',
      'user_register_form' => FALSE,
    ),
    'widget' => array(
      'active' => 1,
      'module' => 'date',
      'settings' => array(
        'increment' => 15,
        'input_format' => 'm/d/Y - H:i:s',
        'input_format_custom' => '',
        'label_position' => 'above',
        'no_fieldset' => 0,
        'text_parts' => array(),
        'year_range' => '-3:+3',
      ),
      'type' => 'date_select',
      'weight' => 4,
    ),
  );

  // Exported field_instance: 'node-weight-field_nurse'.
  $field_instances['node-weight-field_nurse'] = array(
    'bundle' => 'weight',
    'default_value' => NULL,
    'deleted' => 0,
    'description' => '',
    'display' => array(
      'default' => array(
        'label' => 'above',
        'module' => 'entityreference',
        'settings' => array(
          'bypass_access' => FALSE,
          'link' => FALSE,
        ),
        'type' => 'entityreference_label',
        'weight' => 14,
      ),
      'teaser' => array(
        'label' => 'above',
        'settings' => array(),
        'type' => 'hidden',
        'weight' => 0,
      ),
    ),
    'entity_type' => 'node',
    'field_name' => 'field_nurse',
    'label' => 'Nurse',
    'required' => 0,
    'settings' => array(
      'user_register_form' => FALSE,
    ),
    'widget' => array(
      'active' => 1,
      'module' => 'entityreference',
      'settings' => array(
        'match_operator' => 'CONTAINS',
        'path' => '',
        'size' => 60,
      ),
      'type' => 'entityreference_autocomplete',
      'weight' => 5,
    ),
  );

  // Exported field_instance: 'node-weight-field_person'.
  $field_instances['node-weight-field_person'] = array(
    'bundle' => 'weight',
    'default_value' => NULL,
    'deleted' => 0,
    'description' => '',
    'display' => array(
      'default' => array(
        'label' => 'above',
        'module' => 'entityreference',
        'settings' => array(
          'bypass_access' => FALSE,
          'link' => FALSE,
        ),
        'type' => 'entityreference_label',
        'weight' => 16,
      ),
      'teaser' => array(
        'label' => 'above',
        'settings' => array(),
        'type' => 'hidden',
        'weight' => 0,
      ),
    ),
    'entity_type' => 'node',
    'field_name' => 'field_person',
    'label' => 'Person',
    'required' => 1,
    'settings' => array(
      'user_register_form' => FALSE,
    ),
    'widget' => array(
      'active' => 1,
      'module' => 'entityreference',
      'settings' => array(
        'match_operator' => 'CONTAINS',
        'path' => '',
        'size' => 60,
      ),
      'type' => 'entityreference_autocomplete',
      'weight' => 2,
    ),
  );

  // Exported field_instance: 'node-weight-field_session'.
  $field_instances['node-weight-field_session'] = array(
    'bundle' => 'weight',
    'default_value' => NULL,
    'deleted' => 0,
    'description' => '',
    'display' => array(
      'default' => array(
        'label' => 'above',
        'module' => 'entityreference',
        'settings' => array(
          'bypass_access' => FALSE,
          'link' => FALSE,
        ),
        'type' => 'entityreference_label',
        'weight' => 6,
      ),
      'teaser' => array(
        'label' => 'above',
        'settings' => array(),
        'type' => 'hidden',
        'weight' => 0,
      ),
    ),
    'entity_type' => 'node',
    'field_name' => 'field_session',
    'label' => 'Group Encounter',
    'required' => 1,
    'settings' => array(
      'user_register_form' => FALSE,
    ),
    'widget' => array(
      'active' => 1,
      'module' => 'entityreference',
      'settings' => array(
        'match_operator' => 'CONTAINS',
        'path' => '',
        'size' => 60,
      ),
      'type' => 'entityreference_autocomplete',
      'weight' => 6,
    ),
  );

  // Exported field_instance: 'node-weight-field_shards'.
  $field_instances['node-weight-field_shards'] = array(
    'bundle' => 'weight',
    'default_value' => NULL,
    'deleted' => 0,
    'description' => 'This field will be calculated -- you can leave it blank.',
    'display' => array(
      'default' => array(
        'label' => 'above',
        'module' => 'entityreference',
        'settings' => array(
          'bypass_access' => FALSE,
          'link' => FALSE,
        ),
        'type' => 'entityreference_label',
        'weight' => 17,
      ),
      'teaser' => array(
        'label' => 'above',
        'settings' => array(),
        'type' => 'hidden',
        'weight' => 0,
      ),
    ),
    'entity_type' => 'node',
    'field_name' => 'field_shards',
    'label' => 'Shards',
    'required' => 0,
    'settings' => array(
      'user_register_form' => FALSE,
    ),
    'widget' => array(
      'active' => 1,
      'module' => 'entityreference',
      'settings' => array(
        'match_operator' => 'CONTAINS',
        'path' => '',
        'size' => 60,
      ),
      'type' => 'entityreference_autocomplete',
      'weight' => 13,
    ),
  );

  // Exported field_instance: 'node-weight-field_uuid'.
  $field_instances['node-weight-field_uuid'] = array(
    'bundle' => 'weight',
    'default_value' => NULL,
    'deleted' => 0,
    'description' => 'You can leave the UUID blank -- it will be automatically generated.',
    'display' => array(
      'default' => array(
        'label' => 'above',
        'module' => 'text',
        'settings' => array(),
        'type' => 'text_default',
        'weight' => 15,
      ),
      'teaser' => array(
        'label' => 'above',
        'settings' => array(),
        'type' => 'hidden',
        'weight' => 0,
      ),
    ),
    'entity_type' => 'node',
    'field_name' => 'field_uuid',
    'label' => 'UUID',
    'required' => 0,
    'settings' => array(
      'text_processing' => 0,
      'user_register_form' => FALSE,
    ),
    'widget' => array(
      'active' => 1,
      'module' => 'text',
      'settings' => array(
        'size' => 60,
      ),
      'type' => 'text_textfield',
      'weight' => 11,
    ),
  );

  // Exported field_instance: 'node-weight-field_weight'.
  $field_instances['node-weight-field_weight'] = array(
    'bundle' => 'weight',
    'default_value' => NULL,
    'deleted' => 0,
    'description' => '',
    'display' => array(
      'default' => array(
        'label' => 'above',
        'module' => 'number',
        'settings' => array(
          'decimal_separator' => '.',
          'prefix_suffix' => TRUE,
          'scale' => 2,
          'thousand_separator' => '',
        ),
        'type' => 'number_decimal',
        'weight' => 4,
      ),
      'teaser' => array(
        'label' => 'above',
        'settings' => array(),
        'type' => 'hidden',
        'weight' => 0,
      ),
    ),
    'entity_type' => 'node',
    'field_name' => 'field_weight',
    'label' => 'Weight',
    'required' => 1,
    'settings' => array(
      'max' => '',
      'min' => 0,
      'prefix' => '',
      'suffix' => 'kg',
      'user_register_form' => FALSE,
    ),
    'widget' => array(
      'active' => 0,
      'module' => 'number',
      'settings' => array(),
      'type' => 'number',
      'weight' => 3,
    ),
  );

  // Exported field_instance: 'node-weight-field_zscore_age'.
  $field_instances['node-weight-field_zscore_age'] = array(
    'bundle' => 'weight',
    'default_value' => NULL,
    'deleted' => 0,
    'description' => '',
    'display' => array(
      'default' => array(
        'label' => 'above',
        'module' => 'number',
        'settings' => array(
          'decimal_separator' => '.',
          'prefix_suffix' => TRUE,
          'scale' => 2,
          'thousand_separator' => '',
        ),
        'type' => 'number_decimal',
        'weight' => 11,
      ),
      'teaser' => array(
        'label' => 'above',
        'settings' => array(),
        'type' => 'hidden',
        'weight' => 0,
      ),
    ),
    'entity_type' => 'node',
    'field_name' => 'field_zscore_age',
    'label' => 'ZScore Age',
    'required' => 0,
    'settings' => array(
      'max' => '',
      'min' => '',
      'prefix' => '',
      'suffix' => '',
      'user_register_form' => FALSE,
    ),
    'widget' => array(
      'active' => 0,
      'module' => 'number',
      'settings' => array(),
      'type' => 'number',
      'weight' => 8,
    ),
  );

  // Exported field_instance: 'node-weight-field_zscore_bmi'.
  $field_instances['node-weight-field_zscore_bmi'] = array(
    'bundle' => 'weight',
    'default_value' => NULL,
    'deleted' => 0,
    'description' => '',
    'display' => array(
      'default' => array(
        'label' => 'above',
        'module' => 'number',
        'settings' => array(
          'decimal_separator' => '.',
          'prefix_suffix' => TRUE,
          'scale' => 2,
          'thousand_separator' => '',
        ),
        'type' => 'number_decimal',
        'weight' => 13,
      ),
      'teaser' => array(
        'label' => 'above',
        'settings' => array(),
        'type' => 'hidden',
        'weight' => 0,
      ),
    ),
    'entity_type' => 'node',
    'field_name' => 'field_zscore_bmi',
    'label' => 'ZScore BMI',
    'required' => 0,
    'settings' => array(
      'max' => '',
      'min' => '',
      'prefix' => '',
      'suffix' => '',
      'user_register_form' => FALSE,
    ),
    'widget' => array(
      'active' => 0,
      'module' => 'number',
      'settings' => array(),
      'type' => 'number',
      'weight' => 10,
    ),
  );

  // Exported field_instance: 'node-weight-field_zscore_length'.
  $field_instances['node-weight-field_zscore_length'] = array(
    'bundle' => 'weight',
    'default_value' => NULL,
    'deleted' => 0,
    'description' => '',
    'display' => array(
      'default' => array(
        'label' => 'above',
        'module' => 'number',
        'settings' => array(
          'decimal_separator' => '.',
          'prefix_suffix' => TRUE,
          'scale' => 2,
          'thousand_separator' => '',
        ),
        'type' => 'number_decimal',
        'weight' => 12,
      ),
      'teaser' => array(
        'label' => 'above',
        'settings' => array(),
        'type' => 'hidden',
        'weight' => 0,
      ),
    ),
    'entity_type' => 'node',
    'field_name' => 'field_zscore_length',
    'label' => 'ZScore Length',
    'required' => 0,
    'settings' => array(
      'max' => '',
      'min' => '',
      'prefix' => '',
      'suffix' => '',
      'user_register_form' => FALSE,
    ),
    'widget' => array(
      'active' => 0,
      'module' => 'number',
      'settings' => array(),
      'type' => 'number',
      'weight' => 9,
    ),
  );

  // Translatables
  // Included for use with string extractors like potx.
  t('Abdomen');
  t('Abortions');
  t('Attended');
  t('BMI');
  t('Body temperature');
  t('Breast');
  t('Breast self exam');
  t('C-Section Scar');
  t('Child');
  t('Confident');
  t('Currently Pregnant');
  t('Danger Signs');
  t('Date Measured');
  t('Dia');
  t('Eyes');
  t('Family Planning');
  t('Fetal Heart Rate');
  t('Fetal Movement');
  t('Fetal Presentation');
  t('Fundal Height');
  t('Group Encounter');
  t('Hands');
  t('Has the mother attended for this session?');
  t('Head / hair');
  t('Heart');
  t('Heart rate');
  t('Height');
  t('Last Menstrual Period');
  t('Leave blank -- it will be entered automatically.');
  t('Leave blank -- it will be filled in automatically.');
  t('Leave this blank -- it will be automatically generated.');
  t('Leave this blank -- it will be filled in automatically.');
  t('Legs');
  t('Live Children');
  t('Lungs');
  t('MUAC');
  t('Medical History');
  t('Medication');
  t('Mother');
  t('Neck');
  t('Nurse');
  t('Nutrition Signs');
  t('Person');
  t('Photo');
  t('PreTerm Pregnancy');
  t('Prenatal Encounter');
  t('Refers to the date-entry session which this measurement was taken in.');
  t('Represents the date which on which the measurement took place. This is distinct from the date which data entry was scheduled (though that would be the default). It is also distinct from the creation date of the node, since that could be different from the date the measurement took place.');
  t('Resources');
  t('Respiratory rate');
  t('Shards');
  t('Social History');
  t('Stillbirths PreTerm');
  t('Stillbirths at Term');
  t('Sys');
  t('Term Pregnancy');
  t('This field will be calculated -- you can leave it blank.');
  t('UUID');
  t('Weight');
  t('When was this measurement actually made (as opposed to scheduled, or entered)?');
  t('You can leave the UUID blank -- it will be automatically generated.');
  t('ZScore Age');
  t('ZScore BMI');
  t('ZScore Length');

  return $field_instances;
}<|MERGE_RESOLUTION|>--- conflicted
+++ resolved
@@ -782,13 +782,10 @@
     'label' => 'Eyes',
     'required' => 0,
     'settings' => array(
-<<<<<<< HEAD
-=======
       'max' => '',
       'min' => 0,
       'prefix' => '',
       'suffix' => 'cm',
->>>>>>> 79d359e6
       'user_register_form' => FALSE,
     ),
     'widget' => array(
@@ -6273,13 +6270,10 @@
     'label' => 'Nurse',
     'required' => 0,
     'settings' => array(
-<<<<<<< HEAD
-=======
       'max' => '',
       'min' => 0,
       'prefix' => '',
       'suffix' => '',
->>>>>>> 79d359e6
       'user_register_form' => FALSE,
     ),
     'widget' => array(
