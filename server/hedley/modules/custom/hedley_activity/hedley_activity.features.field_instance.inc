--- conflicted
+++ resolved
@@ -13624,11 +13624,8 @@
   t('Abortions');
   t('Attended');
   t('BMI');
-<<<<<<< HEAD
   t('Birth Plan Signs');
-=======
   t('Body');
->>>>>>> 721a9212
   t('Body temperature');
   t('Breast');
   t('Breast self exam');
