--- conflicted
+++ resolved
@@ -4155,7 +4155,6 @@
     ),
   );
 
-<<<<<<< HEAD
   // Exported field_instance:
   // 'node-malaria_testing-field_acute_illness_encounter'.
   $field_instances['node-malaria_testing-field_acute_illness_encounter'] = array(
@@ -4204,11 +4203,6 @@
   // Exported field_instance: 'node-malaria_testing-field_date_measured'.
   $field_instances['node-malaria_testing-field_date_measured'] = array(
     'bundle' => 'malaria_testing',
-=======
-  // Exported field_instance: 'node-nutrition_height-field_date_measured'.
-  $field_instances['node-nutrition_height-field_date_measured'] = array(
-    'bundle' => 'nutrition_height',
->>>>>>> 299259c4
     'deleted' => 0,
     'description' => '',
     'display' => array(
@@ -4258,7 +4252,6 @@
         'year_range' => '-3:+3',
       ),
       'type' => 'date_select',
-<<<<<<< HEAD
       'weight' => 3,
     ),
   );
@@ -4266,26 +4259,939 @@
   // Exported field_instance: 'node-malaria_testing-field_malaria_testing'.
   $field_instances['node-malaria_testing-field_malaria_testing'] = array(
     'bundle' => 'malaria_testing',
-=======
+    'default_value' => NULL,
+    'deleted' => 0,
+    'description' => '',
+    'display' => array(
+      'default' => array(
+        'label' => 'above',
+        'module' => 'list',
+        'settings' => array(),
+        'type' => 'list_default',
+        'weight' => 6,
+      ),
+      'teaser' => array(
+        'label' => 'above',
+        'settings' => array(),
+        'type' => 'hidden',
+        'weight' => 0,
+      ),
+    ),
+    'entity_type' => 'node',
+    'field_name' => 'field_malaria_testing',
+    'label' => 'Malaria Testing',
+    'required' => 0,
+    'settings' => array(
+      'user_register_form' => FALSE,
+    ),
+    'widget' => array(
+      'active' => 1,
+      'module' => 'options',
+      'settings' => array(),
+      'type' => 'options_buttons',
+      'weight' => 2,
+    ),
+  );
+
+  // Exported field_instance: 'node-malaria_testing-field_nurse'.
+  $field_instances['node-malaria_testing-field_nurse'] = array(
+    'bundle' => 'malaria_testing',
+    'default_value' => NULL,
+    'deleted' => 0,
+    'description' => '',
+    'display' => array(
+      'default' => array(
+        'label' => 'above',
+        'module' => 'entityreference',
+        'settings' => array(
+          'bypass_access' => FALSE,
+          'link' => FALSE,
+        ),
+        'type' => 'entityreference_label',
+        'weight' => 2,
+      ),
+      'teaser' => array(
+        'label' => 'above',
+        'settings' => array(),
+        'type' => 'hidden',
+        'weight' => 0,
+      ),
+    ),
+    'entity_type' => 'node',
+    'field_name' => 'field_nurse',
+    'label' => 'Nurse',
+    'required' => 1,
+    'settings' => array(
+      'user_register_form' => FALSE,
+    ),
+    'widget' => array(
+      'active' => 1,
+      'module' => 'entityreference',
+      'settings' => array(
+        'match_operator' => 'CONTAINS',
+        'path' => '',
+        'size' => 60,
+      ),
+      'type' => 'entityreference_autocomplete',
       'weight' => 4,
     ),
   );
 
-  // Exported field_instance: 'node-nutrition_height-field_height'.
-  $field_instances['node-nutrition_height-field_height'] = array(
-    'bundle' => 'nutrition_height',
->>>>>>> 299259c4
-    'default_value' => NULL,
-    'deleted' => 0,
-    'description' => '',
-    'display' => array(
-      'default' => array(
-        'label' => 'above',
-<<<<<<< HEAD
+  // Exported field_instance: 'node-malaria_testing-field_person'.
+  $field_instances['node-malaria_testing-field_person'] = array(
+    'bundle' => 'malaria_testing',
+    'default_value' => NULL,
+    'deleted' => 0,
+    'description' => '',
+    'display' => array(
+      'default' => array(
+        'label' => 'above',
+        'module' => 'entityreference',
+        'settings' => array(
+          'bypass_access' => FALSE,
+          'link' => FALSE,
+        ),
+        'type' => 'entityreference_label',
+        'weight' => 0,
+      ),
+      'teaser' => array(
+        'label' => 'above',
+        'settings' => array(),
+        'type' => 'hidden',
+        'weight' => 0,
+      ),
+    ),
+    'entity_type' => 'node',
+    'field_name' => 'field_person',
+    'label' => 'Person',
+    'required' => 1,
+    'settings' => array(
+      'user_register_form' => FALSE,
+    ),
+    'widget' => array(
+      'active' => 1,
+      'module' => 'entityreference',
+      'settings' => array(
+        'match_operator' => 'CONTAINS',
+        'path' => '',
+        'size' => 60,
+      ),
+      'type' => 'entityreference_autocomplete',
+      'weight' => 1,
+    ),
+  );
+
+  // Exported field_instance: 'node-malaria_testing-field_shards'.
+  $field_instances['node-malaria_testing-field_shards'] = array(
+    'bundle' => 'malaria_testing',
+    'default_value' => NULL,
+    'deleted' => 0,
+    'description' => '',
+    'display' => array(
+      'default' => array(
+        'label' => 'above',
+        'module' => 'entityreference',
+        'settings' => array(
+          'bypass_access' => FALSE,
+          'link' => FALSE,
+        ),
+        'type' => 'entityreference_label',
+        'weight' => 5,
+      ),
+      'teaser' => array(
+        'label' => 'above',
+        'settings' => array(),
+        'type' => 'hidden',
+        'weight' => 0,
+      ),
+    ),
+    'entity_type' => 'node',
+    'field_name' => 'field_shards',
+    'label' => 'Shards',
+    'required' => 0,
+    'settings' => array(
+      'user_register_form' => FALSE,
+    ),
+    'widget' => array(
+      'active' => 1,
+      'module' => 'entityreference',
+      'settings' => array(
+        'match_operator' => 'CONTAINS',
+        'path' => '',
+        'size' => 60,
+      ),
+      'type' => 'entityreference_autocomplete',
+      'weight' => 7,
+    ),
+  );
+
+  // Exported field_instance: 'node-malaria_testing-field_uuid'.
+  $field_instances['node-malaria_testing-field_uuid'] = array(
+    'bundle' => 'malaria_testing',
+    'default_value' => NULL,
+    'deleted' => 0,
+    'description' => '',
+    'display' => array(
+      'default' => array(
+        'label' => 'above',
+        'module' => 'text',
+        'settings' => array(),
+        'type' => 'text_default',
+        'weight' => 4,
+      ),
+      'teaser' => array(
+        'label' => 'above',
+        'settings' => array(),
+        'type' => 'hidden',
+        'weight' => 0,
+      ),
+    ),
+    'entity_type' => 'node',
+    'field_name' => 'field_uuid',
+    'label' => 'UUID',
+    'required' => 0,
+    'settings' => array(
+      'text_processing' => 0,
+      'user_register_form' => FALSE,
+    ),
+    'widget' => array(
+      'active' => 1,
+      'module' => 'text',
+      'settings' => array(
+        'size' => 60,
+      ),
+      'type' => 'text_textfield',
+      'weight' => 6,
+    ),
+  );
+
+  // Exported field_instance: 'node-medical_history-field_date_measured'.
+  $field_instances['node-medical_history-field_date_measured'] = array(
+    'bundle' => 'medical_history',
+    'deleted' => 0,
+    'description' => '',
+    'display' => array(
+      'default' => array(
+        'label' => 'above',
+        'module' => 'date',
+        'settings' => array(
+          'custom_date_format' => '',
+          'format_type' => 'long',
+          'fromto' => 'both',
+          'multiple_from' => '',
+          'multiple_number' => '',
+          'multiple_to' => '',
+          'show_remaining_days' => FALSE,
+        ),
+        'type' => 'date_default',
+        'weight' => 2,
+      ),
+      'teaser' => array(
+        'label' => 'above',
+        'settings' => array(),
+        'type' => 'hidden',
+        'weight' => 0,
+      ),
+    ),
+    'entity_type' => 'node',
+    'field_name' => 'field_date_measured',
+    'label' => 'Date Measured',
+    'required' => 0,
+    'settings' => array(
+      'default_value' => 'now',
+      'default_value2' => 'same',
+      'default_value_code' => '',
+      'default_value_code2' => '',
+      'user_register_form' => FALSE,
+    ),
+    'widget' => array(
+      'active' => 1,
+      'module' => 'date',
+      'settings' => array(
+        'increment' => 15,
+        'input_format' => 'm/d/Y - H:i:s',
+        'input_format_custom' => '',
+        'label_position' => 'above',
+        'no_fieldset' => 0,
+        'text_parts' => array(),
+        'year_range' => '-3:+3',
+      ),
+      'type' => 'date_select',
+      'weight' => 0,
+    ),
+  );
+
+  // Exported field_instance: 'node-medical_history-field_medical_history'.
+  $field_instances['node-medical_history-field_medical_history'] = array(
+    'bundle' => 'medical_history',
+    'default_value' => NULL,
+    'deleted' => 0,
+    'description' => '',
+    'display' => array(
+      'default' => array(
+        'label' => 'above',
         'module' => 'list',
         'settings' => array(),
         'type' => 'list_default',
-=======
+        'weight' => 1,
+      ),
+      'teaser' => array(
+        'label' => 'above',
+        'settings' => array(),
+        'type' => 'hidden',
+        'weight' => 0,
+      ),
+    ),
+    'entity_type' => 'node',
+    'field_name' => 'field_medical_history',
+    'label' => 'Medical History',
+    'required' => 0,
+    'settings' => array(
+      'user_register_form' => FALSE,
+    ),
+    'widget' => array(
+      'active' => 1,
+      'module' => 'options',
+      'settings' => array(),
+      'type' => 'options_buttons',
+      'weight' => -2,
+    ),
+  );
+
+  // Exported field_instance: 'node-medical_history-field_nurse'.
+  $field_instances['node-medical_history-field_nurse'] = array(
+    'bundle' => 'medical_history',
+    'default_value' => NULL,
+    'deleted' => 0,
+    'description' => '',
+    'display' => array(
+      'default' => array(
+        'label' => 'above',
+        'module' => 'entityreference',
+        'settings' => array(
+          'bypass_access' => FALSE,
+          'link' => FALSE,
+        ),
+        'type' => 'entityreference_label',
+        'weight' => 3,
+      ),
+      'teaser' => array(
+        'label' => 'above',
+        'settings' => array(),
+        'type' => 'hidden',
+        'weight' => 0,
+      ),
+    ),
+    'entity_type' => 'node',
+    'field_name' => 'field_nurse',
+    'label' => 'Nurse',
+    'required' => 0,
+    'settings' => array(
+      'user_register_form' => FALSE,
+    ),
+    'widget' => array(
+      'active' => 1,
+      'module' => 'entityreference',
+      'settings' => array(
+        'match_operator' => 'CONTAINS',
+        'path' => '',
+        'size' => 60,
+      ),
+      'type' => 'entityreference_autocomplete',
+      'weight' => 2,
+    ),
+  );
+
+  // Exported field_instance: 'node-medical_history-field_person'.
+  $field_instances['node-medical_history-field_person'] = array(
+    'bundle' => 'medical_history',
+    'default_value' => NULL,
+    'deleted' => 0,
+    'description' => '',
+    'display' => array(
+      'default' => array(
+        'label' => 'above',
+        'module' => 'entityreference',
+        'settings' => array(
+          'bypass_access' => FALSE,
+          'link' => FALSE,
+        ),
+        'type' => 'entityreference_label',
+        'weight' => 0,
+      ),
+      'teaser' => array(
+        'label' => 'above',
+        'settings' => array(),
+        'type' => 'hidden',
+        'weight' => 0,
+      ),
+    ),
+    'entity_type' => 'node',
+    'field_name' => 'field_person',
+    'label' => 'Person',
+    'required' => 0,
+    'settings' => array(
+      'user_register_form' => FALSE,
+    ),
+    'widget' => array(
+      'active' => 1,
+      'module' => 'entityreference',
+      'settings' => array(
+        'match_operator' => 'CONTAINS',
+        'path' => '',
+        'size' => 60,
+      ),
+      'type' => 'entityreference_autocomplete',
+      'weight' => -3,
+    ),
+  );
+
+  // Exported field_instance: 'node-medical_history-field_prenatal_encounter'.
+  $field_instances['node-medical_history-field_prenatal_encounter'] = array(
+    'bundle' => 'medical_history',
+    'default_value' => NULL,
+    'deleted' => 0,
+    'description' => '',
+    'display' => array(
+      'default' => array(
+        'label' => 'above',
+        'module' => 'entityreference',
+        'settings' => array(
+          'bypass_access' => FALSE,
+          'link' => FALSE,
+        ),
+        'type' => 'entityreference_label',
+        'weight' => 4,
+      ),
+      'teaser' => array(
+        'label' => 'above',
+        'settings' => array(),
+        'type' => 'hidden',
+        'weight' => 0,
+      ),
+    ),
+    'entity_type' => 'node',
+    'field_name' => 'field_prenatal_encounter',
+    'label' => 'Prenatal Encounter',
+    'required' => 0,
+    'settings' => array(
+      'user_register_form' => FALSE,
+    ),
+    'widget' => array(
+      'active' => 1,
+      'module' => 'entityreference',
+      'settings' => array(
+        'match_operator' => 'CONTAINS',
+        'path' => '',
+        'size' => 60,
+      ),
+      'type' => 'entityreference_autocomplete',
+      'weight' => 4,
+    ),
+  );
+
+  // Exported field_instance: 'node-medical_history-field_shards'.
+  $field_instances['node-medical_history-field_shards'] = array(
+    'bundle' => 'medical_history',
+    'default_value' => NULL,
+    'deleted' => 0,
+    'description' => 'Leave blank -- it will be filled in automatically.',
+    'display' => array(
+      'default' => array(
+        'label' => 'above',
+        'module' => 'entityreference',
+        'settings' => array(
+          'bypass_access' => FALSE,
+          'link' => FALSE,
+        ),
+        'type' => 'entityreference_label',
+        'weight' => 6,
+      ),
+      'teaser' => array(
+        'label' => 'above',
+        'settings' => array(),
+        'type' => 'hidden',
+        'weight' => 0,
+      ),
+    ),
+    'entity_type' => 'node',
+    'field_name' => 'field_shards',
+    'label' => 'Shards',
+    'required' => 0,
+    'settings' => array(
+      'user_register_form' => FALSE,
+    ),
+    'widget' => array(
+      'active' => 1,
+      'module' => 'entityreference',
+      'settings' => array(
+        'match_operator' => 'CONTAINS',
+        'path' => '',
+        'size' => 60,
+      ),
+      'type' => 'entityreference_autocomplete',
+      'weight' => 8,
+    ),
+  );
+
+  // Exported field_instance: 'node-medical_history-field_uuid'.
+  $field_instances['node-medical_history-field_uuid'] = array(
+    'bundle' => 'medical_history',
+    'default_value' => NULL,
+    'deleted' => 0,
+    'description' => 'Leave blank -- it will be entered automatically.',
+    'display' => array(
+      'default' => array(
+        'label' => 'above',
+        'module' => 'text',
+        'settings' => array(),
+        'type' => 'text_default',
+        'weight' => 5,
+      ),
+      'teaser' => array(
+        'label' => 'above',
+        'settings' => array(),
+        'type' => 'hidden',
+        'weight' => 0,
+      ),
+    ),
+    'entity_type' => 'node',
+    'field_name' => 'field_uuid',
+    'label' => 'UUID',
+    'required' => 0,
+    'settings' => array(
+      'text_processing' => 0,
+      'user_register_form' => FALSE,
+    ),
+    'widget' => array(
+      'active' => 1,
+      'module' => 'text',
+      'settings' => array(
+        'size' => 60,
+      ),
+      'type' => 'text_textfield',
+      'weight' => 6,
+    ),
+  );
+
+  // Exported field_instance: 'node-medication-field_date_measured'.
+  $field_instances['node-medication-field_date_measured'] = array(
+    'bundle' => 'medication',
+    'deleted' => 0,
+    'description' => '',
+    'display' => array(
+      'default' => array(
+        'label' => 'above',
+        'module' => 'date',
+        'settings' => array(
+          'custom_date_format' => '',
+          'format_type' => 'long',
+          'fromto' => 'both',
+          'multiple_from' => '',
+          'multiple_number' => '',
+          'multiple_to' => '',
+          'show_remaining_days' => FALSE,
+        ),
+        'type' => 'date_default',
+        'weight' => 2,
+      ),
+      'teaser' => array(
+        'label' => 'above',
+        'settings' => array(),
+        'type' => 'hidden',
+        'weight' => 0,
+      ),
+    ),
+    'entity_type' => 'node',
+    'field_name' => 'field_date_measured',
+    'label' => 'Date Measured',
+    'required' => 0,
+    'settings' => array(
+      'default_value' => 'now',
+      'default_value2' => 'same',
+      'default_value_code' => '',
+      'default_value_code2' => '',
+      'user_register_form' => FALSE,
+    ),
+    'widget' => array(
+      'active' => 1,
+      'module' => 'date',
+      'settings' => array(
+        'increment' => 15,
+        'input_format' => 'm/d/Y - H:i:s',
+        'input_format_custom' => '',
+        'label_position' => 'above',
+        'no_fieldset' => 0,
+        'text_parts' => array(),
+        'year_range' => '-3:+3',
+      ),
+      'type' => 'date_select',
+      'weight' => 0,
+    ),
+  );
+
+  // Exported field_instance: 'node-medication-field_medication'.
+  $field_instances['node-medication-field_medication'] = array(
+    'bundle' => 'medication',
+    'default_value' => NULL,
+    'deleted' => 0,
+    'description' => '',
+    'display' => array(
+      'default' => array(
+        'label' => 'above',
+        'module' => 'list',
+        'settings' => array(),
+        'type' => 'list_default',
+        'weight' => 1,
+      ),
+      'teaser' => array(
+        'label' => 'above',
+        'settings' => array(),
+        'type' => 'hidden',
+        'weight' => 0,
+      ),
+    ),
+    'entity_type' => 'node',
+    'field_name' => 'field_medication',
+    'label' => 'Medication',
+    'required' => 0,
+    'settings' => array(
+      'user_register_form' => FALSE,
+    ),
+    'widget' => array(
+      'active' => 1,
+      'module' => 'options',
+      'settings' => array(),
+      'type' => 'options_select',
+      'weight' => -2,
+    ),
+  );
+
+  // Exported field_instance: 'node-medication-field_nurse'.
+  $field_instances['node-medication-field_nurse'] = array(
+    'bundle' => 'medication',
+    'default_value' => NULL,
+    'deleted' => 0,
+    'description' => '',
+    'display' => array(
+      'default' => array(
+        'label' => 'above',
+        'module' => 'entityreference',
+        'settings' => array(
+          'bypass_access' => FALSE,
+          'link' => FALSE,
+        ),
+        'type' => 'entityreference_label',
+        'weight' => 3,
+      ),
+      'teaser' => array(
+        'label' => 'above',
+        'settings' => array(),
+        'type' => 'hidden',
+        'weight' => 0,
+      ),
+    ),
+    'entity_type' => 'node',
+    'field_name' => 'field_nurse',
+    'label' => 'Nurse',
+    'required' => 0,
+    'settings' => array(
+      'user_register_form' => FALSE,
+    ),
+    'widget' => array(
+      'active' => 1,
+      'module' => 'entityreference',
+      'settings' => array(
+        'match_operator' => 'CONTAINS',
+        'path' => '',
+        'size' => 60,
+      ),
+      'type' => 'entityreference_autocomplete',
+      'weight' => 2,
+    ),
+  );
+
+  // Exported field_instance: 'node-medication-field_person'.
+  $field_instances['node-medication-field_person'] = array(
+    'bundle' => 'medication',
+    'default_value' => NULL,
+    'deleted' => 0,
+    'description' => '',
+    'display' => array(
+      'default' => array(
+        'label' => 'above',
+        'module' => 'entityreference',
+        'settings' => array(
+          'bypass_access' => FALSE,
+          'link' => FALSE,
+        ),
+        'type' => 'entityreference_label',
+        'weight' => 0,
+      ),
+      'teaser' => array(
+        'label' => 'above',
+        'settings' => array(),
+        'type' => 'hidden',
+        'weight' => 0,
+      ),
+    ),
+    'entity_type' => 'node',
+    'field_name' => 'field_person',
+    'label' => 'Person',
+    'required' => 1,
+    'settings' => array(
+      'user_register_form' => FALSE,
+    ),
+    'widget' => array(
+      'active' => 1,
+      'module' => 'entityreference',
+      'settings' => array(
+        'match_operator' => 'CONTAINS',
+        'path' => '',
+        'size' => 60,
+      ),
+      'type' => 'entityreference_autocomplete',
+      'weight' => -3,
+    ),
+  );
+
+  // Exported field_instance: 'node-medication-field_prenatal_encounter'.
+  $field_instances['node-medication-field_prenatal_encounter'] = array(
+    'bundle' => 'medication',
+    'default_value' => NULL,
+    'deleted' => 0,
+    'description' => '',
+    'display' => array(
+      'default' => array(
+        'label' => 'above',
+        'module' => 'entityreference',
+        'settings' => array(
+          'bypass_access' => FALSE,
+          'link' => FALSE,
+        ),
+        'type' => 'entityreference_label',
+        'weight' => 4,
+      ),
+      'teaser' => array(
+        'label' => 'above',
+        'settings' => array(),
+        'type' => 'hidden',
+        'weight' => 0,
+      ),
+    ),
+    'entity_type' => 'node',
+    'field_name' => 'field_prenatal_encounter',
+    'label' => 'Prenatal Encounter',
+    'required' => 0,
+    'settings' => array(
+      'user_register_form' => FALSE,
+    ),
+    'widget' => array(
+      'active' => 1,
+      'module' => 'entityreference',
+      'settings' => array(
+        'match_operator' => 'CONTAINS',
+        'path' => '',
+        'size' => 60,
+      ),
+      'type' => 'entityreference_autocomplete',
+      'weight' => 4,
+    ),
+  );
+
+  // Exported field_instance: 'node-medication-field_shards'.
+  $field_instances['node-medication-field_shards'] = array(
+    'bundle' => 'medication',
+    'default_value' => NULL,
+    'deleted' => 0,
+    'description' => '',
+    'display' => array(
+      'default' => array(
+        'label' => 'above',
+        'module' => 'entityreference',
+        'settings' => array(
+          'bypass_access' => FALSE,
+          'link' => FALSE,
+        ),
+        'type' => 'entityreference_label',
+        'weight' => 6,
+      ),
+      'teaser' => array(
+        'label' => 'above',
+        'settings' => array(),
+        'type' => 'hidden',
+        'weight' => 0,
+      ),
+    ),
+    'entity_type' => 'node',
+    'field_name' => 'field_shards',
+    'label' => 'Shards',
+    'required' => 0,
+    'settings' => array(
+      'user_register_form' => FALSE,
+    ),
+    'widget' => array(
+      'active' => 1,
+      'module' => 'entityreference',
+      'settings' => array(
+        'match_operator' => 'CONTAINS',
+        'path' => '',
+        'size' => 60,
+      ),
+      'type' => 'entityreference_autocomplete',
+      'weight' => 8,
+    ),
+  );
+
+  // Exported field_instance: 'node-medication-field_uuid'.
+  $field_instances['node-medication-field_uuid'] = array(
+    'bundle' => 'medication',
+    'default_value' => NULL,
+    'deleted' => 0,
+    'description' => '',
+    'display' => array(
+      'default' => array(
+        'label' => 'above',
+        'module' => 'text',
+        'settings' => array(),
+        'type' => 'text_default',
+        'weight' => 5,
+      ),
+      'teaser' => array(
+        'label' => 'above',
+        'settings' => array(),
+        'type' => 'hidden',
+        'weight' => 0,
+      ),
+    ),
+    'entity_type' => 'node',
+    'field_name' => 'field_uuid',
+    'label' => 'UUID',
+    'required' => 0,
+    'settings' => array(
+      'text_processing' => 0,
+      'user_register_form' => FALSE,
+    ),
+    'widget' => array(
+      'active' => 1,
+      'module' => 'text',
+      'settings' => array(
+        'size' => 60,
+      ),
+      'type' => 'text_textfield',
+      'weight' => 6,
+    ),
+  );
+
+  // Exported field_instance: 'node-muac-field_child'.
+  $field_instances['node-muac-field_child'] = array(
+    'bundle' => 'muac',
+    'default_value' => NULL,
+    'deleted' => 0,
+    'description' => '',
+    'display' => array(
+      'default' => array(
+        'label' => 'above',
+        'module' => 'entityreference',
+        'settings' => array(
+          'bypass_access' => FALSE,
+          'link' => FALSE,
+        ),
+        'type' => 'entityreference_label',
+        'weight' => 2,
+      ),
+      'teaser' => array(
+        'label' => 'above',
+        'settings' => array(),
+        'type' => 'hidden',
+        'weight' => 0,
+      ),
+    ),
+    'entity_type' => 'node',
+    'field_name' => 'field_child',
+    'label' => 'Child',
+    'required' => 0,
+    'settings' => array(
+      'user_register_form' => FALSE,
+    ),
+    'widget' => array(
+      'active' => 1,
+      'module' => 'entityreference',
+      'settings' => array(
+        'match_operator' => 'CONTAINS',
+        'path' => '',
+        'size' => 60,
+      ),
+      'type' => 'entityreference_autocomplete',
+      'weight' => 1,
+    ),
+  );
+
+  // Exported field_instance: 'node-muac-field_date_measured'.
+  $field_instances['node-muac-field_date_measured'] = array(
+    'bundle' => 'muac',
+    'deleted' => 0,
+    'description' => 'When was this measurement actually made (as opposed to scheduled, or entered)?',
+    'display' => array(
+      'default' => array(
+        'label' => 'above',
+        'module' => 'date',
+        'settings' => array(
+          'custom_date_format' => '',
+          'format_type' => 'long',
+          'fromto' => 'both',
+          'multiple_from' => '',
+          'multiple_number' => '',
+          'multiple_to' => '',
+          'show_remaining_days' => FALSE,
+        ),
+        'type' => 'date_default',
+        'weight' => 5,
+      ),
+      'teaser' => array(
+        'label' => 'above',
+        'settings' => array(),
+        'type' => 'hidden',
+        'weight' => 0,
+      ),
+    ),
+    'entity_type' => 'node',
+    'field_name' => 'field_date_measured',
+    'label' => 'Date Measured',
+    'required' => 1,
+    'settings' => array(
+      'default_value' => 'now',
+      'default_value2' => 'same',
+      'default_value_code' => '',
+      'default_value_code2' => '',
+      'user_register_form' => FALSE,
+    ),
+    'widget' => array(
+      'active' => 1,
+      'module' => 'date',
+      'settings' => array(
+        'increment' => 15,
+        'input_format' => 'm/d/Y - H:i:s',
+        'input_format_custom' => '',
+        'label_position' => 'above',
+        'no_fieldset' => 0,
+        'text_parts' => array(),
+        'year_range' => '-3:+3',
+      ),
+      'type' => 'date_select',
+      'weight' => 4,
+    ),
+  );
+
+  // Exported field_instance: 'node-muac-field_muac'.
+  $field_instances['node-muac-field_muac'] = array(
+    'bundle' => 'muac',
+    'default_value' => NULL,
+    'deleted' => 0,
+    'description' => '',
+    'display' => array(
+      'default' => array(
+        'label' => 'above',
         'module' => 'number',
         'settings' => array(
           'decimal_separator' => '.',
@@ -4294,7 +5200,138 @@
           'thousand_separator' => '',
         ),
         'type' => 'number_decimal',
->>>>>>> 299259c4
+        'weight' => 4,
+      ),
+      'teaser' => array(
+        'label' => 'above',
+        'settings' => array(),
+        'type' => 'hidden',
+        'weight' => 0,
+      ),
+    ),
+    'entity_type' => 'node',
+    'field_name' => 'field_muac',
+    'label' => 'MUAC',
+    'required' => 1,
+    'settings' => array(
+      'max' => 200,
+      'min' => 0,
+      'prefix' => '',
+      'suffix' => '',
+      'user_register_form' => FALSE,
+    ),
+    'widget' => array(
+      'active' => 0,
+      'module' => 'number',
+      'settings' => array(),
+      'type' => 'number',
+      'weight' => 3,
+    ),
+  );
+
+  // Exported field_instance: 'node-muac-field_nurse'.
+  $field_instances['node-muac-field_nurse'] = array(
+    'bundle' => 'muac',
+    'default_value' => NULL,
+    'deleted' => 0,
+    'description' => '',
+    'display' => array(
+      'default' => array(
+        'label' => 'above',
+        'module' => 'entityreference',
+        'settings' => array(
+          'bypass_access' => FALSE,
+          'link' => FALSE,
+        ),
+        'type' => 'entityreference_label',
+        'weight' => 7,
+      ),
+      'teaser' => array(
+        'label' => 'above',
+        'settings' => array(),
+        'type' => 'hidden',
+        'weight' => 0,
+      ),
+    ),
+    'entity_type' => 'node',
+    'field_name' => 'field_nurse',
+    'label' => 'Nurse',
+    'required' => 0,
+    'settings' => array(
+      'user_register_form' => FALSE,
+    ),
+    'widget' => array(
+      'active' => 1,
+      'module' => 'entityreference',
+      'settings' => array(
+        'match_operator' => 'CONTAINS',
+        'path' => '',
+        'size' => 60,
+      ),
+      'type' => 'entityreference_autocomplete',
+      'weight' => 5,
+    ),
+  );
+
+  // Exported field_instance: 'node-muac-field_person'.
+  $field_instances['node-muac-field_person'] = array(
+    'bundle' => 'muac',
+    'default_value' => NULL,
+    'deleted' => 0,
+    'description' => '',
+    'display' => array(
+      'default' => array(
+        'label' => 'above',
+        'module' => 'entityreference',
+        'settings' => array(
+          'bypass_access' => FALSE,
+          'link' => FALSE,
+        ),
+        'type' => 'entityreference_label',
+        'weight' => 9,
+      ),
+      'teaser' => array(
+        'label' => 'above',
+        'settings' => array(),
+        'type' => 'hidden',
+        'weight' => 0,
+      ),
+    ),
+    'entity_type' => 'node',
+    'field_name' => 'field_person',
+    'label' => 'Person',
+    'required' => 1,
+    'settings' => array(
+      'user_register_form' => FALSE,
+    ),
+    'widget' => array(
+      'active' => 1,
+      'module' => 'entityreference',
+      'settings' => array(
+        'match_operator' => 'CONTAINS',
+        'path' => '',
+        'size' => 60,
+      ),
+      'type' => 'entityreference_autocomplete',
+      'weight' => 2,
+    ),
+  );
+
+  // Exported field_instance: 'node-muac-field_session'.
+  $field_instances['node-muac-field_session'] = array(
+    'bundle' => 'muac',
+    'default_value' => NULL,
+    'deleted' => 0,
+    'description' => '',
+    'display' => array(
+      'default' => array(
+        'label' => 'above',
+        'module' => 'entityreference',
+        'settings' => array(
+          'bypass_access' => FALSE,
+          'link' => FALSE,
+        ),
+        'type' => 'entityreference_label',
         'weight' => 6,
       ),
       'teaser' => array(
@@ -4305,15 +5342,547 @@
       ),
     ),
     'entity_type' => 'node',
-<<<<<<< HEAD
-    'field_name' => 'field_malaria_testing',
-    'label' => 'Malaria Testing',
-    'required' => 0,
-=======
+    'field_name' => 'field_session',
+    'label' => 'Group Encounter',
+    'required' => 1,
+    'settings' => array(
+      'user_register_form' => FALSE,
+    ),
+    'widget' => array(
+      'active' => 1,
+      'module' => 'entityreference',
+      'settings' => array(
+        'match_operator' => 'CONTAINS',
+        'path' => '',
+        'size' => 60,
+      ),
+      'type' => 'entityreference_autocomplete',
+      'weight' => 6,
+    ),
+  );
+
+  // Exported field_instance: 'node-muac-field_shards'.
+  $field_instances['node-muac-field_shards'] = array(
+    'bundle' => 'muac',
+    'default_value' => NULL,
+    'deleted' => 0,
+    'description' => 'This field will be calculated -- you can leave it blank.',
+    'display' => array(
+      'default' => array(
+        'label' => 'above',
+        'module' => 'entityreference',
+        'settings' => array(
+          'bypass_access' => FALSE,
+          'link' => FALSE,
+        ),
+        'type' => 'entityreference_label',
+        'weight' => 10,
+      ),
+      'teaser' => array(
+        'label' => 'above',
+        'settings' => array(),
+        'type' => 'hidden',
+        'weight' => 0,
+      ),
+    ),
+    'entity_type' => 'node',
+    'field_name' => 'field_shards',
+    'label' => 'Shards',
+    'required' => 0,
+    'settings' => array(
+      'user_register_form' => FALSE,
+    ),
+    'widget' => array(
+      'active' => 1,
+      'module' => 'entityreference',
+      'settings' => array(
+        'match_operator' => 'CONTAINS',
+        'path' => '',
+        'size' => 60,
+      ),
+      'type' => 'entityreference_autocomplete',
+      'weight' => 9,
+    ),
+  );
+
+  // Exported field_instance: 'node-muac-field_uuid'.
+  $field_instances['node-muac-field_uuid'] = array(
+    'bundle' => 'muac',
+    'default_value' => NULL,
+    'deleted' => 0,
+    'description' => 'You can leave the UUID blank -- it will be automatically generated.',
+    'display' => array(
+      'default' => array(
+        'label' => 'above',
+        'module' => 'text',
+        'settings' => array(),
+        'type' => 'text_default',
+        'weight' => 8,
+      ),
+      'teaser' => array(
+        'label' => 'above',
+        'settings' => array(),
+        'type' => 'hidden',
+        'weight' => 0,
+      ),
+    ),
+    'entity_type' => 'node',
+    'field_name' => 'field_uuid',
+    'label' => 'UUID',
+    'required' => FALSE,
+    'settings' => array(
+      'text_processing' => 0,
+      'user_register_form' => FALSE,
+    ),
+    'widget' => array(
+      'module' => 'text',
+      'settings' => array(
+        'size' => 60,
+      ),
+      'type' => 'text_textfield',
+      'weight' => 7,
+    ),
+  );
+
+  // Exported field_instance: 'node-nutrition-field_child'.
+  $field_instances['node-nutrition-field_child'] = array(
+    'bundle' => 'nutrition',
+    'default_value' => NULL,
+    'deleted' => 0,
+    'description' => '',
+    'display' => array(
+      'default' => array(
+        'label' => 'above',
+        'module' => 'entityreference',
+        'settings' => array(
+          'bypass_access' => FALSE,
+          'link' => FALSE,
+        ),
+        'type' => 'entityreference_label',
+        'weight' => 0,
+      ),
+      'teaser' => array(
+        'label' => 'above',
+        'settings' => array(),
+        'type' => 'hidden',
+        'weight' => 0,
+      ),
+    ),
+    'entity_type' => 'node',
+    'field_name' => 'field_child',
+    'label' => 'Child',
+    'required' => 0,
+    'settings' => array(
+      'user_register_form' => FALSE,
+    ),
+    'widget' => array(
+      'active' => 1,
+      'module' => 'entityreference',
+      'settings' => array(
+        'match_operator' => 'CONTAINS',
+        'path' => '',
+        'size' => 60,
+      ),
+      'type' => 'entityreference_autocomplete',
+      'weight' => 1,
+    ),
+  );
+
+  // Exported field_instance: 'node-nutrition-field_date_measured'.
+  $field_instances['node-nutrition-field_date_measured'] = array(
+    'bundle' => 'nutrition',
+    'deleted' => 0,
+    'description' => 'When was this measurement actually made (as opposed to scheduled, or entered)?',
+    'display' => array(
+      'default' => array(
+        'label' => 'above',
+        'module' => 'date',
+        'settings' => array(
+          'custom_date_format' => '',
+          'format_type' => 'long',
+          'fromto' => 'both',
+          'multiple_from' => '',
+          'multiple_number' => '',
+          'multiple_to' => '',
+          'show_remaining_days' => FALSE,
+        ),
+        'type' => 'date_default',
+        'weight' => 4,
+      ),
+      'teaser' => array(
+        'label' => 'above',
+        'settings' => array(),
+        'type' => 'hidden',
+        'weight' => 0,
+      ),
+    ),
+    'entity_type' => 'node',
+    'field_name' => 'field_date_measured',
+    'label' => 'Date Measured',
+    'required' => 1,
+    'settings' => array(
+      'default_value' => 'now',
+      'default_value2' => 'same',
+      'default_value_code' => '',
+      'default_value_code2' => '',
+      'user_register_form' => FALSE,
+    ),
+    'widget' => array(
+      'active' => 1,
+      'module' => 'date',
+      'settings' => array(
+        'increment' => 15,
+        'input_format' => 'm/d/Y - H:i:s',
+        'input_format_custom' => '',
+        'label_position' => 'above',
+        'no_fieldset' => 0,
+        'text_parts' => array(),
+        'year_range' => '-3:+3',
+      ),
+      'type' => 'date_select',
+      'weight' => 3,
+    ),
+  );
+
+  // Exported field_instance: 'node-nutrition-field_nurse'.
+  $field_instances['node-nutrition-field_nurse'] = array(
+    'bundle' => 'nutrition',
+    'default_value' => NULL,
+    'deleted' => 0,
+    'description' => '',
+    'display' => array(
+      'default' => array(
+        'label' => 'above',
+        'module' => 'entityreference',
+        'settings' => array(
+          'bypass_access' => FALSE,
+          'link' => FALSE,
+        ),
+        'type' => 'entityreference_label',
+        'weight' => 6,
+      ),
+      'teaser' => array(
+        'label' => 'above',
+        'settings' => array(),
+        'type' => 'hidden',
+        'weight' => 0,
+      ),
+    ),
+    'entity_type' => 'node',
+    'field_name' => 'field_nurse',
+    'label' => 'Nurse',
+    'required' => 0,
+    'settings' => array(
+      'user_register_form' => FALSE,
+    ),
+    'widget' => array(
+      'active' => 1,
+      'module' => 'entityreference',
+      'settings' => array(
+        'match_operator' => 'CONTAINS',
+        'path' => '',
+        'size' => 60,
+      ),
+      'type' => 'entityreference_autocomplete',
+      'weight' => 4,
+    ),
+  );
+
+  // Exported field_instance: 'node-nutrition-field_nutrition_signs'.
+  $field_instances['node-nutrition-field_nutrition_signs'] = array(
+    'bundle' => 'nutrition',
+    'default_value' => NULL,
+    'deleted' => 0,
+    'description' => '',
+    'display' => array(
+      'default' => array(
+        'label' => 'above',
+        'module' => 'list',
+        'settings' => array(),
+        'type' => 'list_default',
+        'weight' => 3,
+      ),
+      'teaser' => array(
+        'label' => 'above',
+        'settings' => array(),
+        'type' => 'hidden',
+        'weight' => 0,
+      ),
+    ),
+    'entity_type' => 'node',
+    'field_name' => 'field_nutrition_signs',
+    'label' => 'Nutrition Signs',
+    'required' => 1,
+    'settings' => array(
+      'user_register_form' => FALSE,
+    ),
+    'widget' => array(
+      'active' => 1,
+      'module' => 'options',
+      'settings' => array(),
+      'type' => 'options_buttons',
+      'weight' => 2,
+    ),
+  );
+
+  // Exported field_instance: 'node-nutrition-field_person'.
+  $field_instances['node-nutrition-field_person'] = array(
+    'bundle' => 'nutrition',
+    'default_value' => NULL,
+    'deleted' => 0,
+    'description' => '',
+    'display' => array(
+      'default' => array(
+        'label' => 'above',
+        'module' => 'entityreference',
+        'settings' => array(
+          'bypass_access' => FALSE,
+          'link' => FALSE,
+        ),
+        'type' => 'entityreference_label',
+        'weight' => 8,
+      ),
+      'teaser' => array(
+        'label' => 'above',
+        'settings' => array(),
+        'type' => 'hidden',
+        'weight' => 0,
+      ),
+    ),
+    'entity_type' => 'node',
+    'field_name' => 'field_person',
+    'label' => 'Person',
+    'required' => 1,
+    'settings' => array(
+      'user_register_form' => FALSE,
+    ),
+    'widget' => array(
+      'active' => 1,
+      'module' => 'entityreference',
+      'settings' => array(
+        'match_operator' => 'CONTAINS',
+        'path' => '',
+        'size' => 60,
+      ),
+      'type' => 'entityreference_autocomplete',
+      'weight' => 9,
+    ),
+  );
+
+  // Exported field_instance: 'node-nutrition-field_session'.
+  $field_instances['node-nutrition-field_session'] = array(
+    'bundle' => 'nutrition',
+    'default_value' => NULL,
+    'deleted' => 0,
+    'description' => '',
+    'display' => array(
+      'default' => array(
+        'label' => 'above',
+        'module' => 'entityreference',
+        'settings' => array(
+          'bypass_access' => FALSE,
+          'link' => FALSE,
+        ),
+        'type' => 'entityreference_label',
+        'weight' => 5,
+      ),
+      'teaser' => array(
+        'label' => 'above',
+        'settings' => array(),
+        'type' => 'hidden',
+        'weight' => 0,
+      ),
+    ),
+    'entity_type' => 'node',
+    'field_name' => 'field_session',
+    'label' => 'Group Encounter',
+    'required' => 1,
+    'settings' => array(
+      'user_register_form' => FALSE,
+    ),
+    'widget' => array(
+      'active' => 1,
+      'module' => 'entityreference',
+      'settings' => array(
+        'match_operator' => 'CONTAINS',
+        'path' => '',
+        'size' => 60,
+      ),
+      'type' => 'entityreference_autocomplete',
+      'weight' => 5,
+    ),
+  );
+
+  // Exported field_instance: 'node-nutrition-field_shards'.
+  $field_instances['node-nutrition-field_shards'] = array(
+    'bundle' => 'nutrition',
+    'default_value' => NULL,
+    'deleted' => 0,
+    'description' => 'This field will be calculated -- you can leave it blank.',
+    'display' => array(
+      'default' => array(
+        'label' => 'above',
+        'module' => 'entityreference',
+        'settings' => array(
+          'bypass_access' => FALSE,
+          'link' => FALSE,
+        ),
+        'type' => 'entityreference_label',
+        'weight' => 9,
+      ),
+      'teaser' => array(
+        'label' => 'above',
+        'settings' => array(),
+        'type' => 'hidden',
+        'weight' => 0,
+      ),
+    ),
+    'entity_type' => 'node',
+    'field_name' => 'field_shards',
+    'label' => 'Shards',
+    'required' => 0,
+    'settings' => array(
+      'user_register_form' => FALSE,
+    ),
+    'widget' => array(
+      'active' => 1,
+      'module' => 'entityreference',
+      'settings' => array(
+        'match_operator' => 'CONTAINS',
+        'path' => '',
+        'size' => 60,
+      ),
+      'type' => 'entityreference_autocomplete',
+      'weight' => 11,
+    ),
+  );
+
+  // Exported field_instance: 'node-nutrition-field_uuid'.
+  $field_instances['node-nutrition-field_uuid'] = array(
+    'bundle' => 'nutrition',
+    'default_value' => NULL,
+    'deleted' => 0,
+    'description' => 'You can leave the UUID blank -- it will be automatically generated.',
+    'display' => array(
+      'default' => array(
+        'label' => 'above',
+        'module' => 'text',
+        'settings' => array(),
+        'type' => 'text_default',
+        'weight' => 7,
+      ),
+      'teaser' => array(
+        'label' => 'above',
+        'settings' => array(),
+        'type' => 'hidden',
+        'weight' => 0,
+      ),
+    ),
+    'entity_type' => 'node',
+    'field_name' => 'field_uuid',
+    'label' => 'UUID',
+    'required' => 0,
+    'settings' => array(
+      'text_processing' => 0,
+      'user_register_form' => FALSE,
+    ),
+    'widget' => array(
+      'active' => 1,
+      'module' => 'text',
+      'settings' => array(
+        'size' => 60,
+      ),
+      'type' => 'text_textfield',
+      'weight' => 7,
+    ),
+  );
+
+  // Exported field_instance: 'node-nutrition_height-field_date_measured'.
+  $field_instances['node-nutrition_height-field_date_measured'] = array(
+    'bundle' => 'nutrition_height',
+    'deleted' => 0,
+    'description' => '',
+    'display' => array(
+      'default' => array(
+        'label' => 'above',
+        'module' => 'date',
+        'settings' => array(
+          'custom_date_format' => '',
+          'format_type' => 'long',
+          'fromto' => 'both',
+          'multiple_from' => '',
+          'multiple_number' => '',
+          'multiple_to' => '',
+          'show_remaining_days' => FALSE,
+        ),
+        'type' => 'date_default',
+        'weight' => 1,
+      ),
+      'teaser' => array(
+        'label' => 'above',
+        'settings' => array(),
+        'type' => 'hidden',
+        'weight' => 0,
+      ),
+    ),
+    'entity_type' => 'node',
+    'field_name' => 'field_date_measured',
+    'label' => 'Date Measured',
+    'required' => 1,
+    'settings' => array(
+      'default_value' => 'now',
+      'default_value2' => 'same',
+      'default_value_code' => '',
+      'default_value_code2' => '',
+      'user_register_form' => FALSE,
+    ),
+    'widget' => array(
+      'active' => 1,
+      'module' => 'date',
+      'settings' => array(
+        'increment' => 15,
+        'input_format' => 'm/d/Y - H:i:s',
+        'input_format_custom' => '',
+        'label_position' => 'above',
+        'no_fieldset' => 0,
+        'text_parts' => array(),
+        'year_range' => '-3:+3',
+      ),
+      'type' => 'date_select',
+      'weight' => 4,
+    ),
+  );
+
+  // Exported field_instance: 'node-nutrition_height-field_height'.
+  $field_instances['node-nutrition_height-field_height'] = array(
+    'bundle' => 'nutrition_height',
+    'default_value' => NULL,
+    'deleted' => 0,
+    'description' => '',
+    'display' => array(
+      'default' => array(
+        'label' => 'above',
+        'module' => 'number',
+        'settings' => array(
+          'decimal_separator' => '.',
+          'prefix_suffix' => TRUE,
+          'scale' => 2,
+          'thousand_separator' => '',
+        ),
+        'type' => 'number_decimal',
+        'weight' => 6,
+      ),
+      'teaser' => array(
+        'label' => 'above',
+        'settings' => array(),
+        'type' => 'hidden',
+        'weight' => 0,
+      ),
+    ),
+    'entity_type' => 'node',
     'field_name' => 'field_height',
     'label' => 'Height',
     'required' => 1,
->>>>>>> 299259c4
     'settings' => array(
       'max' => '',
       'min' => '',
@@ -4322,30 +5891,17 @@
       'user_register_form' => FALSE,
     ),
     'widget' => array(
-<<<<<<< HEAD
-      'active' => 1,
-      'module' => 'options',
-      'settings' => array(),
-      'type' => 'options_buttons',
-=======
       'active' => 0,
       'module' => 'number',
       'settings' => array(),
       'type' => 'number',
->>>>>>> 299259c4
       'weight' => 2,
     ),
   );
 
-<<<<<<< HEAD
-  // Exported field_instance: 'node-malaria_testing-field_nurse'.
-  $field_instances['node-malaria_testing-field_nurse'] = array(
-    'bundle' => 'malaria_testing',
-=======
   // Exported field_instance: 'node-nutrition_height-field_nurse'.
   $field_instances['node-nutrition_height-field_nurse'] = array(
     'bundle' => 'nutrition_height',
->>>>>>> 299259c4
     'default_value' => NULL,
     'deleted' => 0,
     'description' => '',
@@ -4387,11 +5943,6 @@
     ),
   );
 
-<<<<<<< HEAD
-  // Exported field_instance: 'node-malaria_testing-field_person'.
-  $field_instances['node-malaria_testing-field_person'] = array(
-    'bundle' => 'malaria_testing',
-=======
   // Exported field_instance: 'node-nutrition_height-field_nutrition_encounter'.
   $field_instances['node-nutrition_height-field_nutrition_encounter'] = array(
     'bundle' => 'nutrition_height',
@@ -4439,7 +5990,6 @@
   // Exported field_instance: 'node-nutrition_height-field_person'.
   $field_instances['node-nutrition_height-field_person'] = array(
     'bundle' => 'nutrition_height',
->>>>>>> 299259c4
     'default_value' => NULL,
     'deleted' => 0,
     'description' => '',
@@ -4463,7 +6013,7 @@
     ),
     'entity_type' => 'node',
     'field_name' => 'field_person',
-    'label' => 'Person',
+    'label' => 'Child',
     'required' => 1,
     'settings' => array(
       'user_register_form' => FALSE,
@@ -4481,15 +6031,9 @@
     ),
   );
 
-<<<<<<< HEAD
-  // Exported field_instance: 'node-malaria_testing-field_shards'.
-  $field_instances['node-malaria_testing-field_shards'] = array(
-    'bundle' => 'malaria_testing',
-=======
   // Exported field_instance: 'node-nutrition_height-field_shards'.
   $field_instances['node-nutrition_height-field_shards'] = array(
     'bundle' => 'nutrition_height',
->>>>>>> 299259c4
     'default_value' => NULL,
     'deleted' => 0,
     'description' => '',
@@ -4527,19 +6071,13 @@
         'size' => 60,
       ),
       'type' => 'entityreference_autocomplete',
-      'weight' => 7,
-    ),
-  );
-
-<<<<<<< HEAD
-  // Exported field_instance: 'node-malaria_testing-field_uuid'.
-  $field_instances['node-malaria_testing-field_uuid'] = array(
-    'bundle' => 'malaria_testing',
-=======
+      'weight' => 8,
+    ),
+  );
+
   // Exported field_instance: 'node-nutrition_height-field_uuid'.
   $field_instances['node-nutrition_height-field_uuid'] = array(
     'bundle' => 'nutrition_height',
->>>>>>> 299259c4
     'default_value' => NULL,
     'deleted' => 0,
     'description' => '',
@@ -6071,1648 +7609,6 @@
       'module' => 'number',
       'settings' => array(),
       'type' => 'number',
-      'weight' => 6,
-    ),
-  );
-
-  // Exported field_instance: 'node-medical_history-field_date_measured'.
-  $field_instances['node-medical_history-field_date_measured'] = array(
-    'bundle' => 'medical_history',
-    'deleted' => 0,
-    'description' => '',
-    'display' => array(
-      'default' => array(
-        'label' => 'above',
-        'module' => 'date',
-        'settings' => array(
-          'custom_date_format' => '',
-          'format_type' => 'long',
-          'fromto' => 'both',
-          'multiple_from' => '',
-          'multiple_number' => '',
-          'multiple_to' => '',
-          'show_remaining_days' => FALSE,
-        ),
-        'type' => 'date_default',
-        'weight' => 2,
-      ),
-      'teaser' => array(
-        'label' => 'above',
-        'settings' => array(),
-        'type' => 'hidden',
-        'weight' => 0,
-      ),
-    ),
-    'entity_type' => 'node',
-    'field_name' => 'field_date_measured',
-    'label' => 'Date Measured',
-    'required' => 0,
-    'settings' => array(
-      'default_value' => 'now',
-      'default_value2' => 'same',
-      'default_value_code' => '',
-      'default_value_code2' => '',
-      'user_register_form' => FALSE,
-    ),
-    'widget' => array(
-      'active' => 1,
-      'module' => 'date',
-      'settings' => array(
-        'increment' => 15,
-        'input_format' => 'm/d/Y - H:i:s',
-        'input_format_custom' => '',
-        'label_position' => 'above',
-        'no_fieldset' => 0,
-        'text_parts' => array(),
-        'year_range' => '-3:+3',
-      ),
-      'type' => 'date_select',
-      'weight' => 0,
-    ),
-  );
-
-  // Exported field_instance: 'node-medical_history-field_medical_history'.
-  $field_instances['node-medical_history-field_medical_history'] = array(
-    'bundle' => 'medical_history',
-    'default_value' => NULL,
-    'deleted' => 0,
-    'description' => '',
-    'display' => array(
-      'default' => array(
-        'label' => 'above',
-        'module' => 'list',
-        'settings' => array(),
-        'type' => 'list_default',
-        'weight' => 1,
-      ),
-      'teaser' => array(
-        'label' => 'above',
-        'settings' => array(),
-        'type' => 'hidden',
-        'weight' => 0,
-      ),
-    ),
-    'entity_type' => 'node',
-    'field_name' => 'field_medical_history',
-    'label' => 'Medical History',
-    'required' => 0,
-    'settings' => array(
-      'user_register_form' => FALSE,
-    ),
-    'widget' => array(
-      'active' => 1,
-      'module' => 'options',
-      'settings' => array(),
-      'type' => 'options_buttons',
-      'weight' => -2,
-    ),
-  );
-
-  // Exported field_instance: 'node-medical_history-field_nurse'.
-  $field_instances['node-medical_history-field_nurse'] = array(
-    'bundle' => 'medical_history',
-    'default_value' => NULL,
-    'deleted' => 0,
-    'description' => '',
-    'display' => array(
-      'default' => array(
-        'label' => 'above',
-        'module' => 'entityreference',
-        'settings' => array(
-          'bypass_access' => FALSE,
-          'link' => FALSE,
-        ),
-        'type' => 'entityreference_label',
-        'weight' => 3,
-      ),
-      'teaser' => array(
-        'label' => 'above',
-        'settings' => array(),
-        'type' => 'hidden',
-        'weight' => 0,
-      ),
-    ),
-    'entity_type' => 'node',
-    'field_name' => 'field_nurse',
-    'label' => 'Nurse',
-    'required' => 0,
-    'settings' => array(
-      'user_register_form' => FALSE,
-    ),
-    'widget' => array(
-      'active' => 1,
-      'module' => 'entityreference',
-      'settings' => array(
-        'match_operator' => 'CONTAINS',
-        'path' => '',
-        'size' => 60,
-      ),
-      'type' => 'entityreference_autocomplete',
-      'weight' => 2,
-    ),
-  );
-
-  // Exported field_instance: 'node-medical_history-field_person'.
-  $field_instances['node-medical_history-field_person'] = array(
-    'bundle' => 'medical_history',
-    'default_value' => NULL,
-    'deleted' => 0,
-    'description' => '',
-    'display' => array(
-      'default' => array(
-        'label' => 'above',
-        'module' => 'entityreference',
-        'settings' => array(
-          'bypass_access' => FALSE,
-          'link' => FALSE,
-        ),
-        'type' => 'entityreference_label',
-        'weight' => 0,
-      ),
-      'teaser' => array(
-        'label' => 'above',
-        'settings' => array(),
-        'type' => 'hidden',
-        'weight' => 0,
-      ),
-    ),
-    'entity_type' => 'node',
-    'field_name' => 'field_person',
-    'label' => 'Person',
-    'required' => 0,
-    'settings' => array(
-      'user_register_form' => FALSE,
-    ),
-    'widget' => array(
-      'active' => 1,
-      'module' => 'entityreference',
-      'settings' => array(
-        'match_operator' => 'CONTAINS',
-        'path' => '',
-        'size' => 60,
-      ),
-      'type' => 'entityreference_autocomplete',
-      'weight' => -3,
-    ),
-  );
-
-  // Exported field_instance: 'node-medical_history-field_prenatal_encounter'.
-  $field_instances['node-medical_history-field_prenatal_encounter'] = array(
-    'bundle' => 'medical_history',
-    'default_value' => NULL,
-    'deleted' => 0,
-    'description' => '',
-    'display' => array(
-      'default' => array(
-        'label' => 'above',
-        'module' => 'entityreference',
-        'settings' => array(
-          'bypass_access' => FALSE,
-          'link' => FALSE,
-        ),
-        'type' => 'entityreference_label',
-        'weight' => 4,
-      ),
-      'teaser' => array(
-        'label' => 'above',
-        'settings' => array(),
-        'type' => 'hidden',
-        'weight' => 0,
-      ),
-    ),
-    'entity_type' => 'node',
-    'field_name' => 'field_prenatal_encounter',
-    'label' => 'Prenatal Encounter',
-    'required' => 0,
-    'settings' => array(
-      'user_register_form' => FALSE,
-    ),
-    'widget' => array(
-      'active' => 1,
-      'module' => 'entityreference',
-      'settings' => array(
-        'match_operator' => 'CONTAINS',
-        'path' => '',
-        'size' => 60,
-      ),
-      'type' => 'entityreference_autocomplete',
-      'weight' => 4,
-    ),
-  );
-
-  // Exported field_instance: 'node-medical_history-field_shards'.
-  $field_instances['node-medical_history-field_shards'] = array(
-    'bundle' => 'medical_history',
-    'default_value' => NULL,
-    'deleted' => 0,
-    'description' => 'Leave blank -- it will be filled in automatically.',
-    'display' => array(
-      'default' => array(
-        'label' => 'above',
-        'module' => 'entityreference',
-        'settings' => array(
-          'bypass_access' => FALSE,
-          'link' => FALSE,
-        ),
-        'type' => 'entityreference_label',
-        'weight' => 6,
-      ),
-      'teaser' => array(
-        'label' => 'above',
-        'settings' => array(),
-        'type' => 'hidden',
-        'weight' => 0,
-      ),
-    ),
-    'entity_type' => 'node',
-    'field_name' => 'field_shards',
-    'label' => 'Shards',
-    'required' => 0,
-    'settings' => array(
-      'user_register_form' => FALSE,
-    ),
-    'widget' => array(
-      'active' => 1,
-      'module' => 'entityreference',
-      'settings' => array(
-        'match_operator' => 'CONTAINS',
-        'path' => '',
-        'size' => 60,
-      ),
-      'type' => 'entityreference_autocomplete',
-      'weight' => 8,
-    ),
-  );
-
-  // Exported field_instance: 'node-medical_history-field_uuid'.
-  $field_instances['node-medical_history-field_uuid'] = array(
-    'bundle' => 'medical_history',
-    'default_value' => NULL,
-    'deleted' => 0,
-    'description' => 'Leave blank -- it will be entered automatically.',
-    'display' => array(
-      'default' => array(
-        'label' => 'above',
-        'module' => 'text',
-        'settings' => array(),
-        'type' => 'text_default',
-        'weight' => 5,
-      ),
-      'teaser' => array(
-        'label' => 'above',
-        'settings' => array(),
-        'type' => 'hidden',
-        'weight' => 0,
-      ),
-    ),
-    'entity_type' => 'node',
-    'field_name' => 'field_uuid',
-    'label' => 'UUID',
-    'required' => 0,
-    'settings' => array(
-      'text_processing' => 0,
-      'user_register_form' => FALSE,
-    ),
-    'widget' => array(
-      'active' => 1,
-      'module' => 'text',
-      'settings' => array(
-        'size' => 60,
-      ),
-      'type' => 'text_textfield',
-      'weight' => 6,
-    ),
-  );
-
-  // Exported field_instance: 'node-medication-field_date_measured'.
-  $field_instances['node-medication-field_date_measured'] = array(
-    'bundle' => 'medication',
-    'deleted' => 0,
-    'description' => '',
-    'display' => array(
-      'default' => array(
-        'label' => 'above',
-        'module' => 'date',
-        'settings' => array(
-          'custom_date_format' => '',
-          'format_type' => 'long',
-          'fromto' => 'both',
-          'multiple_from' => '',
-          'multiple_number' => '',
-          'multiple_to' => '',
-          'show_remaining_days' => FALSE,
-        ),
-        'type' => 'date_default',
-        'weight' => 2,
-      ),
-      'teaser' => array(
-        'label' => 'above',
-        'settings' => array(),
-        'type' => 'hidden',
-        'weight' => 0,
-      ),
-    ),
-    'entity_type' => 'node',
-    'field_name' => 'field_date_measured',
-    'label' => 'Date Measured',
-    'required' => 0,
-    'settings' => array(
-      'default_value' => 'now',
-      'default_value2' => 'same',
-      'default_value_code' => '',
-      'default_value_code2' => '',
-      'user_register_form' => FALSE,
-    ),
-    'widget' => array(
-      'active' => 1,
-      'module' => 'date',
-      'settings' => array(
-        'increment' => 15,
-        'input_format' => 'm/d/Y - H:i:s',
-        'input_format_custom' => '',
-        'label_position' => 'above',
-        'no_fieldset' => 0,
-        'text_parts' => array(),
-        'year_range' => '-3:+3',
-      ),
-      'type' => 'date_select',
-      'weight' => 0,
-    ),
-  );
-
-  // Exported field_instance: 'node-medication-field_medication'.
-  $field_instances['node-medication-field_medication'] = array(
-    'bundle' => 'medication',
-    'default_value' => NULL,
-    'deleted' => 0,
-    'description' => '',
-    'display' => array(
-      'default' => array(
-        'label' => 'above',
-        'module' => 'list',
-        'settings' => array(),
-        'type' => 'list_default',
-        'weight' => 1,
-      ),
-      'teaser' => array(
-        'label' => 'above',
-        'settings' => array(),
-        'type' => 'hidden',
-        'weight' => 0,
-      ),
-    ),
-    'entity_type' => 'node',
-    'field_name' => 'field_medication',
-    'label' => 'Medication',
-    'required' => 0,
-    'settings' => array(
-      'user_register_form' => FALSE,
-    ),
-    'widget' => array(
-      'active' => 1,
-      'module' => 'options',
-      'settings' => array(),
-      'type' => 'options_select',
-      'weight' => -2,
-    ),
-  );
-
-  // Exported field_instance: 'node-medication-field_nurse'.
-  $field_instances['node-medication-field_nurse'] = array(
-    'bundle' => 'medication',
-    'default_value' => NULL,
-    'deleted' => 0,
-    'description' => '',
-    'display' => array(
-      'default' => array(
-        'label' => 'above',
-        'module' => 'entityreference',
-        'settings' => array(
-          'bypass_access' => FALSE,
-          'link' => FALSE,
-        ),
-        'type' => 'entityreference_label',
-        'weight' => 3,
-      ),
-      'teaser' => array(
-        'label' => 'above',
-        'settings' => array(),
-        'type' => 'hidden',
-        'weight' => 0,
-      ),
-    ),
-    'entity_type' => 'node',
-    'field_name' => 'field_nurse',
-    'label' => 'Nurse',
-    'required' => 0,
-    'settings' => array(
-      'user_register_form' => FALSE,
-    ),
-    'widget' => array(
-      'active' => 1,
-      'module' => 'entityreference',
-      'settings' => array(
-        'match_operator' => 'CONTAINS',
-        'path' => '',
-        'size' => 60,
-      ),
-      'type' => 'entityreference_autocomplete',
-      'weight' => 2,
-    ),
-  );
-
-  // Exported field_instance: 'node-medication-field_person'.
-  $field_instances['node-medication-field_person'] = array(
-    'bundle' => 'medication',
-    'default_value' => NULL,
-    'deleted' => 0,
-    'description' => '',
-    'display' => array(
-      'default' => array(
-        'label' => 'above',
-        'module' => 'entityreference',
-        'settings' => array(
-          'bypass_access' => FALSE,
-          'link' => FALSE,
-        ),
-        'type' => 'entityreference_label',
-        'weight' => 0,
-      ),
-      'teaser' => array(
-        'label' => 'above',
-        'settings' => array(),
-        'type' => 'hidden',
-        'weight' => 0,
-      ),
-    ),
-    'entity_type' => 'node',
-    'field_name' => 'field_person',
-    'label' => 'Person',
-    'required' => 1,
-    'settings' => array(
-      'user_register_form' => FALSE,
-    ),
-    'widget' => array(
-      'active' => 1,
-      'module' => 'entityreference',
-      'settings' => array(
-        'match_operator' => 'CONTAINS',
-        'path' => '',
-        'size' => 60,
-      ),
-      'type' => 'entityreference_autocomplete',
-      'weight' => -3,
-    ),
-  );
-
-  // Exported field_instance: 'node-medication-field_prenatal_encounter'.
-  $field_instances['node-medication-field_prenatal_encounter'] = array(
-    'bundle' => 'medication',
-    'default_value' => NULL,
-    'deleted' => 0,
-    'description' => '',
-    'display' => array(
-      'default' => array(
-        'label' => 'above',
-        'module' => 'entityreference',
-        'settings' => array(
-          'bypass_access' => FALSE,
-          'link' => FALSE,
-        ),
-        'type' => 'entityreference_label',
-        'weight' => 4,
-      ),
-      'teaser' => array(
-        'label' => 'above',
-        'settings' => array(),
-        'type' => 'hidden',
-        'weight' => 0,
-      ),
-    ),
-    'entity_type' => 'node',
-    'field_name' => 'field_prenatal_encounter',
-    'label' => 'Prenatal Encounter',
-    'required' => 0,
-    'settings' => array(
-      'user_register_form' => FALSE,
-    ),
-    'widget' => array(
-      'active' => 1,
-      'module' => 'entityreference',
-      'settings' => array(
-        'match_operator' => 'CONTAINS',
-        'path' => '',
-        'size' => 60,
-      ),
-      'type' => 'entityreference_autocomplete',
-      'weight' => 4,
-    ),
-  );
-
-  // Exported field_instance: 'node-medication-field_shards'.
-  $field_instances['node-medication-field_shards'] = array(
-    'bundle' => 'medication',
-    'default_value' => NULL,
-    'deleted' => 0,
-    'description' => '',
-    'display' => array(
-      'default' => array(
-        'label' => 'above',
-        'module' => 'entityreference',
-        'settings' => array(
-          'bypass_access' => FALSE,
-          'link' => FALSE,
-        ),
-        'type' => 'entityreference_label',
-        'weight' => 6,
-      ),
-      'teaser' => array(
-        'label' => 'above',
-        'settings' => array(),
-        'type' => 'hidden',
-        'weight' => 0,
-      ),
-    ),
-    'entity_type' => 'node',
-    'field_name' => 'field_shards',
-    'label' => 'Shards',
-    'required' => 0,
-    'settings' => array(
-      'user_register_form' => FALSE,
-    ),
-    'widget' => array(
-      'active' => 1,
-      'module' => 'entityreference',
-      'settings' => array(
-        'match_operator' => 'CONTAINS',
-        'path' => '',
-        'size' => 60,
-      ),
-      'type' => 'entityreference_autocomplete',
-      'weight' => 8,
-    ),
-  );
-
-  // Exported field_instance: 'node-medication-field_uuid'.
-  $field_instances['node-medication-field_uuid'] = array(
-    'bundle' => 'medication',
-    'default_value' => NULL,
-    'deleted' => 0,
-    'description' => '',
-    'display' => array(
-      'default' => array(
-        'label' => 'above',
-        'module' => 'text',
-        'settings' => array(),
-        'type' => 'text_default',
-        'weight' => 5,
-      ),
-      'teaser' => array(
-        'label' => 'above',
-        'settings' => array(),
-        'type' => 'hidden',
-        'weight' => 0,
-      ),
-    ),
-    'entity_type' => 'node',
-    'field_name' => 'field_uuid',
-    'label' => 'UUID',
-    'required' => 0,
-    'settings' => array(
-      'text_processing' => 0,
-      'user_register_form' => FALSE,
-    ),
-    'widget' => array(
-      'active' => 1,
-      'module' => 'text',
-      'settings' => array(
-        'size' => 60,
-      ),
-      'type' => 'text_textfield',
-      'weight' => 6,
-    ),
-  );
-
-  // Exported field_instance: 'node-muac-field_child'.
-  $field_instances['node-muac-field_child'] = array(
-    'bundle' => 'muac',
-    'default_value' => NULL,
-    'deleted' => 0,
-    'description' => '',
-    'display' => array(
-      'default' => array(
-        'label' => 'above',
-        'module' => 'entityreference',
-        'settings' => array(
-          'bypass_access' => FALSE,
-          'link' => FALSE,
-        ),
-        'type' => 'entityreference_label',
-        'weight' => 2,
-      ),
-      'teaser' => array(
-        'label' => 'above',
-        'settings' => array(),
-        'type' => 'hidden',
-        'weight' => 0,
-      ),
-    ),
-    'entity_type' => 'node',
-    'field_name' => 'field_child',
-    'label' => 'Child',
-    'required' => 0,
-    'settings' => array(
-      'user_register_form' => FALSE,
-    ),
-    'widget' => array(
-      'active' => 1,
-      'module' => 'entityreference',
-      'settings' => array(
-        'match_operator' => 'CONTAINS',
-        'path' => '',
-        'size' => 60,
-      ),
-      'type' => 'entityreference_autocomplete',
-      'weight' => 1,
-    ),
-  );
-
-  // Exported field_instance: 'node-muac-field_date_measured'.
-  $field_instances['node-muac-field_date_measured'] = array(
-    'bundle' => 'muac',
-    'deleted' => 0,
-    'description' => 'When was this measurement actually made (as opposed to scheduled, or entered)?',
-    'display' => array(
-      'default' => array(
-        'label' => 'above',
-        'module' => 'date',
-        'settings' => array(
-          'custom_date_format' => '',
-          'format_type' => 'long',
-          'fromto' => 'both',
-          'multiple_from' => '',
-          'multiple_number' => '',
-          'multiple_to' => '',
-          'show_remaining_days' => FALSE,
-        ),
-        'type' => 'date_default',
-        'weight' => 5,
-      ),
-      'teaser' => array(
-        'label' => 'above',
-        'settings' => array(),
-        'type' => 'hidden',
-        'weight' => 0,
-      ),
-    ),
-    'entity_type' => 'node',
-    'field_name' => 'field_date_measured',
-    'label' => 'Date Measured',
-    'required' => 1,
-    'settings' => array(
-      'default_value' => 'now',
-      'default_value2' => 'same',
-      'default_value_code' => '',
-      'default_value_code2' => '',
-      'user_register_form' => FALSE,
-    ),
-    'widget' => array(
-      'active' => 1,
-      'module' => 'date',
-      'settings' => array(
-        'increment' => 15,
-        'input_format' => 'm/d/Y - H:i:s',
-        'input_format_custom' => '',
-        'label_position' => 'above',
-        'no_fieldset' => 0,
-        'text_parts' => array(),
-        'year_range' => '-3:+3',
-      ),
-      'type' => 'date_select',
-      'weight' => 4,
-    ),
-  );
-
-  // Exported field_instance: 'node-muac-field_muac'.
-  $field_instances['node-muac-field_muac'] = array(
-    'bundle' => 'muac',
-    'default_value' => NULL,
-    'deleted' => 0,
-    'description' => '',
-    'display' => array(
-      'default' => array(
-        'label' => 'above',
-        'module' => 'number',
-        'settings' => array(
-          'decimal_separator' => '.',
-          'prefix_suffix' => TRUE,
-          'scale' => 2,
-          'thousand_separator' => '',
-        ),
-        'type' => 'number_decimal',
-        'weight' => 4,
-      ),
-      'teaser' => array(
-        'label' => 'above',
-        'settings' => array(),
-        'type' => 'hidden',
-        'weight' => 0,
-      ),
-    ),
-    'entity_type' => 'node',
-    'field_name' => 'field_muac',
-    'label' => 'MUAC',
-    'required' => 1,
-    'settings' => array(
-      'max' => 200,
-      'min' => 0,
-      'prefix' => '',
-      'suffix' => '',
-      'user_register_form' => FALSE,
-    ),
-    'widget' => array(
-      'active' => 0,
-      'module' => 'number',
-      'settings' => array(),
-      'type' => 'number',
-      'weight' => 3,
-    ),
-  );
-
-  // Exported field_instance: 'node-muac-field_nurse'.
-  $field_instances['node-muac-field_nurse'] = array(
-    'bundle' => 'muac',
-    'default_value' => NULL,
-    'deleted' => 0,
-    'description' => '',
-    'display' => array(
-      'default' => array(
-        'label' => 'above',
-        'module' => 'entityreference',
-        'settings' => array(
-          'bypass_access' => FALSE,
-          'link' => FALSE,
-        ),
-        'type' => 'entityreference_label',
-        'weight' => 7,
-      ),
-      'teaser' => array(
-        'label' => 'above',
-        'settings' => array(),
-        'type' => 'hidden',
-        'weight' => 0,
-      ),
-    ),
-    'entity_type' => 'node',
-    'field_name' => 'field_nurse',
-    'label' => 'Nurse',
-    'required' => 0,
-    'settings' => array(
-      'user_register_form' => FALSE,
-    ),
-    'widget' => array(
-      'active' => 1,
-      'module' => 'entityreference',
-      'settings' => array(
-        'match_operator' => 'CONTAINS',
-        'path' => '',
-        'size' => 60,
-      ),
-      'type' => 'entityreference_autocomplete',
-      'weight' => 5,
-    ),
-  );
-
-  // Exported field_instance: 'node-muac-field_person'.
-  $field_instances['node-muac-field_person'] = array(
-    'bundle' => 'muac',
-    'default_value' => NULL,
-    'deleted' => 0,
-    'description' => '',
-    'display' => array(
-      'default' => array(
-        'label' => 'above',
-        'module' => 'entityreference',
-        'settings' => array(
-          'bypass_access' => FALSE,
-          'link' => FALSE,
-        ),
-        'type' => 'entityreference_label',
-        'weight' => 9,
-      ),
-      'teaser' => array(
-        'label' => 'above',
-        'settings' => array(),
-        'type' => 'hidden',
-        'weight' => 0,
-      ),
-    ),
-    'entity_type' => 'node',
-    'field_name' => 'field_person',
-    'label' => 'Person',
-    'required' => 1,
-    'settings' => array(
-      'user_register_form' => FALSE,
-    ),
-    'widget' => array(
-      'active' => 1,
-      'module' => 'entityreference',
-      'settings' => array(
-        'match_operator' => 'CONTAINS',
-        'path' => '',
-        'size' => 60,
-      ),
-      'type' => 'entityreference_autocomplete',
-      'weight' => 2,
-    ),
-  );
-
-  // Exported field_instance: 'node-muac-field_session'.
-  $field_instances['node-muac-field_session'] = array(
-    'bundle' => 'muac',
-    'default_value' => NULL,
-    'deleted' => 0,
-    'description' => '',
-    'display' => array(
-      'default' => array(
-        'label' => 'above',
-        'module' => 'entityreference',
-        'settings' => array(
-          'bypass_access' => FALSE,
-          'link' => FALSE,
-        ),
-        'type' => 'entityreference_label',
-        'weight' => 6,
-      ),
-      'teaser' => array(
-        'label' => 'above',
-        'settings' => array(),
-        'type' => 'hidden',
-        'weight' => 0,
-      ),
-    ),
-    'entity_type' => 'node',
-    'field_name' => 'field_session',
-    'label' => 'Group Encounter',
-    'required' => 1,
-    'settings' => array(
-      'user_register_form' => FALSE,
-    ),
-    'widget' => array(
-      'active' => 1,
-      'module' => 'entityreference',
-      'settings' => array(
-        'match_operator' => 'CONTAINS',
-        'path' => '',
-        'size' => 60,
-      ),
-      'type' => 'entityreference_autocomplete',
-      'weight' => 6,
-    ),
-  );
-
-  // Exported field_instance: 'node-muac-field_shards'.
-  $field_instances['node-muac-field_shards'] = array(
-    'bundle' => 'muac',
-    'default_value' => NULL,
-    'deleted' => 0,
-    'description' => 'This field will be calculated -- you can leave it blank.',
-    'display' => array(
-      'default' => array(
-        'label' => 'above',
-        'module' => 'entityreference',
-        'settings' => array(
-          'bypass_access' => FALSE,
-          'link' => FALSE,
-        ),
-        'type' => 'entityreference_label',
-        'weight' => 10,
-      ),
-      'teaser' => array(
-        'label' => 'above',
-        'settings' => array(),
-        'type' => 'hidden',
-        'weight' => 0,
-      ),
-    ),
-    'entity_type' => 'node',
-    'field_name' => 'field_shards',
-    'label' => 'Shards',
-    'required' => 0,
-    'settings' => array(
-      'user_register_form' => FALSE,
-    ),
-    'widget' => array(
-      'active' => 1,
-      'module' => 'entityreference',
-      'settings' => array(
-        'match_operator' => 'CONTAINS',
-        'path' => '',
-        'size' => 60,
-      ),
-      'type' => 'entityreference_autocomplete',
-      'weight' => 9,
-    ),
-  );
-
-  // Exported field_instance: 'node-muac-field_uuid'.
-  $field_instances['node-muac-field_uuid'] = array(
-    'bundle' => 'muac',
-    'default_value' => NULL,
-    'deleted' => 0,
-    'description' => 'You can leave the UUID blank -- it will be automatically generated.',
-    'display' => array(
-      'default' => array(
-        'label' => 'above',
-        'module' => 'text',
-        'settings' => array(),
-        'type' => 'text_default',
-        'weight' => 8,
-      ),
-      'teaser' => array(
-        'label' => 'above',
-        'settings' => array(),
-        'type' => 'hidden',
-        'weight' => 0,
-      ),
-    ),
-    'entity_type' => 'node',
-    'field_name' => 'field_uuid',
-    'label' => 'UUID',
-    'required' => FALSE,
-    'settings' => array(
-      'text_processing' => 0,
-      'user_register_form' => FALSE,
-    ),
-    'widget' => array(
-      'module' => 'text',
-      'settings' => array(
-        'size' => 60,
-      ),
-      'type' => 'text_textfield',
-      'weight' => 7,
-    ),
-  );
-
-  // Exported field_instance: 'node-nutrition-field_child'.
-  $field_instances['node-nutrition-field_child'] = array(
-    'bundle' => 'nutrition',
-    'default_value' => NULL,
-    'deleted' => 0,
-    'description' => '',
-    'display' => array(
-      'default' => array(
-        'label' => 'above',
-        'module' => 'entityreference',
-        'settings' => array(
-          'bypass_access' => FALSE,
-          'link' => FALSE,
-        ),
-        'type' => 'entityreference_label',
-        'weight' => 0,
-      ),
-      'teaser' => array(
-        'label' => 'above',
-        'settings' => array(),
-        'type' => 'hidden',
-        'weight' => 0,
-      ),
-    ),
-    'entity_type' => 'node',
-    'field_name' => 'field_child',
-    'label' => 'Child',
-    'required' => 0,
-    'settings' => array(
-      'user_register_form' => FALSE,
-    ),
-    'widget' => array(
-      'active' => 1,
-      'module' => 'entityreference',
-      'settings' => array(
-        'match_operator' => 'CONTAINS',
-        'path' => '',
-        'size' => 60,
-      ),
-      'type' => 'entityreference_autocomplete',
-      'weight' => 1,
-    ),
-  );
-
-  // Exported field_instance: 'node-nutrition-field_date_measured'.
-  $field_instances['node-nutrition-field_date_measured'] = array(
-    'bundle' => 'nutrition',
-    'deleted' => 0,
-    'description' => 'When was this measurement actually made (as opposed to scheduled, or entered)?',
-    'display' => array(
-      'default' => array(
-        'label' => 'above',
-        'module' => 'date',
-        'settings' => array(
-          'custom_date_format' => '',
-          'format_type' => 'long',
-          'fromto' => 'both',
-          'multiple_from' => '',
-          'multiple_number' => '',
-          'multiple_to' => '',
-          'show_remaining_days' => FALSE,
-        ),
-        'type' => 'date_default',
-        'weight' => 4,
-      ),
-      'teaser' => array(
-        'label' => 'above',
-        'settings' => array(),
-        'type' => 'hidden',
-        'weight' => 0,
-      ),
-    ),
-    'entity_type' => 'node',
-    'field_name' => 'field_date_measured',
-    'label' => 'Date Measured',
-    'required' => 1,
-    'settings' => array(
-      'default_value' => 'now',
-      'default_value2' => 'same',
-      'default_value_code' => '',
-      'default_value_code2' => '',
-      'user_register_form' => FALSE,
-    ),
-    'widget' => array(
-      'active' => 1,
-      'module' => 'date',
-      'settings' => array(
-        'increment' => 15,
-        'input_format' => 'm/d/Y - H:i:s',
-        'input_format_custom' => '',
-        'label_position' => 'above',
-        'no_fieldset' => 0,
-        'text_parts' => array(),
-        'year_range' => '-3:+3',
-      ),
-      'type' => 'date_select',
-      'weight' => 3,
-    ),
-  );
-
-  // Exported field_instance: 'node-nutrition-field_nurse'.
-  $field_instances['node-nutrition-field_nurse'] = array(
-    'bundle' => 'nutrition',
-    'default_value' => NULL,
-    'deleted' => 0,
-    'description' => '',
-    'display' => array(
-      'default' => array(
-        'label' => 'above',
-        'module' => 'entityreference',
-        'settings' => array(
-          'bypass_access' => FALSE,
-          'link' => FALSE,
-        ),
-        'type' => 'entityreference_label',
-        'weight' => 6,
-      ),
-      'teaser' => array(
-        'label' => 'above',
-        'settings' => array(),
-        'type' => 'hidden',
-        'weight' => 0,
-      ),
-    ),
-    'entity_type' => 'node',
-    'field_name' => 'field_nurse',
-    'label' => 'Nurse',
-    'required' => 0,
-    'settings' => array(
-      'user_register_form' => FALSE,
-    ),
-    'widget' => array(
-      'active' => 1,
-      'module' => 'entityreference',
-      'settings' => array(
-        'match_operator' => 'CONTAINS',
-        'path' => '',
-        'size' => 60,
-      ),
-      'type' => 'entityreference_autocomplete',
-      'weight' => 4,
-    ),
-  );
-
-  // Exported field_instance: 'node-nutrition-field_nutrition_signs'.
-  $field_instances['node-nutrition-field_nutrition_signs'] = array(
-    'bundle' => 'nutrition',
-    'default_value' => NULL,
-    'deleted' => 0,
-    'description' => '',
-    'display' => array(
-      'default' => array(
-        'label' => 'above',
-        'module' => 'list',
-        'settings' => array(),
-        'type' => 'list_default',
-        'weight' => 3,
-      ),
-      'teaser' => array(
-        'label' => 'above',
-        'settings' => array(),
-        'type' => 'hidden',
-        'weight' => 0,
-      ),
-    ),
-    'entity_type' => 'node',
-    'field_name' => 'field_nutrition_signs',
-    'label' => 'Nutrition Signs',
-    'required' => 1,
-    'settings' => array(
-      'user_register_form' => FALSE,
-    ),
-    'widget' => array(
-      'active' => 1,
-      'module' => 'options',
-      'settings' => array(),
-      'type' => 'options_buttons',
-      'weight' => 2,
-    ),
-  );
-
-  // Exported field_instance: 'node-nutrition-field_person'.
-  $field_instances['node-nutrition-field_person'] = array(
-    'bundle' => 'nutrition',
-    'default_value' => NULL,
-    'deleted' => 0,
-    'description' => '',
-    'display' => array(
-      'default' => array(
-        'label' => 'above',
-        'module' => 'entityreference',
-        'settings' => array(
-          'bypass_access' => FALSE,
-          'link' => FALSE,
-        ),
-        'type' => 'entityreference_label',
-        'weight' => 8,
-      ),
-      'teaser' => array(
-        'label' => 'above',
-        'settings' => array(),
-        'type' => 'hidden',
-        'weight' => 0,
-      ),
-    ),
-    'entity_type' => 'node',
-    'field_name' => 'field_person',
-    'label' => 'Person',
-    'required' => 1,
-    'settings' => array(
-      'user_register_form' => FALSE,
-    ),
-    'widget' => array(
-      'active' => 1,
-      'module' => 'entityreference',
-      'settings' => array(
-        'match_operator' => 'CONTAINS',
-        'path' => '',
-        'size' => 60,
-      ),
-      'type' => 'entityreference_autocomplete',
-      'weight' => 9,
-    ),
-  );
-
-  // Exported field_instance: 'node-nutrition-field_session'.
-  $field_instances['node-nutrition-field_session'] = array(
-    'bundle' => 'nutrition',
-    'default_value' => NULL,
-    'deleted' => 0,
-    'description' => '',
-    'display' => array(
-      'default' => array(
-        'label' => 'above',
-        'module' => 'entityreference',
-        'settings' => array(
-          'bypass_access' => FALSE,
-          'link' => FALSE,
-        ),
-        'type' => 'entityreference_label',
-        'weight' => 5,
-      ),
-      'teaser' => array(
-        'label' => 'above',
-        'settings' => array(),
-        'type' => 'hidden',
-        'weight' => 0,
-      ),
-    ),
-    'entity_type' => 'node',
-    'field_name' => 'field_session',
-    'label' => 'Group Encounter',
-    'required' => 1,
-    'settings' => array(
-      'user_register_form' => FALSE,
-    ),
-    'widget' => array(
-      'active' => 1,
-      'module' => 'entityreference',
-      'settings' => array(
-        'match_operator' => 'CONTAINS',
-        'path' => '',
-        'size' => 60,
-      ),
-      'type' => 'entityreference_autocomplete',
-      'weight' => 5,
-    ),
-  );
-
-  // Exported field_instance: 'node-nutrition-field_shards'.
-  $field_instances['node-nutrition-field_shards'] = array(
-    'bundle' => 'nutrition',
-    'default_value' => NULL,
-    'deleted' => 0,
-    'description' => 'This field will be calculated -- you can leave it blank.',
-    'display' => array(
-      'default' => array(
-        'label' => 'above',
-        'module' => 'entityreference',
-        'settings' => array(
-          'bypass_access' => FALSE,
-          'link' => FALSE,
-        ),
-        'type' => 'entityreference_label',
-        'weight' => 9,
-      ),
-      'teaser' => array(
-        'label' => 'above',
-        'settings' => array(),
-        'type' => 'hidden',
-        'weight' => 0,
-      ),
-    ),
-    'entity_type' => 'node',
-    'field_name' => 'field_shards',
-    'label' => 'Shards',
-    'required' => 0,
-    'settings' => array(
-      'user_register_form' => FALSE,
-    ),
-    'widget' => array(
-      'active' => 1,
-      'module' => 'entityreference',
-      'settings' => array(
-        'match_operator' => 'CONTAINS',
-        'path' => '',
-        'size' => 60,
-      ),
-      'type' => 'entityreference_autocomplete',
-      'weight' => 11,
-    ),
-  );
-
-  // Exported field_instance: 'node-nutrition-field_uuid'.
-  $field_instances['node-nutrition-field_uuid'] = array(
-    'bundle' => 'nutrition',
-    'default_value' => NULL,
-    'deleted' => 0,
-    'description' => 'You can leave the UUID blank -- it will be automatically generated.',
-    'display' => array(
-      'default' => array(
-        'label' => 'above',
-        'module' => 'text',
-        'settings' => array(),
-        'type' => 'text_default',
-        'weight' => 7,
-      ),
-      'teaser' => array(
-        'label' => 'above',
-        'settings' => array(),
-        'type' => 'hidden',
-        'weight' => 0,
-      ),
-    ),
-    'entity_type' => 'node',
-    'field_name' => 'field_uuid',
-    'label' => 'UUID',
-    'required' => 0,
-    'settings' => array(
-      'text_processing' => 0,
-      'user_register_form' => FALSE,
-    ),
-    'widget' => array(
-      'active' => 1,
-      'module' => 'text',
-      'settings' => array(
-        'size' => 60,
-      ),
-      'type' => 'text_textfield',
-      'weight' => 7,
-    ),
-  );
-
-  // Exported field_instance: 'node-nutrition_nutrition-field_date_measured'.
-  $field_instances['node-nutrition_nutrition-field_date_measured'] = array(
-    'bundle' => 'nutrition_nutrition',
-    'deleted' => 0,
-    'description' => '',
-    'display' => array(
-      'default' => array(
-        'label' => 'above',
-        'module' => 'date',
-        'settings' => array(
-          'custom_date_format' => '',
-          'format_type' => 'long',
-          'fromto' => 'both',
-          'multiple_from' => '',
-          'multiple_number' => '',
-          'multiple_to' => '',
-          'show_remaining_days' => FALSE,
-        ),
-        'type' => 'date_default',
-        'weight' => 2,
-      ),
-      'teaser' => array(
-        'label' => 'above',
-        'settings' => array(),
-        'type' => 'hidden',
-        'weight' => 0,
-      ),
-    ),
-    'entity_type' => 'node',
-    'field_name' => 'field_date_measured',
-    'label' => 'Date Measured',
-    'required' => 0,
-    'settings' => array(
-      'default_value' => 'now',
-      'default_value2' => 'same',
-      'default_value_code' => '',
-      'default_value_code2' => '',
-      'user_register_form' => FALSE,
-    ),
-    'widget' => array(
-      'active' => 1,
-      'module' => 'date',
-      'settings' => array(
-        'increment' => 15,
-        'input_format' => 'm/d/Y - H:i:s',
-        'input_format_custom' => '',
-        'label_position' => 'above',
-        'no_fieldset' => 0,
-        'text_parts' => array(),
-        'year_range' => '-3:+3',
-      ),
-      'type' => 'date_select',
-      'weight' => 1,
-    ),
-  );
-
-  // Exported field_instance: 'node-nutrition_nutrition-field_nurse'.
-  $field_instances['node-nutrition_nutrition-field_nurse'] = array(
-    'bundle' => 'nutrition_nutrition',
-    'default_value' => NULL,
-    'deleted' => 0,
-    'description' => '',
-    'display' => array(
-      'default' => array(
-        'label' => 'above',
-        'module' => 'entityreference',
-        'settings' => array(
-          'bypass_access' => FALSE,
-          'link' => FALSE,
-        ),
-        'type' => 'entityreference_label',
-        'weight' => 3,
-      ),
-      'teaser' => array(
-        'label' => 'above',
-        'settings' => array(),
-        'type' => 'hidden',
-        'weight' => 0,
-      ),
-    ),
-    'entity_type' => 'node',
-    'field_name' => 'field_nurse',
-    'label' => 'Nurse',
-    'required' => 0,
-    'settings' => array(
-      'user_register_form' => FALSE,
-    ),
-    'widget' => array(
-      'active' => 1,
-      'module' => 'entityreference',
-      'settings' => array(
-        'match_operator' => 'CONTAINS',
-        'path' => '',
-        'size' => 60,
-      ),
-      'type' => 'entityreference_autocomplete',
-      'weight' => 3,
-    ),
-  );
-
-  // Exported field_instance:
-  // 'node-nutrition_nutrition-field_nutrition_encounter'.
-  $field_instances['node-nutrition_nutrition-field_nutrition_encounter'] = array(
-    'bundle' => 'nutrition_nutrition',
-    'default_value' => NULL,
-    'deleted' => 0,
-    'description' => '',
-    'display' => array(
-      'default' => array(
-        'label' => 'above',
-        'module' => 'entityreference',
-        'settings' => array(
-          'bypass_access' => FALSE,
-          'link' => FALSE,
-        ),
-        'type' => 'entityreference_label',
-        'weight' => 4,
-      ),
-      'teaser' => array(
-        'label' => 'above',
-        'settings' => array(),
-        'type' => 'hidden',
-        'weight' => 0,
-      ),
-    ),
-    'entity_type' => 'node',
-    'field_name' => 'field_nutrition_encounter',
-    'label' => 'Nutrition Encounter',
-    'required' => 0,
-    'settings' => array(
-      'user_register_form' => FALSE,
-    ),
-    'widget' => array(
-      'active' => 1,
-      'module' => 'entityreference',
-      'settings' => array(
-        'match_operator' => 'CONTAINS',
-        'path' => '',
-        'size' => 60,
-      ),
-      'type' => 'entityreference_autocomplete',
-      'weight' => 4,
-    ),
-  );
-
-  // Exported field_instance: 'node-nutrition_nutrition-field_nutrition_signs'.
-  $field_instances['node-nutrition_nutrition-field_nutrition_signs'] = array(
-    'bundle' => 'nutrition_nutrition',
-    'default_value' => NULL,
-    'deleted' => 0,
-    'description' => '',
-    'display' => array(
-      'default' => array(
-        'label' => 'above',
-        'module' => 'list',
-        'settings' => array(),
-        'type' => 'list_default',
-        'weight' => 1,
-      ),
-      'teaser' => array(
-        'label' => 'above',
-        'settings' => array(),
-        'type' => 'hidden',
-        'weight' => 0,
-      ),
-    ),
-    'entity_type' => 'node',
-    'field_name' => 'field_nutrition_signs',
-    'label' => 'Nutrition Signs',
-    'required' => 1,
-    'settings' => array(
-      'user_register_form' => FALSE,
-    ),
-    'widget' => array(
-      'active' => 1,
-      'module' => 'options',
-      'settings' => array(),
-      'type' => 'options_buttons',
-      'weight' => -1,
-    ),
-  );
-
-  // Exported field_instance: 'node-nutrition_nutrition-field_person'.
-  $field_instances['node-nutrition_nutrition-field_person'] = array(
-    'bundle' => 'nutrition_nutrition',
-    'default_value' => NULL,
-    'deleted' => 0,
-    'description' => '',
-    'display' => array(
-      'default' => array(
-        'label' => 'above',
-        'module' => 'entityreference',
-        'settings' => array(
-          'bypass_access' => FALSE,
-          'link' => FALSE,
-        ),
-        'type' => 'entityreference_label',
-        'weight' => 0,
-      ),
-      'teaser' => array(
-        'label' => 'above',
-        'settings' => array(),
-        'type' => 'hidden',
-        'weight' => 0,
-      ),
-    ),
-    'entity_type' => 'node',
-    'field_name' => 'field_person',
-    'label' => 'Child',
-    'required' => 1,
-    'settings' => array(
-      'user_register_form' => FALSE,
-    ),
-    'widget' => array(
-      'active' => 1,
-      'module' => 'entityreference',
-      'settings' => array(
-        'match_operator' => 'CONTAINS',
-        'path' => '',
-        'size' => 60,
-      ),
-      'type' => 'entityreference_autocomplete',
-      'weight' => -3,
-    ),
-  );
-
-  // Exported field_instance: 'node-nutrition_nutrition-field_shards'.
-  $field_instances['node-nutrition_nutrition-field_shards'] = array(
-    'bundle' => 'nutrition_nutrition',
-    'default_value' => NULL,
-    'deleted' => 0,
-    'description' => '',
-    'display' => array(
-      'default' => array(
-        'label' => 'above',
-        'module' => 'entityreference',
-        'settings' => array(
-          'bypass_access' => FALSE,
-          'link' => FALSE,
-        ),
-        'type' => 'entityreference_label',
-        'weight' => 6,
-      ),
-      'teaser' => array(
-        'label' => 'above',
-        'settings' => array(),
-        'type' => 'hidden',
-        'weight' => 0,
-      ),
-    ),
-    'entity_type' => 'node',
-    'field_name' => 'field_shards',
-    'label' => 'Shards',
-    'required' => 0,
-    'settings' => array(
-      'user_register_form' => FALSE,
-    ),
-    'widget' => array(
-      'active' => 1,
-      'module' => 'entityreference',
-      'settings' => array(
-        'match_operator' => 'CONTAINS',
-        'path' => '',
-        'size' => 60,
-      ),
-      'type' => 'entityreference_autocomplete',
-      'weight' => 8,
-    ),
-  );
-
-  // Exported field_instance: 'node-nutrition_nutrition-field_uuid'.
-  $field_instances['node-nutrition_nutrition-field_uuid'] = array(
-    'bundle' => 'nutrition_nutrition',
-    'default_value' => NULL,
-    'deleted' => 0,
-    'description' => '',
-    'display' => array(
-      'default' => array(
-        'label' => 'above',
-        'module' => 'text',
-        'settings' => array(),
-        'type' => 'text_default',
-        'weight' => 5,
-      ),
-      'teaser' => array(
-        'label' => 'above',
-        'settings' => array(),
-        'type' => 'hidden',
-        'weight' => 0,
-      ),
-    ),
-    'entity_type' => 'node',
-    'field_name' => 'field_uuid',
-    'label' => 'UUID',
-    'required' => 0,
-    'settings' => array(
-      'text_processing' => 0,
-      'user_register_form' => FALSE,
-    ),
-    'widget' => array(
-      'active' => 1,
-      'module' => 'text',
-      'settings' => array(
-        'size' => 60,
-      ),
-      'type' => 'text_textfield',
       'weight' => 6,
     ),
   );
