<?php

/**
 * @file
 * hedley_activity.features.field_base.inc
 */

/**
 * Implements hook_field_default_field_bases().
 */
function hedley_activity_field_default_field_bases() {
  $field_bases = array();

  // Exported field_base: 'field_abdomen'.
  $field_bases['field_abdomen'] = array(
    'active' => 1,
    'cardinality' => -1,
    'deleted' => 0,
    'entity_types' => array(),
    'field_name' => 'field_abdomen',
    'indexes' => array(
      'value' => array(
        0 => 'value',
      ),
    ),
    'locked' => 0,
    'module' => 'list',
    'settings' => array(
      'allowed_values' => array(
        'hepatomegaly' => 'Hepatomegaly',
        'splenomegaly' => 'Splenomegaly',
        'tender-to-palpitation-right-upper' => 'Tender to Palpitation right upper',
        'tender-to-palpitation-left-upper' => 'Tender to Palpitation left upper',
        'tender-to-palpitation-right-lower' => 'Tender to Palpitation right lower',
        'tender-to-palpitation-left-lower' => 'Tender to Palpitation left lower',
        'normal' => 'Normal',
        'hernia' => 'Hernia',
      ),
      'allowed_values_function' => '',
    ),
    'translatable' => 0,
    'type' => 'list_text',
  );

  // Exported field_base: 'field_abdominal_pain_period'.
  $field_bases['field_abdominal_pain_period'] = array(
    'active' => 1,
    'cardinality' => 1,
    'deleted' => 0,
    'entity_types' => array(),
    'field_name' => 'field_abdominal_pain_period',
    'indexes' => array(),
    'locked' => 0,
    'module' => 'number',
    'settings' => array(),
    'translatable' => 0,
    'type' => 'number_integer',
  );

  // Exported field_base: 'field_abortions'.
  $field_bases['field_abortions'] = array(
    'active' => 1,
    'cardinality' => 1,
    'deleted' => 0,
    'entity_types' => array(),
    'field_name' => 'field_abortions',
    'indexes' => array(),
    'locked' => 0,
    'module' => 'number',
    'settings' => array(),
    'translatable' => 0,
    'type' => 'number_integer',
  );

  // Exported field_base: 'field_acute_illness_encounter'.
  $field_bases['field_acute_illness_encounter'] = array(
    'active' => 1,
    'cardinality' => 1,
    'deleted' => 0,
    'entity_types' => array(),
    'field_name' => 'field_acute_illness_encounter',
    'indexes' => array(
      'target_id' => array(
        0 => 'target_id',
      ),
    ),
    'locked' => 0,
    'module' => 'entityreference',
    'settings' => array(
      'handler' => 'base',
      'handler_settings' => array(
        'behaviors' => array(
          'views-select-list' => array(
            'status' => 0,
          ),
        ),
        'sort' => array(
          'type' => 'none',
        ),
        'target_bundles' => array(
          'acute_illness_encounter' => 'acute_illness_encounter',
        ),
      ),
      'target_type' => 'node',
    ),
    'translatable' => 0,
    'type' => 'entityreference',
  );

  // Exported field_base: 'field_ambulance_arrival_time'.
  $field_bases['field_ambulance_arrival_time'] = array(
    'active' => 1,
    'cardinality' => -1,
    'deleted' => 0,
    'entity_types' => array(),
    'field_name' => 'field_ambulance_arrival_time',
    'indexes' => array(
      'value' => array(
        0 => 'value',
      ),
    ),
    'locked' => 0,
    'module' => 'list',
    'settings' => array(
      'allowed_values' => array(
        'less-than-30m' => 'Less than 30 min',
        '30m-1h' => '30 min - 1 hour',
        '1h-2h' => '1 hour- 2 hours',
        '2h-1d' => '2hours - 1 day',
        'n-a' => 'Not applicable',
      ),
      'allowed_values_function' => '',
    ),
    'translatable' => 0,
    'type' => 'list_text',
  );

  // Exported field_base: 'field_attended'.
  $field_bases['field_attended'] = array(
    'active' => 1,
    'cardinality' => 1,
    'deleted' => 0,
    'entity_types' => array(),
    'field_name' => 'field_attended',
    'indexes' => array(
      'value' => array(
        0 => 'value',
      ),
    ),
    'locked' => 0,
    'module' => 'list',
    'settings' => array(
      'allowed_values' => array(
        0 => 'No',
        1 => 'Yes',
      ),
      'allowed_values_function' => '',
    ),
    'translatable' => 0,
    'type' => 'list_boolean',
  );

  // Exported field_base: 'field_blood_in_sputum_period'.
  $field_bases['field_blood_in_sputum_period'] = array(
    'active' => 1,
    'cardinality' => 1,
    'deleted' => 0,
    'entity_types' => array(),
    'field_name' => 'field_blood_in_sputum_period',
    'indexes' => array(),
    'locked' => 0,
    'module' => 'number',
    'settings' => array(),
    'translatable' => 0,
    'type' => 'number_integer',
  );

  // Exported field_base: 'field_bloody_diarrhea_period'.
  $field_bases['field_bloody_diarrhea_period'] = array(
    'active' => 1,
    'cardinality' => 1,
    'deleted' => 0,
    'entity_types' => array(),
    'field_name' => 'field_bloody_diarrhea_period',
    'indexes' => array(),
    'locked' => 0,
    'module' => 'number',
    'settings' => array(),
    'translatable' => 0,
    'type' => 'number_integer',
  );

  // Exported field_base: 'field_bmi'.
  $field_bases['field_bmi'] = array(
    'active' => 1,
    'cardinality' => 1,
    'deleted' => 0,
    'entity_types' => array(),
    'field_name' => 'field_bmi',
    'indexes' => array(),
    'locked' => 0,
    'module' => 'number',
    'settings' => array(
      'decimal_separator' => '.',
    ),
    'translatable' => 0,
    'type' => 'number_float',
  );

  // Exported field_base: 'field_body_aches_period'.
  $field_bases['field_body_aches_period'] = array(
    'active' => 1,
    'cardinality' => 1,
    'deleted' => 0,
    'entity_types' => array(),
    'field_name' => 'field_body_aches_period',
    'indexes' => array(),
    'locked' => 0,
    'module' => 'number',
    'settings' => array(),
    'translatable' => 0,
    'type' => 'number_integer',
  );

  // Exported field_base: 'field_body_temperature'.
  $field_bases['field_body_temperature'] = array(
    'active' => 1,
    'cardinality' => 1,
    'deleted' => 0,
    'entity_types' => array(),
    'field_name' => 'field_body_temperature',
    'indexes' => array(),
    'locked' => 0,
    'module' => 'number',
    'settings' => array(
      'decimal_separator' => '.',
    ),
    'translatable' => 0,
    'type' => 'number_float',
  );

  // Exported field_base: 'field_breast'.
  $field_bases['field_breast'] = array(
    'active' => 1,
    'cardinality' => -1,
    'deleted' => 0,
    'entity_types' => array(),
    'field_name' => 'field_breast',
    'indexes' => array(
      'value' => array(
        0 => 'value',
      ),
    ),
    'locked' => 0,
    'module' => 'list',
    'settings' => array(
      'allowed_values' => array(
        'mass' => 'Mass',
        'discharge' => 'Discharge',
        'infection' => 'Infection',
        'normal' => 'Normal',
      ),
      'allowed_values_function' => '',
    ),
    'translatable' => 0,
    'type' => 'list_text',
  );

  // Exported field_base: 'field_breast_self_exam'.
  $field_bases['field_breast_self_exam'] = array(
    'active' => 1,
    'cardinality' => 1,
    'deleted' => 0,
    'entity_types' => array(),
    'field_name' => 'field_breast_self_exam',
    'indexes' => array(
      'value' => array(
        0 => 'value',
      ),
    ),
    'locked' => 0,
    'module' => 'list',
    'settings' => array(
      'allowed_values' => array(
        0 => '',
        1 => '',
      ),
      'allowed_values_function' => '',
    ),
    'translatable' => 0,
    'type' => 'list_boolean',
  );

  // Exported field_base: 'field_c_section_reason'.
  $field_bases['field_c_section_reason'] = array(
    'active' => 1,
    'cardinality' => 5,
    'deleted' => 0,
    'entity_types' => array(),
    'field_name' => 'field_c_section_reason',
    'indexes' => array(
      'value' => array(
        0 => 'value',
      ),
    ),
    'locked' => 0,
    'module' => 'list',
    'settings' => array(
      'allowed_values' => array(
        'breech' => 'Breech',
        'emergency' => 'Emergency',
        'failure-to-progress' => 'Failure To Progress',
        'none' => 'None',
        'other' => 'Other',
      ),
      'allowed_values_function' => '',
    ),
    'translatable' => 0,
    'type' => 'list_text',
  );

  // Exported field_base: 'field_c_section_scar'.
  $field_bases['field_c_section_scar'] = array(
    'active' => 1,
    'cardinality' => 1,
    'deleted' => 0,
    'entity_types' => array(),
    'field_name' => 'field_c_section_scar',
    'indexes' => array(
      'value' => array(
        0 => 'value',
      ),
    ),
    'locked' => 0,
    'module' => 'list',
    'settings' => array(
      'allowed_values' => array(
        'vertical' => 'Vertical',
        'horizontal' => 'Horizontal',
        'none' => 'None',
      ),
      'allowed_values_function' => '',
    ),
    'translatable' => 0,
    'type' => 'list_text',
  );

  // Exported field_base: 'field_c_sections'.
  $field_bases['field_c_sections'] = array(
    'active' => 1,
    'cardinality' => 1,
    'deleted' => 0,
    'entity_types' => array(),
    'field_name' => 'field_c_sections',
    'indexes' => array(),
    'locked' => 0,
    'module' => 'number',
    'settings' => array(),
    'translatable' => 0,
    'type' => 'number_integer',
  );

  // Exported field_base: 'field_chills_period'.
  $field_bases['field_chills_period'] = array(
    'active' => 1,
    'cardinality' => 1,
    'deleted' => 0,
    'entity_types' => array(),
    'field_name' => 'field_chills_period',
    'indexes' => array(),
    'locked' => 0,
    'module' => 'number',
    'settings' => array(),
    'translatable' => 0,
    'type' => 'number_integer',
  );

  // Exported field_base: 'field_confident'.
  $field_bases['field_confident'] = array(
    'active' => 1,
    'cardinality' => 1,
    'deleted' => 0,
    'entity_types' => array(),
    'field_name' => 'field_confident',
    'indexes' => array(
      'value' => array(
        0 => 'value',
      ),
    ),
    'locked' => 0,
    'module' => 'list',
    'settings' => array(
      'allowed_values' => array(
        0 => '',
        1 => '',
      ),
      'allowed_values_function' => '',
    ),
    'translatable' => 0,
    'type' => 'list_boolean',
  );

  // Exported field_base: 'field_cough_period'.
  $field_bases['field_cough_period'] = array(
    'active' => 1,
    'cardinality' => 1,
    'deleted' => 0,
    'entity_types' => array(),
    'field_name' => 'field_cough_period',
    'indexes' => array(),
    'locked' => 0,
    'module' => 'number',
    'settings' => array(),
    'translatable' => 0,
    'type' => 'number_integer',
  );

  // Exported field_base: 'field_currently_pregnant'.
  $field_bases['field_currently_pregnant'] = array(
    'active' => 1,
    'cardinality' => 1,
    'deleted' => 0,
    'entity_types' => array(),
    'field_name' => 'field_currently_pregnant',
    'indexes' => array(
      'value' => array(
        0 => 'value',
      ),
    ),
    'locked' => 0,
    'module' => 'list',
    'settings' => array(
      'allowed_values' => array(
        0 => '',
        1 => '',
      ),
      'allowed_values_function' => '',
    ),
    'translatable' => 0,
    'type' => 'list_boolean',
  );

  // Exported field_base: 'field_danger_signs'.
  $field_bases['field_danger_signs'] = array(
    'active' => 1,
    'cardinality' => -1,
    'deleted' => 0,
    'entity_types' => array(),
    'field_name' => 'field_danger_signs',
    'indexes' => array(
      'value' => array(
        0 => 'value',
      ),
    ),
    'locked' => 0,
    'module' => 'list',
    'settings' => array(
      'allowed_values' => array(
        'vaginal-bleeding' => 'Vaginal bleeding',
        'sever-headaches-with-blurred-vision' => 'Severe headaches with blurred vision',
        'convulsions' => 'Convulsions',
        'abdominal-pain' => 'Abdominal pain',
        'difficulty-breathing' => 'Difficulty breathing',
        'fever' => 'Fever',
        'extreme-weakness' => 'Extreme weakness',
        'none' => 'None of these',
      ),
      'allowed_values_function' => '',
    ),
    'translatable' => 0,
    'type' => 'list_text',
  );

  // Exported field_base: 'field_date_measured'.
  $field_bases['field_date_measured'] = array(
    'active' => 1,
    'cardinality' => 1,
    'deleted' => 0,
    'entity_types' => array(),
    'field_name' => 'field_date_measured',
    'indexes' => array(
      'value' => array(
        0 => 'value',
      ),
    ),
    'locked' => 0,
    'module' => 'date',
    'settings' => array(
      'cache_count' => 4,
      'cache_enabled' => 0,
      'granularity' => array(
        'day' => 'day',
        'hour' => 0,
        'minute' => 0,
        'month' => 'month',
        'second' => 0,
        'year' => 'year',
      ),
      'timezone_db' => '',
      'todate' => '',
      'tz_handling' => 'none',
    ),
    'translatable' => 0,
    'type' => 'datetime',
  );

  // Exported field_base: 'field_dia'.
  $field_bases['field_dia'] = array(
    'active' => 1,
    'cardinality' => 1,
    'deleted' => 0,
    'entity_types' => array(),
    'field_name' => 'field_dia',
    'indexes' => array(),
    'locked' => 0,
    'module' => 'number',
    'settings' => array(
      'decimal_separator' => '.',
    ),
    'translatable' => 0,
    'type' => 'number_float',
  );

<<<<<<< HEAD
  // Exported field_base: 'field_exposure'.
  $field_bases['field_exposure'] = array(
    'active' => 1,
    'cardinality' => -1,
    'deleted' => 0,
    'entity_types' => array(),
    'field_name' => 'field_exposure',
=======
  // Exported field_base: 'field_distributed_amount'.
  $field_bases['field_distributed_amount'] = array(
    'active' => 1,
    'cardinality' => 1,
    'deleted' => 0,
    'entity_types' => array(),
    'field_name' => 'field_distributed_amount',
    'indexes' => array(),
    'locked' => 0,
    'module' => 'number',
    'settings' => array(
      'decimal_separator' => '.',
    ),
    'translatable' => 0,
    'type' => 'number_float',
  );

  // Exported field_base: 'field_distribution_notice'.
  $field_bases['field_distribution_notice'] = array(
    'active' => 1,
    'cardinality' => 1,
    'deleted' => 0,
    'entity_types' => array(),
    'field_name' => 'field_distribution_notice',
>>>>>>> 1349e483
    'indexes' => array(
      'value' => array(
        0 => 'value',
      ),
    ),
    'locked' => 0,
    'module' => 'list',
    'settings' => array(
      'allowed_values' => array(
<<<<<<< HEAD
        'covid19-symptioms' => 'Others with COVID19 symptoms',
        'similar-symptoms' => 'Others with symptoms similar to patient',
        'none' => 'None of these',
=======
        'complete' => 'Complete',
        'lack-of-stock' => 'Lack of stock',
        'other' => 'Other',
>>>>>>> 1349e483
      ),
      'allowed_values_function' => '',
    ),
    'translatable' => 0,
    'type' => 'list_text',
  );

  // Exported field_base: 'field_eyes'.
  $field_bases['field_eyes'] = array(
    'active' => 1,
    'cardinality' => -1,
    'deleted' => 0,
    'entity_types' => array(),
    'field_name' => 'field_eyes',
    'indexes' => array(
      'value' => array(
        0 => 'value',
      ),
    ),
    'locked' => 0,
    'module' => 'list',
    'settings' => array(
      'allowed_values' => array(
        'pale-conjuctiva' => 'Pale Conjuctiva',
        'normal' => 'Normal',
      ),
      'allowed_values_function' => '',
    ),
    'translatable' => 0,
    'type' => 'list_text',
  );

  // Exported field_base: 'field_family_planning_signs'.
  $field_bases['field_family_planning_signs'] = array(
    'active' => 1,
    'cardinality' => -1,
    'deleted' => 0,
    'entity_types' => array(),
    'field_name' => 'field_family_planning_signs',
    'indexes' => array(
      'value' => array(
        0 => 'value',
      ),
    ),
    'locked' => 0,
    'module' => 'list',
    'settings' => array(
      'allowed_values' => array(
        'auto-observation' => 'Auto-observation',
        'condoms' => 'Condoms',
        'necklace' => 'Cycle Beads',
        'cycle-counting' => 'Cycle Counting',
        'hysterectomy' => 'Hysterectomy',
        'implant' => 'Implants',
        'injection' => 'Injectables',
        'iud' => 'IUD',
        'lactation-amenorrhea' => 'Lactation Amenorrhea',
        'none' => 'None of these',
        'pill' => 'Oral Contraceptives',
        'spermicide' => 'Spermicide',
        'tubal-ligatures' => 'Tubal Ligatures',
        'vasectomy' => 'Vasectomy',
      ),
      'allowed_values_function' => '',
    ),
    'translatable' => 0,
    'type' => 'list_text',
  );

  // Exported field_base: 'field_fetal_heart_rate'.
  $field_bases['field_fetal_heart_rate'] = array(
    'active' => 1,
    'cardinality' => 1,
    'deleted' => 0,
    'entity_types' => array(),
    'field_name' => 'field_fetal_heart_rate',
    'indexes' => array(),
    'locked' => 0,
    'module' => 'number',
    'settings' => array(),
    'translatable' => 0,
    'type' => 'number_integer',
  );

  // Exported field_base: 'field_fetal_movement'.
  $field_bases['field_fetal_movement'] = array(
    'active' => 1,
    'cardinality' => 1,
    'deleted' => 0,
    'entity_types' => array(),
    'field_name' => 'field_fetal_movement',
    'indexes' => array(
      'value' => array(
        0 => 'value',
      ),
    ),
    'locked' => 0,
    'module' => 'list',
    'settings' => array(
      'allowed_values' => array(
        0 => '',
        1 => '',
      ),
      'allowed_values_function' => '',
    ),
    'translatable' => 0,
    'type' => 'list_boolean',
  );

  // Exported field_base: 'field_fetal_presentation'.
  $field_bases['field_fetal_presentation'] = array(
    'active' => 1,
    'cardinality' => 1,
    'deleted' => 0,
    'entity_types' => array(),
    'field_name' => 'field_fetal_presentation',
    'indexes' => array(
      'value' => array(
        0 => 'value',
      ),
    ),
    'locked' => 0,
    'module' => 'list',
    'settings' => array(
      'allowed_values' => array(
        'transverse' => 'Transverse',
        'cephalic' => 'Cephalic',
        'breech' => 'Breech',
        'twins' => 'Twins',
        'unknown' => 'Unknown',
      ),
      'allowed_values_function' => '',
    ),
    'translatable' => 0,
    'type' => 'list_text',
  );

  // Exported field_base: 'field_fever_period'.
  $field_bases['field_fever_period'] = array(
    'active' => 1,
    'cardinality' => 1,
    'deleted' => 0,
    'entity_types' => array(),
    'field_name' => 'field_fever_period',
    'indexes' => array(),
    'locked' => 0,
    'module' => 'number',
    'settings' => array(),
    'translatable' => 0,
    'type' => 'number_integer',
  );

  // Exported field_base: 'field_fundal_height'.
  $field_bases['field_fundal_height'] = array(
    'active' => 1,
    'cardinality' => 1,
    'deleted' => 0,
    'entity_types' => array(),
    'field_name' => 'field_fundal_height',
    'indexes' => array(),
    'locked' => 0,
    'module' => 'number',
    'settings' => array(
      'decimal_separator' => '.',
    ),
    'translatable' => 0,
    'type' => 'number_float',
  );

  // Exported field_base: 'field_hands'.
  $field_bases['field_hands'] = array(
    'active' => 1,
    'cardinality' => -1,
    'deleted' => 0,
    'entity_types' => array(),
    'field_name' => 'field_hands',
    'indexes' => array(
      'value' => array(
        0 => 'value',
      ),
    ),
    'locked' => 0,
    'module' => 'list',
    'settings' => array(
      'allowed_values' => array(
        'pallor' => 'Pallor',
        'edema' => 'Edema',
        'normal' => 'Normal',
      ),
      'allowed_values_function' => '',
    ),
    'translatable' => 0,
    'type' => 'list_text',
  );

  // Exported field_base: 'field_hc_contact'.
  $field_bases['field_hc_contact'] = array(
    'active' => 1,
    'cardinality' => -1,
    'deleted' => 0,
    'entity_types' => array(),
    'field_name' => 'field_hc_contact',
    'indexes' => array(
      'value' => array(
        0 => 'value',
      ),
    ),
    'locked' => 0,
    'module' => 'list',
    'settings' => array(
      'allowed_values' => array(
        'contact-hc' => 'Contact HC',
        'none' => 'None of these',
      ),
      'allowed_values_function' => '',
    ),
    'translatable' => 0,
    'type' => 'list_text',
  );

  // Exported field_base: 'field_hc_recommendation'.
  $field_bases['field_hc_recommendation'] = array(
    'active' => 1,
    'cardinality' => -1,
    'deleted' => 0,
    'entity_types' => array(),
    'field_name' => 'field_hc_recommendation',
    'indexes' => array(
      'value' => array(
        0 => 'value',
      ),
    ),
    'locked' => 0,
    'module' => 'list',
    'settings' => array(
      'allowed_values' => array(
        'send-ambulance' => 'Send ambulance',
        'home-isolation' => 'Home isolation',
        'come-to-hc' => 'Come to HC',
        'chw-monitoring' => 'CHW monitoring',
        'n-a' => 'Not applicable',
      ),
      'allowed_values_function' => '',
    ),
    'translatable' => 0,
    'type' => 'list_text',
  );

  // Exported field_base: 'field_hc_response_time'.
  $field_bases['field_hc_response_time'] = array(
    'active' => 1,
    'cardinality' => -1,
    'deleted' => 0,
    'entity_types' => array(),
    'field_name' => 'field_hc_response_time',
    'indexes' => array(
      'value' => array(
        0 => 'value',
      ),
    ),
    'locked' => 0,
    'module' => 'list',
    'settings' => array(
      'allowed_values' => array(
        'less-than-30m' => 'Less than 30 min',
        '30m-1h' => '30 min - 1 hour',
        '1h-2h' => '1 hour- 2 hours',
        '2h-1d' => '2hours - 1 day',
        'n-a' => 'Not applicable',
      ),
      'allowed_values_function' => '',
    ),
    'translatable' => 0,
    'type' => 'list_text',
  );

  // Exported field_base: 'field_head_hair'.
  $field_bases['field_head_hair'] = array(
    'active' => 1,
    'cardinality' => -1,
    'deleted' => 0,
    'entity_types' => array(),
    'field_name' => 'field_head_hair',
    'indexes' => array(
      'value' => array(
        0 => 'value',
      ),
    ),
    'locked' => 0,
    'module' => 'list',
    'settings' => array(
      'allowed_values' => array(
        'brittle-hair' => 'Brittle Hair',
        'normal' => 'Normal',
      ),
      'allowed_values_function' => '',
    ),
    'translatable' => 0,
    'type' => 'list_text',
  );

  // Exported field_base: 'field_headache_period'.
  $field_bases['field_headache_period'] = array(
    'active' => 1,
    'cardinality' => 1,
    'deleted' => 0,
    'entity_types' => array(),
    'field_name' => 'field_headache_period',
    'indexes' => array(),
    'locked' => 0,
    'module' => 'number',
    'settings' => array(),
    'translatable' => 0,
    'type' => 'number_integer',
  );

  // Exported field_base: 'field_heart'.
  $field_bases['field_heart'] = array(
    'active' => 1,
    'cardinality' => -1,
    'deleted' => 0,
    'entity_types' => array(),
    'field_name' => 'field_heart',
    'indexes' => array(
      'value' => array(
        0 => 'value',
      ),
    ),
    'locked' => 0,
    'module' => 'list',
    'settings' => array(
      'allowed_values' => array(
        'normal-rate-and-rhythm' => 'Normal Rate and Rhythm',
        'sinus-tachycardia' => 'Sinus Tachycardia',
        'irregular-rhythm' => 'Irregular Rhythm',
      ),
      'allowed_values_function' => '',
    ),
    'translatable' => 0,
    'type' => 'list_text',
  );

  // Exported field_base: 'field_heart_murmur'.
  $field_bases['field_heart_murmur'] = array(
    'active' => 1,
    'cardinality' => 1,
    'deleted' => 0,
    'entity_types' => array(),
    'field_name' => 'field_heart_murmur',
    'indexes' => array(
      'value' => array(
        0 => 'value',
      ),
    ),
    'locked' => 0,
    'module' => 'list',
    'settings' => array(
      'allowed_values' => array(
        0 => '',
        1 => '',
      ),
      'allowed_values_function' => '',
    ),
    'translatable' => 0,
    'type' => 'list_boolean',
  );

  // Exported field_base: 'field_heart_rate'.
  $field_bases['field_heart_rate'] = array(
    'active' => 1,
    'cardinality' => 1,
    'deleted' => 0,
    'entity_types' => array(),
    'field_name' => 'field_heart_rate',
    'indexes' => array(),
    'locked' => 0,
    'module' => 'number',
    'settings' => array(),
    'translatable' => 0,
    'type' => 'number_integer',
  );

  // Exported field_base: 'field_height'.
  $field_bases['field_height'] = array(
    'active' => 1,
    'cardinality' => 1,
    'deleted' => 0,
    'entity_types' => array(),
    'field_name' => 'field_height',
    'indexes' => array(),
    'locked' => 0,
    'module' => 'number',
    'settings' => array(
      'decimal_separator' => '.',
    ),
    'translatable' => 0,
    'type' => 'number_float',
  );

<<<<<<< HEAD
  // Exported field_base: 'field_isolation'.
  $field_bases['field_isolation'] = array(
=======
  // Exported field_base: 'field_lactation_signs'.
  $field_bases['field_lactation_signs'] = array(
>>>>>>> 1349e483
    'active' => 1,
    'cardinality' => -1,
    'deleted' => 0,
    'entity_types' => array(),
<<<<<<< HEAD
    'field_name' => 'field_isolation',
=======
    'field_name' => 'field_lactation_signs',
>>>>>>> 1349e483
    'indexes' => array(
      'value' => array(
        0 => 'value',
      ),
    ),
    'locked' => 0,
    'module' => 'list',
    'settings' => array(
      'allowed_values' => array(
<<<<<<< HEAD
        'patient-isolated' => 'Patient isolated',
        'sign-on-door' => 'Isolation sign on door',
        'health-education' => 'Health education',
=======
        'breastfeeding' => 'Breastfeeding',
>>>>>>> 1349e483
        'none' => 'None of these',
      ),
      'allowed_values_function' => '',
    ),
    'translatable' => 0,
    'type' => 'list_text',
  );

  // Exported field_base: 'field_last_menstrual_period'.
  $field_bases['field_last_menstrual_period'] = array(
    'active' => 1,
    'cardinality' => 1,
    'deleted' => 0,
    'entity_types' => array(),
    'field_name' => 'field_last_menstrual_period',
    'indexes' => array(
      'value' => array(
        0 => 'value',
      ),
    ),
    'locked' => 0,
    'module' => 'date',
    'settings' => array(
      'cache_count' => 4,
      'cache_enabled' => 0,
      'granularity' => array(
        'day' => 'day',
        'hour' => 0,
        'minute' => 0,
        'month' => 'month',
        'second' => 0,
        'year' => 'year',
      ),
      'timezone_db' => '',
      'todate' => '',
      'tz_handling' => 'none',
    ),
    'translatable' => 0,
    'type' => 'datetime',
  );

  // Exported field_base: 'field_legs'.
  $field_bases['field_legs'] = array(
    'active' => 1,
    'cardinality' => -1,
    'deleted' => 0,
    'entity_types' => array(),
    'field_name' => 'field_legs',
    'indexes' => array(
      'value' => array(
        0 => 'value',
      ),
    ),
    'locked' => 0,
    'module' => 'list',
    'settings' => array(
      'allowed_values' => array(
        'pallor' => 'Pallor',
        'edema' => 'Edema',
        'normal' => 'Normal',
      ),
      'allowed_values_function' => '',
    ),
    'translatable' => 0,
    'type' => 'list_text',
  );

  // Exported field_base: 'field_live_children'.
  $field_bases['field_live_children'] = array(
    'active' => 1,
    'cardinality' => 1,
    'deleted' => 0,
    'entity_types' => array(),
    'field_name' => 'field_live_children',
    'indexes' => array(),
    'locked' => 0,
    'module' => 'number',
    'settings' => array(),
    'translatable' => 0,
    'type' => 'number_integer',
  );

  // Exported field_base: 'field_lungs'.
  $field_bases['field_lungs'] = array(
    'active' => 1,
    'cardinality' => -1,
    'deleted' => 0,
    'entity_types' => array(),
    'field_name' => 'field_lungs',
    'indexes' => array(
      'value' => array(
        0 => 'value',
      ),
    ),
    'locked' => 0,
    'module' => 'list',
    'settings' => array(
      'allowed_values' => array(
        'wheezes' => 'Wheezes',
        'crackles' => 'Crackles',
        'normal' => 'Normal',
      ),
      'allowed_values_function' => '',
    ),
    'translatable' => 0,
    'type' => 'list_text',
  );

  // Exported field_base: 'field_malaria_testing'.
  $field_bases['field_malaria_testing'] = array(
    'active' => 1,
    'cardinality' => -1,
    'deleted' => 0,
    'entity_types' => array(),
    'field_name' => 'field_malaria_testing',
    'indexes' => array(
      'value' => array(
        0 => 'value',
      ),
    ),
    'locked' => 0,
    'module' => 'list',
    'settings' => array(
      'allowed_values' => array(
        'rapid-test-positive' => 'Rapid Test Positive',
        'none' => 'None of these',
      ),
      'allowed_values_function' => '',
    ),
    'translatable' => 0,
    'type' => 'list_text',
  );

  // Exported field_base: 'field_medical_history'.
  $field_bases['field_medical_history'] = array(
    'active' => 1,
    'cardinality' => -1,
    'deleted' => 0,
    'entity_types' => array(),
    'field_name' => 'field_medical_history',
    'indexes' => array(
      'value' => array(
        0 => 'value',
      ),
    ),
    'locked' => 0,
    'module' => 'list',
    'settings' => array(
      'allowed_values' => array(
        'uterine-myonma' => 'Uterine Myoma',
        'diabetes' => 'Diabetes',
        'cardiac-disease' => 'Cardiac Disease',
        'renal-disease' => 'Renal Disease',
        'hypertension-before-pregnancy' => 'Hypertension before pregnancy',
        'tuberculosis-past' => 'Tuberculosis in the past',
        'tuberculosis-present' => 'Tuberculosis in the present',
        'asthma' => 'Asthma',
        'bowed-legs' => 'Bowed Legs',
        'hiv' => 'HIV',
        'mental-health-history' => 'Mental health history',
        'none' => 'None of these',
      ),
      'allowed_values_function' => '',
    ),
    'translatable' => 0,
    'type' => 'list_text',
  );

  // Exported field_base: 'field_medication'.
  $field_bases['field_medication'] = array(
    'active' => 1,
    'cardinality' => -1,
    'deleted' => 0,
    'entity_types' => array(),
    'field_name' => 'field_medication',
    'indexes' => array(
      'value' => array(
        0 => 'value',
      ),
    ),
    'locked' => 0,
    'module' => 'list',
    'settings' => array(
      'allowed_values' => array(
        'iron-and-folic-acid-supplement' => 'Iron and folic acid supplement',
        'deworming-pill' => 'Deworming pill',
        'none' => 'None',
      ),
      'allowed_values_function' => '',
    ),
    'translatable' => 0,
    'type' => 'list_text',
  );

  // Exported field_base: 'field_muac'.
  $field_bases['field_muac'] = array(
    'active' => 1,
    'cardinality' => 1,
    'deleted' => 0,
    'entity_types' => array(),
    'field_name' => 'field_muac',
    'indexes' => array(),
    'locked' => 0,
    'module' => 'number',
    'settings' => array(
      'decimal_separator' => '.',
    ),
    'translatable' => 0,
    'type' => 'number_float',
  );

  // Exported field_base: 'field_nasal_congestion_period'.
  $field_bases['field_nasal_congestion_period'] = array(
    'active' => 1,
    'cardinality' => 1,
    'deleted' => 0,
    'entity_types' => array(),
    'field_name' => 'field_nasal_congestion_period',
    'indexes' => array(),
    'locked' => 0,
    'module' => 'number',
    'settings' => array(),
    'translatable' => 0,
    'type' => 'number_integer',
  );

  // Exported field_base: 'field_nausea_period'.
  $field_bases['field_nausea_period'] = array(
    'active' => 1,
    'cardinality' => 1,
    'deleted' => 0,
    'entity_types' => array(),
    'field_name' => 'field_nausea_period',
    'indexes' => array(),
    'locked' => 0,
    'module' => 'number',
    'settings' => array(),
    'translatable' => 0,
    'type' => 'number_integer',
  );

  // Exported field_base: 'field_neck'.
  $field_bases['field_neck'] = array(
    'active' => 1,
    'cardinality' => -1,
    'deleted' => 0,
    'entity_types' => array(),
    'field_name' => 'field_neck',
    'indexes' => array(
      'value' => array(
        0 => 'value',
      ),
    ),
    'locked' => 0,
    'module' => 'list',
    'settings' => array(
      'allowed_values' => array(
        'enlarged-thyroid' => 'Enlarged Thyroid',
        'enlarged-lymph-nodes' => 'Enlarged Lymph Nodes',
        'normal' => 'Normal',
      ),
      'allowed_values_function' => '',
    ),
    'translatable' => 0,
    'type' => 'list_text',
  );

  // Exported field_base: 'field_night_sweats_period'.
  $field_bases['field_night_sweats_period'] = array(
    'active' => 1,
    'cardinality' => 1,
    'deleted' => 0,
    'entity_types' => array(),
    'field_name' => 'field_night_sweats_period',
    'indexes' => array(),
    'locked' => 0,
    'module' => 'number',
    'settings' => array(),
    'translatable' => 0,
    'type' => 'number_integer',
  );

  // Exported field_base: 'field_non_bloody_diarrhea_period'.
  $field_bases['field_non_bloody_diarrhea_period'] = array(
    'active' => 1,
    'cardinality' => 1,
    'deleted' => 0,
    'entity_types' => array(),
    'field_name' => 'field_non_bloody_diarrhea_period',
    'indexes' => array(),
    'locked' => 0,
    'module' => 'number',
    'settings' => array(),
    'translatable' => 0,
    'type' => 'number_integer',
  );

  // Exported field_base: 'field_nurse'.
  $field_bases['field_nurse'] = array(
    'active' => 1,
    'cardinality' => 1,
    'deleted' => 0,
    'entity_types' => array(),
    'field_name' => 'field_nurse',
    'indexes' => array(
      'target_id' => array(
        0 => 'target_id',
      ),
    ),
    'locked' => 0,
    'module' => 'entityreference',
    'settings' => array(
      'handler' => 'base',
      'handler_settings' => array(
        'behaviors' => array(
          'views-select-list' => array(
            'status' => 0,
          ),
        ),
        'sort' => array(
          'type' => 'none',
        ),
        'target_bundles' => array(
          'nurse' => 'nurse',
        ),
      ),
      'target_type' => 'node',
    ),
    'translatable' => 0,
    'type' => 'entityreference',
  );

  // Exported field_base: 'field_nutrition_encounter'.
  $field_bases['field_nutrition_encounter'] = array(
    'active' => 1,
    'cardinality' => 1,
    'deleted' => 0,
    'entity_types' => array(),
    'field_name' => 'field_nutrition_encounter',
    'indexes' => array(
      'target_id' => array(
        0 => 'target_id',
      ),
    ),
    'locked' => 0,
    'module' => 'entityreference',
    'settings' => array(
      'handler' => 'base',
      'handler_settings' => array(
        'behaviors' => array(
          'views-select-list' => array(
            'status' => 0,
          ),
        ),
        'sort' => array(
          'type' => 'none',
        ),
        'target_bundles' => array(
          'nutrition_encounter' => 'nutrition_encounter',
        ),
      ),
      'target_type' => 'node',
    ),
    'translatable' => 0,
    'type' => 'entityreference',
  );

  // Exported field_base: 'field_nutrition_signs'.
  $field_bases['field_nutrition_signs'] = array(
    'active' => 1,
    'cardinality' => -1,
    'deleted' => 0,
    'entity_types' => array(),
    'field_name' => 'field_nutrition_signs',
    'indexes' => array(
      'value' => array(
        0 => 'value',
      ),
    ),
    'locked' => 0,
    'module' => 'list',
    'settings' => array(
      'allowed_values' => array(
        'edema' => 'Edema',
        'abdominal-distension' => 'Abdominal Distension',
        'dry-skin' => 'Dry Skin',
        'poor-appetite' => 'Poor appetite',
        'apathy' => 'Apathy',
        'brittle-hair' => 'Brittle hair',
        'none' => 'None of these',
      ),
      'allowed_values_function' => '',
    ),
    'translatable' => 0,
    'type' => 'list_text',
  );

  // Exported field_base: 'field_obstetric_history'.
  $field_bases['field_obstetric_history'] = array(
    'active' => 1,
    'cardinality' => 6,
    'deleted' => 0,
    'entity_types' => array(),
    'field_name' => 'field_obstetric_history',
    'indexes' => array(
      'value' => array(
        0 => 'value',
      ),
    ),
    'locked' => 0,
    'module' => 'list',
    'settings' => array(
      'allowed_values' => array(
        'successive-abortions' => 'Successive Abortions',
        'successive-premature-deliveries' => 'Successive Premature Deliveries',
        'preeclampsia-previous-pregnancy' => 'Preeclampsia Previous Pregnancy',
        'gestational-diabetes-previous-pregnancy' => 'Gestational Diabetes Previous Pregnancy',
        'incomplete-cervix-previous-pregnancy' => 'Incomplete Cervix Previous Pregnancy',
        'rh-negative' => 'RH Negative',
        'none' => 'None of these',
      ),
      'allowed_values_function' => '',
    ),
    'translatable' => 0,
    'type' => 'list_text',
  );

  // Exported field_base: 'field_partner_hiv_testing'.
  $field_bases['field_partner_hiv_testing'] = array(
    'active' => 1,
    'cardinality' => 1,
    'deleted' => 0,
    'entity_types' => array(),
    'field_name' => 'field_partner_hiv_testing',
    'indexes' => array(
      'value' => array(
        0 => 'value',
      ),
    ),
    'locked' => 0,
    'module' => 'list',
    'settings' => array(
      'allowed_values' => array(
        'positive' => 'Positive',
        'negative' => 'Negative',
        'indeterminate' => 'Indeterminate',
        'none' => 'None',
      ),
      'allowed_values_function' => '',
    ),
    'translatable' => 0,
    'type' => 'list_text',
  );

  // Exported field_base: 'field_prenatal_encounter'.
  $field_bases['field_prenatal_encounter'] = array(
    'active' => 1,
    'cardinality' => 1,
    'deleted' => 0,
    'entity_types' => array(),
    'field_name' => 'field_prenatal_encounter',
    'indexes' => array(
      'target_id' => array(
        0 => 'target_id',
      ),
    ),
    'locked' => 0,
    'module' => 'entityreference',
    'settings' => array(
      'handler' => 'base',
      'handler_settings' => array(
        'behaviors' => array(
          'views-select-list' => array(
            'status' => 0,
          ),
        ),
        'sort' => array(
          'type' => 'none',
        ),
        'target_bundles' => array(
          'prenatal_encounter' => 'prenatal_encounter',
        ),
      ),
      'target_type' => 'node',
    ),
    'translatable' => 0,
    'type' => 'entityreference',
  );

  // Exported field_base: 'field_preterm_pregnancy'.
  $field_bases['field_preterm_pregnancy'] = array(
    'active' => 1,
    'cardinality' => 1,
    'deleted' => 0,
    'entity_types' => array(),
    'field_name' => 'field_preterm_pregnancy',
    'indexes' => array(),
    'locked' => 0,
    'module' => 'number',
    'settings' => array(),
    'translatable' => 0,
    'type' => 'number_integer',
  );

  // Exported field_base: 'field_previous_delivery'.
  $field_bases['field_previous_delivery'] = array(
    'active' => 1,
    'cardinality' => 7,
    'deleted' => 0,
    'entity_types' => array(),
    'field_name' => 'field_previous_delivery',
    'indexes' => array(
      'value' => array(
        0 => 'value',
      ),
    ),
    'locked' => 0,
    'module' => 'list',
    'settings' => array(
      'allowed_values' => array(
        'c-section-in-previous-delivery' => 'C Section In Previous Delivery',
        'stillborn-previous-delivery' => 'Stillborn Previous Delivery',
        'baby-died-on-day-of-birth-previous-delivery' => 'Baby Died On Day Of Birth Previous Delivery',
        'partial-placenta-previous-delivery' => 'Partial Placenta Previous Delivery',
        'severe-hemorrhaging-previous-delivery' => 'Severe Hemorrhaging Previous Delivery',
        'convulsions-previous-delivery' => 'Convulsions Previous Delivery',
        'convulsions-and-unconscious-previous-delivery' => 'Convulsions And Unconscious Previous Delivery',
        'none' => 'None of these',
      ),
      'allowed_values_function' => '',
    ),
    'translatable' => 0,
    'type' => 'list_text',
  );

  // Exported field_base: 'field_previous_delivery_period'.
  $field_bases['field_previous_delivery_period'] = array(
    'active' => 1,
    'cardinality' => 3,
    'deleted' => 0,
    'entity_types' => array(),
    'field_name' => 'field_previous_delivery_period',
    'indexes' => array(
      'value' => array(
        0 => 'value',
      ),
    ),
    'locked' => 0,
    'module' => 'list',
    'settings' => array(
      'allowed_values' => array(
        'less-than-18-month' => 'Less than 18 Month',
        'more-than-5-years' => 'More Than 5 Years',
        'neither' => 'Neither',
      ),
      'allowed_values_function' => '',
    ),
    'translatable' => 0,
    'type' => 'list_text',
  );

  // Exported field_base: 'field_reason_for_not_isolating'.
  $field_bases['field_reason_for_not_isolating'] = array(
    'active' => 1,
    'cardinality' => -1,
    'deleted' => 0,
    'entity_types' => array(),
    'field_name' => 'field_reason_for_not_isolating',
    'indexes' => array(
      'value' => array(
        0 => 'value',
      ),
    ),
    'locked' => 0,
    'module' => 'list',
    'settings' => array(
      'allowed_values' => array(
        'no-space' => 'No space',
        'too-ill' => 'Too ill',
        'can-not-separate' => 'Can not separate from family',
        'other' => 'Other',
        'n-a' => 'Not applicable',
      ),
      'allowed_values_function' => '',
    ),
    'translatable' => 0,
    'type' => 'list_text',
  );

  // Exported field_base: 'field_resources'.
  $field_bases['field_resources'] = array(
    'active' => 1,
    'cardinality' => -1,
    'deleted' => 0,
    'entity_types' => array(),
    'field_name' => 'field_resources',
    'indexes' => array(
      'value' => array(
        0 => 'value',
      ),
    ),
    'locked' => 0,
    'module' => 'list',
    'settings' => array(
      'allowed_values' => array(
        'mosquito-net' => 'Mosquito net',
        'none' => 'None',
      ),
      'allowed_values_function' => '',
    ),
    'translatable' => 0,
    'type' => 'list_text',
  );

  // Exported field_base: 'field_respiratory_rate'.
  $field_bases['field_respiratory_rate'] = array(
    'active' => 1,
    'cardinality' => 1,
    'deleted' => 0,
    'entity_types' => array(),
    'field_name' => 'field_respiratory_rate',
    'indexes' => array(),
    'locked' => 0,
    'module' => 'number',
    'settings' => array(),
    'translatable' => 0,
    'type' => 'number_integer',
  );

  // Exported field_base: 'field_session'.
  $field_bases['field_session'] = array(
    'active' => 1,
    'cardinality' => 1,
    'deleted' => 0,
    'entity_types' => array(),
    'field_name' => 'field_session',
    'indexes' => array(
      'target_id' => array(
        0 => 'target_id',
      ),
    ),
    'locked' => 0,
    'module' => 'entityreference',
    'settings' => array(
      'handler' => 'base',
      'handler_settings' => array(
        'behaviors' => array(
          'views-select-list' => array(
            'status' => 0,
          ),
        ),
        'sort' => array(
          'type' => 'none',
        ),
        'target_bundles' => array(
          'session' => 'session',
        ),
      ),
      'target_type' => 'node',
    ),
    'translatable' => 0,
    'type' => 'entityreference',
  );

  // Exported field_base: 'field_shortness_of_breath_period'.
  $field_bases['field_shortness_of_breath_period'] = array(
    'active' => 1,
    'cardinality' => 1,
    'deleted' => 0,
    'entity_types' => array(),
    'field_name' => 'field_shortness_of_breath_period',
    'indexes' => array(),
    'locked' => 0,
    'module' => 'number',
    'settings' => array(),
    'translatable' => 0,
    'type' => 'number_integer',
  );

  // Exported field_base: 'field_social_history'.
  $field_bases['field_social_history'] = array(
    'active' => 1,
    'cardinality' => -1,
    'deleted' => 0,
    'entity_types' => array(),
    'field_name' => 'field_social_history',
    'indexes' => array(
      'value' => array(
        0 => 'value',
      ),
    ),
    'locked' => 0,
    'module' => 'list',
    'settings' => array(
      'allowed_values' => array(
        'accompanied-by-partner' => 'Accompanied by partner',
        'partner-hiv-counseling' => 'Partner HIV counseling',
        'none' => 'None',
      ),
      'allowed_values_function' => '',
    ),
    'translatable' => 0,
    'type' => 'list_text',
  );

  // Exported field_base: 'field_sore_throat_period'.
  $field_bases['field_sore_throat_period'] = array(
    'active' => 1,
    'cardinality' => 1,
    'deleted' => 0,
    'entity_types' => array(),
    'field_name' => 'field_sore_throat_period',
    'indexes' => array(),
    'locked' => 0,
    'module' => 'number',
    'settings' => array(),
    'translatable' => 0,
    'type' => 'number_integer',
  );

  // Exported field_base: 'field_stillbirths_at_term'.
  $field_bases['field_stillbirths_at_term'] = array(
    'active' => 1,
    'cardinality' => 1,
    'deleted' => 0,
    'entity_types' => array(),
    'field_name' => 'field_stillbirths_at_term',
    'indexes' => array(),
    'locked' => 0,
    'module' => 'number',
    'settings' => array(),
    'translatable' => 0,
    'type' => 'number_integer',
  );

  // Exported field_base: 'field_stillbirths_preterm'.
  $field_bases['field_stillbirths_preterm'] = array(
    'active' => 1,
    'cardinality' => 1,
    'deleted' => 0,
    'entity_types' => array(),
    'field_name' => 'field_stillbirths_preterm',
    'indexes' => array(),
    'locked' => 0,
    'module' => 'number',
    'settings' => array(),
    'translatable' => 0,
    'type' => 'number_integer',
  );

  // Exported field_base: 'field_sys'.
  $field_bases['field_sys'] = array(
    'active' => 1,
    'cardinality' => 1,
    'deleted' => 0,
    'entity_types' => array(),
    'field_name' => 'field_sys',
    'indexes' => array(),
    'locked' => 0,
    'module' => 'number',
    'settings' => array(
      'decimal_separator' => '.',
    ),
    'translatable' => 0,
    'type' => 'number_float',
  );

  // Exported field_base: 'field_term_pregnancy'.
  $field_bases['field_term_pregnancy'] = array(
    'active' => 1,
    'cardinality' => 1,
    'deleted' => 0,
    'entity_types' => array(),
    'field_name' => 'field_term_pregnancy',
    'indexes' => array(),
    'locked' => 0,
    'module' => 'number',
    'settings' => array(),
    'translatable' => 0,
    'type' => 'number_integer',
  );

  // Exported field_base: 'field_travel_history'.
  $field_bases['field_travel_history'] = array(
    'active' => 1,
    'cardinality' => -1,
    'deleted' => 0,
    'entity_types' => array(),
    'field_name' => 'field_travel_history',
    'indexes' => array(
      'value' => array(
        0 => 'value',
      ),
    ),
    'locked' => 0,
    'module' => 'list',
    'settings' => array(
      'allowed_values' => array(
        'covid19-country' => 'COVID19 Country',
        'none' => 'None of these',
      ),
      'allowed_values_function' => '',
    ),
    'translatable' => 0,
    'type' => 'list_text',
  );

  // Exported field_base: 'field_vomiting_period'.
  $field_bases['field_vomiting_period'] = array(
    'active' => 1,
    'cardinality' => 1,
    'deleted' => 0,
    'entity_types' => array(),
    'field_name' => 'field_vomiting_period',
    'indexes' => array(),
    'locked' => 0,
    'module' => 'number',
    'settings' => array(),
    'translatable' => 0,
    'type' => 'number_integer',
  );

  // Exported field_base: 'field_weight'.
  $field_bases['field_weight'] = array(
    'active' => 1,
    'cardinality' => 1,
    'deleted' => 0,
    'entity_types' => array(),
    'field_name' => 'field_weight',
    'indexes' => array(),
    'locked' => 0,
    'module' => 'number',
    'settings' => array(
      'decimal_separator' => '.',
    ),
    'translatable' => 0,
    'type' => 'number_float',
  );

  // Exported field_base: 'field_zscore_age'.
  $field_bases['field_zscore_age'] = array(
    'active' => 1,
    'cardinality' => 1,
    'deleted' => 0,
    'entity_types' => array(),
    'field_name' => 'field_zscore_age',
    'indexes' => array(),
    'locked' => 0,
    'module' => 'number',
    'settings' => array(
      'decimal_separator' => '.',
    ),
    'translatable' => 0,
    'type' => 'number_float',
  );

  // Exported field_base: 'field_zscore_bmi'.
  $field_bases['field_zscore_bmi'] = array(
    'active' => 1,
    'cardinality' => 1,
    'deleted' => 0,
    'entity_types' => array(),
    'field_name' => 'field_zscore_bmi',
    'indexes' => array(),
    'locked' => 0,
    'module' => 'number',
    'settings' => array(
      'decimal_separator' => '.',
    ),
    'translatable' => 0,
    'type' => 'number_float',
  );

  // Exported field_base: 'field_zscore_length'.
  $field_bases['field_zscore_length'] = array(
    'active' => 1,
    'cardinality' => 1,
    'deleted' => 0,
    'entity_types' => array(),
    'field_name' => 'field_zscore_length',
    'indexes' => array(),
    'locked' => 0,
    'module' => 'number',
    'settings' => array(
      'decimal_separator' => '.',
    ),
    'translatable' => 0,
    'type' => 'number_float',
  );

  return $field_bases;
}<|MERGE_RESOLUTION|>--- conflicted
+++ resolved
@@ -521,7 +521,49 @@
     'type' => 'number_float',
   );
 
-<<<<<<< HEAD
+  // Exported field_base: 'field_distributed_amount'.
+  $field_bases['field_distributed_amount'] = array(
+    'active' => 1,
+    'cardinality' => 1,
+    'deleted' => 0,
+    'entity_types' => array(),
+    'field_name' => 'field_distributed_amount',
+    'indexes' => array(),
+    'locked' => 0,
+    'module' => 'number',
+    'settings' => array(
+      'decimal_separator' => '.',
+    ),
+    'translatable' => 0,
+    'type' => 'number_float',
+  );
+
+  // Exported field_base: 'field_distribution_notice'.
+  $field_bases['field_distribution_notice'] = array(
+    'active' => 1,
+    'cardinality' => 1,
+    'deleted' => 0,
+    'entity_types' => array(),
+    'field_name' => 'field_distribution_notice',
+    'indexes' => array(
+      'value' => array(
+        0 => 'value',
+      ),
+    ),
+    'locked' => 0,
+    'module' => 'list',
+    'settings' => array(
+      'allowed_values' => array(
+        'complete' => 'Complete',
+        'lack-of-stock' => 'Lack of stock',
+        'other' => 'Other',
+      ),
+      'allowed_values_function' => '',
+    ),
+    'translatable' => 0,
+    'type' => 'list_text',
+  );  
+
   // Exported field_base: 'field_exposure'.
   $field_bases['field_exposure'] = array(
     'active' => 1,
@@ -529,50 +571,18 @@
     'deleted' => 0,
     'entity_types' => array(),
     'field_name' => 'field_exposure',
-=======
-  // Exported field_base: 'field_distributed_amount'.
-  $field_bases['field_distributed_amount'] = array(
-    'active' => 1,
-    'cardinality' => 1,
-    'deleted' => 0,
-    'entity_types' => array(),
-    'field_name' => 'field_distributed_amount',
-    'indexes' => array(),
-    'locked' => 0,
-    'module' => 'number',
-    'settings' => array(
-      'decimal_separator' => '.',
-    ),
-    'translatable' => 0,
-    'type' => 'number_float',
-  );
-
-  // Exported field_base: 'field_distribution_notice'.
-  $field_bases['field_distribution_notice'] = array(
-    'active' => 1,
-    'cardinality' => 1,
-    'deleted' => 0,
-    'entity_types' => array(),
-    'field_name' => 'field_distribution_notice',
->>>>>>> 1349e483
-    'indexes' => array(
-      'value' => array(
-        0 => 'value',
-      ),
-    ),
-    'locked' => 0,
-    'module' => 'list',
-    'settings' => array(
-      'allowed_values' => array(
-<<<<<<< HEAD
+    'indexes' => array(
+      'value' => array(
+        0 => 'value',
+      ),
+    ),
+    'locked' => 0,
+    'module' => 'list',
+    'settings' => array(
+      'allowed_values' => array(
         'covid19-symptioms' => 'Others with COVID19 symptoms',
         'similar-symptoms' => 'Others with symptoms similar to patient',
         'none' => 'None of these',
-=======
-        'complete' => 'Complete',
-        'lack-of-stock' => 'Lack of stock',
-        'other' => 'Other',
->>>>>>> 1349e483
       ),
       'allowed_values_function' => '',
     ),
@@ -972,38 +982,50 @@
     'type' => 'number_float',
   );
 
-<<<<<<< HEAD
   // Exported field_base: 'field_isolation'.
   $field_bases['field_isolation'] = array(
-=======
-  // Exported field_base: 'field_lactation_signs'.
-  $field_bases['field_lactation_signs'] = array(
->>>>>>> 1349e483
-    'active' => 1,
-    'cardinality' => -1,
-    'deleted' => 0,
-    'entity_types' => array(),
-<<<<<<< HEAD
+    'active' => 1,
+    'cardinality' => -1,
+    'deleted' => 0,
+    'entity_types' => array(),
     'field_name' => 'field_isolation',
-=======
-    'field_name' => 'field_lactation_signs',
->>>>>>> 1349e483
-    'indexes' => array(
-      'value' => array(
-        0 => 'value',
-      ),
-    ),
-    'locked' => 0,
-    'module' => 'list',
-    'settings' => array(
-      'allowed_values' => array(
-<<<<<<< HEAD
+    'indexes' => array(
+      'value' => array(
+        0 => 'value',
+      ),
+    ),
+    'locked' => 0,
+    'module' => 'list',
+    'settings' => array(
+      'allowed_values' => array(
         'patient-isolated' => 'Patient isolated',
         'sign-on-door' => 'Isolation sign on door',
         'health-education' => 'Health education',
-=======
+        'none' => 'None of these',
+      ),
+      'allowed_values_function' => '',
+    ),
+    'translatable' => 0,
+    'type' => 'list_text',
+  );
+  
+  // Exported field_base: 'field_lactation_signs'.
+  $field_bases['field_lactation_signs'] = array(
+    'active' => 1,
+    'cardinality' => -1,
+    'deleted' => 0,
+    'entity_types' => array(),
+    'field_name' => 'field_lactation_signs',
+    'indexes' => array(
+      'value' => array(
+        0 => 'value',
+      ),
+    ),
+    'locked' => 0,
+    'module' => 'list',
+    'settings' => array(
+      'allowed_values' => array(
         'breastfeeding' => 'Breastfeeding',
->>>>>>> 1349e483
         'none' => 'None of these',
       ),
       'allowed_values_function' => '',
