<?php

/**
 * @file
 * hedley_activity.features.field_base.inc
 */

/**
 * Implements hook_field_default_field_bases().
 */
function hedley_activity_field_default_field_bases() {
  $field_bases = array();

  // Exported field_base: 'field_abdomen'.
  $field_bases['field_abdomen'] = array(
    'active' => 1,
    'cardinality' => -1,
    'deleted' => 0,
    'entity_types' => array(),
    'field_name' => 'field_abdomen',
    'indexes' => array(
      'value' => array(
        0 => 'value',
      ),
    ),
    'locked' => 0,
    'module' => 'list',
    'settings' => array(
      'allowed_values' => array(
        'hepatomegaly' => 'Hepatomegaly',
        'splenomegaly' => 'Splenomegaly',
        'tender-to-palpitation-right-upper' => 'Tender to Palpitation right upper',
        'tender-to-palpitation-left-upper' => 'Tender to Palpitation left upper',
        'tender-to-palpitation-right-lower' => 'Tender to Palpitation right lower',
        'tender-to-palpitation-left-lower' => 'Tender to Palpitation left lower',
        'normal' => 'Normal',
        'hernia' => 'Hernia',
      ),
      'allowed_values_function' => '',
    ),
    'translatable' => 0,
    'type' => 'list_text',
  );

  // Exported field_base: 'field_abortions'.
  $field_bases['field_abortions'] = array(
    'active' => 1,
    'cardinality' => 1,
    'deleted' => 0,
    'entity_types' => array(),
    'field_name' => 'field_abortions',
    'indexes' => array(),
    'locked' => 0,
    'module' => 'number',
    'settings' => array(),
    'translatable' => 0,
    'type' => 'number_integer',
  );

  // Exported field_base: 'field_attended'.
  $field_bases['field_attended'] = array(
    'active' => 1,
    'cardinality' => 1,
    'deleted' => 0,
    'entity_types' => array(),
    'field_name' => 'field_attended',
    'indexes' => array(
      'value' => array(
        0 => 'value',
      ),
    ),
    'locked' => 0,
    'module' => 'list',
    'settings' => array(
      'allowed_values' => array(
        0 => 'No',
        1 => 'Yes',
      ),
      'allowed_values_function' => '',
    ),
    'translatable' => 0,
    'type' => 'list_boolean',
  );

  // Exported field_base: 'field_bmi'.
  $field_bases['field_bmi'] = array(
    'active' => 1,
    'cardinality' => 1,
    'deleted' => 0,
    'entity_types' => array(),
    'field_name' => 'field_bmi',
    'indexes' => array(),
    'locked' => 0,
    'module' => 'number',
    'settings' => array(
      'decimal_separator' => '.',
    ),
    'translatable' => 0,
    'type' => 'number_float',
  );

  // Exported field_base: 'field_body_temperature'.
  $field_bases['field_body_temperature'] = array(
    'active' => 1,
    'cardinality' => 1,
    'deleted' => 0,
    'entity_types' => array(),
    'field_name' => 'field_body_temperature',
    'indexes' => array(),
    'locked' => 0,
    'module' => 'number',
    'settings' => array(
      'decimal_separator' => '.',
    ),
    'translatable' => 0,
    'type' => 'number_float',
  );

  // Exported field_base: 'field_breast'.
  $field_bases['field_breast'] = array(
    'active' => 1,
    'cardinality' => -1,
    'deleted' => 0,
    'entity_types' => array(),
    'field_name' => 'field_breast',
    'indexes' => array(
      'value' => array(
        0 => 'value',
      ),
    ),
    'locked' => 0,
    'module' => 'list',
    'settings' => array(
      'allowed_values' => array(
        'mass' => 'Mass',
        'discharge' => 'Discharge',
        'infection' => 'Infection',
        'normal' => 'Normal',
      ),
      'allowed_values_function' => '',
    ),
    'translatable' => 0,
    'type' => 'list_text',
  );

  // Exported field_base: 'field_breast_self_exam'.
  $field_bases['field_breast_self_exam'] = array(
    'active' => 1,
    'cardinality' => 1,
    'deleted' => 0,
    'entity_types' => array(),
    'field_name' => 'field_breast_self_exam',
    'indexes' => array(
      'value' => array(
        0 => 'value',
      ),
    ),
    'locked' => 0,
    'module' => 'list',
    'settings' => array(
      'allowed_values' => array(
        0 => '',
        1 => '',
      ),
      'allowed_values_function' => '',
    ),
    'translatable' => 0,
    'type' => 'list_boolean',
  );

  // Exported field_base: 'field_c_section_reason'.
  $field_bases['field_c_section_reason'] = array(
    'active' => 1,
    'cardinality' => 5,
    'deleted' => 0,
    'entity_types' => array(),
    'field_name' => 'field_c_section_reason',
    'indexes' => array(
      'value' => array(
        0 => 'value',
      ),
    ),
    'locked' => 0,
    'module' => 'list',
    'settings' => array(
      'allowed_values' => array(
        'breech' => 'Breech',
        'emergency' => 'Emergency',
        'failure-to-progress' => 'Failure To Progress',
        'none' => 'None',
        'other' => 'Other',
      ),
      'allowed_values_function' => '',
    ),
    'translatable' => 0,
    'type' => 'list_text',
  );

  // Exported field_base: 'field_c_section_scar'.
  $field_bases['field_c_section_scar'] = array(
    'active' => 1,
    'cardinality' => 1,
    'deleted' => 0,
    'entity_types' => array(),
    'field_name' => 'field_c_section_scar',
    'indexes' => array(
      'value' => array(
        0 => 'value',
      ),
    ),
    'locked' => 0,
    'module' => 'list',
    'settings' => array(
      'allowed_values' => array(
        'vertical' => 'Vertical',
        'horizontal' => 'Horizontal',
        'none' => 'None',
      ),
      'allowed_values_function' => '',
    ),
    'translatable' => 0,
    'type' => 'list_text',
  );

  // Exported field_base: 'field_c_sections'.
  $field_bases['field_c_sections'] = array(
    'active' => 1,
    'cardinality' => 1,
    'deleted' => 0,
    'entity_types' => array(),
    'field_name' => 'field_c_sections',
    'indexes' => array(),
    'locked' => 0,
    'module' => 'number',
    'settings' => array(),
    'translatable' => 0,
    'type' => 'number_integer',
  );

  // Exported field_base: 'field_confident'.
  $field_bases['field_confident'] = array(
    'active' => 1,
    'cardinality' => 1,
    'deleted' => 0,
    'entity_types' => array(),
    'field_name' => 'field_confident',
    'indexes' => array(
      'value' => array(
        0 => 'value',
      ),
    ),
    'locked' => 0,
    'module' => 'list',
    'settings' => array(
      'allowed_values' => array(
        0 => '',
        1 => '',
      ),
      'allowed_values_function' => '',
    ),
    'translatable' => 0,
    'type' => 'list_boolean',
  );

  // Exported field_base: 'field_currently_pregnant'.
  $field_bases['field_currently_pregnant'] = array(
    'active' => 1,
    'cardinality' => 1,
    'deleted' => 0,
    'entity_types' => array(),
    'field_name' => 'field_currently_pregnant',
    'indexes' => array(
      'value' => array(
        0 => 'value',
      ),
    ),
    'locked' => 0,
    'module' => 'list',
    'settings' => array(
      'allowed_values' => array(
        0 => '',
        1 => '',
      ),
      'allowed_values_function' => '',
    ),
    'translatable' => 0,
    'type' => 'list_boolean',
  );

  // Exported field_base: 'field_danger_signs'.
  $field_bases['field_danger_signs'] = array(
    'active' => 1,
    'cardinality' => -1,
    'deleted' => 0,
    'entity_types' => array(),
    'field_name' => 'field_danger_signs',
    'indexes' => array(
      'value' => array(
        0 => 'value',
      ),
    ),
    'locked' => 0,
    'module' => 'list',
    'settings' => array(
      'allowed_values' => array(
        'vaginal-bleeding' => 'Vaginal bleeding',
        'sever-headaches-with-blurred-vision' => 'Severe headaches with blurred vision',
        'convulsions' => 'Convulsions',
        'abdominal-pain' => 'Abdominal pain',
        'difficulty-breathing' => 'Difficulty breathing',
        'fever' => 'Fever',
        'extreme-weakness' => 'Extreme weakness',
        'none' => 'None of these',
      ),
      'allowed_values_function' => '',
    ),
    'translatable' => 0,
    'type' => 'list_text',
  );

  // Exported field_base: 'field_date_measured'.
  $field_bases['field_date_measured'] = array(
    'active' => 1,
    'cardinality' => 1,
    'deleted' => 0,
    'entity_types' => array(),
    'field_name' => 'field_date_measured',
    'indexes' => array(),
    'locked' => 0,
    'module' => 'date',
    'settings' => array(
      'cache_count' => 4,
      'cache_enabled' => 0,
      'granularity' => array(
        'day' => 'day',
        'hour' => 0,
        'minute' => 0,
        'month' => 'month',
        'second' => 0,
        'year' => 'year',
      ),
      'timezone_db' => '',
      'todate' => '',
      'tz_handling' => 'none',
    ),
    'translatable' => 0,
    'type' => 'datetime',
  );

  // Exported field_base: 'field_dia'.
  $field_bases['field_dia'] = array(
    'active' => 1,
    'cardinality' => 1,
    'deleted' => 0,
    'entity_types' => array(),
    'field_name' => 'field_dia',
    'indexes' => array(),
    'locked' => 0,
    'module' => 'number',
    'settings' => array(
      'decimal_separator' => '.',
    ),
    'translatable' => 0,
    'type' => 'number_float',
  );

  // Exported field_base: 'field_eyes'.
  $field_bases['field_eyes'] = array(
    'active' => 1,
    'cardinality' => -1,
    'deleted' => 0,
    'entity_types' => array(),
    'field_name' => 'field_eyes',
    'indexes' => array(
      'value' => array(
        0 => 'value',
      ),
    ),
    'locked' => 0,
    'module' => 'list',
    'settings' => array(
      'allowed_values' => array(
        'pale-conjuctiva' => 'Pale Conjuctiva',
        'normal' => 'Normal',
      ),
      'allowed_values_function' => '',
    ),
    'translatable' => 0,
    'type' => 'list_text',
  );

  // Exported field_base: 'field_family_planning_signs'.
  $field_bases['field_family_planning_signs'] = array(
    'active' => 1,
    'cardinality' => -1,
    'deleted' => 0,
    'entity_types' => array(),
    'field_name' => 'field_family_planning_signs',
    'indexes' => array(
      'value' => array(
        0 => 'value',
      ),
    ),
    'locked' => 0,
    'module' => 'list',
    'settings' => array(
      'allowed_values' => array(
        'auto-observation' => 'Auto-observation',
        'condoms' => 'Condoms',
        'necklace' => 'Cycle Beads',
        'cycle-counting' => 'Cycle Counting',
        'hysterectomy' => 'Hysterectomy',
        'implant' => 'Implants',
        'injection' => 'Injectables',
        'iud' => 'IUD',
        'lactation-amenorrhea' => 'Lactation Amenorrhea',
        'none' => 'None of these',
        'pill' => 'Oral Contraceptives',
        'spermicide' => 'Spermicide',
        'tubal-ligatures' => 'Tubal Ligatures',
        'vasectomy' => 'Vasectomy',
      ),
      'allowed_values_function' => '',
    ),
    'translatable' => 0,
    'type' => 'list_text',
  );

  // Exported field_base: 'field_fetal_heart_rate'.
  $field_bases['field_fetal_heart_rate'] = array(
    'active' => 1,
    'cardinality' => 1,
    'deleted' => 0,
    'entity_types' => array(),
    'field_name' => 'field_fetal_heart_rate',
    'indexes' => array(),
    'locked' => 0,
    'module' => 'number',
    'settings' => array(),
    'translatable' => 0,
    'type' => 'number_integer',
  );

  // Exported field_base: 'field_fetal_movement'.
  $field_bases['field_fetal_movement'] = array(
    'active' => 1,
    'cardinality' => 1,
    'deleted' => 0,
    'entity_types' => array(),
    'field_name' => 'field_fetal_movement',
    'indexes' => array(
      'value' => array(
        0 => 'value',
      ),
    ),
    'locked' => 0,
    'module' => 'list',
    'settings' => array(
      'allowed_values' => array(
        0 => '',
        1 => '',
      ),
      'allowed_values_function' => '',
    ),
    'translatable' => 0,
    'type' => 'list_boolean',
  );

  // Exported field_base: 'field_fetal_presentation'.
  $field_bases['field_fetal_presentation'] = array(
    'active' => 1,
    'cardinality' => 1,
    'deleted' => 0,
    'entity_types' => array(),
    'field_name' => 'field_fetal_presentation',
    'indexes' => array(
      'value' => array(
        0 => 'value',
      ),
    ),
    'locked' => 0,
    'module' => 'list',
    'settings' => array(
      'allowed_values' => array(
        'transverse' => 'Transverse',
        'cephalic' => 'Cephalic',
        'breech' => 'Breech',
        'twins' => 'Twins',
        'unknown' => 'Unknown',
      ),
      'allowed_values_function' => '',
    ),
    'translatable' => 0,
    'type' => 'list_text',
  );

  // Exported field_base: 'field_fundal_height'.
  $field_bases['field_fundal_height'] = array(
    'active' => 1,
    'cardinality' => 1,
    'deleted' => 0,
    'entity_types' => array(),
    'field_name' => 'field_fundal_height',
    'indexes' => array(),
    'locked' => 0,
    'module' => 'number',
    'settings' => array(
      'decimal_separator' => '.',
    ),
    'translatable' => 0,
    'type' => 'number_float',
  );

  // Exported field_base: 'field_hands'.
  $field_bases['field_hands'] = array(
    'active' => 1,
    'cardinality' => -1,
    'deleted' => 0,
    'entity_types' => array(),
    'field_name' => 'field_hands',
    'indexes' => array(
      'value' => array(
        0 => 'value',
      ),
    ),
    'locked' => 0,
    'module' => 'list',
    'settings' => array(
      'allowed_values' => array(
        'pallor' => 'Pallor',
        'edema' => 'Edema',
        'normal' => 'Normal',
      ),
      'allowed_values_function' => '',
    ),
    'translatable' => 0,
    'type' => 'list_text',
  );

  // Exported field_base: 'field_head_hair'.
  $field_bases['field_head_hair'] = array(
    'active' => 1,
    'cardinality' => -1,
    'deleted' => 0,
    'entity_types' => array(),
    'field_name' => 'field_head_hair',
    'indexes' => array(
      'value' => array(
        0 => 'value',
      ),
    ),
    'locked' => 0,
    'module' => 'list',
    'settings' => array(
      'allowed_values' => array(
        'brittle-hair' => 'Brittle Hair',
        'normal' => 'Normal',
      ),
      'allowed_values_function' => '',
    ),
    'translatable' => 0,
    'type' => 'list_text',
  );

  // Exported field_base: 'field_heart'.
  $field_bases['field_heart'] = array(
    'active' => 1,
    'cardinality' => -1,
    'deleted' => 0,
    'entity_types' => array(),
    'field_name' => 'field_heart',
    'indexes' => array(
      'value' => array(
        0 => 'value',
      ),
    ),
    'locked' => 0,
    'module' => 'list',
    'settings' => array(
      'allowed_values' => array(
        'normal-rate-and-rhythm' => 'Normal Rate and Rhythm',
        'sinus-tachycardia' => 'Sinus Tachycardia',
        'irregular-rhythm' => 'Irregular Rhythm',
      ),
      'allowed_values_function' => '',
    ),
    'translatable' => 0,
    'type' => 'list_text',
  );

  // Exported field_base: 'field_heart_murmur'.
  $field_bases['field_heart_murmur'] = array(
    'active' => 1,
    'cardinality' => 1,
    'deleted' => 0,
    'entity_types' => array(),
    'field_name' => 'field_heart_murmur',
    'indexes' => array(
      'value' => array(
        0 => 'value',
      ),
    ),
    'locked' => 0,
    'module' => 'list',
    'settings' => array(
      'allowed_values' => array(
        0 => '',
        1 => '',
      ),
      'allowed_values_function' => '',
    ),
    'translatable' => 0,
    'type' => 'list_boolean',
  );

  // Exported field_base: 'field_heart_rate'.
  $field_bases['field_heart_rate'] = array(
    'active' => 1,
    'cardinality' => 1,
    'deleted' => 0,
    'entity_types' => array(),
    'field_name' => 'field_heart_rate',
    'indexes' => array(),
    'locked' => 0,
    'module' => 'number',
    'settings' => array(),
    'translatable' => 0,
    'type' => 'number_integer',
  );

  // Exported field_base: 'field_height'.
  $field_bases['field_height'] = array(
    'active' => 1,
    'cardinality' => 1,
    'deleted' => 0,
    'entity_types' => array(),
    'field_name' => 'field_height',
    'indexes' => array(),
    'locked' => 0,
    'module' => 'number',
    'settings' => array(
      'decimal_separator' => '.',
    ),
    'translatable' => 0,
    'type' => 'number_float',
  );

  // Exported field_base: 'field_last_menstrual_period'.
  $field_bases['field_last_menstrual_period'] = array(
    'active' => 1,
    'cardinality' => 1,
    'deleted' => 0,
    'entity_types' => array(),
    'field_name' => 'field_last_menstrual_period',
    'indexes' => array(),
    'locked' => 0,
    'module' => 'date',
    'settings' => array(
      'cache_count' => 4,
      'cache_enabled' => 0,
      'granularity' => array(
        'day' => 'day',
        'hour' => 0,
        'minute' => 0,
        'month' => 'month',
        'second' => 0,
        'year' => 'year',
      ),
      'timezone_db' => '',
      'todate' => '',
      'tz_handling' => 'none',
    ),
    'translatable' => 0,
    'type' => 'datetime',
  );

  // Exported field_base: 'field_legs'.
  $field_bases['field_legs'] = array(
    'active' => 1,
    'cardinality' => -1,
    'deleted' => 0,
    'entity_types' => array(),
    'field_name' => 'field_legs',
    'indexes' => array(
      'value' => array(
        0 => 'value',
      ),
    ),
    'locked' => 0,
    'module' => 'list',
    'settings' => array(
      'allowed_values' => array(
        'pallor' => 'Pallor',
        'edema' => 'Edema',
        'normal' => 'Normal',
      ),
      'allowed_values_function' => '',
    ),
    'translatable' => 0,
    'type' => 'list_text',
  );

  // Exported field_base: 'field_live_children'.
  $field_bases['field_live_children'] = array(
    'active' => 1,
    'cardinality' => 1,
    'deleted' => 0,
    'entity_types' => array(),
    'field_name' => 'field_live_children',
    'indexes' => array(),
    'locked' => 0,
    'module' => 'number',
    'settings' => array(),
    'translatable' => 0,
    'type' => 'number_integer',
  );

  // Exported field_base: 'field_lungs'.
  $field_bases['field_lungs'] = array(
    'active' => 1,
    'cardinality' => -1,
    'deleted' => 0,
    'entity_types' => array(),
    'field_name' => 'field_lungs',
    'indexes' => array(
      'value' => array(
        0 => 'value',
      ),
    ),
    'locked' => 0,
    'module' => 'list',
    'settings' => array(
      'allowed_values' => array(
        'wheezes' => 'Wheezes',
        'crackles' => 'Crackles',
        'normal' => 'Normal',
      ),
      'allowed_values_function' => '',
    ),
    'translatable' => 0,
    'type' => 'list_text',
  );

  // Exported field_base: 'field_medical_history'.
  $field_bases['field_medical_history'] = array(
    'active' => 1,
    'cardinality' => -1,
    'deleted' => 0,
    'entity_types' => array(),
    'field_name' => 'field_medical_history',
    'indexes' => array(
      'value' => array(
        0 => 'value',
      ),
    ),
    'locked' => 0,
    'module' => 'list',
    'settings' => array(
      'allowed_values' => array(
        'uterine-myonma' => 'Uterine Myoma',
        'diabetes' => 'Diabetes',
        'cardiac-disease' => 'Cardiac Disease',
        'renal-disease' => 'Renal Disease',
        'hypertension-before-pregnancy' => 'Hypertension before pregnancy',
        'tuberculosis-past' => 'Tuberculosis in the past',
        'tuberculosis-present' => 'Tuberculosis in the present',
        'asthma' => 'Asthma',
        'bowed-legs' => 'Bowed Legs',
        'hiv' => 'HIV',
        'mental-health-history' => 'Mental health history',
        'none' => 'None of these',
      ),
      'allowed_values_function' => '',
    ),
    'translatable' => 0,
    'type' => 'list_text',
  );

  // Exported field_base: 'field_medication'.
  $field_bases['field_medication'] = array(
    'active' => 1,
    'cardinality' => -1,
    'deleted' => 0,
    'entity_types' => array(),
    'field_name' => 'field_medication',
    'indexes' => array(
      'value' => array(
        0 => 'value',
      ),
    ),
    'locked' => 0,
    'module' => 'list',
    'settings' => array(
      'allowed_values' => array(
        'iron-and-folic-acid-supplement' => 'Iron and folic acid supplement',
        'deworming-pill' => 'Deworming pill',
        'none' => 'None',
      ),
      'allowed_values_function' => '',
    ),
    'translatable' => 0,
    'type' => 'list_text',
  );

  // Exported field_base: 'field_muac'.
  $field_bases['field_muac'] = array(
    'active' => 1,
    'cardinality' => 1,
    'deleted' => 0,
    'entity_types' => array(),
    'field_name' => 'field_muac',
    'indexes' => array(),
    'locked' => 0,
    'module' => 'number',
    'settings' => array(
      'decimal_separator' => '.',
    ),
    'translatable' => 0,
    'type' => 'number_float',
  );

  // Exported field_base: 'field_neck'.
  $field_bases['field_neck'] = array(
    'active' => 1,
    'cardinality' => -1,
    'deleted' => 0,
    'entity_types' => array(),
    'field_name' => 'field_neck',
    'indexes' => array(
      'value' => array(
        0 => 'value',
      ),
    ),
    'locked' => 0,
    'module' => 'list',
    'settings' => array(
      'allowed_values' => array(
        'enlarged-thyroid' => 'Enlarged Thyroid',
        'enlarged-lymph-nodes' => 'Enlarged Lymph Nodes',
        'normal' => 'Normal',
      ),
      'allowed_values_function' => '',
    ),
    'translatable' => 0,
    'type' => 'list_text',
  );

  // Exported field_base: 'field_nurse'.
  $field_bases['field_nurse'] = array(
    'active' => 1,
    'cardinality' => 1,
    'deleted' => 0,
    'entity_types' => array(),
    'field_name' => 'field_nurse',
    'indexes' => array(
      'target_id' => array(
        0 => 'target_id',
      ),
    ),
    'locked' => 0,
    'module' => 'entityreference',
    'settings' => array(
      'handler' => 'base',
      'handler_settings' => array(
        'behaviors' => array(
          'views-select-list' => array(
            'status' => 0,
          ),
        ),
        'sort' => array(
          'type' => 'none',
        ),
        'target_bundles' => array(
          'nurse' => 'nurse',
        ),
      ),
      'target_type' => 'node',
    ),
    'translatable' => 0,
    'type' => 'entityreference',
  );

<<<<<<< HEAD
  // Exported field_base: 'field_distributed_amount'.
  $field_bases['field_distributed_amount'] = array(
    'active' => 1,
    'cardinality' => 1,
    'deleted' => 0,
    'entity_types' => array(),
    'field_name' => 'field_distributed_amount',
    'indexes' => array(),
    'locked' => 0,
    'module' => 'number',
    'settings' => array(
      'decimal_separator' => '.',
    ),
    'translatable' => 0,
    'type' => 'number_float',
  );

  // Exported field_base: 'field_distribution_notice'.
  $field_bases['field_distribution_notice'] = array(
    'active' => 1,
    'cardinality' => 1,
    'deleted' => 0,
    'entity_types' => array(),
    'field_name' => 'field_distribution_notice',
    'indexes' => array(
      'value' => array(
        0 => 'value',
      ),
    ),
    'locked' => 0,
    'module' => 'list',
    'settings' => array(
      'allowed_values' => array(
        'complete' => 'Complete',
        'lack-of-stock' => 'Lack of stock',
        'other' => 'Other',
      ),
      'allowed_values_function' => '',
    ),
    'translatable' => 0,
    'type' => 'list_text',
  );

  // Exported field_base: 'field_family_planning_signs'.
  $field_bases['field_family_planning_signs'] = array(
=======
  // Exported field_base: 'field_nutrition_signs'.
  $field_bases['field_nutrition_signs'] = array(
>>>>>>> 36946a9d
    'active' => 1,
    'cardinality' => -1,
    'deleted' => 0,
    'entity_types' => array(),
    'field_name' => 'field_nutrition_signs',
    'indexes' => array(
      'value' => array(
        0 => 'value',
      ),
    ),
    'locked' => 0,
    'module' => 'list',
    'settings' => array(
      'allowed_values' => array(
        'edema' => 'Edema',
        'abdominal-distension' => 'Abdominal Distension',
        'dry-skin' => 'Dry Skin',
        'poor-appetite' => 'Poor appetite',
        'apathy' => 'Apathy',
        'brittle-hair' => 'Brittle hair',
        'none' => 'None of these',
      ),
      'allowed_values_function' => '',
    ),
    'translatable' => 0,
    'type' => 'list_text',
  );

  // Exported field_base: 'field_obstetric_history'.
  $field_bases['field_obstetric_history'] = array(
    'active' => 1,
    'cardinality' => 6,
    'deleted' => 0,
    'entity_types' => array(),
    'field_name' => 'field_obstetric_history',
    'indexes' => array(
      'value' => array(
        0 => 'value',
      ),
    ),
    'locked' => 0,
    'module' => 'list',
    'settings' => array(
      'allowed_values' => array(
        'successive-abortions' => 'Successive Abortions',
        'successive-premature-deliveries' => 'Successive Premature Deliveries',
        'preeclampsia-previous-pregnancy' => 'Preeclampsia Previous Pregnancy',
        'gestational-diabetes-previous-pregnancy' => 'Gestational Diabetes Previous Pregnancy',
        'incomplete-cervix-previous-pregnancy' => 'Incomplete Cervix Previous Pregnancy',
        'rh-negative' => 'RH Negative',
        'none' => 'None of these',
      ),
      'allowed_values_function' => '',
    ),
    'translatable' => 0,
    'type' => 'list_text',
  );

<<<<<<< HEAD
  // Exported field_base: 'field_lactation_signs'.
  $field_bases['field_lactation_signs'] = array(
    'active' => 1,
    'cardinality' => -1,
    'deleted' => 0,
    'entity_types' => array(),
    'field_name' => 'field_lactation_signs',
    'indexes' => array(
      'value' => array(
        0 => 'value',
      ),
    ),
    'locked' => 0,
    'module' => 'list',
    'settings' => array(
      'allowed_values' => array(
        'breastfeeding' => 'Breastfeeding',
        'none' => 'None of these',
      ),
      'allowed_values_function' => '',
    ),
    'translatable' => 0,
    'type' => 'list_text',
  );

  // Exported field_base: 'field_muac'.
  $field_bases['field_muac'] = array(
=======
  // Exported field_base: 'field_partner_hiv_testing'.
  $field_bases['field_partner_hiv_testing'] = array(
>>>>>>> 36946a9d
    'active' => 1,
    'cardinality' => 1,
    'deleted' => 0,
    'entity_types' => array(),
    'field_name' => 'field_partner_hiv_testing',
    'indexes' => array(
      'value' => array(
        0 => 'value',
      ),
    ),
    'locked' => 0,
    'module' => 'list',
    'settings' => array(
      'allowed_values' => array(
        'positive' => 'Positive',
        'negative' => 'Negative',
        'indeterminate' => 'Indeterminate',
        'none' => 'None',
      ),
      'allowed_values_function' => '',
    ),
    'translatable' => 0,
    'type' => 'list_text',
  );

  // Exported field_base: 'field_prenatal_encounter'.
  $field_bases['field_prenatal_encounter'] = array(
    'active' => 1,
    'cardinality' => 1,
    'deleted' => 0,
    'entity_types' => array(),
    'field_name' => 'field_prenatal_encounter',
    'indexes' => array(
      'target_id' => array(
        0 => 'target_id',
      ),
    ),
    'locked' => 0,
    'module' => 'entityreference',
    'settings' => array(
      'handler' => 'base',
      'handler_settings' => array(
        'behaviors' => array(
          'views-select-list' => array(
            'status' => 0,
          ),
        ),
        'sort' => array(
          'type' => 'none',
        ),
        'target_bundles' => array(
          'prenatal_encounter' => 'prenatal_encounter',
        ),
      ),
      'target_type' => 'node',
    ),
    'translatable' => 0,
    'type' => 'entityreference',
  );

  // Exported field_base: 'field_preterm_pregnancy'.
  $field_bases['field_preterm_pregnancy'] = array(
    'active' => 1,
    'cardinality' => 1,
    'deleted' => 0,
    'entity_types' => array(),
    'field_name' => 'field_preterm_pregnancy',
    'indexes' => array(),
    'locked' => 0,
    'module' => 'number',
    'settings' => array(),
    'translatable' => 0,
    'type' => 'number_integer',
  );

  // Exported field_base: 'field_previous_delivery'.
  $field_bases['field_previous_delivery'] = array(
    'active' => 1,
    'cardinality' => 7,
    'deleted' => 0,
    'entity_types' => array(),
    'field_name' => 'field_previous_delivery',
    'indexes' => array(
      'value' => array(
        0 => 'value',
      ),
    ),
    'locked' => 0,
    'module' => 'list',
    'settings' => array(
      'allowed_values' => array(
        'c-section-in-previous-delivery' => 'C Section In Previous Delivery',
        'stillborn-previous-delivery' => 'Stillborn Previous Delivery',
        'baby-died-on-day-of-birth-previous-delivery' => 'Baby Died On Day Of Birth Previous Delivery',
        'partial-placenta-previous-delivery' => 'Partial Placenta Previous Delivery',
        'severe-hemorrhaging-previous-delivery' => 'Severe Hemorrhaging Previous Delivery',
        'convulsions-previous-delivery' => 'Convulsions Previous Delivery',
        'convulsions-and-unconscious-previous-delivery' => 'Convulsions And Unconscious Previous Delivery',
        'none' => 'None of these',
      ),
      'allowed_values_function' => '',
    ),
    'translatable' => 0,
    'type' => 'list_text',
  );

  // Exported field_base: 'field_previous_delivery_period'.
  $field_bases['field_previous_delivery_period'] = array(
    'active' => 1,
    'cardinality' => 3,
    'deleted' => 0,
    'entity_types' => array(),
    'field_name' => 'field_previous_delivery_period',
    'indexes' => array(
      'value' => array(
        0 => 'value',
      ),
    ),
    'locked' => 0,
    'module' => 'list',
    'settings' => array(
      'allowed_values' => array(
        'less-than-18-month' => 'Less than 18 Month',
        'more-than-5-years' => 'More Than 5 Years',
        'neither' => 'Neither',
      ),
      'allowed_values_function' => '',
    ),
    'translatable' => 0,
    'type' => 'list_text',
  );

  // Exported field_base: 'field_resources'.
  $field_bases['field_resources'] = array(
    'active' => 1,
    'cardinality' => -1,
    'deleted' => 0,
    'entity_types' => array(),
    'field_name' => 'field_resources',
    'indexes' => array(
      'value' => array(
        0 => 'value',
      ),
    ),
    'locked' => 0,
    'module' => 'list',
    'settings' => array(
      'allowed_values' => array(
        'mosquito-net' => 'Mosquito net',
        'none' => 'None',
      ),
      'allowed_values_function' => '',
    ),
    'translatable' => 0,
    'type' => 'list_text',
  );

  // Exported field_base: 'field_respiratory_rate'.
  $field_bases['field_respiratory_rate'] = array(
    'active' => 1,
    'cardinality' => 1,
    'deleted' => 0,
    'entity_types' => array(),
    'field_name' => 'field_respiratory_rate',
    'indexes' => array(),
    'locked' => 0,
    'module' => 'number',
    'settings' => array(),
    'translatable' => 0,
    'type' => 'number_integer',
  );

  // Exported field_base: 'field_session'.
  $field_bases['field_session'] = array(
    'active' => 1,
    'cardinality' => 1,
    'deleted' => 0,
    'entity_types' => array(),
    'field_name' => 'field_session',
    'indexes' => array(
      'target_id' => array(
        0 => 'target_id',
      ),
    ),
    'locked' => 0,
    'module' => 'entityreference',
    'settings' => array(
      'handler' => 'base',
      'handler_settings' => array(
        'behaviors' => array(
          'views-select-list' => array(
            'status' => 0,
          ),
        ),
        'sort' => array(
          'type' => 'none',
        ),
        'target_bundles' => array(
          'session' => 'session',
        ),
      ),
      'target_type' => 'node',
    ),
    'translatable' => 0,
    'type' => 'entityreference',
  );

  // Exported field_base: 'field_social_history'.
  $field_bases['field_social_history'] = array(
    'active' => 1,
    'cardinality' => -1,
    'deleted' => 0,
    'entity_types' => array(),
    'field_name' => 'field_social_history',
    'indexes' => array(
      'value' => array(
        0 => 'value',
      ),
    ),
    'locked' => 0,
    'module' => 'list',
    'settings' => array(
      'allowed_values' => array(
        'accompanied-by-partner' => 'Accompanied by partner',
        'partner-hiv-counseling' => 'Partner HIV counseling',
        'none' => 'None',
      ),
      'allowed_values_function' => '',
    ),
    'translatable' => 0,
    'type' => 'list_text',
  );

  // Exported field_base: 'field_stillbirths_at_term'.
  $field_bases['field_stillbirths_at_term'] = array(
    'active' => 1,
    'cardinality' => 1,
    'deleted' => 0,
    'entity_types' => array(),
    'field_name' => 'field_stillbirths_at_term',
    'indexes' => array(),
    'locked' => 0,
    'module' => 'number',
    'settings' => array(),
    'translatable' => 0,
    'type' => 'number_integer',
  );

  // Exported field_base: 'field_stillbirths_preterm'.
  $field_bases['field_stillbirths_preterm'] = array(
    'active' => 1,
    'cardinality' => 1,
    'deleted' => 0,
    'entity_types' => array(),
    'field_name' => 'field_stillbirths_preterm',
    'indexes' => array(),
    'locked' => 0,
    'module' => 'number',
    'settings' => array(),
    'translatable' => 0,
    'type' => 'number_integer',
  );

  // Exported field_base: 'field_sys'.
  $field_bases['field_sys'] = array(
    'active' => 1,
    'cardinality' => 1,
    'deleted' => 0,
    'entity_types' => array(),
    'field_name' => 'field_sys',
    'indexes' => array(),
    'locked' => 0,
    'module' => 'number',
    'settings' => array(
      'decimal_separator' => '.',
    ),
    'translatable' => 0,
    'type' => 'number_float',
  );

  // Exported field_base: 'field_term_pregnancy'.
  $field_bases['field_term_pregnancy'] = array(
    'active' => 1,
    'cardinality' => 1,
    'deleted' => 0,
    'entity_types' => array(),
    'field_name' => 'field_term_pregnancy',
    'indexes' => array(),
    'locked' => 0,
    'module' => 'number',
    'settings' => array(),
    'translatable' => 0,
    'type' => 'number_integer',
  );

  // Exported field_base: 'field_weight'.
  $field_bases['field_weight'] = array(
    'active' => 1,
    'cardinality' => 1,
    'deleted' => 0,
    'entity_types' => array(),
    'field_name' => 'field_weight',
    'indexes' => array(),
    'locked' => 0,
    'module' => 'number',
    'settings' => array(
      'decimal_separator' => '.',
    ),
    'translatable' => 0,
    'type' => 'number_float',
  );

  // Exported field_base: 'field_zscore_age'.
  $field_bases['field_zscore_age'] = array(
    'active' => 1,
    'cardinality' => 1,
    'deleted' => 0,
    'entity_types' => array(),
    'field_name' => 'field_zscore_age',
    'indexes' => array(),
    'locked' => 0,
    'module' => 'number',
    'settings' => array(
      'decimal_separator' => '.',
    ),
    'translatable' => 0,
    'type' => 'number_float',
  );

  // Exported field_base: 'field_zscore_bmi'.
  $field_bases['field_zscore_bmi'] = array(
    'active' => 1,
    'cardinality' => 1,
    'deleted' => 0,
    'entity_types' => array(),
    'field_name' => 'field_zscore_bmi',
    'indexes' => array(),
    'locked' => 0,
    'module' => 'number',
    'settings' => array(
      'decimal_separator' => '.',
    ),
    'translatable' => 0,
    'type' => 'number_float',
  );

  // Exported field_base: 'field_zscore_length'.
  $field_bases['field_zscore_length'] = array(
    'active' => 1,
    'cardinality' => 1,
    'deleted' => 0,
    'entity_types' => array(),
    'field_name' => 'field_zscore_length',
    'indexes' => array(),
    'locked' => 0,
    'module' => 'number',
    'settings' => array(
      'decimal_separator' => '.',
    ),
    'translatable' => 0,
    'type' => 'number_float',
  );

  return $field_bases;
}<|MERGE_RESOLUTION|>--- conflicted
+++ resolved
@@ -880,7 +880,6 @@
     'type' => 'entityreference',
   );
 
-<<<<<<< HEAD
   // Exported field_base: 'field_distributed_amount'.
   $field_bases['field_distributed_amount'] = array(
     'active' => 1,
@@ -924,12 +923,8 @@
     'type' => 'list_text',
   );
 
-  // Exported field_base: 'field_family_planning_signs'.
-  $field_bases['field_family_planning_signs'] = array(
-=======
   // Exported field_base: 'field_nutrition_signs'.
   $field_bases['field_nutrition_signs'] = array(
->>>>>>> 36946a9d
     'active' => 1,
     'cardinality' => -1,
     'deleted' => 0,
@@ -987,8 +982,7 @@
     'translatable' => 0,
     'type' => 'list_text',
   );
-
-<<<<<<< HEAD
+  
   // Exported field_base: 'field_lactation_signs'.
   $field_bases['field_lactation_signs'] = array(
     'active' => 1,
@@ -1014,12 +1008,8 @@
     'type' => 'list_text',
   );
 
-  // Exported field_base: 'field_muac'.
-  $field_bases['field_muac'] = array(
-=======
   // Exported field_base: 'field_partner_hiv_testing'.
   $field_bases['field_partner_hiv_testing'] = array(
->>>>>>> 36946a9d
     'active' => 1,
     'cardinality' => 1,
     'deleted' => 0,
