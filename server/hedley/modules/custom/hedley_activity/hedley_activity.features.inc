--- conflicted
+++ resolved
@@ -27,12 +27,16 @@
       'title_label' => t('Title'),
       'help' => '',
     ),
-<<<<<<< HEAD
+    'breast_exam' => array(
+      'name' => t('Breast Exam'),
+      'base' => 'node_content',
+      'description' => '',
+      'has_title' => '1',
+      'title_label' => t('Title'),
+      'help' => '',
+    ),
     'child_fbf' => array(
       'name' => t('Child FBF'),
-=======
-    'breast_exam' => array(
-      'name' => t('Breast Exam'),
       'base' => 'node_content',
       'description' => '',
       'has_title' => '1',
@@ -49,7 +53,6 @@
     ),
     'danger_signs' => array(
       'name' => t('Danger Signs'),
->>>>>>> 36946a9d
       'base' => 'node_content',
       'description' => '',
       'has_title' => '1',
@@ -72,34 +75,40 @@
       'title_label' => t('Title'),
       'help' => '',
     ),
-<<<<<<< HEAD
+    'last_menstrual_period' => array(
+      'name' => t('Last Menstrual Period'),
+      'base' => 'node_content',
+      'description' => '',
+      'has_title' => '1',
+      'title_label' => t('Title'),
+      'help' => '',
+    ),
     'lactation' => array(
       'name' => t('Lactation'),
-=======
-    'last_menstrual_period' => array(
-      'name' => t('Last Menstrual Period'),
->>>>>>> 36946a9d
-      'base' => 'node_content',
-      'description' => '',
-      'has_title' => '1',
-      'title_label' => t('Title'),
-      'help' => '',
-    ),
-<<<<<<< HEAD
+      'base' => 'node_content',
+      'description' => '',
+      'has_title' => '1',
+      'title_label' => t('Title'),
+      'help' => '',
+    ),
+    'medical_history' => array(
+      'name' => t('Medical History'),
+      'base' => 'node_content',
+      'description' => '',
+      'has_title' => '1',
+      'title_label' => t('Title'),
+      'help' => '',
+    ),
+    'medication' => array(
+      'name' => t('Medication'),
+      'base' => 'node_content',
+      'description' => '',
+      'has_title' => '1',
+      'title_label' => t('Title'),
+      'help' => '',
+    ),
     'mother_fbf' => array(
       'name' => t('Mother FBF'),
-=======
-    'medical_history' => array(
-      'name' => t('Medical History'),
-      'base' => 'node_content',
-      'description' => '',
-      'has_title' => '1',
-      'title_label' => t('Title'),
-      'help' => '',
-    ),
-    'medication' => array(
-      'name' => t('Medication'),
->>>>>>> 36946a9d
       'base' => 'node_content',
       'description' => '',
       'has_title' => '1',
