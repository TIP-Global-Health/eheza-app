--- conflicted
+++ resolved
@@ -14,27 +14,6 @@
   $strongarm = new stdClass();
   $strongarm->disabled = FALSE; /* Edit this to true to make a default strongarm disabled initially */
   $strongarm->api_version = 1;
-  $strongarm->name = 'additional_settings__active_tab_child_fbf';
-  $strongarm->value = 'edit-submission';
-  $export['additional_settings__active_tab_child_fbf'] = $strongarm;
-
-  $strongarm = new stdClass();
-  $strongarm->disabled = FALSE; /* Edit this to true to make a default strongarm disabled initially */
-  $strongarm->api_version = 1;
-  $strongarm->name = 'additional_settings__active_tab_lactation';
-  $strongarm->value = 'edit-submission';
-  $export['additional_settings__active_tab_lactation'] = $strongarm;
-
-  $strongarm = new stdClass();
-  $strongarm->disabled = FALSE; /* Edit this to true to make a default strongarm disabled initially */
-  $strongarm->api_version = 1;
-  $strongarm->name = 'additional_settings__active_tab_mother_fbf';
-  $strongarm->value = 'edit-submission';
-  $export['additional_settings__active_tab_mother_fbf'] = $strongarm;
-
-  $strongarm = new stdClass();
-  $strongarm->disabled = FALSE; /* Edit this to true to make a default strongarm disabled initially */
-  $strongarm->api_version = 1;
   $strongarm->name = 'auto_entitylabel_node_attendance';
   $strongarm->value = '1';
   $export['auto_entitylabel_node_attendance'] = $strongarm;
@@ -42,14 +21,16 @@
   $strongarm = new stdClass();
   $strongarm->disabled = FALSE; /* Edit this to true to make a default strongarm disabled initially */
   $strongarm->api_version = 1;
-<<<<<<< HEAD
+  $strongarm->name = 'auto_entitylabel_node_breast_exam';
+  $strongarm->value = '1';
+  $export['auto_entitylabel_node_breast_exam'] = $strongarm;
+
+  $strongarm = new stdClass();
+  $strongarm->disabled = FALSE; /* Edit this to true to make a default strongarm disabled initially */
+  $strongarm->api_version = 1;
   $strongarm->name = 'auto_entitylabel_node_child_fbf';
   $strongarm->value = '1';
   $export['auto_entitylabel_node_child_fbf'] = $strongarm;
-=======
-  $strongarm->name = 'auto_entitylabel_node_breast_exam';
-  $strongarm->value = '1';
-  $export['auto_entitylabel_node_breast_exam'] = $strongarm;
 
   $strongarm = new stdClass();
   $strongarm->disabled = FALSE; /* Edit this to true to make a default strongarm disabled initially */
@@ -64,7 +45,6 @@
   $strongarm->name = 'auto_entitylabel_node_danger_signs';
   $strongarm->value = '1';
   $export['auto_entitylabel_node_danger_signs'] = $strongarm;
->>>>>>> 36946a9d
 
   $strongarm = new stdClass();
   $strongarm->disabled = FALSE; /* Edit this to true to make a default strongarm disabled initially */
@@ -83,35 +63,37 @@
   $strongarm = new stdClass();
   $strongarm->disabled = FALSE; /* Edit this to true to make a default strongarm disabled initially */
   $strongarm->api_version = 1;
-<<<<<<< HEAD
+  $strongarm->name = 'auto_entitylabel_node_last_menstrual_period';
+  $strongarm->value = '1';
+  $export['auto_entitylabel_node_last_menstrual_period'] = $strongarm;
+
+  $strongarm = new stdClass();
+  $strongarm->disabled = FALSE; /* Edit this to true to make a default strongarm disabled initially */
+  $strongarm->api_version = 1;
   $strongarm->name = 'auto_entitylabel_node_lactation';
   $strongarm->value = '1';
   $export['auto_entitylabel_node_lactation'] = $strongarm;
-=======
-  $strongarm->name = 'auto_entitylabel_node_last_menstrual_period';
-  $strongarm->value = '1';
-  $export['auto_entitylabel_node_last_menstrual_period'] = $strongarm;
->>>>>>> 36946a9d
-
-  $strongarm = new stdClass();
-  $strongarm->disabled = FALSE; /* Edit this to true to make a default strongarm disabled initially */
-  $strongarm->api_version = 1;
-<<<<<<< HEAD
+
+  $strongarm = new stdClass();
+  $strongarm->disabled = FALSE; /* Edit this to true to make a default strongarm disabled initially */
+  $strongarm->api_version = 1;
+  $strongarm->name = 'auto_entitylabel_node_medical_history';
+  $strongarm->value = '1';
+  $export['auto_entitylabel_node_medical_history'] = $strongarm;
+
+  $strongarm = new stdClass();
+  $strongarm->disabled = FALSE; /* Edit this to true to make a default strongarm disabled initially */
+  $strongarm->api_version = 1;
+  $strongarm->name = 'auto_entitylabel_node_medication';
+  $strongarm->value = '1';
+  $export['auto_entitylabel_node_medication'] = $strongarm;
+
+  $strongarm = new stdClass();
+  $strongarm->disabled = FALSE; /* Edit this to true to make a default strongarm disabled initially */
+  $strongarm->api_version = 1;
   $strongarm->name = 'auto_entitylabel_node_mother_fbf';
   $strongarm->value = '1';
   $export['auto_entitylabel_node_mother_fbf'] = $strongarm;
-=======
-  $strongarm->name = 'auto_entitylabel_node_medical_history';
-  $strongarm->value = '1';
-  $export['auto_entitylabel_node_medical_history'] = $strongarm;
-
-  $strongarm = new stdClass();
-  $strongarm->disabled = FALSE; /* Edit this to true to make a default strongarm disabled initially */
-  $strongarm->api_version = 1;
-  $strongarm->name = 'auto_entitylabel_node_medication';
-  $strongarm->value = '1';
-  $export['auto_entitylabel_node_medication'] = $strongarm;
->>>>>>> 36946a9d
 
   $strongarm = new stdClass();
   $strongarm->disabled = FALSE; /* Edit this to true to make a default strongarm disabled initially */
@@ -214,339 +196,1629 @@
   $strongarm = new stdClass();
   $strongarm->disabled = FALSE; /* Edit this to true to make a default strongarm disabled initially */
   $strongarm->api_version = 1;
-<<<<<<< HEAD
+  $strongarm->name = 'auto_entitylabel_pattern_node_breast_exam';
+  $strongarm->value = '[node:content-type] - [node:field-person:title] - [node:field-date-measured:custom:Y-m-d] ';
+  $export['auto_entitylabel_pattern_node_breast_exam'] = $strongarm;
+
+  $strongarm = new stdClass();
+  $strongarm->disabled = FALSE; /* Edit this to true to make a default strongarm disabled initially */
+  $strongarm->api_version = 1;
+  $strongarm->name = 'auto_entitylabel_pattern_node_core_physical_exam';
+  $strongarm->value = '[node:content-type] - [node:field-person:title] - [node:field-date-measured:custom:Y-m-d] ';
+  $export['auto_entitylabel_pattern_node_core_physical_exam'] = $strongarm;
+
+  $strongarm = new stdClass();
+  $strongarm->disabled = FALSE; /* Edit this to true to make a default strongarm disabled initially */
+  $strongarm->api_version = 1;
+  $strongarm->name = 'auto_entitylabel_pattern_node_danger_signs';
+  $strongarm->value = '[node:content-type] - [node:field-person:title] - [node:field-date-measured:custom:Y-m-d] ';
+  $export['auto_entitylabel_pattern_node_danger_signs'] = $strongarm;
+
+  $strongarm = new stdClass();
+  $strongarm->disabled = FALSE; /* Edit this to true to make a default strongarm disabled initially */
+  $strongarm->api_version = 1;
+  $strongarm->name = 'auto_entitylabel_pattern_node_family_planning';
+  $strongarm->value = '[node:content-type] - [node:field-person:title] - [node:field-date-measured:custom:Y-m-d] - [node:field-session:nid]';
+  $export['auto_entitylabel_pattern_node_family_planning'] = $strongarm;
+
+  $strongarm = new stdClass();
+  $strongarm->disabled = FALSE; /* Edit this to true to make a default strongarm disabled initially */
+  $strongarm->api_version = 1;
+  $strongarm->name = 'auto_entitylabel_pattern_node_height';
+  $strongarm->value = '[node:content-type] - [node:field-person:title] - [node:field-date-measured:custom:Y-m-d] - [node:field-session:nid]';
+  $export['auto_entitylabel_pattern_node_height'] = $strongarm;
+
+  $strongarm = new stdClass();
+  $strongarm->disabled = FALSE; /* Edit this to true to make a default strongarm disabled initially */
+  $strongarm->api_version = 1;
+  $strongarm->name = 'auto_entitylabel_pattern_node_last_menstrual_period';
+  $strongarm->value = '[node:content-type] - [node:field-person:title] - [node:field-date-measured:custom:Y-m-d] ';
+  $export['auto_entitylabel_pattern_node_last_menstrual_period'] = $strongarm;
+
+  $strongarm = new stdClass();
+  $strongarm->disabled = FALSE; /* Edit this to true to make a default strongarm disabled initially */
+  $strongarm->api_version = 1;
+  $strongarm->name = 'auto_entitylabel_pattern_node_medical_history';
+  $strongarm->value = '[node:content-type] - [node:field-person:title] - [node:field-date-measured:custom:Y-m-d] ';
+  $export['auto_entitylabel_pattern_node_medical_history'] = $strongarm;
+
+  $strongarm = new stdClass();
+  $strongarm->disabled = FALSE; /* Edit this to true to make a default strongarm disabled initially */
+  $strongarm->api_version = 1;
+  $strongarm->name = 'auto_entitylabel_pattern_node_medication';
+  $strongarm->value = '[node:content-type] - [node:field-person:title] - [node:field-date-measured:custom:Y-m-d] ';
+  $export['auto_entitylabel_pattern_node_medication'] = $strongarm;
+
+  $strongarm = new stdClass();
+  $strongarm->disabled = FALSE; /* Edit this to true to make a default strongarm disabled initially */
+  $strongarm->api_version = 1;
+  $strongarm->name = 'auto_entitylabel_pattern_node_muac';
+  $strongarm->value = '[node:content-type] - [node:field-person:title] - [node:field-date-measured:custom:Y-m-d] - [node:field-session:nid]';
+  $export['auto_entitylabel_pattern_node_muac'] = $strongarm;
+
+  $strongarm = new stdClass();
+  $strongarm->disabled = FALSE; /* Edit this to true to make a default strongarm disabled initially */
+  $strongarm->api_version = 1;
+  $strongarm->name = 'auto_entitylabel_pattern_node_nutrition';
+  $strongarm->value = '[node:content-type] - [node:field-person:title] - [node:field-date-measured:custom:Y-m-d] - [node:field-session:nid]';
+  $export['auto_entitylabel_pattern_node_nutrition'] = $strongarm;
+
+  $strongarm = new stdClass();
+  $strongarm->disabled = FALSE; /* Edit this to true to make a default strongarm disabled initially */
+  $strongarm->api_version = 1;
+  $strongarm->name = 'auto_entitylabel_pattern_node_obstetrical_exam';
+  $strongarm->value = '[node:content-type] - [node:field-person:title] - [node:field-date-measured:custom:Y-m-d] ';
+  $export['auto_entitylabel_pattern_node_obstetrical_exam'] = $strongarm;
+
+  $strongarm = new stdClass();
+  $strongarm->disabled = FALSE; /* Edit this to true to make a default strongarm disabled initially */
+  $strongarm->api_version = 1;
+  $strongarm->name = 'auto_entitylabel_pattern_node_obstetric_history';
+  $strongarm->value = '[node:content-type] - [node:field-person:title] - [node:field-date-measured:custom:Y-m-d] ';
+  $export['auto_entitylabel_pattern_node_obstetric_history'] = $strongarm;
+
+  $strongarm = new stdClass();
+  $strongarm->disabled = FALSE; /* Edit this to true to make a default strongarm disabled initially */
+  $strongarm->api_version = 1;
+  $strongarm->name = 'auto_entitylabel_pattern_node_obstetric_history_step2';
+  $strongarm->value = '[node:content-type] - [node:field-person:title] - [node:field-date-measured:custom:Y-m-d] ';
+  $export['auto_entitylabel_pattern_node_obstetric_history_step2'] = $strongarm;
+
+  $strongarm = new stdClass();
+  $strongarm->disabled = FALSE; /* Edit this to true to make a default strongarm disabled initially */
+  $strongarm->api_version = 1;
+  $strongarm->name = 'auto_entitylabel_pattern_node_photo';
+  $strongarm->value = '[node:content-type] - [node:field-person:title] - [node:field-date-measured:custom:Y-m-d] - [node:field-session:nid]';
+  $export['auto_entitylabel_pattern_node_photo'] = $strongarm;
+
+  $strongarm = new stdClass();
+  $strongarm->disabled = FALSE; /* Edit this to true to make a default strongarm disabled initially */
+  $strongarm->api_version = 1;
+  $strongarm->name = 'auto_entitylabel_pattern_node_prenatal_family_planning';
+  $strongarm->value = '[node:content-type] - [node:field-person:title] - [node:field-date-measured:custom:Y-m-d] ';
+  $export['auto_entitylabel_pattern_node_prenatal_family_planning'] = $strongarm;
+
+  $strongarm = new stdClass();
+  $strongarm->disabled = FALSE; /* Edit this to true to make a default strongarm disabled initially */
+  $strongarm->api_version = 1;
+  $strongarm->name = 'auto_entitylabel_pattern_node_prenatal_nutrition';
+  $strongarm->value = '[node:content-type] - [node:field-person:title] - [node:field-date-measured:custom:Y-m-d] ';
+  $export['auto_entitylabel_pattern_node_prenatal_nutrition'] = $strongarm;
+
+  $strongarm = new stdClass();
+  $strongarm->disabled = FALSE; /* Edit this to true to make a default strongarm disabled initially */
+  $strongarm->api_version = 1;
+  $strongarm->name = 'auto_entitylabel_pattern_node_prenatal_photo';
+  $strongarm->value = '[node:content-type] - [node:field-person:title] - [node:field-date-measured:custom:Y-m-d] - [node:field-prenatal-encounter:nid]';
+  $export['auto_entitylabel_pattern_node_prenatal_photo'] = $strongarm;
+
+  $strongarm = new stdClass();
+  $strongarm->disabled = FALSE; /* Edit this to true to make a default strongarm disabled initially */
+  $strongarm->api_version = 1;
+  $strongarm->name = 'auto_entitylabel_pattern_node_resource';
+  $strongarm->value = '[node:content-type] - [node:field-person:title] - [node:field-date-measured:custom:Y-m-d] ';
+  $export['auto_entitylabel_pattern_node_resource'] = $strongarm;
+
+  $strongarm = new stdClass();
+  $strongarm->disabled = FALSE; /* Edit this to true to make a default strongarm disabled initially */
+  $strongarm->api_version = 1;
+  $strongarm->name = 'auto_entitylabel_pattern_node_social_history';
+  $strongarm->value = '[node:content-type] - [node:field-person:title] - [node:field-date-measured:custom:Y-m-d] ';
+  $export['auto_entitylabel_pattern_node_social_history'] = $strongarm;
+
+  $strongarm = new stdClass();
+  $strongarm->disabled = FALSE; /* Edit this to true to make a default strongarm disabled initially */
+  $strongarm->api_version = 1;
+  $strongarm->name = 'auto_entitylabel_pattern_node_vitals';
+  $strongarm->value = '[node:content-type] - [node:field-person:title] - [node:field-date-measured:custom:Y-m-d] ';
+  $export['auto_entitylabel_pattern_node_vitals'] = $strongarm;
+
+  $strongarm = new stdClass();
+  $strongarm->disabled = FALSE; /* Edit this to true to make a default strongarm disabled initially */
+  $strongarm->api_version = 1;
+  $strongarm->name = 'auto_entitylabel_pattern_node_weight';
+  $strongarm->value = '[node:content-type] - [node:field-person:title] - [node:field-date-measured:custom:Y-m-d] - [node:field-session:nid]';
+  $export['auto_entitylabel_pattern_node_weight'] = $strongarm;
+
+  $strongarm = new stdClass();
+  $strongarm->disabled = FALSE; /* Edit this to true to make a default strongarm disabled initially */
+  $strongarm->api_version = 1;
+  $strongarm->name = 'auto_entitylabel_php_node_attendance';
+  $strongarm->value = 0;
+  $export['auto_entitylabel_php_node_attendance'] = $strongarm;
+
+  $strongarm = new stdClass();
+  $strongarm->disabled = FALSE; /* Edit this to true to make a default strongarm disabled initially */
+  $strongarm->api_version = 1;
+  $strongarm->name = 'auto_entitylabel_php_node_breast_exam';
+  $strongarm->value = 0;
+  $export['auto_entitylabel_php_node_breast_exam'] = $strongarm;
+
+  $strongarm = new stdClass();
+  $strongarm->disabled = FALSE; /* Edit this to true to make a default strongarm disabled initially */
+  $strongarm->api_version = 1;
+  $strongarm->name = 'auto_entitylabel_php_node_core_physical_exam';
+  $strongarm->value = 0;
+  $export['auto_entitylabel_php_node_core_physical_exam'] = $strongarm;
+
+  $strongarm = new stdClass();
+  $strongarm->disabled = FALSE; /* Edit this to true to make a default strongarm disabled initially */
+  $strongarm->api_version = 1;
+  $strongarm->name = 'auto_entitylabel_php_node_danger_signs';
+  $strongarm->value = 0;
+  $export['auto_entitylabel_php_node_danger_signs'] = $strongarm;
+
+  $strongarm = new stdClass();
+  $strongarm->disabled = FALSE; /* Edit this to true to make a default strongarm disabled initially */
+  $strongarm->api_version = 1;
+  $strongarm->name = 'auto_entitylabel_php_node_family_planning';
+  $strongarm->value = 0;
+  $export['auto_entitylabel_php_node_family_planning'] = $strongarm;
+
+  $strongarm = new stdClass();
+  $strongarm->disabled = FALSE; /* Edit this to true to make a default strongarm disabled initially */
+  $strongarm->api_version = 1;
+  $strongarm->name = 'auto_entitylabel_php_node_height';
+  $strongarm->value = 0;
+  $export['auto_entitylabel_php_node_height'] = $strongarm;
+
+  $strongarm = new stdClass();
+  $strongarm->disabled = FALSE; /* Edit this to true to make a default strongarm disabled initially */
+  $strongarm->api_version = 1;
+  $strongarm->name = 'auto_entitylabel_php_node_last_menstrual_period';
+  $strongarm->value = 0;
+  $export['auto_entitylabel_php_node_last_menstrual_period'] = $strongarm;
+
+  $strongarm = new stdClass();
+  $strongarm->disabled = FALSE; /* Edit this to true to make a default strongarm disabled initially */
+  $strongarm->api_version = 1;
+  $strongarm->name = 'auto_entitylabel_php_node_medical_history';
+  $strongarm->value = 0;
+  $export['auto_entitylabel_php_node_medical_history'] = $strongarm;
+
+  $strongarm = new stdClass();
+  $strongarm->disabled = FALSE; /* Edit this to true to make a default strongarm disabled initially */
+  $strongarm->api_version = 1;
+  $strongarm->name = 'auto_entitylabel_php_node_medication';
+  $strongarm->value = 0;
+  $export['auto_entitylabel_php_node_medication'] = $strongarm;
+
+  $strongarm = new stdClass();
+  $strongarm->disabled = FALSE; /* Edit this to true to make a default strongarm disabled initially */
+  $strongarm->api_version = 1;
+  $strongarm->name = 'auto_entitylabel_php_node_muac';
+  $strongarm->value = 0;
+  $export['auto_entitylabel_php_node_muac'] = $strongarm;
+
+  $strongarm = new stdClass();
+  $strongarm->disabled = FALSE; /* Edit this to true to make a default strongarm disabled initially */
+  $strongarm->api_version = 1;
+  $strongarm->name = 'auto_entitylabel_php_node_nutrition';
+  $strongarm->value = 0;
+  $export['auto_entitylabel_php_node_nutrition'] = $strongarm;
+
+  $strongarm = new stdClass();
+  $strongarm->disabled = FALSE; /* Edit this to true to make a default strongarm disabled initially */
+  $strongarm->api_version = 1;
+  $strongarm->name = 'auto_entitylabel_php_node_obstetrical_exam';
+  $strongarm->value = 0;
+  $export['auto_entitylabel_php_node_obstetrical_exam'] = $strongarm;
+
+  $strongarm = new stdClass();
+  $strongarm->disabled = FALSE; /* Edit this to true to make a default strongarm disabled initially */
+  $strongarm->api_version = 1;
+  $strongarm->name = 'auto_entitylabel_php_node_obstetric_history';
+  $strongarm->value = 0;
+  $export['auto_entitylabel_php_node_obstetric_history'] = $strongarm;
+
+  $strongarm = new stdClass();
+  $strongarm->disabled = FALSE; /* Edit this to true to make a default strongarm disabled initially */
+  $strongarm->api_version = 1;
+  $strongarm->name = 'auto_entitylabel_php_node_obstetric_history_step2';
+  $strongarm->value = 0;
+  $export['auto_entitylabel_php_node_obstetric_history_step2'] = $strongarm;
+
+  $strongarm = new stdClass();
+  $strongarm->disabled = FALSE; /* Edit this to true to make a default strongarm disabled initially */
+  $strongarm->api_version = 1;
+  $strongarm->name = 'auto_entitylabel_php_node_photo';
+  $strongarm->value = 0;
+  $export['auto_entitylabel_php_node_photo'] = $strongarm;
+
+  $strongarm = new stdClass();
+  $strongarm->disabled = FALSE; /* Edit this to true to make a default strongarm disabled initially */
+  $strongarm->api_version = 1;
+  $strongarm->name = 'auto_entitylabel_php_node_prenatal_family_planning';
+  $strongarm->value = 0;
+  $export['auto_entitylabel_php_node_prenatal_family_planning'] = $strongarm;
+
+  $strongarm = new stdClass();
+  $strongarm->disabled = FALSE; /* Edit this to true to make a default strongarm disabled initially */
+  $strongarm->api_version = 1;
+  $strongarm->name = 'auto_entitylabel_php_node_prenatal_nutrition';
+  $strongarm->value = 0;
+  $export['auto_entitylabel_php_node_prenatal_nutrition'] = $strongarm;
+
+  $strongarm = new stdClass();
+  $strongarm->disabled = FALSE; /* Edit this to true to make a default strongarm disabled initially */
+  $strongarm->api_version = 1;
+  $strongarm->name = 'auto_entitylabel_php_node_prenatal_photo';
+  $strongarm->value = 0;
+  $export['auto_entitylabel_php_node_prenatal_photo'] = $strongarm;
+
+  $strongarm = new stdClass();
+  $strongarm->disabled = FALSE; /* Edit this to true to make a default strongarm disabled initially */
+  $strongarm->api_version = 1;
+  $strongarm->name = 'auto_entitylabel_php_node_resource';
+  $strongarm->value = 0;
+  $export['auto_entitylabel_php_node_resource'] = $strongarm;
+
+  $strongarm = new stdClass();
+  $strongarm->disabled = FALSE; /* Edit this to true to make a default strongarm disabled initially */
+  $strongarm->api_version = 1;
+  $strongarm->name = 'auto_entitylabel_php_node_social_history';
+  $strongarm->value = 0;
+  $export['auto_entitylabel_php_node_social_history'] = $strongarm;
+
+  $strongarm = new stdClass();
+  $strongarm->disabled = FALSE; /* Edit this to true to make a default strongarm disabled initially */
+  $strongarm->api_version = 1;
+  $strongarm->name = 'auto_entitylabel_php_node_vitals';
+  $strongarm->value = 0;
+  $export['auto_entitylabel_php_node_vitals'] = $strongarm;
+
+  $strongarm = new stdClass();
+  $strongarm->disabled = FALSE; /* Edit this to true to make a default strongarm disabled initially */
+  $strongarm->api_version = 1;
+  $strongarm->name = 'auto_entitylabel_php_node_weight';
+  $strongarm->value = 0;
+  $export['auto_entitylabel_php_node_weight'] = $strongarm;
+
+  $strongarm = new stdClass();
+  $strongarm->disabled = FALSE; /* Edit this to true to make a default strongarm disabled initially */
+  $strongarm->api_version = 1;
+  $strongarm->name = 'auto_entitylabel_strip_node_family_planning';
+  $strongarm->value = 1;
+  $export['auto_entitylabel_strip_node_family_planning'] = $strongarm;
+
+  $strongarm = new stdClass();
+  $strongarm->disabled = FALSE; /* Edit this to true to make a default strongarm disabled initially */
+  $strongarm->api_version = 1;
+  $strongarm->name = 'field_bundle_settings_node__attendance';
+  $strongarm->value = array(
+    'view_modes' => array(),
+    'extra_fields' => array(
+      'form' => array(
+        'title' => array(
+          'weight' => '0',
+        ),
+      ),
+      'display' => array(),
+    ),
+  );
+  $export['field_bundle_settings_node__attendance'] = $strongarm;
+
+  $strongarm = new stdClass();
+  $strongarm->disabled = FALSE; /* Edit this to true to make a default strongarm disabled initially */
+  $strongarm->api_version = 1;
+  $strongarm->name = 'field_bundle_settings_node__breast_exam';
+  $strongarm->value = array(
+    'view_modes' => array(),
+    'extra_fields' => array(
+      'form' => array(
+        'title' => array(
+          'weight' => '-5',
+        ),
+      ),
+      'display' => array(),
+    ),
+  );
+  $export['field_bundle_settings_node__breast_exam'] = $strongarm;
+
+  $strongarm = new stdClass();
+  $strongarm->disabled = FALSE; /* Edit this to true to make a default strongarm disabled initially */
+  $strongarm->api_version = 1;
+  $strongarm->name = 'field_bundle_settings_node__core_physical_exam';
+  $strongarm->value = array(
+    'view_modes' => array(),
+    'extra_fields' => array(
+      'form' => array(
+        'title' => array(
+          'weight' => '0',
+        ),
+      ),
+      'display' => array(),
+    ),
+  );
+  $export['field_bundle_settings_node__core_physical_exam'] = $strongarm;
+
+  $strongarm = new stdClass();
+  $strongarm->disabled = FALSE; /* Edit this to true to make a default strongarm disabled initially */
+  $strongarm->api_version = 1;
+  $strongarm->name = 'field_bundle_settings_node__danger_signs';
+  $strongarm->value = array(
+    'view_modes' => array(),
+    'extra_fields' => array(
+      'form' => array(
+        'title' => array(
+          'weight' => '-5',
+        ),
+      ),
+      'display' => array(),
+    ),
+  );
+  $export['field_bundle_settings_node__danger_signs'] = $strongarm;
+
+  $strongarm = new stdClass();
+  $strongarm->disabled = FALSE; /* Edit this to true to make a default strongarm disabled initially */
+  $strongarm->api_version = 1;
+  $strongarm->name = 'field_bundle_settings_node__family_planning';
+  $strongarm->value = array(
+    'view_modes' => array(),
+    'extra_fields' => array(
+      'form' => array(
+        'title' => array(
+          'weight' => '0',
+        ),
+      ),
+      'display' => array(),
+    ),
+  );
+  $export['field_bundle_settings_node__family_planning'] = $strongarm;
+
+  $strongarm = new stdClass();
+  $strongarm->disabled = FALSE; /* Edit this to true to make a default strongarm disabled initially */
+  $strongarm->api_version = 1;
+  $strongarm->name = 'field_bundle_settings_node__height';
+  $strongarm->value = array(
+    'view_modes' => array(),
+    'extra_fields' => array(
+      'form' => array(
+        'title' => array(
+          'weight' => '0',
+        ),
+      ),
+      'display' => array(),
+    ),
+  );
+  $export['field_bundle_settings_node__height'] = $strongarm;
+
+  $strongarm = new stdClass();
+  $strongarm->disabled = FALSE; /* Edit this to true to make a default strongarm disabled initially */
+  $strongarm->api_version = 1;
+  $strongarm->name = 'field_bundle_settings_node__last_menstrual_period';
+  $strongarm->value = array(
+    'view_modes' => array(
+      'teaser' => array(
+        'custom_settings' => TRUE,
+      ),
+      'full' => array(
+        'custom_settings' => FALSE,
+      ),
+      'rss' => array(
+        'custom_settings' => FALSE,
+      ),
+      'token' => array(
+        'custom_settings' => FALSE,
+      ),
+    ),
+    'extra_fields' => array(
+      'form' => array(
+        'title' => array(
+          'weight' => '0',
+        ),
+      ),
+      'display' => array(),
+    ),
+  );
+  $export['field_bundle_settings_node__last_menstrual_period'] = $strongarm;
+
+  $strongarm = new stdClass();
+  $strongarm->disabled = FALSE; /* Edit this to true to make a default strongarm disabled initially */
+  $strongarm->api_version = 1;
+  $strongarm->name = 'field_bundle_settings_node__medical_history';
+  $strongarm->value = array(
+    'view_modes' => array(),
+    'extra_fields' => array(
+      'form' => array(
+        'title' => array(
+          'weight' => '-5',
+        ),
+      ),
+      'display' => array(),
+    ),
+  );
+  $export['field_bundle_settings_node__medical_history'] = $strongarm;
+
+  $strongarm = new stdClass();
+  $strongarm->disabled = FALSE; /* Edit this to true to make a default strongarm disabled initially */
+  $strongarm->api_version = 1;
+  $strongarm->name = 'field_bundle_settings_node__medication';
+  $strongarm->value = array(
+    'view_modes' => array(),
+    'extra_fields' => array(
+      'form' => array(
+        'title' => array(
+          'weight' => '-5',
+        ),
+      ),
+      'display' => array(),
+    ),
+  );
+  $export['field_bundle_settings_node__medication'] = $strongarm;
+
+  $strongarm = new stdClass();
+  $strongarm->disabled = FALSE; /* Edit this to true to make a default strongarm disabled initially */
+  $strongarm->api_version = 1;
+  $strongarm->name = 'field_bundle_settings_node__muac';
+  $strongarm->value = array(
+    'view_modes' => array(),
+    'extra_fields' => array(
+      'form' => array(
+        'title' => array(
+          'weight' => '0',
+        ),
+      ),
+      'display' => array(),
+    ),
+  );
+  $export['field_bundle_settings_node__muac'] = $strongarm;
+
+  $strongarm = new stdClass();
+  $strongarm->disabled = FALSE; /* Edit this to true to make a default strongarm disabled initially */
+  $strongarm->api_version = 1;
+  $strongarm->name = 'field_bundle_settings_node__nutrition';
+  $strongarm->value = array(
+    'view_modes' => array(),
+    'extra_fields' => array(
+      'form' => array(
+        'title' => array(
+          'weight' => '0',
+        ),
+      ),
+      'display' => array(),
+    ),
+  );
+  $export['field_bundle_settings_node__nutrition'] = $strongarm;
+
+  $strongarm = new stdClass();
+  $strongarm->disabled = FALSE; /* Edit this to true to make a default strongarm disabled initially */
+  $strongarm->api_version = 1;
+  $strongarm->name = 'field_bundle_settings_node__obstetrical_exam';
+  $strongarm->value = array(
+    'view_modes' => array(),
+    'extra_fields' => array(
+      'form' => array(
+        'title' => array(
+          'weight' => '-5',
+        ),
+      ),
+      'display' => array(),
+    ),
+  );
+  $export['field_bundle_settings_node__obstetrical_exam'] = $strongarm;
+
+  $strongarm = new stdClass();
+  $strongarm->disabled = FALSE; /* Edit this to true to make a default strongarm disabled initially */
+  $strongarm->api_version = 1;
+  $strongarm->name = 'field_bundle_settings_node__obstetric_history';
+  $strongarm->value = array(
+    'view_modes' => array(),
+    'extra_fields' => array(
+      'form' => array(
+        'title' => array(
+          'weight' => '-5',
+        ),
+      ),
+      'display' => array(),
+    ),
+  );
+  $export['field_bundle_settings_node__obstetric_history'] = $strongarm;
+
+  $strongarm = new stdClass();
+  $strongarm->disabled = FALSE; /* Edit this to true to make a default strongarm disabled initially */
+  $strongarm->api_version = 1;
+  $strongarm->name = 'field_bundle_settings_node__obstetric_history_step2';
+  $strongarm->value = array(
+    'view_modes' => array(),
+    'extra_fields' => array(
+      'form' => array(
+        'title' => array(
+          'weight' => '-5',
+        ),
+      ),
+      'display' => array(),
+    ),
+  );
+  $export['field_bundle_settings_node__obstetric_history_step2'] = $strongarm;
+
+  $strongarm = new stdClass();
+  $strongarm->disabled = FALSE; /* Edit this to true to make a default strongarm disabled initially */
+  $strongarm->api_version = 1;
+  $strongarm->name = 'field_bundle_settings_node__photo';
+  $strongarm->value = array(
+    'view_modes' => array(),
+    'extra_fields' => array(
+      'form' => array(
+        'title' => array(
+          'weight' => '0',
+        ),
+      ),
+      'display' => array(),
+    ),
+  );
+  $export['field_bundle_settings_node__photo'] = $strongarm;
+
+  $strongarm = new stdClass();
+  $strongarm->disabled = FALSE; /* Edit this to true to make a default strongarm disabled initially */
+  $strongarm->api_version = 1;
+  $strongarm->name = 'field_bundle_settings_node__prenatal_family_planning';
+  $strongarm->value = array(
+    'view_modes' => array(),
+    'extra_fields' => array(
+      'form' => array(
+        'title' => array(
+          'weight' => '-5',
+        ),
+      ),
+      'display' => array(),
+    ),
+  );
+  $export['field_bundle_settings_node__prenatal_family_planning'] = $strongarm;
+
+  $strongarm = new stdClass();
+  $strongarm->disabled = FALSE; /* Edit this to true to make a default strongarm disabled initially */
+  $strongarm->api_version = 1;
+  $strongarm->name = 'field_bundle_settings_node__prenatal_nutrition';
+  $strongarm->value = array(
+    'view_modes' => array(),
+    'extra_fields' => array(
+      'form' => array(
+        'title' => array(
+          'weight' => '-5',
+        ),
+      ),
+      'display' => array(),
+    ),
+  );
+  $export['field_bundle_settings_node__prenatal_nutrition'] = $strongarm;
+
+  $strongarm = new stdClass();
+  $strongarm->disabled = FALSE; /* Edit this to true to make a default strongarm disabled initially */
+  $strongarm->api_version = 1;
+  $strongarm->name = 'field_bundle_settings_node__prenatal_photo';
+  $strongarm->value = array(
+    'view_modes' => array(),
+    'extra_fields' => array(
+      'form' => array(
+        'title' => array(
+          'weight' => '-5',
+        ),
+      ),
+      'display' => array(),
+    ),
+  );
+  $export['field_bundle_settings_node__prenatal_photo'] = $strongarm;
+
+  $strongarm = new stdClass();
+  $strongarm->disabled = FALSE; /* Edit this to true to make a default strongarm disabled initially */
+  $strongarm->api_version = 1;
+  $strongarm->name = 'field_bundle_settings_node__resource';
+  $strongarm->value = array(
+    'view_modes' => array(),
+    'extra_fields' => array(
+      'form' => array(
+        'title' => array(
+          'weight' => '-5',
+        ),
+      ),
+      'display' => array(),
+    ),
+  );
+  $export['field_bundle_settings_node__resource'] = $strongarm;
+
+  $strongarm = new stdClass();
+  $strongarm->disabled = FALSE; /* Edit this to true to make a default strongarm disabled initially */
+  $strongarm->api_version = 1;
+  $strongarm->name = 'field_bundle_settings_node__social_history';
+  $strongarm->value = array(
+    'view_modes' => array(),
+    'extra_fields' => array(
+      'form' => array(
+        'title' => array(
+          'weight' => '0',
+        ),
+      ),
+      'display' => array(),
+    ),
+  );
+  $export['field_bundle_settings_node__social_history'] = $strongarm;
+
+  $strongarm = new stdClass();
+  $strongarm->disabled = FALSE; /* Edit this to true to make a default strongarm disabled initially */
+  $strongarm->api_version = 1;
+  $strongarm->name = 'field_bundle_settings_node__vitals';
+  $strongarm->value = array(
+    'view_modes' => array(),
+    'extra_fields' => array(
+      'form' => array(
+        'title' => array(
+          'weight' => '-5',
+        ),
+      ),
+      'display' => array(),
+    ),
+  );
+  $export['field_bundle_settings_node__vitals'] = $strongarm;
+
+  $strongarm = new stdClass();
+  $strongarm->disabled = FALSE; /* Edit this to true to make a default strongarm disabled initially */
+  $strongarm->api_version = 1;
+  $strongarm->name = 'field_bundle_settings_node__weight';
+  $strongarm->value = array(
+    'view_modes' => array(
+      'teaser' => array(
+        'custom_settings' => TRUE,
+      ),
+      'full' => array(
+        'custom_settings' => FALSE,
+      ),
+      'rss' => array(
+        'custom_settings' => FALSE,
+      ),
+      'token' => array(
+        'custom_settings' => FALSE,
+      ),
+    ),
+    'extra_fields' => array(
+      'form' => array(
+        'title' => array(
+          'weight' => '0',
+        ),
+      ),
+      'display' => array(),
+    ),
+  );
+  $export['field_bundle_settings_node__weight'] = $strongarm;
+
+  $strongarm = new stdClass();
+  $strongarm->disabled = FALSE; /* Edit this to true to make a default strongarm disabled initially */
+  $strongarm->api_version = 1;
+  $strongarm->name = 'menu_options_attendance';
+  $strongarm->value = array(
+    0 => 'main-menu',
+  );
+  $export['menu_options_attendance'] = $strongarm;
+
+  $strongarm = new stdClass();
+  $strongarm->disabled = FALSE; /* Edit this to true to make a default strongarm disabled initially */
+  $strongarm->api_version = 1;
+  $strongarm->name = 'menu_options_breast_exam';
+  $strongarm->value = array(
+    0 => 'main-menu',
+  );
+  $export['menu_options_breast_exam'] = $strongarm;
+
+  $strongarm = new stdClass();
+  $strongarm->disabled = FALSE; /* Edit this to true to make a default strongarm disabled initially */
+  $strongarm->api_version = 1;
+  $strongarm->name = 'menu_options_core_physical_exam';
+  $strongarm->value = array(
+    0 => 'main-menu',
+  );
+  $export['menu_options_core_physical_exam'] = $strongarm;
+
+  $strongarm = new stdClass();
+  $strongarm->disabled = FALSE; /* Edit this to true to make a default strongarm disabled initially */
+  $strongarm->api_version = 1;
+  $strongarm->name = 'menu_options_danger_signs';
+  $strongarm->value = array(
+    0 => 'main-menu',
+  );
+  $export['menu_options_danger_signs'] = $strongarm;
+
+  $strongarm = new stdClass();
+  $strongarm->disabled = FALSE; /* Edit this to true to make a default strongarm disabled initially */
+  $strongarm->api_version = 1;
+  $strongarm->name = 'menu_options_family_planning';
+  $strongarm->value = array(
+    0 => 'main-menu',
+  );
+  $export['menu_options_family_planning'] = $strongarm;
+
+  $strongarm = new stdClass();
+  $strongarm->disabled = FALSE; /* Edit this to true to make a default strongarm disabled initially */
+  $strongarm->api_version = 1;
+  $strongarm->name = 'menu_options_height';
+  $strongarm->value = array(
+    0 => 'main-menu',
+  );
+  $export['menu_options_height'] = $strongarm;
+
+  $strongarm = new stdClass();
+  $strongarm->disabled = FALSE; /* Edit this to true to make a default strongarm disabled initially */
+  $strongarm->api_version = 1;
+  $strongarm->name = 'menu_options_last_menstrual_period';
+  $strongarm->value = array(
+    0 => 'main-menu',
+  );
+  $export['menu_options_last_menstrual_period'] = $strongarm;
+
+  $strongarm = new stdClass();
+  $strongarm->disabled = FALSE; /* Edit this to true to make a default strongarm disabled initially */
+  $strongarm->api_version = 1;
+  $strongarm->name = 'menu_options_medical_history';
+  $strongarm->value = array(
+    0 => 'main-menu',
+  );
+  $export['menu_options_medical_history'] = $strongarm;
+
+  $strongarm = new stdClass();
+  $strongarm->disabled = FALSE; /* Edit this to true to make a default strongarm disabled initially */
+  $strongarm->api_version = 1;
+  $strongarm->name = 'menu_options_medication';
+  $strongarm->value = array(
+    0 => 'main-menu',
+  );
+  $export['menu_options_medication'] = $strongarm;
+
+  $strongarm = new stdClass();
+  $strongarm->disabled = FALSE; /* Edit this to true to make a default strongarm disabled initially */
+  $strongarm->api_version = 1;
+  $strongarm->name = 'menu_options_muac';
+  $strongarm->value = array(
+    0 => 'main-menu',
+  );
+  $export['menu_options_muac'] = $strongarm;
+
+  $strongarm = new stdClass();
+  $strongarm->disabled = FALSE; /* Edit this to true to make a default strongarm disabled initially */
+  $strongarm->api_version = 1;
+  $strongarm->name = 'menu_options_nutrition';
+  $strongarm->value = array(
+    0 => 'main-menu',
+  );
+  $export['menu_options_nutrition'] = $strongarm;
+
+  $strongarm = new stdClass();
+  $strongarm->disabled = FALSE; /* Edit this to true to make a default strongarm disabled initially */
+  $strongarm->api_version = 1;
+  $strongarm->name = 'menu_options_obstetrical_exam';
+  $strongarm->value = array(
+    0 => 'main-menu',
+  );
+  $export['menu_options_obstetrical_exam'] = $strongarm;
+
+  $strongarm = new stdClass();
+  $strongarm->disabled = FALSE; /* Edit this to true to make a default strongarm disabled initially */
+  $strongarm->api_version = 1;
+  $strongarm->name = 'menu_options_obstetric_history';
+  $strongarm->value = array(
+    0 => 'main-menu',
+  );
+  $export['menu_options_obstetric_history'] = $strongarm;
+
+  $strongarm = new stdClass();
+  $strongarm->disabled = FALSE; /* Edit this to true to make a default strongarm disabled initially */
+  $strongarm->api_version = 1;
+  $strongarm->name = 'menu_options_obstetric_history_step2';
+  $strongarm->value = array(
+    0 => 'main-menu',
+  );
+  $export['menu_options_obstetric_history_step2'] = $strongarm;
+
+  $strongarm = new stdClass();
+  $strongarm->disabled = FALSE; /* Edit this to true to make a default strongarm disabled initially */
+  $strongarm->api_version = 1;
+  $strongarm->name = 'menu_options_photo';
+  $strongarm->value = array(
+    0 => 'main-menu',
+  );
+  $export['menu_options_photo'] = $strongarm;
+
+  $strongarm = new stdClass();
+  $strongarm->disabled = FALSE; /* Edit this to true to make a default strongarm disabled initially */
+  $strongarm->api_version = 1;
+  $strongarm->name = 'menu_options_prenatal_family_planning';
+  $strongarm->value = array(
+    0 => 'main-menu',
+  );
+  $export['menu_options_prenatal_family_planning'] = $strongarm;
+
+  $strongarm = new stdClass();
+  $strongarm->disabled = FALSE; /* Edit this to true to make a default strongarm disabled initially */
+  $strongarm->api_version = 1;
+  $strongarm->name = 'menu_options_prenatal_nutrition';
+  $strongarm->value = array(
+    0 => 'main-menu',
+  );
+  $export['menu_options_prenatal_nutrition'] = $strongarm;
+
+  $strongarm = new stdClass();
+  $strongarm->disabled = FALSE; /* Edit this to true to make a default strongarm disabled initially */
+  $strongarm->api_version = 1;
+  $strongarm->name = 'menu_options_prenatal_photo';
+  $strongarm->value = array(
+    0 => 'main-menu',
+  );
+  $export['menu_options_prenatal_photo'] = $strongarm;
+
+  $strongarm = new stdClass();
+  $strongarm->disabled = FALSE; /* Edit this to true to make a default strongarm disabled initially */
+  $strongarm->api_version = 1;
+  $strongarm->name = 'menu_options_resource';
+  $strongarm->value = array(
+    0 => 'main-menu',
+  );
+  $export['menu_options_resource'] = $strongarm;
+
+  $strongarm = new stdClass();
+  $strongarm->disabled = FALSE; /* Edit this to true to make a default strongarm disabled initially */
+  $strongarm->api_version = 1;
+  $strongarm->name = 'menu_options_social_history';
+  $strongarm->value = array(
+    0 => 'main-menu',
+  );
+  $export['menu_options_social_history'] = $strongarm;
+
+  $strongarm = new stdClass();
+  $strongarm->disabled = FALSE; /* Edit this to true to make a default strongarm disabled initially */
+  $strongarm->api_version = 1;
+  $strongarm->name = 'menu_options_vitals';
+  $strongarm->value = array(
+    0 => 'main-menu',
+  );
+  $export['menu_options_vitals'] = $strongarm;
+
+  $strongarm = new stdClass();
+  $strongarm->disabled = FALSE; /* Edit this to true to make a default strongarm disabled initially */
+  $strongarm->api_version = 1;
+  $strongarm->name = 'menu_options_weight';
+  $strongarm->value = array(
+    0 => 'main-menu',
+  );
+  $export['menu_options_weight'] = $strongarm;
+
+  $strongarm = new stdClass();
+  $strongarm->disabled = FALSE; /* Edit this to true to make a default strongarm disabled initially */
+  $strongarm->api_version = 1;
+  $strongarm->name = 'menu_parent_attendance';
+  $strongarm->value = 'main-menu:0';
+  $export['menu_parent_attendance'] = $strongarm;
+
+  $strongarm = new stdClass();
+  $strongarm->disabled = FALSE; /* Edit this to true to make a default strongarm disabled initially */
+  $strongarm->api_version = 1;
+  $strongarm->name = 'menu_parent_breast_exam';
+  $strongarm->value = 'main-menu:0';
+  $export['menu_parent_breast_exam'] = $strongarm;
+
+  $strongarm = new stdClass();
+  $strongarm->disabled = FALSE; /* Edit this to true to make a default strongarm disabled initially */
+  $strongarm->api_version = 1;
+  $strongarm->name = 'menu_parent_core_physical_exam';
+  $strongarm->value = 'main-menu:0';
+  $export['menu_parent_core_physical_exam'] = $strongarm;
+
+  $strongarm = new stdClass();
+  $strongarm->disabled = FALSE; /* Edit this to true to make a default strongarm disabled initially */
+  $strongarm->api_version = 1;
+  $strongarm->name = 'menu_parent_danger_signs';
+  $strongarm->value = 'main-menu:0';
+  $export['menu_parent_danger_signs'] = $strongarm;
+
+  $strongarm = new stdClass();
+  $strongarm->disabled = FALSE; /* Edit this to true to make a default strongarm disabled initially */
+  $strongarm->api_version = 1;
+  $strongarm->name = 'menu_parent_family_planning';
+  $strongarm->value = 'main-menu:0';
+  $export['menu_parent_family_planning'] = $strongarm;
+
+  $strongarm = new stdClass();
+  $strongarm->disabled = FALSE; /* Edit this to true to make a default strongarm disabled initially */
+  $strongarm->api_version = 1;
+  $strongarm->name = 'menu_parent_height';
+  $strongarm->value = 'main-menu:0';
+  $export['menu_parent_height'] = $strongarm;
+
+  $strongarm = new stdClass();
+  $strongarm->disabled = FALSE; /* Edit this to true to make a default strongarm disabled initially */
+  $strongarm->api_version = 1;
+  $strongarm->name = 'menu_parent_last_menstrual_period';
+  $strongarm->value = 'main-menu:0';
+  $export['menu_parent_last_menstrual_period'] = $strongarm;
+
+  $strongarm = new stdClass();
+  $strongarm->disabled = FALSE; /* Edit this to true to make a default strongarm disabled initially */
+  $strongarm->api_version = 1;
+  $strongarm->name = 'menu_parent_medical_history';
+  $strongarm->value = 'main-menu:0';
+  $export['menu_parent_medical_history'] = $strongarm;
+
+  $strongarm = new stdClass();
+  $strongarm->disabled = FALSE; /* Edit this to true to make a default strongarm disabled initially */
+  $strongarm->api_version = 1;
+  $strongarm->name = 'menu_parent_medication';
+  $strongarm->value = 'main-menu:0';
+  $export['menu_parent_medication'] = $strongarm;
+
+  $strongarm = new stdClass();
+  $strongarm->disabled = FALSE; /* Edit this to true to make a default strongarm disabled initially */
+  $strongarm->api_version = 1;
+  $strongarm->name = 'menu_parent_muac';
+  $strongarm->value = 'main-menu:0';
+  $export['menu_parent_muac'] = $strongarm;
+
+  $strongarm = new stdClass();
+  $strongarm->disabled = FALSE; /* Edit this to true to make a default strongarm disabled initially */
+  $strongarm->api_version = 1;
+  $strongarm->name = 'menu_parent_nutrition';
+  $strongarm->value = 'main-menu:0';
+  $export['menu_parent_nutrition'] = $strongarm;
+
+  $strongarm = new stdClass();
+  $strongarm->disabled = FALSE; /* Edit this to true to make a default strongarm disabled initially */
+  $strongarm->api_version = 1;
+  $strongarm->name = 'menu_parent_obstetrical_exam';
+  $strongarm->value = 'main-menu:0';
+  $export['menu_parent_obstetrical_exam'] = $strongarm;
+
+  $strongarm = new stdClass();
+  $strongarm->disabled = FALSE; /* Edit this to true to make a default strongarm disabled initially */
+  $strongarm->api_version = 1;
+  $strongarm->name = 'menu_parent_obstetric_history';
+  $strongarm->value = 'main-menu:0';
+  $export['menu_parent_obstetric_history'] = $strongarm;
+
+  $strongarm = new stdClass();
+  $strongarm->disabled = FALSE; /* Edit this to true to make a default strongarm disabled initially */
+  $strongarm->api_version = 1;
+  $strongarm->name = 'menu_parent_obstetric_history_step2';
+  $strongarm->value = 'main-menu:0';
+  $export['menu_parent_obstetric_history_step2'] = $strongarm;
+
+  $strongarm = new stdClass();
+  $strongarm->disabled = FALSE; /* Edit this to true to make a default strongarm disabled initially */
+  $strongarm->api_version = 1;
+  $strongarm->name = 'menu_parent_photo';
+  $strongarm->value = 'main-menu:0';
+  $export['menu_parent_photo'] = $strongarm;
+
+  $strongarm = new stdClass();
+  $strongarm->disabled = FALSE; /* Edit this to true to make a default strongarm disabled initially */
+  $strongarm->api_version = 1;
+  $strongarm->name = 'menu_parent_prenatal_family_planning';
+  $strongarm->value = 'main-menu:0';
+  $export['menu_parent_prenatal_family_planning'] = $strongarm;
+
+  $strongarm = new stdClass();
+  $strongarm->disabled = FALSE; /* Edit this to true to make a default strongarm disabled initially */
+  $strongarm->api_version = 1;
+  $strongarm->name = 'menu_parent_prenatal_nutrition';
+  $strongarm->value = 'main-menu:0';
+  $export['menu_parent_prenatal_nutrition'] = $strongarm;
+
+  $strongarm = new stdClass();
+  $strongarm->disabled = FALSE; /* Edit this to true to make a default strongarm disabled initially */
+  $strongarm->api_version = 1;
+  $strongarm->name = 'menu_parent_prenatal_photo';
+  $strongarm->value = 'main-menu:0';
+  $export['menu_parent_prenatal_photo'] = $strongarm;
+
+  $strongarm = new stdClass();
+  $strongarm->disabled = FALSE; /* Edit this to true to make a default strongarm disabled initially */
+  $strongarm->api_version = 1;
+  $strongarm->name = 'menu_parent_resource';
+  $strongarm->value = 'main-menu:0';
+  $export['menu_parent_resource'] = $strongarm;
+
+  $strongarm = new stdClass();
+  $strongarm->disabled = FALSE; /* Edit this to true to make a default strongarm disabled initially */
+  $strongarm->api_version = 1;
+  $strongarm->name = 'menu_parent_social_history';
+  $strongarm->value = 'main-menu:0';
+  $export['menu_parent_social_history'] = $strongarm;
+
+  $strongarm = new stdClass();
+  $strongarm->disabled = FALSE; /* Edit this to true to make a default strongarm disabled initially */
+  $strongarm->api_version = 1;
+  $strongarm->name = 'menu_parent_vitals';
+  $strongarm->value = 'main-menu:0';
+  $export['menu_parent_vitals'] = $strongarm;
+
+  $strongarm = new stdClass();
+  $strongarm->disabled = FALSE; /* Edit this to true to make a default strongarm disabled initially */
+  $strongarm->api_version = 1;
+  $strongarm->name = 'menu_parent_weight';
+  $strongarm->value = 'main-menu:0';
+  $export['menu_parent_weight'] = $strongarm;
+
+  $strongarm = new stdClass();
+  $strongarm->disabled = FALSE; /* Edit this to true to make a default strongarm disabled initially */
+  $strongarm->api_version = 1;
+  $strongarm->name = 'node_options_attendance';
+  $strongarm->value = array(
+    0 => 'status',
+    1 => 'promote',
+  );
+  $export['node_options_attendance'] = $strongarm;
+
+  $strongarm = new stdClass();
+  $strongarm->disabled = FALSE; /* Edit this to true to make a default strongarm disabled initially */
+  $strongarm->api_version = 1;
+  $strongarm->name = 'node_options_breast_exam';
+  $strongarm->value = array(
+    0 => 'status',
+    1 => 'promote',
+  );
+  $export['node_options_breast_exam'] = $strongarm;
+
+  $strongarm = new stdClass();
+  $strongarm->disabled = FALSE; /* Edit this to true to make a default strongarm disabled initially */
+  $strongarm->api_version = 1;
+  $strongarm->name = 'node_options_core_physical_exam';
+  $strongarm->value = array(
+    0 => 'status',
+    1 => 'promote',
+  );
+  $export['node_options_core_physical_exam'] = $strongarm;
+
+  $strongarm = new stdClass();
+  $strongarm->disabled = FALSE; /* Edit this to true to make a default strongarm disabled initially */
+  $strongarm->api_version = 1;
+  $strongarm->name = 'node_options_danger_signs';
+  $strongarm->value = array(
+    0 => 'status',
+    1 => 'promote',
+  );
+  $export['node_options_danger_signs'] = $strongarm;
+
+  $strongarm = new stdClass();
+  $strongarm->disabled = FALSE; /* Edit this to true to make a default strongarm disabled initially */
+  $strongarm->api_version = 1;
+  $strongarm->name = 'node_options_family_planning';
+  $strongarm->value = array(
+    0 => 'status',
+    1 => 'promote',
+  );
+  $export['node_options_family_planning'] = $strongarm;
+
+  $strongarm = new stdClass();
+  $strongarm->disabled = FALSE; /* Edit this to true to make a default strongarm disabled initially */
+  $strongarm->api_version = 1;
+  $strongarm->name = 'node_options_height';
+  $strongarm->value = array(
+    0 => 'status',
+    1 => 'promote',
+  );
+  $export['node_options_height'] = $strongarm;
+
+  $strongarm = new stdClass();
+  $strongarm->disabled = FALSE; /* Edit this to true to make a default strongarm disabled initially */
+  $strongarm->api_version = 1;
+  $strongarm->name = 'node_options_last_menstrual_period';
+  $strongarm->value = array(
+    0 => 'status',
+    1 => 'promote',
+  );
+  $export['node_options_last_menstrual_period'] = $strongarm;
+
+  $strongarm = new stdClass();
+  $strongarm->disabled = FALSE; /* Edit this to true to make a default strongarm disabled initially */
+  $strongarm->api_version = 1;
+  $strongarm->name = 'node_options_medical_history';
+  $strongarm->value = array(
+    0 => 'status',
+    1 => 'promote',
+  );
+  $export['node_options_medical_history'] = $strongarm;
+
+  $strongarm = new stdClass();
+  $strongarm->disabled = FALSE; /* Edit this to true to make a default strongarm disabled initially */
+  $strongarm->api_version = 1;
+  $strongarm->name = 'node_options_medication';
+  $strongarm->value = array(
+    0 => 'status',
+    1 => 'promote',
+  );
+  $export['node_options_medication'] = $strongarm;
+
+  $strongarm = new stdClass();
+  $strongarm->disabled = FALSE; /* Edit this to true to make a default strongarm disabled initially */
+  $strongarm->api_version = 1;
+  $strongarm->name = 'node_options_muac';
+  $strongarm->value = array(
+    0 => 'status',
+    1 => 'promote',
+  );
+  $export['node_options_muac'] = $strongarm;
+
+  $strongarm = new stdClass();
+  $strongarm->disabled = FALSE; /* Edit this to true to make a default strongarm disabled initially */
+  $strongarm->api_version = 1;
+  $strongarm->name = 'node_options_nutrition';
+  $strongarm->value = array(
+    0 => 'status',
+  );
+  $export['node_options_nutrition'] = $strongarm;
+
+  $strongarm = new stdClass();
+  $strongarm->disabled = FALSE; /* Edit this to true to make a default strongarm disabled initially */
+  $strongarm->api_version = 1;
+  $strongarm->name = 'node_options_obstetrical_exam';
+  $strongarm->value = array(
+    0 => 'status',
+    1 => 'promote',
+  );
+  $export['node_options_obstetrical_exam'] = $strongarm;
+
+  $strongarm = new stdClass();
+  $strongarm->disabled = FALSE; /* Edit this to true to make a default strongarm disabled initially */
+  $strongarm->api_version = 1;
+  $strongarm->name = 'node_options_obstetric_history';
+  $strongarm->value = array(
+    0 => 'status',
+    1 => 'promote',
+  );
+  $export['node_options_obstetric_history'] = $strongarm;
+
+  $strongarm = new stdClass();
+  $strongarm->disabled = FALSE; /* Edit this to true to make a default strongarm disabled initially */
+  $strongarm->api_version = 1;
+  $strongarm->name = 'node_options_obstetric_history_step2';
+  $strongarm->value = array(
+    0 => 'status',
+    1 => 'promote',
+  );
+  $export['node_options_obstetric_history_step2'] = $strongarm;
+
+  $strongarm = new stdClass();
+  $strongarm->disabled = FALSE; /* Edit this to true to make a default strongarm disabled initially */
+  $strongarm->api_version = 1;
+  $strongarm->name = 'node_options_photo';
+  $strongarm->value = array(
+    0 => 'status',
+  );
+  $export['node_options_photo'] = $strongarm;
+
+  $strongarm = new stdClass();
+  $strongarm->disabled = FALSE; /* Edit this to true to make a default strongarm disabled initially */
+  $strongarm->api_version = 1;
+  $strongarm->name = 'node_options_prenatal_family_planning';
+  $strongarm->value = array(
+    0 => 'status',
+    1 => 'promote',
+  );
+  $export['node_options_prenatal_family_planning'] = $strongarm;
+
+  $strongarm = new stdClass();
+  $strongarm->disabled = FALSE; /* Edit this to true to make a default strongarm disabled initially */
+  $strongarm->api_version = 1;
+  $strongarm->name = 'node_options_prenatal_nutrition';
+  $strongarm->value = array(
+    0 => 'status',
+    1 => 'promote',
+  );
+  $export['node_options_prenatal_nutrition'] = $strongarm;
+
+  $strongarm = new stdClass();
+  $strongarm->disabled = FALSE; /* Edit this to true to make a default strongarm disabled initially */
+  $strongarm->api_version = 1;
+  $strongarm->name = 'node_options_prenatal_photo';
+  $strongarm->value = array(
+    0 => 'status',
+  );
+  $export['node_options_prenatal_photo'] = $strongarm;
+
+  $strongarm = new stdClass();
+  $strongarm->disabled = FALSE; /* Edit this to true to make a default strongarm disabled initially */
+  $strongarm->api_version = 1;
+  $strongarm->name = 'node_options_resource';
+  $strongarm->value = array(
+    0 => 'status',
+    1 => 'promote',
+  );
+  $export['node_options_resource'] = $strongarm;
+
+  $strongarm = new stdClass();
+  $strongarm->disabled = FALSE; /* Edit this to true to make a default strongarm disabled initially */
+  $strongarm->api_version = 1;
+  $strongarm->name = 'node_options_social_history';
+  $strongarm->value = array(
+    0 => 'status',
+    1 => 'promote',
+  );
+  $export['node_options_social_history'] = $strongarm;
+
+  $strongarm = new stdClass();
+  $strongarm->disabled = FALSE; /* Edit this to true to make a default strongarm disabled initially */
+  $strongarm->api_version = 1;
+  $strongarm->name = 'node_options_vitals';
+  $strongarm->value = array(
+    0 => 'status',
+    1 => 'promote',
+  );
+  $export['node_options_vitals'] = $strongarm;
+
+  $strongarm = new stdClass();
+  $strongarm->disabled = FALSE; /* Edit this to true to make a default strongarm disabled initially */
+  $strongarm->api_version = 1;
+  $strongarm->name = 'node_options_weight';
+  $strongarm->value = array(
+    0 => 'status',
+    1 => 'promote',
+  );
+  $export['node_options_weight'] = $strongarm;
+
+  $strongarm = new stdClass();
+  $strongarm->disabled = FALSE; /* Edit this to true to make a default strongarm disabled initially */
+  $strongarm->api_version = 1;
+  $strongarm->name = 'node_preview_attendance';
+  $strongarm->value = '1';
+  $export['node_preview_attendance'] = $strongarm;
+
+  $strongarm = new stdClass();
+  $strongarm->disabled = FALSE; /* Edit this to true to make a default strongarm disabled initially */
+  $strongarm->api_version = 1;
+  $strongarm->name = 'node_preview_breast_exam';
+  $strongarm->value = '1';
+  $export['node_preview_breast_exam'] = $strongarm;
+
+  $strongarm = new stdClass();
+  $strongarm->disabled = FALSE; /* Edit this to true to make a default strongarm disabled initially */
+  $strongarm->api_version = 1;
+  $strongarm->name = 'node_preview_core_physical_exam';
+  $strongarm->value = '1';
+  $export['node_preview_core_physical_exam'] = $strongarm;
+
+  $strongarm = new stdClass();
+  $strongarm->disabled = FALSE; /* Edit this to true to make a default strongarm disabled initially */
+  $strongarm->api_version = 1;
+  $strongarm->name = 'node_preview_danger_signs';
+  $strongarm->value = '1';
+  $export['node_preview_danger_signs'] = $strongarm;
+
+  $strongarm = new stdClass();
+  $strongarm->disabled = FALSE; /* Edit this to true to make a default strongarm disabled initially */
+  $strongarm->api_version = 1;
+  $strongarm->name = 'node_preview_family_planning';
+  $strongarm->value = '1';
+  $export['node_preview_family_planning'] = $strongarm;
+
+  $strongarm = new stdClass();
+  $strongarm->disabled = FALSE; /* Edit this to true to make a default strongarm disabled initially */
+  $strongarm->api_version = 1;
+  $strongarm->name = 'node_preview_height';
+  $strongarm->value = '1';
+  $export['node_preview_height'] = $strongarm;
+
+  $strongarm = new stdClass();
+  $strongarm->disabled = FALSE; /* Edit this to true to make a default strongarm disabled initially */
+  $strongarm->api_version = 1;
+  $strongarm->name = 'node_preview_last_menstrual_period';
+  $strongarm->value = '1';
+  $export['node_preview_last_menstrual_period'] = $strongarm;
+
+  $strongarm = new stdClass();
+  $strongarm->disabled = FALSE; /* Edit this to true to make a default strongarm disabled initially */
+  $strongarm->api_version = 1;
+  $strongarm->name = 'node_preview_medical_history';
+  $strongarm->value = '1';
+  $export['node_preview_medical_history'] = $strongarm;
+
+  $strongarm = new stdClass();
+  $strongarm->disabled = FALSE; /* Edit this to true to make a default strongarm disabled initially */
+  $strongarm->api_version = 1;
+  $strongarm->name = 'node_preview_medication';
+  $strongarm->value = '1';
+  $export['node_preview_medication'] = $strongarm;
+
+  $strongarm = new stdClass();
+  $strongarm->disabled = FALSE; /* Edit this to true to make a default strongarm disabled initially */
+  $strongarm->api_version = 1;
+  $strongarm->name = 'node_preview_muac';
+  $strongarm->value = '1';
+  $export['node_preview_muac'] = $strongarm;
+
+  $strongarm = new stdClass();
+  $strongarm->disabled = FALSE; /* Edit this to true to make a default strongarm disabled initially */
+  $strongarm->api_version = 1;
+  $strongarm->name = 'node_preview_nutrition';
+  $strongarm->value = '1';
+  $export['node_preview_nutrition'] = $strongarm;
+
+  $strongarm = new stdClass();
+  $strongarm->disabled = FALSE; /* Edit this to true to make a default strongarm disabled initially */
+  $strongarm->api_version = 1;
+  $strongarm->name = 'node_preview_obstetrical_exam';
+  $strongarm->value = '1';
+  $export['node_preview_obstetrical_exam'] = $strongarm;
+
+  $strongarm = new stdClass();
+  $strongarm->disabled = FALSE; /* Edit this to true to make a default strongarm disabled initially */
+  $strongarm->api_version = 1;
+  $strongarm->name = 'node_preview_obstetric_history';
+  $strongarm->value = '1';
+  $export['node_preview_obstetric_history'] = $strongarm;
+
+  $strongarm = new stdClass();
+  $strongarm->disabled = FALSE; /* Edit this to true to make a default strongarm disabled initially */
+  $strongarm->api_version = 1;
+  $strongarm->name = 'node_preview_obstetric_history_step2';
+  $strongarm->value = '1';
+  $export['node_preview_obstetric_history_step2'] = $strongarm;
+
+  $strongarm = new stdClass();
+  $strongarm->disabled = FALSE; /* Edit this to true to make a default strongarm disabled initially */
+  $strongarm->api_version = 1;
+  $strongarm->name = 'node_preview_photo';
+  $strongarm->value = '1';
+  $export['node_preview_photo'] = $strongarm;
+
+  $strongarm = new stdClass();
+  $strongarm->disabled = FALSE; /* Edit this to true to make a default strongarm disabled initially */
+  $strongarm->api_version = 1;
+  $strongarm->name = 'node_preview_prenatal_family_planning';
+  $strongarm->value = '1';
+  $export['node_preview_prenatal_family_planning'] = $strongarm;
+
+  $strongarm = new stdClass();
+  $strongarm->disabled = FALSE; /* Edit this to true to make a default strongarm disabled initially */
+  $strongarm->api_version = 1;
+  $strongarm->name = 'node_preview_prenatal_nutrition';
+  $strongarm->value = '1';
+  $export['node_preview_prenatal_nutrition'] = $strongarm;
+
+  $strongarm = new stdClass();
+  $strongarm->disabled = FALSE; /* Edit this to true to make a default strongarm disabled initially */
+  $strongarm->api_version = 1;
+  $strongarm->name = 'node_preview_prenatal_photo';
+  $strongarm->value = '1';
+  $export['node_preview_prenatal_photo'] = $strongarm;
+
+  $strongarm = new stdClass();
+  $strongarm->disabled = FALSE; /* Edit this to true to make a default strongarm disabled initially */
+  $strongarm->api_version = 1;
+  $strongarm->name = 'node_preview_resource';
+  $strongarm->value = '1';
+  $export['node_preview_resource'] = $strongarm;
+
+  $strongarm = new stdClass();
+  $strongarm->disabled = FALSE; /* Edit this to true to make a default strongarm disabled initially */
+  $strongarm->api_version = 1;
+  $strongarm->name = 'node_preview_social_history';
+  $strongarm->value = '1';
+  $export['node_preview_social_history'] = $strongarm;
+
+  $strongarm = new stdClass();
+  $strongarm->disabled = FALSE; /* Edit this to true to make a default strongarm disabled initially */
+  $strongarm->api_version = 1;
+  $strongarm->name = 'node_preview_vitals';
+  $strongarm->value = '1';
+  $export['node_preview_vitals'] = $strongarm;
+
+  $strongarm = new stdClass();
+  $strongarm->disabled = FALSE; /* Edit this to true to make a default strongarm disabled initially */
+  $strongarm->api_version = 1;
+  $strongarm->name = 'node_preview_weight';
+  $strongarm->value = '1';
+  $export['node_preview_weight'] = $strongarm;
+
+  $strongarm = new stdClass();
+  $strongarm->disabled = FALSE; /* Edit this to true to make a default strongarm disabled initially */
+  $strongarm->api_version = 1;
+  $strongarm->name = 'node_submitted_attendance';
+  $strongarm->value = 1;
+  $export['node_submitted_attendance'] = $strongarm;
+
+  $strongarm = new stdClass();
+  $strongarm->disabled = FALSE; /* Edit this to true to make a default strongarm disabled initially */
+  $strongarm->api_version = 1;
+  $strongarm->name = 'node_submitted_breast_exam';
+  $strongarm->value = 1;
+  $export['node_submitted_breast_exam'] = $strongarm;
+
+  $strongarm = new stdClass();
+  $strongarm->disabled = FALSE; /* Edit this to true to make a default strongarm disabled initially */
+  $strongarm->api_version = 1;
+  $strongarm->name = 'node_submitted_core_physical_exam';
+  $strongarm->value = 1;
+  $export['node_submitted_core_physical_exam'] = $strongarm;
+
+  $strongarm = new stdClass();
+  $strongarm->disabled = FALSE; /* Edit this to true to make a default strongarm disabled initially */
+  $strongarm->api_version = 1;
+  $strongarm->name = 'node_submitted_danger_signs';
+  $strongarm->value = 1;
+  $export['node_submitted_danger_signs'] = $strongarm;
+
+  $strongarm = new stdClass();
+  $strongarm->disabled = FALSE; /* Edit this to true to make a default strongarm disabled initially */
+  $strongarm->api_version = 1;
+  $strongarm->name = 'node_submitted_family_planning';
+  $strongarm->value = 1;
+  $export['node_submitted_family_planning'] = $strongarm;
+
+  $strongarm = new stdClass();
+  $strongarm->disabled = FALSE; /* Edit this to true to make a default strongarm disabled initially */
+  $strongarm->api_version = 1;
+  $strongarm->name = 'node_submitted_height';
+  $strongarm->value = 1;
+  $export['node_submitted_height'] = $strongarm;
+
+  $strongarm = new stdClass();
+  $strongarm->disabled = FALSE; /* Edit this to true to make a default strongarm disabled initially */
+  $strongarm->api_version = 1;
+  $strongarm->name = 'node_submitted_last_menstrual_period';
+  $strongarm->value = 1;
+  $export['node_submitted_last_menstrual_period'] = $strongarm;
+
+  $strongarm = new stdClass();
+  $strongarm->disabled = FALSE; /* Edit this to true to make a default strongarm disabled initially */
+  $strongarm->api_version = 1;
+  $strongarm->name = 'node_submitted_medical_history';
+  $strongarm->value = 1;
+  $export['node_submitted_medical_history'] = $strongarm;
+
+  $strongarm = new stdClass();
+  $strongarm->disabled = FALSE; /* Edit this to true to make a default strongarm disabled initially */
+  $strongarm->api_version = 1;
+  $strongarm->name = 'node_submitted_medication';
+  $strongarm->value = 1;
+  $export['node_submitted_medication'] = $strongarm;
+
+  $strongarm = new stdClass();
+  $strongarm->disabled = FALSE; /* Edit this to true to make a default strongarm disabled initially */
+  $strongarm->api_version = 1;
+  $strongarm->name = 'node_submitted_muac';
+  $strongarm->value = 1;
+  $export['node_submitted_muac'] = $strongarm;
+
+  $strongarm = new stdClass();
+  $strongarm->disabled = FALSE; /* Edit this to true to make a default strongarm disabled initially */
+  $strongarm->api_version = 1;
+  $strongarm->name = 'node_submitted_nutrition';
+  $strongarm->value = 0;
+  $export['node_submitted_nutrition'] = $strongarm;
+
+  $strongarm = new stdClass();
+  $strongarm->disabled = FALSE; /* Edit this to true to make a default strongarm disabled initially */
+  $strongarm->api_version = 1;
+  $strongarm->name = 'node_submitted_obstetrical_exam';
+  $strongarm->value = 1;
+  $export['node_submitted_obstetrical_exam'] = $strongarm;
+
+  $strongarm = new stdClass();
+  $strongarm->disabled = FALSE; /* Edit this to true to make a default strongarm disabled initially */
+  $strongarm->api_version = 1;
+  $strongarm->name = 'node_submitted_obstetric_history';
+  $strongarm->value = 1;
+  $export['node_submitted_obstetric_history'] = $strongarm;
+
+  $strongarm = new stdClass();
+  $strongarm->disabled = FALSE; /* Edit this to true to make a default strongarm disabled initially */
+  $strongarm->api_version = 1;
+  $strongarm->name = 'node_submitted_obstetric_history_step2';
+  $strongarm->value = 1;
+  $export['node_submitted_obstetric_history_step2'] = $strongarm;
+
+  $strongarm = new stdClass();
+  $strongarm->disabled = FALSE; /* Edit this to true to make a default strongarm disabled initially */
+  $strongarm->api_version = 1;
+  $strongarm->name = 'node_submitted_photo';
+  $strongarm->value = 0;
+  $export['node_submitted_photo'] = $strongarm;
+
+  $strongarm = new stdClass();
+  $strongarm->disabled = FALSE; /* Edit this to true to make a default strongarm disabled initially */
+  $strongarm->api_version = 1;
+  $strongarm->name = 'node_submitted_prenatal_family_planning';
+  $strongarm->value = 1;
+  $export['node_submitted_prenatal_family_planning'] = $strongarm;
+
+  $strongarm = new stdClass();
+  $strongarm->disabled = FALSE; /* Edit this to true to make a default strongarm disabled initially */
+  $strongarm->api_version = 1;
+  $strongarm->name = 'node_submitted_prenatal_nutrition';
+  $strongarm->value = 1;
+  $export['node_submitted_prenatal_nutrition'] = $strongarm;
+
+  $strongarm = new stdClass();
+  $strongarm->disabled = FALSE; /* Edit this to true to make a default strongarm disabled initially */
+  $strongarm->api_version = 1;
+  $strongarm->name = 'node_submitted_prenatal_photo';
+  $strongarm->value = 0;
+  $export['node_submitted_prenatal_photo'] = $strongarm;
+
+  $strongarm = new stdClass();
+  $strongarm->disabled = FALSE; /* Edit this to true to make a default strongarm disabled initially */
+  $strongarm->api_version = 1;
+  $strongarm->name = 'node_submitted_resource';
+  $strongarm->value = 1;
+  $export['node_submitted_resource'] = $strongarm;
+
+  $strongarm = new stdClass();
+  $strongarm->disabled = FALSE; /* Edit this to true to make a default strongarm disabled initially */
+  $strongarm->api_version = 1;
+  $strongarm->name = 'node_submitted_social_history';
+  $strongarm->value = 1;
+  $export['node_submitted_social_history'] = $strongarm;
+
+  $strongarm = new stdClass();
+  $strongarm->disabled = FALSE; /* Edit this to true to make a default strongarm disabled initially */
+  $strongarm->api_version = 1;
+  $strongarm->name = 'node_submitted_vitals';
+  $strongarm->value = 1;
+  $export['node_submitted_vitals'] = $strongarm;
+
+  $strongarm = new stdClass();
+  $strongarm->disabled = FALSE; /* Edit this to true to make a default strongarm disabled initially */
+  $strongarm->api_version = 1;
+  $strongarm->name = 'node_submitted_weight';
+  $strongarm->value = 1;
+  $export['node_submitted_weight'] = $strongarm;
+
+  $strongarm = new stdClass();
+  $strongarm->disabled = FALSE; /* Edit this to true to make a default strongarm disabled initially */
+  $strongarm->api_version = 1;
   $strongarm->name = 'auto_entitylabel_pattern_node_child_fbf';
   $strongarm->value = '[node:content-type] - [node:field-person:title] - [node:field-date-measured:custom:Y-m-d] - [node:field-session:nid]';
   $export['auto_entitylabel_pattern_node_child_fbf'] = $strongarm;
-=======
-  $strongarm->name = 'auto_entitylabel_pattern_node_breast_exam';
-  $strongarm->value = '[node:content-type] - [node:field-person:title] - [node:field-date-measured:custom:Y-m-d] ';
-  $export['auto_entitylabel_pattern_node_breast_exam'] = $strongarm;
-
-  $strongarm = new stdClass();
-  $strongarm->disabled = FALSE; /* Edit this to true to make a default strongarm disabled initially */
-  $strongarm->api_version = 1;
-  $strongarm->name = 'auto_entitylabel_pattern_node_core_physical_exam';
-  $strongarm->value = '[node:content-type] - [node:field-person:title] - [node:field-date-measured:custom:Y-m-d] ';
-  $export['auto_entitylabel_pattern_node_core_physical_exam'] = $strongarm;
-
-  $strongarm = new stdClass();
-  $strongarm->disabled = FALSE; /* Edit this to true to make a default strongarm disabled initially */
-  $strongarm->api_version = 1;
-  $strongarm->name = 'auto_entitylabel_pattern_node_danger_signs';
-  $strongarm->value = '[node:content-type] - [node:field-person:title] - [node:field-date-measured:custom:Y-m-d] ';
-  $export['auto_entitylabel_pattern_node_danger_signs'] = $strongarm;
->>>>>>> 36946a9d
-
-  $strongarm = new stdClass();
-  $strongarm->disabled = FALSE; /* Edit this to true to make a default strongarm disabled initially */
-  $strongarm->api_version = 1;
-  $strongarm->name = 'auto_entitylabel_pattern_node_family_planning';
-  $strongarm->value = '[node:content-type] - [node:field-person:title] - [node:field-date-measured:custom:Y-m-d] - [node:field-session:nid]';
-  $export['auto_entitylabel_pattern_node_family_planning'] = $strongarm;
-
-  $strongarm = new stdClass();
-  $strongarm->disabled = FALSE; /* Edit this to true to make a default strongarm disabled initially */
-  $strongarm->api_version = 1;
-  $strongarm->name = 'auto_entitylabel_pattern_node_height';
-  $strongarm->value = '[node:content-type] - [node:field-person:title] - [node:field-date-measured:custom:Y-m-d] - [node:field-session:nid]';
-  $export['auto_entitylabel_pattern_node_height'] = $strongarm;
-
-  $strongarm = new stdClass();
-  $strongarm->disabled = FALSE; /* Edit this to true to make a default strongarm disabled initially */
-  $strongarm->api_version = 1;
-<<<<<<< HEAD
+
+  $strongarm = new stdClass();
+  $strongarm->disabled = FALSE; /* Edit this to true to make a default strongarm disabled initially */
+  $strongarm->api_version = 1;
   $strongarm->name = 'auto_entitylabel_pattern_node_lactation';
   $strongarm->value = '[node:content-type] - [node:field-person:title] - [node:field-date-measured:custom:Y-m-d] - [node:field-session:nid]';
   $export['auto_entitylabel_pattern_node_lactation'] = $strongarm;
-=======
-  $strongarm->name = 'auto_entitylabel_pattern_node_last_menstrual_period';
-  $strongarm->value = '[node:content-type] - [node:field-person:title] - [node:field-date-measured:custom:Y-m-d] ';
-  $export['auto_entitylabel_pattern_node_last_menstrual_period'] = $strongarm;
->>>>>>> 36946a9d
-
-  $strongarm = new stdClass();
-  $strongarm->disabled = FALSE; /* Edit this to true to make a default strongarm disabled initially */
-  $strongarm->api_version = 1;
-<<<<<<< HEAD
+
+  $strongarm = new stdClass();
+  $strongarm->disabled = FALSE; /* Edit this to true to make a default strongarm disabled initially */
+  $strongarm->api_version = 1;
   $strongarm->name = 'auto_entitylabel_pattern_node_mother_fbf';
   $strongarm->value = '[node:content-type] - [node:field-person:title] - [node:field-date-measured:custom:Y-m-d] - [node:field-session:nid]';
   $export['auto_entitylabel_pattern_node_mother_fbf'] = $strongarm;
-=======
-  $strongarm->name = 'auto_entitylabel_pattern_node_medical_history';
-  $strongarm->value = '[node:content-type] - [node:field-person:title] - [node:field-date-measured:custom:Y-m-d] ';
-  $export['auto_entitylabel_pattern_node_medical_history'] = $strongarm;
-
-  $strongarm = new stdClass();
-  $strongarm->disabled = FALSE; /* Edit this to true to make a default strongarm disabled initially */
-  $strongarm->api_version = 1;
-  $strongarm->name = 'auto_entitylabel_pattern_node_medication';
-  $strongarm->value = '[node:content-type] - [node:field-person:title] - [node:field-date-measured:custom:Y-m-d] ';
-  $export['auto_entitylabel_pattern_node_medication'] = $strongarm;
->>>>>>> 36946a9d
-
-  $strongarm = new stdClass();
-  $strongarm->disabled = FALSE; /* Edit this to true to make a default strongarm disabled initially */
-  $strongarm->api_version = 1;
-  $strongarm->name = 'auto_entitylabel_pattern_node_muac';
-  $strongarm->value = '[node:content-type] - [node:field-person:title] - [node:field-date-measured:custom:Y-m-d] - [node:field-session:nid]';
-  $export['auto_entitylabel_pattern_node_muac'] = $strongarm;
-
-  $strongarm = new stdClass();
-  $strongarm->disabled = FALSE; /* Edit this to true to make a default strongarm disabled initially */
-  $strongarm->api_version = 1;
-  $strongarm->name = 'auto_entitylabel_pattern_node_nutrition';
-  $strongarm->value = '[node:content-type] - [node:field-person:title] - [node:field-date-measured:custom:Y-m-d] - [node:field-session:nid]';
-  $export['auto_entitylabel_pattern_node_nutrition'] = $strongarm;
-
-  $strongarm = new stdClass();
-  $strongarm->disabled = FALSE; /* Edit this to true to make a default strongarm disabled initially */
-  $strongarm->api_version = 1;
-  $strongarm->name = 'auto_entitylabel_pattern_node_obstetrical_exam';
-  $strongarm->value = '[node:content-type] - [node:field-person:title] - [node:field-date-measured:custom:Y-m-d] ';
-  $export['auto_entitylabel_pattern_node_obstetrical_exam'] = $strongarm;
-
-  $strongarm = new stdClass();
-  $strongarm->disabled = FALSE; /* Edit this to true to make a default strongarm disabled initially */
-  $strongarm->api_version = 1;
-  $strongarm->name = 'auto_entitylabel_pattern_node_obstetric_history';
-  $strongarm->value = '[node:content-type] - [node:field-person:title] - [node:field-date-measured:custom:Y-m-d] ';
-  $export['auto_entitylabel_pattern_node_obstetric_history'] = $strongarm;
-
-  $strongarm = new stdClass();
-  $strongarm->disabled = FALSE; /* Edit this to true to make a default strongarm disabled initially */
-  $strongarm->api_version = 1;
-  $strongarm->name = 'auto_entitylabel_pattern_node_obstetric_history_step2';
-  $strongarm->value = '[node:content-type] - [node:field-person:title] - [node:field-date-measured:custom:Y-m-d] ';
-  $export['auto_entitylabel_pattern_node_obstetric_history_step2'] = $strongarm;
-
-  $strongarm = new stdClass();
-  $strongarm->disabled = FALSE; /* Edit this to true to make a default strongarm disabled initially */
-  $strongarm->api_version = 1;
-  $strongarm->name = 'auto_entitylabel_pattern_node_photo';
-  $strongarm->value = '[node:content-type] - [node:field-person:title] - [node:field-date-measured:custom:Y-m-d] - [node:field-session:nid]';
-  $export['auto_entitylabel_pattern_node_photo'] = $strongarm;
-
-  $strongarm = new stdClass();
-  $strongarm->disabled = FALSE; /* Edit this to true to make a default strongarm disabled initially */
-  $strongarm->api_version = 1;
-  $strongarm->name = 'auto_entitylabel_pattern_node_prenatal_family_planning';
-  $strongarm->value = '[node:content-type] - [node:field-person:title] - [node:field-date-measured:custom:Y-m-d] ';
-  $export['auto_entitylabel_pattern_node_prenatal_family_planning'] = $strongarm;
-
-  $strongarm = new stdClass();
-  $strongarm->disabled = FALSE; /* Edit this to true to make a default strongarm disabled initially */
-  $strongarm->api_version = 1;
-  $strongarm->name = 'auto_entitylabel_pattern_node_prenatal_nutrition';
-  $strongarm->value = '[node:content-type] - [node:field-person:title] - [node:field-date-measured:custom:Y-m-d] ';
-  $export['auto_entitylabel_pattern_node_prenatal_nutrition'] = $strongarm;
-
-  $strongarm = new stdClass();
-  $strongarm->disabled = FALSE; /* Edit this to true to make a default strongarm disabled initially */
-  $strongarm->api_version = 1;
-  $strongarm->name = 'auto_entitylabel_pattern_node_prenatal_photo';
-  $strongarm->value = '[node:content-type] - [node:field-person:title] - [node:field-date-measured:custom:Y-m-d] - [node:field-prenatal-encounter:nid]';
-  $export['auto_entitylabel_pattern_node_prenatal_photo'] = $strongarm;
-
-  $strongarm = new stdClass();
-  $strongarm->disabled = FALSE; /* Edit this to true to make a default strongarm disabled initially */
-  $strongarm->api_version = 1;
-  $strongarm->name = 'auto_entitylabel_pattern_node_resource';
-  $strongarm->value = '[node:content-type] - [node:field-person:title] - [node:field-date-measured:custom:Y-m-d] ';
-  $export['auto_entitylabel_pattern_node_resource'] = $strongarm;
-
-  $strongarm = new stdClass();
-  $strongarm->disabled = FALSE; /* Edit this to true to make a default strongarm disabled initially */
-  $strongarm->api_version = 1;
-  $strongarm->name = 'auto_entitylabel_pattern_node_social_history';
-  $strongarm->value = '[node:content-type] - [node:field-person:title] - [node:field-date-measured:custom:Y-m-d] ';
-  $export['auto_entitylabel_pattern_node_social_history'] = $strongarm;
-
-  $strongarm = new stdClass();
-  $strongarm->disabled = FALSE; /* Edit this to true to make a default strongarm disabled initially */
-  $strongarm->api_version = 1;
-  $strongarm->name = 'auto_entitylabel_pattern_node_vitals';
-  $strongarm->value = '[node:content-type] - [node:field-person:title] - [node:field-date-measured:custom:Y-m-d] ';
-  $export['auto_entitylabel_pattern_node_vitals'] = $strongarm;
-
-  $strongarm = new stdClass();
-  $strongarm->disabled = FALSE; /* Edit this to true to make a default strongarm disabled initially */
-  $strongarm->api_version = 1;
-  $strongarm->name = 'auto_entitylabel_pattern_node_weight';
-  $strongarm->value = '[node:content-type] - [node:field-person:title] - [node:field-date-measured:custom:Y-m-d] - [node:field-session:nid]';
-  $export['auto_entitylabel_pattern_node_weight'] = $strongarm;
-
-  $strongarm = new stdClass();
-  $strongarm->disabled = FALSE; /* Edit this to true to make a default strongarm disabled initially */
-  $strongarm->api_version = 1;
-  $strongarm->name = 'auto_entitylabel_php_node_attendance';
-  $strongarm->value = 0;
-  $export['auto_entitylabel_php_node_attendance'] = $strongarm;
-
-  $strongarm = new stdClass();
-  $strongarm->disabled = FALSE; /* Edit this to true to make a default strongarm disabled initially */
-  $strongarm->api_version = 1;
-<<<<<<< HEAD
+
+  $strongarm = new stdClass();
+  $strongarm->disabled = FALSE; /* Edit this to true to make a default strongarm disabled initially */
+  $strongarm->api_version = 1;
   $strongarm->name = 'auto_entitylabel_php_node_child_fbf';
   $strongarm->value = 0;
   $export['auto_entitylabel_php_node_child_fbf'] = $strongarm;
-=======
-  $strongarm->name = 'auto_entitylabel_php_node_breast_exam';
-  $strongarm->value = 0;
-  $export['auto_entitylabel_php_node_breast_exam'] = $strongarm;
-
-  $strongarm = new stdClass();
-  $strongarm->disabled = FALSE; /* Edit this to true to make a default strongarm disabled initially */
-  $strongarm->api_version = 1;
-  $strongarm->name = 'auto_entitylabel_php_node_core_physical_exam';
-  $strongarm->value = 0;
-  $export['auto_entitylabel_php_node_core_physical_exam'] = $strongarm;
-
-  $strongarm = new stdClass();
-  $strongarm->disabled = FALSE; /* Edit this to true to make a default strongarm disabled initially */
-  $strongarm->api_version = 1;
-  $strongarm->name = 'auto_entitylabel_php_node_danger_signs';
-  $strongarm->value = 0;
-  $export['auto_entitylabel_php_node_danger_signs'] = $strongarm;
->>>>>>> 36946a9d
-
-  $strongarm = new stdClass();
-  $strongarm->disabled = FALSE; /* Edit this to true to make a default strongarm disabled initially */
-  $strongarm->api_version = 1;
-  $strongarm->name = 'auto_entitylabel_php_node_family_planning';
-  $strongarm->value = 0;
-  $export['auto_entitylabel_php_node_family_planning'] = $strongarm;
-
-  $strongarm = new stdClass();
-  $strongarm->disabled = FALSE; /* Edit this to true to make a default strongarm disabled initially */
-  $strongarm->api_version = 1;
-  $strongarm->name = 'auto_entitylabel_php_node_height';
-  $strongarm->value = 0;
-  $export['auto_entitylabel_php_node_height'] = $strongarm;
-
-  $strongarm = new stdClass();
-  $strongarm->disabled = FALSE; /* Edit this to true to make a default strongarm disabled initially */
-  $strongarm->api_version = 1;
-<<<<<<< HEAD
+
+  $strongarm = new stdClass();
+  $strongarm->disabled = FALSE; /* Edit this to true to make a default strongarm disabled initially */
+  $strongarm->api_version = 1;
   $strongarm->name = 'auto_entitylabel_php_node_lactation';
   $strongarm->value = 0;
   $export['auto_entitylabel_php_node_lactation'] = $strongarm;
-=======
-  $strongarm->name = 'auto_entitylabel_php_node_last_menstrual_period';
-  $strongarm->value = 0;
-  $export['auto_entitylabel_php_node_last_menstrual_period'] = $strongarm;
->>>>>>> 36946a9d
-
-  $strongarm = new stdClass();
-  $strongarm->disabled = FALSE; /* Edit this to true to make a default strongarm disabled initially */
-  $strongarm->api_version = 1;
-<<<<<<< HEAD
+
+  $strongarm = new stdClass();
+  $strongarm->disabled = FALSE; /* Edit this to true to make a default strongarm disabled initially */
+  $strongarm->api_version = 1;
   $strongarm->name = 'auto_entitylabel_php_node_mother_fbf';
   $strongarm->value = 0;
   $export['auto_entitylabel_php_node_mother_fbf'] = $strongarm;
-=======
-  $strongarm->name = 'auto_entitylabel_php_node_medical_history';
-  $strongarm->value = 0;
-  $export['auto_entitylabel_php_node_medical_history'] = $strongarm;
-
-  $strongarm = new stdClass();
-  $strongarm->disabled = FALSE; /* Edit this to true to make a default strongarm disabled initially */
-  $strongarm->api_version = 1;
-  $strongarm->name = 'auto_entitylabel_php_node_medication';
-  $strongarm->value = 0;
-  $export['auto_entitylabel_php_node_medication'] = $strongarm;
->>>>>>> 36946a9d
-
-  $strongarm = new stdClass();
-  $strongarm->disabled = FALSE; /* Edit this to true to make a default strongarm disabled initially */
-  $strongarm->api_version = 1;
-  $strongarm->name = 'auto_entitylabel_php_node_muac';
-  $strongarm->value = 0;
-  $export['auto_entitylabel_php_node_muac'] = $strongarm;
-
-  $strongarm = new stdClass();
-  $strongarm->disabled = FALSE; /* Edit this to true to make a default strongarm disabled initially */
-  $strongarm->api_version = 1;
-  $strongarm->name = 'auto_entitylabel_php_node_nutrition';
-  $strongarm->value = 0;
-  $export['auto_entitylabel_php_node_nutrition'] = $strongarm;
-
-  $strongarm = new stdClass();
-  $strongarm->disabled = FALSE; /* Edit this to true to make a default strongarm disabled initially */
-  $strongarm->api_version = 1;
-  $strongarm->name = 'auto_entitylabel_php_node_obstetrical_exam';
-  $strongarm->value = 0;
-  $export['auto_entitylabel_php_node_obstetrical_exam'] = $strongarm;
-
-  $strongarm = new stdClass();
-  $strongarm->disabled = FALSE; /* Edit this to true to make a default strongarm disabled initially */
-  $strongarm->api_version = 1;
-  $strongarm->name = 'auto_entitylabel_php_node_obstetric_history';
-  $strongarm->value = 0;
-  $export['auto_entitylabel_php_node_obstetric_history'] = $strongarm;
-
-  $strongarm = new stdClass();
-  $strongarm->disabled = FALSE; /* Edit this to true to make a default strongarm disabled initially */
-  $strongarm->api_version = 1;
-  $strongarm->name = 'auto_entitylabel_php_node_obstetric_history_step2';
-  $strongarm->value = 0;
-  $export['auto_entitylabel_php_node_obstetric_history_step2'] = $strongarm;
-
-  $strongarm = new stdClass();
-  $strongarm->disabled = FALSE; /* Edit this to true to make a default strongarm disabled initially */
-  $strongarm->api_version = 1;
-  $strongarm->name = 'auto_entitylabel_php_node_photo';
-  $strongarm->value = 0;
-  $export['auto_entitylabel_php_node_photo'] = $strongarm;
-
-  $strongarm = new stdClass();
-  $strongarm->disabled = FALSE; /* Edit this to true to make a default strongarm disabled initially */
-  $strongarm->api_version = 1;
-  $strongarm->name = 'auto_entitylabel_php_node_prenatal_family_planning';
-  $strongarm->value = 0;
-  $export['auto_entitylabel_php_node_prenatal_family_planning'] = $strongarm;
-
-  $strongarm = new stdClass();
-  $strongarm->disabled = FALSE; /* Edit this to true to make a default strongarm disabled initially */
-  $strongarm->api_version = 1;
-  $strongarm->name = 'auto_entitylabel_php_node_prenatal_nutrition';
-  $strongarm->value = 0;
-  $export['auto_entitylabel_php_node_prenatal_nutrition'] = $strongarm;
-
-  $strongarm = new stdClass();
-  $strongarm->disabled = FALSE; /* Edit this to true to make a default strongarm disabled initially */
-  $strongarm->api_version = 1;
-  $strongarm->name = 'auto_entitylabel_php_node_prenatal_photo';
-  $strongarm->value = 0;
-  $export['auto_entitylabel_php_node_prenatal_photo'] = $strongarm;
-
-  $strongarm = new stdClass();
-  $strongarm->disabled = FALSE; /* Edit this to true to make a default strongarm disabled initially */
-  $strongarm->api_version = 1;
-  $strongarm->name = 'auto_entitylabel_php_node_resource';
-  $strongarm->value = 0;
-  $export['auto_entitylabel_php_node_resource'] = $strongarm;
-
-  $strongarm = new stdClass();
-  $strongarm->disabled = FALSE; /* Edit this to true to make a default strongarm disabled initially */
-  $strongarm->api_version = 1;
-  $strongarm->name = 'auto_entitylabel_php_node_social_history';
-  $strongarm->value = 0;
-  $export['auto_entitylabel_php_node_social_history'] = $strongarm;
-
-  $strongarm = new stdClass();
-  $strongarm->disabled = FALSE; /* Edit this to true to make a default strongarm disabled initially */
-  $strongarm->api_version = 1;
-  $strongarm->name = 'auto_entitylabel_php_node_vitals';
-  $strongarm->value = 0;
-  $export['auto_entitylabel_php_node_vitals'] = $strongarm;
-
-  $strongarm = new stdClass();
-  $strongarm->disabled = FALSE; /* Edit this to true to make a default strongarm disabled initially */
-  $strongarm->api_version = 1;
-  $strongarm->name = 'auto_entitylabel_php_node_weight';
-  $strongarm->value = 0;
-  $export['auto_entitylabel_php_node_weight'] = $strongarm;
 
   $strongarm = new stdClass();
   $strongarm->disabled = FALSE; /* Edit this to true to make a default strongarm disabled initially */
@@ -558,13 +1830,6 @@
   $strongarm = new stdClass();
   $strongarm->disabled = FALSE; /* Edit this to true to make a default strongarm disabled initially */
   $strongarm->api_version = 1;
-  $strongarm->name = 'auto_entitylabel_strip_node_family_planning';
-  $strongarm->value = 1;
-  $export['auto_entitylabel_strip_node_family_planning'] = $strongarm;
-
-  $strongarm = new stdClass();
-  $strongarm->disabled = FALSE; /* Edit this to true to make a default strongarm disabled initially */
-  $strongarm->api_version = 1;
   $strongarm->name = 'auto_entitylabel_strip_node_lactation';
   $strongarm->value = 1;
   $export['auto_entitylabel_strip_node_lactation'] = $strongarm;
@@ -579,7 +1844,7 @@
   $strongarm = new stdClass();
   $strongarm->disabled = FALSE; /* Edit this to true to make a default strongarm disabled initially */
   $strongarm->api_version = 1;
-  $strongarm->name = 'field_bundle_settings_node__attendance';
+  $strongarm->name = 'field_bundle_settings_node__child_fbf';
   $strongarm->value = array(
     'view_modes' => array(),
     'extra_fields' => array(
@@ -591,13 +1856,29 @@
       'display' => array(),
     ),
   );
-  $export['field_bundle_settings_node__attendance'] = $strongarm;
-
-  $strongarm = new stdClass();
-  $strongarm->disabled = FALSE; /* Edit this to true to make a default strongarm disabled initially */
-  $strongarm->api_version = 1;
-<<<<<<< HEAD
-  $strongarm->name = 'field_bundle_settings_node__child_fbf';
+  $export['field_bundle_settings_node__child_fbf'] = $strongarm;
+
+  $strongarm = new stdClass();
+  $strongarm->disabled = FALSE; /* Edit this to true to make a default strongarm disabled initially */
+  $strongarm->api_version = 1;
+  $strongarm->name = 'field_bundle_settings_node__lactation';
+  $strongarm->value = array(
+    'view_modes' => array(),
+    'extra_fields' => array(
+      'form' => array(
+        'title' => array(
+          'weight' => '-5',
+        ),
+      ),
+      'display' => array(),
+    ),
+  );
+  $export['field_bundle_settings_node__lactation'] = $strongarm;
+
+  $strongarm = new stdClass();
+  $strongarm->disabled = FALSE; /* Edit this to true to make a default strongarm disabled initially */
+  $strongarm->api_version = 1;
+  $strongarm->name = 'field_bundle_settings_node__mother_fbf';
   $strongarm->value = array(
     'view_modes' => array(),
     'extra_fields' => array(
@@ -609,185 +1890,11 @@
       'display' => array(),
     ),
   );
-  $export['field_bundle_settings_node__child_fbf'] = $strongarm;
-
-  $strongarm = new stdClass();
-  $strongarm->disabled = FALSE; /* Edit this to true to make a default strongarm disabled initially */
-  $strongarm->api_version = 1;
-  $strongarm->name = 'field_bundle_settings_node__family_planning';
-=======
-  $strongarm->name = 'field_bundle_settings_node__breast_exam';
->>>>>>> 36946a9d
-  $strongarm->value = array(
-    'view_modes' => array(),
-    'extra_fields' => array(
-      'form' => array(
-        'title' => array(
-          'weight' => '-5',
-        ),
-      ),
-      'display' => array(),
-    ),
-  );
-  $export['field_bundle_settings_node__breast_exam'] = $strongarm;
-
-  $strongarm = new stdClass();
-  $strongarm->disabled = FALSE; /* Edit this to true to make a default strongarm disabled initially */
-  $strongarm->api_version = 1;
-  $strongarm->name = 'field_bundle_settings_node__core_physical_exam';
-  $strongarm->value = array(
-    'view_modes' => array(),
-    'extra_fields' => array(
-      'form' => array(
-        'title' => array(
-          'weight' => '0',
-        ),
-      ),
-      'display' => array(),
-    ),
-  );
-  $export['field_bundle_settings_node__core_physical_exam'] = $strongarm;
-
-  $strongarm = new stdClass();
-  $strongarm->disabled = FALSE; /* Edit this to true to make a default strongarm disabled initially */
-  $strongarm->api_version = 1;
-<<<<<<< HEAD
-  $strongarm->name = 'field_bundle_settings_node__lactation';
-  $strongarm->value = array(
-    'view_modes' => array(),
-    'extra_fields' => array(
-      'form' => array(
-        'title' => array(
-          'weight' => '-5',
-        ),
-      ),
-      'display' => array(),
-    ),
-  );
-  $export['field_bundle_settings_node__lactation'] = $strongarm;
-
-  $strongarm = new stdClass();
-  $strongarm->disabled = FALSE; /* Edit this to true to make a default strongarm disabled initially */
-  $strongarm->api_version = 1;
-  $strongarm->name = 'field_bundle_settings_node__mother_fbf';
-  $strongarm->value = array(
-    'view_modes' => array(),
-    'extra_fields' => array(
-      'form' => array(
-        'title' => array(
-          'weight' => '0',
-        ),
-      ),
-      'display' => array(),
-    ),
-  );
   $export['field_bundle_settings_node__mother_fbf'] = $strongarm;
 
   $strongarm = new stdClass();
   $strongarm->disabled = FALSE; /* Edit this to true to make a default strongarm disabled initially */
   $strongarm->api_version = 1;
-  $strongarm->name = 'field_bundle_settings_node__muac';
-=======
-  $strongarm->name = 'field_bundle_settings_node__danger_signs';
->>>>>>> 36946a9d
-  $strongarm->value = array(
-    'view_modes' => array(),
-    'extra_fields' => array(
-      'form' => array(
-        'title' => array(
-          'weight' => '-5',
-        ),
-      ),
-      'display' => array(),
-    ),
-  );
-  $export['field_bundle_settings_node__danger_signs'] = $strongarm;
-
-  $strongarm = new stdClass();
-  $strongarm->disabled = FALSE; /* Edit this to true to make a default strongarm disabled initially */
-  $strongarm->api_version = 1;
-  $strongarm->name = 'field_bundle_settings_node__family_planning';
-  $strongarm->value = array(
-    'view_modes' => array(),
-    'extra_fields' => array(
-      'form' => array(
-        'title' => array(
-          'weight' => '0',
-        ),
-      ),
-      'display' => array(),
-    ),
-  );
-  $export['field_bundle_settings_node__family_planning'] = $strongarm;
-
-  $strongarm = new stdClass();
-  $strongarm->disabled = FALSE; /* Edit this to true to make a default strongarm disabled initially */
-  $strongarm->api_version = 1;
-  $strongarm->name = 'field_bundle_settings_node__height';
-  $strongarm->value = array(
-    'view_modes' => array(),
-    'extra_fields' => array(
-      'form' => array(
-        'title' => array(
-          'weight' => '0',
-        ),
-      ),
-      'display' => array(),
-    ),
-  );
-  $export['field_bundle_settings_node__height'] = $strongarm;
-
-  $strongarm = new stdClass();
-  $strongarm->disabled = FALSE; /* Edit this to true to make a default strongarm disabled initially */
-  $strongarm->api_version = 1;
-  $strongarm->name = 'field_bundle_settings_node__last_menstrual_period';
-  $strongarm->value = array(
-    'view_modes' => array(
-      'teaser' => array(
-        'custom_settings' => TRUE,
-      ),
-      'full' => array(
-        'custom_settings' => FALSE,
-      ),
-      'rss' => array(
-        'custom_settings' => FALSE,
-      ),
-      'token' => array(
-        'custom_settings' => FALSE,
-      ),
-    ),
-    'extra_fields' => array(
-      'form' => array(
-        'title' => array(
-          'weight' => '0',
-        ),
-      ),
-      'display' => array(),
-    ),
-  );
-  $export['field_bundle_settings_node__last_menstrual_period'] = $strongarm;
-
-  $strongarm = new stdClass();
-  $strongarm->disabled = FALSE; /* Edit this to true to make a default strongarm disabled initially */
-  $strongarm->api_version = 1;
-  $strongarm->name = 'field_bundle_settings_node__medical_history';
-  $strongarm->value = array(
-    'view_modes' => array(),
-    'extra_fields' => array(
-      'form' => array(
-        'title' => array(
-          'weight' => '-5',
-        ),
-      ),
-      'display' => array(),
-    ),
-  );
-  $export['field_bundle_settings_node__medical_history'] = $strongarm;
-
-  $strongarm = new stdClass();
-  $strongarm->disabled = FALSE; /* Edit this to true to make a default strongarm disabled initially */
-  $strongarm->api_version = 1;
-<<<<<<< HEAD
   $strongarm->name = 'menu_options_child_fbf';
   $strongarm->value = array(
     0 => 'main-menu',
@@ -797,633 +1904,6 @@
   $strongarm = new stdClass();
   $strongarm->disabled = FALSE; /* Edit this to true to make a default strongarm disabled initially */
   $strongarm->api_version = 1;
-  $strongarm->name = 'menu_options_family_planning';
-=======
-  $strongarm->name = 'field_bundle_settings_node__medication';
->>>>>>> 36946a9d
-  $strongarm->value = array(
-    'view_modes' => array(),
-    'extra_fields' => array(
-      'form' => array(
-        'title' => array(
-          'weight' => '-5',
-        ),
-      ),
-      'display' => array(),
-    ),
-  );
-  $export['field_bundle_settings_node__medication'] = $strongarm;
-
-  $strongarm = new stdClass();
-  $strongarm->disabled = FALSE; /* Edit this to true to make a default strongarm disabled initially */
-  $strongarm->api_version = 1;
-  $strongarm->name = 'field_bundle_settings_node__muac';
-  $strongarm->value = array(
-    'view_modes' => array(),
-    'extra_fields' => array(
-      'form' => array(
-        'title' => array(
-          'weight' => '0',
-        ),
-      ),
-      'display' => array(),
-    ),
-  );
-  $export['field_bundle_settings_node__muac'] = $strongarm;
-
-  $strongarm = new stdClass();
-  $strongarm->disabled = FALSE; /* Edit this to true to make a default strongarm disabled initially */
-  $strongarm->api_version = 1;
-  $strongarm->name = 'field_bundle_settings_node__nutrition';
-  $strongarm->value = array(
-    'view_modes' => array(),
-    'extra_fields' => array(
-      'form' => array(
-        'title' => array(
-          'weight' => '0',
-        ),
-      ),
-      'display' => array(),
-    ),
-  );
-  $export['field_bundle_settings_node__nutrition'] = $strongarm;
-
-  $strongarm = new stdClass();
-  $strongarm->disabled = FALSE; /* Edit this to true to make a default strongarm disabled initially */
-  $strongarm->api_version = 1;
-  $strongarm->name = 'field_bundle_settings_node__obstetrical_exam';
-  $strongarm->value = array(
-    'view_modes' => array(),
-    'extra_fields' => array(
-      'form' => array(
-        'title' => array(
-          'weight' => '-5',
-        ),
-      ),
-      'display' => array(),
-    ),
-  );
-  $export['field_bundle_settings_node__obstetrical_exam'] = $strongarm;
-
-  $strongarm = new stdClass();
-  $strongarm->disabled = FALSE; /* Edit this to true to make a default strongarm disabled initially */
-  $strongarm->api_version = 1;
-  $strongarm->name = 'field_bundle_settings_node__obstetric_history';
-  $strongarm->value = array(
-    'view_modes' => array(),
-    'extra_fields' => array(
-      'form' => array(
-        'title' => array(
-          'weight' => '-5',
-        ),
-      ),
-      'display' => array(),
-    ),
-  );
-  $export['field_bundle_settings_node__obstetric_history'] = $strongarm;
-
-  $strongarm = new stdClass();
-  $strongarm->disabled = FALSE; /* Edit this to true to make a default strongarm disabled initially */
-  $strongarm->api_version = 1;
-  $strongarm->name = 'field_bundle_settings_node__obstetric_history_step2';
-  $strongarm->value = array(
-    'view_modes' => array(),
-    'extra_fields' => array(
-      'form' => array(
-        'title' => array(
-          'weight' => '-5',
-        ),
-      ),
-      'display' => array(),
-    ),
-  );
-  $export['field_bundle_settings_node__obstetric_history_step2'] = $strongarm;
-
-  $strongarm = new stdClass();
-  $strongarm->disabled = FALSE; /* Edit this to true to make a default strongarm disabled initially */
-  $strongarm->api_version = 1;
-  $strongarm->name = 'field_bundle_settings_node__photo';
-  $strongarm->value = array(
-    'view_modes' => array(),
-    'extra_fields' => array(
-      'form' => array(
-        'title' => array(
-          'weight' => '0',
-        ),
-      ),
-      'display' => array(),
-    ),
-  );
-  $export['field_bundle_settings_node__photo'] = $strongarm;
-
-  $strongarm = new stdClass();
-  $strongarm->disabled = FALSE; /* Edit this to true to make a default strongarm disabled initially */
-  $strongarm->api_version = 1;
-  $strongarm->name = 'field_bundle_settings_node__prenatal_family_planning';
-  $strongarm->value = array(
-    'view_modes' => array(),
-    'extra_fields' => array(
-      'form' => array(
-        'title' => array(
-          'weight' => '-5',
-        ),
-      ),
-      'display' => array(),
-    ),
-  );
-  $export['field_bundle_settings_node__prenatal_family_planning'] = $strongarm;
-
-  $strongarm = new stdClass();
-  $strongarm->disabled = FALSE; /* Edit this to true to make a default strongarm disabled initially */
-  $strongarm->api_version = 1;
-  $strongarm->name = 'field_bundle_settings_node__prenatal_nutrition';
-  $strongarm->value = array(
-    'view_modes' => array(),
-    'extra_fields' => array(
-      'form' => array(
-        'title' => array(
-          'weight' => '-5',
-        ),
-      ),
-      'display' => array(),
-    ),
-  );
-  $export['field_bundle_settings_node__prenatal_nutrition'] = $strongarm;
-
-  $strongarm = new stdClass();
-  $strongarm->disabled = FALSE; /* Edit this to true to make a default strongarm disabled initially */
-  $strongarm->api_version = 1;
-  $strongarm->name = 'field_bundle_settings_node__prenatal_photo';
-  $strongarm->value = array(
-    'view_modes' => array(),
-    'extra_fields' => array(
-      'form' => array(
-        'title' => array(
-          'weight' => '-5',
-        ),
-      ),
-      'display' => array(),
-    ),
-  );
-  $export['field_bundle_settings_node__prenatal_photo'] = $strongarm;
-
-  $strongarm = new stdClass();
-  $strongarm->disabled = FALSE; /* Edit this to true to make a default strongarm disabled initially */
-  $strongarm->api_version = 1;
-  $strongarm->name = 'field_bundle_settings_node__resource';
-  $strongarm->value = array(
-    'view_modes' => array(),
-    'extra_fields' => array(
-      'form' => array(
-        'title' => array(
-          'weight' => '-5',
-        ),
-      ),
-      'display' => array(),
-    ),
-  );
-  $export['field_bundle_settings_node__resource'] = $strongarm;
-
-  $strongarm = new stdClass();
-  $strongarm->disabled = FALSE; /* Edit this to true to make a default strongarm disabled initially */
-  $strongarm->api_version = 1;
-  $strongarm->name = 'field_bundle_settings_node__social_history';
-  $strongarm->value = array(
-    'view_modes' => array(),
-    'extra_fields' => array(
-      'form' => array(
-        'title' => array(
-          'weight' => '0',
-        ),
-      ),
-      'display' => array(),
-    ),
-  );
-  $export['field_bundle_settings_node__social_history'] = $strongarm;
-
-  $strongarm = new stdClass();
-  $strongarm->disabled = FALSE; /* Edit this to true to make a default strongarm disabled initially */
-  $strongarm->api_version = 1;
-  $strongarm->name = 'field_bundle_settings_node__vitals';
-  $strongarm->value = array(
-    'view_modes' => array(),
-    'extra_fields' => array(
-      'form' => array(
-        'title' => array(
-          'weight' => '-5',
-        ),
-      ),
-      'display' => array(),
-    ),
-  );
-  $export['field_bundle_settings_node__vitals'] = $strongarm;
-
-  $strongarm = new stdClass();
-  $strongarm->disabled = FALSE; /* Edit this to true to make a default strongarm disabled initially */
-  $strongarm->api_version = 1;
-  $strongarm->name = 'field_bundle_settings_node__weight';
-  $strongarm->value = array(
-    'view_modes' => array(
-      'teaser' => array(
-        'custom_settings' => TRUE,
-      ),
-      'full' => array(
-        'custom_settings' => FALSE,
-      ),
-      'rss' => array(
-        'custom_settings' => FALSE,
-      ),
-      'token' => array(
-        'custom_settings' => FALSE,
-      ),
-    ),
-    'extra_fields' => array(
-      'form' => array(
-        'title' => array(
-          'weight' => '0',
-        ),
-      ),
-      'display' => array(),
-    ),
-  );
-  $export['field_bundle_settings_node__weight'] = $strongarm;
-
-  $strongarm = new stdClass();
-  $strongarm->disabled = FALSE; /* Edit this to true to make a default strongarm disabled initially */
-  $strongarm->api_version = 1;
-  $strongarm->name = 'menu_options_attendance';
-  $strongarm->value = array(
-    0 => 'main-menu',
-  );
-  $export['menu_options_attendance'] = $strongarm;
-
-  $strongarm = new stdClass();
-  $strongarm->disabled = FALSE; /* Edit this to true to make a default strongarm disabled initially */
-  $strongarm->api_version = 1;
-  $strongarm->name = 'menu_options_breast_exam';
-  $strongarm->value = array(
-    0 => 'main-menu',
-  );
-  $export['menu_options_breast_exam'] = $strongarm;
-
-  $strongarm = new stdClass();
-  $strongarm->disabled = FALSE; /* Edit this to true to make a default strongarm disabled initially */
-  $strongarm->api_version = 1;
-  $strongarm->name = 'menu_options_core_physical_exam';
-  $strongarm->value = array(
-    0 => 'main-menu',
-  );
-  $export['menu_options_core_physical_exam'] = $strongarm;
-
-  $strongarm = new stdClass();
-  $strongarm->disabled = FALSE; /* Edit this to true to make a default strongarm disabled initially */
-  $strongarm->api_version = 1;
-  $strongarm->name = 'menu_options_danger_signs';
-  $strongarm->value = array(
-    0 => 'main-menu',
-  );
-  $export['menu_options_danger_signs'] = $strongarm;
-
-  $strongarm = new stdClass();
-  $strongarm->disabled = FALSE; /* Edit this to true to make a default strongarm disabled initially */
-  $strongarm->api_version = 1;
-  $strongarm->name = 'menu_options_family_planning';
-  $strongarm->value = array(
-    0 => 'main-menu',
-  );
-  $export['menu_options_family_planning'] = $strongarm;
-
-  $strongarm = new stdClass();
-  $strongarm->disabled = FALSE; /* Edit this to true to make a default strongarm disabled initially */
-  $strongarm->api_version = 1;
-  $strongarm->name = 'menu_options_height';
-  $strongarm->value = array(
-    0 => 'main-menu',
-  );
-  $export['menu_options_height'] = $strongarm;
-
-  $strongarm = new stdClass();
-  $strongarm->disabled = FALSE; /* Edit this to true to make a default strongarm disabled initially */
-  $strongarm->api_version = 1;
-  $strongarm->name = 'menu_options_last_menstrual_period';
-  $strongarm->value = array(
-    0 => 'main-menu',
-  );
-  $export['menu_options_last_menstrual_period'] = $strongarm;
-
-  $strongarm = new stdClass();
-  $strongarm->disabled = FALSE; /* Edit this to true to make a default strongarm disabled initially */
-  $strongarm->api_version = 1;
-  $strongarm->name = 'menu_options_medical_history';
-  $strongarm->value = array(
-    0 => 'main-menu',
-  );
-  $export['menu_options_medical_history'] = $strongarm;
-
-  $strongarm = new stdClass();
-  $strongarm->disabled = FALSE; /* Edit this to true to make a default strongarm disabled initially */
-  $strongarm->api_version = 1;
-  $strongarm->name = 'menu_options_medication';
-  $strongarm->value = array(
-    0 => 'main-menu',
-  );
-  $export['menu_options_medication'] = $strongarm;
-
-  $strongarm = new stdClass();
-  $strongarm->disabled = FALSE; /* Edit this to true to make a default strongarm disabled initially */
-  $strongarm->api_version = 1;
-  $strongarm->name = 'menu_options_muac';
-  $strongarm->value = array(
-    0 => 'main-menu',
-  );
-  $export['menu_options_muac'] = $strongarm;
-
-  $strongarm = new stdClass();
-  $strongarm->disabled = FALSE; /* Edit this to true to make a default strongarm disabled initially */
-  $strongarm->api_version = 1;
-  $strongarm->name = 'menu_options_nutrition';
-  $strongarm->value = array(
-    0 => 'main-menu',
-  );
-  $export['menu_options_nutrition'] = $strongarm;
-
-  $strongarm = new stdClass();
-  $strongarm->disabled = FALSE; /* Edit this to true to make a default strongarm disabled initially */
-  $strongarm->api_version = 1;
-  $strongarm->name = 'menu_options_obstetrical_exam';
-  $strongarm->value = array(
-    0 => 'main-menu',
-  );
-  $export['menu_options_obstetrical_exam'] = $strongarm;
-
-  $strongarm = new stdClass();
-  $strongarm->disabled = FALSE; /* Edit this to true to make a default strongarm disabled initially */
-  $strongarm->api_version = 1;
-  $strongarm->name = 'menu_options_obstetric_history';
-  $strongarm->value = array(
-    0 => 'main-menu',
-  );
-  $export['menu_options_obstetric_history'] = $strongarm;
-
-  $strongarm = new stdClass();
-  $strongarm->disabled = FALSE; /* Edit this to true to make a default strongarm disabled initially */
-  $strongarm->api_version = 1;
-  $strongarm->name = 'menu_options_obstetric_history_step2';
-  $strongarm->value = array(
-    0 => 'main-menu',
-  );
-  $export['menu_options_obstetric_history_step2'] = $strongarm;
-
-  $strongarm = new stdClass();
-  $strongarm->disabled = FALSE; /* Edit this to true to make a default strongarm disabled initially */
-  $strongarm->api_version = 1;
-  $strongarm->name = 'menu_options_photo';
-  $strongarm->value = array(
-    0 => 'main-menu',
-  );
-  $export['menu_options_photo'] = $strongarm;
-
-  $strongarm = new stdClass();
-  $strongarm->disabled = FALSE; /* Edit this to true to make a default strongarm disabled initially */
-  $strongarm->api_version = 1;
-  $strongarm->name = 'menu_options_prenatal_family_planning';
-  $strongarm->value = array(
-    0 => 'main-menu',
-  );
-  $export['menu_options_prenatal_family_planning'] = $strongarm;
-
-  $strongarm = new stdClass();
-  $strongarm->disabled = FALSE; /* Edit this to true to make a default strongarm disabled initially */
-  $strongarm->api_version = 1;
-  $strongarm->name = 'menu_options_prenatal_nutrition';
-  $strongarm->value = array(
-    0 => 'main-menu',
-  );
-  $export['menu_options_prenatal_nutrition'] = $strongarm;
-
-  $strongarm = new stdClass();
-  $strongarm->disabled = FALSE; /* Edit this to true to make a default strongarm disabled initially */
-  $strongarm->api_version = 1;
-  $strongarm->name = 'menu_options_prenatal_photo';
-  $strongarm->value = array(
-    0 => 'main-menu',
-  );
-  $export['menu_options_prenatal_photo'] = $strongarm;
-
-  $strongarm = new stdClass();
-  $strongarm->disabled = FALSE; /* Edit this to true to make a default strongarm disabled initially */
-  $strongarm->api_version = 1;
-  $strongarm->name = 'menu_options_resource';
-  $strongarm->value = array(
-    0 => 'main-menu',
-  );
-  $export['menu_options_resource'] = $strongarm;
-
-  $strongarm = new stdClass();
-  $strongarm->disabled = FALSE; /* Edit this to true to make a default strongarm disabled initially */
-  $strongarm->api_version = 1;
-  $strongarm->name = 'menu_options_social_history';
-  $strongarm->value = array(
-    0 => 'main-menu',
-  );
-  $export['menu_options_social_history'] = $strongarm;
-
-  $strongarm = new stdClass();
-  $strongarm->disabled = FALSE; /* Edit this to true to make a default strongarm disabled initially */
-  $strongarm->api_version = 1;
-  $strongarm->name = 'menu_options_vitals';
-  $strongarm->value = array(
-    0 => 'main-menu',
-  );
-  $export['menu_options_vitals'] = $strongarm;
-
-  $strongarm = new stdClass();
-  $strongarm->disabled = FALSE; /* Edit this to true to make a default strongarm disabled initially */
-  $strongarm->api_version = 1;
-  $strongarm->name = 'menu_options_weight';
-  $strongarm->value = array(
-    0 => 'main-menu',
-  );
-  $export['menu_options_weight'] = $strongarm;
-
-  $strongarm = new stdClass();
-  $strongarm->disabled = FALSE; /* Edit this to true to make a default strongarm disabled initially */
-  $strongarm->api_version = 1;
-  $strongarm->name = 'menu_parent_attendance';
-  $strongarm->value = 'main-menu:0';
-  $export['menu_parent_attendance'] = $strongarm;
-
-  $strongarm = new stdClass();
-  $strongarm->disabled = FALSE; /* Edit this to true to make a default strongarm disabled initially */
-  $strongarm->api_version = 1;
-  $strongarm->name = 'menu_parent_breast_exam';
-  $strongarm->value = 'main-menu:0';
-  $export['menu_parent_breast_exam'] = $strongarm;
-
-  $strongarm = new stdClass();
-  $strongarm->disabled = FALSE; /* Edit this to true to make a default strongarm disabled initially */
-  $strongarm->api_version = 1;
-  $strongarm->name = 'menu_parent_core_physical_exam';
-  $strongarm->value = 'main-menu:0';
-  $export['menu_parent_core_physical_exam'] = $strongarm;
-
-  $strongarm = new stdClass();
-  $strongarm->disabled = FALSE; /* Edit this to true to make a default strongarm disabled initially */
-  $strongarm->api_version = 1;
-  $strongarm->name = 'menu_parent_danger_signs';
-  $strongarm->value = 'main-menu:0';
-  $export['menu_parent_danger_signs'] = $strongarm;
-
-  $strongarm = new stdClass();
-  $strongarm->disabled = FALSE; /* Edit this to true to make a default strongarm disabled initially */
-  $strongarm->api_version = 1;
-  $strongarm->name = 'menu_parent_family_planning';
-  $strongarm->value = 'main-menu:0';
-  $export['menu_parent_family_planning'] = $strongarm;
-
-  $strongarm = new stdClass();
-  $strongarm->disabled = FALSE; /* Edit this to true to make a default strongarm disabled initially */
-  $strongarm->api_version = 1;
-  $strongarm->name = 'menu_parent_height';
-  $strongarm->value = 'main-menu:0';
-  $export['menu_parent_height'] = $strongarm;
-
-  $strongarm = new stdClass();
-  $strongarm->disabled = FALSE; /* Edit this to true to make a default strongarm disabled initially */
-  $strongarm->api_version = 1;
-  $strongarm->name = 'menu_parent_last_menstrual_period';
-  $strongarm->value = 'main-menu:0';
-  $export['menu_parent_last_menstrual_period'] = $strongarm;
-
-  $strongarm = new stdClass();
-  $strongarm->disabled = FALSE; /* Edit this to true to make a default strongarm disabled initially */
-  $strongarm->api_version = 1;
-  $strongarm->name = 'menu_parent_medical_history';
-  $strongarm->value = 'main-menu:0';
-  $export['menu_parent_medical_history'] = $strongarm;
-
-  $strongarm = new stdClass();
-  $strongarm->disabled = FALSE; /* Edit this to true to make a default strongarm disabled initially */
-  $strongarm->api_version = 1;
-  $strongarm->name = 'menu_parent_medication';
-  $strongarm->value = 'main-menu:0';
-  $export['menu_parent_medication'] = $strongarm;
-
-  $strongarm = new stdClass();
-  $strongarm->disabled = FALSE; /* Edit this to true to make a default strongarm disabled initially */
-  $strongarm->api_version = 1;
-  $strongarm->name = 'menu_parent_muac';
-  $strongarm->value = 'main-menu:0';
-  $export['menu_parent_muac'] = $strongarm;
-
-  $strongarm = new stdClass();
-  $strongarm->disabled = FALSE; /* Edit this to true to make a default strongarm disabled initially */
-  $strongarm->api_version = 1;
-  $strongarm->name = 'menu_parent_nutrition';
-  $strongarm->value = 'main-menu:0';
-  $export['menu_parent_nutrition'] = $strongarm;
-
-  $strongarm = new stdClass();
-  $strongarm->disabled = FALSE; /* Edit this to true to make a default strongarm disabled initially */
-  $strongarm->api_version = 1;
-  $strongarm->name = 'menu_parent_obstetrical_exam';
-  $strongarm->value = 'main-menu:0';
-  $export['menu_parent_obstetrical_exam'] = $strongarm;
-
-  $strongarm = new stdClass();
-  $strongarm->disabled = FALSE; /* Edit this to true to make a default strongarm disabled initially */
-  $strongarm->api_version = 1;
-  $strongarm->name = 'menu_parent_obstetric_history';
-  $strongarm->value = 'main-menu:0';
-  $export['menu_parent_obstetric_history'] = $strongarm;
-
-  $strongarm = new stdClass();
-  $strongarm->disabled = FALSE; /* Edit this to true to make a default strongarm disabled initially */
-  $strongarm->api_version = 1;
-  $strongarm->name = 'menu_parent_obstetric_history_step2';
-  $strongarm->value = 'main-menu:0';
-  $export['menu_parent_obstetric_history_step2'] = $strongarm;
-
-  $strongarm = new stdClass();
-  $strongarm->disabled = FALSE; /* Edit this to true to make a default strongarm disabled initially */
-  $strongarm->api_version = 1;
-  $strongarm->name = 'menu_parent_photo';
-  $strongarm->value = 'main-menu:0';
-  $export['menu_parent_photo'] = $strongarm;
-
-  $strongarm = new stdClass();
-  $strongarm->disabled = FALSE; /* Edit this to true to make a default strongarm disabled initially */
-  $strongarm->api_version = 1;
-  $strongarm->name = 'menu_parent_prenatal_family_planning';
-  $strongarm->value = 'main-menu:0';
-  $export['menu_parent_prenatal_family_planning'] = $strongarm;
-
-  $strongarm = new stdClass();
-  $strongarm->disabled = FALSE; /* Edit this to true to make a default strongarm disabled initially */
-  $strongarm->api_version = 1;
-  $strongarm->name = 'menu_parent_prenatal_nutrition';
-  $strongarm->value = 'main-menu:0';
-  $export['menu_parent_prenatal_nutrition'] = $strongarm;
-
-  $strongarm = new stdClass();
-  $strongarm->disabled = FALSE; /* Edit this to true to make a default strongarm disabled initially */
-  $strongarm->api_version = 1;
-  $strongarm->name = 'menu_parent_prenatal_photo';
-  $strongarm->value = 'main-menu:0';
-  $export['menu_parent_prenatal_photo'] = $strongarm;
-
-  $strongarm = new stdClass();
-  $strongarm->disabled = FALSE; /* Edit this to true to make a default strongarm disabled initially */
-  $strongarm->api_version = 1;
-  $strongarm->name = 'menu_parent_resource';
-  $strongarm->value = 'main-menu:0';
-  $export['menu_parent_resource'] = $strongarm;
-
-  $strongarm = new stdClass();
-  $strongarm->disabled = FALSE; /* Edit this to true to make a default strongarm disabled initially */
-  $strongarm->api_version = 1;
-  $strongarm->name = 'menu_parent_social_history';
-  $strongarm->value = 'main-menu:0';
-  $export['menu_parent_social_history'] = $strongarm;
-
-  $strongarm = new stdClass();
-  $strongarm->disabled = FALSE; /* Edit this to true to make a default strongarm disabled initially */
-  $strongarm->api_version = 1;
-  $strongarm->name = 'menu_parent_vitals';
-  $strongarm->value = 'main-menu:0';
-  $export['menu_parent_vitals'] = $strongarm;
-
-  $strongarm = new stdClass();
-  $strongarm->disabled = FALSE; /* Edit this to true to make a default strongarm disabled initially */
-  $strongarm->api_version = 1;
-  $strongarm->name = 'menu_parent_weight';
-  $strongarm->value = 'main-menu:0';
-  $export['menu_parent_weight'] = $strongarm;
-
-  $strongarm = new stdClass();
-  $strongarm->disabled = FALSE; /* Edit this to true to make a default strongarm disabled initially */
-  $strongarm->api_version = 1;
-  $strongarm->name = 'node_options_attendance';
-  $strongarm->value = array(
-    0 => 'status',
-    1 => 'promote',
-  );
-  $export['node_options_attendance'] = $strongarm;
-
-  $strongarm = new stdClass();
-  $strongarm->disabled = FALSE; /* Edit this to true to make a default strongarm disabled initially */
-  $strongarm->api_version = 1;
-  $strongarm->name = 'node_options_breast_exam';
-  $strongarm->value = array(
-    0 => 'status',
-    1 => 'promote',
-  );
-  $export['node_options_breast_exam'] = $strongarm;
-
-  $strongarm = new stdClass();
-  $strongarm->disabled = FALSE; /* Edit this to true to make a default strongarm disabled initially */
-  $strongarm->api_version = 1;
-<<<<<<< HEAD
   $strongarm->name = 'menu_options_lactation';
   $strongarm->value = array(
     0 => 'main-menu',
@@ -1442,60 +1922,6 @@
   $strongarm = new stdClass();
   $strongarm->disabled = FALSE; /* Edit this to true to make a default strongarm disabled initially */
   $strongarm->api_version = 1;
-  $strongarm->name = 'menu_options_muac';
-=======
-  $strongarm->name = 'node_options_core_physical_exam';
->>>>>>> 36946a9d
-  $strongarm->value = array(
-    0 => 'status',
-    1 => 'promote',
-  );
-  $export['node_options_core_physical_exam'] = $strongarm;
-
-  $strongarm = new stdClass();
-  $strongarm->disabled = FALSE; /* Edit this to true to make a default strongarm disabled initially */
-  $strongarm->api_version = 1;
-  $strongarm->name = 'node_options_danger_signs';
-  $strongarm->value = array(
-    0 => 'status',
-    1 => 'promote',
-  );
-  $export['node_options_danger_signs'] = $strongarm;
-
-  $strongarm = new stdClass();
-  $strongarm->disabled = FALSE; /* Edit this to true to make a default strongarm disabled initially */
-  $strongarm->api_version = 1;
-  $strongarm->name = 'node_options_family_planning';
-  $strongarm->value = array(
-    0 => 'status',
-    1 => 'promote',
-  );
-  $export['node_options_family_planning'] = $strongarm;
-
-  $strongarm = new stdClass();
-  $strongarm->disabled = FALSE; /* Edit this to true to make a default strongarm disabled initially */
-  $strongarm->api_version = 1;
-  $strongarm->name = 'node_options_height';
-  $strongarm->value = array(
-    0 => 'status',
-    1 => 'promote',
-  );
-  $export['node_options_height'] = $strongarm;
-
-  $strongarm = new stdClass();
-  $strongarm->disabled = FALSE; /* Edit this to true to make a default strongarm disabled initially */
-  $strongarm->api_version = 1;
-  $strongarm->name = 'node_options_last_menstrual_period';
-  $strongarm->value = array(
-    0 => 'status',
-    1 => 'promote',
-  );
-  $export['node_options_last_menstrual_period'] = $strongarm;
-
-  $strongarm = new stdClass();
-  $strongarm->disabled = FALSE; /* Edit this to true to make a default strongarm disabled initially */
-  $strongarm->api_version = 1;
-<<<<<<< HEAD
   $strongarm->name = 'menu_parent_child_fbf';
   $strongarm->value = 'main-menu:0';
   $export['menu_parent_child_fbf'] = $strongarm;
@@ -1503,32 +1929,6 @@
   $strongarm = new stdClass();
   $strongarm->disabled = FALSE; /* Edit this to true to make a default strongarm disabled initially */
   $strongarm->api_version = 1;
-  $strongarm->name = 'menu_parent_family_planning';
-  $strongarm->value = 'main-menu:0';
-  $export['menu_parent_family_planning'] = $strongarm;
-=======
-  $strongarm->name = 'node_options_medical_history';
-  $strongarm->value = array(
-    0 => 'status',
-    1 => 'promote',
-  );
-  $export['node_options_medical_history'] = $strongarm;
->>>>>>> 36946a9d
-
-  $strongarm = new stdClass();
-  $strongarm->disabled = FALSE; /* Edit this to true to make a default strongarm disabled initially */
-  $strongarm->api_version = 1;
-  $strongarm->name = 'node_options_medication';
-  $strongarm->value = array(
-    0 => 'status',
-    1 => 'promote',
-  );
-  $export['node_options_medication'] = $strongarm;
-
-  $strongarm = new stdClass();
-  $strongarm->disabled = FALSE; /* Edit this to true to make a default strongarm disabled initially */
-  $strongarm->api_version = 1;
-<<<<<<< HEAD
   $strongarm->name = 'menu_parent_lactation';
   $strongarm->value = 'main-menu:0';
   $export['menu_parent_lactation'] = $strongarm;
@@ -1543,121 +1943,26 @@
   $strongarm = new stdClass();
   $strongarm->disabled = FALSE; /* Edit this to true to make a default strongarm disabled initially */
   $strongarm->api_version = 1;
-  $strongarm->name = 'menu_parent_muac';
-  $strongarm->value = 'main-menu:0';
-  $export['menu_parent_muac'] = $strongarm;
-=======
-  $strongarm->name = 'node_options_muac';
-  $strongarm->value = array(
-    0 => 'status',
-    1 => 'promote',
-  );
-  $export['node_options_muac'] = $strongarm;
->>>>>>> 36946a9d
-
-  $strongarm = new stdClass();
-  $strongarm->disabled = FALSE; /* Edit this to true to make a default strongarm disabled initially */
-  $strongarm->api_version = 1;
-  $strongarm->name = 'node_options_nutrition';
-  $strongarm->value = array(
-    0 => 'status',
-  );
-  $export['node_options_nutrition'] = $strongarm;
-
-  $strongarm = new stdClass();
-  $strongarm->disabled = FALSE; /* Edit this to true to make a default strongarm disabled initially */
-  $strongarm->api_version = 1;
-  $strongarm->name = 'node_options_obstetrical_exam';
-  $strongarm->value = array(
-    0 => 'status',
-    1 => 'promote',
-  );
-  $export['node_options_obstetrical_exam'] = $strongarm;
-
-  $strongarm = new stdClass();
-  $strongarm->disabled = FALSE; /* Edit this to true to make a default strongarm disabled initially */
-  $strongarm->api_version = 1;
-  $strongarm->name = 'node_options_obstetric_history';
-  $strongarm->value = array(
-    0 => 'status',
-    1 => 'promote',
-  );
-  $export['node_options_obstetric_history'] = $strongarm;
-
-  $strongarm = new stdClass();
-  $strongarm->disabled = FALSE; /* Edit this to true to make a default strongarm disabled initially */
-  $strongarm->api_version = 1;
-  $strongarm->name = 'node_options_obstetric_history_step2';
-  $strongarm->value = array(
-    0 => 'status',
-    1 => 'promote',
-  );
-  $export['node_options_obstetric_history_step2'] = $strongarm;
-
-  $strongarm = new stdClass();
-  $strongarm->disabled = FALSE; /* Edit this to true to make a default strongarm disabled initially */
-  $strongarm->api_version = 1;
-<<<<<<< HEAD
   $strongarm->name = 'node_options_child_fbf';
   $strongarm->value = array(
     0 => 'status',
     1 => 'promote',
   );
   $export['node_options_child_fbf'] = $strongarm;
-=======
-  $strongarm->name = 'node_options_photo';
-  $strongarm->value = array(
-    0 => 'status',
-  );
-  $export['node_options_photo'] = $strongarm;
->>>>>>> 36946a9d
-
-  $strongarm = new stdClass();
-  $strongarm->disabled = FALSE; /* Edit this to true to make a default strongarm disabled initially */
-  $strongarm->api_version = 1;
-<<<<<<< HEAD
-  $strongarm->name = 'node_options_family_planning';
-=======
-  $strongarm->name = 'node_options_prenatal_family_planning';
->>>>>>> 36946a9d
-  $strongarm->value = array(
-    0 => 'status',
-    1 => 'promote',
-  );
-  $export['node_options_prenatal_family_planning'] = $strongarm;
-
-  $strongarm = new stdClass();
-  $strongarm->disabled = FALSE; /* Edit this to true to make a default strongarm disabled initially */
-  $strongarm->api_version = 1;
-  $strongarm->name = 'node_options_prenatal_nutrition';
-  $strongarm->value = array(
-    0 => 'status',
-    1 => 'promote',
-  );
-  $export['node_options_prenatal_nutrition'] = $strongarm;
-
-  $strongarm = new stdClass();
-  $strongarm->disabled = FALSE; /* Edit this to true to make a default strongarm disabled initially */
-  $strongarm->api_version = 1;
-<<<<<<< HEAD
+
+  $strongarm = new stdClass();
+  $strongarm->disabled = FALSE; /* Edit this to true to make a default strongarm disabled initially */
+  $strongarm->api_version = 1;
   $strongarm->name = 'node_options_lactation';
   $strongarm->value = array(
     0 => 'status',
     1 => 'promote',
   );
   $export['node_options_lactation'] = $strongarm;
-=======
-  $strongarm->name = 'node_options_prenatal_photo';
-  $strongarm->value = array(
-    0 => 'status',
-  );
-  $export['node_options_prenatal_photo'] = $strongarm;
->>>>>>> 36946a9d
-
-  $strongarm = new stdClass();
-  $strongarm->disabled = FALSE; /* Edit this to true to make a default strongarm disabled initially */
-  $strongarm->api_version = 1;
-<<<<<<< HEAD
+
+  $strongarm = new stdClass();
+  $strongarm->disabled = FALSE; /* Edit this to true to make a default strongarm disabled initially */
+  $strongarm->api_version = 1;
   $strongarm->name = 'node_options_mother_fbf';
   $strongarm->value = array(
     0 => 'status',
@@ -1668,389 +1973,44 @@
   $strongarm = new stdClass();
   $strongarm->disabled = FALSE; /* Edit this to true to make a default strongarm disabled initially */
   $strongarm->api_version = 1;
-  $strongarm->name = 'node_options_muac';
-=======
-  $strongarm->name = 'node_options_resource';
->>>>>>> 36946a9d
-  $strongarm->value = array(
-    0 => 'status',
-    1 => 'promote',
-  );
-  $export['node_options_resource'] = $strongarm;
-
-  $strongarm = new stdClass();
-  $strongarm->disabled = FALSE; /* Edit this to true to make a default strongarm disabled initially */
-  $strongarm->api_version = 1;
-  $strongarm->name = 'node_options_social_history';
-  $strongarm->value = array(
-    0 => 'status',
-    1 => 'promote',
-  );
-  $export['node_options_social_history'] = $strongarm;
-
-  $strongarm = new stdClass();
-  $strongarm->disabled = FALSE; /* Edit this to true to make a default strongarm disabled initially */
-  $strongarm->api_version = 1;
-  $strongarm->name = 'node_options_vitals';
-  $strongarm->value = array(
-    0 => 'status',
-    1 => 'promote',
-  );
-  $export['node_options_vitals'] = $strongarm;
-
-  $strongarm = new stdClass();
-  $strongarm->disabled = FALSE; /* Edit this to true to make a default strongarm disabled initially */
-  $strongarm->api_version = 1;
-  $strongarm->name = 'node_options_weight';
-  $strongarm->value = array(
-    0 => 'status',
-    1 => 'promote',
-  );
-  $export['node_options_weight'] = $strongarm;
-
-  $strongarm = new stdClass();
-  $strongarm->disabled = FALSE; /* Edit this to true to make a default strongarm disabled initially */
-  $strongarm->api_version = 1;
-  $strongarm->name = 'node_preview_attendance';
-  $strongarm->value = '1';
-  $export['node_preview_attendance'] = $strongarm;
-
-  $strongarm = new stdClass();
-  $strongarm->disabled = FALSE; /* Edit this to true to make a default strongarm disabled initially */
-  $strongarm->api_version = 1;
-<<<<<<< HEAD
   $strongarm->name = 'node_preview_child_fbf';
   $strongarm->value = '1';
   $export['node_preview_child_fbf'] = $strongarm;
-=======
-  $strongarm->name = 'node_preview_breast_exam';
-  $strongarm->value = '1';
-  $export['node_preview_breast_exam'] = $strongarm;
-
-  $strongarm = new stdClass();
-  $strongarm->disabled = FALSE; /* Edit this to true to make a default strongarm disabled initially */
-  $strongarm->api_version = 1;
-  $strongarm->name = 'node_preview_core_physical_exam';
-  $strongarm->value = '1';
-  $export['node_preview_core_physical_exam'] = $strongarm;
-
-  $strongarm = new stdClass();
-  $strongarm->disabled = FALSE; /* Edit this to true to make a default strongarm disabled initially */
-  $strongarm->api_version = 1;
-  $strongarm->name = 'node_preview_danger_signs';
-  $strongarm->value = '1';
-  $export['node_preview_danger_signs'] = $strongarm;
->>>>>>> 36946a9d
-
-  $strongarm = new stdClass();
-  $strongarm->disabled = FALSE; /* Edit this to true to make a default strongarm disabled initially */
-  $strongarm->api_version = 1;
-  $strongarm->name = 'node_preview_family_planning';
-  $strongarm->value = '1';
-  $export['node_preview_family_planning'] = $strongarm;
-
-  $strongarm = new stdClass();
-  $strongarm->disabled = FALSE; /* Edit this to true to make a default strongarm disabled initially */
-  $strongarm->api_version = 1;
-  $strongarm->name = 'node_preview_height';
-  $strongarm->value = '1';
-  $export['node_preview_height'] = $strongarm;
-
-  $strongarm = new stdClass();
-  $strongarm->disabled = FALSE; /* Edit this to true to make a default strongarm disabled initially */
-  $strongarm->api_version = 1;
-<<<<<<< HEAD
+
+  $strongarm = new stdClass();
+  $strongarm->disabled = FALSE; /* Edit this to true to make a default strongarm disabled initially */
+  $strongarm->api_version = 1;
   $strongarm->name = 'node_preview_lactation';
   $strongarm->value = '1';
   $export['node_preview_lactation'] = $strongarm;
-=======
-  $strongarm->name = 'node_preview_last_menstrual_period';
-  $strongarm->value = '1';
-  $export['node_preview_last_menstrual_period'] = $strongarm;
->>>>>>> 36946a9d
-
-  $strongarm = new stdClass();
-  $strongarm->disabled = FALSE; /* Edit this to true to make a default strongarm disabled initially */
-  $strongarm->api_version = 1;
-<<<<<<< HEAD
+
+  $strongarm = new stdClass();
+  $strongarm->disabled = FALSE; /* Edit this to true to make a default strongarm disabled initially */
+  $strongarm->api_version = 1;
   $strongarm->name = 'node_preview_mother_fbf';
   $strongarm->value = '1';
   $export['node_preview_mother_fbf'] = $strongarm;
-=======
-  $strongarm->name = 'node_preview_medical_history';
-  $strongarm->value = '1';
-  $export['node_preview_medical_history'] = $strongarm;
-
-  $strongarm = new stdClass();
-  $strongarm->disabled = FALSE; /* Edit this to true to make a default strongarm disabled initially */
-  $strongarm->api_version = 1;
-  $strongarm->name = 'node_preview_medication';
-  $strongarm->value = '1';
-  $export['node_preview_medication'] = $strongarm;
->>>>>>> 36946a9d
-
-  $strongarm = new stdClass();
-  $strongarm->disabled = FALSE; /* Edit this to true to make a default strongarm disabled initially */
-  $strongarm->api_version = 1;
-  $strongarm->name = 'node_preview_muac';
-  $strongarm->value = '1';
-  $export['node_preview_muac'] = $strongarm;
-
-  $strongarm = new stdClass();
-  $strongarm->disabled = FALSE; /* Edit this to true to make a default strongarm disabled initially */
-  $strongarm->api_version = 1;
-  $strongarm->name = 'node_preview_nutrition';
-  $strongarm->value = '1';
-  $export['node_preview_nutrition'] = $strongarm;
-
-  $strongarm = new stdClass();
-  $strongarm->disabled = FALSE; /* Edit this to true to make a default strongarm disabled initially */
-  $strongarm->api_version = 1;
-  $strongarm->name = 'node_preview_obstetrical_exam';
-  $strongarm->value = '1';
-  $export['node_preview_obstetrical_exam'] = $strongarm;
-
-  $strongarm = new stdClass();
-  $strongarm->disabled = FALSE; /* Edit this to true to make a default strongarm disabled initially */
-  $strongarm->api_version = 1;
-  $strongarm->name = 'node_preview_obstetric_history';
-  $strongarm->value = '1';
-  $export['node_preview_obstetric_history'] = $strongarm;
-
-  $strongarm = new stdClass();
-  $strongarm->disabled = FALSE; /* Edit this to true to make a default strongarm disabled initially */
-  $strongarm->api_version = 1;
-  $strongarm->name = 'node_preview_obstetric_history_step2';
-  $strongarm->value = '1';
-  $export['node_preview_obstetric_history_step2'] = $strongarm;
-
-  $strongarm = new stdClass();
-  $strongarm->disabled = FALSE; /* Edit this to true to make a default strongarm disabled initially */
-  $strongarm->api_version = 1;
-  $strongarm->name = 'node_preview_photo';
-  $strongarm->value = '1';
-  $export['node_preview_photo'] = $strongarm;
-
-  $strongarm = new stdClass();
-  $strongarm->disabled = FALSE; /* Edit this to true to make a default strongarm disabled initially */
-  $strongarm->api_version = 1;
-  $strongarm->name = 'node_preview_prenatal_family_planning';
-  $strongarm->value = '1';
-  $export['node_preview_prenatal_family_planning'] = $strongarm;
-
-  $strongarm = new stdClass();
-  $strongarm->disabled = FALSE; /* Edit this to true to make a default strongarm disabled initially */
-  $strongarm->api_version = 1;
-  $strongarm->name = 'node_preview_prenatal_nutrition';
-  $strongarm->value = '1';
-  $export['node_preview_prenatal_nutrition'] = $strongarm;
-
-  $strongarm = new stdClass();
-  $strongarm->disabled = FALSE; /* Edit this to true to make a default strongarm disabled initially */
-  $strongarm->api_version = 1;
-  $strongarm->name = 'node_preview_prenatal_photo';
-  $strongarm->value = '1';
-  $export['node_preview_prenatal_photo'] = $strongarm;
-
-  $strongarm = new stdClass();
-  $strongarm->disabled = FALSE; /* Edit this to true to make a default strongarm disabled initially */
-  $strongarm->api_version = 1;
-  $strongarm->name = 'node_preview_resource';
-  $strongarm->value = '1';
-  $export['node_preview_resource'] = $strongarm;
-
-  $strongarm = new stdClass();
-  $strongarm->disabled = FALSE; /* Edit this to true to make a default strongarm disabled initially */
-  $strongarm->api_version = 1;
-  $strongarm->name = 'node_preview_social_history';
-  $strongarm->value = '1';
-  $export['node_preview_social_history'] = $strongarm;
-
-  $strongarm = new stdClass();
-  $strongarm->disabled = FALSE; /* Edit this to true to make a default strongarm disabled initially */
-  $strongarm->api_version = 1;
-  $strongarm->name = 'node_preview_vitals';
-  $strongarm->value = '1';
-  $export['node_preview_vitals'] = $strongarm;
-
-  $strongarm = new stdClass();
-  $strongarm->disabled = FALSE; /* Edit this to true to make a default strongarm disabled initially */
-  $strongarm->api_version = 1;
-  $strongarm->name = 'node_preview_weight';
-  $strongarm->value = '1';
-  $export['node_preview_weight'] = $strongarm;
-
-  $strongarm = new stdClass();
-  $strongarm->disabled = FALSE; /* Edit this to true to make a default strongarm disabled initially */
-  $strongarm->api_version = 1;
-  $strongarm->name = 'node_submitted_attendance';
-  $strongarm->value = 1;
-  $export['node_submitted_attendance'] = $strongarm;
-
-  $strongarm = new stdClass();
-  $strongarm->disabled = FALSE; /* Edit this to true to make a default strongarm disabled initially */
-  $strongarm->api_version = 1;
-<<<<<<< HEAD
+
+  $strongarm = new stdClass();
+  $strongarm->disabled = FALSE; /* Edit this to true to make a default strongarm disabled initially */
+  $strongarm->api_version = 1;
   $strongarm->name = 'node_submitted_child_fbf';
   $strongarm->value = 1;
   $export['node_submitted_child_fbf'] = $strongarm;
-=======
-  $strongarm->name = 'node_submitted_breast_exam';
-  $strongarm->value = 1;
-  $export['node_submitted_breast_exam'] = $strongarm;
-
-  $strongarm = new stdClass();
-  $strongarm->disabled = FALSE; /* Edit this to true to make a default strongarm disabled initially */
-  $strongarm->api_version = 1;
-  $strongarm->name = 'node_submitted_core_physical_exam';
-  $strongarm->value = 1;
-  $export['node_submitted_core_physical_exam'] = $strongarm;
-
-  $strongarm = new stdClass();
-  $strongarm->disabled = FALSE; /* Edit this to true to make a default strongarm disabled initially */
-  $strongarm->api_version = 1;
-  $strongarm->name = 'node_submitted_danger_signs';
-  $strongarm->value = 1;
-  $export['node_submitted_danger_signs'] = $strongarm;
->>>>>>> 36946a9d
-
-  $strongarm = new stdClass();
-  $strongarm->disabled = FALSE; /* Edit this to true to make a default strongarm disabled initially */
-  $strongarm->api_version = 1;
-  $strongarm->name = 'node_submitted_family_planning';
-  $strongarm->value = 1;
-  $export['node_submitted_family_planning'] = $strongarm;
-
-  $strongarm = new stdClass();
-  $strongarm->disabled = FALSE; /* Edit this to true to make a default strongarm disabled initially */
-  $strongarm->api_version = 1;
-  $strongarm->name = 'node_submitted_height';
-  $strongarm->value = 1;
-  $export['node_submitted_height'] = $strongarm;
-
-  $strongarm = new stdClass();
-  $strongarm->disabled = FALSE; /* Edit this to true to make a default strongarm disabled initially */
-  $strongarm->api_version = 1;
-<<<<<<< HEAD
+
+  $strongarm = new stdClass();
+  $strongarm->disabled = FALSE; /* Edit this to true to make a default strongarm disabled initially */
+  $strongarm->api_version = 1;
   $strongarm->name = 'node_submitted_lactation';
   $strongarm->value = 1;
   $export['node_submitted_lactation'] = $strongarm;
-=======
-  $strongarm->name = 'node_submitted_last_menstrual_period';
-  $strongarm->value = 1;
-  $export['node_submitted_last_menstrual_period'] = $strongarm;
->>>>>>> 36946a9d
-
-  $strongarm = new stdClass();
-  $strongarm->disabled = FALSE; /* Edit this to true to make a default strongarm disabled initially */
-  $strongarm->api_version = 1;
-<<<<<<< HEAD
+
+  $strongarm = new stdClass();
+  $strongarm->disabled = FALSE; /* Edit this to true to make a default strongarm disabled initially */
+  $strongarm->api_version = 1;
   $strongarm->name = 'node_submitted_mother_fbf';
   $strongarm->value = 1;
   $export['node_submitted_mother_fbf'] = $strongarm;
-=======
-  $strongarm->name = 'node_submitted_medical_history';
-  $strongarm->value = 1;
-  $export['node_submitted_medical_history'] = $strongarm;
-
-  $strongarm = new stdClass();
-  $strongarm->disabled = FALSE; /* Edit this to true to make a default strongarm disabled initially */
-  $strongarm->api_version = 1;
-  $strongarm->name = 'node_submitted_medication';
-  $strongarm->value = 1;
-  $export['node_submitted_medication'] = $strongarm;
->>>>>>> 36946a9d
-
-  $strongarm = new stdClass();
-  $strongarm->disabled = FALSE; /* Edit this to true to make a default strongarm disabled initially */
-  $strongarm->api_version = 1;
-  $strongarm->name = 'node_submitted_muac';
-  $strongarm->value = 1;
-  $export['node_submitted_muac'] = $strongarm;
-
-  $strongarm = new stdClass();
-  $strongarm->disabled = FALSE; /* Edit this to true to make a default strongarm disabled initially */
-  $strongarm->api_version = 1;
-  $strongarm->name = 'node_submitted_nutrition';
-  $strongarm->value = 0;
-  $export['node_submitted_nutrition'] = $strongarm;
-
-  $strongarm = new stdClass();
-  $strongarm->disabled = FALSE; /* Edit this to true to make a default strongarm disabled initially */
-  $strongarm->api_version = 1;
-  $strongarm->name = 'node_submitted_obstetrical_exam';
-  $strongarm->value = 1;
-  $export['node_submitted_obstetrical_exam'] = $strongarm;
-
-  $strongarm = new stdClass();
-  $strongarm->disabled = FALSE; /* Edit this to true to make a default strongarm disabled initially */
-  $strongarm->api_version = 1;
-  $strongarm->name = 'node_submitted_obstetric_history';
-  $strongarm->value = 1;
-  $export['node_submitted_obstetric_history'] = $strongarm;
-
-  $strongarm = new stdClass();
-  $strongarm->disabled = FALSE; /* Edit this to true to make a default strongarm disabled initially */
-  $strongarm->api_version = 1;
-  $strongarm->name = 'node_submitted_obstetric_history_step2';
-  $strongarm->value = 1;
-  $export['node_submitted_obstetric_history_step2'] = $strongarm;
-
-  $strongarm = new stdClass();
-  $strongarm->disabled = FALSE; /* Edit this to true to make a default strongarm disabled initially */
-  $strongarm->api_version = 1;
-  $strongarm->name = 'node_submitted_photo';
-  $strongarm->value = 0;
-  $export['node_submitted_photo'] = $strongarm;
-
-  $strongarm = new stdClass();
-  $strongarm->disabled = FALSE; /* Edit this to true to make a default strongarm disabled initially */
-  $strongarm->api_version = 1;
-  $strongarm->name = 'node_submitted_prenatal_family_planning';
-  $strongarm->value = 1;
-  $export['node_submitted_prenatal_family_planning'] = $strongarm;
-
-  $strongarm = new stdClass();
-  $strongarm->disabled = FALSE; /* Edit this to true to make a default strongarm disabled initially */
-  $strongarm->api_version = 1;
-  $strongarm->name = 'node_submitted_prenatal_nutrition';
-  $strongarm->value = 1;
-  $export['node_submitted_prenatal_nutrition'] = $strongarm;
-
-  $strongarm = new stdClass();
-  $strongarm->disabled = FALSE; /* Edit this to true to make a default strongarm disabled initially */
-  $strongarm->api_version = 1;
-  $strongarm->name = 'node_submitted_prenatal_photo';
-  $strongarm->value = 0;
-  $export['node_submitted_prenatal_photo'] = $strongarm;
-
-  $strongarm = new stdClass();
-  $strongarm->disabled = FALSE; /* Edit this to true to make a default strongarm disabled initially */
-  $strongarm->api_version = 1;
-  $strongarm->name = 'node_submitted_resource';
-  $strongarm->value = 1;
-  $export['node_submitted_resource'] = $strongarm;
-
-  $strongarm = new stdClass();
-  $strongarm->disabled = FALSE; /* Edit this to true to make a default strongarm disabled initially */
-  $strongarm->api_version = 1;
-  $strongarm->name = 'node_submitted_social_history';
-  $strongarm->value = 1;
-  $export['node_submitted_social_history'] = $strongarm;
-
-  $strongarm = new stdClass();
-  $strongarm->disabled = FALSE; /* Edit this to true to make a default strongarm disabled initially */
-  $strongarm->api_version = 1;
-  $strongarm->name = 'node_submitted_vitals';
-  $strongarm->value = 1;
-  $export['node_submitted_vitals'] = $strongarm;
-
-  $strongarm = new stdClass();
-  $strongarm->disabled = FALSE; /* Edit this to true to make a default strongarm disabled initially */
-  $strongarm->api_version = 1;
-  $strongarm->name = 'node_submitted_weight';
-  $strongarm->value = 1;
-  $export['node_submitted_weight'] = $strongarm;
 
   return $export;
 }