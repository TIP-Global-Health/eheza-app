<?php

/**
 * @file
 * hedley_activity.features.user_permission.inc
 */

/**
 * Implements hook_user_default_permissions().
 */
function hedley_activity_user_default_permissions() {
  $permissions = array();

  // Exported permission: 'create attendance content'.
  $permissions['create attendance content'] = array(
    'name' => 'create attendance content',
    'roles' => array(
      'administrator' => 'administrator',
      'nurse' => 'nurse',
      'sync' => 'sync',
    ),
    'module' => 'node',
  );

<<<<<<< HEAD
  // Exported permission: 'create child_fbf content'.
  $permissions['create child_fbf content'] = array(
    'name' => 'create child_fbf content',
    'roles' => array(
      'administrator' => 'administrator',
      'nurse' => 'nurse',
=======
  // Exported permission: 'create breast_exam content'.
  $permissions['create breast_exam content'] = array(
    'name' => 'create breast_exam content',
    'roles' => array(
      'administrator' => 'administrator',
      'sync' => 'sync',
    ),
    'module' => 'node',
  );

  // Exported permission: 'create core_physical_exam content'.
  $permissions['create core_physical_exam content'] = array(
    'name' => 'create core_physical_exam content',
    'roles' => array(
      'administrator' => 'administrator',
      'sync' => 'sync',
    ),
    'module' => 'node',
  );

  // Exported permission: 'create danger_signs content'.
  $permissions['create danger_signs content'] = array(
    'name' => 'create danger_signs content',
    'roles' => array(
      'administrator' => 'administrator',
>>>>>>> 36946a9d
      'sync' => 'sync',
    ),
    'module' => 'node',
  );

  // Exported permission: 'create family_planning content'.
  $permissions['create family_planning content'] = array(
    'name' => 'create family_planning content',
    'roles' => array(
      'administrator' => 'administrator',
      'nurse' => 'nurse',
      'sync' => 'sync',
    ),
    'module' => 'node',
  );

  // Exported permission: 'create height content'.
  $permissions['create height content'] = array(
    'name' => 'create height content',
    'roles' => array(
      'administrator' => 'administrator',
      'nurse' => 'nurse',
      'sync' => 'sync',
    ),
    'module' => 'node',
  );

<<<<<<< HEAD
  // Exported permission: 'create lactation content'.
  $permissions['create lactation content'] = array(
    'name' => 'create lactation content',
    'roles' => array(
      'administrator' => 'administrator',
      'nurse' => 'nurse',
=======
  // Exported permission: 'create last_menstrual_period content'.
  $permissions['create last_menstrual_period content'] = array(
    'name' => 'create last_menstrual_period content',
    'roles' => array(
      'administrator' => 'administrator',
>>>>>>> 36946a9d
      'sync' => 'sync',
    ),
    'module' => 'node',
  );

<<<<<<< HEAD
  // Exported permission: 'create mother_fbf content'.
  $permissions['create mother_fbf content'] = array(
    'name' => 'create mother_fbf content',
    'roles' => array(
      'administrator' => 'administrator',
      'nurse' => 'nurse',
=======
  // Exported permission: 'create medical_history content'.
  $permissions['create medical_history content'] = array(
    'name' => 'create medical_history content',
    'roles' => array(
      'administrator' => 'administrator',
      'sync' => 'sync',
    ),
    'module' => 'node',
  );

  // Exported permission: 'create medication content'.
  $permissions['create medication content'] = array(
    'name' => 'create medication content',
    'roles' => array(
      'administrator' => 'administrator',
>>>>>>> 36946a9d
      'sync' => 'sync',
    ),
    'module' => 'node',
  );

  // Exported permission: 'create muac content'.
  $permissions['create muac content'] = array(
    'name' => 'create muac content',
    'roles' => array(
      'administrator' => 'administrator',
      'nurse' => 'nurse',
      'sync' => 'sync',
    ),
    'module' => 'node',
  );

  // Exported permission: 'create nutrition content'.
  $permissions['create nutrition content'] = array(
    'name' => 'create nutrition content',
    'roles' => array(
      'administrator' => 'administrator',
      'nurse' => 'nurse',
      'sync' => 'sync',
    ),
    'module' => 'node',
  );

  // Exported permission: 'create obstetric_history content'.
  $permissions['create obstetric_history content'] = array(
    'name' => 'create obstetric_history content',
    'roles' => array(
      'administrator' => 'administrator',
      'sync' => 'sync',
    ),
    'module' => 'node',
  );

  // Exported permission: 'create obstetric_history_step2 content'.
  $permissions['create obstetric_history_step2 content'] = array(
    'name' => 'create obstetric_history_step2 content',
    'roles' => array(
      'administrator' => 'administrator',
      'sync' => 'sync',
    ),
    'module' => 'node',
  );

  // Exported permission: 'create obstetrical_exam content'.
  $permissions['create obstetrical_exam content'] = array(
    'name' => 'create obstetrical_exam content',
    'roles' => array(
      'administrator' => 'administrator',
      'sync' => 'sync',
    ),
    'module' => 'node',
  );

  // Exported permission: 'create photo content'.
  $permissions['create photo content'] = array(
    'name' => 'create photo content',
    'roles' => array(
      'administrator' => 'administrator',
      'nurse' => 'nurse',
      'sync' => 'sync',
    ),
    'module' => 'node',
  );

  // Exported permission: 'create prenatal_photo content'.
  $permissions['create prenatal_photo content'] = array(
    'name' => 'create prenatal_photo content',
    'roles' => array(
      'administrator' => 'administrator',
      'nurse' => 'nurse',
      'sync' => 'sync',
    ),
    'module' => 'node',
  );

  // Exported permission: 'create prenatal_family_planning content'.
  $permissions['create prenatal_family_planning content'] = array(
    'name' => 'create prenatal_family_planning content',
    'roles' => array(
      'administrator' => 'administrator',
      'sync' => 'sync',
    ),
    'module' => 'node',
  );

  // Exported permission: 'create prenatal_nutrition content'.
  $permissions['create prenatal_nutrition content'] = array(
    'name' => 'create prenatal_nutrition content',
    'roles' => array(
      'administrator' => 'administrator',
      'sync' => 'sync',
    ),
    'module' => 'node',
  );

  // Exported permission: 'create resource content'.
  $permissions['create resource content'] = array(
    'name' => 'create resource content',
    'roles' => array(
      'administrator' => 'administrator',
      'sync' => 'sync',
    ),
    'module' => 'node',
  );

  // Exported permission: 'create social_history content'.
  $permissions['create social_history content'] = array(
    'name' => 'create social_history content',
    'roles' => array(
      'administrator' => 'administrator',
      'sync' => 'sync',
    ),
    'module' => 'node',
  );

  // Exported permission: 'create vitals content'.
  $permissions['create vitals content'] = array(
    'name' => 'create vitals content',
    'roles' => array(
      'administrator' => 'administrator',
      'sync' => 'sync',
    ),
    'module' => 'node',
  );

  // Exported permission: 'create weight content'.
  $permissions['create weight content'] = array(
    'name' => 'create weight content',
    'roles' => array(
      'administrator' => 'administrator',
      'nurse' => 'nurse',
      'sync' => 'sync',
    ),
    'module' => 'node',
  );

  // Exported permission: 'delete any attendance content'.
  $permissions['delete any attendance content'] = array(
    'name' => 'delete any attendance content',
    'roles' => array(
      'administrator' => 'administrator',
    ),
    'module' => 'node',
  );

<<<<<<< HEAD
  // Exported permission: 'delete any child_fbf content'.
  $permissions['delete any child_fbf content'] = array(
    'name' => 'delete any child_fbf content',
=======
  // Exported permission: 'delete any breast_exam content'.
  $permissions['delete any breast_exam content'] = array(
    'name' => 'delete any breast_exam content',
    'roles' => array(
      'administrator' => 'administrator',
    ),
    'module' => 'node',
  );

  // Exported permission: 'delete any core_physical_exam content'.
  $permissions['delete any core_physical_exam content'] = array(
    'name' => 'delete any core_physical_exam content',
    'roles' => array(
      'administrator' => 'administrator',
    ),
    'module' => 'node',
  );

  // Exported permission: 'delete any danger_signs content'.
  $permissions['delete any danger_signs content'] = array(
    'name' => 'delete any danger_signs content',
>>>>>>> 36946a9d
    'roles' => array(
      'administrator' => 'administrator',
    ),
    'module' => 'node',
  );

  // Exported permission: 'delete any family_planning content'.
  $permissions['delete any family_planning content'] = array(
    'name' => 'delete any family_planning content',
    'roles' => array(
      'administrator' => 'administrator',
    ),
    'module' => 'node',
  );

  // Exported permission: 'delete any height content'.
  $permissions['delete any height content'] = array(
    'name' => 'delete any height content',
    'roles' => array(
      'administrator' => 'administrator',
    ),
    'module' => 'node',
  );

<<<<<<< HEAD
  // Exported permission: 'delete any lactation content'.
  $permissions['delete any lactation content'] = array(
    'name' => 'delete any lactation content',
=======
  // Exported permission: 'delete any last_menstrual_period content'.
  $permissions['delete any last_menstrual_period content'] = array(
    'name' => 'delete any last_menstrual_period content',
>>>>>>> 36946a9d
    'roles' => array(
      'administrator' => 'administrator',
    ),
    'module' => 'node',
  );

<<<<<<< HEAD
  // Exported permission: 'delete any mother_fbf content'.
  $permissions['delete any mother_fbf content'] = array(
    'name' => 'delete any mother_fbf content',
=======
  // Exported permission: 'delete any medical_history content'.
  $permissions['delete any medical_history content'] = array(
    'name' => 'delete any medical_history content',
    'roles' => array(
      'administrator' => 'administrator',
    ),
    'module' => 'node',
  );

  // Exported permission: 'delete any medication content'.
  $permissions['delete any medication content'] = array(
    'name' => 'delete any medication content',
>>>>>>> 36946a9d
    'roles' => array(
      'administrator' => 'administrator',
    ),
    'module' => 'node',
  );

  // Exported permission: 'delete any muac content'.
  $permissions['delete any muac content'] = array(
    'name' => 'delete any muac content',
    'roles' => array(
      'administrator' => 'administrator',
    ),
    'module' => 'node',
  );

  // Exported permission: 'delete any nutrition content'.
  $permissions['delete any nutrition content'] = array(
    'name' => 'delete any nutrition content',
    'roles' => array(
      'administrator' => 'administrator',
    ),
    'module' => 'node',
  );

  // Exported permission: 'delete any obstetric_history content'.
  $permissions['delete any obstetric_history content'] = array(
    'name' => 'delete any obstetric_history content',
    'roles' => array(
      'administrator' => 'administrator',
    ),
    'module' => 'node',
  );

  // Exported permission: 'delete any obstetric_history_step2 content'.
  $permissions['delete any obstetric_history_step2 content'] = array(
    'name' => 'delete any obstetric_history_step2 content',
    'roles' => array(
      'administrator' => 'administrator',
    ),
    'module' => 'node',
  );

  // Exported permission: 'delete any obstetrical_exam content'.
  $permissions['delete any obstetrical_exam content'] = array(
    'name' => 'delete any obstetrical_exam content',
    'roles' => array(
      'administrator' => 'administrator',
    ),
    'module' => 'node',
  );

  // Exported permission: 'delete any photo content'.
  $permissions['delete any photo content'] = array(
    'name' => 'delete any photo content',
    'roles' => array(
      'administrator' => 'administrator',
    ),
    'module' => 'node',
  );

  // Exported permission: 'delete any prenatal_photo content'.
  $permissions['delete any prenatal_photo content'] = array(
    'name' => 'delete any prenatal_photo content',
    'roles' => array(
      'administrator' => 'administrator',
    ),
    'module' => 'node',
  );

  // Exported permission: 'delete any prenatal_family_planning content'.
  $permissions['delete any prenatal_family_planning content'] = array(
    'name' => 'delete any prenatal_family_planning content',
    'roles' => array(
      'administrator' => 'administrator',
    ),
    'module' => 'node',
  );

  // Exported permission: 'delete any prenatal_nutrition content'.
  $permissions['delete any prenatal_nutrition content'] = array(
    'name' => 'delete any prenatal_nutrition content',
    'roles' => array(
      'administrator' => 'administrator',
    ),
    'module' => 'node',
  );

  // Exported permission: 'delete any resource content'.
  $permissions['delete any resource content'] = array(
    'name' => 'delete any resource content',
    'roles' => array(
      'administrator' => 'administrator',
    ),
    'module' => 'node',
  );

  // Exported permission: 'delete any social_history content'.
  $permissions['delete any social_history content'] = array(
    'name' => 'delete any social_history content',
    'roles' => array(
      'administrator' => 'administrator',
    ),
    'module' => 'node',
  );

  // Exported permission: 'delete any vitals content'.
  $permissions['delete any vitals content'] = array(
    'name' => 'delete any vitals content',
    'roles' => array(
      'administrator' => 'administrator',
    ),
    'module' => 'node',
  );

  // Exported permission: 'delete any weight content'.
  $permissions['delete any weight content'] = array(
    'name' => 'delete any weight content',
    'roles' => array(
      'administrator' => 'administrator',
    ),
    'module' => 'node',
  );

  // Exported permission: 'delete own attendance content'.
  $permissions['delete own attendance content'] = array(
    'name' => 'delete own attendance content',
    'roles' => array(
      'administrator' => 'administrator',
    ),
    'module' => 'node',
  );

<<<<<<< HEAD
  // Exported permission: 'delete own child_fbf content'.
  $permissions['delete own child_fbf content'] = array(
    'name' => 'delete own child_fbf content',
=======
  // Exported permission: 'delete own breast_exam content'.
  $permissions['delete own breast_exam content'] = array(
    'name' => 'delete own breast_exam content',
    'roles' => array(
      'administrator' => 'administrator',
    ),
    'module' => 'node',
  );

  // Exported permission: 'delete own core_physical_exam content'.
  $permissions['delete own core_physical_exam content'] = array(
    'name' => 'delete own core_physical_exam content',
    'roles' => array(
      'administrator' => 'administrator',
    ),
    'module' => 'node',
  );

  // Exported permission: 'delete own danger_signs content'.
  $permissions['delete own danger_signs content'] = array(
    'name' => 'delete own danger_signs content',
>>>>>>> 36946a9d
    'roles' => array(
      'administrator' => 'administrator',
    ),
    'module' => 'node',
  );

  // Exported permission: 'delete own family_planning content'.
  $permissions['delete own family_planning content'] = array(
    'name' => 'delete own family_planning content',
    'roles' => array(
      'administrator' => 'administrator',
    ),
    'module' => 'node',
  );

  // Exported permission: 'delete own height content'.
  $permissions['delete own height content'] = array(
    'name' => 'delete own height content',
    'roles' => array(
      'administrator' => 'administrator',
    ),
    'module' => 'node',
  );

<<<<<<< HEAD
  // Exported permission: 'delete own lactation content'.
  $permissions['delete own lactation content'] = array(
    'name' => 'delete own lactation content',
=======
  // Exported permission: 'delete own last_menstrual_period content'.
  $permissions['delete own last_menstrual_period content'] = array(
    'name' => 'delete own last_menstrual_period content',
>>>>>>> 36946a9d
    'roles' => array(
      'administrator' => 'administrator',
    ),
    'module' => 'node',
  );

<<<<<<< HEAD
  // Exported permission: 'delete own mother_fbf content'.
  $permissions['delete own mother_fbf content'] = array(
    'name' => 'delete own mother_fbf content',
=======
  // Exported permission: 'delete own medical_history content'.
  $permissions['delete own medical_history content'] = array(
    'name' => 'delete own medical_history content',
    'roles' => array(
      'administrator' => 'administrator',
    ),
    'module' => 'node',
  );

  // Exported permission: 'delete own medication content'.
  $permissions['delete own medication content'] = array(
    'name' => 'delete own medication content',
>>>>>>> 36946a9d
    'roles' => array(
      'administrator' => 'administrator',
    ),
    'module' => 'node',
  );

  // Exported permission: 'delete own muac content'.
  $permissions['delete own muac content'] = array(
    'name' => 'delete own muac content',
    'roles' => array(
      'administrator' => 'administrator',
    ),
    'module' => 'node',
  );

  // Exported permission: 'delete own nutrition content'.
  $permissions['delete own nutrition content'] = array(
    'name' => 'delete own nutrition content',
    'roles' => array(
      'administrator' => 'administrator',
    ),
    'module' => 'node',
  );

  // Exported permission: 'delete own obstetric_history content'.
  $permissions['delete own obstetric_history content'] = array(
    'name' => 'delete own obstetric_history content',
    'roles' => array(
      'administrator' => 'administrator',
    ),
    'module' => 'node',
  );

  // Exported permission: 'delete own obstetric_history_step2 content'.
  $permissions['delete own obstetric_history_step2 content'] = array(
    'name' => 'delete own obstetric_history_step2 content',
    'roles' => array(
      'administrator' => 'administrator',
    ),
    'module' => 'node',
  );

  // Exported permission: 'delete own obstetrical_exam content'.
  $permissions['delete own obstetrical_exam content'] = array(
    'name' => 'delete own obstetrical_exam content',
    'roles' => array(
      'administrator' => 'administrator',
    ),
    'module' => 'node',
  );

  // Exported permission: 'delete own photo content'.
  $permissions['delete own photo content'] = array(
    'name' => 'delete own photo content',
    'roles' => array(
      'administrator' => 'administrator',
    ),
    'module' => 'node',
  );

  // Exported permission: 'delete own prenatal_photo content'.
  $permissions['delete own prenatal_photo content'] = array(
    'name' => 'delete own prenatal_photo content',
    'roles' => array(
      'administrator' => 'administrator',
    ),
    'module' => 'node',
  );

  // Exported permission: 'delete own prenatal_family_planning content'.
  $permissions['delete own prenatal_family_planning content'] = array(
    'name' => 'delete own prenatal_family_planning content',
    'roles' => array(
      'administrator' => 'administrator',
    ),
    'module' => 'node',
  );

  // Exported permission: 'delete own prenatal_nutrition content'.
  $permissions['delete own prenatal_nutrition content'] = array(
    'name' => 'delete own prenatal_nutrition content',
    'roles' => array(
      'administrator' => 'administrator',
    ),
    'module' => 'node',
  );

  // Exported permission: 'delete own resource content'.
  $permissions['delete own resource content'] = array(
    'name' => 'delete own resource content',
    'roles' => array(
      'administrator' => 'administrator',
    ),
    'module' => 'node',
  );

  // Exported permission: 'delete own social_history content'.
  $permissions['delete own social_history content'] = array(
    'name' => 'delete own social_history content',
    'roles' => array(
      'administrator' => 'administrator',
    ),
    'module' => 'node',
  );

  // Exported permission: 'delete own vitals content'.
  $permissions['delete own vitals content'] = array(
    'name' => 'delete own vitals content',
    'roles' => array(
      'administrator' => 'administrator',
    ),
    'module' => 'node',
  );

  // Exported permission: 'delete own weight content'.
  $permissions['delete own weight content'] = array(
    'name' => 'delete own weight content',
    'roles' => array(
      'administrator' => 'administrator',
    ),
    'module' => 'node',
  );

  // Exported permission: 'edit any attendance content'.
  $permissions['edit any attendance content'] = array(
    'name' => 'edit any attendance content',
    'roles' => array(
      'administrator' => 'administrator',
      'nurse' => 'nurse',
      'sync' => 'sync',
    ),
    'module' => 'node',
  );

<<<<<<< HEAD
  // Exported permission: 'edit any child_fbf content'.
  $permissions['edit any child_fbf content'] = array(
    'name' => 'edit any child_fbf content',
    'roles' => array(
      'administrator' => 'administrator',
      'nurse' => 'nurse',
=======
  // Exported permission: 'edit any breast_exam content'.
  $permissions['edit any breast_exam content'] = array(
    'name' => 'edit any breast_exam content',
    'roles' => array(
      'administrator' => 'administrator',
      'sync' => 'sync',
    ),
    'module' => 'node',
  );

  // Exported permission: 'edit any core_physical_exam content'.
  $permissions['edit any core_physical_exam content'] = array(
    'name' => 'edit any core_physical_exam content',
    'roles' => array(
      'administrator' => 'administrator',
      'sync' => 'sync',
    ),
    'module' => 'node',
  );

  // Exported permission: 'edit any danger_signs content'.
  $permissions['edit any danger_signs content'] = array(
    'name' => 'edit any danger_signs content',
    'roles' => array(
      'administrator' => 'administrator',
>>>>>>> 36946a9d
      'sync' => 'sync',
    ),
    'module' => 'node',
  );

  // Exported permission: 'edit any family_planning content'.
  $permissions['edit any family_planning content'] = array(
    'name' => 'edit any family_planning content',
    'roles' => array(
      'administrator' => 'administrator',
      'nurse' => 'nurse',
      'sync' => 'sync',
    ),
    'module' => 'node',
  );

  // Exported permission: 'edit any height content'.
  $permissions['edit any height content'] = array(
    'name' => 'edit any height content',
    'roles' => array(
      'administrator' => 'administrator',
      'nurse' => 'nurse',
      'sync' => 'sync',
    ),
    'module' => 'node',
  );

<<<<<<< HEAD
  // Exported permission: 'edit any lactation content'.
  $permissions['edit any lactation content'] = array(
    'name' => 'edit any lactation content',
    'roles' => array(
      'administrator' => 'administrator',
      'nurse' => 'nurse',
=======
  // Exported permission: 'edit any last_menstrual_period content'.
  $permissions['edit any last_menstrual_period content'] = array(
    'name' => 'edit any last_menstrual_period content',
    'roles' => array(
      'administrator' => 'administrator',
>>>>>>> 36946a9d
      'sync' => 'sync',
    ),
    'module' => 'node',
  );

<<<<<<< HEAD
  // Exported permission: 'edit any mother_fbf content'.
  $permissions['edit any mother_fbf content'] = array(
    'name' => 'edit any mother_fbf content',
    'roles' => array(
      'administrator' => 'administrator',
      'nurse' => 'nurse',
=======
  // Exported permission: 'edit any medical_history content'.
  $permissions['edit any medical_history content'] = array(
    'name' => 'edit any medical_history content',
    'roles' => array(
      'administrator' => 'administrator',
      'sync' => 'sync',
    ),
    'module' => 'node',
  );

  // Exported permission: 'edit any medication content'.
  $permissions['edit any medication content'] = array(
    'name' => 'edit any medication content',
    'roles' => array(
      'administrator' => 'administrator',
>>>>>>> 36946a9d
      'sync' => 'sync',
    ),
    'module' => 'node',
  );

  // Exported permission: 'edit any muac content'.
  $permissions['edit any muac content'] = array(
    'name' => 'edit any muac content',
    'roles' => array(
      'administrator' => 'administrator',
      'nurse' => 'nurse',
      'sync' => 'sync',
    ),
    'module' => 'node',
  );

  // Exported permission: 'edit any nutrition content'.
  $permissions['edit any nutrition content'] = array(
    'name' => 'edit any nutrition content',
    'roles' => array(
      'administrator' => 'administrator',
      'nurse' => 'nurse',
      'sync' => 'sync',
    ),
    'module' => 'node',
  );

  // Exported permission: 'edit any obstetric_history content'.
  $permissions['edit any obstetric_history content'] = array(
    'name' => 'edit any obstetric_history content',
    'roles' => array(
      'administrator' => 'administrator',
      'sync' => 'sync',
    ),
    'module' => 'node',
  );

  // Exported permission: 'edit any obstetric_history_step2 content'.
  $permissions['edit any obstetric_history_step2 content'] = array(
    'name' => 'edit any obstetric_history_step2 content',
    'roles' => array(
      'administrator' => 'administrator',
      'sync' => 'sync',
    ),
    'module' => 'node',
  );

  // Exported permission: 'edit any obstetrical_exam content'.
  $permissions['edit any obstetrical_exam content'] = array(
    'name' => 'edit any obstetrical_exam content',
    'roles' => array(
      'administrator' => 'administrator',
      'sync' => 'sync',
    ),
    'module' => 'node',
  );

  // Exported permission: 'edit any photo content'.
  $permissions['edit any photo content'] = array(
    'name' => 'edit any photo content',
    'roles' => array(
      'administrator' => 'administrator',
      'nurse' => 'nurse',
      'sync' => 'sync',
    ),
    'module' => 'node',
  );

  // Exported permission: 'edit any prenatal_photo content'.
  $permissions['edit any prenatal_photo content'] = array(
    'name' => 'edit any prenatal_photo content',
    'roles' => array(
      'administrator' => 'administrator',
      'nurse' => 'nurse',
      'sync' => 'sync',
    ),
    'module' => 'node',
  );

  // Exported permission: 'edit any prenatal_family_planning content'.
  $permissions['edit any prenatal_family_planning content'] = array(
    'name' => 'edit any prenatal_family_planning content',
    'roles' => array(
      'administrator' => 'administrator',
      'sync' => 'sync',
    ),
    'module' => 'node',
  );

  // Exported permission: 'edit any prenatal_nutrition content'.
  $permissions['edit any prenatal_nutrition content'] = array(
    'name' => 'edit any prenatal_nutrition content',
    'roles' => array(
      'administrator' => 'administrator',
      'sync' => 'sync',
    ),
    'module' => 'node',
  );

  // Exported permission: 'edit any resource content'.
  $permissions['edit any resource content'] = array(
    'name' => 'edit any resource content',
    'roles' => array(
      'administrator' => 'administrator',
      'sync' => 'sync',
    ),
    'module' => 'node',
  );

  // Exported permission: 'edit any social_history content'.
  $permissions['edit any social_history content'] = array(
    'name' => 'edit any social_history content',
    'roles' => array(
      'administrator' => 'administrator',
      'sync' => 'sync',
    ),
    'module' => 'node',
  );

  // Exported permission: 'edit any vitals content'.
  $permissions['edit any vitals content'] = array(
    'name' => 'edit any vitals content',
    'roles' => array(
      'administrator' => 'administrator',
      'sync' => 'sync',
    ),
    'module' => 'node',
  );

  // Exported permission: 'edit any weight content'.
  $permissions['edit any weight content'] = array(
    'name' => 'edit any weight content',
    'roles' => array(
      'administrator' => 'administrator',
      'nurse' => 'nurse',
      'sync' => 'sync',
    ),
    'module' => 'node',
  );

  // Exported permission: 'edit own attendance content'.
  $permissions['edit own attendance content'] = array(
    'name' => 'edit own attendance content',
    'roles' => array(
      'administrator' => 'administrator',
      'nurse' => 'nurse',
      'sync' => 'sync',
    ),
    'module' => 'node',
  );

<<<<<<< HEAD
  // Exported permission: 'edit own child_fbf content'.
  $permissions['edit own child_fbf content'] = array(
    'name' => 'edit own child_fbf content',
    'roles' => array(
      'administrator' => 'administrator',
      'nurse' => 'nurse',
=======
  // Exported permission: 'edit own breast_exam content'.
  $permissions['edit own breast_exam content'] = array(
    'name' => 'edit own breast_exam content',
    'roles' => array(
      'administrator' => 'administrator',
      'sync' => 'sync',
    ),
    'module' => 'node',
  );

  // Exported permission: 'edit own core_physical_exam content'.
  $permissions['edit own core_physical_exam content'] = array(
    'name' => 'edit own core_physical_exam content',
    'roles' => array(
      'administrator' => 'administrator',
      'sync' => 'sync',
    ),
    'module' => 'node',
  );

  // Exported permission: 'edit own danger_signs content'.
  $permissions['edit own danger_signs content'] = array(
    'name' => 'edit own danger_signs content',
    'roles' => array(
      'administrator' => 'administrator',
>>>>>>> 36946a9d
      'sync' => 'sync',
    ),
    'module' => 'node',
  );

  // Exported permission: 'edit own family_planning content'.
  $permissions['edit own family_planning content'] = array(
    'name' => 'edit own family_planning content',
    'roles' => array(
      'administrator' => 'administrator',
      'nurse' => 'nurse',
      'sync' => 'sync',
    ),
    'module' => 'node',
  );

  // Exported permission: 'edit own height content'.
  $permissions['edit own height content'] = array(
    'name' => 'edit own height content',
    'roles' => array(
      'administrator' => 'administrator',
      'nurse' => 'nurse',
      'sync' => 'sync',
    ),
    'module' => 'node',
  );

<<<<<<< HEAD
  // Exported permission: 'edit own lactation content'.
  $permissions['edit own lactation content'] = array(
    'name' => 'edit own lactation content',
    'roles' => array(
      'administrator' => 'administrator',
      'nurse' => 'nurse',
=======
  // Exported permission: 'edit own last_menstrual_period content'.
  $permissions['edit own last_menstrual_period content'] = array(
    'name' => 'edit own last_menstrual_period content',
    'roles' => array(
      'administrator' => 'administrator',
>>>>>>> 36946a9d
      'sync' => 'sync',
    ),
    'module' => 'node',
  );

<<<<<<< HEAD
  // Exported permission: 'edit own mother_fbf content'.
  $permissions['edit own mother_fbf content'] = array(
    'name' => 'edit own mother_fbf content',
    'roles' => array(
      'administrator' => 'administrator',
      'nurse' => 'nurse',
=======
  // Exported permission: 'edit own medical_history content'.
  $permissions['edit own medical_history content'] = array(
    'name' => 'edit own medical_history content',
    'roles' => array(
      'administrator' => 'administrator',
      'sync' => 'sync',
    ),
    'module' => 'node',
  );

  // Exported permission: 'edit own medication content'.
  $permissions['edit own medication content'] = array(
    'name' => 'edit own medication content',
    'roles' => array(
      'administrator' => 'administrator',
>>>>>>> 36946a9d
      'sync' => 'sync',
    ),
    'module' => 'node',
  );

  // Exported permission: 'edit own muac content'.
  $permissions['edit own muac content'] = array(
    'name' => 'edit own muac content',
    'roles' => array(
      'administrator' => 'administrator',
      'nurse' => 'nurse',
      'sync' => 'sync',
    ),
    'module' => 'node',
  );

  // Exported permission: 'edit own nutrition content'.
  $permissions['edit own nutrition content'] = array(
    'name' => 'edit own nutrition content',
    'roles' => array(
      'administrator' => 'administrator',
      'nurse' => 'nurse',
      'sync' => 'sync',
    ),
    'module' => 'node',
  );

  // Exported permission: 'edit own obstetric_history content'.
  $permissions['edit own obstetric_history content'] = array(
    'name' => 'edit own obstetric_history content',
    'roles' => array(
      'administrator' => 'administrator',
      'sync' => 'sync',
    ),
    'module' => 'node',
  );

  // Exported permission: 'edit own obstetric_history_step2 content'.
  $permissions['edit own obstetric_history_step2 content'] = array(
    'name' => 'edit own obstetric_history_step2 content',
    'roles' => array(
      'administrator' => 'administrator',
      'sync' => 'sync',
    ),
    'module' => 'node',
  );

  // Exported permission: 'edit own obstetrical_exam content'.
  $permissions['edit own obstetrical_exam content'] = array(
    'name' => 'edit own obstetrical_exam content',
    'roles' => array(
      'administrator' => 'administrator',
      'sync' => 'sync',
    ),
    'module' => 'node',
  );

  // Exported permission: 'edit own photo content'.
  $permissions['edit own photo content'] = array(
    'name' => 'edit own photo content',
    'roles' => array(
      'administrator' => 'administrator',
      'nurse' => 'nurse',
      'sync' => 'sync',
    ),
    'module' => 'node',
  );

  // Exported permission: 'edit own prenatal_photo content'.
  $permissions['edit own prenatal_photo content'] = array(
    'name' => 'edit own prenatal_photo content',
    'roles' => array(
      'administrator' => 'administrator',
      'nurse' => 'nurse',
      'sync' => 'sync',
    ),
    'module' => 'node',
  );

  // Exported permission: 'edit own prenatal_family_planning content'.
  $permissions['edit own prenatal_family_planning content'] = array(
    'name' => 'edit own prenatal_family_planning content',
    'roles' => array(
      'administrator' => 'administrator',
      'sync' => 'sync',
    ),
    'module' => 'node',
  );

  // Exported permission: 'edit own prenatal_nutrition content'.
  $permissions['edit own prenatal_nutrition content'] = array(
    'name' => 'edit own prenatal_nutrition content',
    'roles' => array(
      'administrator' => 'administrator',
      'sync' => 'sync',
    ),
    'module' => 'node',
  );

  // Exported permission: 'edit own resource content'.
  $permissions['edit own resource content'] = array(
    'name' => 'edit own resource content',
    'roles' => array(
      'administrator' => 'administrator',
      'sync' => 'sync',
    ),
    'module' => 'node',
  );

  // Exported permission: 'edit own social_history content'.
  $permissions['edit own social_history content'] = array(
    'name' => 'edit own social_history content',
    'roles' => array(
      'administrator' => 'administrator',
      'sync' => 'sync',
    ),
    'module' => 'node',
  );

  // Exported permission: 'edit own vitals content'.
  $permissions['edit own vitals content'] = array(
    'name' => 'edit own vitals content',
    'roles' => array(
      'administrator' => 'administrator',
      'sync' => 'sync',
    ),
    'module' => 'node',
  );

  // Exported permission: 'edit own weight content'.
  $permissions['edit own weight content'] = array(
    'name' => 'edit own weight content',
    'roles' => array(
      'administrator' => 'administrator',
      'nurse' => 'nurse',
      'sync' => 'sync',
    ),
    'module' => 'node',
  );

  return $permissions;
}<|MERGE_RESOLUTION|>--- conflicted
+++ resolved
@@ -22,19 +22,22 @@
     'module' => 'node',
   );
 
-<<<<<<< HEAD
+  // Exported permission: 'create breast_exam content'.
+  $permissions['create breast_exam content'] = array(
+    'name' => 'create breast_exam content',
+    'roles' => array(
+      'administrator' => 'administrator',
+      'sync' => 'sync',
+    ),
+    'module' => 'node',
+  );
+
   // Exported permission: 'create child_fbf content'.
   $permissions['create child_fbf content'] = array(
     'name' => 'create child_fbf content',
     'roles' => array(
       'administrator' => 'administrator',
       'nurse' => 'nurse',
-=======
-  // Exported permission: 'create breast_exam content'.
-  $permissions['create breast_exam content'] = array(
-    'name' => 'create breast_exam content',
-    'roles' => array(
-      'administrator' => 'administrator',
       'sync' => 'sync',
     ),
     'module' => 'node',
@@ -55,7 +58,6 @@
     'name' => 'create danger_signs content',
     'roles' => array(
       'administrator' => 'administrator',
->>>>>>> 36946a9d
       'sync' => 'sync',
     ),
     'module' => 'node',
@@ -83,49 +85,53 @@
     'module' => 'node',
   );
 
-<<<<<<< HEAD
+  // Exported permission: 'create last_menstrual_period content'.
+  $permissions['create last_menstrual_period content'] = array(
+    'name' => 'create last_menstrual_period content',
+    'roles' => array(
+      'administrator' => 'administrator',
+      'sync' => 'sync',
+    ),
+    'module' => 'node',
+  );
+
   // Exported permission: 'create lactation content'.
   $permissions['create lactation content'] = array(
     'name' => 'create lactation content',
     'roles' => array(
       'administrator' => 'administrator',
       'nurse' => 'nurse',
-=======
-  // Exported permission: 'create last_menstrual_period content'.
-  $permissions['create last_menstrual_period content'] = array(
-    'name' => 'create last_menstrual_period content',
-    'roles' => array(
-      'administrator' => 'administrator',
->>>>>>> 36946a9d
-      'sync' => 'sync',
-    ),
-    'module' => 'node',
-  );
-
-<<<<<<< HEAD
+      'sync' => 'sync',
+    ),
+    'module' => 'node',
+  );
+
+  // Exported permission: 'create medical_history content'.
+  $permissions['create medical_history content'] = array(
+    'name' => 'create medical_history content',
+    'roles' => array(
+      'administrator' => 'administrator',
+      'sync' => 'sync',
+    ),
+    'module' => 'node',
+  );
+
+  // Exported permission: 'create medication content'.
+  $permissions['create medication content'] = array(
+    'name' => 'create medication content',
+    'roles' => array(
+      'administrator' => 'administrator',
+      'sync' => 'sync',
+    ),
+    'module' => 'node',
+  );
+
   // Exported permission: 'create mother_fbf content'.
   $permissions['create mother_fbf content'] = array(
     'name' => 'create mother_fbf content',
     'roles' => array(
       'administrator' => 'administrator',
       'nurse' => 'nurse',
-=======
-  // Exported permission: 'create medical_history content'.
-  $permissions['create medical_history content'] = array(
-    'name' => 'create medical_history content',
-    'roles' => array(
-      'administrator' => 'administrator',
-      'sync' => 'sync',
-    ),
-    'module' => 'node',
-  );
-
-  // Exported permission: 'create medication content'.
-  $permissions['create medication content'] = array(
-    'name' => 'create medication content',
-    'roles' => array(
-      'administrator' => 'administrator',
->>>>>>> 36946a9d
       'sync' => 'sync',
     ),
     'module' => 'node',
@@ -275,14 +281,18 @@
     'module' => 'node',
   );
 
-<<<<<<< HEAD
+  // Exported permission: 'delete any breast_exam content'.
+  $permissions['delete any breast_exam content'] = array(
+    'name' => 'delete any breast_exam content',
+    'roles' => array(
+      'administrator' => 'administrator',
+    ),
+    'module' => 'node',
+  );
+
   // Exported permission: 'delete any child_fbf content'.
   $permissions['delete any child_fbf content'] = array(
     'name' => 'delete any child_fbf content',
-=======
-  // Exported permission: 'delete any breast_exam content'.
-  $permissions['delete any breast_exam content'] = array(
-    'name' => 'delete any breast_exam content',
     'roles' => array(
       'administrator' => 'administrator',
     ),
@@ -301,7 +311,6 @@
   // Exported permission: 'delete any danger_signs content'.
   $permissions['delete any danger_signs content'] = array(
     'name' => 'delete any danger_signs content',
->>>>>>> 36946a9d
     'roles' => array(
       'administrator' => 'administrator',
     ),
@@ -326,39 +335,45 @@
     'module' => 'node',
   );
 
-<<<<<<< HEAD
+  // Exported permission: 'delete any last_menstrual_period content'.
+  $permissions['delete any last_menstrual_period content'] = array(
+    'name' => 'delete any last_menstrual_period content',
+    'roles' => array(
+      'administrator' => 'administrator',
+    ),
+    'module' => 'node',
+  );
+
   // Exported permission: 'delete any lactation content'.
   $permissions['delete any lactation content'] = array(
     'name' => 'delete any lactation content',
-=======
-  // Exported permission: 'delete any last_menstrual_period content'.
-  $permissions['delete any last_menstrual_period content'] = array(
-    'name' => 'delete any last_menstrual_period content',
->>>>>>> 36946a9d
-    'roles' => array(
-      'administrator' => 'administrator',
-    ),
-    'module' => 'node',
-  );
-
-<<<<<<< HEAD
+    'roles' => array(
+      'administrator' => 'administrator',
+    ),
+    'module' => 'node',
+  );
+
+  // Exported permission: 'delete any medical_history content'.
+  $permissions['delete any medical_history content'] = array(
+    'name' => 'delete any medical_history content',
+    'roles' => array(
+      'administrator' => 'administrator',
+    ),
+    'module' => 'node',
+  );
+
+  // Exported permission: 'delete any medication content'.
+  $permissions['delete any medication content'] = array(
+    'name' => 'delete any medication content',
+    'roles' => array(
+      'administrator' => 'administrator',
+    ),
+    'module' => 'node',
+  );
+
   // Exported permission: 'delete any mother_fbf content'.
   $permissions['delete any mother_fbf content'] = array(
     'name' => 'delete any mother_fbf content',
-=======
-  // Exported permission: 'delete any medical_history content'.
-  $permissions['delete any medical_history content'] = array(
-    'name' => 'delete any medical_history content',
-    'roles' => array(
-      'administrator' => 'administrator',
-    ),
-    'module' => 'node',
-  );
-
-  // Exported permission: 'delete any medication content'.
-  $permissions['delete any medication content'] = array(
-    'name' => 'delete any medication content',
->>>>>>> 36946a9d
     'roles' => array(
       'administrator' => 'administrator',
     ),
@@ -491,14 +506,18 @@
     'module' => 'node',
   );
 
-<<<<<<< HEAD
+  // Exported permission: 'delete own breast_exam content'.
+  $permissions['delete own breast_exam content'] = array(
+    'name' => 'delete own breast_exam content',
+    'roles' => array(
+      'administrator' => 'administrator',
+    ),
+    'module' => 'node',
+  );
+
   // Exported permission: 'delete own child_fbf content'.
   $permissions['delete own child_fbf content'] = array(
     'name' => 'delete own child_fbf content',
-=======
-  // Exported permission: 'delete own breast_exam content'.
-  $permissions['delete own breast_exam content'] = array(
-    'name' => 'delete own breast_exam content',
     'roles' => array(
       'administrator' => 'administrator',
     ),
@@ -517,7 +536,6 @@
   // Exported permission: 'delete own danger_signs content'.
   $permissions['delete own danger_signs content'] = array(
     'name' => 'delete own danger_signs content',
->>>>>>> 36946a9d
     'roles' => array(
       'administrator' => 'administrator',
     ),
@@ -542,39 +560,45 @@
     'module' => 'node',
   );
 
-<<<<<<< HEAD
+  // Exported permission: 'delete own last_menstrual_period content'.
+  $permissions['delete own last_menstrual_period content'] = array(
+    'name' => 'delete own last_menstrual_period content',
+    'roles' => array(
+      'administrator' => 'administrator',
+    ),
+    'module' => 'node',
+  );
+
   // Exported permission: 'delete own lactation content'.
   $permissions['delete own lactation content'] = array(
     'name' => 'delete own lactation content',
-=======
-  // Exported permission: 'delete own last_menstrual_period content'.
-  $permissions['delete own last_menstrual_period content'] = array(
-    'name' => 'delete own last_menstrual_period content',
->>>>>>> 36946a9d
-    'roles' => array(
-      'administrator' => 'administrator',
-    ),
-    'module' => 'node',
-  );
-
-<<<<<<< HEAD
+    'roles' => array(
+      'administrator' => 'administrator',
+    ),
+    'module' => 'node',
+  );
+
+  // Exported permission: 'delete own medical_history content'.
+  $permissions['delete own medical_history content'] = array(
+    'name' => 'delete own medical_history content',
+    'roles' => array(
+      'administrator' => 'administrator',
+    ),
+    'module' => 'node',
+  );
+
+  // Exported permission: 'delete own medication content'.
+  $permissions['delete own medication content'] = array(
+    'name' => 'delete own medication content',
+    'roles' => array(
+      'administrator' => 'administrator',
+    ),
+    'module' => 'node',
+  );
+
   // Exported permission: 'delete own mother_fbf content'.
   $permissions['delete own mother_fbf content'] = array(
     'name' => 'delete own mother_fbf content',
-=======
-  // Exported permission: 'delete own medical_history content'.
-  $permissions['delete own medical_history content'] = array(
-    'name' => 'delete own medical_history content',
-    'roles' => array(
-      'administrator' => 'administrator',
-    ),
-    'module' => 'node',
-  );
-
-  // Exported permission: 'delete own medication content'.
-  $permissions['delete own medication content'] = array(
-    'name' => 'delete own medication content',
->>>>>>> 36946a9d
     'roles' => array(
       'administrator' => 'administrator',
     ),
@@ -709,19 +733,22 @@
     'module' => 'node',
   );
 
-<<<<<<< HEAD
+  // Exported permission: 'edit any breast_exam content'.
+  $permissions['edit any breast_exam content'] = array(
+    'name' => 'edit any breast_exam content',
+    'roles' => array(
+      'administrator' => 'administrator',
+      'sync' => 'sync',
+    ),
+    'module' => 'node',
+  );
+
   // Exported permission: 'edit any child_fbf content'.
   $permissions['edit any child_fbf content'] = array(
     'name' => 'edit any child_fbf content',
     'roles' => array(
       'administrator' => 'administrator',
       'nurse' => 'nurse',
-=======
-  // Exported permission: 'edit any breast_exam content'.
-  $permissions['edit any breast_exam content'] = array(
-    'name' => 'edit any breast_exam content',
-    'roles' => array(
-      'administrator' => 'administrator',
       'sync' => 'sync',
     ),
     'module' => 'node',
@@ -742,7 +769,6 @@
     'name' => 'edit any danger_signs content',
     'roles' => array(
       'administrator' => 'administrator',
->>>>>>> 36946a9d
       'sync' => 'sync',
     ),
     'module' => 'node',
@@ -770,49 +796,53 @@
     'module' => 'node',
   );
 
-<<<<<<< HEAD
+  // Exported permission: 'edit any last_menstrual_period content'.
+  $permissions['edit any last_menstrual_period content'] = array(
+    'name' => 'edit any last_menstrual_period content',
+    'roles' => array(
+      'administrator' => 'administrator',
+      'sync' => 'sync',
+    ),
+    'module' => 'node',
+  );
+
   // Exported permission: 'edit any lactation content'.
   $permissions['edit any lactation content'] = array(
     'name' => 'edit any lactation content',
     'roles' => array(
       'administrator' => 'administrator',
       'nurse' => 'nurse',
-=======
-  // Exported permission: 'edit any last_menstrual_period content'.
-  $permissions['edit any last_menstrual_period content'] = array(
-    'name' => 'edit any last_menstrual_period content',
-    'roles' => array(
-      'administrator' => 'administrator',
->>>>>>> 36946a9d
-      'sync' => 'sync',
-    ),
-    'module' => 'node',
-  );
-
-<<<<<<< HEAD
+      'sync' => 'sync',
+    ),
+    'module' => 'node',
+  );
+
+  // Exported permission: 'edit any medical_history content'.
+  $permissions['edit any medical_history content'] = array(
+    'name' => 'edit any medical_history content',
+    'roles' => array(
+      'administrator' => 'administrator',
+      'sync' => 'sync',
+    ),
+    'module' => 'node',
+  );
+
+  // Exported permission: 'edit any medication content'.
+  $permissions['edit any medication content'] = array(
+    'name' => 'edit any medication content',
+    'roles' => array(
+      'administrator' => 'administrator',
+      'sync' => 'sync',
+    ),
+    'module' => 'node',
+  );
+
   // Exported permission: 'edit any mother_fbf content'.
   $permissions['edit any mother_fbf content'] = array(
     'name' => 'edit any mother_fbf content',
     'roles' => array(
       'administrator' => 'administrator',
       'nurse' => 'nurse',
-=======
-  // Exported permission: 'edit any medical_history content'.
-  $permissions['edit any medical_history content'] = array(
-    'name' => 'edit any medical_history content',
-    'roles' => array(
-      'administrator' => 'administrator',
-      'sync' => 'sync',
-    ),
-    'module' => 'node',
-  );
-
-  // Exported permission: 'edit any medication content'.
-  $permissions['edit any medication content'] = array(
-    'name' => 'edit any medication content',
-    'roles' => array(
-      'administrator' => 'administrator',
->>>>>>> 36946a9d
       'sync' => 'sync',
     ),
     'module' => 'node',
@@ -964,19 +994,22 @@
     'module' => 'node',
   );
 
-<<<<<<< HEAD
+  // Exported permission: 'edit own breast_exam content'.
+  $permissions['edit own breast_exam content'] = array(
+    'name' => 'edit own breast_exam content',
+    'roles' => array(
+      'administrator' => 'administrator',
+      'sync' => 'sync',
+    ),
+    'module' => 'node',
+  );
+
   // Exported permission: 'edit own child_fbf content'.
   $permissions['edit own child_fbf content'] = array(
     'name' => 'edit own child_fbf content',
     'roles' => array(
       'administrator' => 'administrator',
       'nurse' => 'nurse',
-=======
-  // Exported permission: 'edit own breast_exam content'.
-  $permissions['edit own breast_exam content'] = array(
-    'name' => 'edit own breast_exam content',
-    'roles' => array(
-      'administrator' => 'administrator',
       'sync' => 'sync',
     ),
     'module' => 'node',
@@ -997,7 +1030,6 @@
     'name' => 'edit own danger_signs content',
     'roles' => array(
       'administrator' => 'administrator',
->>>>>>> 36946a9d
       'sync' => 'sync',
     ),
     'module' => 'node',
@@ -1025,49 +1057,53 @@
     'module' => 'node',
   );
 
-<<<<<<< HEAD
+  // Exported permission: 'edit own last_menstrual_period content'.
+  $permissions['edit own last_menstrual_period content'] = array(
+    'name' => 'edit own last_menstrual_period content',
+    'roles' => array(
+      'administrator' => 'administrator',
+      'sync' => 'sync',
+    ),
+    'module' => 'node',
+  );
+
   // Exported permission: 'edit own lactation content'.
   $permissions['edit own lactation content'] = array(
     'name' => 'edit own lactation content',
     'roles' => array(
       'administrator' => 'administrator',
       'nurse' => 'nurse',
-=======
-  // Exported permission: 'edit own last_menstrual_period content'.
-  $permissions['edit own last_menstrual_period content'] = array(
-    'name' => 'edit own last_menstrual_period content',
-    'roles' => array(
-      'administrator' => 'administrator',
->>>>>>> 36946a9d
-      'sync' => 'sync',
-    ),
-    'module' => 'node',
-  );
-
-<<<<<<< HEAD
+      'sync' => 'sync',
+    ),
+    'module' => 'node',
+  );
+
+  // Exported permission: 'edit own medical_history content'.
+  $permissions['edit own medical_history content'] = array(
+    'name' => 'edit own medical_history content',
+    'roles' => array(
+      'administrator' => 'administrator',
+      'sync' => 'sync',
+    ),
+    'module' => 'node',
+  );
+
+  // Exported permission: 'edit own medication content'.
+  $permissions['edit own medication content'] = array(
+    'name' => 'edit own medication content',
+    'roles' => array(
+      'administrator' => 'administrator',
+      'sync' => 'sync',
+    ),
+    'module' => 'node',
+  );
+
   // Exported permission: 'edit own mother_fbf content'.
   $permissions['edit own mother_fbf content'] = array(
     'name' => 'edit own mother_fbf content',
     'roles' => array(
       'administrator' => 'administrator',
       'nurse' => 'nurse',
-=======
-  // Exported permission: 'edit own medical_history content'.
-  $permissions['edit own medical_history content'] = array(
-    'name' => 'edit own medical_history content',
-    'roles' => array(
-      'administrator' => 'administrator',
-      'sync' => 'sync',
-    ),
-    'module' => 'node',
-  );
-
-  // Exported permission: 'edit own medication content'.
-  $permissions['edit own medication content'] = array(
-    'name' => 'edit own medication content',
-    'roles' => array(
-      'administrator' => 'administrator',
->>>>>>> 36946a9d
       'sync' => 'sync',
     ),
     'module' => 'node',
