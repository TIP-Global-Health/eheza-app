--- conflicted
+++ resolved
@@ -542,15 +542,10 @@
     ];
   }
 
-<<<<<<< HEAD
   $values = array_values($items);
 
     // Store in cache.
   hedley_stats_handle_cache(HEDLEY_STATS_CACHE_SET, HEDLEY_STATS_SYNC_PRENATAL_DATA, $health_center_id, NULL, $values);
-=======
-  // Store in cache.
-  hedley_stats_handle_cache(HEDLEY_STATS_CACHE_SET, HEDLEY_STATS_SYNC_PRENATAL_DATA, $health_center_id, NULL, $items);
->>>>>>> 3d75437c
 
   return $values;
 }
