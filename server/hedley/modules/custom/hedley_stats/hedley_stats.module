--- conflicted
+++ resolved
@@ -252,13 +252,9 @@
       'completed_program' => $completed_program,
       'family_planning' => hedley_stats_get_family_planning_stats_by_period($health_center_id, HEDLEY_STATS_PERIOD_PAST_THREE_MONTHS),
       'missed_sessions' => $missed_sessions,
-<<<<<<< HEAD
       'total_encounters' => hedley_stats_get_total_encounters($health_center_id, $villages_with_residents),
       'villages_with_residents' => $villages_with_residents,
-=======
-      'total_encounters' => hedley_stats_get_total_encounters($health_center_id),
       'timestamp' => $timestamp,
->>>>>>> d27f9002
     ];
 
     $stats['stats_cache_hash'] = md5(serialize($stats));
