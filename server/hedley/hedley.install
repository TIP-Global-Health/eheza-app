--- conflicted
+++ resolved
@@ -383,7 +383,6 @@
 }
 
 /**
-<<<<<<< HEAD
  * Enable new prepopulate module.
  */
 function hedley_update_7012() {
@@ -439,10 +438,11 @@
 
   $content_types = ['participant_consent'];
   hedley_add_nurse_permissions_for_content_type($content_types);
-=======
+}
+
+/**
  * Setup private files.
  */
-function hedley_update_7012() {
+function hedley_update_7017() {
   variable_set('file_private_path', 'sites/default/files/private');
->>>>>>> 37f6f9ac
 }