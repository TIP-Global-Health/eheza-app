<?php

/**
 * @file
 * Installation logic for Hedley.
 */

/**
 * Implements hook_install().
 */
function hedley_install() {
  hedley_standard_install();

  // Fixes problems when the CSV files used for importing have been created
  // on a Mac, by forcing PHP to detect the appropriate line endings.
  ini_set('auto_detect_line_endings', TRUE);

  // Enable our themes.
  theme_enable(['bartik']);

  // Set the default theme.
  variable_set('theme_default', 'bartik');
  variable_set('admin_theme', 'bartik');

  // Enable node view page override by Page manager module.
  variable_set('page_manager_node_view_disabled', FALSE);

  variable_set('node_admin_theme', TRUE);

  // Set required date API variables.
  // See date_api_status().
  date_default_timezone_set('Asia/Jerusalem');
  variable_set('date_default_timezone', 'Asia/Jerusalem');
  variable_set('date_first_day', 1);

  // Setup private files.
  variable_set('file_private_path', 'sites/default/files/private');

  // Set authentication token expiration period to 5 years.
  variable_set('restful_token_auth_expiration_period', 'P5Y');

  // Perform several of the updates that aren't handled in
  // `hedley_standard_install`, and are needed on a fresh install.
  hedley_update_7002();
  hedley_update_7003();
  hedley_update_7004();
  hedley_update_7005();
  hedley_update_7012();
  hedley_update_7013();
  hedley_update_7014();
  hedley_update_7015();
  hedley_update_7016();
  hedley_update_7032();

  hedley_initial_sync_permissions();
}

/**
 * Copied from Standard profile -- standard_install()
 */
function hedley_standard_install() {
  // Add text formats.
  $filtered_html_format = [
    'format' => 'filtered_html',
    'name' => 'Filtered HTML',
    'weight' => 0,
    'filters' => [
      // URL filter.
      'filter_url' => [
        'weight' => 0,
        'status' => 1,
      ],
      // HTML filter.
      'filter_html' => [
        'weight' => 1,
        'status' => 1,
      ],
      // Line break filter.
      'filter_autop' => [
        'weight' => 2,
        'status' => 1,
      ],
      // HTML corrector filter.
      'filter_htmlcorrector' => [
        'weight' => 10,
        'status' => 1,
      ],
    ],
  ];
  $filtered_html_format = (object) $filtered_html_format;
  filter_format_save($filtered_html_format);

  $full_html_format = [
    'format' => 'full_html',
    'name' => 'Full HTML',
    'weight' => 1,
    'filters' => [
      // URL filter.
      'filter_url' => [
        'weight' => 0,
        'status' => 1,
      ],
      // Line break filter.
      'filter_autop' => [
        'weight' => 1,
        'status' => 1,
      ],
      // HTML corrector filter.
      'filter_htmlcorrector' => [
        'weight' => 10,
        'status' => 1,
      ],
    ],
  ];
  $full_html_format = (object) $full_html_format;
  filter_format_save($full_html_format);

  // Enable some standard blocks.
  $default_theme = variable_get('theme_default', 'bartik');

  $values = [
    [
      'module' => 'system',
      'delta' => 'main',
      'theme' => $default_theme,
      'status' => 1,
      'weight' => 0,
      'region' => 'content',
      'pages' => '',
      'cache' => -1,
    ],
    [
      'module' => 'search',
      'delta' => 'form',
      'theme' => $default_theme,
      'status' => 1,
      'weight' => -1,
      'region' => 'search_box',
      'pages' => '',
      'cache' => -1,
    ],
    [
      'module' => 'user',
      'delta' => 'login',
      'theme' => $default_theme,
      'status' => 1,
      'weight' => 0,
      'region' => 'sidebar_first',
      'pages' => '',
      'cache' => -1,
    ],
    [
      'module' => 'system',
      'delta' => 'help',
      'theme' => $default_theme,
      'status' => 1,
      'weight' => 0,
      'region' => 'help',
      'pages' => '',
      'cache' => -1,
    ],
    [
      'module' => 'menu',
      'delta' => 'menu-eheza-app-admin-menu',
      'theme' => $default_theme,
      'status' => 0,
      'weight' => 0,
      'region' => 'sidebar_first',
      'pages' => '',
      'cache' => -1,
    ],
    [
      'module' => 'hedley_admin',
      'delta' => 'eheza_app_sidebar_menu',
      'theme' => $default_theme,
      'status' => 1,
      'weight' => 0,
      'region' => 'sidebar_first',
      'pages' => '',
      'cache' => -1,
    ],
  ];
  $query = db_insert('block')->fields([
    'module',
    'delta',
    'theme',
    'status',
    'weight',
    'region',
    'pages',
    'cache',
  ]);
  foreach ($values as $record) {
    $query->values($record);
  }
  $query->execute();

  // Enable user picture support and set the default to a square
  // thumbnail option.
  variable_set('user_pictures', '1');
  variable_set('user_picture_dimensions', '1024x1024');
  variable_set('user_picture_file_size', '800');
  variable_set('user_picture_style', 'thumbnail');

  // Allow visitor account creation with administrative approval.
  variable_set('user_register', USER_REGISTER_VISITORS_ADMINISTRATIVE_APPROVAL);

  // Enable default permissions for system roles.
  $permissions = [
    'access content',
    // "View user profiles" is for viewing the task_assignee field.
    'access user profiles',
    filter_permission_name($filtered_html_format),
  ];
  user_role_grant_permissions(DRUPAL_AUTHENTICATED_RID, $permissions);

  // Create a default role for site administrators, with all available
  // permissions assigned.
  $admin_role = new stdClass();
  $admin_role->name = 'administrator';
  $admin_role->weight = 2;
  user_role_save($admin_role);
  user_role_grant_permissions($admin_role->rid, array_keys(module_invoke_all('permission')));
  // Set this as the administrator role.
  variable_set('user_admin_role', $admin_role->rid);

  // Creating a E-ledger viewer role.
  $ledger_viewer_role = new stdClass();
  $ledger_viewer_role->name = 'E-ledger viewer';
  user_role_save($ledger_viewer_role);

  // Creating a Data Manager role.
  $data_manager_role = new stdClass();
  $data_manager_role->name = 'Data Manager';
  user_role_save($data_manager_role);

  // Creating a Nurse role and add the permissions.
  $nurse_role = new stdClass();
  $nurse_role->name = 'nurse';
  user_role_save($nurse_role);

  $permissions = [];
  $nurse_permitted_types = [
    'attendance',
    'family_planning',
    'height',
    'muac',
    'nutrition',
    'photo',
    'weight',
  ];

  hedley_add_nurse_permissions_for_content_type($nurse_permitted_types);

  // Assign user 1 the "administrator" role.
  db_insert('users_roles')
    ->fields(['uid' => 1, 'rid' => $admin_role->rid])
    ->execute();

  // Update the menu router information.
  variable_set('menu_rebuild_needed', TRUE);

  node_access_rebuild(TRUE);
}

/**
 * Adds the permissions for the specified content types.
 *
 * @param array $content_types
 *   A list of content type machine names.
 */
function hedley_add_nurse_permissions_for_content_type(array $content_types) {
  $permissions = [];
  foreach ($content_types as $type) {
    $permissions[] = "create {$type} content";
    $permissions[] = "edit any {$type} content";
    $permissions[] = "edit own {$type} content";
  }

  $nurse_role = user_role_load_by_name('nurse');
  user_role_grant_permissions($nurse_role->rid, $permissions);
}

/**
 * Setup initial sync permissions.
 */
function hedley_initial_sync_permissions() {
  $synced = [
    'attendance',
    'catchment_area',
    'child',
    'clinic',
    'counseling_schedule',
    'counseling_session',
    'counseling_topic',
    'family_planning',
    'health_center',
    'height',
    'mother',
    'muac',
    'nurse',
    'nutrition',
    'participant_consent',
    'participant_form',
    'photo',
    'session',
    'weight',
  ];

  hedley_add_sync_permissions_for_content_type($synced);
}

/**
 * Adds the permissions for the specified content types.
 *
 * @param array $content_types
 *   A list of content type machine names.
 */
function hedley_add_sync_permissions_for_content_type(array $content_types) {
  $permissions = [];
  foreach ($content_types as $type) {
    $permissions[] = "create {$type} content";
    $permissions[] = "edit any {$type} content";
    $permissions[] = "edit own {$type} content";
  }

  $sync_role = user_role_load_by_name('sync');
  user_role_grant_permissions($sync_role->rid, $permissions);
}

/**
 * Adds family_planning permission for nurses.
 */
function hedley_update_7001() {
  $content_types = ['family_planning'];
  hedley_add_nurse_permissions_for_content_type($content_types);
}

/**
 * Installs the new hedley_admin module.
 */
function hedley_update_7002() {
  $modules = ['hedley_admin'];
  module_enable($modules);

  $query = db_update('block');
  $query->fields([
    'status' => 1,
    'region' => 'sidebar_first',
  ]);
  $query->condition('delta', 'menu-eheza-app-admin-menu');
  $query->condition('theme', 'bartik');
  $query->execute();
}

/**
 * Installs the Views Data Export module.
 */
function hedley_update_7003() {
  $modules = ['views_data_export'];
  module_enable($modules);
}

/**
 * Revokes the admin user access permission for the administrator role.
 */
function hedley_update_7004() {
  $admin_role = user_role_load_by_name('administrator');
  user_role_revoke_permissions($admin_role->rid, ['access administration menu']);
}

/**
 * Enable the Date Views for measurement filter and VBO export for CSV download.
 */
function hedley_update_7005() {
  $modules = ['date_views', 'vbo_export'];
  module_enable($modules);
}

/**
 * Enable new zscore module.
 */
function hedley_update_7006() {
  $modules = ['hedley_zscore'];
  module_enable($modules);
}

/**
 * Fix nutrition_sign abdominal-disortion to be abdominal-distention.
 */
function hedley_update_7007() {
  db_update('field_data_field_nutrition_signs')
    ->fields(['field_nutrition_signs_value' => 'abdominal-distention'])
    ->condition('field_nutrition_signs_value', 'abdominal-disortion')
    ->execute();
}

/**
 * Fix nutrition_sign abdominal-distention to be abdominal-distension.
 *
 * The previous fix had its own typo, so we'll fix it again.
 */
function hedley_update_7008() {
  db_update('field_data_field_nutrition_signs')
    ->fields(['field_nutrition_signs_value' => 'abdominal-distension'])
    ->condition('field_nutrition_signs_value', 'abdominal-distention')
    ->execute();
}

/**
 * Fix nutrition_sign in revisions table.
 *
 * We had previously just fixed the data table.
 */
function hedley_update_7009() {
  db_update('field_revision_field_nutrition_signs')
    ->fields(['field_nutrition_signs_value' => 'abdominal-distension'])
    ->condition('field_nutrition_signs_value', 'abdominal-disortion')
    ->execute();
}

/**
 * Remove the unused "hedley_examination" and "hedley_group" modules.
 */
function hedley_update_7010() {
  node_type_delete('examination');
  node_type_delete('group');

  $modules = [
    'hedley_group',
    'hedley_examination',
  ];

  module_disable($modules);
  drupal_uninstall_modules($modules);

  node_types_rebuild();
  menu_rebuild();
}

/**
 * Delete some now-unused fields.
 *
 * These were integer fields, which we've now re-created as float fields with
 * slightly different names. However, the features module does not
 * automatically delete them.
 */
function hedley_update_7011() {
  field_delete_field('field_z_score_age');
  field_delete_field('field_z_score_length');
}

/**
 * Enable new prepopulate module.
 */
function hedley_update_7012() {
  $modules = ['prepopulate'];
  module_enable($modules);
}

/**
 * Replaces old menu block with the new one.
 */
function hedley_update_7013() {
  $query = db_update('block');
  $query->fields([
    'status' => 0,
    'region' => 'sidebar_first',
  ]);
  $query->condition('delta', 'menu-eheza-app-admin-menu');
  $query->condition('theme', 'bartik');
  $query->execute();

  $query = db_update('block');
  $query->fields([
    'status' => 1,
    'region' => 'sidebar_first',
  ]);
  $query->condition('delta', 'eheza_app_sidebar_menu');
  $query->condition('theme', 'bartik');
  $query->execute();
}

/**
 * Enable title module.
 */
function hedley_update_7014() {
  $modules = ['title'];
  module_enable($modules);
}

/**
 * Adds counseling_session permission for nurses.
 */
function hedley_update_7015() {
  $content_types = ['counseling_session'];
  hedley_add_nurse_permissions_for_content_type($content_types);
}

/**
 * Enable the hedley_forms module.
 */
function hedley_update_7016() {
  $modules = ['hedley_forms'];
  module_enable($modules);

  $content_types = ['participant_consent'];
  hedley_add_nurse_permissions_for_content_type($content_types);
}

/**
 * Enable hedley_device module.
 */
function hedley_update_7017() {
  $modules = ['hedley_device'];
  module_enable($modules);
}

/**
 * Adds attendance permission for nurses.
 */
function hedley_update_7018() {
  $content_types = ['attendance'];
  hedley_add_nurse_permissions_for_content_type($content_types);
}

/**
 * Grant sync role permission for content types.
 */
function hedley_update_7019() {
  hedley_initial_sync_permissions();
}

/**
 * Enable hedley_health_center module.
 */
function hedley_update_7020() {
  $modules = ['hedley_health_center'];
  module_enable($modules);
}

/**
 * Setup private files.
 */
function hedley_update_7021() {
  variable_set('file_private_path', 'sites/default/files/private');
}

/**
 * E-ledger viewer role.
 */
function hedley_update_7022() {
  $ledger_viewer_role = new stdClass();
  $ledger_viewer_role->name = 'E-ledger viewer';
  user_role_save($ledger_viewer_role);
}

/**
 * Enable hedley_view_export.
 */
function hedley_update_7023() {
  module_enable(['advancedqueue', 'hedley_view_export']);

  user_role_grant_permissions(variable_get('user_admin_role'), ['hedley export views']);
}

/**
 * Enable smtp.
 */
function hedley_update_7024() {
  module_enable(['smtp']);
  variable_set('smtp_on', TRUE);
}

/**
 * Enable hedley_chw module.
 */
function hedley_update_7025() {
  $modules = ['hedley_chw'];
  module_enable($modules);
}

/**
 * Enable and configure mailsystem model.
 */
function hedley_update_7026() {
  $modules = ['mailsystem'];
  module_enable($modules);

  variable_set('mail_system', array('default-system' => 'SmtpMailSystem'));
}

/**
 * Enable hedley_acute_illness module.
 */
function hedley_update_7027() {
  $modules = ['hedley_acute_illness'];
  module_enable($modules);
}

/**
 * Enable the Hedley Stats and Hedley General modules.
 */
function hedley_update_7028() {
  module_enable(['hedley_stats', 'hedley_general']);
}

/**
 * Enable the Hedley Nutrition module.
 */
function hedley_update_7029() {
  module_enable(['hedley_nutrition']);
}

/**
 * Enable the Hedley Prenatal module.
 */
function hedley_update_7030() {
  module_enable(['hedley_prenatal']);
}

/**
 * Enable the Hedley Well Child module.
 */
function hedley_update_7031() {
  module_enable(['hedley_well_child']);
}

/**
 * Enable the Hedley Case Management module.
 */
function hedley_update_7032() {
  module_enable(['hedley_case_management']);
}

/**
 * Enable the Views Lite Pager module.
 */
function hedley_update_7033() {
  module_enable(['views_litepager']);
}

/**
 * Enable the Hedley NCD module.
 */
function hedley_update_7034() {
  module_enable(['hedley_ncd']);
}

/**
 *  Enable the Hedley WhatsApp module.
 */
function hedley_update_7035() {
  module_enable(['hedley_whatsapp']);
}

/**
 * Enable the Hedley Resilience module.
 */
function hedley_update_7036() {
  module_enable(['hedley_resilience']);
}

/**
 * Enable the Hedley Stock Management module.
 */
function hedley_update_7037() {
  module_enable(['hedley_stock_management']);
}

/**
 * Enable the Hedley NCDA module.
 */
function hedley_update_7038() {
  module_enable(['hedley_ncda']);
}

/**
 * If not set already, sets default site to 'rwanda'.
 */
function hedley_update_7039() {
  if (empty(variable_get('hedley_general_site_name', ''))) {
    variable_set('hedley_general_site_name', 'rwanda');
  }
}

/**
<<<<<<< HEAD
 * Enable the Hedley Tuberculosis module.
 */
function hedley_update_7040() {
  module_enable(['hedley_tuberculosis']);
=======
 * Create 'Data Manager' role.
 */
function hedley_update_7040() {
  $data_manager_role = new stdClass();
  $data_manager_role->name = 'Data Manager';
  user_role_save($data_manager_role);
>>>>>>> 959445c5
}<|MERGE_RESOLUTION|>--- conflicted
+++ resolved
@@ -685,17 +685,17 @@
 }
 
 /**
-<<<<<<< HEAD
- * Enable the Hedley Tuberculosis module.
- */
-function hedley_update_7040() {
-  module_enable(['hedley_tuberculosis']);
-=======
  * Create 'Data Manager' role.
  */
 function hedley_update_7040() {
   $data_manager_role = new stdClass();
   $data_manager_role->name = 'Data Manager';
   user_role_save($data_manager_role);
->>>>>>> 959445c5
+}
+
+/**
+ * Enable the Hedley Tuberculosis module.
+ */
+function hedley_update_7041() {
+  module_enable(['hedley_tuberculosis']);
 }