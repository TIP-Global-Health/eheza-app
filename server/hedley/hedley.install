<?php
// $Id: standard.install,v 1.28 2010/10/21 04:22:34 webchick Exp $

/**
 * Implements hook_install().
 */
function hedley_install() {
  hedley_standard_install();

  // Fixes problems when the CSV files used for importing have been created
  // on a Mac, by forcing PHP to detect the appropriate line endings.
  ini_set('auto_detect_line_endings', TRUE);

  // Enable our themes.
  theme_enable(['bartik']);

  // Set the default theme.
  variable_set('theme_default', 'bartik');
  variable_set('admin_theme', 'bartik');

  // Enable node view page override by Page manager module.
  variable_set('page_manager_node_view_disabled', FALSE);

  variable_set('node_admin_theme', TRUE);

  // Set required date API variables.
  // See date_api_status().
  date_default_timezone_set('Asia/Jerusalem');
  variable_set('date_default_timezone', 'Asia/Jerusalem');
  variable_set('date_first_day', 1);

  // Setup private files
  variable_set('file_private_path', 'sites/default/files/private');

  // Perform several of the updates that aren't handled in
  // `hedley_standard_install`, and are needed on a fresh install
  hedley_update_7002();
  hedley_update_7003();
  hedley_update_7004();
  hedley_update_7005();
  hedley_update_7012();
  hedley_update_7013();
  hedley_update_7014();
  hedley_update_7015();
  hedley_update_7016();

  hedley_initial_sync_permissions();
}

/**
 * Copied from Standard profile -- standard_install()
 */
function hedley_standard_install() {
  // Add text formats.
  $filtered_html_format = [
    'format' => 'filtered_html',
    'name' => 'Filtered HTML',
    'weight' => 0,
    'filters' => [
      // URL filter.
      'filter_url' => [
        'weight' => 0,
        'status' => 1,
      ],
      // HTML filter.
      'filter_html' => [
        'weight' => 1,
        'status' => 1,
      ],
      // Line break filter.
      'filter_autop' => [
        'weight' => 2,
        'status' => 1,
      ],
      // HTML corrector filter.
      'filter_htmlcorrector' => [
        'weight' => 10,
        'status' => 1,
      ],
    ],
  ];
  $filtered_html_format = (object) $filtered_html_format;
  filter_format_save($filtered_html_format);

  $full_html_format = [
    'format' => 'full_html',
    'name' => 'Full HTML',
    'weight' => 1,
    'filters' => [
      // URL filter.
      'filter_url' => [
        'weight' => 0,
        'status' => 1,
      ],
      // Line break filter.
      'filter_autop' => [
        'weight' => 1,
        'status' => 1,
      ],
      // HTML corrector filter.
      'filter_htmlcorrector' => [
        'weight' => 10,
        'status' => 1,
      ],
    ],
  ];
  $full_html_format = (object) $full_html_format;
  filter_format_save($full_html_format);

  // Enable some standard blocks.
  $default_theme = variable_get('theme_default', 'bartik');

  $values = [
    [
      'module' => 'system',
      'delta' => 'main',
      'theme' => $default_theme,
      'status' => 1,
      'weight' => 0,
      'region' => 'content',
      'pages' => '',
      'cache' => -1,
    ],
    [
      'module' => 'search',
      'delta' => 'form',
      'theme' => $default_theme,
      'status' => 1,
      'weight' => -1,
      'region' => 'search_box',
      'pages' => '',
      'cache' => -1,
    ],
    [
      'module' => 'user',
      'delta' => 'login',
      'theme' => $default_theme,
      'status' => 1,
      'weight' => 0,
      'region' => 'sidebar_first',
      'pages' => '',
      'cache' => -1,
    ],
    [
      'module' => 'system',
      'delta' => 'help',
      'theme' => $default_theme,
      'status' => 1,
      'weight' => 0,
      'region' => 'help',
      'pages' => '',
      'cache' => -1,
    ],
    [
      'module' => 'menu',
      'delta' => 'menu-ihangane-admin-menu',
      'theme' => $default_theme,
      'status' => 0,
      'weight' => 0,
      'region' => 'sidebar_first',
      'pages' => '',
      'cache' => -1,
    ],
    [
      'module' => 'hedley_admin',
      'delta' => 'ihangane_sidebar_menu',
      'theme' => $default_theme,
      'status' => 1,
      'weight' => 0,
      'region' => 'sidebar_first',
      'pages' => '',
      'cache' => -1,
    ],
  ];
  $query = db_insert('block')->fields([
    'module',
    'delta',
    'theme',
    'status',
    'weight',
    'region',
    'pages',
    'cache',
  ]);
  foreach ($values as $record) {
    $query->values($record);
  }
  $query->execute();

  // Enable user picture support and set the default to a square thumbnail option.
  variable_set('user_pictures', '1');
  variable_set('user_picture_dimensions', '1024x1024');
  variable_set('user_picture_file_size', '800');
  variable_set('user_picture_style', 'thumbnail');

  // Allow visitor account creation with administrative approval.
  variable_set('user_register', USER_REGISTER_VISITORS_ADMINISTRATIVE_APPROVAL);

  // Enable default permissions for system roles.
  $permissions = [
    'access content',
    // "View user profiles" is for viewing the task_assignee field.
    'access user profiles',
    filter_permission_name($filtered_html_format),
  ];
  user_role_grant_permissions(DRUPAL_AUTHENTICATED_RID, $permissions);

  // Create a default role for site administrators, with all available
  // permissions assigned.
  $admin_role = new stdClass();
  $admin_role->name = 'administrator';
  $admin_role->weight = 2;
  user_role_save($admin_role);
  user_role_grant_permissions($admin_role->rid, array_keys(module_invoke_all('permission')));
  // Set this as the administrator role.
  variable_set('user_admin_role', $admin_role->rid);

  // Creating a Nurse role and add the
  $nurse_role = new stdClass();
  $nurse_role->name = 'nurse';
  user_role_save($nurse_role);

  $permissions = [];
  $nurse_permitted_types = [
    'attendance',
    'family_planning',
    'height',
    'muac',
    'nutrition',
    'photo',
    'weight',
  ];

  hedley_add_nurse_permissions_for_content_type($nurse_permitted_types);

  // Assign user 1 the "administrator" role.
  db_insert('users_roles')
    ->fields(['uid' => 1, 'rid' => $admin_role->rid])
    ->execute();

  // Update the menu router information.
  variable_set('menu_rebuild_needed', TRUE);

  node_access_rebuild(TRUE);
}

/**
 * Adds the permissions for the specified content types.
 *
 * @param array $content_types
 *   A list of content type machine names.
 */
function hedley_add_nurse_permissions_for_content_type(array $content_types) {
  $permissions = [];
  foreach ($content_types as $type) {
    $permissions[] = "create {$type} content";
    $permissions[] = "edit any {$type} content";
    $permissions[] = "edit own {$type} content";
  }

  $nurse_role = user_role_load_by_name('nurse');
  user_role_grant_permissions($nurse_role->rid, $permissions);
}

/**
 * Setup initial sync permissions.
 */
function hedley_initial_sync_permissions() {
  $synced = [
    'attendance',
    'catchment_area',
    'child',
    'clinic',
    'counseling_schedule',
    'counseling_session',
    'counseling_topic',
    'family_planning',
    'health_center',
    'height',
    'mother',
    'muac',
    'nurse',
    'nutrition',
    'participant_consent',
    'participant_form',
    'photo',
    'session',
    'weight',
  ];

  hedley_add_sync_permissions_for_content_type($synced);
}

/**
 * Adds the permissions for the specified content types.
 *
 * @param array $content_types
 *   A list of content type machine names.
 */
function hedley_add_sync_permissions_for_content_type(array $content_types) {
  $permissions = [];
  foreach ($content_types as $type) {
    $permissions[] = "create {$type} content";
    $permissions[] = "edit any {$type} content";
    $permissions[] = "edit own {$type} content";
  }

  $sync_role = user_role_load_by_name('sync');
  user_role_grant_permissions($sync_role->rid, $permissions);
}

/**
 * Adds family_planning permission for nurses.
 */
function hedley_update_7001() {
  $content_types = ['family_planning'];
  hedley_add_nurse_permissions_for_content_type($content_types);
}

/**
 * Installs the new ihangane_admin module.
 */
function hedley_update_7002() {
  $modules = ['hedley_admin'];
  module_enable($modules);

  $query = db_update('block');
  $query->fields([
    'status' => 1,
    'region' => 'sidebar_first',
  ]);
  $query->condition('delta', 'menu-ihangane-admin-menu');
  $query->condition('theme', 'bartik');
  $query->execute();
}

/**
 * Installs the Views Data Export module.
 */
function hedley_update_7003() {
  $modules = ['views_data_export'];
  module_enable($modules);
}

/**
 * Revokes the admin user access permission for the administrator role.
 */
function hedley_update_7004() {
  $admin_role = user_role_load_by_name('administrator');
  user_role_revoke_permissions($admin_role->rid, ['access administration menu']);
}

/**
 * Installs the Date Views module for measurement filters and VBO export for
 * CSV download.
 */
function hedley_update_7005() {
  $modules = ['date_views', 'vbo_export'];
  module_enable($modules);
}

/**
 * Enable new zscore module.
 */
function hedley_update_7006() {
  $modules = ['hedley_zscore'];
  module_enable($modules);
}

/**
 * Fix nutrition_sign abdominal-disortion to be abdominal-distention.
 */
function hedley_update_7007() {
  db_update('field_data_field_nutrition_signs')
    ->fields(['field_nutrition_signs_value' => 'abdominal-distention'])
    ->condition('field_nutrition_signs_value', 'abdominal-disortion')
    ->execute();
}

/**
 * Fix nutrition_sign abdominal-distention to be abdominal-distension.
 *
 * The previous fix had its own typo, so we'll fix it again.
 */
function hedley_update_7008() {
  db_update('field_data_field_nutrition_signs')
    ->fields(['field_nutrition_signs_value' => 'abdominal-distension'])
    ->condition('field_nutrition_signs_value', 'abdominal-distention')
    ->execute();
}

/**
 * Fix nutrition_sign in revisions table.
 *
 * We had previously just fixed the data table.
 */
function hedley_update_7009() {
  db_update('field_revision_field_nutrition_signs')
    ->fields(['field_nutrition_signs_value' => 'abdominal-distension'])
    ->condition('field_nutrition_signs_value', 'abdominal-disortion')
    ->execute();
}

/**
 * Remove the unused "hedley_examination" and "hedley_group" modules.
 */
function hedley_update_7010() {
  node_type_delete('examination');
  node_type_delete('group');

  $modules = [
    'hedley_group',
    'hedley_examination',
  ];

  module_disable($modules);
  drupal_uninstall_modules($modules);

  node_types_rebuild();
  menu_rebuild();
}

/**
 * Delete some now-unused fields.
 *
 * These were integer fields, which we've now re-created as float fields with
 * slightly different names. However, the features module does not
 * automatically delete them.
 */
function hedley_update_7011() {
  field_delete_field('field_z_score_age');
  field_delete_field('field_z_score_length');
}

/**
 * Enable new prepopulate module.
 */
function hedley_update_7012() {
  $modules = ['prepopulate'];
  module_enable($modules);
}

/**
 * Replaces old menu block with the new one.
 */
function hedley_update_7013() {
  $query = db_update('block');
  $query->fields([
    'status' => 0,
    'region' => 'sidebar_first',
  ]);
  $query->condition('delta', 'menu-ihangane-admin-menu');
  $query->condition('theme', 'bartik');
  $query->execute();

  $query = db_update('block');
  $query->fields([
    'status' => 1,
    'region' => 'sidebar_first',
  ]);
  $query->condition('delta', 'ihangane_sidebar_menu');
  $query->condition('theme', 'bartik');
  $query->execute();
}

/**
 * Enable title module.
 */
function hedley_update_7014() {
  $modules = ['title'];
  module_enable($modules);
}

/**
 * Adds counseling_session permission for nurses.
 */
function hedley_update_7015() {
  $content_types = ['counseling_session'];
  hedley_add_nurse_permissions_for_content_type($content_types);
}

/**
 * Enable the hedley_forms module.
 */
function hedley_update_7016() {
  $modules = ['hedley_forms'];
  module_enable($modules);

  $content_types = ['participant_consent'];
  hedley_add_nurse_permissions_for_content_type($content_types);
}

/**
<<<<<<< HEAD
 * Enable hedley_device module.
 */
function hedley_update_7017() {
  $modules = ['hedley_device'];
  module_enable($modules);
}

/**
 * Adds attendance permission for nurses.
 */
function hedley_update_7018() {
  $content_types = ['attendance'];
  hedley_add_nurse_permissions_for_content_type($content_types);
}

/**
 * Grant sync role permission for content types.
 */
function hedley_update_7019() {
  hedley_initial_sync_permissions();
=======
 * Setup private files.
 */
function hedley_update_7017() {
  variable_set('file_private_path', 'sites/default/files/private');
>>>>>>> 5b8e6d72
}<|MERGE_RESOLUTION|>--- conflicted
+++ resolved
@@ -491,7 +491,6 @@
 }
 
 /**
-<<<<<<< HEAD
  * Enable hedley_device module.
  */
 function hedley_update_7017() {
@@ -512,10 +511,11 @@
  */
 function hedley_update_7019() {
   hedley_initial_sync_permissions();
-=======
+}
+
+/**
  * Setup private files.
  */
-function hedley_update_7017() {
+function hedley_update_7020() {
   variable_set('file_private_path', 'sites/default/files/private');
->>>>>>> 5b8e6d72
 }