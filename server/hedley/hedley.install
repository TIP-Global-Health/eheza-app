<?php
// $Id: standard.install,v 1.28 2010/10/21 04:22:34 webchick Exp $

/**
 * Implements hook_install().
 */
function hedley_install() {
  hedley_standard_install();

  // Fixes problems when the CSV files used for importing have been created
  // on a Mac, by forcing PHP to detect the appropriate line endings.
  ini_set('auto_detect_line_endings', TRUE);

  // Enable our themes.
  theme_enable(array('bartik'));

  // Set the default theme.
  variable_set('theme_default', 'bartik');
  variable_set('admin_theme', 'bartik');

  // Enable node view page override by Page manager module.
  variable_set('page_manager_node_view_disabled', FALSE);

  variable_set('node_admin_theme', TRUE);

  // Set required date API variables.
  // See date_api_status().
  date_default_timezone_set('Asia/Jerusalem');
  variable_set('date_default_timezone', 'Asia/Jerusalem');
  variable_set('date_first_day', 1);

  // The Access admin menu perm is added when admin_menu is installed.
  hedley_update_7004();
}

/**
 * Copied from Standard profile -- standard_install()
 */
function hedley_standard_install() {
  // Add text formats.
  $filtered_html_format = array(
    'format' => 'filtered_html',
    'name' => 'Filtered HTML',
    'weight' => 0,
    'filters' => array(
      // URL filter.
      'filter_url' => array(
        'weight' => 0,
        'status' => 1,
      ),
      // HTML filter.
      'filter_html' => array(
        'weight' => 1,
        'status' => 1,
      ),
      // Line break filter.
      'filter_autop' => array(
        'weight' => 2,
        'status' => 1,
      ),
      // HTML corrector filter.
      'filter_htmlcorrector' => array(
        'weight' => 10,
        'status' => 1,
      ),
    ),
  );
  $filtered_html_format = (object) $filtered_html_format;
  filter_format_save($filtered_html_format);

  $full_html_format = array(
    'format' => 'full_html',
    'name' => 'Full HTML',
    'weight' => 1,
    'filters' => array(
      // URL filter.
      'filter_url' => array(
        'weight' => 0,
        'status' => 1,
      ),
      // Line break filter.
      'filter_autop' => array(
        'weight' => 1,
        'status' => 1,
      ),
      // HTML corrector filter.
      'filter_htmlcorrector' => array(
        'weight' => 10,
        'status' => 1,
      ),
    ),
  );
  $full_html_format = (object) $full_html_format;
  filter_format_save($full_html_format);

  // Enable some standard blocks.
  $default_theme = variable_get('theme_default', 'bartik');

  $values = array(
    array(
      'module' => 'system',
      'delta' => 'main',
      'theme' => $default_theme,
      'status' => 1,
      'weight' => 0,
      'region' => 'content',
      'pages' => '',
      'cache' => -1,
    ),
    array(
      'module' => 'search',
      'delta' => 'form',
      'theme' => $default_theme,
      'status' => 1,
      'weight' => -1,
      'region' => 'search_box',
      'pages' => '',
      'cache' => -1,
    ),
    array(
      'module' => 'user',
      'delta' => 'login',
      'theme' => $default_theme,
      'status' => 1,
      'weight' => 0,
      'region' => 'sidebar_first',
      'pages' => '',
      'cache' => -1,
    ),
    array(
      'module' => 'system',
      'delta' => 'help',
      'theme' => $default_theme,
      'status' => 1,
      'weight' => 0,
      'region' => 'help',
      'pages' => '',
      'cache' => -1,
    ),
  );
  $query = db_insert('block')->fields(array('module', 'delta', 'theme', 'status', 'weight', 'region', 'pages', 'cache'));
  foreach ($values as $record) {
    $query->values($record);
  }
  $query->execute();

  // Enable user picture support and set the default to a square thumbnail option.
  variable_set('user_pictures', '1');
  variable_set('user_picture_dimensions', '1024x1024');
  variable_set('user_picture_file_size', '800');
  variable_set('user_picture_style', 'thumbnail');

  // Allow visitor account creation with administrative approval.
  variable_set('user_register', USER_REGISTER_VISITORS_ADMINISTRATIVE_APPROVAL);

  // Enable default permissions for system roles.
  $permissions = array(
    'access content',
    // "View user profiles" is for viewing the task_assignee field.
    'access user profiles',
    filter_permission_name($filtered_html_format),
  );
  user_role_grant_permissions(DRUPAL_AUTHENTICATED_RID, $permissions);

  // Create a default role for site administrators, with all available
  // permissions assigned.
  $admin_role = new stdClass();
  $admin_role->name = 'administrator';
  $admin_role->weight = 2;
  user_role_save($admin_role);
  user_role_grant_permissions($admin_role->rid, array_keys(module_invoke_all('permission')));
  // Set this as the administrator role.
  variable_set('user_admin_role', $admin_role->rid);

  // Creating a Nurse role and add the
  $nurse_role = new stdClass();
  $nurse_role->name = 'nurse';
  user_role_save($nurse_role);

  $permissions = [];
  $nurse_permitted_types = [
    'family_planning',
    'height',
    'mother',
    'muac',
    'nutrition',
    'photo',
    'weight',
  ];

  foreach ($nurse_permitted_types as $type) {
    $permissions[] = "create {$type} content";
    $permissions[] = "edit any {$type} content";
    $permissions[] = "edit own {$type} content";
    $permissions[] = "delete any {$type} content";
    $permissions[] = "delete own {$type} content";
  }

  user_role_grant_permissions($nurse_role->rid, $permissions);

  // Assign user 1 the "administrator" role.
  db_insert('users_roles')
    ->fields(array('uid' => 1, 'rid' => $admin_role->rid))
    ->execute();

  // Create a Home link in the main menu.
  $item = array(
    'link_title' => 'Home',
    'link_path' => '<front>',
    'menu_name' => 'main-menu',
  );
  menu_link_save($item);

  // Update the menu router information.
  variable_set('menu_rebuild_needed', TRUE);

  node_access_rebuild(TRUE);
}

/**
 * Adds the permissions for the specified content types.
 *
 * @param array $content_types
 *   A list of content type machine names.
 */
function hedley_add_nurse_permissions_for_content_type(array $content_types) {
  $permissions = [];
  foreach ($content_types as $type) {
    $permissions[] = "create {$type} content";
    $permissions[] = "edit any {$type} content";
    $permissions[] = "edit own {$type} content";
    $permissions[] = "delete any {$type} content";
    $permissions[] = "delete own {$type} content";
  }

  $nurse_role = user_role_load_by_name('nurse');
  user_role_grant_permissions($nurse_role->rid, $permissions);
}

/**
 * Implements hook_update_7001().
 *
 * Adds family_planning permission for nurses.
 */
function hedley_update_7001() {
  $content_types = ['family_planning'];
  hedley_add_nurse_permissions_for_content_type($content_types);
}

/**
 * Implements hook_update_7002().
 *
 * Installs the new ihangane_admin module.
 */
function hedley_update_7002() {
  $modules = ['hedley_admin'];
  module_enable($modules);

  $query = db_update('block');
  $query->fields([
    'status' => 1,
    'region' => 'sidebar_first',
  ]);
  $query->condition('delta', 'menu-ihangane-admin-menu');
  $query->condition('theme', 'bartik');
  $query->execute();
}

/**
 * Implements hook_update_7003().
 *
 * Installs the Views Data Export module.
 */
function hedley_update_7003() {
  $modules = ['views_data_export'];
  module_enable($modules);
}

/**
 * Implements hook_update_7004().
 *
 * Revokes the admin user access permission for the administrator role.
 */
function hedley_update_7004() {
  $admin_role = user_role_load_by_name('administrator');
  user_role_revoke_permissions($admin_role->rid, ['access administration menu']);
}

/**
<<<<<<< HEAD
 * Implements hook_update_7005().
 *
 * Enable new zscore module.
 */
function hedley_update_7005() {
  $modules = ['hedley_zscore'];
=======
 * Implements hook_update_N().
 *
 * Installs the Date Views module for measurement filters and VBO export for
 * CSV download.
 */
function hedley_update_7005() {
  $modules = array('date_views', 'vbo_export');
>>>>>>> 9949ebe5
  module_enable($modules);
}<|MERGE_RESOLUTION|>--- conflicted
+++ resolved
@@ -287,14 +287,6 @@
 }
 
 /**
-<<<<<<< HEAD
- * Implements hook_update_7005().
- *
- * Enable new zscore module.
- */
-function hedley_update_7005() {
-  $modules = ['hedley_zscore'];
-=======
  * Implements hook_update_N().
  *
  * Installs the Date Views module for measurement filters and VBO export for
@@ -302,6 +294,15 @@
  */
 function hedley_update_7005() {
   $modules = array('date_views', 'vbo_export');
->>>>>>> 9949ebe5
+  module_enable($modules);
+}
+
+/**
+ * Implements hook_update_N().
+ *
+ * Enable new zscore module.
+ */
+function hedley_update_7006() {
+  $modules = ['hedley_zscore'];
   module_enable($modules);
 }