--- conflicted
+++ resolved
@@ -541,20 +541,14 @@
  * E-ledger viewer role.
  */
 function hedley_update_7022() {
-<<<<<<< HEAD
-  $health_worker_role = new stdClass();
-  $health_worker_role->name = 'health worker';
-  user_role_save($health_worker_role);
-}
-
-/**
- * Enable the Hedley Stats module.
- */
-function hedley_update_7023() {
-  module_enable(['hedley_stats']);
-=======
   $ledger_viewer_role = new stdClass();
   $ledger_viewer_role->name = 'E-ledger viewer';
   user_role_save($ledger_viewer_role);
->>>>>>> a9236c68
+}
+
+/**
+ * Enable the Hedley Stats module.
+ */
+function hedley_update_7023() {
+  module_enable(['hedley_stats']);
 }