<?php
// $Id: standard.install,v 1.28 2010/10/21 04:22:34 webchick Exp $

/**
 * Implements hook_install().
 */
function hedley_install() {
  hedley_standard_install();

  // Fixes problems when the CSV files used for importing have been created
  // on a Mac, by forcing PHP to detect the appropriate line endings.
  ini_set('auto_detect_line_endings', TRUE);

  // Enable our themes.
  theme_enable(['bartik']);

  // Set the default theme.
  variable_set('theme_default', 'bartik');
  variable_set('admin_theme', 'bartik');

  // Enable node view page override by Page manager module.
  variable_set('page_manager_node_view_disabled', FALSE);

  variable_set('node_admin_theme', TRUE);

  // Set required date API variables.
  // See date_api_status().
  date_default_timezone_set('Asia/Jerusalem');
  variable_set('date_default_timezone', 'Asia/Jerusalem');
  variable_set('date_first_day', 1);

  // Perform several of the updates that aren't handled in
  // `hedley_standard_install`, and are needed on a fresh install
  hedley_update_7002();
  hedley_update_7003();
  hedley_update_7004();
  hedley_update_7005();
  hedley_update_7010();
  hedley_update_7011();
  hedley_update_7012();
  hedley_update_7015();
}

/**
 * Copied from Standard profile -- standard_install()
 */
function hedley_standard_install() {
  // Add text formats.
  $filtered_html_format = [
    'format' => 'filtered_html',
    'name' => 'Filtered HTML',
    'weight' => 0,
    'filters' => [
      // URL filter.
      'filter_url' => [
        'weight' => 0,
        'status' => 1,
      ],
      // HTML filter.
      'filter_html' => [
        'weight' => 1,
        'status' => 1,
      ],
      // Line break filter.
      'filter_autop' => [
        'weight' => 2,
        'status' => 1,
      ],
      // HTML corrector filter.
      'filter_htmlcorrector' => [
        'weight' => 10,
        'status' => 1,
      ],
    ],
  ];
  $filtered_html_format = (object) $filtered_html_format;
  filter_format_save($filtered_html_format);

  $full_html_format = [
    'format' => 'full_html',
    'name' => 'Full HTML',
    'weight' => 1,
    'filters' => [
      // URL filter.
      'filter_url' => [
        'weight' => 0,
        'status' => 1,
      ],
      // Line break filter.
      'filter_autop' => [
        'weight' => 1,
        'status' => 1,
      ],
      // HTML corrector filter.
      'filter_htmlcorrector' => [
        'weight' => 10,
        'status' => 1,
      ],
    ],
  ];
  $full_html_format = (object) $full_html_format;
  filter_format_save($full_html_format);

  // Enable some standard blocks.
  $default_theme = variable_get('theme_default', 'bartik');

  $values = [
    [
      'module' => 'system',
      'delta' => 'main',
      'theme' => $default_theme,
      'status' => 1,
      'weight' => 0,
      'region' => 'content',
      'pages' => '',
      'cache' => -1,
    ],
    [
      'module' => 'search',
      'delta' => 'form',
      'theme' => $default_theme,
      'status' => 1,
      'weight' => -1,
      'region' => 'search_box',
      'pages' => '',
      'cache' => -1,
    ],
    [
      'module' => 'user',
      'delta' => 'login',
      'theme' => $default_theme,
      'status' => 1,
      'weight' => 0,
      'region' => 'sidebar_first',
      'pages' => '',
      'cache' => -1,
    ],
    [
      'module' => 'system',
      'delta' => 'help',
      'theme' => $default_theme,
      'status' => 1,
      'weight' => 0,
      'region' => 'help',
      'pages' => '',
      'cache' => -1,
    ],
    [
      'module' => 'menu',
      'delta' => 'menu-ihangane-admin-menu',
      'theme' => $default_theme,
      'status' => 0,
      'weight' => 0,
      'region' => 'sidebar_first',
      'pages' => '',
      'cache' => -1,
    ],
    [
      'module' => 'hedley_admin',
      'delta' => 'ihangane_sidebar_menu',
      'theme' => $default_theme,
      'status' => 1,
      'weight' => 0,
      'region' => 'sidebar_first',
      'pages' => '',
      'cache' => -1,
    ],
  ];
  $query = db_insert('block')->fields([
    'module',
    'delta',
    'theme',
    'status',
    'weight',
    'region',
    'pages',
    'cache',
  ]);
  foreach ($values as $record) {
    $query->values($record);
  }
  $query->execute();

  // Enable user picture support and set the default to a square thumbnail option.
  variable_set('user_pictures', '1');
  variable_set('user_picture_dimensions', '1024x1024');
  variable_set('user_picture_file_size', '800');
  variable_set('user_picture_style', 'thumbnail');

  // Allow visitor account creation with administrative approval.
  variable_set('user_register', USER_REGISTER_VISITORS_ADMINISTRATIVE_APPROVAL);

  // Enable default permissions for system roles.
  $permissions = [
    'access content',
    // "View user profiles" is for viewing the task_assignee field.
    'access user profiles',
    filter_permission_name($filtered_html_format),
  ];
  user_role_grant_permissions(DRUPAL_AUTHENTICATED_RID, $permissions);

  // Create a default role for site administrators, with all available
  // permissions assigned.
  $admin_role = new stdClass();
  $admin_role->name = 'administrator';
  $admin_role->weight = 2;
  user_role_save($admin_role);
  user_role_grant_permissions($admin_role->rid, array_keys(module_invoke_all('permission')));
  // Set this as the administrator role.
  variable_set('user_admin_role', $admin_role->rid);

  // Creating a Nurse role and add the
  $nurse_role = new stdClass();
  $nurse_role->name = 'nurse';
  user_role_save($nurse_role);

  $permissions = [];
  $nurse_permitted_types = [
    'family_planning',
    'height',
    'muac',
    'nutrition',
    'photo',
    'weight',
    'counseling_session',
  ];

  hedley_add_nurse_permissions_for_content_type($nurse_permitted_types);

  // Assign user 1 the "administrator" role.
  db_insert('users_roles')
    ->fields(['uid' => 1, 'rid' => $admin_role->rid])
    ->execute();

  // Update the menu router information.
  variable_set('menu_rebuild_needed', TRUE);

  node_access_rebuild(TRUE);
}

/**
 * Adds the permissions for the specified content types.
 *
 * @param array $content_types
 *   A list of content type machine names.
 */
function hedley_add_nurse_permissions_for_content_type(array $content_types) {
  $permissions = [];
  foreach ($content_types as $type) {
    $permissions[] = "create {$type} content";
    $permissions[] = "edit any {$type} content";
    $permissions[] = "edit own {$type} content";
  }

  $nurse_role = user_role_load_by_name('nurse');
  user_role_grant_permissions($nurse_role->rid, $permissions);
}

/**
 * Adds family_planning permission for nurses.
 */
function hedley_update_7001() {
  $content_types = ['family_planning'];
  hedley_add_nurse_permissions_for_content_type($content_types);
}

/**
 * Installs the new ihangane_admin module.
 */
function hedley_update_7002() {
  $modules = ['hedley_admin'];
  module_enable($modules);

  $query = db_update('block');
  $query->fields([
    'status' => 1,
    'region' => 'sidebar_first',
  ]);
  $query->condition('delta', 'menu-ihangane-admin-menu');
  $query->condition('theme', 'bartik');
  $query->execute();
}

/**
 * Installs the Views Data Export module.
 */
function hedley_update_7003() {
  $modules = ['views_data_export'];
  module_enable($modules);
}

/**
 * Revokes the admin user access permission for the administrator role.
 */
function hedley_update_7004() {
  $admin_role = user_role_load_by_name('administrator');
  user_role_revoke_permissions($admin_role->rid, ['access administration menu']);
}

/**
 * Installs the Date Views module for measurement filters and VBO export for
 * CSV download.
 */
function hedley_update_7005() {
  $modules = ['date_views', 'vbo_export'];
  module_enable($modules);
}

/**
 * Enable new zscore module.
 */
function hedley_update_7006() {
  $modules = ['hedley_zscore'];
  module_enable($modules);
}

/**
 * Fix nutrition_sign abdominal-disortion to be abdominal-distention.
 */
function hedley_update_7007() {
  db_update('field_data_field_nutrition_signs')
    ->fields(['field_nutrition_signs_value' => 'abdominal-distention'])
    ->condition('field_nutrition_signs_value', 'abdominal-disortion')
    ->execute();
}

/**
 * Fix nutrition_sign abdominal-distention to be abdominal-distension.
 *
 * The previous fix had its own typo, so we'll fix it again.
 */
function hedley_update_7008() {
  db_update('field_data_field_nutrition_signs')
    ->fields(['field_nutrition_signs_value' => 'abdominal-distension'])
    ->condition('field_nutrition_signs_value', 'abdominal-distention')
    ->execute();
}

/**
 * Fix nutrition_sign in revisions table.
 *
 * We had previously just fixed the data table.
 */
function hedley_update_7009() {
  db_update('field_revision_field_nutrition_signs')
    ->fields(['field_nutrition_signs_value' => 'abdominal-distension'])
    ->condition('field_nutrition_signs_value', 'abdominal-disortion')
    ->execute();
}

/**
 * Enable new prepopulate module.
 */
function hedley_update_7010() {
  $modules = ['prepopulate'];
  module_enable($modules);
}

/**
 * Replaces old menu block with the new one.
 */
function hedley_update_7011() {
  $query = db_update('block');
  $query->fields([
    'status' => 0,
    'region' => 'sidebar_first',
  ]);
  $query->condition('delta', 'menu-ihangane-admin-menu');
  $query->condition('theme', 'bartik');
  $query->execute();

  $query = db_update('block');
  $query->fields([
    'status' => 1,
    'region' => 'sidebar_first',
  ]);
  $query->condition('delta', 'ihangane_sidebar_menu');
  $query->condition('theme', 'bartik');
  $query->execute();
}

/**
 * Enable title module.
 */
function hedley_update_7012() {
  $modules = ['title'];
  module_enable($modules);
}

/**
 * Adds counseling_session permission for nurses.
 */
function hedley_update_7013() {
  $content_types = ['counseling_session'];
  hedley_add_nurse_permissions_for_content_type($content_types);
}

/**
 * Remove the unused "hedley_examination" and "hedley_group" modules.
 */
function hedley_update_7014() {
  node_type_delete('examination');
  node_type_delete('group');

  $modules = [
    'hedley_group',
    'hedley_examination',
  ];

  module_disable($modules);
  drupal_uninstall_modules($modules);

  node_types_rebuild();
  menu_rebuild();
}

/**
<<<<<<< HEAD
 * Enable the hedley_forms module.
 */
function hedley_update_7015() {
  $modules = ['hedley_forms'];
  module_enable($modules);

  $content_types = ['participant_consent'];
  hedley_add_nurse_permissions_for_content_type($content_types);
=======
 * Delete some now-unused fields.
 *
 * These were integer fields, which we've now re-created as float fields with
 * slightly different names. However, the features module does not
 * automatically delete them.
 */
function hedley_update_7011() {
  field_delete_field('field_z_score_age');
  field_delete_field('field_z_score_length');
>>>>>>> ce091e19
}<|MERGE_RESOLUTION|>--- conflicted
+++ resolved
@@ -36,9 +36,9 @@
   hedley_update_7004();
   hedley_update_7005();
   hedley_update_7010();
-  hedley_update_7011();
   hedley_update_7012();
-  hedley_update_7015();
+  hedley_update_7013();
+  hedley_update_7016();
 }
 
 /**
@@ -357,9 +357,21 @@
 }
 
 /**
+ * Delete some now-unused fields.
+ *
+ * These were integer fields, which we've now re-created as float fields with
+ * slightly different names. However, the features module does not
+ * automatically delete them.
+ */
+function hedley_update_7011() {
+  field_delete_field('field_z_score_age');
+  field_delete_field('field_z_score_length');
+}
+
+/**
  * Replaces old menu block with the new one.
  */
-function hedley_update_7011() {
+function hedley_update_7012() {
   $query = db_update('block');
   $query->fields([
     'status' => 0,
@@ -382,7 +394,7 @@
 /**
  * Enable title module.
  */
-function hedley_update_7012() {
+function hedley_update_7013() {
   $modules = ['title'];
   module_enable($modules);
 }
@@ -390,7 +402,7 @@
 /**
  * Adds counseling_session permission for nurses.
  */
-function hedley_update_7013() {
+function hedley_update_7014() {
   $content_types = ['counseling_session'];
   hedley_add_nurse_permissions_for_content_type($content_types);
 }
@@ -398,7 +410,7 @@
 /**
  * Remove the unused "hedley_examination" and "hedley_group" modules.
  */
-function hedley_update_7014() {
+function hedley_update_7015() {
   node_type_delete('examination');
   node_type_delete('group');
 
@@ -415,24 +427,12 @@
 }
 
 /**
-<<<<<<< HEAD
  * Enable the hedley_forms module.
  */
-function hedley_update_7015() {
+function hedley_update_7016() {
   $modules = ['hedley_forms'];
   module_enable($modules);
 
   $content_types = ['participant_consent'];
   hedley_add_nurse_permissions_for_content_type($content_types);
-=======
- * Delete some now-unused fields.
- *
- * These were integer fields, which we've now re-created as float fields with
- * slightly different names. However, the features module does not
- * automatically delete them.
- */
-function hedley_update_7011() {
-  field_delete_field('field_z_score_age');
-  field_delete_field('field_z_score_length');
->>>>>>> ce091e19
 }