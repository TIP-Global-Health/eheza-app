--- conflicted
+++ resolved
@@ -585,17 +585,16 @@
 }
 
 /**
-<<<<<<< HEAD
- * Enable the Hedley Stats and Hedley General modules.
- */
-function hedley_update_7027() {
-  module_enable(['hedley_stats', 'hedley_general']);
-}
-=======
  * Enable hedley_acute_illness module.
  */
 function hedley_update_7027() {
   $modules = ['hedley_acute_illness'];
   module_enable($modules);
 }
->>>>>>> 937b3ee5
+
+/**
+ * Enable the Hedley Stats and Hedley General modules.
+ */
+function hedley_update_7028() {
+  module_enable(['hedley_stats', 'hedley_general']);
+}