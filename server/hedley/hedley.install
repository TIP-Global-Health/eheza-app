--- conflicted
+++ resolved
@@ -547,30 +547,18 @@
 }
 
 /**
-<<<<<<< HEAD
- * Enable smtp, and set it up.
- */
-function hedley_update_7023() {
-  module_enable(['smtp']);
-
-  // SMTP settings.
-  variable_set('smtp_host', 'smtp.mandrillapp.com');
-  variable_set('smtp_on', TRUE);
-  // The password is also determining which mandrill api is used. Using the
-  // real one on live pantheon, and the general test api otherwise.
-  // See https://mandrillapp.com/settings.
-  $live = defined('PANTHEON_ENVIRONMENT') && PANTHEON_ENVIRONMENT == 'live';
-  $password = $live ? '5qhZ-oVcpBNL8X4elsJJnA' : 'wBiah7jHNHabzHybnidsMg';
-  variable_set('smtp_password', $password);
-  variable_set('smtp_port', '587');
-  variable_set('smtp_username', 'brice@gizra.com');
-  variable_set('smtp_from', 'system@***REMOVED***');
-=======
  * Enable hedley_view_export.
  */
 function hedley_update_7023() {
   module_enable(['advancedqueue', 'hedley_view_export']);
 
   user_role_grant_permissions(variable_get('user_admin_role'), ['hedley export views']);
->>>>>>> 688c684b
+}
+
+/**
+ * Enable smtp.
+ */
+function hedley_update_7024() {
+  module_enable(['smtp']);
+  variable_set('smtp_on', TRUE);
 }