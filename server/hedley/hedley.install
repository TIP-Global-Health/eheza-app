<?php

/**
 * @file
 * Installation logic for Hedley.
 */

/**
 * Implements hook_install().
 */
function hedley_install() {
  hedley_standard_install();

  // Fixes problems when the CSV files used for importing have been created
  // on a Mac, by forcing PHP to detect the appropriate line endings.
  ini_set('auto_detect_line_endings', TRUE);

  // Enable our themes.
  theme_enable(['bartik']);

  // Set the default theme.
  variable_set('theme_default', 'bartik');
  variable_set('admin_theme', 'bartik');

  // Enable node view page override by Page manager module.
  variable_set('page_manager_node_view_disabled', FALSE);

  variable_set('node_admin_theme', TRUE);

  // Set required date API variables.
  // See date_api_status().
  date_default_timezone_set('Asia/Jerusalem');
  variable_set('date_default_timezone', 'Asia/Jerusalem');
  variable_set('date_first_day', 1);

  // Setup private files.
  variable_set('file_private_path', 'sites/default/files/private');

  // Set authentication token expiration period to 5 years.
  variable_set('restful_token_auth_expiration_period', 'P5Y');

  // Perform several of the updates that aren't handled in
  // `hedley_standard_install`, and are needed on a fresh install.
  hedley_update_7002();
  hedley_update_7003();
  hedley_update_7004();
  hedley_update_7005();
  hedley_update_7012();
  hedley_update_7013();
  hedley_update_7014();
  hedley_update_7015();
  hedley_update_7016();
  hedley_update_7032();

  hedley_initial_sync_permissions();
}

/**
 * Copied from Standard profile -- standard_install()
 */
function hedley_standard_install() {
  // Add text formats.
  $filtered_html_format = [
    'format' => 'filtered_html',
    'name' => 'Filtered HTML',
    'weight' => 0,
    'filters' => [
      // URL filter.
      'filter_url' => [
        'weight' => 0,
        'status' => 1,
      ],
      // HTML filter.
      'filter_html' => [
        'weight' => 1,
        'status' => 1,
      ],
      // Line break filter.
      'filter_autop' => [
        'weight' => 2,
        'status' => 1,
      ],
      // HTML corrector filter.
      'filter_htmlcorrector' => [
        'weight' => 10,
        'status' => 1,
      ],
    ],
  ];
  $filtered_html_format = (object) $filtered_html_format;
  filter_format_save($filtered_html_format);

  $full_html_format = [
    'format' => 'full_html',
    'name' => 'Full HTML',
    'weight' => 1,
    'filters' => [
      // URL filter.
      'filter_url' => [
        'weight' => 0,
        'status' => 1,
      ],
      // Line break filter.
      'filter_autop' => [
        'weight' => 1,
        'status' => 1,
      ],
      // HTML corrector filter.
      'filter_htmlcorrector' => [
        'weight' => 10,
        'status' => 1,
      ],
    ],
  ];
  $full_html_format = (object) $full_html_format;
  filter_format_save($full_html_format);

  // Enable some standard blocks.
  $default_theme = variable_get('theme_default', 'bartik');

  $values = [
    [
      'module' => 'system',
      'delta' => 'main',
      'theme' => $default_theme,
      'status' => 1,
      'weight' => 0,
      'region' => 'content',
      'pages' => '',
      'cache' => -1,
    ],
    [
      'module' => 'search',
      'delta' => 'form',
      'theme' => $default_theme,
      'status' => 1,
      'weight' => -1,
      'region' => 'search_box',
      'pages' => '',
      'cache' => -1,
    ],
    [
      'module' => 'user',
      'delta' => 'login',
      'theme' => $default_theme,
      'status' => 1,
      'weight' => 0,
      'region' => 'sidebar_first',
      'pages' => '',
      'cache' => -1,
    ],
    [
      'module' => 'system',
      'delta' => 'help',
      'theme' => $default_theme,
      'status' => 1,
      'weight' => 0,
      'region' => 'help',
      'pages' => '',
      'cache' => -1,
    ],
    [
      'module' => 'menu',
      'delta' => 'menu-eheza-app-admin-menu',
      'theme' => $default_theme,
      'status' => 0,
      'weight' => 0,
      'region' => 'sidebar_first',
      'pages' => '',
      'cache' => -1,
    ],
    [
      'module' => 'hedley_admin',
      'delta' => 'eheza_app_sidebar_menu',
      'theme' => $default_theme,
      'status' => 1,
      'weight' => 0,
      'region' => 'sidebar_first',
      'pages' => '',
      'cache' => -1,
    ],
  ];
  $query = db_insert('block')->fields([
    'module',
    'delta',
    'theme',
    'status',
    'weight',
    'region',
    'pages',
    'cache',
  ]);
  foreach ($values as $record) {
    $query->values($record);
  }
  $query->execute();

  // Enable user picture support and set the default to a square
  // thumbnail option.
  variable_set('user_pictures', '1');
  variable_set('user_picture_dimensions', '1024x1024');
  variable_set('user_picture_file_size', '800');
  variable_set('user_picture_style', 'thumbnail');

  // Allow visitor account creation with administrative approval.
  variable_set('user_register', USER_REGISTER_VISITORS_ADMINISTRATIVE_APPROVAL);

  // Enable default permissions for system roles.
  $permissions = [
    'access content',
    // "View user profiles" is for viewing the task_assignee field.
    'access user profiles',
    filter_permission_name($filtered_html_format),
  ];
  user_role_grant_permissions(DRUPAL_AUTHENTICATED_RID, $permissions);

  // Create a default role for site administrators, with all available
  // permissions assigned.
  $admin_role = new stdClass();
  $admin_role->name = 'administrator';
  $admin_role->weight = 2;
  user_role_save($admin_role);
  user_role_grant_permissions($admin_role->rid, array_keys(module_invoke_all('permission')));
  // Set this as the administrator role.
  variable_set('user_admin_role', $admin_role->rid);

  // Creating a E-ledger viewer role.
  $ledger_viewer_role = new stdClass();
  $ledger_viewer_role->name = 'E-ledger viewer';
  user_role_save($ledger_viewer_role);

  // Creating a Data Manager role.
  $data_manager_role = new stdClass();
  $data_manager_role->name = 'Data Manager';
  user_role_save($data_manager_role);

  // Creating a Statistical Queries Manager role.
  $statistical_queries_manager_role = new stdClass();
  $statistical_queries_manager_role->name = 'Statistical Queries Manager';
  user_role_save($statistical_queries_manager_role);

  // Creating a Nurse role and add the permissions.
  $nurse_role = new stdClass();
  $nurse_role->name = 'nurse';
  user_role_save($nurse_role);

  $permissions = [];
  $nurse_permitted_types = [
    'attendance',
    'family_planning',
    'height',
    'muac',
    'nutrition',
    'photo',
    'weight',
  ];

  hedley_add_nurse_permissions_for_content_type($nurse_permitted_types);

  // Assign user 1 the "administrator" role.
  db_insert('users_roles')
    ->fields(['uid' => 1, 'rid' => $admin_role->rid])
    ->execute();

  // Update the menu router information.
  variable_set('menu_rebuild_needed', TRUE);

  node_access_rebuild(TRUE);
}

/**
 * Adds the permissions for the specified content types.
 *
 * @param array $content_types
 *   A list of content type machine names.
 */
function hedley_add_nurse_permissions_for_content_type(array $content_types) {
  $permissions = [];
  foreach ($content_types as $type) {
    $permissions[] = "create {$type} content";
    $permissions[] = "edit any {$type} content";
    $permissions[] = "edit own {$type} content";
  }

  $nurse_role = user_role_load_by_name('nurse');
  user_role_grant_permissions($nurse_role->rid, $permissions);
}

/**
 * Setup initial sync permissions.
 */
function hedley_initial_sync_permissions() {
  $synced = [
    'attendance',
    'catchment_area',
    'child',
    'clinic',
    'counseling_schedule',
    'counseling_session',
    'counseling_topic',
    'family_planning',
    'health_center',
    'height',
    'mother',
    'muac',
    'nurse',
    'nutrition',
    'participant_consent',
    'participant_form',
    'photo',
    'session',
    'weight',
  ];

  hedley_add_sync_permissions_for_content_type($synced);
}

/**
 * Adds the permissions for the specified content types.
 *
 * @param array $content_types
 *   A list of content type machine names.
 */
function hedley_add_sync_permissions_for_content_type(array $content_types) {
  $permissions = [];
  foreach ($content_types as $type) {
    $permissions[] = "create {$type} content";
    $permissions[] = "edit any {$type} content";
    $permissions[] = "edit own {$type} content";
  }

  $sync_role = user_role_load_by_name('sync');
  user_role_grant_permissions($sync_role->rid, $permissions);
}

/**
 * Adds family_planning permission for nurses.
 */
function hedley_update_7001() {
  $content_types = ['family_planning'];
  hedley_add_nurse_permissions_for_content_type($content_types);
}

/**
 * Installs the new hedley_admin module.
 */
function hedley_update_7002() {
  $modules = ['hedley_admin'];
  module_enable($modules);

  $query = db_update('block');
  $query->fields([
    'status' => 1,
    'region' => 'sidebar_first',
  ]);
  $query->condition('delta', 'menu-eheza-app-admin-menu');
  $query->condition('theme', 'bartik');
  $query->execute();
}

/**
 * Installs the Views Data Export module.
 */
function hedley_update_7003() {
  $modules = ['views_data_export'];
  module_enable($modules);
}

/**
 * Revokes the admin user access permission for the administrator role.
 */
function hedley_update_7004() {
  $admin_role = user_role_load_by_name('administrator');
  user_role_revoke_permissions($admin_role->rid, ['access administration menu']);
}

/**
 * Enable the Date Views for measurement filter and VBO export for CSV download.
 */
function hedley_update_7005() {
  $modules = ['date_views', 'vbo_export'];
  module_enable($modules);
}

/**
 * Enable new zscore module.
 */
function hedley_update_7006() {
  $modules = ['hedley_zscore'];
  module_enable($modules);
}

/**
 * Fix nutrition_sign abdominal-disortion to be abdominal-distention.
 */
function hedley_update_7007() {
  db_update('field_data_field_nutrition_signs')
    ->fields(['field_nutrition_signs_value' => 'abdominal-distention'])
    ->condition('field_nutrition_signs_value', 'abdominal-disortion')
    ->execute();
}

/**
 * Fix nutrition_sign abdominal-distention to be abdominal-distension.
 *
 * The previous fix had its own typo, so we'll fix it again.
 */
function hedley_update_7008() {
  db_update('field_data_field_nutrition_signs')
    ->fields(['field_nutrition_signs_value' => 'abdominal-distension'])
    ->condition('field_nutrition_signs_value', 'abdominal-distention')
    ->execute();
}

/**
 * Fix nutrition_sign in revisions table.
 *
 * We had previously just fixed the data table.
 */
function hedley_update_7009() {
  db_update('field_revision_field_nutrition_signs')
    ->fields(['field_nutrition_signs_value' => 'abdominal-distension'])
    ->condition('field_nutrition_signs_value', 'abdominal-disortion')
    ->execute();
}

/**
 * Remove the unused "hedley_examination" and "hedley_group" modules.
 */
function hedley_update_7010() {
  node_type_delete('examination');
  node_type_delete('group');

  $modules = [
    'hedley_group',
    'hedley_examination',
  ];

  module_disable($modules);
  drupal_uninstall_modules($modules);

  node_types_rebuild();
  menu_rebuild();
}

/**
 * Delete some now-unused fields.
 *
 * These were integer fields, which we've now re-created as float fields with
 * slightly different names. However, the features module does not
 * automatically delete them.
 */
function hedley_update_7011() {
  field_delete_field('field_z_score_age');
  field_delete_field('field_z_score_length');
}

/**
 * Enable new prepopulate module.
 */
function hedley_update_7012() {
  $modules = ['prepopulate'];
  module_enable($modules);
}

/**
 * Replaces old menu block with the new one.
 */
function hedley_update_7013() {
  $query = db_update('block');
  $query->fields([
    'status' => 0,
    'region' => 'sidebar_first',
  ]);
  $query->condition('delta', 'menu-eheza-app-admin-menu');
  $query->condition('theme', 'bartik');
  $query->execute();

  $query = db_update('block');
  $query->fields([
    'status' => 1,
    'region' => 'sidebar_first',
  ]);
  $query->condition('delta', 'eheza_app_sidebar_menu');
  $query->condition('theme', 'bartik');
  $query->execute();
}

/**
 * Enable title module.
 */
function hedley_update_7014() {
  $modules = ['title'];
  module_enable($modules);
}

/**
 * Adds counseling_session permission for nurses.
 */
function hedley_update_7015() {
  $content_types = ['counseling_session'];
  hedley_add_nurse_permissions_for_content_type($content_types);
}

/**
 * Enable the hedley_forms module.
 */
function hedley_update_7016() {
  $modules = ['hedley_forms'];
  module_enable($modules);

  $content_types = ['participant_consent'];
  hedley_add_nurse_permissions_for_content_type($content_types);
}

/**
 * Enable hedley_device module.
 */
function hedley_update_7017() {
  $modules = ['hedley_device'];
  module_enable($modules);
}

/**
 * Adds attendance permission for nurses.
 */
function hedley_update_7018() {
  $content_types = ['attendance'];
  hedley_add_nurse_permissions_for_content_type($content_types);
}

/**
 * Grant sync role permission for content types.
 */
function hedley_update_7019() {
  hedley_initial_sync_permissions();
}

/**
 * Enable hedley_health_center module.
 */
function hedley_update_7020() {
  $modules = ['hedley_health_center'];
  module_enable($modules);
}

/**
 * Setup private files.
 */
function hedley_update_7021() {
  variable_set('file_private_path', 'sites/default/files/private');
}

/**
 * E-ledger viewer role.
 */
function hedley_update_7022() {
  $ledger_viewer_role = new stdClass();
  $ledger_viewer_role->name = 'E-ledger viewer';
  user_role_save($ledger_viewer_role);
}

/**
 * Enable hedley_view_export.
 */
function hedley_update_7023() {
  module_enable(['advancedqueue', 'hedley_view_export']);

  user_role_grant_permissions(variable_get('user_admin_role'), ['hedley export views']);
}

/**
 * Enable smtp.
 */
function hedley_update_7024() {
  module_enable(['smtp']);
  variable_set('smtp_on', TRUE);
}

/**
 * Enable hedley_chw module.
 */
function hedley_update_7025() {
  $modules = ['hedley_chw'];
  module_enable($modules);
}

/**
 * Enable and configure mailsystem model.
 */
function hedley_update_7026() {
  $modules = ['mailsystem'];
  module_enable($modules);

  variable_set('mail_system', array('default-system' => 'SmtpMailSystem'));
}

/**
 * Enable hedley_acute_illness module.
 */
function hedley_update_7027() {
  $modules = ['hedley_acute_illness'];
  module_enable($modules);
}

/**
 * Enable the Hedley Stats and Hedley General modules.
 */
function hedley_update_7028() {
  module_enable(['hedley_stats', 'hedley_general']);
}

/**
 * Enable the Hedley Nutrition module.
 */
function hedley_update_7029() {
  module_enable(['hedley_nutrition']);
}

/**
 * Enable the Hedley Prenatal module.
 */
function hedley_update_7030() {
  module_enable(['hedley_prenatal']);
}

/**
 * Enable the Hedley Well Child module.
 */
function hedley_update_7031() {
  module_enable(['hedley_well_child']);
}

/**
 * Enable the Hedley Case Management module.
 */
function hedley_update_7032() {
  module_enable(['hedley_case_management']);
}

/**
 * Enable the Views Lite Pager module.
 */
function hedley_update_7033() {
  module_enable(['views_litepager']);
}

/**
 * Enable the Hedley NCD module.
 */
function hedley_update_7034() {
  module_enable(['hedley_ncd']);
}

/**
 *  Enable the Hedley WhatsApp module.
 */
function hedley_update_7035() {
  module_enable(['hedley_whatsapp']);
}

/**
 * Enable the Hedley Resilience module.
 */
function hedley_update_7036() {
  module_enable(['hedley_resilience']);
}

/**
 * Enable the Hedley Stock Management module.
 */
function hedley_update_7037() {
  module_enable(['hedley_stock_management']);
}

/**
 * Enable the Hedley NCDA module.
 */
function hedley_update_7038() {
  module_enable(['hedley_ncda']);
}

/**
 * If not set already, sets default site to 'rwanda'.
 */
function hedley_update_7039() {
  if (empty(variable_get('hedley_general_site_name', ''))) {
    variable_set('hedley_general_site_name', 'rwanda');
  }
}

/**
 * Create 'Data Manager' role.
 */
function hedley_update_7040() {
  $data_manager_role = new stdClass();
  $data_manager_role->name = 'Data Manager';
  user_role_save($data_manager_role);
}

/**
 * Enable the Hedley Tuberculosis module.
 */
function hedley_update_7041() {
  module_enable(['hedley_tuberculosis']);
}

/**
 * Enable the Hedley Group Education module.
 */
function hedley_update_7042() {
  module_enable(['hedley_group_education']);
}

/**
 * Enable the Hedley HIV module.
 */
function hedley_update_7043() {
  module_enable(['hedley_hiv']);
}

/**
<<<<<<< HEAD
 * Deletes Resilience Message content type.
 */
function hedley_update_7044() {
  node_type_delete('resilience_message');
}
=======
 * Enable the Hedley Reports module and create dedicated role.
 */
function hedley_update_7044() {
  module_enable(['hedley_reports']);

  // Creating a Statistical Queries Manager role.
  $statistical_queries_manager_role = new stdClass();
  $statistical_queries_manager_role->name = 'Statistical Queries Manager';
  user_role_save($statistical_queries_manager_role);
}
>>>>>>> 572b91de
<|MERGE_RESOLUTION|>--- conflicted
+++ resolved
@@ -720,13 +720,6 @@
 }
 
 /**
-<<<<<<< HEAD
- * Deletes Resilience Message content type.
- */
-function hedley_update_7044() {
-  node_type_delete('resilience_message');
-}
-=======
  * Enable the Hedley Reports module and create dedicated role.
  */
 function hedley_update_7044() {
@@ -737,4 +730,10 @@
   $statistical_queries_manager_role->name = 'Statistical Queries Manager';
   user_role_save($statistical_queries_manager_role);
 }
->>>>>>> 572b91de
+
+/**
+ * Deletes Resilience Message content type.
+ */
+function hedley_update_7045() {
+  node_type_delete('resilience_message');
+}