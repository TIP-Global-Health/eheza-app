<?php

/**
 * @file
 * Installation logic for Hedley.
 */

/**
 * Implements hook_install().
 */
function hedley_install() {
  hedley_standard_install();

  // Fixes problems when the CSV files used for importing have been created
  // on a Mac, by forcing PHP to detect the appropriate line endings.
  ini_set('auto_detect_line_endings', TRUE);

  // Enable our themes.
  theme_enable(['bartik']);

  // Set the default theme.
  variable_set('theme_default', 'bartik');
  variable_set('admin_theme', 'bartik');

  // Enable node view page override by Page manager module.
  variable_set('page_manager_node_view_disabled', FALSE);

  variable_set('node_admin_theme', TRUE);

  // Set required date API variables.
  // See date_api_status().
  date_default_timezone_set('Asia/Jerusalem');
  variable_set('date_default_timezone', 'Asia/Jerusalem');
  variable_set('date_first_day', 1);

  // Setup private files.
  variable_set('file_private_path', 'sites/default/files/private');

  // Set authentication token expiration period to 5 years.
  variable_set('restful_token_auth_expiration_period', 'P5Y');

  // Perform several of the updates that aren't handled in
  // `hedley_standard_install`, and are needed on a fresh install.
  hedley_update_7002();
  hedley_update_7003();
  hedley_update_7004();
  hedley_update_7005();
  hedley_update_7012();
  hedley_update_7013();
  hedley_update_7014();
  hedley_update_7015();
  hedley_update_7016();
  hedley_update_7032();

  hedley_initial_sync_permissions();
}

/**
 * Copied from Standard profile -- standard_install()
 */
function hedley_standard_install() {
  // Add text formats.
  $filtered_html_format = [
    'format' => 'filtered_html',
    'name' => 'Filtered HTML',
    'weight' => 0,
    'filters' => [
      // URL filter.
      'filter_url' => [
        'weight' => 0,
        'status' => 1,
      ],
      // HTML filter.
      'filter_html' => [
        'weight' => 1,
        'status' => 1,
      ],
      // Line break filter.
      'filter_autop' => [
        'weight' => 2,
        'status' => 1,
      ],
      // HTML corrector filter.
      'filter_htmlcorrector' => [
        'weight' => 10,
        'status' => 1,
      ],
    ],
  ];
  $filtered_html_format = (object) $filtered_html_format;
  filter_format_save($filtered_html_format);

  $full_html_format = [
    'format' => 'full_html',
    'name' => 'Full HTML',
    'weight' => 1,
    'filters' => [
      // URL filter.
      'filter_url' => [
        'weight' => 0,
        'status' => 1,
      ],
      // Line break filter.
      'filter_autop' => [
        'weight' => 1,
        'status' => 1,
      ],
      // HTML corrector filter.
      'filter_htmlcorrector' => [
        'weight' => 10,
        'status' => 1,
      ],
    ],
  ];
  $full_html_format = (object) $full_html_format;
  filter_format_save($full_html_format);

  // Enable some standard blocks.
  $default_theme = variable_get('theme_default', 'bartik');

  $values = [
    [
      'module' => 'system',
      'delta' => 'main',
      'theme' => $default_theme,
      'status' => 1,
      'weight' => 0,
      'region' => 'content',
      'pages' => '',
      'cache' => -1,
    ],
    [
      'module' => 'search',
      'delta' => 'form',
      'theme' => $default_theme,
      'status' => 1,
      'weight' => -1,
      'region' => 'search_box',
      'pages' => '',
      'cache' => -1,
    ],
    [
      'module' => 'user',
      'delta' => 'login',
      'theme' => $default_theme,
      'status' => 1,
      'weight' => 0,
      'region' => 'sidebar_first',
      'pages' => '',
      'cache' => -1,
    ],
    [
      'module' => 'system',
      'delta' => 'help',
      'theme' => $default_theme,
      'status' => 1,
      'weight' => 0,
      'region' => 'help',
      'pages' => '',
      'cache' => -1,
    ],
    [
      'module' => 'menu',
      'delta' => 'menu-eheza-app-admin-menu',
      'theme' => $default_theme,
      'status' => 0,
      'weight' => 0,
      'region' => 'sidebar_first',
      'pages' => '',
      'cache' => -1,
    ],
    [
      'module' => 'hedley_admin',
      'delta' => 'eheza_app_sidebar_menu',
      'theme' => $default_theme,
      'status' => 1,
      'weight' => 0,
      'region' => 'sidebar_first',
      'pages' => '',
      'cache' => -1,
    ],
  ];
  $query = db_insert('block')->fields([
    'module',
    'delta',
    'theme',
    'status',
    'weight',
    'region',
    'pages',
    'cache',
  ]);
  foreach ($values as $record) {
    $query->values($record);
  }
  $query->execute();

  // Enable user picture support and set the default to a square
  // thumbnail option.
  variable_set('user_pictures', '1');
  variable_set('user_picture_dimensions', '1024x1024');
  variable_set('user_picture_file_size', '800');
  variable_set('user_picture_style', 'thumbnail');

  // Allow visitor account creation with administrative approval.
  variable_set('user_register', USER_REGISTER_VISITORS_ADMINISTRATIVE_APPROVAL);

  // Enable default permissions for system roles.
  $permissions = [
    'access content',
    // "View user profiles" is for viewing the task_assignee field.
    'access user profiles',
    filter_permission_name($filtered_html_format),
  ];
  user_role_grant_permissions(DRUPAL_AUTHENTICATED_RID, $permissions);

  // Create a default role for site administrators, with all available
  // permissions assigned.
  $admin_role = new stdClass();
  $admin_role->name = 'administrator';
  $admin_role->weight = 2;
  user_role_save($admin_role);
  user_role_grant_permissions($admin_role->rid, array_keys(module_invoke_all('permission')));
  // Set this as the administrator role.
  variable_set('user_admin_role', $admin_role->rid);

  // Creating a E-ledger viewer role and add the permissions.
  $ledger_viewer_role = new stdClass();
  $ledger_viewer_role->name = 'E-ledger viewer';
  user_role_save($ledger_viewer_role);

  // Creating a Nurse role and add the permissions.
  $nurse_role = new stdClass();
  $nurse_role->name = 'nurse';
  user_role_save($nurse_role);

  $permissions = [];
  $nurse_permitted_types = [
    'attendance',
    'family_planning',
    'height',
    'muac',
    'nutrition',
    'photo',
    'weight',
  ];

  hedley_add_nurse_permissions_for_content_type($nurse_permitted_types);

  // Assign user 1 the "administrator" role.
  db_insert('users_roles')
    ->fields(['uid' => 1, 'rid' => $admin_role->rid])
    ->execute();

  // Update the menu router information.
  variable_set('menu_rebuild_needed', TRUE);

  node_access_rebuild(TRUE);
}

/**
 * Adds the permissions for the specified content types.
 *
 * @param array $content_types
 *   A list of content type machine names.
 */
function hedley_add_nurse_permissions_for_content_type(array $content_types) {
  $permissions = [];
  foreach ($content_types as $type) {
    $permissions[] = "create {$type} content";
    $permissions[] = "edit any {$type} content";
    $permissions[] = "edit own {$type} content";
  }

  $nurse_role = user_role_load_by_name('nurse');
  user_role_grant_permissions($nurse_role->rid, $permissions);
}

/**
 * Setup initial sync permissions.
 */
function hedley_initial_sync_permissions() {
  $synced = [
    'attendance',
    'catchment_area',
    'child',
    'clinic',
    'counseling_schedule',
    'counseling_session',
    'counseling_topic',
    'family_planning',
    'health_center',
    'height',
    'mother',
    'muac',
    'nurse',
    'nutrition',
    'participant_consent',
    'participant_form',
    'photo',
    'session',
    'weight',
  ];

  hedley_add_sync_permissions_for_content_type($synced);
}

/**
 * Adds the permissions for the specified content types.
 *
 * @param array $content_types
 *   A list of content type machine names.
 */
function hedley_add_sync_permissions_for_content_type(array $content_types) {
  $permissions = [];
  foreach ($content_types as $type) {
    $permissions[] = "create {$type} content";
    $permissions[] = "edit any {$type} content";
    $permissions[] = "edit own {$type} content";
  }

  $sync_role = user_role_load_by_name('sync');
  user_role_grant_permissions($sync_role->rid, $permissions);
}

/**
 * Adds family_planning permission for nurses.
 */
function hedley_update_7001() {
  $content_types = ['family_planning'];
  hedley_add_nurse_permissions_for_content_type($content_types);
}

/**
 * Installs the new hedley_admin module.
 */
function hedley_update_7002() {
  $modules = ['hedley_admin'];
  module_enable($modules);

  $query = db_update('block');
  $query->fields([
    'status' => 1,
    'region' => 'sidebar_first',
  ]);
  $query->condition('delta', 'menu-eheza-app-admin-menu');
  $query->condition('theme', 'bartik');
  $query->execute();
}

/**
 * Installs the Views Data Export module.
 */
function hedley_update_7003() {
  $modules = ['views_data_export'];
  module_enable($modules);
}

/**
 * Revokes the admin user access permission for the administrator role.
 */
function hedley_update_7004() {
  $admin_role = user_role_load_by_name('administrator');
  user_role_revoke_permissions($admin_role->rid, ['access administration menu']);
}

/**
 * Enable the Date Views for measurement filter and VBO export for CSV download.
 */
function hedley_update_7005() {
  $modules = ['date_views', 'vbo_export'];
  module_enable($modules);
}

/**
 * Enable new zscore module.
 */
function hedley_update_7006() {
  $modules = ['hedley_zscore'];
  module_enable($modules);
}

/**
 * Fix nutrition_sign abdominal-disortion to be abdominal-distention.
 */
function hedley_update_7007() {
  db_update('field_data_field_nutrition_signs')
    ->fields(['field_nutrition_signs_value' => 'abdominal-distention'])
    ->condition('field_nutrition_signs_value', 'abdominal-disortion')
    ->execute();
}

/**
 * Fix nutrition_sign abdominal-distention to be abdominal-distension.
 *
 * The previous fix had its own typo, so we'll fix it again.
 */
function hedley_update_7008() {
  db_update('field_data_field_nutrition_signs')
    ->fields(['field_nutrition_signs_value' => 'abdominal-distension'])
    ->condition('field_nutrition_signs_value', 'abdominal-distention')
    ->execute();
}

/**
 * Fix nutrition_sign in revisions table.
 *
 * We had previously just fixed the data table.
 */
function hedley_update_7009() {
  db_update('field_revision_field_nutrition_signs')
    ->fields(['field_nutrition_signs_value' => 'abdominal-distension'])
    ->condition('field_nutrition_signs_value', 'abdominal-disortion')
    ->execute();
}

/**
 * Remove the unused "hedley_examination" and "hedley_group" modules.
 */
function hedley_update_7010() {
  node_type_delete('examination');
  node_type_delete('group');

  $modules = [
    'hedley_group',
    'hedley_examination',
  ];

  module_disable($modules);
  drupal_uninstall_modules($modules);

  node_types_rebuild();
  menu_rebuild();
}

/**
 * Delete some now-unused fields.
 *
 * These were integer fields, which we've now re-created as float fields with
 * slightly different names. However, the features module does not
 * automatically delete them.
 */
function hedley_update_7011() {
  field_delete_field('field_z_score_age');
  field_delete_field('field_z_score_length');
}

/**
 * Enable new prepopulate module.
 */
function hedley_update_7012() {
  $modules = ['prepopulate'];
  module_enable($modules);
}

/**
 * Replaces old menu block with the new one.
 */
function hedley_update_7013() {
  $query = db_update('block');
  $query->fields([
    'status' => 0,
    'region' => 'sidebar_first',
  ]);
  $query->condition('delta', 'menu-eheza-app-admin-menu');
  $query->condition('theme', 'bartik');
  $query->execute();

  $query = db_update('block');
  $query->fields([
    'status' => 1,
    'region' => 'sidebar_first',
  ]);
  $query->condition('delta', 'eheza_app_sidebar_menu');
  $query->condition('theme', 'bartik');
  $query->execute();
}

/**
 * Enable title module.
 */
function hedley_update_7014() {
  $modules = ['title'];
  module_enable($modules);
}

/**
 * Adds counseling_session permission for nurses.
 */
function hedley_update_7015() {
  $content_types = ['counseling_session'];
  hedley_add_nurse_permissions_for_content_type($content_types);
}

/**
 * Enable the hedley_forms module.
 */
function hedley_update_7016() {
  $modules = ['hedley_forms'];
  module_enable($modules);

  $content_types = ['participant_consent'];
  hedley_add_nurse_permissions_for_content_type($content_types);
}

/**
 * Enable hedley_device module.
 */
function hedley_update_7017() {
  $modules = ['hedley_device'];
  module_enable($modules);
}

/**
 * Adds attendance permission for nurses.
 */
function hedley_update_7018() {
  $content_types = ['attendance'];
  hedley_add_nurse_permissions_for_content_type($content_types);
}

/**
 * Grant sync role permission for content types.
 */
function hedley_update_7019() {
  hedley_initial_sync_permissions();
}

/**
 * Enable hedley_health_center module.
 */
function hedley_update_7020() {
  $modules = ['hedley_health_center'];
  module_enable($modules);
}

/**
 * Setup private files.
 */
function hedley_update_7021() {
  variable_set('file_private_path', 'sites/default/files/private');
}

/**
 * E-ledger viewer role.
 */
function hedley_update_7022() {
  $ledger_viewer_role = new stdClass();
  $ledger_viewer_role->name = 'E-ledger viewer';
  user_role_save($ledger_viewer_role);
}

/**
 * Enable hedley_view_export.
 */
function hedley_update_7023() {
  module_enable(['advancedqueue', 'hedley_view_export']);

  user_role_grant_permissions(variable_get('user_admin_role'), ['hedley export views']);
}

/**
 * Enable smtp.
 */
function hedley_update_7024() {
  module_enable(['smtp']);
  variable_set('smtp_on', TRUE);
}

/**
 * Enable hedley_chw module.
 */
function hedley_update_7025() {
  $modules = ['hedley_chw'];
  module_enable($modules);
}

/**
 * Enable and configure mailsystem model.
 */
function hedley_update_7026() {
  $modules = ['mailsystem'];
  module_enable($modules);

  variable_set('mail_system', array('default-system' => 'SmtpMailSystem'));
}

/**
 * Enable hedley_acute_illness module.
 */
function hedley_update_7027() {
  $modules = ['hedley_acute_illness'];
  module_enable($modules);
}

/**
 * Enable the Hedley Stats and Hedley General modules.
 */
function hedley_update_7028() {
  module_enable(['hedley_stats', 'hedley_general']);
}

/**
 * Enable the Hedley Nutrition module.
 */
function hedley_update_7029() {
  module_enable(['hedley_nutrition']);
}

/**
 * Enable the Hedley Prenatal module.
 */
function hedley_update_7030() {
  module_enable(['hedley_prenatal']);
}

/**
 * Enable the Hedley Well Child module.
 */
function hedley_update_7031() {
  module_enable(['hedley_well_child']);
}

/**
 * Enable the Hedley Case Management module.
 */
function hedley_update_7032() {
  module_enable(['hedley_case_management']);
}

/**
 * Enable the Views Lite Pager module.
 */
function hedley_update_7033() {
  module_enable(['views_litepager']);
}

/**
<<<<<<< HEAD
 * Enable the Hedley WhatsApp module.
 */
function hedley_update_7034() {
  module_enable(['hedley_whatsapp']);
}
=======
 * Enable the Hedley NCD module.
 */
function hedley_update_7034() {
  module_enable(['hedley_ncd']);
}
>>>>>>> ffd7d88e
<|MERGE_RESOLUTION|>--- conflicted
+++ resolved
@@ -636,16 +636,15 @@
 }
 
 /**
-<<<<<<< HEAD
- * Enable the Hedley WhatsApp module.
- */
-function hedley_update_7034() {
-  module_enable(['hedley_whatsapp']);
-}
-=======
  * Enable the Hedley NCD module.
  */
 function hedley_update_7034() {
   module_enable(['hedley_ncd']);
 }
->>>>>>> ffd7d88e
+
+/*
+ * Enable the Hedley WhatsApp module.
+ */
+function hedley_update_7035() {
+  module_enable(['hedley_whatsapp']);
+}