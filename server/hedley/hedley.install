<?php
// $Id: standard.install,v 1.28 2010/10/21 04:22:34 webchick Exp $

/**
 * Implements hook_install().
 */
function hedley_install() {
  hedley_standard_install();

  // Fixes problems when the CSV files used for importing have been created
  // on a Mac, by forcing PHP to detect the appropriate line endings.
  ini_set('auto_detect_line_endings', TRUE);

  // Enable our themes.
  theme_enable(['bartik']);

  // Set the default theme.
  variable_set('theme_default', 'bartik');
  variable_set('admin_theme', 'bartik');

  // Enable node view page override by Page manager module.
  variable_set('page_manager_node_view_disabled', FALSE);

  variable_set('node_admin_theme', TRUE);

  // Set required date API variables.
  // See date_api_status().
  date_default_timezone_set('Asia/Jerusalem');
  variable_set('date_default_timezone', 'Asia/Jerusalem');
  variable_set('date_first_day', 1);

  // Perform several of the updates that aren't handled in
  // `hedley_standard_install`, and are needed on a fresh install
  hedley_update_7003();
  hedley_update_7004();
  hedley_update_7005();
}

/**
 * Copied from Standard profile -- standard_install()
 */
function hedley_standard_install() {
  // Add text formats.
  $filtered_html_format = [
    'format' => 'filtered_html',
    'name' => 'Filtered HTML',
    'weight' => 0,
    'filters' => [
      // URL filter.
      'filter_url' => [
        'weight' => 0,
        'status' => 1,
      ],
      // HTML filter.
      'filter_html' => [
        'weight' => 1,
        'status' => 1,
      ],
      // Line break filter.
      'filter_autop' => [
        'weight' => 2,
        'status' => 1,
      ],
      // HTML corrector filter.
      'filter_htmlcorrector' => [
        'weight' => 10,
        'status' => 1,
      ],
    ],
  ];
  $filtered_html_format = (object) $filtered_html_format;
  filter_format_save($filtered_html_format);

  $full_html_format = [
    'format' => 'full_html',
    'name' => 'Full HTML',
    'weight' => 1,
    'filters' => [
      // URL filter.
      'filter_url' => [
        'weight' => 0,
        'status' => 1,
      ],
      // Line break filter.
      'filter_autop' => [
        'weight' => 1,
        'status' => 1,
      ],
      // HTML corrector filter.
      'filter_htmlcorrector' => [
        'weight' => 10,
        'status' => 1,
      ],
    ],
  ];
  $full_html_format = (object) $full_html_format;
  filter_format_save($full_html_format);

  // Enable some standard blocks.
  $default_theme = variable_get('theme_default', 'bartik');

  $values = [
    [
      'module' => 'system',
      'delta' => 'main',
      'theme' => $default_theme,
      'status' => 1,
      'weight' => 0,
      'region' => 'content',
      'pages' => '',
      'cache' => -1,
    ],
    [
      'module' => 'search',
      'delta' => 'form',
      'theme' => $default_theme,
      'status' => 1,
      'weight' => -1,
      'region' => 'search_box',
      'pages' => '',
      'cache' => -1,
    ],
    [
      'module' => 'user',
      'delta' => 'login',
      'theme' => $default_theme,
      'status' => 1,
      'weight' => 0,
      'region' => 'sidebar_first',
      'pages' => '',
      'cache' => -1,
    ],
    [
      'module' => 'system',
      'delta' => 'help',
      'theme' => $default_theme,
      'status' => 1,
      'weight' => 0,
      'region' => 'help',
      'pages' => '',
      'cache' => -1,
    ],
    [
      'module' => 'menu',
      'delta' => 'menu-ihangane-admin-menu',
      'theme' => $default_theme,
      'status' => 1,
      'weight' => 0,
      'region' => 'sidebar_first',
      'pages' => '',
      'cache' => -1,
    ],
  ];
  $query = db_insert('block')->fields([
    'module',
    'delta',
    'theme',
    'status',
    'weight',
    'region',
    'pages',
    'cache',
  ]);
  foreach ($values as $record) {
    $query->values($record);
  }
  $query->execute();

  // Enable user picture support and set the default to a square thumbnail option.
  variable_set('user_pictures', '1');
  variable_set('user_picture_dimensions', '1024x1024');
  variable_set('user_picture_file_size', '800');
  variable_set('user_picture_style', 'thumbnail');

  // Allow visitor account creation with administrative approval.
  variable_set('user_register', USER_REGISTER_VISITORS_ADMINISTRATIVE_APPROVAL);

  // Enable default permissions for system roles.
  $permissions = [
    'access content',
    // "View user profiles" is for viewing the task_assignee field.
    'access user profiles',
    filter_permission_name($filtered_html_format),
  ];
  user_role_grant_permissions(DRUPAL_AUTHENTICATED_RID, $permissions);

  // Create a default role for site administrators, with all available
  // permissions assigned.
  $admin_role = new stdClass();
  $admin_role->name = 'administrator';
  $admin_role->weight = 2;
  user_role_save($admin_role);
  user_role_grant_permissions($admin_role->rid, array_keys(module_invoke_all('permission')));
  // Set this as the administrator role.
  variable_set('user_admin_role', $admin_role->rid);

  // Creating a Nurse role and add the
  $nurse_role = new stdClass();
  $nurse_role->name = 'nurse';
  user_role_save($nurse_role);

  $permissions = [];
  $nurse_permitted_types = [
    'family_planning',
    'height',
    'mother',
    'muac',
    'nutrition',
    'photo',
    'weight',
  ];

  foreach ($nurse_permitted_types as $type) {
    $permissions[] = "create {$type} content";
    $permissions[] = "edit any {$type} content";
    $permissions[] = "edit own {$type} content";
    $permissions[] = "delete any {$type} content";
    $permissions[] = "delete own {$type} content";
  }

  user_role_grant_permissions($nurse_role->rid, $permissions);

  // Assign user 1 the "administrator" role.
  db_insert('users_roles')
    ->fields(['uid' => 1, 'rid' => $admin_role->rid])
    ->execute();

  // Update the menu router information.
  variable_set('menu_rebuild_needed', TRUE);

  node_access_rebuild(TRUE);
}

/**
 * Adds the permissions for the specified content types.
 *
 * @param array $content_types
 *   A list of content type machine names.
 */
function hedley_add_nurse_permissions_for_content_type(array $content_types) {
  $permissions = [];
  foreach ($content_types as $type) {
    $permissions[] = "create {$type} content";
    $permissions[] = "edit any {$type} content";
    $permissions[] = "edit own {$type} content";
    $permissions[] = "delete any {$type} content";
    $permissions[] = "delete own {$type} content";
  }

  $nurse_role = user_role_load_by_name('nurse');
  user_role_grant_permissions($nurse_role->rid, $permissions);
}

/**
 * Implements hook_update_7001().
 *
 * Adds family_planning permission for nurses.
 */
function hedley_update_7001() {
  $content_types = ['family_planning'];
  hedley_add_nurse_permissions_for_content_type($content_types);
}

/**
 * Implements hook_update_7002().
 *
 * Installs the new ihangane_admin module.
 */
function hedley_update_7002() {
  $modules = ['hedley_admin'];
  module_enable($modules);

  $query = db_update('block');
  $query->fields([
    'status' => 1,
    'region' => 'sidebar_first',
  ]);
  $query->condition('delta', 'menu-ihangane-admin-menu');
  $query->condition('theme', 'bartik');
  $query->execute();
}

/**
 * Implements hook_update_7003().
 *
 * Installs the Views Data Export module.
 */
function hedley_update_7003() {
  $modules = ['views_data_export'];
  module_enable($modules);
}

/**
 * Implements hook_update_7004().
 *
 * Revokes the admin user access permission for the administrator role.
 */
function hedley_update_7004() {
  $admin_role = user_role_load_by_name('administrator');
  user_role_revoke_permissions($admin_role->rid, ['access administration menu']);
}

/**
 * Implements hook_update_N().
 *
 * Installs the Date Views module for measurement filters and VBO export for
 * CSV download.
 */
function hedley_update_7005() {
  $modules = ['date_views', 'vbo_export'];
  module_enable($modules);
}

/**
 * Implements hook_update_N().
 *
 * Enable new zscore module.
 */
function hedley_update_7006() {
  $modules = ['hedley_zscore'];
  module_enable($modules);
}

/**
 * Implements hook_update_7007().
 *
 * Fix nutrition_sign abdominal-disortion to be abdominal-distention.
 */
function hedley_update_7007() {
  db_update('field_data_field_nutrition_signs')
    ->fields(['field_nutrition_signs_value' => 'abdominal-distention'])
    ->condition('field_nutrition_signs_value', 'abdominal-disortion')
    ->execute();
}

/**
 * Implements hook_update_7008().
 *
 * Fix nutrition_sign abdominal-distention to be abdominal-distension.
 *
 * The previous fix had its own typo, so we'll fix it again.
 */
function hedley_update_7008() {
  db_update('field_data_field_nutrition_signs')
    ->fields(['field_nutrition_signs_value' => 'abdominal-distension'])
    ->condition('field_nutrition_signs_value', 'abdominal-distention')
    ->execute();
}

/**
 * Implements hook_update_N().
 *
 * Fix nutrition_sign in revisions table.
 *
 * We had previously just fixed the data table.
 */
function hedley_update_7009() {
  db_update('field_revision_field_nutrition_signs')
<<<<<<< HEAD
    ->fields(['field_nutrition_signs_value' => 'abdominal-distension'])
    ->condition('field_nutrition_signs_value', 'abdominal-disortion')
    ->execute();
=======
      ->fields(array('field_nutrition_signs_value' => 'abdominal-distension'))
      ->condition('field_nutrition_signs_value', 'abdominal-disortion')
      ->execute();
}

/**
 * Implements hook_update_N().
 *
 * Enable new prepopulate module.
 */
function hedley_update_7010() {
  $modules = ['prepopulate'];
  module_enable($modules);
>>>>>>> 26d0bf7b
}<|MERGE_RESOLUTION|>--- conflicted
+++ resolved
@@ -356,14 +356,9 @@
  */
 function hedley_update_7009() {
   db_update('field_revision_field_nutrition_signs')
-<<<<<<< HEAD
     ->fields(['field_nutrition_signs_value' => 'abdominal-distension'])
     ->condition('field_nutrition_signs_value', 'abdominal-disortion')
     ->execute();
-=======
-      ->fields(array('field_nutrition_signs_value' => 'abdominal-distension'))
-      ->condition('field_nutrition_signs_value', 'abdominal-disortion')
-      ->execute();
 }
 
 /**
@@ -374,5 +369,4 @@
 function hedley_update_7010() {
   $modules = ['prepopulate'];
   module_enable($modules);
->>>>>>> 26d0bf7b
 }