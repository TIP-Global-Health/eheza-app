--- conflicted
+++ resolved
@@ -116,61 +116,15 @@
    *   The "health center" node ID.
    */
   public function createHealthCenter() {
-    // Create the necessary catchment area.
-    $catchment_area_nid = $this->createCatchmentArea();
-
     $node = $this->drupalCreateNode([
       'type' => 'health_center',
     ]);
 
-    $wrapper = entity_metadata_wrapper('node', $node);
-    $wrapper->field_catchment_area->set($catchment_area_nid);
-    $wrapper->save();
-
-    return $node->nid;
-  }
-
-  /**
-   * Create a Device with a pairing code.
-   *
-   * @return int
-   *   The node ID.
-   */
-  public function createDevice() {
-    $pairing_code = hedley_user_get_unique_pincode();
-
-    // Create a new device.
-    $node = $this->drupalCreateNode([
-      'type' => 'device',
-    ]);
-
-    $wrapper = entity_metadata_wrapper('node', $node);
-    $wrapper->field_pairing_code->set($pairing_code);
-    $wrapper->save();
-
-    return $node->nid;
-  }
-
-  /**
-<<<<<<< HEAD
-   * Create a "Catchment Area" with a random name.
-   *
-   * @return int
-   *   The node ID.
-   */
-  public function createCatchmentArea() {
-    $node = $this->drupalCreateNode([
-      'type' => 'catchment_area',
-    ]);
-
-    return $node->nid;
-  }
-
-  /**
-   * Create a clinic with a random name.
-=======
+    return $node->nid;
+  }
+
+  /**
    * Create a clinic and assign it to health center.
->>>>>>> dc7342c2
    *
    * @param int $health_center_id
    *   Optional; The health center node ID.
