--- conflicted
+++ resolved
@@ -110,15 +110,12 @@
   }
 
   /**
-<<<<<<< HEAD
    * Create a health center with a random name.
    *
    * @return int
    *   The "health center" node ID.
    */
   public function createHealthCenter() {
-    $this->createDevice();
-
     // Create the necessary catchment area.
     $catchment_area_nid = $this->createCatchmentArea();
 
@@ -170,9 +167,6 @@
 
   /**
    * Create a clinic with a random name.
-=======
-   * Create a health center.
->>>>>>> 11c15cd0
    *
    * @param int $health_center_id
    *   Optional; The health center node ID.
@@ -182,33 +176,11 @@
    * @return int
    *   The node ID.
    */
-<<<<<<< HEAD
   public function createClinic($health_center_id = NULL, $clinic_type = 'pmtct') {
-=======
-  public function createHealthCenter() {
-    $node = $this->drupalCreateNode([
-      'type' => 'health_center',
-    ]);
-
-    return $node->nid;
-  }
-
-  /**
-   * Create a clinic and assign it ot health center.
-   *
-   * @param int $health_center_id
-   *   The health center to assign the clinic to.
-   *
-   * @return int
-   *   The node ID.
-   */
-  public function createClinic($health_center_id) {
->>>>>>> 11c15cd0
     $node = $this->drupalCreateNode([
       'type' => 'clinic',
     ]);
 
-<<<<<<< HEAD
     if (!$health_center_id) {
       return $node->nid;
     }
@@ -216,10 +188,6 @@
     $wrapper = entity_metadata_wrapper('node', $node);
     $wrapper->field_health_center->set($health_center_id);
     $wrapper->field_group_type->set($clinic_type);
-=======
-    $wrapper = entity_metadata_wrapper('node', $node);
-    $wrapper->field_health_center->set($health_center_id);
->>>>>>> 11c15cd0
     $wrapper->save();
 
     return $node->nid;
