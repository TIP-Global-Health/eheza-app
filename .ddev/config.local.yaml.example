web_environment:
  - EHEZA_SITE=rwanda
  # - EHEZA_INFRA_REPO_REMOTE=git@github.com:organization/project.git
  # - GITHUB_USERNAME=
  # - GITHUB_ACCESS_TOKEN=
  # - PANTHEON_NAME=
hooks:
  post-import-db:
    # Sanitize email addresses
    - exec: drush sqlq "UPDATE users SET mail = concat(mail, '.test') WHERE uid > 0
        AND mail NOT LIKE '%~%'"
    - exec: drush sqlq "UPDATE users SET mail = replace(mail, '~', '.test~') WHERE uid
        > 0 AND mail LIKE '%~%'"
    # This will be applied to production with a future release.
    - exec: drush sqlq "DELETE FROM system WHERE name='hedley_pusher'"
    - exec: drush updb -y
    - exec: drush updb -y
    # Modules can come and go, production might be behind.
    - exec: wget https://ftp.drupal.org/files/projects/registry_rebuild-7.x-2.5.tar.gz
    - exec: tar -xvf registry_rebuild-7.x-2.5.tar.gz --directory ~/.drush
    - exec: rm registry_rebuild-7.x-2.5.tar.gz
    - exec: drush cc all
    - exec: drush rr
    - exec: drush cc all
    - exec: drush en devel views_ui field_ui -y
    - exec: drush fra -y
    - exec: drush uli
  post-start:
    - exec-host: ddev nvm install 10.16.0
    - exec-host: ddev nvm alias default 10.16.0
    - exec-host: ddev client-install
    - exec: "cd .. && chmod +x ./scripts/build && ./scripts/build"
    - exec: "cd .. && cp hedley/modules/custom/hedley_migrate/csv/health_center_$EHEZA_SITE.csv hedley/modules/custom/hedley_migrate/csv/health_center.csv"
    - exec: "cd .. && cp hedley/modules/custom/hedley_migrate/csv/person_$EHEZA_SITE.csv hedley/modules/custom/hedley_migrate/csv/person.csv"
    - exec: "cd .. && cp hedley/modules/custom/hedley_migrate/csv/village_$EHEZA_SITE.csv hedley/modules/custom/hedley_migrate/csv/village.csv"
    # If DDEV creates server/www/, it is owned by root for some reasons,
    # so we have a placeholder .gitignore there, that ignores everything, but
    # the gitignore, during the install process, it gets altered, so we restore
    # it to avoid having untracked files.
    - exec: "git checkout .gitignore"
    - exec: drush site-install -y hedley install_configure_form.update_status_module='array(FALSE,FALSE)' --locale=en --account-name="admin" --account-pass="admin" --account-mail="admin@example.com" --db-url=mysql://db:db@db/db --uri="https://eheza-app.ddev.site:4443"
    - exec: drush en devel views_ui field_ui -y
    - exec: drush fra -y
    - exec: composer update --lock -d sites/default/files/composer
    - exec: composer install -d sites/default/files/composer
    - exec: drush vset hedley_general_site_name $EHEZA_SITE
    # Run migration
    - exec: drush en -y hedley_migrate
    - exec: drush en -y migrate migrate_ui migrate_extras
    - exec: drush mi --group=default --user=1
    - exec: drush mi --group=counseling --user=1
    - exec: drush mi --group=forms --user=1
    - exec: "cd .. && rm -f hedley/modules/custom/hedley_migrate/csv/health_center.csv"
    - exec: "cd .. && rm -f hedley/modules/custom/hedley_migrate/csv/person.csv"
    - exec: "cd .. && rm -f hedley/modules/custom/hedley_migrate/csv/village.csv"
    # Enabling features:
    - exec: drush vset hedley_admin_feature_ncda_enabled 1
    - exec: drush vset hedley_admin_feature_stock_management_enabled 1
    - exec: drush vset hedley_admin_feature_tuberculosis_management_enabled 1
<<<<<<< HEAD
    - exec: drush vset hedley_admin_feature_group_education_enabled 1
=======
    - exec: drush vset hedley_admin_report_to_whatsapp_management_enabled 1
>>>>>>> d1224bc8
    - exec: drush uli<|MERGE_RESOLUTION|>--- conflicted
+++ resolved
@@ -57,9 +57,6 @@
     - exec: drush vset hedley_admin_feature_ncda_enabled 1
     - exec: drush vset hedley_admin_feature_stock_management_enabled 1
     - exec: drush vset hedley_admin_feature_tuberculosis_management_enabled 1
-<<<<<<< HEAD
     - exec: drush vset hedley_admin_feature_group_education_enabled 1
-=======
     - exec: drush vset hedley_admin_report_to_whatsapp_management_enabled 1
->>>>>>> d1224bc8
     - exec: drush uli