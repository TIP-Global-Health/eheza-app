module Pages.WellChildProgressReport.View exposing (view, viewNutritionSigns, viewPaneHeading, viewPersonInfoPane, viewProgressReport)

import Activity.Model exposing (Activity(..), ChildActivity(..))
import AssocList as Dict exposing (Dict)
import Backend.AcuteIllnessEncounter.Model exposing (AcuteIllnessProgressReportInitiator(..))
import Backend.Entities exposing (..)
import Backend.IndividualEncounterParticipant.Model exposing (IndividualEncounterParticipant)
import Backend.Measurement.Model exposing (..)
import Backend.Measurement.Utils exposing (getMeasurementDateMeasuredFunc, getMeasurementValueFunc, muacIndication, nutritionAssessmentToComparable)
import Backend.Model exposing (ModelIndexedDb)
import Backend.NutritionEncounter.Utils
    exposing
        ( getNutritionEncountersForParticipant
        , getWellChildEncountersForParticipant
        , sortByDate
        , sortByDateDesc
        , sortDatesDesc
        , sortEncounterTuplesDesc
        , sortTuplesByDateDesc
        )
import Backend.Person.Model exposing (Gender(..), Person)
import Backend.Person.Utils exposing (ageInMonths, ageInYears, getHealthCenterName, graduatingAgeInMonth, isChildUnderAgeOf5, isPersonAnAdult)
import Backend.Session.Model exposing (Session)
import Backend.WellChildEncounter.Model
    exposing
        ( EncounterWarning(..)
        , PediatricCareMilestone(..)
        , WellChildEncounter
        , WellChildEncounterType(..)
        , ecdMilestoneWarnings
        , headCircumferenceWarnings
        , pediatricCareMilestones
        )
import Date
import EverySet exposing (EverySet)
import Gizra.Html exposing (emptyNode)
import Gizra.NominalDate exposing (NominalDate, diffMonths, diffWeeks, formatDDMMYY, formatDDMMyyyy)
import Html exposing (..)
import Html.Attributes exposing (..)
import Html.Events exposing (..)
import List.Extra exposing (greedyGroupsOf)
import Maybe.Extra exposing (isNothing)
import Measurement.View exposing (renderDatePart, viewActionTakenLabel)
import Pages.AcuteIllnessEncounter.Utils
    exposing
        ( getAcuteIllnessDiagnosisForEncounters
        , getAcuteIllnessDiagnosisForParticipant
        , getAcuteIllnessEncountersForParticipant
        )
import Pages.AcuteIllnessParticipant.Utils exposing (isAcuteIllnessActive)
import Pages.DemographicsReport.View exposing (viewItemHeading)
import Pages.NutritionActivity.View exposing (translateNutritionAssement)
import Pages.NutritionEncounter.Utils
import Pages.Page exposing (Page(..), SessionPage(..), UserPage(..))
import Pages.Utils exposing (viewEndEncounterButton, viewEndEncounterDialog)
import Pages.WellChildActivity.Model exposing (VaccinationStatus(..))
import Pages.WellChildActivity.Utils exposing (getPreviousMeasurements, mandatoryNutritionAssessmentTasksCompleted)
import Pages.WellChildActivity.View exposing (viewVaccinationOverview)
import Pages.WellChildEncounter.Model exposing (AssembledData, VaccinationProgressDict)
import Pages.WellChildEncounter.Utils exposing (generateAssembledData, pediatricCareMilestoneToComparable, resolvePediatricCareMilestoneOnDate)
import Pages.WellChildEncounter.View exposing (allowEndingEcounter, partitionActivities, viewPersonDetails)
import Pages.WellChildProgressReport.Model exposing (..)
import RemoteData exposing (RemoteData(..))
import Restful.Endpoint exposing (fromEntityUuid)
import Translate exposing (Language, TranslationId, translate)
import Translate.Model exposing (Language(..))
import Utils.Html exposing (thumbnailImage, viewModal)
import Utils.NominalDate exposing (renderAgeMonthsDays)
import Utils.WebData exposing (viewWebData)
import ZScore.Model exposing (Centimetres(..), Days(..), Kilograms(..), Length(..), Months(..), ZScore)
import ZScore.Utils exposing (diffDays, zScoreLengthHeightForAge, zScoreWeightForAge)
import ZScore.View


view : Language -> NominalDate -> ZScore.Model.Model -> WellChildEncounterId -> Bool -> ModelIndexedDb -> Model -> Html Msg
view language currentDate zscores id isChw db model =
    let
        encounter =
            Dict.get id db.wellChildEncounters
                |> Maybe.withDefault NotAsked

        participant =
            RemoteData.andThen
                (\encounter_ ->
                    Dict.get encounter_.participant db.individualParticipants
                        |> Maybe.withDefault NotAsked
                )
                encounter

        childData =
            participant
                |> RemoteData.andThen
                    (\participant_ ->
                        Dict.get participant_.person db.people
                            |> Maybe.withDefault NotAsked
                            |> RemoteData.map (\child_ -> ( participant_.person, child_ ))
                    )

        assembledData =
            generateAssembledData id db
                |> RemoteData.toMaybe

        ( endEncounterData, mandatoryNutritionAssessmentMeasurementsTaken ) =
            Maybe.map
                (\assembled ->
                    let
                        ( _, pendingActivities ) =
                            partitionActivities currentDate zscores isChw db assembled
                    in
                    ( Just <|
                        { showEndEncounterDialog = model.showEndEncounterDialog
                        , allowEndEcounter = allowEndingEcounter pendingActivities
                        , closeEncounterMsg = CloseEncounter id
                        , setEndEncounterDialogStateMsg = SetEndEncounterDialogState
                        }
                    , mandatoryNutritionAssessmentTasksCompleted currentDate isChw assembled db
                    )
                )
                assembledData
                |> Maybe.withDefault ( Nothing, False )

        initiator =
            InitiatorWellChild id
    in
    viewWebData language
        (viewProgressReport language
            currentDate
            zscores
            isChw
            initiator
            mandatoryNutritionAssessmentMeasurementsTaken
            db
            model.diagnosisMode
            SetActivePage
            SetDiagnosisMode
            endEncounterData
        )
        identity
        childData


viewProgressReport :
    Language
    -> NominalDate
    -> ZScore.Model.Model
    -> Bool
    -> WellChildProgressReportInitiator
    -> Bool
    -> ModelIndexedDb
    -> DiagnosisMode
    -> (Page -> msg)
    -> (DiagnosisMode -> msg)
    -> Maybe (EndEncounterData msg)
    -> ( PersonId, Person )
    -> Html msg
viewProgressReport language currentDate zscores isChw initiator mandatoryNutritionAssessmentMeasurementsTaken db diagnosisMode setActivePageMsg setDiagnosisModeMsg endEnconterData ( childId, child ) =
    let
        individualParticipants =
            Dict.get childId db.individualParticipantsByPerson
                |> Maybe.andThen RemoteData.toMaybe
                |> Maybe.map Dict.toList
                |> Maybe.withDefault []

        individualWellChildParticipantId =
            List.filter
                (\( _, participant ) ->
                    participant.encounterType == Backend.IndividualEncounterParticipant.Model.WellChildEncounter
                )
                individualParticipants
                |> List.head
                |> Maybe.map Tuple.first

        lastWellChildEncounterId =
            Maybe.andThen
                (getWellChildEncountersForParticipant db
                    >> List.map Tuple.first
                    >> List.head
                )
                individualWellChildParticipantId

        maybeAssembled =
            Maybe.andThen
                (\id ->
                    generateAssembledData id db
                        |> RemoteData.toMaybe
                )
                lastWellChildEncounterId

        expectedSessions =
            Dict.get childId db.expectedSessions
                |> Maybe.andThen RemoteData.toMaybe
                |> Maybe.withDefault Dict.empty

        groupNutritionMeasurements =
            Dict.get childId db.childMeasurements
                |> Maybe.andThen RemoteData.toMaybe
                |> Maybe.withDefault emptyChildMeasurementList

        acuteIllnesses =
            List.filter
                (\( _, participant ) ->
                    participant.encounterType == Backend.IndividualEncounterParticipant.Model.AcuteIllnessEncounter
                )
                individualParticipants

        individualNutritionParticipantId =
            List.filter
                (\( _, participant ) ->
                    participant.encounterType == Backend.IndividualEncounterParticipant.Model.NutritionEncounter
                )
                individualParticipants
                |> List.head
                |> Maybe.map Tuple.first

        individualNutritionMeasurementsWithDates =
            Maybe.map
                (\participantId ->
                    Pages.NutritionEncounter.Utils.generatePreviousMeasurements Nothing participantId db
                )
                individualNutritionParticipantId
                |> Maybe.withDefault []

        wellChildEncounters =
            Maybe.map
                (\participantId ->
                    getWellChildEncountersForParticipant db participantId
                )
                individualWellChildParticipantId
                |> Maybe.withDefault []

        individualWellChildMeasurementsWithDates =
            Maybe.map
                (\assembled ->
                    ( assembled.encounter.startDate, ( assembled.id, assembled.measurements ) )
                        :: assembled.previousMeasurementsWithDates
                )
                maybeAssembled
                |> Maybe.withDefault []

        individualWellChildMeasurements =
            getPreviousMeasurements individualWellChildMeasurementsWithDates

        vaccinationProgress =
            Maybe.map .vaccinationProgress maybeAssembled
                |> Maybe.withDefault Dict.empty

        derivedContent =
            case diagnosisMode of
                ModeActiveDiagnosis ->
                    [ viewVaccinationHistoryPane language
                        currentDate
                        child
                        vaccinationProgress
                        db
                    , viewECDPane language
                        currentDate
                        child
                        wellChildEncounters
                        db
                    , viewGrowthPane language
                        currentDate
                        zscores
                        ( childId, child )
                        expectedSessions
                        groupNutritionMeasurements
                        individualNutritionMeasurementsWithDates
                        individualWellChildMeasurementsWithDates
                    , viewNextAppointmentPane language
                        currentDate
                        child
                        individualWellChildMeasurements
                        db
                    ]

                ModeCompletedDiagnosis ->
                    []

        ( endEncounterDialog, endEncounterButton ) =
            Maybe.map
                (\data ->
                    ( if data.showEndEncounterDialog then
                        Just <|
                            viewEndEncounterDialog language
                                Translate.EndEncounterQuestion
                                Translate.OnceYouEndTheEncounter
                                data.closeEncounterMsg
                                (data.setEndEncounterDialogStateMsg False)

                      else
                        Nothing
                    , viewEndEncounterButton language data.allowEndEcounter data.setEndEncounterDialogStateMsg
                    )
                )
                endEnconterData
                |> Maybe.withDefault ( Nothing, emptyNode )
    in
    div [ class "page-report well-child" ]
        [ viewHeader language initiator diagnosisMode setActivePageMsg setDiagnosisModeMsg
        , div [ class "ui report unstackable items" ] <|
            [ viewPersonInfoPane language currentDate child
            , viewDiagnosisPane language
                currentDate
                isChw
                initiator
                mandatoryNutritionAssessmentMeasurementsTaken
                acuteIllnesses
                individualNutritionParticipantId
                wellChildEncounters
                groupNutritionMeasurements
                (getPreviousMeasurements individualNutritionMeasurementsWithDates)
                individualWellChildMeasurements
                db
                diagnosisMode
                setActivePageMsg
                setDiagnosisModeMsg
                maybeAssembled
            ]
<<<<<<< HEAD
                ++ derivedContent

        -- , viewModal endEncounterDialog
=======
                ++ derrivedContent
                ++ [ endEncounterButton ]
        , viewModal endEncounterDialog
>>>>>>> 3dd986ce
        ]


viewHeader : Language -> WellChildProgressReportInitiator -> DiagnosisMode -> (Page -> msg) -> (DiagnosisMode -> msg) -> Html msg
viewHeader language initiator diagnosisMode setActivePageMsg setDiagnosisModeMsg =
    let
        goBackAction =
            case diagnosisMode of
                ModeActiveDiagnosis ->
                    let
                        targetPage =
                            case initiator of
                                InitiatorNutritionIndividual nutritionEncounterId ->
                                    UserPage (NutritionEncounterPage nutritionEncounterId)

                                InitiatorWellChild wellChildEncounterId ->
                                    UserPage (WellChildEncounterPage wellChildEncounterId)

                                InitiatorNutritionGroup sessionId personId ->
                                    UserPage (SessionPage sessionId (ChildPage personId))
                    in
                    setActivePageMsg targetPage

                ModeCompletedDiagnosis ->
                    setDiagnosisModeMsg ModeActiveDiagnosis
    in
    div [ class "ui basic segment head" ]
        [ h1 [ class "ui header" ]
            [ text <| translate language <| Translate.ProgressReport
            ]
        , span
            [ class "link-back"
            , onClick goBackAction
            ]
            [ span [ class "icon-back" ] []
            , span [] []
            ]
        ]


viewPersonInfoPane : Language -> NominalDate -> Person -> Html any
viewPersonInfoPane language currentDate person =
    div [ class "pane person-details" ]
        [ viewPaneHeading language Translate.PatientInformation
        , div [ class "patient-info" ] <|
            viewPersonDetails language currentDate person
        ]


viewDiagnosisPane :
    Language
    -> NominalDate
    -> Bool
    -> WellChildProgressReportInitiator
    -> Bool
    -> List ( IndividualEncounterParticipantId, IndividualEncounterParticipant )
    -> Maybe IndividualEncounterParticipantId
    -> List ( WellChildEncounterId, WellChildEncounter )
    -> ChildMeasurementList
    -> List NutritionMeasurements
    -> List WellChildMeasurements
    -> ModelIndexedDb
    -> DiagnosisMode
    -> (Page -> msg)
    -> (DiagnosisMode -> msg)
    -> Maybe AssembledData
    -> Html msg
viewDiagnosisPane language currentDate isChw initiator mandatoryNutritionAssessmentMeasurementsTaken acuteIllnesses individualNutritionParticipantId wellChildEncounters groupNutritionMeasurements individualNutritionMeasurements individualWellChildMeasurements db diagnosisMode setActivePageMsg setDiagnosisModeMsg maybeAssembled =
    let
        ( activeIllnesses, completedIllnesses ) =
            List.partition (Tuple.second >> isAcuteIllnessActive currentDate) acuteIllnesses

        groupNutritionEntries =
            generateGroupNutritionAssessmentEntries groupNutritionMeasurements

        individualNutritionEntries =
            generateIndividualNutritionAssessmentEntries individualNutritionMeasurements

        individuaWellChildEntries =
            generateIndividualNutritionAssessmentEntries individualWellChildMeasurements

        allNutritionAssessmentEntries =
            individualNutritionEntries ++ groupNutritionEntries ++ individuaWellChildEntries

        ( activeWarningEntries, completedWarningEntries ) =
            generatePartitionedWarningEntries db maybeAssembled

        ( activeAssessmentEntries, completedAssessmentEntries ) =
            resolveDateOfLastNutritionAssessment
                currentDate
                isChw
                initiator
                mandatoryNutritionAssessmentMeasurementsTaken
                individualNutritionParticipantId
                wellChildEncounters
                groupNutritionMeasurements
                db
                |> Maybe.map
                    (\lastNutritionAssessmentDate ->
                        List.partition
                            (\( date, _ ) ->
                                Date.compare date lastNutritionAssessmentDate == EQ
                            )
                            allNutritionAssessmentEntries
                    )
                |> Maybe.withDefault ( allNutritionAssessmentEntries, [] )

        entriesHeading =
            div [ class "heading diagnosis" ]
                [ div [ class "assesment" ] [ text <| translate language Translate.Assessment ]
                , div [ class "status" ] [ text <| translate language Translate.StatusLabel ]
                , div [ class "date" ] [ text <| translate language Translate.DiagnosisDate ]
                , div [ class "see-more" ] [ text <| translate language Translate.SeeMore ]
                ]

        ( label, priorDiagniosisButton ) =
            case diagnosisMode of
                ModeActiveDiagnosis ->
                    ( Translate.ActiveDiagnosis
                    , div [ class "pane-action" ]
                        [ button
                            [ class "ui primary button"
                            , onClick <| setDiagnosisModeMsg ModeCompletedDiagnosis
                            ]
                            [ text <| translate language Translate.ReviewPriorDiagnosis ]
                        ]
                    )

                ModeCompletedDiagnosis ->
                    ( Translate.PriorDiagnosis
                    , emptyNode
                    )

        ( selectedDiagnosisEntries, selectedAssessmentEntries, selectedWarningEntries ) =
            case diagnosisMode of
                ModeActiveDiagnosis ->
                    ( List.map (\( participantId, data ) -> ( ( participantId, StatusOngoing ), data )) activeIllnesses
                    , List.map (\( date, data ) -> ( date, ( data, StatusOngoing ) )) activeAssessmentEntries
                    , List.map (\( date, milestone, data ) -> ( date, ( milestone, data, StatusOngoing ) )) activeWarningEntries
                    )

                ModeCompletedDiagnosis ->
                    ( List.map (\( participantId, data ) -> ( ( participantId, StatusResolved ), data )) completedIllnesses
                    , List.map (\( date, data ) -> ( date, ( data, StatusResolved ) )) completedAssessmentEntries
                    , List.map (\( date, milestone, data ) -> ( date, ( milestone, data, StatusResolved ) )) completedWarningEntries
                    )

        entries =
            (daignosisEntries ++ assessmentEntries ++ warningEntries)
                |> List.sortWith sortTuplesByDateDesc
                |> List.map Tuple.second

        daignosisEntries =
            List.map (Tuple.first >> viewAcuteIllnessDiagnosisEntry language initiator db setActivePageMsg) selectedDiagnosisEntries
                |> Maybe.Extra.values

        assessmentEntries =
            List.map (viewNutritionAssessmentEntry language) selectedAssessmentEntries

        warningEntries =
            List.map (viewWarningEntry language) selectedWarningEntries
    in
    div [ class "pane diagnosis" ]
        [ viewPaneHeading language label
        , div [ class "pane-content" ] <|
            entriesHeading
                :: viewEntries language entries
        , priorDiagniosisButton
        ]


generateIndividualNutritionAssessmentEntries :
    List
        { c
            | nutrition :
                Maybe
                    ( id
                    , { b
                        | dateMeasured : NominalDate
                        , value : NutritionValue
                      }
                    )
        }
    -> List ( NominalDate, List NutritionAssessment )
generateIndividualNutritionAssessmentEntries measurementList =
    List.map
        (\measurements ->
            Maybe.map2 filterNutritionAssessments
                (getMeasurementDateMeasuredFunc measurements.nutrition)
                (getMeasurementValueFunc measurements.nutrition)
                |> Maybe.Extra.join
        )
        measurementList
        |> Maybe.Extra.values


filterNutritionAssessments : NominalDate -> NutritionValue -> Maybe ( NominalDate, List NutritionAssessment )
filterNutritionAssessments dateMeasured value =
    let
        assesments =
            EverySet.toList value.assesment
                |> List.filterMap
                    (\assesment ->
                        case assesment of
                            NoNutritionAssessment ->
                                Nothing

                            AssesmentMalnutritionSigns _ ->
                                Just <| AssesmentMalnutritionSigns (EverySet.toList value.signs)

                            _ ->
                                Just assesment
                    )
    in
    if List.isEmpty assesments then
        Nothing

    else
        Just ( dateMeasured, assesments )


generateGroupNutritionAssessmentEntries : ChildMeasurementList -> List ( NominalDate, List NutritionAssessment )
generateGroupNutritionAssessmentEntries measurementList =
    Dict.values measurementList.nutritions
        |> List.filterMap
            (\nutrition -> filterNutritionAssessments nutrition.dateMeasured nutrition.value)


resolveDateOfLastNutritionAssessment :
    NominalDate
    -> Bool
    -> WellChildProgressReportInitiator
    -> Bool
    -> Maybe IndividualEncounterParticipantId
    -> List ( WellChildEncounterId, WellChildEncounter )
    -> ChildMeasurementList
    -> ModelIndexedDb
    -> Maybe NominalDate
resolveDateOfLastNutritionAssessment currentDate isChw initiator mandatoryNutritionAssessmentMeasurementsTaken individualNutritionParticipantId wellChildEncounters groupNutritionMeasurements db =
    if mandatoryNutritionAssessmentMeasurementsTaken then
        Just currentDate

    else
        let
            ( individualNutritionFilter, individualWellChildFilter, groupNutritionFilter ) =
                case initiator of
                    InitiatorNutritionIndividual _ ->
                        ( Tuple.second >> .startDate >> (/=) currentDate
                        , always True
                        , always True
                        )

                    InitiatorWellChild _ ->
                        ( always True
                        , Tuple.second >> .startDate >> (/=) currentDate
                        , always True
                        )

                    InitiatorNutritionGroup _ _ ->
                        ( always True
                        , always True
                        , .dateMeasured >> (/=) currentDate
                        )

            lastAssessmentDatePerIndividualNutrition =
                Maybe.andThen
                    (\participantId ->
                        getNutritionEncountersForParticipant db participantId
                            |> List.filter individualNutritionFilter
                            -- Sort DESC
                            |> List.sortWith sortEncounterTuplesDesc
                            |> List.head
                            |> Maybe.map (Tuple.second >> .startDate)
                    )
                    individualNutritionParticipantId

            lastAssessmentDatePerWellChild =
                List.filter individualWellChildFilter wellChildEncounters
                    -- Sort DESC
                    |> List.sortWith (sortByDateDesc (Tuple.second >> .startDate))
                    |> List.head
                    |> Maybe.map (Tuple.second >> .startDate)

            lastAssessmentDatePerGroupNutrition =
                Dict.values groupNutritionMeasurements.nutritions
                    |> List.filter groupNutritionFilter
                    |> List.map .dateMeasured
                    |> List.sortWith sortDatesDesc
                    |> List.head
        in
        [ lastAssessmentDatePerIndividualNutrition, lastAssessmentDatePerGroupNutrition, lastAssessmentDatePerWellChild ]
            |> Maybe.Extra.values
            |> List.sortWith sortDatesDesc
            |> List.head


generatePartitionedWarningEntries :
    ModelIndexedDb
    -> Maybe AssembledData
    ->
        ( List ( NominalDate, PediatricCareMilestone, EncounterWarning )
        , List ( NominalDate, PediatricCareMilestone, EncounterWarning )
        )
generatePartitionedWarningEntries db maybeAssembled =
    Maybe.map
        (\assembled ->
            let
                wellChildEncounters =
                    getWellChildEncountersForParticipant db assembled.encounter.participant
                        -- Sort DESC
                        |> List.sortWith sortEncounterTuplesDesc

                allWarnings =
                    List.filterMap
                        (\( _, encounter ) ->
                            let
                                warnings =
                                    EverySet.toList encounter.encounterWarnings
                                        |> List.filterMap
                                            (\warning ->
                                                if List.member warning [ NoECDMilstoneWarning, NoHeadCircumferenceWarning, NoEncounterWarnings ] then
                                                    Nothing

                                                else
                                                    let
                                                        ecdMilestone =
                                                            if List.member warning ecdMilestoneWarnings then
                                                                Maybe.andThen (resolvePediatricCareMilestoneOnDate encounter.startDate) assembled.person.birthDate

                                                            else
                                                                -- Giving dummy value here, because ecd milestone is
                                                                -- not applicable for Head Circumference warnings.
                                                                Just Milestone4Years
                                                    in
                                                    Maybe.map
                                                        (\milestone ->
                                                            ( encounter.startDate, milestone, warning )
                                                        )
                                                        ecdMilestone
                                            )
                            in
                            if List.isEmpty warnings then
                                Nothing

                            else
                                Just warnings
                        )
                        wellChildEncounters
                        |> List.concat

                lastECDActivityDate =
                    dateOfLastEncounterWithWarningFrom ecdMilestoneWarnings

                lastHeadCircumferenceActivityDate =
                    dateOfLastEncounterWithWarningFrom headCircumferenceWarnings

                dateOfLastEncounterWithWarningFrom warningsSet =
                    List.filterMap
                        (\( _, encounter ) ->
                            if List.any (\warning -> EverySet.member warning encounter.encounterWarnings) warningsSet then
                                Just encounter.startDate

                            else
                                Nothing
                        )
                        wellChildEncounters
                        |> List.head
            in
            List.partition
                (\( date, _, warning ) ->
                    if List.member warning ecdMilestoneWarnings then
                        Maybe.map (\lastAtivityDate -> Date.compare date lastAtivityDate == EQ) lastECDActivityDate
                            |> Maybe.withDefault True

                    else
                        Maybe.map (\lastAtivityDate -> Date.compare date lastAtivityDate == EQ) lastHeadCircumferenceActivityDate
                            |> Maybe.withDefault True
                )
                allWarnings
        )
        maybeAssembled
        |> Maybe.withDefault ( [], [] )


viewAcuteIllnessDiagnosisEntry :
    Language
    -> WellChildProgressReportInitiator
    -> ModelIndexedDb
    -> (Page -> msg)
    -> ( IndividualEncounterParticipantId, DiagnosisEntryStatus )
    -> Maybe ( NominalDate, Html msg )
viewAcuteIllnessDiagnosisEntry language initiator db setActivePageMsg ( participantId, status ) =
    let
        encounters =
            getAcuteIllnessEncountersForParticipant db participantId

        maybeLastEncounterId =
            List.head encounters
                |> Maybe.map Tuple.first

        diagnosisData =
            getAcuteIllnessDiagnosisForEncounters encounters
    in
    Maybe.map2
        (\( date, diagnosis ) lastEncounterId ->
            let
                acuteIllnessProgressReportInitiator =
                    case initiator of
                        InitiatorNutritionIndividual nutritionEncounterId ->
                            InitiatorIndividualNutritionProgressReport nutritionEncounterId

                        InitiatorWellChild wellChildEncounterId ->
                            InitiatorWellChildProgressReport wellChildEncounterId

                        InitiatorNutritionGroup sessionId personId ->
                            InitiatorGroupNutritionProgressReport sessionId personId
            in
            ( date
            , div [ class "entry diagnosis" ]
                [ div [ class "cell assesment" ] [ text <| translate language <| Translate.AcuteIllnessDiagnosis diagnosis ]
                , div [ class <| "cell status " ++ diagnosisEntryStatusToString status ]
                    [ text <| translate language <| Translate.DiagnosisEntryStatus status ]
                , div [ class "cell date" ] [ text <| formatDDMMYY date ]
                , div
                    [ class "icon-forward"
                    , onClick <|
                        setActivePageMsg <|
                            UserPage <|
                                AcuteIllnessProgressReportPage
                                    acuteIllnessProgressReportInitiator
                                    lastEncounterId
                    ]
                    []
                ]
            )
        )
        diagnosisData
        maybeLastEncounterId


diagnosisEntryStatusToString : DiagnosisEntryStatus -> String
diagnosisEntryStatusToString status =
    case status of
        StatusOngoing ->
            "ongoing"

        StatusResolved ->
            "resolved"


viewNutritionAssessmentEntry : Language -> ( NominalDate, ( List NutritionAssessment, DiagnosisEntryStatus ) ) -> ( NominalDate, Html any )
viewNutritionAssessmentEntry language ( date, ( assessments, status ) ) =
    let
        orderedAssessments =
            List.sortBy nutritionAssessmentToComparable assessments
    in
    ( date
    , div [ class "entry diagnosis" ]
        [ div [ class "cell assesment" ] <|
            List.map (translateNutritionAssement language >> List.singleton >> p []) orderedAssessments
        , div [ class <| "cell status " ++ diagnosisEntryStatusToString status ]
            [ text <| translate language <| Translate.DiagnosisEntryStatus status ]
        , div [ class "cell date" ] [ text <| formatDDMMYY date ]
        ]
    )


viewWarningEntry : Language -> ( NominalDate, ( PediatricCareMilestone, EncounterWarning, DiagnosisEntryStatus ) ) -> ( NominalDate, Html any )
viewWarningEntry language ( date, ( milestone, warning, status ) ) =
    let
        milestoneForDaignosisPane =
            translate language <| Translate.WellChildECDMilestoneForDiagnosisPane milestone
    in
    ( date
    , div [ class "entry diagnosis" ]
        [ div [ class "cell assesment" ] [ text <| translate language <| Translate.EncounterWarningForDiagnosisPane warning milestoneForDaignosisPane ]
        , div [ class <| "cell status " ++ diagnosisEntryStatusToString status ]
            [ text <| translate language <| Translate.DiagnosisEntryStatus status ]
        , div [ class "cell date" ] [ text <| formatDDMMYY date ]
        ]
    )


viewVaccinationHistoryPane : Language -> NominalDate -> Person -> VaccinationProgressDict -> ModelIndexedDb -> Html any
viewVaccinationHistoryPane language currentDate child vaccinationProgress db =
    div [ class "pane vaccination-history" ] <|
        [ viewPaneHeading language Translate.ImmunisationHistory
        , div [ class "pane-content" ] <|
            viewVaccinationOverview language currentDate child vaccinationProgress db
        ]


viewECDPane : Language -> NominalDate -> Person -> List ( WellChildEncounterId, WellChildEncounter ) -> ModelIndexedDb -> Html any
viewECDPane language currentDate child wellChildEncounters db =
    Maybe.map
        (\birthDate ->
            let
                milestoneForCurrentDateAsComparable =
                    resolvePediatricCareMilestoneOnDate currentDate birthDate
                        |> Maybe.map pediatricCareMilestoneToComparable

                milestonesToCurrentDate =
                    Maybe.map
                        (\currentMilestoneAsComparable ->
                            List.filter
                                (\milestone ->
                                    pediatricCareMilestoneToComparable milestone <= currentMilestoneAsComparable
                                )
                                pediatricCareMilestones
                        )
                        milestoneForCurrentDateAsComparable
                        |> Maybe.withDefault []

                performedMilestonesWithStatus =
                    List.filterMap
                        (\( _, encounter ) ->
                            let
                                milestoneStatus =
                                    if EverySet.member WarningECDMilestoneReferToSpecialist encounter.encounterWarnings then
                                        Just StatusOffTrack

                                    else if EverySet.member WarningECDMilestoneBehind encounter.encounterWarnings then
                                        Just StatusECDBehind

                                    else if EverySet.member NoECDMilstoneWarning encounter.encounterWarnings then
                                        Just StatusOnTrack

                                    else
                                        Nothing
                            in
                            Maybe.map2
                                (\milestone status -> ( milestone, status ))
                                (resolvePediatricCareMilestoneOnDate encounter.startDate birthDate)
                                milestoneStatus
                        )
                        wellChildEncounters
                        |> Dict.fromList

                milestonesToCurrentDateWithStatus =
                    List.map
                        (\milestone ->
                            let
                                status =
                                    Dict.get milestone performedMilestonesWithStatus
                                        |> Maybe.withDefault NoECDStatus
                            in
                            ( milestone, status )
                        )
                        milestonesToCurrentDate

                viewMilestone ( milestone, status ) =
                    let
                        statusClass =
                            case status of
                                StatusOnTrack ->
                                    "on-track"

                                StatusECDBehind ->
                                    "ecd-behind"

                                StatusOffTrack ->
                                    "off-track"

                                NoECDStatus ->
                                    "no-status"
                    in
                    div [ class "milestone" ]
                        [ div [ class <| "status " ++ statusClass ]
                            [ text <| translate language <| Translate.ECDStatus status ]
                        , div [ class "description" ]
                            [ text <| translate language <| Translate.PediatricCareMilestone milestone ]
                        ]

                entries =
                    List.map viewMilestone milestonesToCurrentDateWithStatus
            in
            div [ class "pane ecd" ] <|
                [ viewPaneHeading language Translate.EarlyChildhoodDevelopment
                , div [ class "pane-content overflow" ]
                    [ div [ class "ecd-milestones" ] <|
                        viewEntries language entries
                    ]
                ]
        )
        child.birthDate
        |> Maybe.withDefault emptyNode


viewGrowthPane :
    Language
    -> NominalDate
    -> ZScore.Model.Model
    -> ( PersonId, Person )
    -> Dict SessionId Session
    -> ChildMeasurementList
    -> List ( NominalDate, ( NutritionEncounterId, NutritionMeasurements ) )
    -> List ( NominalDate, ( WellChildEncounterId, WellChildMeasurements ) )
    -> Html any
viewGrowthPane language currentDate zscores ( childId, child ) expected historical nutritionMeasurements wellChildMeasurements =
    let
        --
        -- GROUP CONTEXT
        --
        expectedSessions =
            Dict.toList expected
                |> List.map (\( uuid, expectedSession ) -> ( fromEntityUuid uuid, expectedSession.startDate ))
                |> List.filter hasGroupMeasurement

        -- Do we have any kind of measurement for the child for the specified session?
        hasGroupMeasurement ( id, _ ) =
            Dict.member id heightValuesBySession
                || Dict.member id muacValuesBySession
                || Dict.member id weightValuesBySession
                || Dict.member id nutritionValuesBySession
                || Dict.member id photoValuesBySession

        -- This includes any edits that have been saved locally, but not as-you-type
        -- in the UI before you hit "Save" or "Update".
        valuesIndexedBySession func =
            Dict.values (func historical)
                |> List.filterMap
                    (\measurement ->
                        measurement.encounterId
                            |> Maybe.map
                                (\encounterId ->
                                    ( fromEntityUuid encounterId
                                    , { dateMeasured = measurement.dateMeasured
                                      , encounterId = fromEntityUuid encounterId
                                      , value = measurement.value
                                      }
                                    )
                                )
                    )
                |> Dict.fromList

        heightValuesBySession =
            valuesIndexedBySession .heights

        weightValuesBySession =
            valuesIndexedBySession .weights

        muacValuesBySession =
            valuesIndexedBySession .muacs

        photoValuesBySession =
            valuesIndexedBySession .photos

        nutritionValuesBySession =
            valuesIndexedBySession .nutritions

        --
        -- INDIVIDUAL CONTEXT
        --
        expectedIndividualEncounters =
            List.map (\( startDate, ( uuid, _ ) ) -> ( fromEntityUuid uuid, startDate ))
                >> List.filter hasEncounterMeasurement

        -- Do we have any kind of measurement for the child for the specified encounter?
        hasEncounterMeasurement ( id, _ ) =
            Dict.member id heightValuesByEncounter
                || Dict.member id muacValuesByEncounter
                || Dict.member id weightValuesByEncounter
                || Dict.member id nutritionValuesByEncounter
                || Dict.member id photoValuesByEncounter

        valuesIndexedByEncounter func =
            List.filterMap
                (\( startDate, ( uuid, measurements ) ) ->
                    func measurements
                        |> Maybe.andThen
                            (Tuple.second
                                >> (\measurement ->
                                        measurement.encounterId
                                            |> Maybe.map
                                                (\encounterId ->
                                                    ( fromEntityUuid encounterId
                                                    , { dateMeasured = measurement.dateMeasured
                                                      , encounterId = fromEntityUuid encounterId
                                                      , value = measurement.value
                                                      }
                                                    )
                                                )
                                   )
                            )
                )
                >> Dict.fromList

        heightValuesByEncounter =
            Dict.union
                (valuesIndexedByEncounter .height nutritionMeasurements)
                (valuesIndexedByEncounter .height wellChildMeasurements)

        weightValuesByEncounter =
            Dict.union
                (valuesIndexedByEncounter .weight nutritionMeasurements)
                (valuesIndexedByEncounter .weight wellChildMeasurements)

        muacValuesByEncounter =
            Dict.union
                (valuesIndexedByEncounter .muac nutritionMeasurements)
                (valuesIndexedByEncounter .muac wellChildMeasurements)

        photoValuesByEncounter =
            Dict.union
                (valuesIndexedByEncounter .photo nutritionMeasurements)
                (valuesIndexedByEncounter .photo wellChildMeasurements)

        nutritionValuesByEncounter =
            Dict.union
                (valuesIndexedByEncounter .nutrition nutritionMeasurements)
                (valuesIndexedByEncounter .nutrition wellChildMeasurements)

        headCircumferenceValuesByEncounter =
            valuesIndexedByEncounter .headCircumference wellChildMeasurements

        --
        -- COMMON CONTEXT
        --
        sessionsAndEncounters =
            expectedSessions
                ++ expectedIndividualEncounters nutritionMeasurements
                ++ expectedIndividualEncounters wellChildMeasurements
                |> List.sortWith (\s1 s2 -> Date.compare (Tuple.second s1) (Tuple.second s2))
                |> List.reverse

        heightValues =
            Dict.values heightValuesBySession ++ Dict.values heightValuesByEncounter

        muacValues =
            Dict.values muacValuesBySession ++ Dict.values muacValuesByEncounter

        weightValues =
            Dict.values weightValuesBySession ++ Dict.values weightValuesByEncounter

        nutritionValues =
            Dict.values nutritionValuesBySession
                ++ Dict.values nutritionValuesByEncounter
                |> List.map (\measurement -> ( measurement.dateMeasured, measurement.value.signs ))

        photoValues =
            Dict.values photoValuesBySession ++ Dict.values photoValuesByEncounter

        headCircumferenceValues =
            Dict.values headCircumferenceValuesByEncounter

        zScoreViewCharts =
            case child.gender of
                Male ->
                    { heightForAge = ZScore.View.viewHeightForAgeBoys
                    , heightForAge0To5 = ZScore.View.viewHeightForAgeBoys0To5
                    , heightForAge5To19 = ZScore.View.viewHeightForAgeBoys5To19
                    , weightForAge = ZScore.View.viewWeightForAgeBoys
                    , weightForAge0To5 = ZScore.View.viewWeightForAgeBoys0To5
                    , weightForAge5To10 = ZScore.View.viewWeightForAgeBoys5To10
                    , weightForHeight = ZScore.View.viewWeightForHeightBoys
                    , weightForHeight0To5 = ZScore.View.viewWeightForHeight0To5Boys
                    , viewHeadCircumferenceForAge0To13Weeks = ZScore.View.viewHeadCircumferenceForAge0To13WeeksBoys
                    , headCircumferenceForAge0To2 = ZScore.View.viewHeadCircumferenceForAge0To2Boys
                    , headCircumferenceForAge0To5 = ZScore.View.viewHeadCircumferenceForAge0To5Boys
                    }

                Female ->
                    { heightForAge = ZScore.View.viewHeightForAgeGirls
                    , heightForAge0To5 = ZScore.View.viewHeightForAgeGirls0To5
                    , heightForAge5To19 = ZScore.View.viewHeightForAgeGirls5To19
                    , weightForAge = ZScore.View.viewWeightForAgeGirls
                    , weightForAge0To5 = ZScore.View.viewWeightForAgeGirls0To5
                    , weightForAge5To10 = ZScore.View.viewWeightForAgeGirls5To10
                    , weightForHeight = ZScore.View.viewWeightForHeightGirls
                    , weightForHeight0To5 = ZScore.View.viewWeightForHeight0To5Girls
                    , viewHeadCircumferenceForAge0To13Weeks = ZScore.View.viewHeadCircumferenceForAge0To13WeeksGirls
                    , headCircumferenceForAge0To2 = ZScore.View.viewHeadCircumferenceForAge0To2Girls
                    , headCircumferenceForAge0To5 = ZScore.View.viewHeadCircumferenceForAge0To5Girls
                    }

        heightForAgeData =
            List.filterMap (chartHeightForAge child) heightValues

        heightForAgeDaysData =
            heightForAgeData
                |> List.map (\( days, month, height ) -> ( days, height ))

        heightForAgeMonthsData =
            heightForAgeData
                |> List.map (\( days, month, height ) -> ( month, height ))

        weightForAgeData =
            List.filterMap (chartWeightForAge child) weightValues

        weightForAgeDaysData =
            weightForAgeData
                |> List.map (\( days, month, weight ) -> ( days, weight ))

        weightForAgeMonthsData =
            weightForAgeData
                |> List.map (\( days, month, weight ) -> ( month, weight ))

        weightForLengthAndHeightData =
            List.filterMap (chartWeightForLengthAndHeight heightValues) weightValues

        weightForLengthData =
            weightForLengthAndHeightData
                |> List.map (\( length, height, weight ) -> ( length, weight ))

        weightForHeightData =
            weightForLengthAndHeightData
                |> List.map (\( length, height, weight ) -> ( height, weight ))

        headCircumferenceForAgeData =
            List.filterMap (chartHeadCircumferenceForAge child) headCircumferenceValues

        charts =
            Maybe.map
                (\birthDate ->
                    let
                        childAgeInWeeks =
                            diffWeeks birthDate currentDate

                        childAgeInMonths =
                            diffMonths birthDate currentDate
                    in
                    -- With exception of Sortwathe, children graduate from all
                    -- groups at the age of 26 month. Therefore, we will show
                    -- 0-2 chart for all children that are less than 26 month old.
                    -- For head circumference, we'll show 0 - 13 weeks chart for
                    -- childern with age bellow 13 weeks.
                    if childAgeInMonths < graduatingAgeInMonth then
                        let
                            headCircumferenceChart =
                                if childAgeInWeeks < 13 then
                                    zScoreViewCharts.viewHeadCircumferenceForAge0To13Weeks language zscores headCircumferenceForAgeData

                                else
                                    zScoreViewCharts.headCircumferenceForAge0To2 language zscores headCircumferenceForAgeData
                        in
                        [ ZScore.View.viewMarkers
                        , zScoreViewCharts.heightForAge language zscores heightForAgeDaysData
                        , zScoreViewCharts.weightForAge language zscores weightForAgeDaysData
                        , zScoreViewCharts.weightForHeight language zscores weightForLengthData
                        , headCircumferenceChart
                        ]

                    else if childAgeInMonths < 60 then
                        [ ZScore.View.viewMarkers
                        , zScoreViewCharts.heightForAge0To5 language zscores heightForAgeDaysData
                        , zScoreViewCharts.weightForAge0To5 language zscores weightForAgeDaysData
                        , zScoreViewCharts.weightForHeight0To5 language zscores weightForHeightData
                        , zScoreViewCharts.headCircumferenceForAge0To5 language zscores headCircumferenceForAgeData
                        ]

                    else
                        -- Child is older than 5 years.
                        [ ZScore.View.viewMarkers
                        , zScoreViewCharts.heightForAge5To19 language zscores heightForAgeMonthsData
                        , zScoreViewCharts.weightForAge5To10 language zscores weightForAgeMonthsData
                        , zScoreViewCharts.headCircumferenceForAge0To5 language zscores headCircumferenceForAgeData
                        ]
                )
                child.birthDate
                |> Maybe.withDefault []
    in
    div [ class "pane growth" ]
        [ viewPaneHeading language Translate.Growth
        , div [ class "pane-content" ]
            [ div [ class "growth-nutrition-signs" ] <|
                viewNutritionSigns language child nutritionValues
            , div [ class "growth-charts" ]
                charts
            , div [ class "growth-photos" ] <|
                viewPhotos language child photoValues
            ]
        ]


chartHeightForAge : Person -> { dateMeasured : NominalDate, encounterId : String, value : HeightInCm } -> Maybe ( Days, Months, Centimetres )
chartHeightForAge child height =
    child.birthDate
        |> Maybe.map
            (\birthDate ->
                ( diffDays birthDate height.dateMeasured
                , diffMonths birthDate height.dateMeasured |> Months
                , case height.value of
                    HeightInCm cm ->
                        Centimetres cm
                )
            )


chartWeightForAge : Person -> { dateMeasured : NominalDate, encounterId : String, value : WeightInKg } -> Maybe ( Days, Months, Kilograms )
chartWeightForAge child weight =
    child.birthDate
        |> Maybe.map
            (\birthDate ->
                ( diffDays birthDate weight.dateMeasured
                , diffMonths birthDate weight.dateMeasured |> Months
                , case weight.value of
                    WeightInKg kg ->
                        Kilograms kg
                )
            )


chartHeadCircumferenceForAge : Person -> { dateMeasured : NominalDate, encounterId : String, value : HeadCircumferenceValue } -> Maybe ( Days, Centimetres )
chartHeadCircumferenceForAge child headCircumference =
    if EverySet.member NoteNotTaken headCircumference.value.notes then
        Nothing

    else
        Maybe.map
            (\birthDate ->
                ( diffDays birthDate headCircumference.dateMeasured
                , case headCircumference.value.headCircumference of
                    HeadCircumferenceInCm cm ->
                        Centimetres cm
                )
            )
            child.birthDate


chartWeightForLengthAndHeight :
    List { dateMeasured : NominalDate, encounterId : String, value : HeightInCm }
    -> { dateMeasured : NominalDate, encounterId : String, value : WeightInKg }
    -> Maybe ( Length, ZScore.Model.Height, Kilograms )
chartWeightForLengthAndHeight heights weight =
    -- For each weight, we try to find a height with a matching sessionID.
    heights
        |> List.Extra.find (\height -> height.encounterId == weight.encounterId)
        |> Maybe.map
            (\height ->
                let
                    cm =
                        case height.value of
                            HeightInCm val ->
                                val
                in
                ( Length cm
                , ZScore.Model.Height cm
                , case weight.value of
                    WeightInKg kg ->
                        Kilograms kg
                )
            )


viewNutritionSigns : Language -> Person -> List ( NominalDate, EverySet ChildNutritionSign ) -> List (Html any)
viewNutritionSigns language child measurements =
    let
        entriesHeading =
            div [ class "heading nutrition-signs" ]
                [ div [ class "name" ] [ text <| translate language Translate.NutritionSigns ]
                , div [ class "date" ] [ text <| translate language Translate.Date ]
                ]

        entries =
            List.sortWith (sortByDateDesc Tuple.first) measurements
                |> List.filterMap
                    (\( dateMeasured, signs ) ->
                        case EverySet.toList signs of
                            [] ->
                                Nothing

                            [ NormalChildNutrition ] ->
                                Nothing

                            signs_ ->
                                div [ class "entry nutrition-signs" ]
                                    [ List.map (Translate.ChildNutritionSignLabel >> translate language) signs_
                                        |> String.join ", "
                                        |> text
                                        |> List.singleton
                                        |> div [ class "cell name" ]
                                    , div [ class "cell date" ]
                                        [ text <| formatDDMMYY dateMeasured ]
                                    ]
                                    |> Just
                    )
    in
    entriesHeading :: viewEntries language entries


viewPhotos : Language -> Person -> List { a | dateMeasured : NominalDate, value : PhotoUrl } -> List (Html any)
viewPhotos language child measurements =
    let
        viewPhotoUrl (PhotoUrl url) =
            div
                [ classList
                    [ ( "image", True )
                    , ( "cache-upload", String.contains "cache-upload/images" url )
                    ]
                ]
                [ img [ src url, class "orientation" ] [] ]
    in
    List.sortWith (sortByDateDesc .dateMeasured) measurements
        |> List.map
            (\photo ->
                div
                    [ class "report card" ]
                    [ div [ class "content" ]
                        [ text <| formatDDMMYY photo.dateMeasured ]
                    , viewPhotoUrl photo.value
                    ]
            )
        |> div [ class "ui cards" ]
        |> List.singleton


viewNextAppointmentPane : Language -> NominalDate -> Person -> List WellChildMeasurements -> ModelIndexedDb -> Html any
viewNextAppointmentPane language currentDate child individualWellChildMeasurements db =
    let
        entriesHeading =
            div [ class "heading next-appointment" ]
                [ div [ class "type" ] [ text <| translate language Translate.Type ]
                , div [ class "location" ] [ text <| translate language Translate.Location ]
                , div [ class "date" ] [ text <| translate language Translate.Date ]
                ]

        entries =
            List.head individualWellChildMeasurements
                |> Maybe.andThen
                    (.nextVisit >> getMeasurementValueFunc)
                |> Maybe.map
                    (\value ->
                        let
                            healthCenter =
                                getHealthCenterName child.healthCenterId db
                                    |> Maybe.withDefault ""

                            immunisationEntry =
                                Maybe.map (viewEntry Translate.Immunisation)
                                    value.immunisationDate

                            pediatricVisitDate =
                                Maybe.map (viewEntry Translate.PediatricVisit)
                                    value.pediatricVisitDate

                            viewEntry label date =
                                div [ class "entry next-appointment" ]
                                    [ div [ class "cell type" ] [ text <| translate language label ]
                                    , div [ class "cell location" ] [ text healthCenter ]
                                    , div [ class "cell date" ] [ text <| formatDDMMYY date ]
                                    ]
                        in
                        Maybe.Extra.values [ immunisationEntry, pediatricVisitDate ]
                    )
                |> Maybe.withDefault []
    in
    div [ class "pane next-appointment" ] <|
        [ viewPaneHeading language Translate.NextAppointment
        , div [ class "pane-content" ] <|
            entriesHeading
                :: viewEntries language entries
        ]


viewPaneHeading : Language -> TranslationId -> Html any
viewPaneHeading language label =
    div [ class <| "pane-heading" ]
        [ text <| translate language label ]


viewEntries : Language -> List (Html any) -> List (Html any)
viewEntries language entries =
    if List.isEmpty entries then
        [ div [ class "entry no-matches" ] [ text <| translate language Translate.NoMatchesFound ] ]

    else
        entries<|MERGE_RESOLUTION|>--- conflicted
+++ resolved
@@ -315,15 +315,9 @@
                 setDiagnosisModeMsg
                 maybeAssembled
             ]
-<<<<<<< HEAD
                 ++ derivedContent
-
-        -- , viewModal endEncounterDialog
-=======
-                ++ derrivedContent
                 ++ [ endEncounterButton ]
         , viewModal endEncounterDialog
->>>>>>> 3dd986ce
         ]
 
 
