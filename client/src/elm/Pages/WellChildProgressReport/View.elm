--- conflicted
+++ resolved
@@ -1283,11 +1283,7 @@
                 ]
 
         entries =
-<<<<<<< HEAD
             List.sortWith (sortByDateDesc Tuple.first) measurements
-=======
-            List.sortWith (sortByDate .dateMeasured) measurements
->>>>>>> 93b3f7c0
                 |> List.filterMap
                     (\( dateMeasured, signs ) ->
                         case EverySet.toList signs of
