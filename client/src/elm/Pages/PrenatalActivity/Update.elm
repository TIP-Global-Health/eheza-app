--- conflicted
+++ resolved
@@ -1586,7 +1586,6 @@
               ]
             )
 
-<<<<<<< HEAD
         SetBirthPlanBoolInput formUpdateFunc value ->
             let
                 updatedData =
@@ -1598,7 +1597,10 @@
                         |> (\data -> { data | birthPlanForm = updatedForm })
             in
             ( { model | historyData = updatedData }
-=======
+            , Cmd.none
+            , []
+            )
+
         SetActivePrenatalLaboratoryTask task ->
             let
                 updatedData =
@@ -1606,12 +1608,11 @@
                         |> (\data -> { data | activeTask = task })
             in
             ( { model | laboratoryData = updatedData }
->>>>>>> 721a9212
-            , Cmd.none
-            , []
-            )
-
-<<<<<<< HEAD
+            , Cmd.none
+            , []
+            )
+                       
+
         SetBirthPlanFamilyPlanning sign ->
             let
                 form =
@@ -1664,7 +1665,10 @@
                         |> (\data -> { data | birthPlanForm = updatedForm })
             in
             ( { model | historyData = updatedData }
-=======
+            , Cmd.none
+            , []
+            )
+
         SetPregnancyTestResult value ->
             let
                 result =
@@ -1680,16 +1684,11 @@
                         |> (\data -> { data | pregnancyTestingForm = updatedForm })
             in
             ( { model | laboratoryData = updatedData }
->>>>>>> 721a9212
-            , Cmd.none
-            , []
-            )
-
-<<<<<<< HEAD
+            , Cmd.none
+            , []
+            )
+
         SaveBirthPlan personId saved nextTask_ ->
-=======
-        SavePregnancyTesting personId saved ->
->>>>>>> 721a9212
             let
                 measurementId =
                     Maybe.map Tuple.first saved
@@ -1697,7 +1696,6 @@
                 measurement =
                     Maybe.map (Tuple.second >> .value) saved
 
-<<<<<<< HEAD
                 updatedForm =
                     model.historyData.birthPlanForm
 
@@ -1727,7 +1725,18 @@
                         |> (\data -> { data | activeTask = nextTask })
             in
             ( { model | historyData = updatedData }
-=======
+            , Cmd.none
+            , appMsgs
+            )
+            
+        SavePregnancyTesting personId saved ->
+            let
+                measurementId =
+                    Maybe.map Tuple.first saved
+
+                measurement =
+                    Maybe.map (Tuple.second >> .value) saved
+
                 appMsgs =
                     model.laboratoryData.pregnancyTestingForm
                         |> toPregnancyTestingValueWithDefault measurement
@@ -1742,7 +1751,6 @@
                             )
             in
             ( model
->>>>>>> 721a9212
             , Cmd.none
             , appMsgs
             )