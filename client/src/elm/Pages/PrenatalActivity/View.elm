--- conflicted
+++ resolved
@@ -38,20 +38,19 @@
 view : Language -> NominalDate -> PrenatalEncounterId -> PrenatalActivity -> ModelIndexedDb -> Model -> Html Msg
 view language currentDate id activity db model =
     let
-<<<<<<< HEAD
         encounter =
-            AllDict.get id db.prenatalEncounters
+            EveryDict.get id db.prenatalEncounters
                 |> Maybe.withDefault NotAsked
 
         measurements =
-            AllDict.get id db.prenatalMeasurements
+            EveryDict.get id db.prenatalMeasurements
                 |> Maybe.withDefault NotAsked
 
         participant =
             encounter
                 |> RemoteData.andThen
                     (\encounter ->
-                        AllDict.get encounter.participant db.prenatalParticipants
+                        EveryDict.get encounter.participant db.prenatalParticipants
                             |> Maybe.withDefault NotAsked
                     )
 
@@ -59,23 +58,8 @@
             participant
                 |> RemoteData.andThen
                     (\participant ->
-                        AllDict.get participant.person db.people
+                        EveryDict.get participant.person db.people
                             |> Maybe.withDefault NotAsked
-=======
-        content =
-            EveryDict.get id db.people
-                |> unwrap
-                    []
-                    (RemoteData.toMaybe
-                        >> unwrap
-                            []
-                            (\mother ->
-                                [ div [ class "ui unstackable items" ] <|
-                                    viewMotherAndMeasurements language currentDate mother
-                                        ++ viewContent language currentDate id activity model
-                                ]
-                            )
->>>>>>> 45f4195d
                     )
 
         data =
