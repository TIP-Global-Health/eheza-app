--- conflicted
+++ resolved
@@ -2250,7 +2250,6 @@
         ]
 
 
-<<<<<<< HEAD
 viewBirthPlan : Language -> NominalDate -> AssembledData -> BirthPlanForm -> Html Msg
 viewBirthPlan language currentDate assembled birthPlanForm =
     let
@@ -2321,7 +2320,6 @@
         ]
 
 
-=======
 viewLaboratoryContent : Language -> NominalDate -> AssembledData -> LaboratoryData -> List (Html Msg)
 viewLaboratoryContent language currentDate assembled data =
     let
@@ -2343,7 +2341,6 @@
                     , selected (form.pregnancyTestResult == Nothing)
                     ]
                     [ text "" ]
->>>>>>> 721a9212
 
             else
                 emptyNode
