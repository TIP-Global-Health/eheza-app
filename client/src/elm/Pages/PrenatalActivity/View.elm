module Pages.PrenatalActivity.View exposing (view)

import Backend.Entities exposing (..)
<<<<<<< HEAD
import Backend.Measurement.Encoder exposing (socialHistoryHivTestingResultToString)
=======
import Backend.IndividualEncounterParticipant.Model exposing (IndividualEncounterParticipant)
>>>>>>> 73abc961
import Backend.Measurement.Model exposing (..)
import Backend.Model exposing (ModelIndexedDb)
import Backend.Person.Model exposing (Person)
import Backend.PrenatalEncounter.Model exposing (PrenatalEncounter)
import Date.Extra as Date exposing (Interval(Day, Month))
import DateSelector.SelectorDropdown
import EveryDict
import EverySet
import Gizra.Html exposing (divKeyed, emptyNode, keyed, keyedDivKeyed, showMaybe)
import Gizra.NominalDate exposing (NominalDate, diffDays, formatMMDDYYYY, fromLocalDateTime, toLocalDateTime)
import Html exposing (..)
import Html.Attributes exposing (..)
import Html.Events exposing (..)
import Json.Decode
import Maybe.Extra exposing (isJust, isNothing, unwrap)
import Measurement.Decoder exposing (decodeDropZoneFile)
import Pages.Page exposing (Page(..), UserPage(..))
import Pages.PrenatalActivity.Model exposing (..)
import Pages.PrenatalActivity.Utils
    exposing
        ( breastExamFormWithDefault
        , calculateBmi
        , corePhysicalExamFormWithDefault
        , dangerSignsFormWithDefault
        , familyPlanningFormWithDefault
        , lastMenstrualPeriodFormWithDefault
        , medicalHistoryFormWithDefault
        , medicationFormWithDefault
        , obstetricHistoryFormWithDefault
        , obstetricHistoryStep2FormWithDefault
        , obstetricalExamFormWithDefault
        , prenatalNutritionFormWithDefault
        , resourceFormWithDefault
        , socialHistoryFormWithDefault
        , toObstetricHistoryValue
        , vitalsFormWithDefault
        )
import Pages.PrenatalEncounter.Model exposing (AssembledData)
import Pages.PrenatalEncounter.Utils exposing (..)
import Pages.PrenatalEncounter.View exposing (viewMotherAndMeasurements)
import Pages.Utils exposing (viewPhotoThumbFromPhotoUrl)
import PrenatalActivity.Model exposing (PrenatalActivity(..))
import RemoteData exposing (RemoteData(..), WebData)
import Round
import Translate exposing (Language, TranslationId, translate)
import Utils.Html exposing (script)
import Utils.WebData exposing (viewWebData)


<<<<<<< HEAD
view : Language -> NominalDate -> PrenatalEncounterId -> PrenatalActivity -> ModelIndexedDb -> Model -> Html Msg
view language currentDate id activity db model =
    let
=======
type alias AssembledData =
    { id : PrenatalEncounterId
    , activity : PrenatalActivity
    , encounter : PrenatalEncounter
    , participant : IndividualEncounterParticipant
    , measurements : PrenatalMeasurements
    , person : Person
    }


view : Language -> NominalDate -> PrenatalEncounterId -> PrenatalActivity -> ModelIndexedDb -> Model -> Html Msg
view language currentDate id activity db model =
    let
        encounter =
            EveryDict.get id db.prenatalEncounters
                |> Maybe.withDefault NotAsked

        measurements =
            EveryDict.get id db.prenatalMeasurements
                |> Maybe.withDefault NotAsked

        participant =
            encounter
                |> RemoteData.andThen
                    (\encounter ->
                        EveryDict.get encounter.participant db.individualParticipants
                            |> Maybe.withDefault NotAsked
                    )

        person =
            participant
                |> RemoteData.andThen
                    (\participant ->
                        EveryDict.get participant.person db.people
                            |> Maybe.withDefault NotAsked
                    )

>>>>>>> 73abc961
        data =
            generateAssembledData id db

        content =
            viewWebData language (viewContent language currentDate activity model) identity data
    in
    div [ class "page-prenatal-activity" ] <|
        [ viewHeader language id activity
        , content
        ]


viewContent : Language -> NominalDate -> PrenatalActivity -> Model -> AssembledData -> Html Msg
viewContent language currentDate activity model data =
    div [ class "ui unstackable items" ] <|
        viewMotherAndMeasurements language currentDate data model.showAlertsDialog SetAlertsDialogState
            ++ viewActivity language currentDate activity data model


viewHeader : Language -> PrenatalEncounterId -> PrenatalActivity -> Html Msg
viewHeader language id activity =
    div
        [ class "ui basic segment head" ]
        [ h1
            [ class "ui header" ]
            [ text <| translate language <| Translate.PrenatalActivitiesTitle activity ]
        , a
            [ class "link-back"
            , onClick <| SetActivePage <| UserPage <| PrenatalEncounterPage id
            ]
            [ span [ class "icon-back" ] []
            , span [] []
            ]
        ]


viewActivity : Language -> NominalDate -> PrenatalActivity -> AssembledData -> Model -> List (Html Msg)
viewActivity language currentDate activity data model =
    case activity of
        PregnancyDating ->
            viewPregnancyDatingContent language currentDate data model.pregnancyDatingData

        History ->
            viewHistoryContent language currentDate data model.historyData

        Examination ->
            viewExaminationContent language currentDate data model.examinationData

        FamilyPlanning ->
            viewFamilyPlanningContent language currentDate data model.familyPlanningData

        PatientProvisions ->
            viewPatientProvisionsContent language currentDate data model.patientProvisionsData

        DangerSigns ->
            viewDangerSignsContent language currentDate data model.dangerSignsData

        PrenatalPhoto ->
            viewPrenatalPhotoContent language currentDate data model.prenatalPhotoData


viewPregnancyDatingContent : Language -> NominalDate -> AssembledData -> PregnancyDatingData -> List (Html Msg)
viewPregnancyDatingContent language currentDate assembled data =
    let
        form =
            assembled.measurements.lastMenstrualPeriod
                |> Maybe.map (Tuple.second >> .value)
                |> lastMenstrualPeriodFormWithDefault data.form

        lmpRangeInput =
            option
                [ value ""
                , selected (form.lmpRange == Nothing)
                ]
                [ text "" ]
                :: ([ OneMonth, ThreeMonth, SixMonth ]
                        |> List.map
                            (\range ->
                                option
                                    [ value (encodeLmpRange range)
                                    , selected (form.lmpRange == Just range)
                                    ]
                                    [ text <| translate language <| Translate.LmpRange range ]
                            )
                   )
                |> select [ onInput SetLmpRange, class "form-input range" ]

        today =
            toLocalDateTime currentDate 0 0 0 0

        lmpDateInput =
            if isJust form.lmpRange then
                DateSelector.SelectorDropdown.view
                    ToggleDateSelector
                    SetLmpDate
                    form.isDateSelectorOpen
                    (Date.add Day -280 today)
                    today
                    form.lmpDate

            else
                emptyNode

        ( edd, ega ) =
            Maybe.map fromLocalDateTime form.lmpDate
                |> generateEDDandEGA language currentDate ( "", "" )

        totalTasks =
            2

        tasksCompleted =
            taskCompleted form.lmpDate + taskCompleted form.lmpDateConfident
    in
    [ div [ class "tasks-count" ] [ text <| translate language <| Translate.TasksCompleted tasksCompleted totalTasks ]
    , div [ class "ui full segment" ]
        [ div [ class "full content" ]
            [ div [ class "form pregnancy-dating" ]
                [ viewQuestionLabel language Translate.LmpRangeHeader
                , lmpRangeInput
                , viewLabel language Translate.LmpDateHeader
                , div [ class "form-input date" ]
                    [ lmpDateInput ]
                , viewQuestionLabel language Translate.LmpDateConfidentHeader
                , viewBoolInput language form.lmpDateConfident SetLmpDateConfident "is-confident" Nothing
                , div [ class "separator" ] []
                , div [ class "results" ]
                    [ div [ class "edd-result" ]
                        [ viewLabel language Translate.EddHeader
                        , div [ class "value" ] [ text edd ]
                        ]
                    , div [ class "ega-result" ]
                        [ viewLabel language Translate.EgaHeader
                        , div [ class "value" ] [ text ega ]
                        ]
                    ]
                ]
            ]
        , div [ class "actions" ]
            [ button
                [ classList [ ( "ui fluid primary button", True ), ( "disabled", tasksCompleted /= totalTasks ) ]
                , onClick <| SavePregnancyDating assembled.id assembled.participant.person assembled.measurements.lastMenstrualPeriod
                ]
                [ text <| translate language Translate.Save ]
            ]
        ]
    ]


viewHistoryContent : Language -> NominalDate -> AssembledData -> HistoryData -> List (Html Msg)
viewHistoryContent language currentDate assembled data_ =
    let
        ( tasks, data ) =
            if isFirstPrenatalEncounter assembled then
                ( [ Obstetric, Medical, Social ], data_ )

            else
                ( [ Social ], { data_ | activeTask = Social } )

        viewTask task =
            let
                ( iconClass, isCompleted ) =
                    case task of
                        Obstetric ->
                            ( "obstetric", isJust assembled.measurements.obstetricHistory && isJust assembled.measurements.obstetricHistoryStep2 )

                        Medical ->
                            ( "medical", isJust assembled.measurements.medicalHistory )

                        Social ->
                            ( "social", isJust assembled.measurements.socialHistory )

                isActive =
                    task == data.activeTask

                attributes =
                    classList [ ( "link-section", True ), ( "active", isActive ), ( "completed", not isActive && isCompleted ) ]
                        :: (if isActive then
                                []

                            else
                                [ onClick <| SetActiveHistoryTask task ]
                           )
            in
            div [ class "column" ]
                [ a attributes
                    [ span [ class <| "icon-history-task icon-" ++ iconClass ] []
                    , text <| translate language (Translate.HistoryTask task)
                    ]
                ]

        ( viewForm, tasksCompleted, totalTasks ) =
            case data.activeTask of
                Obstetric ->
                    case data.obstetricHistoryStep of
                        ObstetricHistoryFirstStep ->
                            let
                                formStep1_ =
                                    assembled.measurements.obstetricHistory
                                        |> Maybe.map (Tuple.second >> .value)
                                        |> obstetricHistoryFormWithDefault data.obstetricFormFirstStep

                                intInputs =
                                    [ formStep1_.termPregnancy
                                    , formStep1_.preTermPregnancy
                                    , formStep1_.stillbirthsAtTerm
                                    , formStep1_.stillbirthsPreTerm
                                    , formStep1_.abortions
                                    , formStep1_.liveChildren
                                    ]
                            in
                            ( viewObstetricFormFirstStep language currentDate assembled formStep1_
                            , (intInputs
                                |> List.map taskCompleted
                                |> List.sum
                              )
                                + taskCompleted formStep1_.currentlyPregnant
                            , 7
                            )

                        ObstetricHistorySecondStep ->
                            let
                                formStep2_ =
                                    assembled.measurements.obstetricHistoryStep2
                                        |> Maybe.map (Tuple.second >> .value)
                                        |> obstetricHistoryStep2FormWithDefault data.obstetricFormSecondStep

                                boolInputs =
                                    [ formStep2_.cSectionInPreviousDelivery
                                    , formStep2_.successiveAbortions
                                    , formStep2_.successivePrematureDeliveries
                                    , formStep2_.stillbornPreviousDelivery
                                    , formStep2_.babyDiedOnDayOfBirthPreviousDelivery
                                    , formStep2_.partialPlacentaPreviousDelivery
                                    , formStep2_.severeHemorrhagingPreviousDelivery
                                    , formStep2_.preeclampsiaPreviousPregnancy
                                    , formStep2_.convulsionsPreviousDelivery
                                    , formStep2_.convulsionsAndUnconsciousPreviousDelivery
                                    , formStep2_.gestationalDiabetesPreviousPregnancy
                                    , formStep2_.incompleteCervixPreviousPregnancy
                                    , formStep2_.rhNegative
                                    ]
                            in
                            ( viewObstetricFormSecondStep language currentDate assembled formStep2_
                            , (boolInputs
                                |> List.map taskCompleted
                                |> List.sum
                              )
                                + taskCompleted formStep2_.cSections
                                + taskCompleted formStep2_.cSectionReason
                                + taskCompleted formStep2_.previousDeliveryPeriod
                            , 16
                            )

                Medical ->
                    let
                        medicalForm =
                            assembled.measurements.medicalHistory
                                |> Maybe.map (Tuple.second >> .value)
                                |> medicalHistoryFormWithDefault data.medicalForm

                        boolInputs =
                            [ medicalForm.uterineMyoma
                            , medicalForm.diabetes
                            , medicalForm.cardiacDisease
                            , medicalForm.renalDisease
                            , medicalForm.hypertensionBeforePregnancy
                            , medicalForm.tuberculosisPast
                            , medicalForm.tuberculosisPresent
                            , medicalForm.asthma
                            , medicalForm.bowedLegs
                            , medicalForm.hiv
                            ]
                    in
                    ( viewMedicalForm language currentDate assembled medicalForm
                    , boolInputs
                        |> List.map taskCompleted
                        |> List.sum
                    , 10
                    )

                Social ->
                    let
                        socialForm =
                            assembled.measurements.socialHistory
                                |> Maybe.map (Tuple.second >> .value)
                                |> socialHistoryFormWithDefault data.socialForm

                        showCounselingQuestion =
                            assembled.previousMeasurementsWithDates
                                |> List.filter
                                    (\( _, measurements ) ->
                                        measurements.socialHistory
                                            |> Maybe.map (Tuple.second >> .value >> .socialHistory >> EverySet.member PartnerHivCounseling)
                                            |> Maybe.withDefault False
                                    )
                                |> List.isEmpty

                        partnerReceivedCounselingInput =
                            if showCounselingQuestion then
                                [ socialForm.partnerReceivedCounseling ]

                            else
                                []

                        showTestingQuestions =
                            assembled.previousMeasurementsWithDates
                                |> List.filter
                                    (\( _, measurements ) ->
                                        measurements.socialHistory
                                            |> Maybe.map
                                                (\socialHistory ->
                                                    let
                                                        value =
                                                            Tuple.second socialHistory |> .value
                                                    in
                                                    (value.hivTestingResult == ResultHivPositive)
                                                        || (value.hivTestingResult == ResultHivNegative)
                                                )
                                            |> Maybe.withDefault False
                                    )
                                |> List.isEmpty

                        partnerReceivedTestingInput =
                            if showTestingQuestions then
                                [ socialForm.partnerReceivedTesting ]

                            else
                                []

                        boolInputs =
                            (socialForm.accompaniedByPartner
                                :: partnerReceivedCounselingInput
                            )
                                ++ partnerReceivedTestingInput

                        listInputs =
                            if socialForm.partnerReceivedTesting == Just True then
                                [ socialForm.partnerTestingResult ]

                            else
                                []
                    in
                    ( viewSocialForm language currentDate showCounselingQuestion showTestingQuestions socialForm
                    , (boolInputs |> List.map taskCompleted |> List.sum)
                        + (listInputs |> List.map taskCompleted |> List.sum)
                    , List.length boolInputs + List.length listInputs
                    )

        actions =
            let
                ( buttons, stepIndicationClass ) =
                    case data.activeTask of
                        Obstetric ->
                            case data.obstetricHistoryStep of
                                ObstetricHistoryFirstStep ->
                                    ( [ button
                                            [ classList [ ( "ui fluid primary button", True ), ( "disabled", tasksCompleted /= totalTasks ) ]
                                            , onClick <| SaveOBHistoryStep1 assembled.id assembled.participant.person assembled.measurements.obstetricHistory
                                            ]
                                            [ text <| translate language Translate.SaveAndNext ]
                                      ]
                                    , "first"
                                    )

                                ObstetricHistorySecondStep ->
                                    ( [ button
                                            [ class "ui fluid primary button"
                                            , onClick BackToOBHistoryStep1
                                            ]
                                            [ text <| ("< " ++ translate language Translate.Back) ]
                                      , button
                                            [ classList
                                                [ ( "ui fluid primary button", True )
                                                , ( "disabled", tasksCompleted /= totalTasks )
                                                , ( "active", tasksCompleted == totalTasks )
                                                ]
                                            , onClick <| SaveOBHistoryStep2 assembled.id assembled.participant.person assembled.measurements.obstetricHistoryStep2
                                            ]
                                            [ text <| translate language Translate.Save ]
                                      ]
                                    , "second"
                                    )

                        Medical ->
                            ( [ button
                                    [ classList [ ( "ui fluid primary button", True ), ( "disabled", tasksCompleted /= totalTasks ) ]
                                    , onClick <| SaveMedicalHistory assembled.id assembled.participant.person assembled.measurements.medicalHistory
                                    ]
                                    [ text <| translate language Translate.Save ]
                              ]
                            , ""
                            )

                        Social ->
                            ( [ button
                                    [ classList [ ( "ui fluid primary button", True ), ( "disabled", tasksCompleted /= totalTasks ) ]
                                    , onClick <| SaveSocialHistory assembled.id assembled.participant.person assembled.measurements.socialHistory
                                    ]
                                    [ text <| translate language Translate.Save ]
                              ]
                            , ""
                            )
            in
            div [ class <| "actions history obstetric " ++ stepIndicationClass ]
                buttons
    in
    [ div [ class "ui task segment blue", id tasksBarId ]
        [ div [ class "ui five column grid" ] <|
            List.map viewTask <|
                tasks
        ]
    , div [ class "tasks-count" ] [ text <| translate language <| Translate.TasksCompleted tasksCompleted totalTasks ]
    , div [ class "ui full segment" ]
        [ div [ class "full content" ]
            [ viewForm
            , actions
            ]
        ]
    ]


viewExaminationContent : Language -> NominalDate -> AssembledData -> ExaminationData -> List (Html Msg)
viewExaminationContent language currentDate assembled data =
    let
        tasks =
            [ Vitals, NutritionAssessment, CorePhysicalExam, ObstetricalExam, BreastExam ]

        viewTask task =
            let
                ( iconClass, isCompleted ) =
                    case task of
                        Vitals ->
                            ( "vitals", isJust assembled.measurements.vitals )

                        NutritionAssessment ->
                            ( "nutrition-assessment", isJust assembled.measurements.nutrition )

                        CorePhysicalExam ->
                            ( "core-physical-exam", isJust assembled.measurements.corePhysicalExam )

                        ObstetricalExam ->
                            ( "obstetrical-exam", isJust assembled.measurements.obstetricalExam )

                        BreastExam ->
                            ( "breast-exam", isJust assembled.measurements.breastExam )

                isActive =
                    task == data.activeTask

                attributes =
                    classList [ ( "link-section", True ), ( "active", isActive ), ( "completed", not isActive && isCompleted ) ]
                        :: (if isActive then
                                []

                            else
                                [ onClick <| SetActiveExaminationTask task ]
                           )
            in
            div [ class <| "column " ++ iconClass ]
                [ a attributes
                    [ span [ class <| "icon-examination-task icon-" ++ iconClass ] []
                    , text <| translate language (Translate.ExaminationTask task)
                    ]
                ]

        ( viewForm, tasksCompleted, totalTasks ) =
            case data.activeTask of
                Vitals ->
                    let
                        form =
                            assembled.measurements.vitals
                                |> Maybe.map (Tuple.second >> .value)
                                |> vitalsFormWithDefault data.vitalsForm
                    in
                    ( viewVitalsForm language currentDate assembled form
                    , taskListCompleted [ form.sysBloodPressure, form.diaBloodPressure ]
                        + ([ Maybe.map (always ()) form.heartRate
                           , Maybe.map (always ()) form.respiratoryRate
                           , Maybe.map (always ()) form.bodyTemperature
                           ]
                            |> List.map taskCompleted
                            |> List.sum
                          )
                    , 4
                    )

                NutritionAssessment ->
                    let
                        hideHeightInput =
                            isFirstPrenatalEncounter assembled |> not

                        form_ =
                            assembled.measurements.nutrition
                                |> Maybe.map (Tuple.second >> .value)
                                |> prenatalNutritionFormWithDefault data.nutritionAssessmentForm

                        form =
                            if hideHeightInput then
                                assembled.previousMeasurementsWithDates
                                    |> List.head
                                    |> Maybe.andThen (Tuple.second >> getMotherHeightMeasurement)
                                    |> Maybe.map (\(HeightInCm height) -> { form_ | height = Just height })
                                    |> Maybe.withDefault form_

                            else
                                form_

                        tasks =
                            if hideHeightInput then
                                [ form.weight, form.muac ]

                            else
                                [ form.height, form.weight, form.muac ]

                        tasksForBmi =
                            if hideHeightInput then
                                [ form.weight ]

                            else
                                [ form.height, form.weight ]
                    in
                    ( viewNutritionAssessmentForm language currentDate assembled form hideHeightInput
                    , (List.map taskCompleted tasks |> List.sum)
                        -- This is for BMI task, which is considered as completed
                        -- when both height and weight are set.
                        + taskListCompleted tasksForBmi
                    , List.length tasks + 1
                    )

                CorePhysicalExam ->
                    let
                        form =
                            assembled.measurements.corePhysicalExam
                                |> Maybe.map (Tuple.second >> .value)
                                |> corePhysicalExamFormWithDefault data.corePhysicalExamForm

                        extremitiesTaskCompleted =
                            if isJust form.hands && isJust form.legs then
                                1

                            else
                                0
                    in
                    ( viewCorePhysicalExamForm language currentDate assembled form
                    , extremitiesTaskCompleted
                        + taskCompleted form.neck
                        + taskCompleted form.lungs
                        + taskCompleted form.abdomen
                        + taskCompleted form.heart
                        + ([ form.brittleHair
                           , form.paleConjuctiva
                           ]
                            |> List.map taskCompleted
                            |> List.sum
                          )
                    , 7
                    )

                ObstetricalExam ->
                    let
                        form =
                            assembled.measurements.obstetricalExam
                                |> Maybe.map (Tuple.second >> .value)
                                |> obstetricalExamFormWithDefault data.obstetricalExamForm
                    in
                    ( viewObstetricalExamForm language currentDate assembled form
                    , taskCompleted form.fetalPresentation
                        + taskCompleted form.fetalMovement
                        + taskCompleted form.cSectionScar
                        + ([ Maybe.map (always ()) form.fundalHeight, Maybe.map (always ()) form.fetalHeartRate ]
                            |> List.map taskCompleted
                            |> List.sum
                          )
                    , 5
                    )

                BreastExam ->
                    let
                        form =
                            assembled.measurements.breastExam
                                |> Maybe.map (Tuple.second >> .value)
                                |> breastExamFormWithDefault data.breastExamForm
                    in
                    ( viewBreastExamForm language currentDate assembled form
                    , taskCompleted form.breast + taskCompleted form.selfGuidance
                    , 2
                    )

        actions =
            let
                saveAction =
                    case data.activeTask of
                        Vitals ->
                            SaveVitals assembled.id assembled.participant.person assembled.measurements.vitals

                        NutritionAssessment ->
                            let
                                passHeight =
                                    isFirstPrenatalEncounter assembled |> not

                                maybeHeight =
                                    if passHeight then
                                        assembled.previousMeasurementsWithDates
                                            |> List.head
                                            |> Maybe.andThen (Tuple.second >> getMotherHeightMeasurement)
                                            |> Maybe.map (\(HeightInCm height) -> height)

                                    else
                                        Nothing
                            in
                            SaveNutritionAssessment assembled.id assembled.participant.person assembled.measurements.nutrition maybeHeight

                        CorePhysicalExam ->
                            SaveCorePhysicalExam assembled.id assembled.participant.person assembled.measurements.corePhysicalExam

                        ObstetricalExam ->
                            SaveObstetricalExam assembled.id assembled.participant.person assembled.measurements.obstetricalExam

                        BreastExam ->
                            SaveBreastExam assembled.id assembled.participant.person assembled.measurements.breastExam
            in
            div [ class "actions examination" ]
                [ button
                    [ classList [ ( "ui fluid primary button", True ), ( "disabled", tasksCompleted /= totalTasks ) ]
                    , onClick saveAction
                    ]
                    [ text <| translate language Translate.Save ]
                ]
    in
    [ div [ class "ui task segment blue" ]
        [ div [ class "ui five column grid" ] <|
            List.map viewTask <|
                tasks
        ]
    , div [ class "tasks-count" ] [ text <| translate language <| Translate.TasksCompleted tasksCompleted totalTasks ]
    , div [ class "ui full segment" ]
        [ div [ class "full content" ]
            [ viewForm
            , actions
            ]
        ]
    ]


viewFamilyPlanningContent : Language -> NominalDate -> AssembledData -> FamilyPlanningData -> List (Html Msg)
viewFamilyPlanningContent language currentDate assembled data =
    let
        form =
            assembled.measurements.familyPlanning
                |> Maybe.map (Tuple.second >> .value)
                |> familyPlanningFormWithDefault data.form

        totalTasks =
            1

        tasksCompleted =
            taskCompleted form.signs
    in
    [ div [ class "tasks-count" ] [ text <| translate language <| Translate.TasksCompleted tasksCompleted totalTasks ]
    , div [ class "ui full segment" ]
        [ div [ class "full content" ]
            [ div [ class "ui form family-planning" ]
                [ viewQuestionLabel language Translate.FamilyPlanningInFutureQuestion
                , viewCheckBoxMultipleSelectInput language
                    [ AutoObservation, Condoms, CycleBeads, CycleCounting, Hysterectomy, Implants, Injectables ]
                    [ IUD, LactationAmenorrhea, OralContraceptives, Spermicide, TubalLigatures, Vasectomy ]
                    (form.signs |> Maybe.withDefault [])
                    (Just NoFamilyPlanning)
                    SetFamilyPlanningSign
                    Translate.FamilyPlanningSignLabel
                ]
            ]
        , div [ class "actions" ]
            [ button
                [ classList [ ( "ui fluid primary button", True ), ( "disabled", tasksCompleted /= totalTasks ) ]
                , onClick <| SaveFamilyPlanning assembled.id assembled.participant.person assembled.measurements.familyPlanning
                ]
                [ text <| translate language Translate.Save ]
            ]
        ]
    ]


viewPatientProvisionsContent : Language -> NominalDate -> AssembledData -> PatientProvisionsData -> List (Html Msg)
viewPatientProvisionsContent language currentDate assembled data =
    let
        showResourcesTask =
            shouldShowPatientProvisionsResourcesTask assembled

        -- We show the question starting EGA week 20, and
        -- as long as all preivious answers were 'No'.
        showDewormingPillQuestion =
            assembled.globalLmpDate
                |> Maybe.map
                    (\lmpDate ->
                        let
                            currentWeek =
                                diffDays lmpDate currentDate // 7
                        in
                        if currentWeek < 20 then
                            False

                        else
                            assembled.previousMeasurementsWithDates
                                |> List.filter
                                    (\( _, measurements ) ->
                                        measurements.medication
                                            |> Maybe.map (Tuple.second >> .value >> EverySet.member DewormingPill)
                                            |> Maybe.withDefault False
                                    )
                                |> List.isEmpty
                    )
                |> Maybe.withDefault False

        tasks =
            if showResourcesTask then
                [ Medication, Resources ]

            else
                [ Medication ]

        viewTask task =
            let
                ( iconClass, isCompleted ) =
                    case task of
                        Medication ->
                            ( "medication", isJust assembled.measurements.medication )

                        Resources ->
                            ( "resources", isJust assembled.measurements.resource )

                isActive =
                    task == data.activeTask

                attributes =
                    classList [ ( "link-section", True ), ( "active", isActive ), ( "completed", not isActive && isCompleted ) ]
                        :: (if isActive then
                                []

                            else
                                [ onClick <| SetActivePatientProvisionsTask task ]
                           )
            in
            div [ class "column" ]
                [ a attributes
                    [ span [ class <| "icon-patient-provisions-task icon-" ++ iconClass ] []
                    , text <| translate language (Translate.PatientProvisionsTask task)
                    ]
                ]

        ( viewForm, tasksCompleted, totalTasks ) =
            case data.activeTask of
                Medication ->
                    let
                        form =
                            assembled.measurements.medication
                                |> Maybe.map (Tuple.second >> .value)
                                |> medicationFormWithDefault data.medicationForm

                        questions =
                            if showDewormingPillQuestion then
                                [ form.receivedIronFolicAcid, form.receivedDewormingPill ]

                            else
                                [ form.receivedIronFolicAcid ]
                    in
                    ( viewMedicationForm language currentDate assembled showDewormingPillQuestion form
                    , questions
                        |> List.map taskCompleted
                        |> List.sum
                    , List.length questions
                    )

                Resources ->
                    let
                        form =
                            assembled.measurements.resource
                                |> Maybe.map (Tuple.second >> .value)
                                |> resourceFormWithDefault data.resourcesForm
                    in
                    ( viewResourcesForm language currentDate assembled form
                    , taskCompleted form.receivedMosquitoNet
                    , 1
                    )

        actions =
            let
                saveAction =
                    case data.activeTask of
                        Medication ->
                            SaveMedication assembled.id assembled.participant.person assembled.measurements.medication showResourcesTask

                        Resources ->
                            SaveResources assembled.id assembled.participant.person assembled.measurements.resource
            in
            div [ class "actions examination" ]
                [ button
                    [ classList [ ( "ui fluid primary button", True ), ( "disabled", tasksCompleted /= totalTasks ) ]
                    , onClick saveAction
                    ]
                    [ text <| translate language Translate.Save ]
                ]
    in
    [ div [ class "ui task segment blue" ]
        [ div [ class "ui five column grid" ] <|
            List.map viewTask tasks
        ]
    , div [ class "tasks-count" ] [ text <| translate language <| Translate.TasksCompleted tasksCompleted totalTasks ]
    , div [ class "ui full segment" ]
        [ div [ class "full content" ]
            [ viewForm
            , actions
            ]
        ]
    ]


viewDangerSignsContent : Language -> NominalDate -> AssembledData -> DangerSignsData -> List (Html Msg)
viewDangerSignsContent language currentDate assembled data =
    let
        form =
            assembled.measurements.dangerSigns
                |> Maybe.map (Tuple.second >> .value)
                |> dangerSignsFormWithDefault data.form

        totalTasks =
            1

        tasksCompleted =
            taskCompleted form.signs
    in
    [ div [ class "tasks-count" ] [ text <| translate language <| Translate.TasksCompleted tasksCompleted totalTasks ]
    , div [ class "ui full segment" ]
        [ div [ class "full content" ]
            [ div [ class "ui form danger-signs" ]
                [ viewLabel language Translate.SelectDangerSigns
                , viewCheckBoxMultipleSelectInput language
                    [ VaginalBleeding, HeadacheBlurredVision, Convulsions, AbdominalPain ]
                    [ DifficultyBreathing, Fever, ExtremeWeakness ]
                    (form.signs |> Maybe.withDefault [])
                    (Just NoDangerSign)
                    SetDangerSign
                    Translate.DangerSign
                ]
            ]
        , div [ class "actions" ]
            [ button
                [ classList [ ( "ui fluid primary button", True ), ( "disabled", tasksCompleted /= totalTasks ) ]
                , onClick <| SaveDangerSigns assembled.id assembled.participant.person assembled.measurements.dangerSigns
                ]
                [ text <| translate language Translate.Save ]
            ]
        ]
    ]


viewPrenatalPhotoContent : Language -> NominalDate -> AssembledData -> PrenatalPhotoData -> List (Html Msg)
viewPrenatalPhotoContent language currentDate assembled data =
    let
        photoId =
            Maybe.map Tuple.first assembled.measurements.prenatalPhoto

        -- If we have a photo that we've just taken, but not saved, that is in
        -- `data.url`. We show that if we have it. Otherwise, we'll show the saved
        -- measurement, if we have that.
        ( displayPhoto, saveMsg, isDisabled ) =
            case data.url of
                Just url ->
                    ( Just url
                    , [ onClick <| SavePrenatalPhoto assembled.id assembled.participant.person photoId url ]
                    , False
                    )

                Nothing ->
                    ( Maybe.map (Tuple.second >> .value)
                        assembled.measurements.prenatalPhoto
                    , []
                    , True
                    )

        totalTasks =
            1

        tasksCompleted =
            if isJust displayPhoto then
                1

            else
                0
    in
    [ div [ class "tasks-count" ] [ text <| translate language <| Translate.TasksCompleted tasksCompleted totalTasks ]
    , divKeyed [ class "ui full segment photo" ]
        [ keyedDivKeyed "content"
            [ class "content" ]
            [ p [] [ text <| translate language Translate.PrenatalPhotoHelper ]
                |> keyed "help"
            , keyedDivKeyed "grid"
                [ class "ui grid" ]
                [ Maybe.map viewPhotoThumbFromPhotoUrl displayPhoto
                    |> showMaybe
                    |> List.singleton
                    |> div [ class "eight wide column" ]
                    |> keyed "thumbnail"
                , div
                    [ id "dropzone"
                    , class "eight wide column dropzone"
                    , on "dropzonecomplete" (Json.Decode.map DropZoneComplete decodeDropZoneFile)
                    ]
                    [ div
                        [ class "dz-message"
                        , attribute "data-dz-message" ""
                        ]
                        [ span
                            []
                            [ text <| translate language Translate.DropzoneDefaultMessage ]
                        ]
                    ]
                    |> keyed "dropzone"

                -- This runs the function from our `app.js` at the precise moment this gets
                -- written to the DOM. Isn't that convenient?
                , script "bindDropZone()"
                    |> keyed "script"
                ]
            ]
        , keyed "button" <|
            div [ class "actions" ]
                [ button
                    ([ classList
                        [ ( "ui fluid primary button", True )
                        , ( "disabled", isDisabled )
                        ]
                     ]
                        ++ saveMsg
                    )
                    [ text <| translate language Translate.Save ]
                ]
        ]
    ]



-- Forms


viewObstetricFormFirstStep : Language -> NominalDate -> AssembledData -> ObstetricFormFirstStep -> Html Msg
viewObstetricFormFirstStep language currentDate assembled form =
    let
        gravida =
            Maybe.map generateGravida (toObstetricHistoryValue form)
                |> Maybe.withDefault ""

        para =
            Maybe.map generatePara (toObstetricHistoryValue form)
                |> Maybe.withDefault ""

        termPregnancyUpdateFunc value form_ =
            { form_ | termPregnancy = value }

        preTermPregnancyUpdateFunc value form_ =
            { form_ | preTermPregnancy = value }

        stillbirthsAtTermUpdateFunc value form_ =
            { form_ | stillbirthsAtTerm = value }

        stillbirthsPreTermUpdateFunc value form_ =
            { form_ | stillbirthsPreTerm = value }

        abortionsUpdateFunc value form_ =
            { form_ | abortions = value }

        liveChildrenUpdateFunc value form_ =
            { form_ | liveChildren = value }
    in
    div [ class "form history obstetric first" ]
        [ viewLabel language Translate.CurrentlyPregnant
        , viewBoolInput language
            form.currentlyPregnant
            SetCurrentlyPregnant
            "currently-pregnant"
            Nothing
        , viewNumberInput language
            form.termPregnancy
            (SetOBIntInput termPregnancyUpdateFunc)
            "term-pregnancy"
            Translate.TermPregnancy
            Nothing
        , viewNumberInput language
            form.preTermPregnancy
            (SetOBIntInput preTermPregnancyUpdateFunc)
            "preterm-pregnancy"
            Translate.PreTermPregnancy
            Nothing
        , viewNumberInput language
            form.stillbirthsAtTerm
            (SetOBIntInput stillbirthsAtTermUpdateFunc)
            "stillbirths-at-term"
            Translate.NumberOfStillbirthsAtTerm
            Nothing
        , viewNumberInput language
            form.stillbirthsPreTerm
            (SetOBIntInput stillbirthsPreTermUpdateFunc)
            "stillbirths-pre-term"
            Translate.NumberOfStillbirthsPreTerm
            Nothing
        , viewNumberInput language
            form.abortions
            (SetOBIntInput abortionsUpdateFunc)
            "abortions"
            Translate.NumberOfAbortions
            Nothing
        , viewNumberInput language
            form.liveChildren
            (SetOBIntInput liveChildrenUpdateFunc)
            "live-children"
            Translate.NumberOfLiveChildren
            Nothing
        , div [ class "separator" ] []
        , div [ class "results" ]
            [ div [ class "gravida-result" ]
                [ span [ class "label" ] [ text <| (translate language Translate.Gravida ++ ":") ]
                , span [] [ text gravida ]
                ]
            , div [ class "para-result" ]
                [ span [ class "label" ] [ text <| (translate language Translate.Para ++ ":") ]
                , span [] [ text para ]
                ]
            ]
        ]


viewObstetricFormSecondStep : Language -> NominalDate -> AssembledData -> ObstetricFormSecondStep -> Html Msg
viewObstetricFormSecondStep language currentDate assembled form =
    let
        cSectionInPreviousDeliveryUpdateFunc value form_ =
            { form_ | cSectionInPreviousDelivery = Just value }

        successiveAbortionsUpdateFunc value form_ =
            { form_ | successiveAbortions = Just value }

        successivePrematureDeliveriesUpdateFunc value form_ =
            { form_ | successivePrematureDeliveries = Just value }

        stillbornPreviousDeliveryUpdateFunc value form_ =
            { form_ | stillbornPreviousDelivery = Just value }

        babyDiedOnDayOfBirthPreviousDeliveryUpdateFunc value form_ =
            { form_ | babyDiedOnDayOfBirthPreviousDelivery = Just value }

        partialPlacentaPreviousDeliveryUpdateFunc value form_ =
            { form_ | partialPlacentaPreviousDelivery = Just value }

        severeHemorrhagingPreviousDeliveryUpdateFunc value form_ =
            { form_ | severeHemorrhagingPreviousDelivery = Just value }

        preeclampsiaPreviousPregnancyUpdateFunc value form_ =
            { form_ | preeclampsiaPreviousPregnancy = Just value }

        convulsionsPreviousDeliveryUpdateFunc value form_ =
            { form_ | convulsionsPreviousDelivery = Just value }

        convulsionsAndUnconsciousPreviousDeliveryUpdateFunc value form_ =
            { form_ | convulsionsAndUnconsciousPreviousDelivery = Just value }

        gestationalDiabetesPreviousPregnancyUpdateFunc value form_ =
            { form_ | gestationalDiabetesPreviousPregnancy = Just value }

        incompleteCervixPreviousPregnancyUpdateFunc value form_ =
            { form_ | incompleteCervixPreviousPregnancy = Just value }

        rhNegativeUpdateFunc value form_ =
            { form_ | rhNegative = Just value }
    in
    div [ class "form history obstetric second" ]
        [ viewNumberInput
            language
            form.cSections
            SetNumberOfCSections
            "c-sections"
            Translate.NumberOfCSections
            (Just ( [ [ (<) 0 ] ], [] ))
        , div [ class "ui grid" ]
            [ div [ class "twelve wide column" ]
                [ viewLabel language Translate.CSectionInPreviousDelivery ]
            , div [ class "four wide column" ]
                [ viewRedAlertForBool form.cSectionInPreviousDelivery False ]
            ]
        , viewBoolInput
            language
            form.cSectionInPreviousDelivery
            (SetOBBoolInput cSectionInPreviousDeliveryUpdateFunc)
            "c-section-previous-delivery"
            Nothing
        , div [ class "ui grid" ]
            [ div [ class "twelve wide column" ]
                [ viewLabel language Translate.CSectionReason ]
            , div [ class "four wide column" ]
                [ viewRedAlertForSelect
                    (form.cSectionReason |> Maybe.map List.singleton |> Maybe.withDefault [])
                    [ None ]
                ]
            ]
        , viewCheckBoxSelectInput language
            [ Breech, Emergency, Other ]
            [ FailureToProgress, None ]
            form.cSectionReason
            SetCSectionReason
            Translate.CSectionReasons
        , div [ class "ui grid" ]
            [ div [ class "twelve wide column" ]
                [ viewCustomLabel language Translate.PreviousDelivery ":" "label c-section-previous-delivery" ]
            , div [ class "four wide column" ]
                [ viewRedAlertForSelect
                    (form.previousDeliveryPeriod |> Maybe.map List.singleton |> Maybe.withDefault [])
                    [ Neither ]
                ]
            ]
        , viewCheckBoxSelectInput language
            [ LessThan18Month, MoreThan5Years ]
            [ Neither ]
            form.previousDeliveryPeriod
            SetPreviousDeliveryPeriod
            Translate.PreviousDeliveryPeriods
        , div [ class "ui grid" ]
            [ div [ class "twelve wide column" ]
                [ viewCustomLabel language Translate.SuccessiveAbortions "?" "label successive-abortions" ]
            , div [ class "four wide column" ]
                [ viewRedAlertForBool form.successiveAbortions False ]
            ]
        , viewBoolInput
            language
            form.successiveAbortions
            (SetOBBoolInput successiveAbortionsUpdateFunc)
            "successive-abortions"
            Nothing
        , div [ class "ui grid" ]
            [ div [ class "twelve wide column" ]
                [ viewLabel language Translate.SuccessivePrematureDeliveries ]
            , div [ class "four wide column" ]
                [ viewRedAlertForBool form.successivePrematureDeliveries False ]
            ]
        , viewBoolInput
            language
            form.successivePrematureDeliveries
            (SetOBBoolInput successivePrematureDeliveriesUpdateFunc)
            "successive-primature-deliveries"
            Nothing
        , div [ class "ui grid" ]
            [ div [ class "twelve wide column" ]
                [ viewLabel language Translate.StillbornPreviousDelivery ]
            , div [ class "four wide column" ]
                [ viewRedAlertForBool form.stillbornPreviousDelivery False ]
            ]
        , viewBoolInput
            language
            form.stillbornPreviousDelivery
            (SetOBBoolInput stillbornPreviousDeliveryUpdateFunc)
            "stillborn-previous-delivery"
            Nothing
        , div [ class "ui grid" ]
            [ div [ class "twelve wide column" ]
                [ viewLabel language Translate.BabyDiedOnDayOfBirthPreviousDelivery ]
            , div [ class "four wide column" ]
                [ viewRedAlertForBool form.babyDiedOnDayOfBirthPreviousDelivery False ]
            ]
        , viewBoolInput
            language
            form.babyDiedOnDayOfBirthPreviousDelivery
            (SetOBBoolInput babyDiedOnDayOfBirthPreviousDeliveryUpdateFunc)
            "baby-died-on-day-off-birth-previous-delivery"
            Nothing
        , div [ class "ui grid" ]
            [ div [ class "twelve wide column" ]
                [ viewLabel language Translate.PartialPlacentaPreviousDelivery ]
            , div [ class "four wide column" ]
                [ viewRedAlertForBool form.partialPlacentaPreviousDelivery False ]
            ]
        , viewBoolInput
            language
            form.partialPlacentaPreviousDelivery
            (SetOBBoolInput partialPlacentaPreviousDeliveryUpdateFunc)
            "partial-placenta-previous-delivery"
            Nothing
        , div [ class "ui grid" ]
            [ div [ class "twelve wide column" ]
                [ viewLabel language Translate.SevereHemorrhagingPreviousDelivery ]
            , div [ class "four wide column" ]
                [ viewRedAlertForBool form.severeHemorrhagingPreviousDelivery False ]
            ]
        , viewBoolInput
            language
            form.severeHemorrhagingPreviousDelivery
            (SetOBBoolInput severeHemorrhagingPreviousDeliveryUpdateFunc)
            "severe-hemorrhaging-previous-delivery"
            Nothing
        , div [ class "ui grid" ]
            [ div [ class "twelve wide column" ]
                [ viewLabel language Translate.PreeclampsiaPreviousPregnancy ]
            , div [ class "four wide column" ]
                [ viewRedAlertForBool form.preeclampsiaPreviousPregnancy False ]
            ]
        , viewBoolInput
            language
            form.preeclampsiaPreviousPregnancy
            (SetOBBoolInput preeclampsiaPreviousPregnancyUpdateFunc)
            "preeclampsia-previous-pregnancy"
            Nothing
        , div [ class "ui grid" ]
            [ div [ class "twelve wide column" ]
                [ viewLabel language Translate.ConvulsionsPreviousDelivery ]
            , div [ class "four wide column" ]
                [ viewRedAlertForBool form.convulsionsPreviousDelivery False ]
            ]
        , viewBoolInput
            language
            form.convulsionsPreviousDelivery
            (SetOBBoolInput convulsionsPreviousDeliveryUpdateFunc)
            "convulsions-previous-pelivery"
            Nothing
        , div [ class "ui grid" ]
            [ div [ class "twelve wide column" ]
                [ viewLabel language Translate.ConvulsionsAndUnconsciousPreviousDelivery ]
            , div [ class "four wide column" ]
                [ viewRedAlertForBool form.convulsionsAndUnconsciousPreviousDelivery False ]
            ]
        , viewBoolInput
            language
            form.convulsionsAndUnconsciousPreviousDelivery
            (SetOBBoolInput convulsionsAndUnconsciousPreviousDeliveryUpdateFunc)
            "convulsions-and-unconscious-previous-delivery"
            Nothing
        , div [ class "ui grid" ]
            [ div [ class "twelve wide column" ]
                [ viewLabel language Translate.GestationalDiabetesPreviousPregnancy ]
            , div [ class "four wide column" ]
                [ viewRedAlertForBool form.gestationalDiabetesPreviousPregnancy False ]
            ]
        , viewBoolInput
            language
            form.gestationalDiabetesPreviousPregnancy
            (SetOBBoolInput gestationalDiabetesPreviousPregnancyUpdateFunc)
            "gestatipnal-diabetes-previous-pregnancy"
            Nothing
        , div [ class "ui grid" ]
            [ div [ class "twelve wide column" ]
                [ viewLabel language Translate.IncompleteCervixPreviousPregnancy ]
            , div [ class "four wide column" ]
                [ viewRedAlertForBool form.incompleteCervixPreviousPregnancy False ]
            ]
        , viewBoolInput
            language
            form.incompleteCervixPreviousPregnancy
            (SetOBBoolInput incompleteCervixPreviousPregnancyUpdateFunc)
            "incomplete-cervix-previous-pregnancy"
            Nothing
        , div [ class "ui grid" ]
            [ div [ class "twelve wide column" ]
                [ viewLabel language Translate.RhNegative ]
            , div [ class "four wide column" ]
                [ viewRedAlertForBool form.rhNegative False ]
            ]
        , viewBoolInput
            language
            form.rhNegative
            (SetOBBoolInput rhNegativeUpdateFunc)
            "rh-negative"
            Nothing
        ]


viewMedicalForm : Language -> NominalDate -> AssembledData -> MedicalHistoryForm -> Html Msg
viewMedicalForm language currentDate assembled form =
    let
        uterineMyomaUpdateFunc value form_ =
            { form_ | uterineMyoma = Just value }

        diabetesUpdateFunc value form_ =
            { form_ | diabetes = Just value }

        cardiacDiseaseUpdateFunc value form_ =
            { form_ | cardiacDisease = Just value }

        renalDiseaseUpdateFunc value form_ =
            { form_ | renalDisease = Just value }

        hypertensionBeforePregnancyUpdateFunc value form_ =
            { form_ | hypertensionBeforePregnancy = Just value }

        tuberculosisPastUpdateFunc value form_ =
            { form_ | tuberculosisPast = Just value }

        tuberculosisPresentUpdateFunc value form_ =
            { form_ | tuberculosisPresent = Just value }

        asthmaUpdateFunc value form_ =
            { form_ | asthma = Just value }

        bowedLegsUpdateFunc value form_ =
            { form_ | bowedLegs = Just value }

        hivUpdateFunc value form_ =
            { form_ | hiv = Just value }
    in
    div [ class "form history medical" ]
        [ viewCustomLabel language Translate.MedicalFormHelper ":" "label helper"
        , div [ class "ui grid" ]
            [ div [ class "twelve wide column" ]
                [ viewLabel language Translate.UterineMyoma ]
            , div [ class "four wide column" ]
                [ viewRedAlertForBool form.uterineMyoma False ]
            ]
        , viewBoolInput
            language
            form.uterineMyoma
            (SetMedicalBoolInput uterineMyomaUpdateFunc)
            "uterine-myoma"
            Nothing
        , div [ class "ui grid" ]
            [ div [ class "twelve wide column" ]
                [ viewLabel language Translate.Diabetes ]
            , div [ class "four wide column" ]
                [ viewRedAlertForBool form.diabetes False ]
            ]
        , viewBoolInput
            language
            form.diabetes
            (SetMedicalBoolInput diabetesUpdateFunc)
            "diabetes"
            Nothing
        , div [ class "ui grid" ]
            [ div [ class "twelve wide column" ]
                [ viewLabel language Translate.CardiacDisease ]
            , div [ class "four wide column" ]
                [ viewRedAlertForBool form.cardiacDisease False ]
            ]
        , viewBoolInput
            language
            form.cardiacDisease
            (SetMedicalBoolInput cardiacDiseaseUpdateFunc)
            "cardiac-disease"
            Nothing
        , div [ class "ui grid" ]
            [ div [ class "twelve wide column" ]
                [ viewLabel language Translate.RenalDisease ]
            , div [ class "four wide column" ]
                [ viewRedAlertForBool form.renalDisease False ]
            ]
        , viewBoolInput
            language
            form.renalDisease
            (SetMedicalBoolInput renalDiseaseUpdateFunc)
            "renal-disease"
            Nothing
        , div [ class "ui grid" ]
            [ div [ class "twelve wide column" ]
                [ viewLabel language Translate.HypertensionBeforePregnancy ]
            , div [ class "four wide column" ]
                [ viewRedAlertForBool form.hypertensionBeforePregnancy False ]
            ]
        , viewBoolInput
            language
            form.hypertensionBeforePregnancy
            (SetMedicalBoolInput hypertensionBeforePregnancyUpdateFunc)
            "hypertension-before-pregnancy"
            Nothing
        , div [ class "ui grid" ]
            [ div [ class "twelve wide column" ]
                [ viewLabel language Translate.TuberculosisPast ]
            , div [ class "four wide column" ]
                [ viewRedAlertForBool form.tuberculosisPast False ]
            ]
        , viewBoolInput
            language
            form.tuberculosisPast
            (SetMedicalBoolInput tuberculosisPastUpdateFunc)
            "tuberculosis-past"
            Nothing
        , div [ class "ui grid" ]
            [ div [ class "twelve wide column" ]
                [ viewLabel language Translate.TuberculosisPresent ]
            , div [ class "four wide column" ]
                [ viewRedAlertForBool form.tuberculosisPresent False ]
            ]
        , viewBoolInput
            language
            form.tuberculosisPresent
            (SetMedicalBoolInput tuberculosisPresentUpdateFunc)
            "tuberculosis-present"
            Nothing
        , div [ class "ui grid" ]
            [ div [ class "twelve wide column" ]
                [ viewLabel language Translate.Asthma ]
            , div [ class "four wide column" ]
                [ viewRedAlertForBool form.asthma False ]
            ]
        , viewBoolInput
            language
            form.asthma
            (SetMedicalBoolInput asthmaUpdateFunc)
            "asthma"
            Nothing
        , div [ class "ui grid" ]
            [ div [ class "twelve wide column" ]
                [ viewLabel language Translate.BowedLegs ]
            , div [ class "four wide column" ]
                [ viewRedAlertForBool form.bowedLegs False ]
            ]
        , viewBoolInput
            language
            form.bowedLegs
            (SetMedicalBoolInput bowedLegsUpdateFunc)
            "bowed-legs"
            Nothing
        , div [ class "ui grid" ]
            [ div [ class "twelve wide column" ]
                [ viewLabel language Translate.HIV ]
            , div [ class "four wide column" ]
                [ viewRedAlertForBool form.hiv False ]
            ]
        , viewBoolInput
            language
            form.hiv
            (SetMedicalBoolInput hivUpdateFunc)
            "hiv"
            Nothing
        ]


viewSocialForm : Language -> NominalDate -> Bool -> Bool -> SocialHistoryForm -> Html Msg
viewSocialForm language currentDate showCounselingQuestion showTestingQuestions form =
    let
        accompaniedByPartnerUpdateFunc value form_ =
            { form_ | accompaniedByPartner = Just value }

        accompaniedQuestion =
            [ div [ class "ui grid" ]
                [ div [ class "twelve wide column" ]
                    [ viewQuestionLabel language Translate.AccompaniedByPartner ]
                , div [ class "four wide column" ]
                    [ viewRedAlertForBool form.accompaniedByPartner True ]
                ]
            , viewBoolInput
                language
                form.accompaniedByPartner
                (SetSocialBoolInput accompaniedByPartnerUpdateFunc)
                "accompanied-by-partner"
                Nothing
            ]

        counselingQuestion =
            if showCounselingQuestion then
                let
                    partnerReceivedCounselingUpdateFunc value form_ =
                        { form_ | partnerReceivedCounseling = Just value }
                in
                [ div [ class "ui grid" ]
                    [ div [ class "twelve wide column" ]
                        [ viewQuestionLabel language Translate.PartnerReceivedHivCounseling ]
                    , div [ class "four wide column" ]
                        [ viewRedAlertForBool form.partnerReceivedCounseling True ]
                    ]
                , viewBoolInput
                    language
                    form.partnerReceivedCounseling
                    (SetSocialBoolInput partnerReceivedCounselingUpdateFunc)
                    "partner-received-counseling"
                    Nothing
                ]

            else
                []

        testingReceivedQuestion =
            if showTestingQuestions then
                let
                    partnerReceivedTestingUpdateFunc value form_ =
                        { form_ | partnerReceivedTesting = Just value }
                in
                [ div [ class "ui grid" ]
                    [ div [ class "twelve wide column" ]
                        [ viewQuestionLabel language Translate.PartnerReceivedHivTesting ]
                    , div [ class "four wide column" ]
                        [ viewRedAlertForBool form.partnerReceivedTesting True ]
                    ]
                , viewBoolInput
                    language
                    form.partnerReceivedTesting
                    (SetSocialBoolInput partnerReceivedTestingUpdateFunc)
                    "partner-received-testing"
                    Nothing
                ]

            else
                []

        testingResultQuestion =
            if showTestingQuestions && form.partnerReceivedTesting == Just True then
                [ div [ class "ui grid" ]
                    [ div [ class "twelve wide column" ]
                        [ viewQuestionLabel language Translate.PartnerHivTestResult ]
                    , div [ class "four wide column" ]
                        [ viewRedAlertForSelect
                            (form.partnerTestingResult |> Maybe.map List.singleton |> Maybe.withDefault [])
                            [ NoHivTesting, ResultHivNegative, ResultHivIndeterminate ]
                        ]
                    ]
                , option
                    [ value ""
                    , selected (form.partnerTestingResult == Nothing)
                    ]
                    [ text "" ]
                    :: ([ ResultHivNegative, ResultHivPositive, ResultHivIndeterminate ]
                            |> List.map
                                (\result ->
                                    option
                                        [ value (socialHistoryHivTestingResultToString result)
                                        , selected (form.partnerTestingResult == Just result)
                                        ]
                                        [ text <| translate language <| Translate.SocialHistoryHivTestingResult result ]
                                )
                       )
                    |> select [ onInput SetSocialHivTestingResult, class "form-input hiv-test-result" ]
                ]

            else
                []
    in
    (accompaniedQuestion ++ counselingQuestion ++ testingReceivedQuestion ++ testingResultQuestion)
        |> div [ class "form history social" ]


viewVitalsForm : Language -> NominalDate -> AssembledData -> VitalsForm -> Html Msg
viewVitalsForm language currentDate assembled form =
    let
        sysBloodPressureUpdateFunc value form_ =
            { form_ | sysBloodPressure = value }

        diaBloodPressureUpdateFunc value form_ =
            { form_ | diaBloodPressure = value }

        heartRateUpdateFunc value form_ =
            { form_ | heartRate = value }

        respiratoryRateUpdateFunc value form_ =
            { form_ | respiratoryRate = value }

        bodyTemperatureUpdateFunc value form_ =
            { form_ | bodyTemperature = value }

        sysBloodPressurePreviousValue =
            Nothing

        diaBloodPressurePreviousValue =
            Nothing

        heartRatePreviousValue =
            Nothing

        respiratoryRatePreviousValue =
            Nothing

        bodyTemperaturePreviousValue =
            Nothing
    in
    div [ class "ui form examination vitals" ]
        [ div [ class "ui grid" ]
            [ div [ class "eleven wide column" ]
                [ viewLabel language Translate.BloodPressure ]
            , viewWarning language Nothing
            ]
        , div [ class "ui grid systolic" ]
            [ div [ class "twelve wide column" ]
                [ div [ class "title sys" ] [ text <| translate language Translate.BloodPressureSysLabel ] ]
            , div [ class "four wide column" ]
                [ viewConditionalAlert form.sysBloodPressure
                    [ [ (<) 140 ] ]
                    []
                ]
            ]
        , viewMeasurementInput
            language
            form.sysBloodPressure
            (SetVitalsFloatMeasurement sysBloodPressureUpdateFunc)
            "sys-blood-pressure"
            Translate.MMHGUnit
        , viewPreviousMeasurement language sysBloodPressurePreviousValue Translate.MMHGUnit
        , div [ class "ui grid" ]
            [ div [ class "twelve wide column" ]
                [ div [ class "title dia" ] [ text <| translate language Translate.BloodPressureDiaLabel ] ]
            , div [ class "four wide column" ]
                [ viewConditionalAlert form.diaBloodPressure
                    [ [ (<) 90 ] ]
                    []
                ]
            ]
        , viewMeasurementInput
            language
            form.diaBloodPressure
            (SetVitalsFloatMeasurement diaBloodPressureUpdateFunc)
            "dia-blood-pressure"
            Translate.MMHGUnit
        , viewPreviousMeasurement language diaBloodPressurePreviousValue Translate.MMHGUnit
        , div [ class "separator" ] []
        , div [ class "ui grid" ]
            [ div [ class "twelve wide column" ]
                [ viewLabel language Translate.HeartRate ]
            , div [ class "four wide column" ]
                [ viewConditionalAlert form.heartRate
                    [ [ (>) 40 ], [ (<=) 120 ] ]
                    [ [ (<=) 40, (>=) 50 ], [ (<) 100, (>) 120 ] ]
                ]
            ]
        , viewMeasurementInput
            language
            (Maybe.map toFloat form.heartRate)
            (SetVitalsIntMeasurement heartRateUpdateFunc)
            "heart-rate"
            Translate.BpmUnit
        , viewPreviousMeasurement language heartRatePreviousValue Translate.BpmUnit
        , div [ class "separator" ] []
        , div [ class "ui grid" ]
            [ div [ class "twelve wide column" ]
                [ viewLabel language Translate.RespiratoryRate ]
            , div [ class "four wide column" ]
                [ viewConditionalAlert form.respiratoryRate
                    [ [ (>) 12 ], [ (<) 30 ] ]
                    [ [ (<=) 21, (>=) 30 ] ]
                ]
            ]
        , viewMeasurementInput
            language
            (Maybe.map toFloat form.respiratoryRate)
            (SetVitalsIntMeasurement respiratoryRateUpdateFunc)
            "respiratory-rate"
            Translate.BpmUnit
        , viewPreviousMeasurement language respiratoryRatePreviousValue Translate.BpmUnit
        , div [ class "separator" ] []
        , div [ class "ui grid" ]
            [ div [ class "twelve wide column" ]
                [ viewLabel language Translate.BodyTemperature ]
            , div [ class "four wide column" ]
                [ viewConditionalAlert form.bodyTemperature
                    [ [ (>) 35 ], [ (<) 37.5 ] ]
                    []
                ]
            ]
        , viewMeasurementInput
            language
            form.bodyTemperature
            (SetVitalsFloatMeasurement bodyTemperatureUpdateFunc)
            "body-temperature"
            Translate.Celsius
        , viewPreviousMeasurement language bodyTemperaturePreviousValue Translate.Celsius
        ]


viewNutritionAssessmentForm : Language -> NominalDate -> AssembledData -> NutritionAssessmentForm -> Bool -> Html Msg
viewNutritionAssessmentForm language currentDate assembled form hideHeightInput =
    let
        heightUpdateFunc value form_ =
            { form_ | height = value }

        weightUpdateFunc value form_ =
            { form_ | weight = value }

        bmiUpdateFunc value form_ =
            form_

        muacUpdateFunc value form_ =
            { form_ | muac = value }

        heightPreviousValue =
            Nothing

        weightPreviousValue =
            Nothing

        bmiPreviousValue =
            Nothing

        muacPreviousValue =
            Nothing

        calculatedBmi =
            calculateBmi form.height form.weight

        heightSection =
            if not hideHeightInput then
                [ div [ class "ui grid" ]
                    [ div [ class "eleven wide column" ]
                        [ viewLabel language Translate.Height ]
                    , viewWarning language Nothing
                    ]
                , viewMeasurementInput
                    language
                    form.height
                    (SetNutritionAssessmentMeasurement heightUpdateFunc)
                    "height"
                    Translate.CentimeterShorthand
                , viewPreviousMeasurement language heightPreviousValue Translate.CentimeterShorthand
                , div [ class "separator" ] []
                ]

            else
                []
    in
    div [ class "ui form examination nutrition-assessment" ] <|
        heightSection
            ++ [ div [ class "ui grid" ]
                    [ div [ class "eleven wide column" ]
                        [ viewLabel language Translate.Weight ]
                    , viewWarning language Nothing
                    ]
               , viewMeasurementInput
                    language
                    form.weight
                    (SetNutritionAssessmentMeasurement weightUpdateFunc)
                    "weight"
                    Translate.KilogramShorthand
               , viewPreviousMeasurement language weightPreviousValue Translate.KilogramShorthand
               , div [ class "separator" ] []
               , div [ class "ui grid" ]
                    [ div [ class "twelve wide column" ]
                        [ viewLabel language Translate.BMI ]
                    , div [ class "four wide column" ]
                        [ viewConditionalAlert calculatedBmi
                            [ [ (<) 30 ], [ (>) 18.5 ] ]
                            [ [ (>=) 30, (<=) 25 ] ]
                        ]
                    ]
               , div [ class "title bmi" ] [ text <| translate language Translate.BMIHelper ]
               , viewMeasurementInputAndRound
                    language
                    calculatedBmi
                    (SetNutritionAssessmentMeasurement bmiUpdateFunc)
                    "bmi disabled"
                    Translate.EmptyString
                    (Just 1)
               , viewPreviousMeasurement language bmiPreviousValue Translate.EmptyString
               , div [ class "separator" ] []
               , div [ class "ui grid" ]
                    [ div [ class "twelve wide column" ]
                        [ viewLabel language Translate.MUAC ]
                    , div [ class "four wide column" ]
                        [ viewConditionalAlert form.muac
                            [ [ (>) 18.5 ] ]
                            [ [ (<=) 18.5, (>) 22 ] ]
                        ]
                    ]
               , viewMeasurementInput
                    language
                    form.muac
                    (SetNutritionAssessmentMeasurement muacUpdateFunc)
                    "muac"
                    Translate.CentimeterShorthand
               , viewPreviousMeasurement language muacPreviousValue Translate.CentimeterShorthand
               ]


viewCorePhysicalExamForm : Language -> NominalDate -> AssembledData -> CorePhysicalExamForm -> Html Msg
viewCorePhysicalExamForm language currentDate assembled form =
    let
        brittleHairUpdateFunc value form_ =
            { form_ | brittleHair = Just value }

        paleConjuctivaUpdateFunc value form_ =
            { form_ | paleConjuctiva = Just value }

        heartMurmurUpdateFunc value form_ =
            { form_ | heartMurmur = Just value }
    in
    div [ class "ui form examination core-physical-exam" ]
        [ div [ class "ui grid" ]
            [ div [ class "twelve wide column" ]
                [ viewLabel language Translate.HeadHair ]
            , div [ class "four wide column" ]
                [ viewRedAlertForBool form.brittleHair False ]
            ]
        , viewBoolInput
            language
            form.brittleHair
            (SetCorePhysicalExamBoolInput brittleHairUpdateFunc)
            "head-hair"
            (Just ( Translate.BrittleHair, Translate.Normal ))
        , div [ class "separator" ] []
        , div [ class "ui grid" ]
            [ div [ class "twelve wide column" ]
                [ viewLabel language Translate.Eyes ]
            , div [ class "four wide column" ]
                [ viewRedAlertForBool form.paleConjuctiva False ]
            ]
        , viewBoolInput
            language
            form.paleConjuctiva
            (SetCorePhysicalExamBoolInput paleConjuctivaUpdateFunc)
            "eyes"
            (Just ( Translate.PaleConjuctiva, Translate.Normal ))
        , div [ class "separator" ] []
        , div [ class "ui grid" ]
            [ div [ class "twelve wide column" ]
                [ viewLabel language Translate.Neck ]
            , div [ class "four wide column" ]
                [ viewRedAlertForSelect
                    (form.neck |> Maybe.withDefault [])
                    [ NormalNeck ]
                ]
            ]
        , viewCheckBoxMultipleSelectInput language
            [ EnlargedThyroid, EnlargedLymphNodes ]
            [ NormalNeck ]
            (form.neck |> Maybe.withDefault [])
            Nothing
            SetCorePhysicalExamNeck
            Translate.NeckCPESign
        , div [ class "separator" ] []
        , div [ class "ui grid" ]
            [ div [ class "twelve wide column" ]
                [ viewLabel language Translate.Heart ]
            , div [ class "four wide column" ]
                [ viewRedAlertForSelect
                    (form.heart |> Maybe.map List.singleton |> Maybe.withDefault [])
                    [ NormalRateAndRhythm ]
                ]
            ]
        , viewCheckBoxSelectInput language
            [ IrregularRhythm, SinusTachycardia ]
            [ NormalRateAndRhythm ]
            form.heart
            SetCorePhysicalExamHeart
            Translate.HeartCPESign
        , div [ class "separator" ] []
        , div [ class "ui grid" ]
            [ div [ class "twelve wide column" ]
                [ viewLabel language Translate.HeartMurmur ]
            , div [ class "four wide column" ]
                [ viewRedAlertForBool form.heartMurmur False ]
            ]
        , viewBoolInput
            language
            form.heartMurmur
            (SetCorePhysicalExamBoolInput heartMurmurUpdateFunc)
            "heart-murmur"
            Nothing
        , div [ class "separator" ] []
        , div [ class "ui grid" ]
            [ div [ class "twelve wide column" ]
                [ viewLabel language Translate.Lungs ]
            , div [ class "four wide column" ]
                [ viewRedAlertForSelect
                    (form.lungs |> Maybe.withDefault [])
                    [ NormalLungs ]
                ]
            ]
        , viewCheckBoxMultipleSelectInput language
            [ Wheezes, Crackles ]
            [ NormalLungs ]
            (form.lungs |> Maybe.withDefault [])
            Nothing
            SetCorePhysicalExamLungs
            Translate.LungsCPESign
        , div [ class "separator" ] []
        , div [ class "ui grid" ]
            [ div [ class "twelve wide column" ]
                [ viewLabel language Translate.Abdomen ]
            , div [ class "four wide column" ]
                [ viewRedAlertForSelect
                    (form.abdomen |> Maybe.withDefault [])
                    [ NormalAbdomen ]
                ]
            ]
        , viewCheckBoxMultipleSelectInput language
            [ Hepatomegaly, Splenomegaly, TPRightUpper, TPLeftUpper ]
            [ NormalAbdomen, Hernia, TPRightLower, TPLeftLower ]
            (form.abdomen |> Maybe.withDefault [])
            Nothing
            SetCorePhysicalExamAbdomen
            Translate.AbdomenCPESign
        , div [ class "separator" ] []
        , div [ class "ui grid" ]
            [ div [ class "eleven wide column" ]
                [ viewLabel language Translate.Extremities ]
            ]
        , div [ class "ui grid" ]
            [ div [ class "twelve wide column" ]
                [ div [ class "title hands" ] [ text <| (translate language Translate.Hands ++ ":") ] ]
            , div [ class "four wide column" ]
                [ viewRedAlertForSelect
                    (form.hands |> Maybe.withDefault [])
                    [ NormalHands ]
                ]
            ]
        , viewCheckBoxMultipleSelectInput language
            [ PallorHands, EdemaHands ]
            [ NormalHands ]
            (form.hands |> Maybe.withDefault [])
            Nothing
            SetCorePhysicalExamHands
            Translate.HandsCPESign
        , div [ class "ui grid" ]
            [ div [ class "twelve wide column" ]
                [ div [ class "title legs" ] [ text <| (translate language Translate.Legs ++ ":") ] ]
            , div [ class "four wide column" ]
                [ viewRedAlertForSelect
                    (form.legs |> Maybe.withDefault [])
                    [ NormalLegs ]
                ]
            ]
        , viewCheckBoxMultipleSelectInput language
            [ PallorLegs, EdemaLegs ]
            [ NormalLegs ]
            (form.legs |> Maybe.withDefault [])
            Nothing
            SetCorePhysicalExamLegs
            Translate.LegsCPESign
        ]


viewObstetricalExamForm : Language -> NominalDate -> AssembledData -> ObstetricalExamForm -> Html Msg
viewObstetricalExamForm language currentDate assembled form =
    let
        alerts =
            assembled.measurements.lastMenstrualPeriod
                |> Maybe.map
                    (\lastMenstrualPeriod ->
                        let
                            lmpDate =
                                Tuple.second lastMenstrualPeriod |> .value |> .date

                            egaInWeeks =
                                diffDays lmpDate currentDate // 7 |> toFloat

                            fundalHeightAlert =
                                viewConditionalAlert form.fundalHeight
                                    [ [ (>) (egaInWeeks - 4) ], [ (<=) (egaInWeeks + 4) ] ]
                                    [ [ (<=) (egaInWeeks - 4), (>) (egaInWeeks - 2) ], [ (<) (egaInWeeks + 2), (>=) (egaInWeeks + 4) ] ]

                            fetalPresentationAlert =
                                if egaInWeeks > 36 then
                                    viewConditionalAlert form.fetalPresentation
                                        [ [ (==) Cephalic ], [ (==) Twins ] ]
                                        []

                                else if egaInWeeks > 31 then
                                    viewConditionalAlert form.fetalPresentation
                                        []
                                        [ [ (==) Cephalic ], [ (==) Twins ] ]

                                else
                                    emptyNode

                            fetalMovementAlert =
                                if egaInWeeks > 19 then
                                    viewRedAlertForBool form.fetalMovement True

                                else
                                    emptyNode

                            fetalHeartRateAlert =
                                if egaInWeeks > 19 then
                                    viewConditionalAlert form.fetalHeartRate
                                        [ [ (>) 120 ], [ (<) 160 ] ]
                                        []

                                else
                                    emptyNode
                        in
                        { fundalHeight = fundalHeightAlert
                        , fetalPresentation = fetalPresentationAlert
                        , fetalMovement = fetalMovementAlert
                        , fetalHeartRate = fetalHeartRateAlert
                        }
                    )
                |> Maybe.withDefault
                    { fundalHeight = emptyNode
                    , fetalPresentation = emptyNode
                    , fetalMovement = emptyNode
                    , fetalHeartRate = emptyNode
                    }

        fundalHeightUpdateFunc value form_ =
            { form_ | fundalHeight = value }

        fetalHeartRateUpdateFunc value form_ =
            { form_ | fetalHeartRate = value }

        fetalMovementUpdateFunc value form_ =
            { form_ | fetalMovement = Just value }

        fetalHeartRatePreviousValue =
            Nothing

        fundalHeightPreviousValue =
            Nothing
    in
    div [ class "ui form examination obstetrical-exam" ]
        [ div [ class "ui grid" ]
            [ div [ class "twelve wide column" ]
                [ viewLabel language Translate.FundalHeight ]
            , div [ class "four wide column" ]
                [ alerts.fundalHeight ]
            ]
        , viewMeasurementInput
            language
            form.fundalHeight
            (SetObstetricalExamFloatMeasurement fundalHeightUpdateFunc)
            "fundal-height"
            Translate.CentimeterShorthand
        , viewPreviousMeasurement language fundalHeightPreviousValue Translate.CentimeterShorthand
        , div [ class "separator" ] []
        , div [ class "ui grid" ]
            [ div [ class "twelve wide column" ]
                [ viewLabel language Translate.FetalPresentationLabel ]
            , div [ class "four wide column" ]
                [ alerts.fetalPresentation ]
            ]
        , viewCheckBoxSelectInput language
            [ Transverse, Cephalic, Unknown ]
            [ FetalBreech, Twins ]
            form.fetalPresentation
            SetObstetricalExamFetalPresentation
            Translate.FetalPresentation
        , div [ class "separator" ] []
        , div [ class "ui grid" ]
            [ div [ class "twelve wide column" ]
                [ viewLabel language Translate.FetalMovement ]
            , div [ class "four wide column" ]
                [ alerts.fetalMovement ]
            ]
        , viewBoolInput
            language
            form.fetalMovement
            (SetObstetricalExamBoolInput fetalMovementUpdateFunc)
            "fetal-movement"
            Nothing
        , div [ class "separator" ] []
        , div [ class "ui grid" ]
            [ div [ class "twelve wide column" ]
                [ viewLabel language Translate.FetalHeartRate ]
            , div [ class "four wide column" ]
                [ alerts.fetalHeartRate ]
            ]
        , viewMeasurementInput
            language
            (Maybe.map toFloat form.fetalHeartRate)
            (SetObstetricalExamIntMeasurement fetalHeartRateUpdateFunc)
            "fetal-heart-rate"
            Translate.BpmUnit
        , viewPreviousMeasurement language fetalHeartRatePreviousValue Translate.BpmUnit
        , div [ class "separator" ] []
        , viewLabel language Translate.PreviousCSectionScar
        , viewCheckBoxSelectInput language
            [ Vertical, Horizontal ]
            [ NoScar ]
            form.cSectionScar
            SetObstetricalExamCSectionScar
            Translate.CSectionScar
        ]


viewBreastExamForm : Language -> NominalDate -> AssembledData -> BreastExamForm -> Html Msg
viewBreastExamForm language currentDate assembled form =
    let
        selfGuidanceUpdateFunc value form_ =
            { form_ | selfGuidance = Just value }
    in
    div [ class "ui form examination breast-exam" ]
        [ div [ class "ui grid" ]
            [ div [ class "twelve wide column" ]
                [ viewLabel language Translate.BreastExam ]
            , div [ class "four wide column" ]
                [ viewYellowAlertForSelect
                    (form.breast |> Maybe.withDefault [])
                    [ NormalBreast ]
                ]
            ]
        , viewCheckBoxMultipleSelectInput language
            [ Mass, Discharge ]
            [ Infection, NormalBreast ]
            (form.breast |> Maybe.withDefault [])
            Nothing
            SetBreastExamBreast
            Translate.BreastExamSign
        , div [ class "separator double" ] []
        , viewCustomLabel language Translate.BreastExamQuestion "?" "label self-guidance"
        , viewBoolInput
            language
            form.selfGuidance
            (SetBreastExamBoolInput selfGuidanceUpdateFunc)
            "self-guidance"
            Nothing
        ]


viewMedicationForm : Language -> NominalDate -> AssembledData -> Bool -> MedicationForm -> Html Msg
viewMedicationForm language currentDate assembled showDewormingPillQuestion form =
    let
        receivedIronFolicAcidUpdateFunc value form_ =
            { form_ | receivedIronFolicAcid = Just value }

        receivedIronFolicAcidQuestion =
            [ viewQuestionLabel language Translate.ReceivedIronFolicAcid
            , viewBoolInput
                language
                form.receivedIronFolicAcid
                (SetMedicationBoolInput receivedIronFolicAcidUpdateFunc)
                "iron-folic-acid"
                Nothing
            ]

        receivedDewormingPillQuestion =
            if showDewormingPillQuestion then
                let
                    receivedDewormingPillUpdateFunc value form_ =
                        { form_ | receivedDewormingPill = Just value }
                in
                [ viewQuestionLabel language Translate.ReceivedDewormingPill
                , viewBoolInput
                    language
                    form.receivedDewormingPill
                    (SetMedicationBoolInput receivedDewormingPillUpdateFunc)
                    "deworming-pill"
                    Nothing
                ]

            else
                []

        questions =
            receivedIronFolicAcidQuestion ++ receivedDewormingPillQuestion
    in
    div [ class "ui form patient-provisions medication" ]
        questions


viewResourcesForm : Language -> NominalDate -> AssembledData -> ResourcesForm -> Html Msg
viewResourcesForm language currentDate assembled form =
    let
        receivedMosquitoNetUpdateFunc value form_ =
            { form_ | receivedMosquitoNet = Just value }
    in
    div [ class "ui form patient-provisions resources" ]
        [ viewQuestionLabel language Translate.ReceivedMosquitoNet
        , viewBoolInput
            language
            form.receivedMosquitoNet
            (SetResourcesBoolInput receivedMosquitoNetUpdateFunc)
            "mosquito-net"
            Nothing
        ]



-- Inputs


viewBoolInput :
    Language
    -> Maybe Bool
    -> (Bool -> Msg)
    -> String
    -> Maybe ( TranslationId, TranslationId )
    -> Html Msg
viewBoolInput language currentValue setMsg inputClass optionsTranslationIds =
    let
        ( yesTransId, noTransId ) =
            optionsTranslationIds |> Maybe.withDefault ( Translate.Yes, Translate.No )

        inputWidth =
            if isJust optionsTranslationIds then
                "eight"

            else
                "four"

        viewInput value currentValue setMsg =
            let
                isChecked =
                    currentValue == Just value
            in
            input
                [ type_ "radio"
                , checked isChecked
                , classList [ ( "checked", isChecked ) ]
                , onCheck (always (setMsg value))
                ]
                []
    in
    div [ class <| "form-input yes-no " ++ inputClass ]
        [ div [ class "ui grid" ]
            [ div [ class <| inputWidth ++ " wide column" ]
                [ viewInput True currentValue setMsg
                , label [ onClick <| setMsg True ]
                    [ text <| translate language yesTransId ]
                ]
            , div [ class <| inputWidth ++ " wide column" ]
                [ viewInput False currentValue setMsg
                , label [ onClick <| setMsg False ]
                    [ text <| translate language noTransId ]
                ]
            ]
        ]


viewNumberInput :
    Language
    -> Maybe a
    -> (String -> Msg)
    -> String
    -> TranslationId
    -> Maybe ( List (List (a -> Bool)), List (List (a -> Bool)) )
    -> Html Msg
viewNumberInput language maybeCurrentValue setMsg inputClass labelTranslationId maybeAlertConditions =
    let
        currentValue =
            maybeCurrentValue
                |> unwrap
                    ""
                    toString

        ( labelWidth, inputWidth, alert ) =
            maybeAlertConditions
                |> Maybe.map
                    (\( red, yellow ) ->
                        ( "eight"
                        , "four"
                        , div [ class "four wide column" ]
                            [ viewConditionalAlert maybeCurrentValue red yellow ]
                        )
                    )
                |> Maybe.withDefault ( "ten", "six", emptyNode )
    in
    div [ class <| "form-input number " ++ inputClass ]
        [ div [ class "ui grid" ]
            [ div [ class <| labelWidth ++ " wide column" ]
                [ viewLabel language labelTranslationId ]
            , div [ class <| inputWidth ++ " wide column" ]
                [ input
                    [ type_ "number"
                    , Html.Attributes.min "0"
                    , Html.Attributes.max "99"
                    , onInput setMsg
                    , value currentValue
                    ]
                    []
                ]
            , alert
            ]
        ]


viewCheckBoxSelectInput : Language -> List a -> List a -> Maybe a -> (a -> Msg) -> (a -> TranslationId) -> Html Msg
viewCheckBoxSelectInput language leftOptions rightOptions currentValue setMsg translateFunc =
    let
        checkedOptions =
            currentValue |> Maybe.map List.singleton |> Maybe.withDefault []
    in
    viewCheckBoxMultipleSelectInput language leftOptions rightOptions checkedOptions Nothing setMsg translateFunc


viewCheckBoxMultipleSelectInput : Language -> List a -> List a -> List a -> Maybe a -> (a -> Msg) -> (a -> TranslationId) -> Html Msg
viewCheckBoxMultipleSelectInput language leftOptions rightOptions checkedOptions noneOption setMsg translateFunc =
    let
        noneSection =
            noneOption
                |> unwrap
                    []
                    (\option ->
                        [ div [ class "ui divider" ] []
                        , viewCheckBoxSelectInputItem language checkedOptions setMsg translateFunc option
                        ]
                    )
    in
    div [ class "checkbox-select-input" ] <|
        div [ class "ui grid" ]
            [ leftOptions
                |> List.map (viewCheckBoxSelectInputItem language checkedOptions setMsg translateFunc)
                |> div [ class "eight wide column" ]
            , rightOptions
                |> List.map (viewCheckBoxSelectInputItem language checkedOptions setMsg translateFunc)
                |> div [ class "eight wide column" ]
            ]
            :: noneSection


viewCheckBoxSelectInputItem : Language -> List a -> (a -> Msg) -> (a -> TranslationId) -> a -> Html Msg
viewCheckBoxSelectInputItem language checkedOptions setMsg translateFunc option =
    let
        isChecked =
            List.member option checkedOptions
    in
    div
        [ class "ui checkbox activity"
        , onClick <| setMsg option
        ]
        [ input
            [ type_ "checkbox"
            , checked isChecked
            , classList [ ( "checked", isChecked ) ]
            ]
            []
        , label []
            [ text <| translate language (translateFunc option) ]
        ]


viewMeasurementInput : Language -> Maybe Float -> (String -> Msg) -> String -> TranslationId -> Html Msg
viewMeasurementInput language maybeCurrentValue setMsg inputClass unitTranslationId =
    viewMeasurementInputAndRound language maybeCurrentValue setMsg inputClass unitTranslationId Nothing


viewMeasurementInputAndRound : Language -> Maybe Float -> (String -> Msg) -> String -> TranslationId -> Maybe Int -> Html Msg
viewMeasurementInputAndRound language maybeCurrentValue setMsg inputClass unitTranslationId maybePrecision =
    let
        currentValue =
            maybeCurrentValue
                |> unwrap
                    ""
                    (\currentValue ->
                        maybePrecision
                            |> unwrap
                                (toString currentValue)
                                (\precision -> Round.round precision currentValue)
                    )

        inputAttrs =
            [ type_ "number"
            , Html.Attributes.min "0"
            , onInput setMsg
            , value currentValue
            ]
    in
    div [ class <| "form-input measurement " ++ inputClass ]
        [ input inputAttrs []
        , div [ class "unit" ]
            [ text <| translate language unitTranslationId ]
        ]



-- Components


viewLabel : Language -> TranslationId -> Html any
viewLabel language translationId =
    viewCustomLabel language translationId ":" "label"


viewQuestionLabel : Language -> TranslationId -> Html any
viewQuestionLabel language translationId =
    viewCustomLabel language translationId "?" "label"


viewCustomLabel : Language -> TranslationId -> String -> String -> Html any
viewCustomLabel language translationId suffix class_ =
    div [ class class_ ] [ text <| (translate language translationId ++ suffix) ]


viewPreviousMeasurement : Language -> Maybe Float -> TranslationId -> Html any
viewPreviousMeasurement language maybePreviousValue unitTranslationId =
    let
        message =
            maybePreviousValue
                |> unwrap
                    (translate language Translate.PreviousMeasurementNotFound)
                    (\previousValue ->
                        (previousValue
                            |> Translate.PreviousFloatMeasurement
                            |> translate language
                        )
                            ++ " "
                            ++ translate language unitTranslationId
                    )
    in
    div [ class "previous-value" ] [ text message ]


viewRedAlertForSelect : List a -> List a -> Html any
viewRedAlertForSelect actual normal =
    viewAlertForSelect "red" actual normal


viewYellowAlertForSelect : List a -> List a -> Html any
viewYellowAlertForSelect actual normal =
    viewAlertForSelect "yellow" actual normal


viewAlertForSelect : String -> List a -> List a -> Html any
viewAlertForSelect color actual normal =
    if
        List.isEmpty actual
            || List.all
                (\item ->
                    List.member item normal
                )
                actual
    then
        emptyNode

    else
        div [ class <| "alert " ++ color ]
            [ viewAlert color ]


viewRedAlertForBool : Maybe Bool -> Bool -> Html any
viewRedAlertForBool actual normal =
    viewRedAlertForSelect
        (actual |> Maybe.map List.singleton |> Maybe.withDefault [])
        [ normal ]


{-| The idea here is that we get lists for red alert conditions, and yellow
alert conditions. If any of red conditions matches, we present red alert.
If any of yellow conditions matches, we present yellow alert.
Otherwise, no alret is needed.

Note that conditions are list of lists, so all conditions in inner list
need to match, for a condition in outer list to match.
We need this for range conditions. For example, number between 5 and 8.

-}
viewConditionalAlert : Maybe a -> List (List (a -> Bool)) -> List (List (a -> Bool)) -> Html any
viewConditionalAlert maybeActual redConditions yellowConditions =
    maybeActual
        |> Maybe.map
            (\actual ->
                if
                    List.any
                        (\conditions ->
                            List.all
                                (\condition ->
                                    condition actual
                                )
                                conditions
                        )
                        redConditions
                then
                    viewAlert "red"

                else if
                    List.any
                        (\conditions ->
                            List.all (\condition -> condition actual) conditions
                        )
                        yellowConditions
                then
                    viewAlert "yellow"

                else
                    emptyNode
            )
        |> Maybe.withDefault emptyNode


viewWarning : Language -> Maybe String -> Html any
viewWarning language maybeMessage =
    maybeMessage
        |> unwrap
            emptyNode
            (\message ->
                div [ class "five wide column" ]
                    [ text message ]
            )


viewAlert : String -> Html any
viewAlert color =
    let
        icon =
            "assets/images/alert-" ++ color ++ ".png"
    in
    img [ src icon ] []



-- Helper functions


taskCompleted : Maybe a -> Int
taskCompleted maybe =
    if isJust maybe then
        1

    else
        0


taskListCompleted : List (Maybe a) -> Int
taskListCompleted list =
    if List.all isJust list then
        1

    else
        0<|MERGE_RESOLUTION|>--- conflicted
+++ resolved
@@ -1,11 +1,8 @@
 module Pages.PrenatalActivity.View exposing (view)
 
 import Backend.Entities exposing (..)
-<<<<<<< HEAD
 import Backend.Measurement.Encoder exposing (socialHistoryHivTestingResultToString)
-=======
 import Backend.IndividualEncounterParticipant.Model exposing (IndividualEncounterParticipant)
->>>>>>> 73abc961
 import Backend.Measurement.Model exposing (..)
 import Backend.Model exposing (ModelIndexedDb)
 import Backend.Person.Model exposing (Person)
@@ -55,49 +52,9 @@
 import Utils.WebData exposing (viewWebData)
 
 
-<<<<<<< HEAD
 view : Language -> NominalDate -> PrenatalEncounterId -> PrenatalActivity -> ModelIndexedDb -> Model -> Html Msg
 view language currentDate id activity db model =
     let
-=======
-type alias AssembledData =
-    { id : PrenatalEncounterId
-    , activity : PrenatalActivity
-    , encounter : PrenatalEncounter
-    , participant : IndividualEncounterParticipant
-    , measurements : PrenatalMeasurements
-    , person : Person
-    }
-
-
-view : Language -> NominalDate -> PrenatalEncounterId -> PrenatalActivity -> ModelIndexedDb -> Model -> Html Msg
-view language currentDate id activity db model =
-    let
-        encounter =
-            EveryDict.get id db.prenatalEncounters
-                |> Maybe.withDefault NotAsked
-
-        measurements =
-            EveryDict.get id db.prenatalMeasurements
-                |> Maybe.withDefault NotAsked
-
-        participant =
-            encounter
-                |> RemoteData.andThen
-                    (\encounter ->
-                        EveryDict.get encounter.participant db.individualParticipants
-                            |> Maybe.withDefault NotAsked
-                    )
-
-        person =
-            participant
-                |> RemoteData.andThen
-                    (\participant ->
-                        EveryDict.get participant.person db.people
-                            |> Maybe.withDefault NotAsked
-                    )
-
->>>>>>> 73abc961
         data =
             generateAssembledData id db
 
