--- conflicted
+++ resolved
@@ -120,17 +120,14 @@
     | SaveDangerSigns PersonId (Maybe ( DangerSignsId, DangerSigns ))
       -- PrenatalPhotoMsgs
     | SavePrenatalPhoto PersonId (Maybe PrenatalPhotoId) PhotoUrl
-<<<<<<< HEAD
       -- BirthPlanMsgs
     | SetBirthPlanBoolInput (Bool -> BirthPlanForm -> BirthPlanForm) Bool
     | SetBirthPlanFamilyPlanning FamilyPlanningSign
     | SaveBirthPlan PersonId (Maybe ( BirthPlanId, BirthPlan )) (Maybe HistoryTask)
-=======
       -- LABORATORYMsgs
     | SetActivePrenatalLaboratoryTask PrenatalLaboratoryTask
     | SetPregnancyTestResult String
     | SavePregnancyTesting PersonId (Maybe ( PregnancyTestId, PregnancyTest ))
->>>>>>> 721a9212
 
 
 type alias Model =
@@ -628,7 +625,6 @@
     { url = Nothing }
 
 
-<<<<<<< HEAD
 type alias BirthPlanForm =
     { haveInsurance : Maybe Bool
     , boughtClothes : Maybe Bool
@@ -647,8 +643,8 @@
     , savedMoney = Nothing
     , haveTransportation = Nothing
     , familyPlanning = Nothing
-=======
+    }
+    
 type alias PregnancyTestingForm =
     { pregnancyTestResult : Maybe PregnancyTestResult
->>>>>>> 721a9212
     }