module Pages.Clinics.View exposing (view)

{-| The purpose of this page is to show a list of clinics, allowing the
user to click on clinics the user is assigned to, to see the sessions which are
available for data-entry.
-}

import App.Model exposing (Msg(..), MsgLoggedIn(..))
import Backend.Clinic.Model exposing (Clinic)
import Backend.Entities exposing (..)
import Backend.Model exposing (ModelIndexedDb, MsgIndexedDb(..))
import Backend.Nurse.Model exposing (Nurse)
import Backend.Nurse.Utils exposing (assignedToClinic)
import Backend.Session.Model exposing (Session)
import Backend.Session.Utils
import Backend.SyncData.Model exposing (SyncData)
import EveryDict
import EveryDictList exposing (EveryDictList)
import Gizra.Html exposing (showMaybe)
import Gizra.NominalDate exposing (NominalDate, formatYYYYMMDD)
import Html exposing (..)
import Html.Attributes exposing (..)
import Html.Events exposing (..)
import Maybe.Extra
import Pages.Page exposing (Page(..), SessionPage(..), UserPage(..))
import Pages.PageNotFound.View
import RemoteData exposing (RemoteData(..), WebData)
import Time.Date exposing (delta)
<<<<<<< HEAD
import Translate exposing (Language(..), TranslationId, translate)
=======
import Translate exposing (Language, translate)
import User.Model exposing (User)
import User.Utils exposing (assignedToClinic)
>>>>>>> 3d572542
import Utils.Html exposing (spinner, viewModal)
import Utils.WebData exposing (viewError, viewWebData)


{-| If `selectedClinic` is Just, we'll show a page for that clinic. If not,
we'll show a list of clinics.

For now, at least, we don't really need our own `Msg` type, so we're just using
the big one.

-}
view : Language -> NominalDate -> Nurse -> Maybe ClinicId -> ModelIndexedDb -> Html Msg
view language currentDate user selectedClinic db =
    case selectedClinic of
        Just clinicId ->
            viewClinic language currentDate user clinicId db

        Nothing ->
            viewClinicList language user db


viewClinicList : Language -> Nurse -> ModelIndexedDb -> Html Msg
viewClinicList language user db =
    let
        content =
            viewWebData language
                (viewLoadedClinicList language user)
                identity
                (RemoteData.append db.clinics db.syncData)
    in
    div [ class "wrap wrap-alt-2" ]
        [ div
            [ class "ui basic head segment" ]
            [ h1 [ class "ui header" ]
                [ text <| translate language Translate.Clinics ]
            , a
                [ class "link-back"
                , onClick <| SetActivePage PinCodePage
                ]
                [ span [ class "icon-back" ] []
                , span [] []
                ]
            ]
        , div [ class "ui basic segment" ] content
        ]


{-| This is the "inner" view function ... we get here if all the data was
actually available.

We only show clinics for the health centers that we are syncing. In principle,
we could show something about the sync status here ... might want to know how
up-to-date things are.

-}
viewLoadedClinicList : Language -> Nurse -> ( EveryDictList ClinicId Clinic, EveryDictList HealthCenterId SyncData ) -> List (Html Msg)
viewLoadedClinicList language user ( clinics, sync ) =
    let
        title =
            p
                [ class "centered" ]
                [ text <| translate language Translate.SelectYourClinic
                , text ":"
                ]

        clinicView =
            clinics
                |> EveryDictList.filter (\_ clinic -> EveryDictList.member clinic.healthCenterId sync)
                |> EveryDictList.toList
                |> List.map (viewClinicButton user)
    in
    title :: clinicView


viewClinicButton : Nurse -> ( ClinicId, Clinic ) -> Html Msg
viewClinicButton user ( clinicId, clinic ) =
    let
        classAttr =
            if assignedToClinic clinicId user then
                class "ui fluid primary button"

            else
                class "ui fluid primary dark disabled button"
    in
    button
        [ classAttr
        , onClick <| SetActivePage <| UserPage <| ClinicsPage <| Just clinicId
        ]
        [ text clinic.name ]


{-| View a specific clinic.
-}
viewClinic : Language -> NominalDate -> Nurse -> ClinicId -> ModelIndexedDb -> Html Msg
viewClinic language currentDate nurse clinicId db =
    let
        clinic =
            RemoteData.map (EveryDictList.get clinicId) db.clinics

        sessions =
            db.sessionsByClinic
                |> EveryDict.get clinicId
                |> Maybe.withDefault NotAsked
    in
    div []
        (viewWebData language
            (viewLoadedClinic language currentDate nurse clinicId)
            identity
            (RemoteData.append clinic sessions)
        )


viewLoadedClinic : Language -> NominalDate -> Nurse -> ClinicId -> ( Maybe Clinic, EveryDictList SessionId Session ) -> List (Html Msg)
viewLoadedClinic language currentDate nurse clinicId ( clinic, sessions ) =
    case clinic of
        Just clinic ->
            [ div
                [ class "wrap wrap-alt-2" ]
                (viewFoundClinic language currentDate nurse clinicId clinic sessions)
            ]

        Nothing ->
            [ Pages.PageNotFound.View.viewPage language
                (SetActivePage <| UserPage <| ClinicsPage Nothing)
                (UserPage <| ClinicsPage <| Just clinicId)
            ]


{-| We show recent and upcoming sessions, with a link to dive into the session
if it is open. (That is, the dates are correct and it's not explicitly closed).
We'll show anything which was scheduled to start or end within the last week
or the next week.
-}
viewFoundClinic : Language -> NominalDate -> Nurse -> ClinicId -> Clinic -> EveryDictList SessionId Session -> List (Html Msg)
viewFoundClinic language currentDate nurse clinicId clinic sessions =
    let
        daysToShow =
            7

        recentAndUpcomingSessions =
            sessions
                |> EveryDictList.filter
                    (\sessionId session ->
                        let
                            deltaToEndDate =
                                delta session.scheduledDate.end currentDate

                            deltaToStartDate =
                                delta session.scheduledDate.start currentDate
                        in
                        -- Ends last week or next week
                        (abs deltaToEndDate.days <= daysToShow)
                            || -- Starts last week or next week
                               (abs deltaToStartDate.days <= daysToShow)
                            || -- Is between start and end date
                               (deltaToStartDate.days <= 0 && deltaToEndDate.days >= 0)
                    )
                |> EveryDictList.map (viewSession language currentDate)
                |> EveryDictList.values

        content =
            if assignedToClinic clinicId nurse then
                [ h1 [] [ text <| translate language Translate.RecentAndUpcomingGroupSessions ]
                , table
                    [ class "ui table" ]
                    [ thead []
                        [ tr []
                            [ th [] [ text <| translate language Translate.StartDate ]
                            , th [] [ text <| translate language Translate.EndDate ]
                            , th [] [ text <| translate language Translate.Closed ]
                            ]
                        ]
                    , tbody [] recentAndUpcomingSessions
                    ]
                ]

            else
                [ div [ class "ui message error" ]
                    [ text <| translate language Translate.ClinicUnauthorized ]
                ]
    in
    [ div
        [ class "ui basic head segment" ]
        [ h1
            [ class "ui header" ]
            [ text clinic.name ]
        , a
            [ class "link-back"
            , onClick <| SetActivePage <| UserPage <| ClinicsPage Nothing
            ]
            [ span [ class "icon-back" ] []
            , span [] []
            ]
        ]
    , div [ class "ui basic segment" ] content
    ]


<<<<<<< HEAD
viewSession : Language -> NominalDate -> SessionId -> Session -> Html Msg
viewSession language currentDate sessionId session =
=======
{-| The `WebData SessionId` represents a request to download the offline session.

The `WebData (List String)` represents a request to cache the photos that the
offline session needs.

-}
viewDownloadProgress : Language -> WebData SessionId -> WebData (List String) -> SessionId -> Html Msg
viewDownloadProgress language request photos validSession =
    viewModal <|
        case RemoteData.append request photos of
            NotAsked ->
                Nothing

            Loading ->
                Just <|
                    div
                        [ class "ui tiny inverted active modal" ]
                        [ div
                            [ class "header" ]
                            [ text <| translate language Translate.DownloadingSession1 ]
                        , div
                            [ class "content" ]
                            [ div [ class "ui active centered massive inline loader" ] []
                            , p [] [ text <| translate language Translate.DownloadingSession2 ]
                            ]
                        ]

            Failure err ->
                Just <|
                    div
                        [ class "ui tiny inverted active modal" ]
                        [ div
                            [ class "header" ]
                            [ text <| translate language Translate.UnableToDownload ]
                        , div
                            [ class "content" ]
                            [ p [] [ text <| translate language Translate.MakeSureYouAreConnected ]
                            , viewError language err
                            ]
                        , div
                            [ class "actions" ]
                            [ div
                                [ class "two basic ui buttons" ]
                                [ button
                                    [ class "ui fluid button"
                                    , onClick <| MsgLoggedIn <| MsgBackend <| ResetOfflineSessionRequest
                                    ]
                                    [ text <| translate language Translate.OK ]
                                ]
                            ]
                        ]

            Success ( sessionId, photoUrls ) ->
                if sessionId == validSession then
                    Just <|
                        div
                            [ class "ui tiny inverted active modal" ]
                            [ div
                                [ class "header" ]
                                [ text <| translate language Translate.DownloadSuccessful ]
                            , div
                                [ class "content" ]
                                [ span [ class "icon-success" ] []
                                , p [] [ text <| translate language Translate.ReadyToBeginSession ]
                                ]
                            , div
                                [ class "actions" ]
                                [ div
                                    [ class "two basic ui buttons" ]
                                    [ button
                                        [ class "ui fluid button"
                                        , onClick <| MsgLoggedIn <| MsgBackend <| ResetOfflineSessionRequest
                                        ]
                                        [ text <| translate language Translate.OK ]
                                    ]
                                ]
                            ]

                else
                    Nothing


viewUploadProgress : Language -> WebData SessionId -> Html Msg
viewUploadProgress language request =
    viewModal <|
        case request of
            NotAsked ->
                Nothing

            Loading ->
                Just <|
                    div
                        [ class "ui tiny inverted active modal" ]
                        [ div
                            [ class "header" ]
                            [ text <| translate language Translate.UploadingSession1 ]
                        , div
                            [ class "content" ]
                            [ div [ class "ui active centered massive inline loader" ] []
                            , p [] [ text <| translate language Translate.UploadingSession2 ]
                            ]
                        ]

            Failure err ->
                -- TODO: We could do something with the err ...
                Just <|
                    div
                        [ class "ui tiny inverted active modal" ]
                        [ div
                            [ class "header" ]
                            [ text <| translate language Translate.UnableToUpload ]
                        , div
                            [ class "content" ]
                            [ p [] [ text <| translate language Translate.MakeSureYouAreConnected ]
                            ]
                        , div
                            [ class "actions" ]
                            [ div
                                [ class "two basic ui buttons" ]
                                [ button
                                    [ class "ui fluid button"
                                    , onClick <| MsgLoggedIn <| MsgBackend <| ResetUploadEditsRequest
                                    ]
                                    [ text <| translate language Translate.OK ]
                                ]
                            ]
                        ]

            Success sessionId ->
                Just <|
                    div
                        [ class "ui tiny inverted active modal" ]
                        [ div
                            [ class "header" ]
                            [ text <| translate language Translate.UploadSuccessful ]
                        , div
                            [ class "content" ]
                            [ span [ class "icon-success" ] []
                            , p [] [ text <| translate language Translate.DataIsNowSaved ]
                            ]
                        , div
                            [ class "actions" ]
                            [ div
                                [ class "two basic ui buttons" ]
                                [ button
                                    [ class "ui fluid button"
                                    , onClick <| MsgLoggedIn <| MsgBackend <| ResetUploadEditsRequest
                                    ]
                                    [ text <| translate language Translate.OK ]
                                ]
                            ]
                        ]


{-| This is where we get if we're trying to view a clinic and we've got a session cached locally.
-}
viewClinicWithCachedSession : Language -> ClinicId -> ModelBackend -> ModelCached -> SessionId -> EditableSession -> Html Msg
viewClinicWithCachedSession language clinicId backend cache sessionId session =
>>>>>>> 3d572542
    let
        showLink =
            ((delta session.scheduledDate.start currentDate).days <= 0)
                && ((delta session.scheduledDate.end currentDate).days >= 0)
                && not session.closed

        closed =
            if session.closed then
                [ i [ class "check icon" ] [] ]

            else
                []
    in
    tr []
        [ td [] [ text <| formatYYYYMMDD session.scheduledDate.start ]
        , td [] [ text <| formatYYYYMMDD session.scheduledDate.end ]
        , td [] closed
        ]<|MERGE_RESOLUTION|>--- conflicted
+++ resolved
@@ -26,13 +26,7 @@
 import Pages.PageNotFound.View
 import RemoteData exposing (RemoteData(..), WebData)
 import Time.Date exposing (delta)
-<<<<<<< HEAD
-import Translate exposing (Language(..), TranslationId, translate)
-=======
 import Translate exposing (Language, translate)
-import User.Model exposing (User)
-import User.Utils exposing (assignedToClinic)
->>>>>>> 3d572542
 import Utils.Html exposing (spinner, viewModal)
 import Utils.WebData exposing (viewError, viewWebData)
 
@@ -231,169 +225,8 @@
     ]
 
 
-<<<<<<< HEAD
 viewSession : Language -> NominalDate -> SessionId -> Session -> Html Msg
 viewSession language currentDate sessionId session =
-=======
-{-| The `WebData SessionId` represents a request to download the offline session.
-
-The `WebData (List String)` represents a request to cache the photos that the
-offline session needs.
-
--}
-viewDownloadProgress : Language -> WebData SessionId -> WebData (List String) -> SessionId -> Html Msg
-viewDownloadProgress language request photos validSession =
-    viewModal <|
-        case RemoteData.append request photos of
-            NotAsked ->
-                Nothing
-
-            Loading ->
-                Just <|
-                    div
-                        [ class "ui tiny inverted active modal" ]
-                        [ div
-                            [ class "header" ]
-                            [ text <| translate language Translate.DownloadingSession1 ]
-                        , div
-                            [ class "content" ]
-                            [ div [ class "ui active centered massive inline loader" ] []
-                            , p [] [ text <| translate language Translate.DownloadingSession2 ]
-                            ]
-                        ]
-
-            Failure err ->
-                Just <|
-                    div
-                        [ class "ui tiny inverted active modal" ]
-                        [ div
-                            [ class "header" ]
-                            [ text <| translate language Translate.UnableToDownload ]
-                        , div
-                            [ class "content" ]
-                            [ p [] [ text <| translate language Translate.MakeSureYouAreConnected ]
-                            , viewError language err
-                            ]
-                        , div
-                            [ class "actions" ]
-                            [ div
-                                [ class "two basic ui buttons" ]
-                                [ button
-                                    [ class "ui fluid button"
-                                    , onClick <| MsgLoggedIn <| MsgBackend <| ResetOfflineSessionRequest
-                                    ]
-                                    [ text <| translate language Translate.OK ]
-                                ]
-                            ]
-                        ]
-
-            Success ( sessionId, photoUrls ) ->
-                if sessionId == validSession then
-                    Just <|
-                        div
-                            [ class "ui tiny inverted active modal" ]
-                            [ div
-                                [ class "header" ]
-                                [ text <| translate language Translate.DownloadSuccessful ]
-                            , div
-                                [ class "content" ]
-                                [ span [ class "icon-success" ] []
-                                , p [] [ text <| translate language Translate.ReadyToBeginSession ]
-                                ]
-                            , div
-                                [ class "actions" ]
-                                [ div
-                                    [ class "two basic ui buttons" ]
-                                    [ button
-                                        [ class "ui fluid button"
-                                        , onClick <| MsgLoggedIn <| MsgBackend <| ResetOfflineSessionRequest
-                                        ]
-                                        [ text <| translate language Translate.OK ]
-                                    ]
-                                ]
-                            ]
-
-                else
-                    Nothing
-
-
-viewUploadProgress : Language -> WebData SessionId -> Html Msg
-viewUploadProgress language request =
-    viewModal <|
-        case request of
-            NotAsked ->
-                Nothing
-
-            Loading ->
-                Just <|
-                    div
-                        [ class "ui tiny inverted active modal" ]
-                        [ div
-                            [ class "header" ]
-                            [ text <| translate language Translate.UploadingSession1 ]
-                        , div
-                            [ class "content" ]
-                            [ div [ class "ui active centered massive inline loader" ] []
-                            , p [] [ text <| translate language Translate.UploadingSession2 ]
-                            ]
-                        ]
-
-            Failure err ->
-                -- TODO: We could do something with the err ...
-                Just <|
-                    div
-                        [ class "ui tiny inverted active modal" ]
-                        [ div
-                            [ class "header" ]
-                            [ text <| translate language Translate.UnableToUpload ]
-                        , div
-                            [ class "content" ]
-                            [ p [] [ text <| translate language Translate.MakeSureYouAreConnected ]
-                            ]
-                        , div
-                            [ class "actions" ]
-                            [ div
-                                [ class "two basic ui buttons" ]
-                                [ button
-                                    [ class "ui fluid button"
-                                    , onClick <| MsgLoggedIn <| MsgBackend <| ResetUploadEditsRequest
-                                    ]
-                                    [ text <| translate language Translate.OK ]
-                                ]
-                            ]
-                        ]
-
-            Success sessionId ->
-                Just <|
-                    div
-                        [ class "ui tiny inverted active modal" ]
-                        [ div
-                            [ class "header" ]
-                            [ text <| translate language Translate.UploadSuccessful ]
-                        , div
-                            [ class "content" ]
-                            [ span [ class "icon-success" ] []
-                            , p [] [ text <| translate language Translate.DataIsNowSaved ]
-                            ]
-                        , div
-                            [ class "actions" ]
-                            [ div
-                                [ class "two basic ui buttons" ]
-                                [ button
-                                    [ class "ui fluid button"
-                                    , onClick <| MsgLoggedIn <| MsgBackend <| ResetUploadEditsRequest
-                                    ]
-                                    [ text <| translate language Translate.OK ]
-                                ]
-                            ]
-                        ]
-
-
-{-| This is where we get if we're trying to view a clinic and we've got a session cached locally.
--}
-viewClinicWithCachedSession : Language -> ClinicId -> ModelBackend -> ModelCached -> SessionId -> EditableSession -> Html Msg
-viewClinicWithCachedSession language clinicId backend cache sessionId session =
->>>>>>> 3d572542
     let
         showLink =
             ((delta session.scheduledDate.start currentDate).days <= 0)
