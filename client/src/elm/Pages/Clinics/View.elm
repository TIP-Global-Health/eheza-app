module Pages.Clinics.View exposing (view)

{-| The purpose of this page is to show a list of clinics, allowing the
user to click on clinics the user is assigned to, to see the sessions which are
available for data-entry.
-}

import App.Model exposing (Msg(..), MsgLoggedIn(..))
import AssocList as Dict exposing (Dict)
import Backend.Clinic.Model exposing (Clinic)
import Backend.Entities exposing (..)
import Backend.Model exposing (ModelIndexedDb, MsgIndexedDb(..))
import Backend.Nurse.Model exposing (Nurse)
import Backend.Nurse.Utils exposing (assignedToHealthCenter)
import Backend.Session.Model exposing (Session)
import Backend.Session.Utils exposing (isClosed)
import Backend.SyncData.Model exposing (SyncData)
import Date exposing (Unit(..))
import Gizra.Html exposing (emptyNode)
import Gizra.NominalDate exposing (NominalDate, formatYYYYMMDD)
import Html exposing (..)
import Html.Attributes exposing (..)
import Html.Events exposing (..)
import Pages.Page exposing (Page(..), SessionPage(..), UserPage(..))
import Pages.PageNotFound.View
<<<<<<< HEAD
import RemoteData exposing (RemoteData(..), WebData)
=======
import RemoteData exposing (RemoteData(..), WebData, isLoading)
import Time.Date exposing (delta)
>>>>>>> c7325383
import Translate exposing (Language, translate)
import Utils.WebData exposing (viewError, viewWebData)


{-| If `selectedClinic` is Just, we'll show a page for that clinic. If not,
we'll show a list of clinics.

For now, at least, we don't really need our own `Msg` type, so we're just using
the big one.

-}
view : Language -> NominalDate -> Nurse -> HealthCenterId -> Maybe ClinicId -> ModelIndexedDb -> Html Msg
view language currentDate user healthCenterId selectedClinic db =
    case selectedClinic of
        Just clinicId ->
            viewClinic language currentDate user clinicId db

        Nothing ->
            viewClinicList language user healthCenterId db


viewClinicList : Language -> Nurse -> HealthCenterId -> ModelIndexedDb -> Html Msg
viewClinicList language user healthCenterId db =
    let
        content =
            viewWebData language
                (viewLoadedClinicList language user healthCenterId)
                identity
                (RemoteData.append db.clinics db.syncData)
    in
    div [ class "wrap wrap-alt-2" ]
        [ div
            [ class "ui basic head segment" ]
            [ h1 [ class "ui header" ]
                [ text <| translate language Translate.Groups ]
            , a
                [ class "link-back"
                , onClick <| SetActivePage PinCodePage
                ]
                [ span [ class "icon-back" ] []
                , span [] []
                ]
            ]
        , div
            [ class "ui basic segment" ]
            [ content ]
        ]


{-| This is the "inner" view function ... we get here if all the data was
actually available.

We only show clinics for the health centers that we are syncing. In principle,
we could show something about the sync status here ... might want to know how
up-to-date things are.

-}
<<<<<<< HEAD
viewLoadedClinicList : Language -> Nurse -> ( Dict ClinicId Clinic, Dict HealthCenterId SyncData ) -> Html Msg
viewLoadedClinicList language user ( clinics, sync ) =
=======
viewLoadedClinicList : Language -> Nurse -> HealthCenterId -> ( EntityUuidDictList ClinicId Clinic, EntityUuidDictList HealthCenterId SyncData ) -> Html Msg
viewLoadedClinicList language user selectedHealthCenterId ( clinics, sync ) =
>>>>>>> c7325383
    let
        title =
            p
                [ class "centered" ]
                [ text <| translate language Translate.SelectYourGroup
                , text ":"
                ]

        synced =
            clinics
<<<<<<< HEAD
                |> Dict.filter (\_ clinic -> Dict.member clinic.healthCenterId sync)
                |> Dict.toList
                |> List.sortBy (Tuple.second >> .name)
                |> Dict.fromList
=======
                |> AllDictList.filter
                    (\_ clinic ->
                        -- Group belongs to seleced health center.
                        (clinic.healthCenterId == selectedHealthCenterId)
                            -- Health center is synced.
                            && AllDictList.member clinic.healthCenterId sync
                    )
                |> AllDictList.sortBy .name
>>>>>>> c7325383

        clinicView =
            synced
                |> Dict.toList
                |> List.map (viewClinicButton user)

        message =
            if Dict.isEmpty synced then
                div
                    [ class "ui message warning" ]
                    [ div [ class "header" ] [ text <| translate language Translate.NoGroupsFound ]
                    , text <| translate language Translate.HaveYouSynced
                    ]

            else
                emptyNode
    in
    div []
        [ title
        , div [] clinicView
        , message
        ]


viewClinicButton : Nurse -> ( ClinicId, Clinic ) -> Html Msg
viewClinicButton user ( clinicId, clinic ) =
    let
        classAttr =
            if assignedToHealthCenter clinic.healthCenterId user then
                class "ui fluid primary button"

            else
                class "ui fluid primary dark disabled button"
    in
    button
        [ classAttr
        , onClick <| SetActivePage <| UserPage <| ClinicsPage <| Just clinicId
        ]
        [ text clinic.name ]


{-| View a specific clinic.
-}
viewClinic : Language -> NominalDate -> Nurse -> ClinicId -> ModelIndexedDb -> Html Msg
viewClinic language currentDate nurse clinicId db =
    let
        clinic =
            RemoteData.map (Dict.get clinicId) db.clinics

        sessions =
            db.sessionsByClinic
                |> Dict.get clinicId
                |> Maybe.withDefault NotAsked
    in
    viewWebData language
        (viewLoadedClinic language currentDate nurse db.postSession clinicId)
        identity
        (RemoteData.append clinic sessions)


<<<<<<< HEAD
viewLoadedClinic : Language -> NominalDate -> Nurse -> ClinicId -> ( Maybe Clinic, Dict SessionId Session ) -> Html Msg
viewLoadedClinic language currentDate nurse clinicId ( clinic, sessions ) =
=======
viewLoadedClinic : Language -> NominalDate -> Nurse -> WebData SessionId -> ClinicId -> ( Maybe Clinic, EntityUuidDictList SessionId Session ) -> Html Msg
viewLoadedClinic language currentDate nurse postSession clinicId ( clinic, sessions ) =
>>>>>>> c7325383
    case clinic of
        Just clinic_ ->
            div
                [ class "wrap wrap-alt-2" ]
<<<<<<< HEAD
                (viewFoundClinic language currentDate nurse clinicId clinic_ sessions)
=======
                (viewFoundClinic language currentDate nurse postSession clinicId clinic sessions)
>>>>>>> c7325383

        Nothing ->
            Pages.PageNotFound.View.viewPage language
                (SetActivePage <| UserPage <| ClinicsPage Nothing)
                (UserPage <| ClinicsPage <| Just clinicId)


{-| We show recent and upcoming sessions, with a link to dive into the session
if it is open. (That is, the dates are correct and it's not explicitly closed).
We'll show anything which was scheduled to start or end within the last week
or the next week.
-}
<<<<<<< HEAD
viewFoundClinic : Language -> NominalDate -> Nurse -> ClinicId -> Clinic -> Dict SessionId Session -> List (Html Msg)
viewFoundClinic language currentDate nurse clinicId clinic sessions =
=======
viewFoundClinic : Language -> NominalDate -> Nurse -> WebData SessionId -> ClinicId -> Clinic -> EntityUuidDictList SessionId Session -> List (Html Msg)
viewFoundClinic language currentDate nurse postSession clinicId clinic sessions =
>>>>>>> c7325383
    let
        daysToShow =
            7

        recentAndUpcomingSessions =
            sessions
                |> Dict.filter
                    (\_ session ->
                        let
<<<<<<< HEAD
                            deltaToEndDateDays =
                                Date.diff Days session.scheduledDate.end currentDate

                            deltaToStartDateDays =
                                Date.diff Days session.scheduledDate.start currentDate
=======
                            deltaToEndDate =
                                session.endDate
                                    |> Maybe.withDefault currentDate
                                    |> (\endDate -> delta endDate currentDate)

                            deltaToStartDate =
                                delta session.startDate currentDate
>>>>>>> c7325383
                        in
                        -- Ends last week or next week
                        (abs deltaToEndDateDays <= daysToShow)
                            || -- Starts last week or next week
                               (abs deltaToStartDateDays <= daysToShow)
                            || -- Is between start and end date
                               (deltaToStartDateDays <= 0 && deltaToEndDateDays >= 0)
                    )
<<<<<<< HEAD
                |> Dict.map (viewSession language currentDate)
                |> Dict.values
=======

        sessionsStartedToday =
            recentAndUpcomingSessions
                |> AllDictList.filter (\_ session -> session.startDate == currentDate)

        -- We allow the creation of a new session if there is no session that
        -- was started today. So, there are several scenarios:
        --
        -- 1. If there are open sessions from the past (not started today), you
        --    can choose one of them, or start a new session.
        --
        -- 2. If there is an open session started today, you can only choose
        --    that session. You can't start a second open session for today.
        --
        -- Note that we can theoretically end up with two sessions started the
        -- same day if they were created on different devices, and the second
        -- is created before the first syncs. We could write some code to
        -- automatically "consolidate" those two sessions.
        enableCreateSessionButton =
            AllDictList.isEmpty sessionsStartedToday

        defaultSession =
            { startDate = currentDate
            , endDate = Nothing
            , clinicId = clinicId
            }

        createSessionButton =
            button
                [ classList
                    [ ( "ui button", True )
                    , ( "disabled", not enableCreateSessionButton )
                    , ( "active", enableCreateSessionButton )
                    , ( "loading", isLoading postSession )
                    ]
                , defaultSession
                    |> PostSession
                    |> App.Model.MsgIndexedDb
                    |> onClick
                ]
                [ text <| translate language Translate.CreateGroupEncounter ]
>>>>>>> c7325383

        content =
            if assignedToHealthCenter clinic.healthCenterId nurse then
                [ h1 [] [ text <| translate language Translate.RecentAndUpcomingGroupEncounters ]
                , table
                    [ class "ui table session-list" ]
                    [ thead []
                        [ tr []
                            [ th [] [ text <| translate language Translate.StartDate ]
                            , th [] [ text <| translate language Translate.EndDate ]
                            ]
                        ]
                    , recentAndUpcomingSessions
                        |> AllDictList.map (viewSession language currentDate)
                        |> AllDictList.values
                        |> tbody []
                    ]
                , createSessionButton
                ]

            else
                [ div [ class "ui message error" ]
                    [ text <| translate language Translate.GroupUnauthorized ]
                ]
    in
    [ div
        [ class "ui basic head segment" ]
        [ h1
            [ class "ui header" ]
            [ text clinic.name ]
        , a
            [ class "link-back"
            , onClick <| SetActivePage <| UserPage <| ClinicsPage Nothing
            ]
            [ span [ class "icon-back" ] []
            , span [] []
            ]
        ]
    , div [ class "ui basic segment" ] content
    ]


viewSession : Language -> NominalDate -> SessionId -> Session -> Html Msg
viewSession language currentDate sessionId session =
    let
        enableLink =
<<<<<<< HEAD
            -- @todo
            -- Implement `delta`
            -- ((delta session.scheduledDate.start currentDate).days <= 0)
            --     && ((delta session.scheduledDate.end currentDate).days >= 0)
            not session.closed
=======
            not (isClosed currentDate session)
>>>>>>> c7325383

        link =
            button
                [ classList
                    [ ( "ui button", True )
                    , ( "disabled", not enableLink )
                    , ( "active", enableLink )
                    ]
                , SessionPage sessionId AttendancePage
                    |> UserPage
                    |> SetActivePage
                    |> onClick
                ]
                [ text <| translate language Translate.Attendance ]
    in
    tr []
        [ td [] [ text <| formatYYYYMMDD session.startDate ]
        , td [] [ text <| Maybe.withDefault "" <| Maybe.map formatYYYYMMDD session.endDate ]
        , td [] [ link ]
        ]<|MERGE_RESOLUTION|>--- conflicted
+++ resolved
@@ -23,12 +23,7 @@
 import Html.Events exposing (..)
 import Pages.Page exposing (Page(..), SessionPage(..), UserPage(..))
 import Pages.PageNotFound.View
-<<<<<<< HEAD
-import RemoteData exposing (RemoteData(..), WebData)
-=======
 import RemoteData exposing (RemoteData(..), WebData, isLoading)
-import Time.Date exposing (delta)
->>>>>>> c7325383
 import Translate exposing (Language, translate)
 import Utils.WebData exposing (viewError, viewWebData)
 
@@ -86,13 +81,8 @@
 up-to-date things are.
 
 -}
-<<<<<<< HEAD
-viewLoadedClinicList : Language -> Nurse -> ( Dict ClinicId Clinic, Dict HealthCenterId SyncData ) -> Html Msg
-viewLoadedClinicList language user ( clinics, sync ) =
-=======
-viewLoadedClinicList : Language -> Nurse -> HealthCenterId -> ( EntityUuidDictList ClinicId Clinic, EntityUuidDictList HealthCenterId SyncData ) -> Html Msg
+viewLoadedClinicList : Language -> Nurse -> HealthCenterId -> ( Dict ClinicId Clinic, Dict HealthCenterId SyncData ) -> Html Msg
 viewLoadedClinicList language user selectedHealthCenterId ( clinics, sync ) =
->>>>>>> c7325383
     let
         title =
             p
@@ -103,21 +93,16 @@
 
         synced =
             clinics
-<<<<<<< HEAD
-                |> Dict.filter (\_ clinic -> Dict.member clinic.healthCenterId sync)
-                |> Dict.toList
-                |> List.sortBy (Tuple.second >> .name)
-                |> Dict.fromList
-=======
-                |> AllDictList.filter
+                |> Dict.filter
                     (\_ clinic ->
                         -- Group belongs to seleced health center.
                         (clinic.healthCenterId == selectedHealthCenterId)
                             -- Health center is synced.
-                            && AllDictList.member clinic.healthCenterId sync
+                            && Dict.member clinic.healthCenterId sync
                     )
-                |> AllDictList.sortBy .name
->>>>>>> c7325383
+                |> Dict.toList
+                |> List.sortBy (Tuple.second >> .name)
+                |> Dict.fromList
 
         clinicView =
             synced
@@ -178,22 +163,13 @@
         (RemoteData.append clinic sessions)
 
 
-<<<<<<< HEAD
-viewLoadedClinic : Language -> NominalDate -> Nurse -> ClinicId -> ( Maybe Clinic, Dict SessionId Session ) -> Html Msg
-viewLoadedClinic language currentDate nurse clinicId ( clinic, sessions ) =
-=======
-viewLoadedClinic : Language -> NominalDate -> Nurse -> WebData SessionId -> ClinicId -> ( Maybe Clinic, EntityUuidDictList SessionId Session ) -> Html Msg
+viewLoadedClinic : Language -> NominalDate -> Nurse -> WebData SessionId -> ClinicId -> ( Maybe Clinic, Dict SessionId Session ) -> Html Msg
 viewLoadedClinic language currentDate nurse postSession clinicId ( clinic, sessions ) =
->>>>>>> c7325383
     case clinic of
         Just clinic_ ->
             div
                 [ class "wrap wrap-alt-2" ]
-<<<<<<< HEAD
-                (viewFoundClinic language currentDate nurse clinicId clinic_ sessions)
-=======
-                (viewFoundClinic language currentDate nurse postSession clinicId clinic sessions)
->>>>>>> c7325383
+                (viewFoundClinic language currentDate nurse postSession clinicId clinic_ sessions)
 
         Nothing ->
             Pages.PageNotFound.View.viewPage language
@@ -206,13 +182,8 @@
 We'll show anything which was scheduled to start or end within the last week
 or the next week.
 -}
-<<<<<<< HEAD
-viewFoundClinic : Language -> NominalDate -> Nurse -> ClinicId -> Clinic -> Dict SessionId Session -> List (Html Msg)
-viewFoundClinic language currentDate nurse clinicId clinic sessions =
-=======
 viewFoundClinic : Language -> NominalDate -> Nurse -> WebData SessionId -> ClinicId -> Clinic -> EntityUuidDictList SessionId Session -> List (Html Msg)
 viewFoundClinic language currentDate nurse postSession clinicId clinic sessions =
->>>>>>> c7325383
     let
         daysToShow =
             7
@@ -222,21 +193,13 @@
                 |> Dict.filter
                     (\_ session ->
                         let
-<<<<<<< HEAD
                             deltaToEndDateDays =
-                                Date.diff Days session.scheduledDate.end currentDate
-
-                            deltaToStartDateDays =
-                                Date.diff Days session.scheduledDate.start currentDate
-=======
-                            deltaToEndDate =
                                 session.endDate
                                     |> Maybe.withDefault currentDate
-                                    |> (\endDate -> delta endDate currentDate)
-
-                            deltaToStartDate =
-                                delta session.startDate currentDate
->>>>>>> c7325383
+                                    |> (\endDate -> Date.diff Days endDate currentDate)
+
+                            deltaToStartDateDays =
+                                Date.diff Days session.startDate currentDate
                         in
                         -- Ends last week or next week
                         (abs deltaToEndDateDays <= daysToShow)
@@ -245,14 +208,10 @@
                             || -- Is between start and end date
                                (deltaToStartDateDays <= 0 && deltaToEndDateDays >= 0)
                     )
-<<<<<<< HEAD
-                |> Dict.map (viewSession language currentDate)
-                |> Dict.values
-=======
 
         sessionsStartedToday =
             recentAndUpcomingSessions
-                |> AllDictList.filter (\_ session -> session.startDate == currentDate)
+                |> Dict.filter (\_ session -> session.startDate == currentDate)
 
         -- We allow the creation of a new session if there is no session that
         -- was started today. So, there are several scenarios:
@@ -268,7 +227,7 @@
         -- is created before the first syncs. We could write some code to
         -- automatically "consolidate" those two sessions.
         enableCreateSessionButton =
-            AllDictList.isEmpty sessionsStartedToday
+            Dict.isEmpty sessionsStartedToday
 
         defaultSession =
             { startDate = currentDate
@@ -290,7 +249,6 @@
                     |> onClick
                 ]
                 [ text <| translate language Translate.CreateGroupEncounter ]
->>>>>>> c7325383
 
         content =
             if assignedToHealthCenter clinic.healthCenterId nurse then
@@ -337,15 +295,7 @@
 viewSession language currentDate sessionId session =
     let
         enableLink =
-<<<<<<< HEAD
-            -- @todo
-            -- Implement `delta`
-            -- ((delta session.scheduledDate.start currentDate).days <= 0)
-            --     && ((delta session.scheduledDate.end currentDate).days >= 0)
-            not session.closed
-=======
             not (isClosed currentDate session)
->>>>>>> c7325383
 
         link =
             button
