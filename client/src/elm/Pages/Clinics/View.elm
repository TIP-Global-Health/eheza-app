--- conflicted
+++ resolved
@@ -82,13 +82,8 @@
 up-to-date things are.
 
 -}
-<<<<<<< HEAD
-viewLoadedClinicList : Language -> Nurse -> ( EveryDictList ClinicId Clinic, EveryDictList HealthCenterId SyncData ) -> Html Msg
-viewLoadedClinicList language user ( clinics, sync ) =
-=======
-viewLoadedClinicList : Language -> Nurse -> HealthCenterId -> ( EntityUuidDictList ClinicId Clinic, EntityUuidDictList HealthCenterId SyncData ) -> Html Msg
+viewLoadedClinicList : Language -> Nurse -> HealthCenterId -> ( EveryDictList ClinicId Clinic, EveryDictList HealthCenterId SyncData ) -> Html Msg
 viewLoadedClinicList language user selectedHealthCenterId ( clinics, sync ) =
->>>>>>> 474892d6
     let
         title =
             p
@@ -99,19 +94,14 @@
 
         synced =
             clinics
-<<<<<<< HEAD
-                |> EveryDictList.filter (\_ clinic -> EveryDictList.member clinic.healthCenterId sync)
-                |> EveryDictList.sortBy .name
-=======
-                |> AllDictList.filter
+                |> EveryDictList.filter
                     (\_ clinic ->
                         -- Group belongs to seleced health center.
                         (clinic.healthCenterId == selectedHealthCenterId)
                             -- Health center is synced.
-                            && AllDictList.member clinic.healthCenterId sync
+                            && EveryDictList.member clinic.healthCenterId sync
                     )
-                |> AllDictList.sortBy .name
->>>>>>> 474892d6
+                |> EveryDictList.sortBy .name
 
         clinicView =
             synced
