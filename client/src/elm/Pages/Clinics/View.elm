module Pages.Clinics.View exposing (view)

{-| The purpose of this page is to show a list of clinics, allowing the
user to click on clinics the user is assigned to, to see the sessions which are
available for data-entry.
-}

import App.Model exposing (Msg(..), MsgLoggedIn(..))
import Backend.Clinic.Model exposing (Clinic)
import Backend.Entities exposing (..)
import Backend.Model exposing (ModelIndexedDb, MsgIndexedDb(..))
import Backend.Nurse.Model exposing (Nurse)
import Backend.Nurse.Utils exposing (assignedToHealthCenter)
import Backend.Session.Model exposing (Session)
import Backend.Session.Utils exposing (isClosed)
import Backend.SyncData.Model exposing (SyncData)
import EveryDict
import EveryDictList exposing (EveryDictList)
import Gizra.Html exposing (emptyNode)
import Gizra.NominalDate exposing (NominalDate, formatYYYYMMDD)
import Html exposing (..)
import Html.Attributes exposing (..)
import Html.Events exposing (..)
import Pages.Page exposing (Page(..), SessionPage(..), UserPage(..))
import Pages.PageNotFound.View
import RemoteData exposing (RemoteData(..), WebData, isLoading)
import Time.Date exposing (delta)
import Translate exposing (Language, translate)
import Utils.WebData exposing (viewError, viewWebData)


{-| If `selectedClinic` is Just, we'll show a page for that clinic. If not,
we'll show a list of clinics.

For now, at least, we don't really need our own `Msg` type, so we're just using
the big one.

-}
view : Language -> NominalDate -> Nurse -> Maybe ClinicId -> ModelIndexedDb -> Html Msg
view language currentDate user selectedClinic db =
    case selectedClinic of
        Just clinicId ->
            viewClinic language currentDate user clinicId db

        Nothing ->
            viewClinicList language user db


viewClinicList : Language -> Nurse -> ModelIndexedDb -> Html Msg
viewClinicList language user db =
    let
        content =
            viewWebData language
                (viewLoadedClinicList language user)
                identity
                (RemoteData.append db.clinics db.syncData)
    in
    div [ class "wrap wrap-alt-2" ]
        [ div
            [ class "ui basic head segment" ]
            [ h1 [ class "ui header" ]
                [ text <| translate language Translate.Groups ]
            , a
                [ class "link-back"
                , onClick <| SetActivePage PinCodePage
                ]
                [ span [ class "icon-back" ] []
                , span [] []
                ]
            ]
        , div
            [ class "ui basic segment" ]
            [ content ]
        ]


{-| This is the "inner" view function ... we get here if all the data was
actually available.

We only show clinics for the health centers that we are syncing. In principle,
we could show something about the sync status here ... might want to know how
up-to-date things are.

-}
viewLoadedClinicList : Language -> Nurse -> ( EveryDictList ClinicId Clinic, EveryDictList HealthCenterId SyncData ) -> Html Msg
viewLoadedClinicList language user ( clinics, sync ) =
    let
        title =
            p
                [ class "centered" ]
                [ text <| translate language Translate.SelectYourGroup
                , text ":"
                ]

        synced =
            clinics
                |> EveryDictList.filter (\_ clinic -> EveryDictList.member clinic.healthCenterId sync)
                |> EveryDictList.sortBy .name

        clinicView =
            synced
                |> EveryDictList.toList
                |> List.map (viewClinicButton user)

        message =
            if EveryDictList.isEmpty synced then
                div
                    [ class "ui message warning" ]
                    [ div [ class "header" ] [ text <| translate language Translate.NoGroupsFound ]
                    , text <| translate language Translate.HaveYouSynced
                    ]

            else
                emptyNode
    in
    div []
        [ title
        , div [] clinicView
        , message
        ]


viewClinicButton : Nurse -> ( ClinicId, Clinic ) -> Html Msg
viewClinicButton user ( clinicId, clinic ) =
    let
        classAttr =
            if assignedToHealthCenter clinic.healthCenterId user then
                class "ui fluid primary button"

            else
                class "ui fluid primary dark disabled button"
    in
    button
        [ classAttr
        , onClick <| SetActivePage <| UserPage <| ClinicsPage <| Just clinicId
        ]
        [ text clinic.name ]


{-| View a specific clinic.
-}
viewClinic : Language -> NominalDate -> Nurse -> ClinicId -> ModelIndexedDb -> Html Msg
viewClinic language currentDate nurse clinicId db =
    let
        clinic =
            RemoteData.map (EveryDictList.get clinicId) db.clinics

        sessions =
            db.sessionsByClinic
                |> EveryDict.get clinicId
                |> Maybe.withDefault NotAsked
    in
    viewWebData language
        (viewLoadedClinic language currentDate nurse db.postSession clinicId)
        identity
        (RemoteData.append clinic sessions)


<<<<<<< HEAD
viewLoadedClinic : Language -> NominalDate -> Nurse -> ClinicId -> ( Maybe Clinic, EveryDictList SessionId Session ) -> Html Msg
viewLoadedClinic language currentDate nurse clinicId ( clinic, sessions ) =
=======
viewLoadedClinic : Language -> NominalDate -> Nurse -> WebData SessionId -> ClinicId -> ( Maybe Clinic, EntityUuidDictList SessionId Session ) -> Html Msg
viewLoadedClinic language currentDate nurse postSession clinicId ( clinic, sessions ) =
>>>>>>> 4c885261
    case clinic of
        Just clinic ->
            div
                [ class "wrap wrap-alt-2" ]
                (viewFoundClinic language currentDate nurse postSession clinicId clinic sessions)

        Nothing ->
            Pages.PageNotFound.View.viewPage language
                (SetActivePage <| UserPage <| ClinicsPage Nothing)
                (UserPage <| ClinicsPage <| Just clinicId)


{-| We show recent and upcoming sessions, with a link to dive into the session
if it is open. (That is, the dates are correct and it's not explicitly closed).
We'll show anything which was scheduled to start or end within the last week
or the next week.
-}
<<<<<<< HEAD
viewFoundClinic : Language -> NominalDate -> Nurse -> ClinicId -> Clinic -> EveryDictList SessionId Session -> List (Html Msg)
viewFoundClinic language currentDate nurse clinicId clinic sessions =
=======
viewFoundClinic : Language -> NominalDate -> Nurse -> WebData SessionId -> ClinicId -> Clinic -> EntityUuidDictList SessionId Session -> List (Html Msg)
viewFoundClinic language currentDate nurse postSession clinicId clinic sessions =
>>>>>>> 4c885261
    let
        daysToShow =
            7

        recentAndUpcomingSessions =
            sessions
                |> EveryDictList.filter
                    (\sessionId session ->
                        let
                            deltaToEndDate =
                                session.endDate
                                    |> Maybe.withDefault currentDate
                                    |> (\endDate -> delta endDate currentDate)

                            deltaToStartDate =
                                delta session.startDate currentDate
                        in
                        -- Ends last week or next week
                        (abs deltaToEndDate.days <= daysToShow)
                            || -- Starts last week or next week
                               (abs deltaToStartDate.days <= daysToShow)
                            || -- Is between start and end date
                               (deltaToStartDate.days <= 0 && deltaToEndDate.days >= 0)
                    )
<<<<<<< HEAD
                |> EveryDictList.map (viewSession language currentDate)
                |> EveryDictList.values
=======

        sessionsStartedToday =
            recentAndUpcomingSessions
                |> AllDictList.filter (\_ session -> session.startDate == currentDate)

        -- We allow the creation of a new session if there is no session that
        -- was started today. So, there are several scenarios:
        --
        -- 1. If there are open sessions from the past (not started today), you
        --    can choose one of them, or start a new session.
        --
        -- 2. If there is an open session started today, you can only choose
        --    that session. You can't start a second open session for today.
        --
        -- Note that we can theoretically end up with two sessions started the
        -- same day if they were created on different devices, and the second
        -- is created before the first syncs. We could write some code to
        -- automatically "consolidate" those two sessions.
        enableCreateSessionButton =
            AllDictList.isEmpty sessionsStartedToday

        defaultSession =
            { startDate = currentDate
            , endDate = Nothing
            , clinicId = clinicId
            }

        createSessionButton =
            button
                [ classList
                    [ ( "ui button", True )
                    , ( "disabled", not enableCreateSessionButton )
                    , ( "active", enableCreateSessionButton )
                    , ( "loading", isLoading postSession )
                    ]
                , defaultSession
                    |> PostSession
                    |> App.Model.MsgIndexedDb
                    |> onClick
                ]
                [ text <| translate language Translate.CreateGroupEncounter ]
>>>>>>> 4c885261

        content =
            if assignedToHealthCenter clinic.healthCenterId nurse then
                [ h1 [] [ text <| translate language Translate.RecentAndUpcomingGroupEncounters ]
                , table
                    [ class "ui table session-list" ]
                    [ thead []
                        [ tr []
                            [ th [] [ text <| translate language Translate.StartDate ]
                            , th [] [ text <| translate language Translate.EndDate ]
                            ]
                        ]
                    , recentAndUpcomingSessions
                        |> AllDictList.map (viewSession language currentDate)
                        |> AllDictList.values
                        |> tbody []
                    ]
                , createSessionButton
                ]

            else
                [ div [ class "ui message error" ]
                    [ text <| translate language Translate.GroupUnauthorized ]
                ]
    in
    [ div
        [ class "ui basic head segment" ]
        [ h1
            [ class "ui header" ]
            [ text clinic.name ]
        , a
            [ class "link-back"
            , onClick <| SetActivePage <| UserPage <| ClinicsPage Nothing
            ]
            [ span [ class "icon-back" ] []
            , span [] []
            ]
        ]
    , div [ class "ui basic segment" ] content
    ]


viewSession : Language -> NominalDate -> SessionId -> Session -> Html Msg
viewSession language currentDate sessionId session =
    let
        enableLink =
            not (isClosed currentDate session)

        link =
            button
                [ classList
                    [ ( "ui button", True )
                    , ( "disabled", not enableLink )
                    , ( "active", enableLink )
                    ]
                , SessionPage sessionId AttendancePage
                    |> UserPage
                    |> SetActivePage
                    |> onClick
                ]
                [ text <| translate language Translate.Attendance ]
    in
    tr []
        [ td [] [ text <| formatYYYYMMDD session.startDate ]
        , td [] [ text <| Maybe.withDefault "" <| Maybe.map formatYYYYMMDD session.endDate ]
        , td [] [ link ]
        ]<|MERGE_RESOLUTION|>--- conflicted
+++ resolved
@@ -156,13 +156,8 @@
         (RemoteData.append clinic sessions)
 
 
-<<<<<<< HEAD
-viewLoadedClinic : Language -> NominalDate -> Nurse -> ClinicId -> ( Maybe Clinic, EveryDictList SessionId Session ) -> Html Msg
-viewLoadedClinic language currentDate nurse clinicId ( clinic, sessions ) =
-=======
-viewLoadedClinic : Language -> NominalDate -> Nurse -> WebData SessionId -> ClinicId -> ( Maybe Clinic, EntityUuidDictList SessionId Session ) -> Html Msg
+viewLoadedClinic : Language -> NominalDate -> Nurse -> WebData SessionId -> ClinicId -> ( Maybe Clinic, EveryDictList SessionId Session ) -> Html Msg
 viewLoadedClinic language currentDate nurse postSession clinicId ( clinic, sessions ) =
->>>>>>> 4c885261
     case clinic of
         Just clinic ->
             div
@@ -180,13 +175,8 @@
 We'll show anything which was scheduled to start or end within the last week
 or the next week.
 -}
-<<<<<<< HEAD
-viewFoundClinic : Language -> NominalDate -> Nurse -> ClinicId -> Clinic -> EveryDictList SessionId Session -> List (Html Msg)
-viewFoundClinic language currentDate nurse clinicId clinic sessions =
-=======
-viewFoundClinic : Language -> NominalDate -> Nurse -> WebData SessionId -> ClinicId -> Clinic -> EntityUuidDictList SessionId Session -> List (Html Msg)
+viewFoundClinic : Language -> NominalDate -> Nurse -> WebData SessionId -> ClinicId -> Clinic -> EveryDictList SessionId Session -> List (Html Msg)
 viewFoundClinic language currentDate nurse postSession clinicId clinic sessions =
->>>>>>> 4c885261
     let
         daysToShow =
             7
@@ -211,14 +201,11 @@
                             || -- Is between start and end date
                                (deltaToStartDate.days <= 0 && deltaToEndDate.days >= 0)
                     )
-<<<<<<< HEAD
-                |> EveryDictList.map (viewSession language currentDate)
-                |> EveryDictList.values
-=======
+
 
         sessionsStartedToday =
             recentAndUpcomingSessions
-                |> AllDictList.filter (\_ session -> session.startDate == currentDate)
+                |> EveryDictList.filter (\_ session -> session.startDate == currentDate)
 
         -- We allow the creation of a new session if there is no session that
         -- was started today. So, there are several scenarios:
@@ -234,7 +221,7 @@
         -- is created before the first syncs. We could write some code to
         -- automatically "consolidate" those two sessions.
         enableCreateSessionButton =
-            AllDictList.isEmpty sessionsStartedToday
+            EveryDictList.isEmpty sessionsStartedToday
 
         defaultSession =
             { startDate = currentDate
@@ -256,7 +243,6 @@
                     |> onClick
                 ]
                 [ text <| translate language Translate.CreateGroupEncounter ]
->>>>>>> 4c885261
 
         content =
             if assignedToHealthCenter clinic.healthCenterId nurse then
