module Pages.Clinics.View exposing (view)

{-| The purpose of this page is to show a list of clinics, allowing the
user to click on clinics the user is assigned to, to see the sessions which are
available for data-entry.
-}

<<<<<<< HEAD
import App.Model exposing (Msg(..), MsgLoggedIn(..))
import Backend.Clinic.Model exposing (Clinic)
=======
import AllDict
import AllDictList
import App.Model exposing (MsgLoggedIn(..))
import Backend.Clinic.Model exposing (Clinic, ClinicType(..), allClinicTypes)
>>>>>>> c444ba81
import Backend.Entities exposing (..)
import Backend.Model exposing (ModelIndexedDb, MsgIndexedDb(..))
import Backend.Nurse.Model exposing (Nurse)
import Backend.Nurse.Utils exposing (assignedToHealthCenter)
import Backend.Session.Model exposing (Session)
import Backend.Session.Utils exposing (isClosed)
import Backend.SyncData.Model exposing (SyncData)
import EveryDict
import EveryDictList exposing (EveryDictList)
import Gizra.Html exposing (emptyNode)
import Gizra.NominalDate exposing (NominalDate, formatYYYYMMDD)
import Html exposing (..)
import Html.Attributes exposing (..)
import Html.Events exposing (..)
<<<<<<< HEAD
import Maybe.Extra exposing (unwrap)
=======
import Maybe.Extra exposing (isJust)
import Pages.Clinics.Model exposing (Model, Msg(..))
>>>>>>> c444ba81
import Pages.Page exposing (Page(..), SessionPage(..), UserPage(..))
import Pages.PageNotFound.View
import RemoteData exposing (RemoteData(..), WebData, isLoading)
import Time.Date exposing (delta)
import Translate exposing (Language, translate)
import Utils.WebData exposing (viewError, viewWebData)


{-| If `selectedClinic` is Just, we'll show a page for that clinic. If not,
we'll show a list of clinics.

For now, at least, we don't really need our own `Msg` type, so we're just using
the big one.

-}
view : Language -> NominalDate -> Nurse -> HealthCenterId -> Maybe ClinicId -> Model -> ModelIndexedDb -> Html Msg
view language currentDate user healthCenterId selectedClinic model db =
    case selectedClinic of
        Just clinicId ->
            viewClinic language currentDate user clinicId db

        Nothing ->
            viewClinicList language user healthCenterId model db


viewClinicList : Language -> Nurse -> HealthCenterId -> Model -> ModelIndexedDb -> Html Msg
viewClinicList language user healthCenterId model db =
    let
        content =
            viewWebData language
                (viewLoadedClinicList language user healthCenterId model)
                identity
                (RemoteData.append db.clinics db.syncData)

        ( titleTransId, goBackAction ) =
            if isJust model.clinicType then
                ( Translate.Groups, SetClinicType Nothing )

            else
                ( Translate.Programs, SetActivePage PinCodePage )
    in
    div [ class "wrap wrap-alt-2" ]
        [ div
            [ class "ui basic head segment" ]
            [ h1 [ class "ui header" ]
                [ text <| translate language titleTransId ]
            , a
                [ class "link-back"
<<<<<<< HEAD
                , onClick <| SetActivePage <| UserPage ClinicalPage
=======
                , onClick goBackAction
>>>>>>> c444ba81
                ]
                [ span [ class "icon-back" ] []
                , span [] []
                ]
            ]
        , div
            [ class "ui basic segment" ]
            [ content ]
        ]


{-| This is the "inner" view function ... we get here if all the data was
actually available.

We only show clinics for the health centers that we are syncing. In principle,
we could show something about the sync status here ... might want to know how
up-to-date things are.

-}
<<<<<<< HEAD
viewLoadedClinicList : Language -> Nurse -> HealthCenterId -> ( EveryDictList ClinicId Clinic, EveryDictList HealthCenterId SyncData ) -> Html Msg
viewLoadedClinicList language user selectedHealthCenterId ( clinics, sync ) =
    let
        showWarningMessage header message =
            div
                [ class "ui message warning" ]
                [ div [ class "header" ] [ text <| translate language header ]
                , text <| translate language message
                ]
    in
    EveryDictList.get selectedHealthCenterId sync
        |> unwrap
            (showWarningMessage Translate.SelectedHCNotSynced Translate.PleaseSync)
            (\selectedHealthCenterSyncData ->
                let
                    isDownloading =
                        selectedHealthCenterSyncData.downloadStatus
                            |> Maybe.map (\status -> status.remaining > 0)
                            |> Maybe.withDefault True

                    isUploading =
                        selectedHealthCenterSyncData.uploadStatus
                            |> Maybe.map (\status -> status.remaining > 0)
                            |> Maybe.withDefault False
                in
                if isDownloading then
                    showWarningMessage Translate.SelectedHCSyncing Translate.SelectedHCDownloading

                else if isUploading then
                    showWarningMessage Translate.SelectedHCSyncing Translate.SelectedHCUploading

                else
                    let
                        clinicsList =
                            clinics
                                |> EveryDictList.filter
                                    (\_ clinic ->
                                        -- Group belongs to seleced health center.
                                        clinic.healthCenterId == selectedHealthCenterId
                                    )
                                |> EveryDictList.sortBy .name
                                |> EveryDictList.toList
                                |> List.map (viewClinicButton user)
                                |> div []
                    in
                    div []
                        [ p [ class "centered" ]
                            [ text <| translate language Translate.SelectYourGroup
                            , text ":"
                            ]
                        , clinicsList
                        ]
            )
=======
viewLoadedClinicList : Language -> Nurse -> HealthCenterId -> Model -> ( EntityUuidDictList ClinicId Clinic, EntityUuidDictList HealthCenterId SyncData ) -> Html Msg
viewLoadedClinicList language user selectedHealthCenterId model ( clinics, sync ) =
    let
        titleTransId =
            if isJust model.clinicType then
                Translate.SelectYourGroup

            else
                Translate.SelectProgram

        title =
            p
                [ class "centered" ]
                [ text <| translate language titleTransId
                , text ":"
                ]

        synced =
            case model.clinicType of
                Just clinicType ->
                    clinics
                        |> AllDictList.filter
                            (\_ clinic ->
                                -- Group belongs to seleced health center.
                                (clinic.healthCenterId == selectedHealthCenterId)
                                    -- Health center is synced.
                                    && AllDictList.member clinic.healthCenterId sync
                                    -- Group is of selected type.
                                    && (clinic.clinicType == clinicType)
                            )
                        |> AllDictList.sortBy .name

                Nothing ->
                    clinics
                        |> AllDictList.filter
                            (\_ clinic ->
                                -- Group belongs to seleced health center.
                                (clinic.healthCenterId == selectedHealthCenterId)
                                    -- Health center is synced.
                                    && AllDictList.member clinic.healthCenterId sync
                            )

        buttonsView =
            if isJust model.clinicType then
                synced
                    |> AllDictList.toList
                    |> List.map (viewClinicButton user)

            else
                synced
                    |> AllDictList.values
                    |> viewClinicTypeButtons language

        message =
            if AllDictList.isEmpty synced then
                div
                    [ class "ui message warning" ]
                    [ div [ class "header" ] [ text <| translate language Translate.NoGroupsFound ]
                    , text <| translate language Translate.HaveYouSynced
                    ]

            else
                emptyNode
    in
    div []
        [ title
        , div [] buttonsView
        , message
        ]
>>>>>>> c444ba81


viewClinicButton : Nurse -> ( ClinicId, Clinic ) -> Html Msg
viewClinicButton user ( clinicId, clinic ) =
    let
        classAttr =
            if assignedToHealthCenter clinic.healthCenterId user then
                class "ui fluid primary button"

            else
                class "ui fluid primary dark disabled button"
    in
    button
        [ classAttr
        , onClick <| SetActivePage <| UserPage <| ClinicsPage <| Just clinicId
        ]
        [ text clinic.name ]


viewClinicTypeButtons : Language -> List Clinic -> List (Html Msg)
viewClinicTypeButtons language clinics =
    let
        clinicsTypes =
            clinics
                |> List.map .clinicType

        allowedTypes =
            allClinicTypes
                |> List.filter (\type_ -> List.member type_ clinicsTypes)
    in
    allowedTypes
        |> List.map
            (\allowedType ->
                button
                    [ class "ui fluid primary button"
                    , onClick <| SetClinicType (Just allowedType)
                    ]
                    [ text <| translate language (Translate.ClinicType allowedType) ]
            )


{-| View a specific clinic.
-}
viewClinic : Language -> NominalDate -> Nurse -> ClinicId -> ModelIndexedDb -> Html Msg
viewClinic language currentDate nurse clinicId db =
    let
        clinic =
            RemoteData.map (EveryDictList.get clinicId) db.clinics

        sessions =
            db.sessionsByClinic
                |> EveryDict.get clinicId
                |> Maybe.withDefault NotAsked
    in
    viewWebData language
        (viewLoadedClinic language currentDate nurse db.postSession clinicId)
        identity
        (RemoteData.append clinic sessions)


viewLoadedClinic : Language -> NominalDate -> Nurse -> WebData SessionId -> ClinicId -> ( Maybe Clinic, EveryDictList SessionId Session ) -> Html Msg
viewLoadedClinic language currentDate nurse postSession clinicId ( clinic, sessions ) =
    case clinic of
        Just clinic ->
            div
                [ class "wrap wrap-alt-2" ]
                (viewFoundClinic language currentDate nurse postSession clinicId clinic sessions)

        Nothing ->
            Pages.PageNotFound.View.viewPage language
                (SetActivePage <| UserPage <| ClinicsPage Nothing)
                (UserPage <| ClinicsPage <| Just clinicId)


{-| We show recent and upcoming sessions, with a link to dive into the session
if it is open. (That is, the dates are correct and it's not explicitly closed).
We'll show anything which was scheduled to start or end within the last week
or the next week.
-}
viewFoundClinic : Language -> NominalDate -> Nurse -> WebData SessionId -> ClinicId -> Clinic -> EveryDictList SessionId Session -> List (Html Msg)
viewFoundClinic language currentDate nurse postSession clinicId clinic sessions =
    let
        daysToShow =
            7

        recentAndUpcomingSessions =
            sessions
                |> EveryDictList.filter
                    (\sessionId session ->
                        let
                            deltaToEndDate =
                                session.endDate
                                    |> Maybe.withDefault currentDate
                                    |> (\endDate -> delta endDate currentDate)

                            deltaToStartDate =
                                delta session.startDate currentDate
                        in
                        -- Ends last week or next week
                        (abs deltaToEndDate.days <= daysToShow)
                            || -- Starts last week or next week
                               (abs deltaToStartDate.days <= daysToShow)
                            || -- Is between start and end date
                               (deltaToStartDate.days <= 0 && deltaToEndDate.days >= 0)
                    )

        sessionsStartedToday =
            recentAndUpcomingSessions
                |> EveryDictList.filter (\_ session -> session.startDate == currentDate)

        -- We allow the creation of a new session if there is no session that
        -- was started today. So, there are several scenarios:
        --
        -- 1. If there are open sessions from the past (not started today), you
        --    can choose one of them, or start a new session.
        --
        -- 2. If there is an open session started today, you can only choose
        --    that session. You can't start a second open session for today.
        --
        -- Note that we can theoretically end up with two sessions started the
        -- same day if they were created on different devices, and the second
        -- is created before the first syncs. We could write some code to
        -- automatically "consolidate" those two sessions.
        enableCreateSessionButton =
            EveryDictList.isEmpty sessionsStartedToday

        defaultSession =
            { startDate = currentDate
            , endDate = Nothing
            , clinicId = clinicId
            }

        createSessionButton =
            button
                [ classList
                    [ ( "ui button", True )
                    , ( "disabled", not enableCreateSessionButton )
                    , ( "active", enableCreateSessionButton )
                    , ( "loading", isLoading postSession )
                    ]
                , defaultSession
                    |> PostSession
                    |> MsgIndexedDb
                    |> onClick
                ]
                [ text <| translate language Translate.CreateGroupEncounter ]

        content =
            if assignedToHealthCenter clinic.healthCenterId nurse then
                [ h1 [] [ text <| translate language Translate.RecentAndUpcomingGroupEncounters ]
                , table
                    [ class "ui table session-list" ]
                    [ thead []
                        [ tr []
                            [ th [] [ text <| translate language Translate.StartDate ]
                            , th [] [ text <| translate language Translate.EndDate ]
                            ]
                        ]
                    , recentAndUpcomingSessions
                        |> EveryDictList.map (viewSession language currentDate)
                        |> EveryDictList.values
                        |> tbody []
                    ]
                , createSessionButton
                ]

            else
                [ div [ class "ui message error" ]
                    [ text <| translate language Translate.GroupUnauthorized ]
                ]
    in
    [ div
        [ class "ui basic head segment" ]
        [ h1
            [ class "ui header" ]
            [ text clinic.name ]
        , a
            [ class "link-back"
            , onClick <| SetActivePage <| UserPage <| ClinicsPage Nothing
            ]
            [ span [ class "icon-back" ] []
            , span [] []
            ]
        ]
    , div [ class "ui basic segment" ] content
    ]


viewSession : Language -> NominalDate -> SessionId -> Session -> Html Msg
viewSession language currentDate sessionId session =
    let
        enableLink =
            not (isClosed currentDate session)

        link =
            button
                [ classList
                    [ ( "ui button", True )
                    , ( "disabled", not enableLink )
                    , ( "active", enableLink )
                    ]
                , SessionPage sessionId AttendancePage
                    |> UserPage
                    |> SetActivePage
                    |> onClick
                ]
                [ text <| translate language Translate.Attendance ]
    in
    tr []
        [ td [] [ text <| formatYYYYMMDD session.startDate ]
        , td [] [ text <| Maybe.withDefault "" <| Maybe.map formatYYYYMMDD session.endDate ]
        , td [] [ link ]
        ]<|MERGE_RESOLUTION|>--- conflicted
+++ resolved
@@ -5,15 +5,8 @@
 available for data-entry.
 -}
 
-<<<<<<< HEAD
 import App.Model exposing (Msg(..), MsgLoggedIn(..))
-import Backend.Clinic.Model exposing (Clinic)
-=======
-import AllDict
-import AllDictList
-import App.Model exposing (MsgLoggedIn(..))
 import Backend.Clinic.Model exposing (Clinic, ClinicType(..), allClinicTypes)
->>>>>>> c444ba81
 import Backend.Entities exposing (..)
 import Backend.Model exposing (ModelIndexedDb, MsgIndexedDb(..))
 import Backend.Nurse.Model exposing (Nurse)
@@ -28,12 +21,8 @@
 import Html exposing (..)
 import Html.Attributes exposing (..)
 import Html.Events exposing (..)
-<<<<<<< HEAD
-import Maybe.Extra exposing (unwrap)
-=======
-import Maybe.Extra exposing (isJust)
+import Maybe.Extra exposing (isJust, unwrap)
 import Pages.Clinics.Model exposing (Model, Msg(..))
->>>>>>> c444ba81
 import Pages.Page exposing (Page(..), SessionPage(..), UserPage(..))
 import Pages.PageNotFound.View
 import RemoteData exposing (RemoteData(..), WebData, isLoading)
@@ -82,11 +71,7 @@
                 [ text <| translate language titleTransId ]
             , a
                 [ class "link-back"
-<<<<<<< HEAD
-                , onClick <| SetActivePage <| UserPage ClinicalPage
-=======
                 , onClick goBackAction
->>>>>>> c444ba81
                 ]
                 [ span [ class "icon-back" ] []
                 , span [] []
@@ -106,7 +91,6 @@
 up-to-date things are.
 
 -}
-<<<<<<< HEAD
 viewLoadedClinicList : Language -> Nurse -> HealthCenterId -> ( EveryDictList ClinicId Clinic, EveryDictList HealthCenterId SyncData ) -> Html Msg
 viewLoadedClinicList language user selectedHealthCenterId ( clinics, sync ) =
     let
@@ -140,97 +124,71 @@
 
                 else
                     let
-                        clinicsList =
-                            clinics
-                                |> EveryDictList.filter
-                                    (\_ clinic ->
-                                        -- Group belongs to seleced health center.
-                                        clinic.healthCenterId == selectedHealthCenterId
-                                    )
-                                |> EveryDictList.sortBy .name
-                                |> EveryDictList.toList
-                                |> List.map (viewClinicButton user)
-                                |> div []
+                      titleTransId =
+                          if isJust model.clinicType then
+                              Translate.SelectYourGroup
+
+                          else
+                              Translate.SelectProgram
+
+                      title =
+                          p
+                              [ class "centered" ]
+                              [ text <| translate language titleTransId
+                              , text ":"
+                              ]
+
+                      synced =
+                          case model.clinicType of
+                              Just clinicType ->
+                                  clinics
+                                      |> EveryDictList.filter
+                                          (\_ clinic ->
+                                              -- Group belongs to seleced health center.
+                                              (clinic.healthCenterId == selectedHealthCenterId)
+                                                  -- Group is of selected type.
+                                                  && (clinic.clinicType == clinicType)
+                                          )
+                                      |> AllDictList.sortBy .name
+
+                              Nothing ->
+                                  clinics
+                                      |> AllDictList.filter
+                                          (\_ clinic ->
+                                              -- Group belongs to seleced health center.
+                                              (clinic.healthCenterId == selectedHealthCenterId)
+                                          )
+
+                      buttonsView =
+                          if isJust model.clinicType then
+                              synced
+                                  |> EveryDictList.toList
+                                  |> List.map (viewClinicButton user)
+
+                          else
+                              synced
+                                  |> EveryDictList.values
+                                  |> viewClinicTypeButtons language
+
+                      message =
+                          if AllDictList.isEmpty synced then
+                              div
+                                  [ class "ui message warning" ]
+                                  [ div [ class "header" ] [ text <| translate language Translate.NoGroupsFound ]
+                                  , text <| translate language Translate.HaveYouSynced
+                                  ]
+
+                          else
+                              emptyNode
+
+
                     in
-                    div []
-                        [ p [ class "centered" ]
-                            [ text <| translate language Translate.SelectYourGroup
-                            , text ":"
-                            ]
-                        , clinicsList
-                        ]
+                      div []
+                          [ title
+                          , div [] buttonsView
+                          , message
+                          ]
             )
-=======
-viewLoadedClinicList : Language -> Nurse -> HealthCenterId -> Model -> ( EntityUuidDictList ClinicId Clinic, EntityUuidDictList HealthCenterId SyncData ) -> Html Msg
-viewLoadedClinicList language user selectedHealthCenterId model ( clinics, sync ) =
-    let
-        titleTransId =
-            if isJust model.clinicType then
-                Translate.SelectYourGroup
-
-            else
-                Translate.SelectProgram
-
-        title =
-            p
-                [ class "centered" ]
-                [ text <| translate language titleTransId
-                , text ":"
-                ]
-
-        synced =
-            case model.clinicType of
-                Just clinicType ->
-                    clinics
-                        |> AllDictList.filter
-                            (\_ clinic ->
-                                -- Group belongs to seleced health center.
-                                (clinic.healthCenterId == selectedHealthCenterId)
-                                    -- Health center is synced.
-                                    && AllDictList.member clinic.healthCenterId sync
-                                    -- Group is of selected type.
-                                    && (clinic.clinicType == clinicType)
-                            )
-                        |> AllDictList.sortBy .name
-
-                Nothing ->
-                    clinics
-                        |> AllDictList.filter
-                            (\_ clinic ->
-                                -- Group belongs to seleced health center.
-                                (clinic.healthCenterId == selectedHealthCenterId)
-                                    -- Health center is synced.
-                                    && AllDictList.member clinic.healthCenterId sync
-                            )
-
-        buttonsView =
-            if isJust model.clinicType then
-                synced
-                    |> AllDictList.toList
-                    |> List.map (viewClinicButton user)
-
-            else
-                synced
-                    |> AllDictList.values
-                    |> viewClinicTypeButtons language
-
-        message =
-            if AllDictList.isEmpty synced then
-                div
-                    [ class "ui message warning" ]
-                    [ div [ class "header" ] [ text <| translate language Translate.NoGroupsFound ]
-                    , text <| translate language Translate.HaveYouSynced
-                    ]
-
-            else
-                emptyNode
-    in
-    div []
-        [ title
-        , div [] buttonsView
-        , message
-        ]
->>>>>>> c444ba81
 
 
 viewClinicButton : Nurse -> ( ClinicId, Clinic ) -> Html Msg
