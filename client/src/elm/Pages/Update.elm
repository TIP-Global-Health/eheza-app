module Pages.Update exposing (updateSession)

import App.Model exposing (Msg(MsgSession))
import Backend.Model
import Backend.Session.Model exposing (EditableSession, MsgEditableSession(..))
import Backend.Session.Utils exposing (emptyMotherMeasurementData, getMotherMeasurementData)
import EveryDict
import Maybe.Extra
import Measurement.Utils exposing (getChildForm, getMotherForm)
import Pages.Activities.Update
import Pages.Activity.Model
import Pages.Activity.Update
<<<<<<< HEAD
=======
import Pages.Activity.Utils exposing (selectParticipantForTab)
import Pages.Attendance.Update
>>>>>>> 234d0f06
import Pages.Model exposing (..)
import Pages.Participant.Model
import Pages.Participant.Update
import Pages.Participants.Update


{-| We need the editableSession in order to pass on some needed data. But we
don't modify it directly ... instead, we return messages to do so.
-}
updateSession : EditableSession -> MsgSession -> SessionPages -> ( SessionPages, Cmd MsgSession, List App.Model.Msg )
updateSession session msg model =
    case msg of
        MsgActivities subMsg ->
            let
                ( subModel, subCmd, extraMsgs ) =
                    Pages.Activities.Update.update session subMsg model.activitiesPage
            in
            ( { model | activitiesPage = subModel }
            , Cmd.map MsgActivities subCmd
            , List.map MsgSession extraMsgs
            )

<<<<<<< HEAD
        MsgChildActivity activityType maybeChildId subMsg ->
=======
        MsgAttendance subMsg ->
            let
                ( subModel, subCmd, extraMsgs ) =
                    Pages.Attendance.Update.update subMsg model.attendancePage
            in
            ( { model | attendancePage = subModel }
            , Cmd.map MsgAttendance subCmd
            , List.map MsgSession extraMsgs
            )

        MsgChildActivity activityType subMsg ->
>>>>>>> 234d0f06
            let
                activityPage =
                    EveryDict.get activityType model.childActivityPages
                        |> Maybe.withDefault Pages.Activity.Model.emptyModel

                childForm =
                    Maybe.map (\childId -> getChildForm childId session) maybeChildId

                ( subModel, subCmd, subForm, outMsg, page ) =
                    Pages.Activity.Update.updateChild subMsg activityPage childForm

                sessionMsgs =
                    maybeChildId
                        |> Maybe.map
                            (\childId ->
                                [ Maybe.map (Backend.Session.Model.SetChildForm childId) subForm
                                , Maybe.map (MeasurementOutMsgChild childId) outMsg
                                ]
                                    |> List.filterMap identity
                                    |> List.map (App.Model.MsgCache << Backend.Model.MsgEditableSession)
                            )
                        |> Maybe.withDefault []

                redirectMsgs =
                    Maybe.map App.Model.SetActivePage page
                        |> Maybe.Extra.toList
            in
            -- So, to summarize
            --
            -- - we own the subModel and subCmd, so we handle them normally
            -- - the EditableSession owns the subForm, so we send a message to update that
            -- - we turn the redirect page into a message, if provided
            -- - we send a message to implement the OutMsg, if provided
            ( { model | childActivityPages = EveryDict.insert activityType subModel model.childActivityPages }
            , Cmd.map (MsgChildActivity activityType maybeChildId) subCmd
            , redirectMsgs ++ sessionMsgs
            )

        MsgMotherActivity activityType maybeMotherId subMsg ->
            let
                activityPage =
                    EveryDict.get activityType model.motherActivityPages
                        |> Maybe.withDefault Pages.Activity.Model.emptyModel

                motherForm =
                    Maybe.map (\motherId -> getMotherForm motherId session) maybeMotherId

                measurements =
                    maybeMotherId
                        |> Maybe.map (\motherId -> getMotherMeasurementData motherId session)
                        |> Maybe.withDefault (emptyMotherMeasurementData session)

                ( subModel, subCmd, subForm, outMsg, page ) =
                    Pages.Activity.Update.updateMother subMsg activityPage motherForm measurements

                sessionMsgs =
                    maybeMotherId
                        |> Maybe.map
                            (\motherId ->
                                [ Maybe.map (Backend.Session.Model.SetMotherForm motherId) subForm
                                , Maybe.map (MeasurementOutMsgMother motherId) outMsg
                                ]
                                    |> List.filterMap identity
                                    |> List.map (App.Model.MsgCache << Backend.Model.MsgEditableSession)
                            )
                        |> Maybe.withDefault []

                redirectMsgs =
                    Maybe.map App.Model.SetActivePage page
                        |> Maybe.Extra.toList
            in
            -- So, to summarize
            --
            -- - we own the subModel and subCmd, so we handle them normally
            -- - the EditableSession owns the subForm, so we send a message to update that
            -- - we turn the redirect page into a message, if provided
            -- - we send a message to implement the OutMsg, if provided
            ( { model | motherActivityPages = EveryDict.insert activityType subModel model.motherActivityPages }
            , Cmd.map (MsgMotherActivity activityType maybeMotherId) subCmd
            , redirectMsgs ++ sessionMsgs
            )

        MsgChild childId subMsg ->
            let
                childForm =
                    getChildForm childId session

                childPage =
                    EveryDict.get childId model.childPages
                        |> Maybe.withDefault Pages.Participant.Model.emptyModel

                ( subModel, subCmd, subForm, outMsg, page ) =
                    Pages.Participant.Update.updateChild subMsg childPage childForm

                sessionMsgs =
                    List.map (App.Model.MsgCache << Backend.Model.MsgEditableSession)
                        (Backend.Session.Model.SetChildForm childId subForm
                            :: Maybe.Extra.toList (Maybe.map (MeasurementOutMsgChild childId) outMsg)
                        )

                redirectMsgs =
                    Maybe.map App.Model.SetActivePage page
                        |> Maybe.Extra.toList
            in
            -- So, to summarize
            --
            -- - we own the subModel and subCmd, so we handle them normally
            -- - the EditableSession owns the subForm, so we send a message to update that
            -- - we turn the redirect page into a message, if provided
            -- - we send a message to implement the OutMsg, if provided
            ( { model | childPages = EveryDict.insert childId subModel model.childPages }
            , Cmd.map (MsgChild childId) subCmd
            , redirectMsgs ++ sessionMsgs
            )

        MsgEditableSession subMsg ->
            -- Just route it over to the backend ...
            ( model
            , Cmd.none
            , [ App.Model.MsgCache <|
                    Backend.Model.MsgEditableSession subMsg
              ]
            )

        MsgMother motherId subMsg ->
            let
                motherForm =
                    getMotherForm motherId session

                motherPage =
                    EveryDict.get motherId model.motherPages
                        |> Maybe.withDefault Pages.Participant.Model.emptyModel

                measurements =
                    getMotherMeasurementData motherId session

                ( subModel, subCmd, subForm, outMsg, page ) =
                    Pages.Participant.Update.updateMother subMsg motherPage motherForm measurements

                sessionMsgs =
                    List.map (App.Model.MsgCache << Backend.Model.MsgEditableSession)
                        (Backend.Session.Model.SetMotherForm motherId subForm
                            :: Maybe.Extra.toList (Maybe.map (MeasurementOutMsgMother motherId) outMsg)
                        )

                redirectMsgs =
                    Maybe.map App.Model.SetActivePage page
                        |> Maybe.Extra.toList
            in
            -- So, to summarize
            --
            -- - we own the subModel and subCmd, so we handle them normally
            -- - the EditableSession owns the subForm, so we send a message to update that
            -- - we turn the redirect page into a message, if provided
            -- - we send a message to implement the OutMsg, if provided
            ( { model | motherPages = EveryDict.insert motherId subModel model.motherPages }
            , Cmd.map (MsgMother motherId) subCmd
            , redirectMsgs ++ sessionMsgs
            )

        MsgParticipants subMsg ->
            let
                ( subModel, subCmd, extraMsgs ) =
                    Pages.Participants.Update.update session subMsg model.participantsPage
            in
            ( { model | participantsPage = subModel }
            , Cmd.map MsgParticipants subCmd
            , List.map MsgSession extraMsgs
            )

        SetActivePage page ->
            ( model, Cmd.none, [ App.Model.SetActivePage page ] )<|MERGE_RESOLUTION|>--- conflicted
+++ resolved
@@ -10,11 +10,7 @@
 import Pages.Activities.Update
 import Pages.Activity.Model
 import Pages.Activity.Update
-<<<<<<< HEAD
-=======
-import Pages.Activity.Utils exposing (selectParticipantForTab)
 import Pages.Attendance.Update
->>>>>>> 234d0f06
 import Pages.Model exposing (..)
 import Pages.Participant.Model
 import Pages.Participant.Update
@@ -37,9 +33,6 @@
             , List.map MsgSession extraMsgs
             )
 
-<<<<<<< HEAD
-        MsgChildActivity activityType maybeChildId subMsg ->
-=======
         MsgAttendance subMsg ->
             let
                 ( subModel, subCmd, extraMsgs ) =
@@ -50,8 +43,7 @@
             , List.map MsgSession extraMsgs
             )
 
-        MsgChildActivity activityType subMsg ->
->>>>>>> 234d0f06
+        MsgChildActivity activityType maybeChildId subMsg ->
             let
                 activityPage =
                     EveryDict.get activityType model.childActivityPages
