module Pages.Session.Model exposing (Model, Msg(..), emptyModel)

import Activity.Model exposing (Activity(..), ChildActivity(..), MotherActivity)
import AssocList as Dict exposing (Dict)
import Backend.Entities exposing (..)
import Backend.Session.Model
import Measurement.Model
import Pages.Activities.Model
import Pages.Activity.Model
import Pages.Attendance.Model
import Pages.Page exposing (Page)
import Pages.Participant.Model
import Pages.Participants.Model


{-| This is where we track all the UI state that relates to an EditableSession
... that is, UI pages which will need an EditableSession to be supplied in
order to view or update them.
-}
type alias Model =
    -- Shows a list of activities ... user can select one.
    { activitiesPage : Pages.Activities.Model.Model

    -- Shows a list of mothers ... user can indicate attendance.
    , attendancePage : Pages.Attendance.Model.Model

    -- Shows a page for a single activity. We keep separate UI state for
    -- each activity.
    , childActivityPages : Dict ChildActivity (Pages.Activity.Model.Model PersonId)
    , motherActivityPages : Dict MotherActivity (Pages.Activity.Model.Model PersonId)

    -- Shows a list of participants ... user can select one.
    , participantsPage : Pages.Participants.Model.Model

    -- We keep separate page state per mother and child ... just models the
    -- selectedActivity and selectedTab, so it's not expensive. This means that
    -- we keep a separate selectedTab and selectedActivity per mother or child
    -- ... we could just keep a single state here if we wanted the selectedTab
    -- and selectedActivity to stay the same when you switch from one
    -- participant to another.
<<<<<<< HEAD
    , childPages : EveryDict PersonId (Pages.Participant.Model.Model ChildActivity)
    , motherPages : EveryDict PersonId (Pages.Participant.Model.Model MotherActivity)

    -- These forms appear on multiple pages, and we want to show the same state
    -- on each page. So, we keep them out here, and supply them as arguments.
    , childForms : EveryDict PersonId Measurement.Model.ModelChild
    , motherForms : EveryDict PersonId Measurement.Model.ModelMother
=======
    , childPages : Dict PersonId (Pages.Participant.Model.Model ChildActivity)
    , motherPages : Dict PersonId (Pages.Participant.Model.Model MotherActivity)

    -- These forms appear on multiple pages, and we want to show the same state
    -- on each page. So, we keep them out here, and supply them as arguments.
    , childForms : Dict PersonId Measurement.Model.ModelChild
    , motherForms : Dict PersonId Measurement.Model.ModelMother
>>>>>>> 5307bcdc
    }


emptyModel : Model
emptyModel =
    { activitiesPage = Pages.Activities.Model.emptyModel
    , attendancePage = Pages.Attendance.Model.emptyModel
<<<<<<< HEAD
    , childActivityPages = EveryDict.empty
    , motherActivityPages = EveryDict.empty
    , childPages = EveryDict.empty
    , motherPages = EveryDict.empty
    , childForms = EveryDict.empty
    , motherForms = EveryDict.empty
=======
    , childActivityPages = Dict.empty
    , motherActivityPages = Dict.empty
    , childPages = Dict.empty
    , motherPages = Dict.empty
    , childForms = Dict.empty
    , motherForms = Dict.empty
>>>>>>> 5307bcdc
    , participantsPage = Pages.Participants.Model.emptyModel
    }


{-| All the messages which relate to session pages.
-}
type Msg
    = MsgActivities Pages.Activities.Model.Msg
    | MsgAttendance Pages.Attendance.Model.Msg
    | MsgChildActivity ChildActivity (Maybe PersonId) (Pages.Activity.Model.Msg PersonId Measurement.Model.MsgChild)
    | MsgMotherActivity MotherActivity (Maybe PersonId) (Pages.Activity.Model.Msg PersonId Measurement.Model.MsgMother)
    | MsgChild PersonId (Pages.Participant.Model.Msg ChildActivity Measurement.Model.MsgChild)
    | MsgMother PersonId (Pages.Participant.Model.Msg MotherActivity Measurement.Model.MsgMother)
    | MsgParticipants Pages.Participants.Model.Msg
    | MsgSession Backend.Session.Model.Msg
    | SetActivePage Page<|MERGE_RESOLUTION|>--- conflicted
+++ resolved
@@ -38,15 +38,6 @@
     -- ... we could just keep a single state here if we wanted the selectedTab
     -- and selectedActivity to stay the same when you switch from one
     -- participant to another.
-<<<<<<< HEAD
-    , childPages : EveryDict PersonId (Pages.Participant.Model.Model ChildActivity)
-    , motherPages : EveryDict PersonId (Pages.Participant.Model.Model MotherActivity)
-
-    -- These forms appear on multiple pages, and we want to show the same state
-    -- on each page. So, we keep them out here, and supply them as arguments.
-    , childForms : EveryDict PersonId Measurement.Model.ModelChild
-    , motherForms : EveryDict PersonId Measurement.Model.ModelMother
-=======
     , childPages : Dict PersonId (Pages.Participant.Model.Model ChildActivity)
     , motherPages : Dict PersonId (Pages.Participant.Model.Model MotherActivity)
 
@@ -54,7 +45,6 @@
     -- on each page. So, we keep them out here, and supply them as arguments.
     , childForms : Dict PersonId Measurement.Model.ModelChild
     , motherForms : Dict PersonId Measurement.Model.ModelMother
->>>>>>> 5307bcdc
     }
 
 
@@ -62,21 +52,12 @@
 emptyModel =
     { activitiesPage = Pages.Activities.Model.emptyModel
     , attendancePage = Pages.Attendance.Model.emptyModel
-<<<<<<< HEAD
-    , childActivityPages = EveryDict.empty
-    , motherActivityPages = EveryDict.empty
-    , childPages = EveryDict.empty
-    , motherPages = EveryDict.empty
-    , childForms = EveryDict.empty
-    , motherForms = EveryDict.empty
-=======
     , childActivityPages = Dict.empty
     , motherActivityPages = Dict.empty
     , childPages = Dict.empty
     , motherPages = Dict.empty
     , childForms = Dict.empty
     , motherForms = Dict.empty
->>>>>>> 5307bcdc
     , participantsPage = Pages.Participants.Model.emptyModel
     }
 
