--- conflicted
+++ resolved
@@ -24,11 +24,7 @@
 update sessionId db msg model =
     let
         sessionData =
-<<<<<<< HEAD
-            EveryDict.get sessionId db.editableSessions
-=======
             Dict.get sessionId db.editableSessions
->>>>>>> 5307bcdc
                 |> Maybe.withDefault NotAsked
     in
     case sessionData of
@@ -93,11 +89,7 @@
                         |> Maybe.withDefault []
 
                 childForms =
-<<<<<<< HEAD
-                    Maybe.map2 (\childId form -> EveryDict.insert childId form model.childForms) maybeChildId subForm
-=======
                     Maybe.map2 (\childId form -> Dict.insert childId form model.childForms) maybeChildId updateReturns.form
->>>>>>> 5307bcdc
                         |> Maybe.withDefault model.childForms
 
                 redirectMsgs =
@@ -147,11 +139,7 @@
                         |> Maybe.withDefault []
 
                 motherForms =
-<<<<<<< HEAD
-                    Maybe.map2 (\motherId form -> EveryDict.insert motherId form model.motherForms) maybeMotherId subForm
-=======
                     Maybe.map2 (\motherId form -> Dict.insert motherId form model.motherForms) maybeMotherId updateReturns.form
->>>>>>> 5307bcdc
                         |> Maybe.withDefault model.motherForms
 
                 redirectMsgs =
@@ -178,11 +166,7 @@
                     getChildForm childId model session
 
                 childPage =
-<<<<<<< HEAD
-                    EveryDict.get childId model.childPages
-=======
                     Dict.get childId model.childPages
->>>>>>> 5307bcdc
                         |> Maybe.withDefault Pages.Participant.Model.emptyModel
 
                 updateReturns =
@@ -202,13 +186,8 @@
             -- - we turn the redirect page into a message, if provided
             -- - we send a message to implement the OutMsg, if provided
             ( { model
-<<<<<<< HEAD
-                | childPages = EveryDict.insert childId subModel model.childPages
-                , childForms = EveryDict.insert childId subForm model.childForms
-=======
                 | childPages = Dict.insert childId updateReturns.model model.childPages
                 , childForms = Dict.insert childId updateReturns.form model.childForms
->>>>>>> 5307bcdc
               }
             , Cmd.map (MsgChild childId) updateReturns.cmd
             , redirectMsgs ++ sessionMsgs
@@ -229,27 +208,9 @@
                     getMotherForm motherId model session
 
                 motherPage =
-<<<<<<< HEAD
-                    EveryDict.get motherId model.motherPages
-=======
                     Dict.get motherId model.motherPages
->>>>>>> 5307bcdc
                         |> Maybe.withDefault Pages.Participant.Model.emptyModel
             in
-<<<<<<< HEAD
-            -- So, to summarize
-            --
-            -- - we own the subModel, subCmd, and subForm, so we handle them normally
-            -- - we turn the redirect page into a message, if provided
-            -- - we send a message to implement the OutMsg, if provided
-            ( { model
-                | motherPages = EveryDict.insert motherId subModel model.motherPages
-                , motherForms = EveryDict.insert motherId subForm model.motherForms
-              }
-            , Cmd.map (MsgMother motherId) subCmd
-            , redirectMsgs ++ sessionMsgs
-            )
-=======
             getMotherMeasurementData motherId session
                 |> LocalData.unwrap
                     ( model, Cmd.none, [] )
@@ -279,7 +240,6 @@
                         , redirectMsgs ++ sessionMsgs
                         )
                     )
->>>>>>> 5307bcdc
 
         MsgParticipants subMsg ->
             let
