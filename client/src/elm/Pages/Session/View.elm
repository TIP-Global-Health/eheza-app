module Pages.Session.View exposing (view)

import Activity.Model exposing (Activity(..))
import Backend.Entities exposing (..)
import Backend.Model exposing (ModelIndexedDb)
import Backend.Nurse.Model exposing (Nurse)
import Backend.Nurse.Utils exposing (assignedToHealthCenter)
import Backend.Session.Model exposing (EditableSession, Session)
import Backend.Session.Utils exposing (isClosed)
import EveryDict
import EveryDictList
import Gizra.Html exposing (showMaybe)
import Gizra.NominalDate exposing (NominalDate, fromLocalDateTime)
import Html exposing (..)
import Html.Attributes exposing (..)
import Html.Events exposing (..)
import Pages.Activities.View
import Pages.Activity.Model
import Pages.Activity.View
import Pages.Attendance.View
import Pages.Page exposing (Page(..), SessionPage(..), UserPage(..))
import Pages.Participant.Model
import Pages.Participant.View
import Pages.Participants.View
import Pages.ProgressReport.View
import Pages.Session.Model exposing (..)
import Participant.Utils exposing (childParticipant, motherParticipant)
import RemoteData exposing (RemoteData(..))
import Translate exposing (Language, translate)
import Utils.WebData exposing (viewError, viewWebData)
import ZScore.Model


view : Language -> NominalDate -> ZScore.Model.Model -> Nurse -> SessionId -> SessionPage -> Model -> ModelIndexedDb -> Html Msg
view language currentDate zscores nurse sessionId page model db =
    let
        sessionData =
            EveryDict.get sessionId db.sessions
                |> Maybe.withDefault NotAsked
    in
    viewWebData language
        (\session -> viewFoundSession language currentDate zscores nurse ( sessionId, session ) page model db)
        (wrapError language sessionId)
        sessionData


wrapError : Language -> SessionId -> Html Msg -> Html Msg
wrapError language sessionId errorHtml =
    div
        [ class "wrap wrap-alt-2" ]
        [ div
            [ class "ui basic head segment" ]
            [ h1
                [ class "ui header" ]
                [ text <| translate language <| Translate.GroupEncounterLoading sessionId ]
            , a
                [ class "link-back"
                , onClick <| SetActivePage <| UserPage <| ClinicsPage <| Nothing
                ]
                [ span [ class "icon-back" ] []
                , span [] []
                ]
            ]
        , errorHtml
        ]


viewFoundSession : Language -> NominalDate -> ZScore.Model.Model -> Nurse -> ( SessionId, Session ) -> SessionPage -> Model -> ModelIndexedDb -> Html Msg
viewFoundSession language currentDate zscores nurse ( sessionId, session ) page model db =
    let
        editableSession =
            AllDict.get sessionId db.editableSessions
                |> Maybe.withDefault NotAsked

        healthCenterId =
            db.clinics
                |> RemoteData.toMaybe
                |> Maybe.andThen (AllDictList.get session.clinicId)
                |> Maybe.map .healthCenterId

        authorized =
            healthCenterId
                |> Maybe.map (\id -> assignedToHealthCenter id nurse)
                |> Maybe.withDefault False
    in
    if isClosed currentDate session then
        viewClosedSession language sessionId session db

<<<<<<< HEAD
    else if not (isAuthorized nurse session) then
        viewUnauthorizedSession language sessionId session db

    else
        let
            editableSession =
                EveryDict.get sessionId db.editableSessions
                    |> Maybe.withDefault NotAsked
        in
=======
    else if authorized then
>>>>>>> 4c885261
        viewWebData language
            (viewEditableSession language currentDate zscores nurse sessionId page model db)
            (wrapError language sessionId)
            editableSession

    else
        viewUnauthorizedSession language sessionId session db


viewEditableSession : Language -> NominalDate -> ZScore.Model.Model -> Nurse -> SessionId -> SessionPage -> Model -> ModelIndexedDb -> EditableSession -> Html Msg
viewEditableSession language currentDate zscores nurse sessionId page model db session =
    case page of
        ActivitiesPage ->
            model.activitiesPage
                |> Pages.Activities.View.view language ( sessionId, session )
                |> Html.map MsgActivities

        ActivityPage activityType ->
            case activityType of
                ChildActivity activity ->
                    EveryDict.get activity model.childActivityPages
                        |> Maybe.withDefault Pages.Activity.Model.emptyModel
                        |> Pages.Activity.View.view childParticipant language currentDate zscores activity ( sessionId, session ) model
                        |> (\( html, maybeChildId ) -> Html.map (MsgChildActivity activity maybeChildId) html)

                MotherActivity activity ->
                    EveryDict.get activity model.motherActivityPages
                        |> Maybe.withDefault Pages.Activity.Model.emptyModel
                        |> Pages.Activity.View.view motherParticipant language currentDate zscores activity ( sessionId, session ) model
                        |> (\( html, maybeMotherId ) -> Html.map (MsgMotherActivity activity maybeMotherId) html)

        AttendancePage ->
            Pages.Attendance.View.view language ( sessionId, session ) model.attendancePage
                |> Html.map MsgAttendance

        ParticipantsPage ->
            model.participantsPage
                |> Pages.Participants.View.view language ( sessionId, session )
                |> Html.map MsgParticipants

        ProgressReportPage childId ->
            Pages.ProgressReport.View.view language zscores childId ( sessionId, session ) db

        ChildPage childId ->
            EveryDict.get childId model.childPages
                |> Maybe.withDefault Pages.Participant.Model.emptyModel
                |> Pages.Participant.View.viewChild language currentDate zscores childId ( sessionId, session ) model
                |> Html.map (MsgChild childId)

        MotherPage motherId ->
            EveryDict.get motherId model.motherPages
                |> Maybe.withDefault Pages.Participant.Model.emptyModel
                |> Pages.Participant.View.viewMother language motherId ( sessionId, session ) model
                |> Html.map (MsgMother motherId)


viewClosedSession : Language -> SessionId -> Session -> ModelIndexedDb -> Html Msg
viewClosedSession language sessionId session db =
    div
        [ class "wrap wrap-alt-2" ]
        [ div
            [ class "ui basic head segment" ]
            [ h1
                [ class "ui header" ]
                [ db.clinics
                    |> RemoteData.toMaybe
                    |> Maybe.andThen (\clinics -> EveryDictList.get session.clinicId clinics)
                    |> Maybe.map (.name >> text)
                    |> showMaybe
                ]
            , a
                [ class "link-back"
                , onClick <| SetActivePage <| UserPage <| ClinicsPage <| Just session.clinicId
                ]
                [ span [ class "icon-back" ] []
                , span [] []
                ]
            ]
        , div
            [ class "ui error message" ]
            [ h1 [] [ text <| translate language Translate.GroupEncounterClosed ]
            , p [] [ text <| translate language <| Translate.GroupEncounterClosed2 sessionId ]
            ]
        ]


viewUnauthorizedSession : Language -> SessionId -> Session -> ModelIndexedDb -> Html Msg
viewUnauthorizedSession language sessionId session db =
    div
        [ class "wrap wrap-alt-2" ]
        [ div
            [ class "ui basic head segment" ]
            [ h1
                [ class "ui header" ]
                [ db.clinics
                    |> RemoteData.toMaybe
                    |> Maybe.andThen (\clinics -> EveryDictList.get session.clinicId clinics)
                    |> Maybe.map (.name >> text)
                    |> showMaybe
                ]
            , a
                [ class "link-back"
                , onClick <| SetActivePage <| UserPage <| ClinicsPage <| Just session.clinicId
                ]
                [ span [ class "icon-back" ] []
                , span [] []
                ]
            ]
        , div
            [ class "ui error message" ]
            [ h1 [] [ text <| translate language Translate.GroupEncounterUnauthorized ]
            , p [] [ text <| translate language Translate.GroupEncounterUnauthorized2 ]
            ]
        ]<|MERGE_RESOLUTION|>--- conflicted
+++ resolved
@@ -86,19 +86,7 @@
     if isClosed currentDate session then
         viewClosedSession language sessionId session db
 
-<<<<<<< HEAD
-    else if not (isAuthorized nurse session) then
-        viewUnauthorizedSession language sessionId session db
-
-    else
-        let
-            editableSession =
-                EveryDict.get sessionId db.editableSessions
-                    |> Maybe.withDefault NotAsked
-        in
-=======
     else if authorized then
->>>>>>> 4c885261
         viewWebData language
             (viewEditableSession language currentDate zscores nurse sessionId page model db)
             (wrapError language sessionId)
