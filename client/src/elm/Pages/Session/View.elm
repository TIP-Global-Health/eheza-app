module Pages.Session.View exposing (view)

import Activity.Model exposing (Activity(..))
<<<<<<< HEAD
=======
import AssocList as Dict
>>>>>>> 5307bcdc
import Backend.Entities exposing (..)
import Backend.Model exposing (ModelIndexedDb)
import Backend.Nurse.Model exposing (Nurse)
import Backend.Nurse.Utils exposing (assignedToHealthCenter)
import Backend.Session.Model exposing (EditableSession, Session)
import Backend.Session.Utils exposing (isClosed)
<<<<<<< HEAD
import EveryDict
import EveryDictList
=======
>>>>>>> 5307bcdc
import Gizra.Html exposing (showMaybe)
import Gizra.NominalDate exposing (NominalDate, fromLocalDateTime)
import Html exposing (..)
import Html.Attributes exposing (..)
import Html.Events exposing (..)
import Pages.Activities.View
import Pages.Activity.Model
import Pages.Activity.View
import Pages.Attendance.View
import Pages.Page exposing (Page(..), SessionPage(..), UserPage(..))
import Pages.Participant.Model
import Pages.Participant.View
import Pages.Participants.View
import Pages.ProgressReport.View
import Pages.Session.Model exposing (..)
import Participant.Utils exposing (childParticipant, motherParticipant)
import RemoteData exposing (RemoteData(..))
import Translate exposing (Language, translate)
import Utils.WebData exposing (viewError, viewWebData)
import ZScore.Model


view : Language -> NominalDate -> ZScore.Model.Model -> Nurse -> SessionId -> SessionPage -> Model -> ModelIndexedDb -> Html Msg
view language currentDate zscores nurse sessionId page model db =
    let
        sessionData =
<<<<<<< HEAD
            EveryDict.get sessionId db.sessions
=======
            Dict.get sessionId db.sessions
>>>>>>> 5307bcdc
                |> Maybe.withDefault NotAsked
    in
    viewWebData language
        (\session -> viewFoundSession language currentDate zscores nurse ( sessionId, session ) page model db)
        (wrapError language sessionId)
        sessionData


wrapError : Language -> SessionId -> Html Msg -> Html Msg
wrapError language sessionId errorHtml =
    div
        [ class "wrap wrap-alt-2" ]
        [ div
            [ class "ui basic head segment" ]
            [ h1
                [ class "ui header" ]
                [ text <| translate language Translate.GroupEncounterLoading ]
            , a
                [ class "link-back"
                , onClick <| SetActivePage <| UserPage <| ClinicsPage <| Nothing
                ]
                [ span [ class "icon-back" ] []
                , span [] []
                ]
            ]
        , errorHtml
        ]


viewFoundSession : Language -> NominalDate -> ZScore.Model.Model -> Nurse -> ( SessionId, Session ) -> SessionPage -> Model -> ModelIndexedDb -> Html Msg
viewFoundSession language currentDate zscores nurse ( sessionId, session ) page model db =
    let
        editableSession =
<<<<<<< HEAD
            EveryDict.get sessionId db.editableSessions
=======
            Dict.get sessionId db.editableSessions
>>>>>>> 5307bcdc
                |> Maybe.withDefault NotAsked

        healthCenterId =
            db.clinics
                |> RemoteData.toMaybe
<<<<<<< HEAD
                |> Maybe.andThen (EveryDictList.get session.clinicId)
=======
                |> Maybe.andThen (Dict.get session.clinicId)
>>>>>>> 5307bcdc
                |> Maybe.map .healthCenterId

        authorized =
            healthCenterId
                |> Maybe.map (\id -> assignedToHealthCenter id nurse)
                |> Maybe.withDefault False
    in
    if isClosed currentDate session then
        viewClosedSession language sessionId session db

    else if authorized then
        viewWebData language
            (viewEditableSession language currentDate zscores nurse sessionId page model db)
            (wrapError language sessionId)
            editableSession

    else
        viewUnauthorizedSession language sessionId session db


viewEditableSession : Language -> NominalDate -> ZScore.Model.Model -> Nurse -> SessionId -> SessionPage -> Model -> ModelIndexedDb -> EditableSession -> Html Msg
viewEditableSession language currentDate zscores nurse sessionId page model db session =
    case page of
        ActivitiesPage ->
            model.activitiesPage
                |> Pages.Activities.View.view language ( sessionId, session )
                |> Html.map MsgActivities

        ActivityPage activityType ->
            case activityType of
                ChildActivity activity ->
                    Dict.get activity model.childActivityPages
                        |> Maybe.withDefault Pages.Activity.Model.emptyModel
                        |> Pages.Activity.View.view childParticipant language currentDate zscores activity ( sessionId, session ) model
                        |> (\( html, maybeChildId ) -> Html.map (MsgChildActivity activity maybeChildId) html)

                MotherActivity activity ->
                    Dict.get activity model.motherActivityPages
                        |> Maybe.withDefault Pages.Activity.Model.emptyModel
                        |> Pages.Activity.View.view motherParticipant language currentDate zscores activity ( sessionId, session ) model
                        |> (\( html, maybeMotherId ) -> Html.map (MsgMotherActivity activity maybeMotherId) html)

        AttendancePage ->
            Pages.Attendance.View.view language ( sessionId, session ) model.attendancePage
                |> Html.map MsgAttendance

        ParticipantsPage ->
            model.participantsPage
                |> Pages.Participants.View.view language ( sessionId, session )
                |> Html.map MsgParticipants

        ProgressReportPage childId ->
            Pages.ProgressReport.View.view language zscores childId ( sessionId, session ) db

        ChildPage childId ->
<<<<<<< HEAD
            EveryDict.get childId model.childPages
=======
            Dict.get childId model.childPages
>>>>>>> 5307bcdc
                |> Maybe.withDefault Pages.Participant.Model.emptyModel
                |> Pages.Participant.View.viewChild language currentDate zscores childId ( sessionId, session ) model
                |> Html.map (MsgChild childId)

        MotherPage motherId ->
<<<<<<< HEAD
            EveryDict.get motherId model.motherPages
=======
            Dict.get motherId model.motherPages
>>>>>>> 5307bcdc
                |> Maybe.withDefault Pages.Participant.Model.emptyModel
                |> Pages.Participant.View.viewMother language motherId ( sessionId, session ) model
                |> Html.map (MsgMother motherId)


viewClosedSession : Language -> SessionId -> Session -> ModelIndexedDb -> Html Msg
viewClosedSession language sessionId session db =
    div
        [ class "wrap wrap-alt-2" ]
        [ div
            [ class "ui basic head segment" ]
            [ h1
                [ class "ui header" ]
                [ db.clinics
                    |> RemoteData.toMaybe
<<<<<<< HEAD
                    |> Maybe.andThen (\clinics -> EveryDictList.get session.clinicId clinics)
=======
                    |> Maybe.andThen (\clinics -> Dict.get session.clinicId clinics)
>>>>>>> 5307bcdc
                    |> Maybe.map (.name >> text)
                    |> showMaybe
                ]
            , a
                [ class "link-back"
                , onClick <| SetActivePage <| UserPage <| ClinicsPage <| Just session.clinicId
                ]
                [ span [ class "icon-back" ] []
                , span [] []
                ]
            ]
        , div
            [ class "ui error message" ]
            [ h1 [] [ text <| translate language Translate.GroupEncounterClosed ]
            , p [] [ text <| translate language <| Translate.GroupEncounterClosed2 sessionId ]
            ]
        ]


viewUnauthorizedSession : Language -> SessionId -> Session -> ModelIndexedDb -> Html Msg
viewUnauthorizedSession language sessionId session db =
    div
        [ class "wrap wrap-alt-2" ]
        [ div
            [ class "ui basic head segment" ]
            [ h1
                [ class "ui header" ]
                [ db.clinics
                    |> RemoteData.toMaybe
<<<<<<< HEAD
                    |> Maybe.andThen (\clinics -> EveryDictList.get session.clinicId clinics)
=======
                    |> Maybe.andThen (\clinics -> Dict.get session.clinicId clinics)
>>>>>>> 5307bcdc
                    |> Maybe.map (.name >> text)
                    |> showMaybe
                ]
            , a
                [ class "link-back"
                , onClick <| SetActivePage <| UserPage <| ClinicsPage <| Just session.clinicId
                ]
                [ span [ class "icon-back" ] []
                , span [] []
                ]
            ]
        , div
            [ class "ui error message" ]
            [ h1 [] [ text <| translate language Translate.GroupEncounterUnauthorized ]
            , p [] [ text <| translate language Translate.GroupEncounterUnauthorized2 ]
            ]
        ]<|MERGE_RESOLUTION|>--- conflicted
+++ resolved
@@ -1,21 +1,13 @@
 module Pages.Session.View exposing (view)
 
 import Activity.Model exposing (Activity(..))
-<<<<<<< HEAD
-=======
 import AssocList as Dict
->>>>>>> 5307bcdc
 import Backend.Entities exposing (..)
 import Backend.Model exposing (ModelIndexedDb)
 import Backend.Nurse.Model exposing (Nurse)
 import Backend.Nurse.Utils exposing (assignedToHealthCenter)
 import Backend.Session.Model exposing (EditableSession, Session)
 import Backend.Session.Utils exposing (isClosed)
-<<<<<<< HEAD
-import EveryDict
-import EveryDictList
-=======
->>>>>>> 5307bcdc
 import Gizra.Html exposing (showMaybe)
 import Gizra.NominalDate exposing (NominalDate, fromLocalDateTime)
 import Html exposing (..)
@@ -42,11 +34,7 @@
 view language currentDate zscores nurse sessionId page model db =
     let
         sessionData =
-<<<<<<< HEAD
-            EveryDict.get sessionId db.sessions
-=======
             Dict.get sessionId db.sessions
->>>>>>> 5307bcdc
                 |> Maybe.withDefault NotAsked
     in
     viewWebData language
@@ -80,21 +68,13 @@
 viewFoundSession language currentDate zscores nurse ( sessionId, session ) page model db =
     let
         editableSession =
-<<<<<<< HEAD
-            EveryDict.get sessionId db.editableSessions
-=======
             Dict.get sessionId db.editableSessions
->>>>>>> 5307bcdc
                 |> Maybe.withDefault NotAsked
 
         healthCenterId =
             db.clinics
                 |> RemoteData.toMaybe
-<<<<<<< HEAD
-                |> Maybe.andThen (EveryDictList.get session.clinicId)
-=======
                 |> Maybe.andThen (Dict.get session.clinicId)
->>>>>>> 5307bcdc
                 |> Maybe.map .healthCenterId
 
         authorized =
@@ -150,21 +130,13 @@
             Pages.ProgressReport.View.view language zscores childId ( sessionId, session ) db
 
         ChildPage childId ->
-<<<<<<< HEAD
-            EveryDict.get childId model.childPages
-=======
             Dict.get childId model.childPages
->>>>>>> 5307bcdc
                 |> Maybe.withDefault Pages.Participant.Model.emptyModel
                 |> Pages.Participant.View.viewChild language currentDate zscores childId ( sessionId, session ) model
                 |> Html.map (MsgChild childId)
 
         MotherPage motherId ->
-<<<<<<< HEAD
-            EveryDict.get motherId model.motherPages
-=======
             Dict.get motherId model.motherPages
->>>>>>> 5307bcdc
                 |> Maybe.withDefault Pages.Participant.Model.emptyModel
                 |> Pages.Participant.View.viewMother language motherId ( sessionId, session ) model
                 |> Html.map (MsgMother motherId)
@@ -180,11 +152,7 @@
                 [ class "ui header" ]
                 [ db.clinics
                     |> RemoteData.toMaybe
-<<<<<<< HEAD
-                    |> Maybe.andThen (\clinics -> EveryDictList.get session.clinicId clinics)
-=======
                     |> Maybe.andThen (\clinics -> Dict.get session.clinicId clinics)
->>>>>>> 5307bcdc
                     |> Maybe.map (.name >> text)
                     |> showMaybe
                 ]
@@ -214,11 +182,7 @@
                 [ class "ui header" ]
                 [ db.clinics
                     |> RemoteData.toMaybe
-<<<<<<< HEAD
-                    |> Maybe.andThen (\clinics -> EveryDictList.get session.clinicId clinics)
-=======
                     |> Maybe.andThen (\clinics -> Dict.get session.clinicId clinics)
->>>>>>> 5307bcdc
                     |> Maybe.map (.name >> text)
                     |> showMaybe
                 ]
