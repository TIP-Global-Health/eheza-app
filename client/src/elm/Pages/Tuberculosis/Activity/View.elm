--- conflicted
+++ resolved
@@ -38,11 +38,7 @@
         , tasksBarId
         , viewBoolInput
         , viewCheckBoxMultipleSelectInput
-<<<<<<< HEAD
-        , viewCheckBoxSelectInput
         , viewConfirmationDialog
-=======
->>>>>>> 080e5bd9
         , viewCustomBoolInput
         , viewPersonDetailsExtended
         , viewQuestionLabel
