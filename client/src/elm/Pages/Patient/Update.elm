--- conflicted
+++ resolved
@@ -16,22 +16,13 @@
 import Pages.Patient.Utils exposing (updateActivityDate)
 import Patient.Model exposing (Patient, PatientId, PatientType(..))
 import Pusher.Model exposing (PusherEventData(..))
-<<<<<<< HEAD
-=======
-import Patient.Model exposing (Patient, PatientId)
 import Translate as Trans exposing (Language, translate)
->>>>>>> aac80d49
 import User.Model exposing (..)
 import Utils.EditableWebData as EditableWebData
 
 
-<<<<<<< HEAD
-update : Date -> BackendUrl -> String -> User -> Pages.Patient.Model.Msg -> ( PatientId, Patient ) -> Model -> ( Patient, Model, Cmd Pages.Patient.Model.Msg, Maybe Page )
-update currentDate backendUrl accessToken user msg ( patientId, patient ) model =
-=======
-update : Date -> BackendUrl -> String -> User -> Language -> Msg -> ( PatientId, Patient ) -> Model -> ( Patient, Model, Cmd Msg, Maybe Page )
+update : Date -> BackendUrl -> String -> User -> Language -> Pages.Patient.Model.Msg -> ( PatientId, Patient ) -> Model -> ( Patient, Model, Cmd Pages.Patient.Model.Msg, Maybe Page )
 update currentDate backendUrl accessToken user language msg ( patientId, patient ) model =
->>>>>>> aac80d49
     case msg of
         HandlePusherEventData event ->
             case event of
@@ -104,13 +95,8 @@
 
 {-| Activate the dropzone on a specific activity type.
 -}
-<<<<<<< HEAD
-setDropzone : String -> Maybe ActivityType -> Cmd Pages.Patient.Model.Msg
-setDropzone backendUrl activity =
-=======
-setDropzone : String -> Language -> Maybe ActivityType -> Cmd Msg
+setDropzone : String -> Language -> Maybe ActivityType -> Cmd Pages.Patient.Model.Msg
 setDropzone backendUrl language activity =
->>>>>>> aac80d49
     let
         isActive =
             case activity of
