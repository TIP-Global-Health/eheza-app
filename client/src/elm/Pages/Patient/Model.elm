--- conflicted
+++ resolved
@@ -11,14 +11,6 @@
 import Pusher.Model exposing (PusherEventData)
 
 
-<<<<<<< HEAD
-type ActivityOptions
-    = Photo
-    | Weight
-
-
-=======
->>>>>>> 15f8f6ab
 type Msg
     = HandlePusherEventData PusherEventData
     | MsgMeasurement Measurement.Model.Msg
