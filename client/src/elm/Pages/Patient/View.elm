module Pages.Patient.View
    exposing
        ( viewChild
        , viewMother
        )

import Activity.Model exposing (ActivityListItem, ActivityType(..))
import Activity.Utils exposing (getActivityList)
import App.PageType
import Child.Model exposing (Child, ChildId)
import Config.Model exposing (BackendUrl)
import Date exposing (Date)
import Dict
import Html exposing (..)
import Html.Attributes as Attr exposing (..)
import Html.Events exposing (onClick)
import Measurement.View
import Mother.Model exposing (Mother, MotherId)
import Pages.Patient.Model exposing (Model, Msg(..))
import Patient.Model exposing (Patient, PatientId, PatientTypeFilter(..), PatientsDict)
import RemoteData exposing (RemoteData(..), WebData)
import Translate as Trans exposing (Language, translate)
import User.Model exposing (User)


viewChild : BackendUrl -> String -> User -> Language -> Date -> WebData Mother -> ( ChildId, Child ) -> Model -> Html Msg
viewChild backendUrl accessToken currentUser language currentDate motherWebData ( childId, child ) model =
    let
        motherInfo =
            case child.motherId of
                Nothing ->
                    span [] [ text <| translate language Trans.LinkToMother ]

                Just motherId ->
                    case motherWebData of
                        Success mother ->
                            span []
                                [ text <| translate language Trans.Mother ++ ": ", text mother.name ]

                        Loading ->
                            span []
                                [ text <| translate language Trans.Mother ++ ": "
                                , i [ class "icon loading spinner" ] []
                                ]

                        _ ->
                            span [] []

        patients =
            -- @todo: Add mkChild
            Dict.insert childId ({ info = Patient.Model.PatientChild child }) Dict.empty
    in
        div [] <|
            [ div [ class "ui segment" ]
                [ div [ class "ui items" ]
                    [ div [ class "item" ]
                        [ div [ class "ui image" ]
                            [ img [ src child.image ]
                                []
                            ]
                        , div [ class "middle aligned content" ]
                            [ h2 [ class "ui disabled header mother" ]
                                [ motherInfo ]
                            , h2 [ class "ui header child" ]
                                [ text <| translate language Trans.Baby ++ ": ", text child.name ]
                            , div [ class "meta" ]
                                [ p []
                                    [ text "Group Date"
                                    , br []
                                        []
                                    , text "Joined in June 2017"
                                    ]
                                ]
                            ]
                        ]
                    ]
                ]
            , div [ class "ui segment" ]
                [ div []
                    [ viewActivityCards language currentDate currentUser patients Children
                    ]
                , viewSelectedActivity language (Just Pages.Patient.Model.Weight)
                ]
<<<<<<< HEAD
=======
            , Html.map MsgMeasurement <| Measurement.View.viewChild backendUrl accessToken currentUser language ( childId, child ) model.selectedActivity model.measurements
>>>>>>> 15f8f6ab
            ]


viewMother : Language -> Date -> User -> MotherId -> Mother -> List (WebData ( ChildId, Child )) -> Html Msg
viewMother language currentDate currentUser motherId mother children =
    let
        childrenInfo =
            (List.map
                (\childWebData ->
                    case childWebData of
                        Success ( childId, child ) ->
                            li []
                                [ text child.name ]

                        Loading ->
                            li []
                                [ i [ class "icon loading spinner" ] []
                                ]

                        _ ->
                            div [] []
                )
                children
            )

        childrenList =
            if List.isEmpty mother.children then
                div [] [ text <| translate language Trans.NoChildrenRegisteredInTheSystem ]
            else
                div []
                    [ text <| translate language Trans.Children ++ ": "
                    , ul [] childrenInfo
                    ]

        patients =
            -- @todo: Add mkMother
            Dict.insert motherId ({ info = Patient.Model.PatientMother mother }) Dict.empty
    in
        div [] <|
            [ div [ class "ui segment" ]
                [ div [ class "ui items" ]
                    [ div [ class "item" ]
                        [ div [ class "ui image" ]
                            [ img [ src mother.image ]
                                []
                            ]
                        , div [ class "middle aligned content" ]
                            [ h2 [ class "ui header mother" ]
                                [ text <| translate language Trans.Mother ++ ": ", text mother.name ]
                            , h2 [ class "ui disabled header child" ]
                                [ childrenList ]
                            , div [ class "meta" ]
                                [ p []
                                    [ text "Group Date"
                                    , br []
                                        []
                                    , text "Joined in June 2017"
                                    ]
                                ]
                            ]
                        ]
                    ]
                ]
            , div [ class "ui segment" ]
                [ div []
                    [ viewActivityCards language currentDate currentUser patients Children
                    ]
                , viewSelectedActivity language (Just Pages.Patient.Model.Weight)
                ]
            ]



-- @todo: Cleanup code duplication


viewActivityCards : Language -> Date -> User -> PatientsDict -> PatientTypeFilter -> Html Msg
viewActivityCards language currentDate user patients patientTypeFilter =
    let
        allActivityList =
            getActivityList currentDate patientTypeFilter patients

        pendingActivities =
            List.filter (\activity -> activity.remaining > 0) allActivityList

        noPendingActivities =
            List.filter (\activity -> activity.remaining == 0) allActivityList

        pendingActivitiesView =
            if List.isEmpty pendingActivities then
                []
            else
                List.map (viewActivityListItem language) pendingActivities

        noPendingActivitiesView =
            if List.isEmpty noPendingActivities then
                div [] []
            else
                div []
                    [ h2 [ class "ui header activities" ] [ text <| translate language Trans.ActivitiesCompleted ]
                    , div [ class "ui cards activities completed" ] (List.map (viewActivityListItem language) noPendingActivities)
                    ]
    in
        div []
            [ h2 [ class "ui header activities" ] [ text <| translate language Trans.ActivitiesToComplete ]
            , div [ class "ui cards activities pending" ] pendingActivitiesView
            , noPendingActivitiesView
            ]


viewActivityListItem : Language -> ActivityListItem -> Html Msg
viewActivityListItem language report =
    let
        clickHandler =
            onClick <| SetSelectedActivity (Just <| report.activity.activityType)
    in
        div [ class "ui card activities__item" ]
            [ a
                [ clickHandler
                ]
                [ i [ class (report.activity.icon ++ " icon") ] [] ]
            , div [ class "content" ]
                [ a
                    [ class "header activities__item__title"
                    , clickHandler
                    ]
                    [ text report.activity.name ]
                ]
            ]<|MERGE_RESOLUTION|>--- conflicted
+++ resolved
@@ -79,12 +79,8 @@
                 [ div []
                     [ viewActivityCards language currentDate currentUser patients Children
                     ]
-                , viewSelectedActivity language (Just Pages.Patient.Model.Weight)
-                ]
-<<<<<<< HEAD
-=======
+                ]
             , Html.map MsgMeasurement <| Measurement.View.viewChild backendUrl accessToken currentUser language ( childId, child ) model.selectedActivity model.measurements
->>>>>>> 15f8f6ab
             ]
 
 
@@ -152,7 +148,6 @@
                 [ div []
                     [ viewActivityCards language currentDate currentUser patients Children
                     ]
-                , viewSelectedActivity language (Just Pages.Patient.Model.Weight)
                 ]
             ]
 
