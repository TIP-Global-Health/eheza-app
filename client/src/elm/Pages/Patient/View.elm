--- conflicted
+++ resolved
@@ -21,7 +21,6 @@
 import RemoteData exposing (RemoteData(..), WebData)
 import Translate as Trans exposing (Language, translate)
 import User.Model exposing (User)
-import Utils.Html exposing (divider)
 
 
 viewChild : BackendUrl -> String -> User -> Language -> Date -> WebData Mother -> ( ChildId, Child ) -> Model -> Html Msg
@@ -78,12 +77,7 @@
             , div []
                 [ viewActivityCards language currentDate currentUser patients Children
                 ]
-<<<<<<< HEAD
-            , viewSelectedActivity language (Just Pages.Patient.Model.Weight)
-            , viewSelectedActivity language (Just Pages.Patient.Model.Photo)
-=======
             , Html.map MsgMeasurement <| Measurement.View.viewChild backendUrl accessToken currentUser language ( childId, child ) model.selectedActivity model.measurements
->>>>>>> 15f8f6ab
             ]
 
 
@@ -148,11 +142,6 @@
             , div []
                 [ viewActivityCards language currentDate currentUser patients Mothers
                 ]
-<<<<<<< HEAD
-            , viewSelectedActivity language (Just Pages.Patient.Model.Weight)
-            , viewSelectedActivity language (Just Pages.Patient.Model.Photo)
-=======
->>>>>>> 15f8f6ab
             ]
 
 
@@ -196,46 +185,6 @@
 
 viewActivityListItem : Language -> ActivityListItem -> Html Msg
 viewActivityListItem language report =
-<<<<<<< HEAD
-    div [ class "ui card activities__item" ]
-        [ a [ href "#" ] [ i [ class (report.activity.icon ++ " icon") ] [] ]
-        , div [ class "content" ]
-            [ a [ class "header activities__item__title" ] [ text report.activity.name ]
-            ]
-        ]
-
-
-viewSelectedActivity : Language -> Maybe ActivityOptions -> Html Msg
-viewSelectedActivity language activity =
-    case activity of
-        Just Pages.Patient.Model.Photo ->
-            viewPhotoEntry language
-
-        Just Pages.Patient.Model.Weight ->
-            viewWeightEntry language
-
-        Nothing ->
-            div [] []
-
-
-
--- @todo: check min / max for weight input
-
-
-viewWeightEntry : Language -> Html Msg
-viewWeightEntry language =
-    div []
-        [ div
-            [ class "ui divider" ]
-            []
-        , div
-            [ class "ui card"
-            , id "weightEntryForm"
-            ]
-            [ h1
-                []
-                [ text <| translate language Trans.ActivitiesWeightTitle
-=======
     let
         clickHandler =
             onClick <| SetSelectedActivity (Just <| report.activity.activityType)
@@ -243,7 +192,6 @@
         div [ class "ui card activities__item" ]
             [ a
                 [ clickHandler
->>>>>>> 15f8f6ab
                 ]
                 [ i [ class (report.activity.icon ++ " icon") ] [] ]
             , div [ class "content" ]
@@ -253,39 +201,4 @@
                     ]
                     [ text report.activity.name ]
                 ]
-<<<<<<< HEAD
-            ]
-        ]
-
-
-viewPhotoEntry : Language -> Html Msg
-viewPhotoEntry language =
-    div []
-        [ divider
-        , Html.form
-            [ class "ui card"
-            , id "photoEntryForm"
-            , action "javascript:void(0);"
-            ]
-            [ h2
-                []
-                [ text <| translate language Trans.ActivitiesPhotoTitle
-                ]
-            , span
-                []
-                [ text <| translate language Trans.ActivitiesPhotoHelp ]
-            , div
-                []
-                [ div
-                    []
-                    [ label [] [ text "Upload File" ]
-                    , div [ class "dropzone" ] []
-                    ]
-                , button [ type_ "reset" ] [ text <| translate language Trans.Retake ]
-                , button [ type_ "button" ] [ text <| translate language Trans.Save ]
-                ]
-            ]
-        ]
-=======
-            ]
->>>>>>> 15f8f6ab
+            ]