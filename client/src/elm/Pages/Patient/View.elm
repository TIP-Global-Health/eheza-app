module Pages.Patient.View
    exposing
        ( viewChild
        , viewMother
        )

import Activity.Model exposing (ActivityListItem, ActivityType(..))
import Activity.Utils exposing (getActivityList)
import App.PageType
import Child.Model exposing (Child, ChildId)
import Config.Model exposing (BackendUrl)
import Date exposing (Date)
import Dict
import Html exposing (..)
import Html.Attributes as Attr exposing (..)
import Html.Events exposing (onClick)
import Measurement.View
import Mother.Model exposing (Mother, MotherId)
import Pages.Patient.Model exposing (Model, Msg(..))
import Patient.Model exposing (Patient, PatientId, PatientTypeFilter(..), PatientsDict)
import RemoteData exposing (RemoteData(..), WebData)
import Translate as Trans exposing (Language, translate)
import User.Model exposing (User)


viewChild : BackendUrl -> String -> User -> Language -> Date -> WebData Mother -> ( ChildId, Child ) -> Model -> Html Msg
viewChild backendUrl accessToken currentUser language currentDate motherWebData ( childId, child ) model =
    let
        motherInfo =
            case child.motherId of
                Nothing ->
                    span [] [ text <| translate language Trans.LinkToMother ]

                Just motherId ->
                    case motherWebData of
                        Success mother ->
                            span []
                                [ text <| translate language Trans.Mother ++ ": ", text mother.name ]

                        Loading ->
                            span []
                                [ text <| translate language Trans.Mother ++ ": "
                                , i [ class "icon loading spinner" ] []
                                ]

                        _ ->
                            span [] []

        patients =
            -- @todo: Add mkChild
            Dict.insert childId ({ info = Patient.Model.PatientChild child }) Dict.empty
    in
        div [] <|
            [ div [ class "ui segment" ]
                [ div [ class "ui items" ]
                    [ div [ class "item" ]
                        [ div [ class "ui image" ]
                            [ img [ src child.image ]
                                []
                            ]
                        , div [ class "middle aligned content" ]
                            [ h2 [ class "ui disabled header mother" ]
                                [ motherInfo ]
                            , h2 [ class "ui header child" ]
                                [ text <| translate language Trans.Baby ++ ": ", text child.name ]
                            , div [ class "meta" ]
                                [ p []
                                    [ text <| translate language Trans.PlaceholderTextGroupDate
                                    , br []
                                        []
                                    , text <| translate language Trans.PlaceholderTextJoined
                                    ]
                                ]
                            ]
                        ]
                    ]
<<<<<<< HEAD
                , div [ class "content six wide column", id "mother-info" ] [ motherInfo ]
=======
>>>>>>> d8c21b1a
                ]
            , div [ class "ui segment" ]
                [ div []
                    [ viewActivityCards language currentDate currentUser patients Children
                    ]
                ]
            , Html.map MsgMeasurement <| Measurement.View.viewChild backendUrl accessToken currentUser language ( childId, child ) model.selectedActivity model.measurements
            ]


viewMother : Language -> Date -> User -> MotherId -> Mother -> List (WebData ( ChildId, Child )) -> Html Msg
viewMother language currentDate currentUser motherId mother children =
    let
        childrenInfo =
            (List.map
                (\childWebData ->
                    case childWebData of
                        Success ( childId, child ) ->
                            li []
                                [ text child.name ]

                        Loading ->
                            li []
                                [ i [ class "icon loading spinner" ] []
                                ]

                        _ ->
                            div [] []
                )
                children
            )

        childrenList =
            if List.isEmpty mother.children then
                div [] [ text <| translate language Trans.NoChildrenRegisteredInTheSystem ]
            else
                div []
                    [ text <| translate language Trans.Children ++ ": "
                    , ul [] childrenInfo
                    ]

        patients =
            -- @todo: Add mkMother
            Dict.insert motherId ({ info = Patient.Model.PatientMother mother }) Dict.empty
    in
        div [] <|
            [ div [ class "ui segment" ]
                [ div [ class "ui items" ]
                    [ div [ class "item" ]
                        [ div [ class "ui image" ]
                            [ img [ src mother.image ]
                                []
                            ]
                        , div [ class "middle aligned content" ]
                            [ h2 [ class "ui header mother" ]
                                [ text <| translate language Trans.Mother ++ ": ", text mother.name ]
                            , h2 [ class "ui disabled header child" ]
                                [ childrenList ]
                            , div [ class "meta" ]
                                [ p []
                                    [ text <| translate language Trans.PlaceholderTextGroupDate
                                    , br []
                                        []
                                    , text <| translate language Trans.PlaceholderTextJoined
                                    ]
                                ]
                            ]
                        ]
                    ]
                ]
            , div [ class "ui segment" ]
                [ div []
                    [ viewActivityCards language currentDate currentUser patients Children
                    ]
                ]
            ]



-- @todo: Cleanup code duplication


viewActivityCards : Language -> Date -> User -> PatientsDict -> PatientTypeFilter -> Html Msg
viewActivityCards language currentDate user patients patientTypeFilter =
    let
        allActivityList =
            getActivityList currentDate patientTypeFilter patients

        pendingActivities =
            List.filter (\activity -> activity.remaining > 0) allActivityList

        noPendingActivities =
            List.filter (\activity -> activity.remaining == 0) allActivityList

        pendingActivitiesView =
            if List.isEmpty pendingActivities then
                []
            else
                List.map (viewActivityListItem language) pendingActivities

        noPendingActivitiesView =
            if List.isEmpty noPendingActivities then
                div [] []
            else
                div []
                    [ h2 [ class "ui header activities" ] [ text <| translate language Trans.ActivitiesCompleted ]
                    , div [ class "ui cards activities completed" ] (List.map (viewActivityListItem language) noPendingActivities)
                    ]
    in
        div []
            [ h2 [ class "ui header activities" ] [ text <| translate language Trans.ActivitiesToComplete ]
            , div [ class "ui cards activities pending" ] pendingActivitiesView
            , noPendingActivitiesView
            ]


viewActivityListItem : Language -> ActivityListItem -> Html Msg
viewActivityListItem language report =
    let
        clickHandler =
            onClick <| SetSelectedActivity (Just <| report.activity.activityType)
    in
        div [ class "ui card activities__item" ]
            [ a
                [ clickHandler
                ]
                [ i [ class (report.activity.icon ++ " icon") ] [] ]
            , div [ class "content" ]
                [ a
                    [ class "header activities__item__title"
                    , clickHandler
                    ]
                    [ text report.activity.name ]
                ]
            ]<|MERGE_RESOLUTION|>--- conflicted
+++ resolved
@@ -74,10 +74,7 @@
                             ]
                         ]
                     ]
-<<<<<<< HEAD
                 , div [ class "content six wide column", id "mother-info" ] [ motherInfo ]
-=======
->>>>>>> d8c21b1a
                 ]
             , div [ class "ui segment" ]
                 [ div []
