module Pages.Router exposing (delta2url, parseUrl)

<<<<<<< HEAD
import Activity.Model exposing (ActivityType)
import Activity.Utils exposing (decodeActivityTypeFromString, defaultActivityType, encodeActivityTypeAsString)
=======
import Activity.Utils exposing (decodeActivityFromString, defaultActivity, encodeActivityAsString)
>>>>>>> 3d572542
import Pages.Page exposing (..)
import Restful.Endpoint exposing (EntityUuid, fromEntityUuid, toEntityUuid)
import RouteUrl exposing (HistoryEntry(..), UrlChange)
import UrlParser exposing ((</>), Parser, custom, int, map, oneOf, parseHash, s, string, top)


{-| For now, we're given just the previous and current page ...if
we need any additional information for routing at some point, the
caller could provide it.
-}
delta2url : Page -> Page -> Maybe UrlChange
delta2url previous current =
    case current of
        DevicePage ->
            Just <| UrlChange NewEntry "#device"

        PinCodePage ->
            Just <| UrlChange NewEntry "#pincode"

        PageNotFound url ->
            -- If we couldn't interpret the URL, we don't try to change it.
            Nothing

        ServiceWorkerPage ->
            Just <| UrlChange NewEntry "#deployment"

<<<<<<< HEAD
=======
        -- These are pages which depend on having a downloaded session
        SessionPage sessionPage ->
            case sessionPage of
                ActivitiesPage ->
                    Just <| UrlChange NewEntry "#activities"

                ActivityPage activityType ->
                    Just <| UrlChange NewEntry ("#activity/" ++ encodeActivityAsString activityType)

                AttendancePage ->
                    Just <| UrlChange NewEntry "#attendance"

                ChildPage id ->
                    Just <| UrlChange NewEntry ("#child/" ++ toString (fromEntityId id))

                MotherPage id ->
                    Just <| UrlChange NewEntry ("#mother/" ++ toString (fromEntityId id))

                ParticipantsPage ->
                    Just <| UrlChange NewEntry "#participants"

                ProgressReportPage id ->
                    Just <| UrlChange NewEntry ("#progress/" ++ toString (fromEntityId id))

>>>>>>> 3d572542
        -- These are pages that required a logged-in user
        UserPage userPage ->
            case userPage of
                AdminPage ->
                    Just <| UrlChange NewEntry "#admin"

                ClinicsPage clinicId ->
                    let
                        clinic =
                            clinicId
                                |> Maybe.map (\id -> "/" ++ fromEntityUuid id)
                                |> Maybe.withDefault ""
                    in
                    Just <| UrlChange NewEntry ("#clinics" ++ clinic)

                MyAccountPage ->
                    Just <| UrlChange NewEntry "#my-account"

                SessionPage sessionId sessionPage ->
                    let
                        subUrl =
                            case sessionPage of
                                ActivitiesPage ->
                                    "/activities"

                                ActivityPage activityType ->
                                    "/activity/" ++ encodeActivityTypeAsString activityType

                                AttendancePage ->
                                    ""

                                ChildPage id ->
                                    "/child/" ++ fromEntityUuid id

                                MotherPage id ->
                                    "/mother/" ++ fromEntityUuid id

                                ParticipantsPage ->
                                    "/participants"

                                ProgressReportPage id ->
                                    "/progress/" ++ fromEntityUuid id

                        url =
                            "#session/" ++ fromEntityUuid sessionId ++ subUrl
                    in
                    Just <| UrlChange NewEntry url


{-| For now, the only messages we're generating from the URL are messages
to set the active page. So, we just return a `Page`, and the caller can
map it to a msg. If we eventually needed to send different kinds of messages,
we could change that here.
-}
parseUrl : Parser (Page -> c) c
parseUrl =
    oneOf
<<<<<<< HEAD
        [ map (UserPage << ClinicsPage << Just) (s "clinics" </> parseUuid)
=======
        [ map (SessionPage ActivitiesPage) (s "activities")

        -- TODO: Should probably fail with an unrecongized activity type,
        -- rather than use the default
        , map
            (SessionPage << ActivityPage << Maybe.withDefault defaultActivity << decodeActivityFromString)
            (s "activity" </> string)
        , map (SessionPage AttendancePage) (s "attendance")
        , map (SessionPage << ChildPage << toEntityId) (s "child" </> int)
        , map (SessionPage << ProgressReportPage << toEntityId) (s "progress" </> int)
        , map (UserPage << ClinicsPage << Just << toEntityId) (s "clinics" </> int)
>>>>>>> 3d572542
        , map (UserPage (ClinicsPage Nothing)) (s "clinics")
        , map (UserPage AdminPage) (s "admin")
        , map DevicePage (s "device")
        , map PinCodePage (s "pincode")
        , map ServiceWorkerPage (s "deployment")
        , map (UserPage MyAccountPage) (s "my-account")
        , map (\id page -> UserPage <| SessionPage id page) (s "session" </> parseUuid </> parseSessionPage)

        -- `top` represents the page without any segements ... i.e. the
        -- root page.
        , map PinCodePage top
        ]


parseSessionPage : Parser (SessionPage -> c) c
parseSessionPage =
    oneOf
        [ map ActivitiesPage (s "activities")
        , map ActivityPage (s "activity" </> parseActivityType)
        , map ChildPage (s "child" </> parseUuid)
        , map ProgressReportPage (s "progress" </> parseUuid)
        , map MotherPage (s "mother" </> parseUuid)
        , map ParticipantsPage (s "participants")
        , map AttendancePage top
        ]


parseUuid : Parser (EntityUuid a -> c) c
parseUuid =
    map toEntityUuid string


parseActivityType : Parser (ActivityType -> c) c
parseActivityType =
    custom "ActivityType" <|
        \part ->
            case decodeActivityTypeFromString part of
                Just activityType ->
                    Ok activityType

                Nothing ->
                    Err <| part ++ " is not an ActivityType"<|MERGE_RESOLUTION|>--- conflicted
+++ resolved
@@ -1,11 +1,7 @@
 module Pages.Router exposing (delta2url, parseUrl)
 
-<<<<<<< HEAD
-import Activity.Model exposing (ActivityType)
-import Activity.Utils exposing (decodeActivityTypeFromString, defaultActivityType, encodeActivityTypeAsString)
-=======
+import Activity.Model exposing (Activity)
 import Activity.Utils exposing (decodeActivityFromString, defaultActivity, encodeActivityAsString)
->>>>>>> 3d572542
 import Pages.Page exposing (..)
 import Restful.Endpoint exposing (EntityUuid, fromEntityUuid, toEntityUuid)
 import RouteUrl exposing (HistoryEntry(..), UrlChange)
@@ -32,33 +28,6 @@
         ServiceWorkerPage ->
             Just <| UrlChange NewEntry "#deployment"
 
-<<<<<<< HEAD
-=======
-        -- These are pages which depend on having a downloaded session
-        SessionPage sessionPage ->
-            case sessionPage of
-                ActivitiesPage ->
-                    Just <| UrlChange NewEntry "#activities"
-
-                ActivityPage activityType ->
-                    Just <| UrlChange NewEntry ("#activity/" ++ encodeActivityAsString activityType)
-
-                AttendancePage ->
-                    Just <| UrlChange NewEntry "#attendance"
-
-                ChildPage id ->
-                    Just <| UrlChange NewEntry ("#child/" ++ toString (fromEntityId id))
-
-                MotherPage id ->
-                    Just <| UrlChange NewEntry ("#mother/" ++ toString (fromEntityId id))
-
-                ParticipantsPage ->
-                    Just <| UrlChange NewEntry "#participants"
-
-                ProgressReportPage id ->
-                    Just <| UrlChange NewEntry ("#progress/" ++ toString (fromEntityId id))
-
->>>>>>> 3d572542
         -- These are pages that required a logged-in user
         UserPage userPage ->
             case userPage of
@@ -84,8 +53,8 @@
                                 ActivitiesPage ->
                                     "/activities"
 
-                                ActivityPage activityType ->
-                                    "/activity/" ++ encodeActivityTypeAsString activityType
+                                ActivityPage activity ->
+                                    "/activity/" ++ encodeActivityAsString activity
 
                                 AttendancePage ->
                                     ""
@@ -116,21 +85,7 @@
 parseUrl : Parser (Page -> c) c
 parseUrl =
     oneOf
-<<<<<<< HEAD
         [ map (UserPage << ClinicsPage << Just) (s "clinics" </> parseUuid)
-=======
-        [ map (SessionPage ActivitiesPage) (s "activities")
-
-        -- TODO: Should probably fail with an unrecongized activity type,
-        -- rather than use the default
-        , map
-            (SessionPage << ActivityPage << Maybe.withDefault defaultActivity << decodeActivityFromString)
-            (s "activity" </> string)
-        , map (SessionPage AttendancePage) (s "attendance")
-        , map (SessionPage << ChildPage << toEntityId) (s "child" </> int)
-        , map (SessionPage << ProgressReportPage << toEntityId) (s "progress" </> int)
-        , map (UserPage << ClinicsPage << Just << toEntityId) (s "clinics" </> int)
->>>>>>> 3d572542
         , map (UserPage (ClinicsPage Nothing)) (s "clinics")
         , map (UserPage AdminPage) (s "admin")
         , map DevicePage (s "device")
@@ -149,7 +104,7 @@
 parseSessionPage =
     oneOf
         [ map ActivitiesPage (s "activities")
-        , map ActivityPage (s "activity" </> parseActivityType)
+        , map ActivityPage (s "activity" </> parseActivity)
         , map ChildPage (s "child" </> parseUuid)
         , map ProgressReportPage (s "progress" </> parseUuid)
         , map MotherPage (s "mother" </> parseUuid)
@@ -163,13 +118,13 @@
     map toEntityUuid string
 
 
-parseActivityType : Parser (ActivityType -> c) c
-parseActivityType =
-    custom "ActivityType" <|
+parseActivity : Parser (Activity -> c) c
+parseActivity =
+    custom "Activity" <|
         \part ->
-            case decodeActivityTypeFromString part of
-                Just activityType ->
-                    Ok activityType
+            case decodeActivityFromString part of
+                Just activity ->
+                    Ok activity
 
                 Nothing ->
-                    Err <| part ++ " is not an ActivityType"+                    Err <| part ++ " is not an Activity"