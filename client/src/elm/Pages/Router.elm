--- conflicted
+++ resolved
@@ -67,29 +67,8 @@
 
                 CreatePersonPage relationId initiator ->
                     let
-<<<<<<< HEAD
-                        origin =
-                            case initiator of
-                                ParticipantDirectoryOrigin ->
-                                    "directory"
-
-                                IndividualEncounterOrigin encounterType ->
-                                    case encounterType of
-                                        AcuteIllnessEncounter ->
-                                            "acute-illness"
-
-                                        AntenatalEncounter ->
-                                            "antenatal"
-
-                                        InmmunizationEncounter ->
-                                            "inmmunization"
-
-                                        NutritionEncounter ->
-                                            "nutrition"
-=======
-                        fragment =
-                            initiatorToUrlFragmemt initiator
->>>>>>> 6c9b466c
+                        fragment =
+                            initiatorToUrlFragmemt initiator
 
                         relation =
                             relationId
@@ -226,12 +205,8 @@
         , map (\id origin -> UserPage <| PersonPage id origin) (s "person" </> parseUuid </> parseOrigin)
         , map (\id -> UserPage <| PrenatalParticipantPage id) (s "prenatal-participant" </> parseUuid)
         , map (\id -> UserPage <| NutritionParticipantPage id) (s "nutrition-participant" </> parseUuid)
-<<<<<<< HEAD
         , map (\id -> UserPage <| AcuteIllnessParticipantPage id) (s "acute-illness-participant" </> parseUuid)
-        , map (\id1 id2 -> UserPage <| RelationshipPage id1 id2) (s "relationship" </> parseUuid </> parseUuid)
-=======
         , map (\id1 id2 origin -> UserPage <| RelationshipPage id1 id2 origin) (s "relationship" </> parseUuid </> parseUuid </> parseOrigin)
->>>>>>> 6c9b466c
         , map (\id -> UserPage <| PrenatalEncounterPage id) (s "prenatal-encounter" </> parseUuid)
         , map (\id activity -> UserPage <| PrenatalActivityPage id activity) (s "prenatal-activity" </> parseUuid </> parsePrenatalActivity)
         , map (\id -> UserPage <| ClinicalProgressReportPage id) (s "clinical-progress-report" </> parseUuid)
