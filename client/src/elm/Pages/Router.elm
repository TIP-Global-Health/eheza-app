--- conflicted
+++ resolved
@@ -157,14 +157,9 @@
         , map (\id page -> UserPage <| SessionPage id page) (s "session" </> parseUuid </> parseSessionPage)
         , map (UserPage <| PersonsPage Nothing) (s "persons")
         , map (\id -> UserPage <| PersonsPage (Just id)) (s "relations" </> parseUuid)
-<<<<<<< HEAD
         , map (\id -> UserPage <| CreatePersonPage (Just id) ParticipantDirectoryOrigin) (s "person" </> s "new" </> parseUuid)
         , map (UserPage <| CreatePersonPage Nothing ParticipantDirectoryOrigin) (s "person" </> s "new")
-=======
-        , map (\id -> UserPage <| CreatePersonPage (Just id)) (s "person" </> s "new" </> parseUuid)
-        , map (UserPage <| CreatePersonPage Nothing) (s "person" </> s "new")
         , map (\id -> UserPage <| EditPersonPage id) (s "person" </> parseUuid </> s "edit")
->>>>>>> 5307bcdc
         , map (\id -> UserPage <| PersonPage id) (s "person" </> parseUuid)
         , map (\id -> UserPage <| PrenatalParticipantPage id) (s "prenatal-participant" </> parseUuid)
         , map (\id1 id2 -> UserPage <| RelationshipPage id1 id2) (s "relationship" </> parseUuid </> parseUuid)
@@ -202,7 +197,6 @@
 
 parseActivity : Parser (Activity -> c) c
 parseActivity =
-<<<<<<< HEAD
     custom "Activity" <|
         \part ->
             case Activity.Utils.decodeActivityFromString part of
@@ -234,7 +228,4 @@
                     Ok encounterType
 
                 Nothing ->
-                    Err <| part ++ " is not an IndividualEncounterType"
-=======
-    custom "Activity" decodeActivityFromString
->>>>>>> 5307bcdc
+                    Err <| part ++ " is not an IndividualEncounterType"