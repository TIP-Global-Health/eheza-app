--- conflicted
+++ resolved
@@ -46,10 +46,9 @@
                 MyAccountPage ->
                     Just <| UrlChange NewEntry "#my-account"
 
-<<<<<<< HEAD
                 PatientRegistartionPage ->
                     Just <| UrlChange NewEntry "#patient-registration"
-=======
+
                 SessionPage sessionId sessionPage ->
                     let
                         subUrl =
@@ -79,7 +78,6 @@
                             "#session/" ++ fromEntityUuid sessionId ++ subUrl
                     in
                     Just <| UrlChange NewEntry url
->>>>>>> 53efaf51
 
 
 {-| For now, the only messages we're generating from the URL are messages
@@ -97,19 +95,7 @@
         , map PinCodePage (s "pincode")
         , map ServiceWorkerPage (s "deployment")
         , map (UserPage MyAccountPage) (s "my-account")
-<<<<<<< HEAD
-        , map (SessionPage << MotherPage << toEntityId) (s "mother" </> int)
-        , map (SessionPage ParticipantsPage) (s "participants")
         , map (UserPage PatientRegistartionPage) (s "patient-registration")
-
-        -- TODO: `top` represents the page without any segements ... i.e. the
-        -- root page.  Should figure out how to handle this best. Possibly a
-        -- special Page called `Root`?  Or, we could eventually redirect to an
-        -- appropriate page. But it might be simpler to record the user's
-        -- intention to be at the "root" page.
-        , map DevicePage top
-        ]
-=======
         , map (\id page -> UserPage <| SessionPage id page) (s "session" </> parseUuid </> parseSessionPage)
 
         -- `top` represents the page without any segements ... i.e. the
@@ -145,5 +131,4 @@
                     Ok activity
 
                 Nothing ->
-                    Err <| part ++ " is not an Activity"
->>>>>>> 53efaf51
+                    Err <| part ++ " is not an Activity"