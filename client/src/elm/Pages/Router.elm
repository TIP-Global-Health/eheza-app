module Pages.Router exposing (activePageByUrl, pageToFragment)

import Activity.Model exposing (Activity)
import Activity.Utils
import AcuteIllnessActivity.Model exposing (AcuteIllnessActivity(..))
import AcuteIllnessActivity.Utils
import Backend.IndividualEncounterParticipant.Model exposing (IndividualEncounterType(..))
import Backend.IndividualEncounterParticipant.Utils exposing (decodeIndividualEncounterTypeFromString, encoudeIndividualEncounterTypeAsString)
import Backend.Person.Model exposing (RegistrationInitiator(..))
import Backend.Person.Utils exposing (decodeRegistrationInitiatorFromString)
import NutritionActivity.Model exposing (NutritionActivity(..))
import NutritionActivity.Utils
import Pages.Page exposing (..)
import PrenatalActivity.Model exposing (PrenatalActivity)
import PrenatalActivity.Utils
import Restful.Endpoint exposing (EntityUuid, fromEntityUuid, toEntityUuid)
import Url
import Url.Parser as Parser exposing ((</>), Parser, custom, int, map, oneOf, s, string, top)


activePageByUrl : Url.Url -> Page
activePageByUrl url =
    { url | path = Maybe.withDefault "" url.fragment, fragment = Nothing }
        |> Parser.parse parser
        |> Maybe.withDefault (PageNotFound "Failed to resolve page by analysing URL")


pageToFragment : Page -> Maybe String
pageToFragment current =
    case current of
        DevicePage ->
            Just "device"

        PinCodePage ->
            Just "pincode"

        PageNotFound url ->
            -- If we couldn't interpret the URL, we don't try to change it.
            Nothing

        ServiceWorkerPage ->
            Just "deployment"

        -- These are pages that required a logged-in user
        UserPage userPage ->
            case userPage of
                ClinicalPage ->
                    Just "clinical"

                ClinicsPage clinicId ->
                    let
                        clinic =
                            clinicId
                                |> Maybe.map (\id -> "/" ++ fromEntityUuid id)
                                |> Maybe.withDefault ""
                    in
                    Just ("clinics" ++ clinic)

                ClinicalProgressReportPage prenatalEncounterId ->
                    Just <| "clinical-progress-report/" ++ fromEntityUuid prenatalEncounterId

                DemographicsReportPage prenatalEncounterId ->
                    Just <| "demographics-report/" ++ fromEntityUuid prenatalEncounterId

                MyAccountPage ->
                    Just "my-account"

                CreatePersonPage relationId initiator ->
                    let
                        origin =
                            case initiator of
                                ParticipantDirectoryOrigin ->
                                    "directory"

                                IndividualEncounterOrigin encounterType ->
                                    case encounterType of
                                        AcuteIllnessEncounter ->
                                            "acute-illness"

                                        AntenatalEncounter ->
                                            "antenatal"

                                        InmmunizationEncounter ->
                                            "inmmunization"

                                        NutritionEncounter ->
                                            "nutrition"

                        relation =
                            relationId
                                |> Maybe.map (\id -> "/" ++ fromEntityUuid id)
                                |> Maybe.withDefault ""
                    in
                    Just ("person/" ++ origin ++ "/new" ++ relation)

                EditPersonPage id ->
                    Just ("person/" ++ fromEntityUuid id ++ "/edit")

                PersonPage id ->
                    Just ("person/" ++ fromEntityUuid id)

                PersonsPage related ->
                    let
                        url =
                            case related of
                                Nothing ->
                                    "persons"

                                Just relatedId ->
                                    "relations/" ++ fromEntityUuid relatedId
                    in
                    Just url

                PrenatalParticipantPage id ->
                    Just <| "prenatal-participant/" ++ fromEntityUuid id

                NutritionParticipantPage id ->
                    Just <| "nutrition-participant/" ++ fromEntityUuid id

                AcuteIllnessParticipantPage id ->
                    Just <| "acute-illness-participant/" ++ fromEntityUuid id

                IndividualEncounterParticipantsPage encounterType ->
                    Just <| "individual-participants/" ++ encoudeIndividualEncounterTypeAsString encounterType

                RelationshipPage id1 id2 ->
                    Just
                        ("relationship/"
                            ++ fromEntityUuid id1
                            ++ "/"
                            ++ fromEntityUuid id2
                        )

                SessionPage sessionId sessionPage ->
                    let
                        subUrl =
                            case sessionPage of
                                ActivitiesPage ->
                                    "/activities"

                                ActivityPage activity ->
                                    "/activity/" ++ Activity.Utils.encodeActivityAsString activity

                                AttendancePage ->
                                    ""

                                ChildPage id ->
                                    "/child/" ++ fromEntityUuid id

                                MotherPage id ->
                                    "/mother/" ++ fromEntityUuid id

                                ParticipantsPage ->
                                    "/participants"

                                ProgressReportPage id ->
                                    "/progress/" ++ fromEntityUuid id

                        url =
                            "session/" ++ fromEntityUuid sessionId ++ subUrl
                    in
                    Just url

                PrenatalEncounterPage id ->
                    Just <| "prenatal-encounter/" ++ fromEntityUuid id

                PrenatalActivityPage id activity ->
                    Just <| "prenatal-activity/" ++ fromEntityUuid id ++ "/" ++ PrenatalActivity.Utils.encodeActivityAsString activity

                IndividualEncounterTypesPage ->
                    Just "individual-encounter-types/"

                PregnancyOutcomePage id ->
                    Just <| "pregnancy-outcome/" ++ fromEntityUuid id

                NutritionEncounterPage id ->
                    Just <| "nutrition-encounter/" ++ fromEntityUuid id

                NutritionActivityPage id activity ->
                    Just <| "nutrition-activity/" ++ fromEntityUuid id ++ "/" ++ NutritionActivity.Utils.encodeActivityAsString activity

<<<<<<< HEAD
                AcuteIllnessEncounterPage id ->
                    Just <| "acute-illness-encounter/" ++ fromEntityUuid id

                AcuteIllnessActivityPage id activity ->
                    Just <| "acute-illness-activity/" ++ fromEntityUuid id ++ "/" ++ AcuteIllnessActivity.Utils.encodeActivityAsString activity
=======
                NutritionProgressReportPage encounterId ->
                    Just <| "nutrition-progress-report/" ++ fromEntityUuid encounterId
>>>>>>> 41cccc14


parser : Parser (Page -> c) c
parser =
    oneOf
        [ map (UserPage << ClinicsPage << Just) (s "clinics" </> parseUuid)
        , map (UserPage (ClinicsPage Nothing)) (s "clinics")
        , map DevicePage (s "device")
        , map PinCodePage (s "pincode")
        , map ServiceWorkerPage (s "deployment")
        , map (UserPage MyAccountPage) (s "my-account")
        , map (UserPage ClinicalPage) (s "clinical")
        , map (\id page -> UserPage <| SessionPage id page) (s "session" </> parseUuid </> parseSessionPage)
        , map (UserPage <| PersonsPage Nothing) (s "persons")
        , map (\id -> UserPage <| PersonsPage (Just id)) (s "relations" </> parseUuid)
        , map (\origin id -> UserPage <| CreatePersonPage (Just id) origin) (s "person" </> parseOrigin </> s "new" </> parseUuid)
        , map (\origin -> UserPage <| CreatePersonPage Nothing origin) (s "person" </> parseOrigin </> s "new")
        , map (\id -> UserPage <| EditPersonPage id) (s "person" </> parseUuid </> s "edit")
        , map (\id -> UserPage <| PersonPage id) (s "person" </> parseUuid)
        , map (\id -> UserPage <| PrenatalParticipantPage id) (s "prenatal-participant" </> parseUuid)
        , map (\id -> UserPage <| NutritionParticipantPage id) (s "nutrition-participant" </> parseUuid)
        , map (\id -> UserPage <| AcuteIllnessParticipantPage id) (s "acute-illness-participant" </> parseUuid)
        , map (\id1 id2 -> UserPage <| RelationshipPage id1 id2) (s "relationship" </> parseUuid </> parseUuid)
        , map (\id -> UserPage <| PrenatalEncounterPage id) (s "prenatal-encounter" </> parseUuid)
        , map (\id activity -> UserPage <| PrenatalActivityPage id activity) (s "prenatal-activity" </> parseUuid </> parsePrenatalActivity)
        , map (\id -> UserPage <| ClinicalProgressReportPage id) (s "clinical-progress-report" </> parseUuid)
        , map (\id -> UserPage <| DemographicsReportPage id) (s "demographics-report" </> parseUuid)
        , map (UserPage <| IndividualEncounterTypesPage) (s "individual-encounter-types")
        , map (\encounterType -> UserPage <| IndividualEncounterParticipantsPage encounterType) (s "individual-participants" </> parseIndividualEncounterType)
        , map (\id -> UserPage <| PregnancyOutcomePage id) (s "pregnancy-outcome" </> parseUuid)
        , map (\id -> UserPage <| NutritionEncounterPage id) (s "nutrition-encounter" </> parseUuid)
        , map (\id activity -> UserPage <| NutritionActivityPage id activity) (s "nutrition-activity" </> parseUuid </> parseNutritionActivity)
<<<<<<< HEAD
        , map (\id -> UserPage <| AcuteIllnessEncounterPage id) (s "acute-illness-encounter" </> parseUuid)
        , map (\id activity -> UserPage <| AcuteIllnessActivityPage id activity) (s "acute-illness-activity" </> parseUuid </> parseAcuteIllnessActivity)
=======
        , map (\id -> UserPage <| NutritionProgressReportPage id) (s "nutrition-progress-report" </> parseUuid)
>>>>>>> 41cccc14

        -- `top` represents the page without any segements ... i.e. the
        -- root page.
        , map PinCodePage top
        ]


parseSessionPage : Parser (SessionPage -> c) c
parseSessionPage =
    oneOf
        [ map ActivitiesPage (s "activities")
        , map ActivityPage (s "activity" </> parseActivity)
        , map ChildPage (s "child" </> parseUuid)
        , map ProgressReportPage (s "progress" </> parseUuid)
        , map MotherPage (s "mother" </> parseUuid)
        , map ParticipantsPage (s "participants")
        , map AttendancePage top
        ]


parseUuid : Parser (EntityUuid a -> c) c
parseUuid =
    map toEntityUuid string


parseActivity : Parser (Activity -> c) c
parseActivity =
    custom "Activity" Activity.Utils.decodeActivityFromString


parsePrenatalActivity : Parser (PrenatalActivity -> c) c
parsePrenatalActivity =
    custom "PrenatalActivity" PrenatalActivity.Utils.decodeActivityFromString


parseNutritionActivity : Parser (NutritionActivity -> c) c
parseNutritionActivity =
    custom "NutritionActivity" NutritionActivity.Utils.decodeActivityFromString


parseAcuteIllnessActivity : Parser (AcuteIllnessActivity -> c) c
parseAcuteIllnessActivity =
    custom "AcuteIllnessActivity" AcuteIllnessActivity.Utils.decodeActivityFromString


parseIndividualEncounterType : Parser (IndividualEncounterType -> c) c
parseIndividualEncounterType =
    custom "IndividualEncounterType" decodeIndividualEncounterTypeFromString


parseOrigin : Parser (RegistrationInitiator -> c) c
parseOrigin =
    custom "RegistrationInitiator" decodeRegistrationInitiatorFromString<|MERGE_RESOLUTION|>--- conflicted
+++ resolved
@@ -179,16 +179,14 @@
                 NutritionActivityPage id activity ->
                     Just <| "nutrition-activity/" ++ fromEntityUuid id ++ "/" ++ NutritionActivity.Utils.encodeActivityAsString activity
 
-<<<<<<< HEAD
+                NutritionProgressReportPage encounterId ->
+                    Just <| "nutrition-progress-report/" ++ fromEntityUuid encounterId
+
                 AcuteIllnessEncounterPage id ->
                     Just <| "acute-illness-encounter/" ++ fromEntityUuid id
 
                 AcuteIllnessActivityPage id activity ->
                     Just <| "acute-illness-activity/" ++ fromEntityUuid id ++ "/" ++ AcuteIllnessActivity.Utils.encodeActivityAsString activity
-=======
-                NutritionProgressReportPage encounterId ->
-                    Just <| "nutrition-progress-report/" ++ fromEntityUuid encounterId
->>>>>>> 41cccc14
 
 
 parser : Parser (Page -> c) c
@@ -221,15 +219,10 @@
         , map (\id -> UserPage <| PregnancyOutcomePage id) (s "pregnancy-outcome" </> parseUuid)
         , map (\id -> UserPage <| NutritionEncounterPage id) (s "nutrition-encounter" </> parseUuid)
         , map (\id activity -> UserPage <| NutritionActivityPage id activity) (s "nutrition-activity" </> parseUuid </> parseNutritionActivity)
-<<<<<<< HEAD
+        , map (\id -> UserPage <| NutritionProgressReportPage id) (s "nutrition-progress-report" </> parseUuid)
         , map (\id -> UserPage <| AcuteIllnessEncounterPage id) (s "acute-illness-encounter" </> parseUuid)
         , map (\id activity -> UserPage <| AcuteIllnessActivityPage id activity) (s "acute-illness-activity" </> parseUuid </> parseAcuteIllnessActivity)
-=======
-        , map (\id -> UserPage <| NutritionProgressReportPage id) (s "nutrition-progress-report" </> parseUuid)
->>>>>>> 41cccc14
-
-        -- `top` represents the page without any segements ... i.e. the
-        -- root page.
+        -- `top` represents the page without any segements ... i.e. the root page.
         , map PinCodePage top
         ]
 
