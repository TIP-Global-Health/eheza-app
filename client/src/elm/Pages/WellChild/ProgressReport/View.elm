module Pages.WellChild.ProgressReport.View exposing
    ( view
    , viewContent
    , viewHeader
    , viewNCDAScorecard
    , viewNutritionSigns
    , viewPaneHeading
    , viewPersonInfoPane
    , viewProgressReport
    )

import Activity.Model exposing (Activity(..), ChildActivity(..))
import AssocList as Dict exposing (Dict)
import Backend.AcuteIllnessEncounter.Model exposing (AcuteIllnessDiagnosis(..), AcuteIllnessProgressReportInitiator(..))
import Backend.Entities exposing (..)
import Backend.IndividualEncounterParticipant.Model exposing (IndividualEncounterParticipant)
import Backend.Measurement.Model exposing (..)
import Backend.Measurement.Utils exposing (getMeasurementDateMeasuredFunc, getMeasurementValueFunc, muacIndication, nutritionAssessmentToComparable)
import Backend.Model exposing (ModelIndexedDb)
import Backend.NutritionEncounter.Utils
    exposing
        ( getNewbornExamPregnancySummary
        , getNutritionEncountersForParticipant
        , getWellChildEncountersForParticipant
        , sortByDate
        , sortByDateDesc
        , sortDatesDesc
        , sortEncounterTuplesDesc
        , sortTuplesByDateDesc
        )
import Backend.PatientRecord.Model exposing (PatientRecordInitiator(..))
import Backend.Person.Model exposing (Initiator(..), Person)
import Backend.Person.Utils exposing (ageInMonths, ageInYears, getHealthCenterName, graduatingAgeInMonth, isChildUnderAgeOf5, isPersonAnAdult)
import Backend.Relationship.Model exposing (MyRelatedBy(..))
import Backend.Session.Model exposing (Session)
import Backend.WellChildEncounter.Model
    exposing
        ( EncounterWarning(..)
        , PediatricCareMilestone(..)
        , WellChildEncounter
        , WellChildEncounterType(..)
        , ecdMilestoneWarnings
        , headCircumferenceWarnings
        , pediatricCareMilestones
        )
import Components.SendViaWhatsAppDialog.Model
import Components.SendViaWhatsAppDialog.Utils
import Components.SendViaWhatsAppDialog.View
import Date
import EverySet exposing (EverySet)
import Gizra.Html exposing (emptyNode, showIf)
import Gizra.NominalDate exposing (NominalDate, diffMonths, diffWeeks, formatDDMMYYYY)
import Html exposing (..)
import Html.Attributes exposing (..)
import Html.Events exposing (..)
import List.Extra exposing (greedyGroupsOf)
import Maybe.Extra exposing (isNothing)
import Measurement.View exposing (renderDatePart, viewActionTakenLabel)
import Pages.AcuteIllness.Participant.Utils exposing (isAcuteIllnessActive)
import Pages.Nutrition.Activity.View exposing (translateNutritionAssement)
import Pages.Nutrition.Encounter.Utils
import Pages.Page exposing (Page(..), SessionPage(..), UserPage(..))
import Pages.Report.Model exposing (DiagnosisMode(..), PaneEntryStatus(..), ReportTab(..))
import Pages.Report.Utils
    exposing
        ( diagnosisEntryStatusToString
        , getAcuteIllnessDiagnosisForEncounters
        , getAcuteIllnessEncountersForParticipant
        )
import Pages.Report.View exposing (viewAcuteIllnessDiagnosisEntry, viewEntries)
import Pages.Utils
    exposing
        ( viewEndEncounterButton
        , viewEndEncounterDialog
        , viewEndEncounterMenuForProgressReport
        , viewPersonDetailsExtended
        , viewStartEncounterButton
        )
import Pages.WellChild.Activity.Types exposing (VaccinationStatus(..))
import Pages.WellChild.Activity.Utils
    exposing
        ( expectedECDSignsOnMilestone
        , generateCompletedECDSigns
        , generateFutureVaccinationsData
        , getPreviousMeasurements
        , mandatoryNutritionAssessmentTasksCompleted
        )
import Pages.WellChild.Activity.View exposing (viewVaccinationOverview)
import Pages.WellChild.Encounter.Model exposing (AssembledData, VaccinationProgressDict)
import Pages.WellChild.Encounter.Utils
    exposing
        ( generateAssembledData
        , pediatricCareMilestoneToComparable
        , resolveDateForPediatricCareMilestone
        , resolvePediatricCareMilestoneOnDate
        )
import Pages.WellChild.Encounter.View exposing (allowEndingEcounter, partitionActivities)
import Pages.WellChild.ProgressReport.Model exposing (..)
import RemoteData exposing (RemoteData(..))
import Restful.Endpoint exposing (fromEntityUuid)
import Translate exposing (Language, TranslationId, translate, translateText)
import Translate.Model exposing (Language(..))
import Utils.Html exposing (thumbnailImage, viewModal)
import Utils.NominalDate exposing (renderAgeMonthsDays)
import Utils.WebData exposing (viewWebData)
import ZScore.Model exposing (Centimetres(..), Days(..), Kilograms(..), Length(..), Months(..), ZScore)
import ZScore.Utils exposing (diffDays, zScoreLengthHeightForAge, zScoreWeightForAge)
import ZScore.View


view : Language -> NominalDate -> ZScore.Model.Model -> WellChildEncounterId -> Bool -> ModelIndexedDb -> Model -> Html Msg
view language currentDate zscores id isChw db model =
    let
        encounter =
            Dict.get id db.wellChildEncounters
                |> Maybe.withDefault NotAsked

        participant =
            RemoteData.andThen
                (\encounter_ ->
                    Dict.get encounter_.participant db.individualParticipants
                        |> Maybe.withDefault NotAsked
                )
                encounter

        childData =
            participant
                |> RemoteData.andThen
                    (\participant_ ->
                        Dict.get participant_.person db.people
                            |> Maybe.withDefault NotAsked
                            |> RemoteData.map (\child_ -> ( participant_.person, child_ ))
                    )

        assembledData =
            generateAssembledData id db
                |> RemoteData.toMaybe

        ( bottomActionData, mandatoryNutritionAssessmentMeasurementsTaken ) =
            Maybe.map
                (\assembled ->
                    let
                        ( _, pendingActivities ) =
                            partitionActivities currentDate zscores isChw db assembled
                    in
                    ( Just <|
                        { showEndEncounterDialog = model.showEndEncounterDialog
                        , allowEndEncounter = allowEndingEcounter pendingActivities
                        , closeEncounterMsg = CloseEncounter id
                        , setEndEncounterDialogStateMsg = SetEndEncounterDialogState
                        , startEncounterMsg = NoOp
                        }
                    , mandatoryNutritionAssessmentTasksCompleted currentDate isChw assembled db
                    )
                )
                assembledData
                |> Maybe.withDefault ( Nothing, False )

        initiator =
            InitiatorWellChild id

        componentsConfig =
            Just { setReportComponentsMsg = SetReportComponents }
    in
    viewWebData language
        (viewProgressReport language
            currentDate
            zscores
            isChw
            initiator
            mandatoryNutritionAssessmentMeasurementsTaken
            db
            model.diagnosisMode
            model.sendViaWhatsAppDialog
            model.activeTab
            SetActivePage
            SetActiveTab
            SetDiagnosisMode
            MsgSendViaWhatsAppDialog
            componentsConfig
            model.components
            bottomActionData
        )
        identity
        childData


viewProgressReport :
    Language
    -> NominalDate
    -> ZScore.Model.Model
    -> Bool
    -> WellChildProgressReportInitiator
    -> Bool
    -> ModelIndexedDb
    -> DiagnosisMode
    -> Components.SendViaWhatsAppDialog.Model.Model
    -> ReportTab
    -> (Page -> msg)
    -> (ReportTab -> msg)
    -> (DiagnosisMode -> msg)
    -> (Components.SendViaWhatsAppDialog.Model.Msg msg -> msg)
    -> Maybe (Components.SendViaWhatsAppDialog.Model.ReportComponentsConfig msg)
    -> Maybe (EverySet Components.SendViaWhatsAppDialog.Model.ReportComponentWellChild)
    -> Maybe (BottomActionData msg)
    -> ( PersonId, Person )
    -> Html msg
viewProgressReport language currentDate zscores isChw initiator mandatoryNutritionAssessmentMeasurementsTaken db diagnosisMode sendViaWhatsAppDialog activeTab setActivePageMsg setActiveTabMsg setDiagnosisModeMsg msgSendViaWhatsAppDialogMsg componentsConfig selectedComponents bottomActionData ( childId, child ) =
    let
        content =
            case activeTab of
                TabSPVReport ->
                    viewContent language
                        currentDate
                        zscores
                        isChw
                        initiator
                        mandatoryNutritionAssessmentMeasurementsTaken
                        db
                        diagnosisMode
                        sendViaWhatsAppDialog
                        setActivePageMsg
                        setDiagnosisModeMsg
                        msgSendViaWhatsAppDialogMsg
                        componentsConfig
                        selectedComponents
                        ( childId, child )

                TabNCDAScoreboard ->
                    viewNCDAScorecard language currentDate zscores ( childId, child ) db

        actions =
            if isNothing selectedComponents then
                viewActions language initiator msgSendViaWhatsAppDialogMsg bottomActionData

            else
                -- Actions are hidden when viewing for sharing via WhatsApp.
                []
    in
    div [ class "page-report well-child" ]
        [ viewHeader language initiator diagnosisMode setActivePageMsg setDiagnosisModeMsg
        , viewTabs language setActiveTabMsg activeTab
        , div
            [ class "ui report unstackable items"
            , Html.Attributes.id "report-content"
            ]
          <|
            content
<<<<<<< HEAD
                ++ viewActions language initiator activeTab msgSendViaWhatsAppDialogMsg bottomActionData
=======
                ++ actions
>>>>>>> f22b8a3f
        ]


viewHeader : Language -> WellChildProgressReportInitiator -> DiagnosisMode -> (Page -> msg) -> (DiagnosisMode -> msg) -> Html msg
viewHeader language initiator diagnosisMode setActivePageMsg setDiagnosisModeMsg =
    let
        label =
            case initiator of
                Pages.WellChild.ProgressReport.Model.InitiatorPatientRecord _ _ ->
                    Translate.PatientRecord

                _ ->
                    Translate.ProgressReport

        goBackAction =
            if diagnosisMode == ModeCompletedDiagnosis then
                setDiagnosisModeMsg ModeActiveDiagnosis

            else
                let
                    targetPage =
                        case initiator of
                            InitiatorNutritionIndividual nutritionEncounterId ->
                                UserPage (NutritionEncounterPage nutritionEncounterId)

                            InitiatorWellChild wellChildEncounterId ->
                                UserPage (WellChildEncounterPage wellChildEncounterId)

                            InitiatorNutritionGroup sessionId personId ->
                                UserPage (SessionPage sessionId (ChildPage personId))

                            Pages.WellChild.ProgressReport.Model.InitiatorPatientRecord patientRecordInitiator _ ->
                                case patientRecordInitiator of
                                    Backend.PatientRecord.Model.InitiatorParticipantDirectory ->
                                        UserPage (PersonsPage Nothing ParticipantDirectoryOrigin)

                                    Backend.PatientRecord.Model.InitiatorPatientRecord personId ->
                                        UserPage (PatientRecordPage Backend.PatientRecord.Model.InitiatorParticipantDirectory personId)
                in
                setActivePageMsg targetPage
    in
    div [ class "ui basic segment head" ]
        [ h1 [ class "ui header" ]
            [ translateText language label ]
        , span
            [ class "link-back"
            , onClick goBackAction
            ]
            [ span [ class "icon-back" ] [] ]
        ]


viewTabs : Language -> (ReportTab -> msg) -> ReportTab -> Html msg
viewTabs language setActiveTabMsg activeTab =
    let
        renderButton tab =
            button
                [ classList
                    [ ( "active", tab == activeTab )
                    , ( "primary ui button", True )
                    ]
                , onClick <| setActiveTabMsg tab
                ]
                [ translateText language <| Translate.ReportTab tab ]
    in
    List.map renderButton [ TabSPVReport, TabNCDAScoreboard ]
        |> div [ class "ui segment tabs" ]


assembleProgresReportData childId db =
    let
        individualParticipants =
            Dict.get childId db.individualParticipantsByPerson
                |> Maybe.andThen RemoteData.toMaybe
                |> Maybe.map Dict.toList
                |> Maybe.withDefault []

        individualWellChildParticipantId =
            List.filter
                (\( _, participant ) ->
                    participant.encounterType == Backend.IndividualEncounterParticipant.Model.WellChildEncounter
                )
                individualParticipants
                |> List.head
                |> Maybe.map Tuple.first

        lastWellChildEncounterId =
            Maybe.andThen
                (getWellChildEncountersForParticipant db
                    >> List.map Tuple.first
                    >> List.head
                )
                individualWellChildParticipantId

        maybeAssembled =
            Maybe.andThen
                (\id ->
                    generateAssembledData id db
                        |> RemoteData.toMaybe
                )
                lastWellChildEncounterId

        expectedSessions =
            Dict.get childId db.expectedSessions
                |> Maybe.andThen RemoteData.toMaybe
                |> Maybe.withDefault Dict.empty

        individualNutritionParticipantId =
            List.filter
                (\( _, participant ) ->
                    participant.encounterType == Backend.IndividualEncounterParticipant.Model.NutritionEncounter
                )
                individualParticipants
                |> List.head
                |> Maybe.map Tuple.first
    in
    { maybeAssembled = maybeAssembled
    , expectedSessions = expectedSessions
    , acuteIllnesses =
        List.filter
            (\( _, participant ) ->
                participant.encounterType == Backend.IndividualEncounterParticipant.Model.AcuteIllnessEncounter
            )
            individualParticipants
    , groupNutritionMeasurements =
        Dict.get childId db.childMeasurements
            |> Maybe.andThen RemoteData.toMaybe
            |> Maybe.withDefault emptyChildMeasurementList
    , individualNutritionParticipantId = individualNutritionParticipantId
    , individualNutritionMeasurementsWithDates =
        Maybe.map
            (\participantId ->
                Pages.Nutrition.Encounter.Utils.generatePreviousMeasurements Nothing participantId db
            )
            individualNutritionParticipantId
            |> Maybe.withDefault []
    , wellChildEncounters =
        Maybe.map
            (\participantId ->
                getWellChildEncountersForParticipant db participantId
            )
            individualWellChildParticipantId
            |> Maybe.withDefault []
    , individualWellChildMeasurementsWithDates =
        Maybe.map
            (\assembled ->
                ( assembled.encounter.startDate, ( assembled.id, assembled.measurements ) )
                    :: assembled.previousMeasurementsWithDates
            )
            maybeAssembled
            |> Maybe.withDefault []
    }


viewContent :
    Language
    -> NominalDate
    -> ZScore.Model.Model
    -> Bool
    -> WellChildProgressReportInitiator
    -> Bool
    -> ModelIndexedDb
    -> DiagnosisMode
    -> Components.SendViaWhatsAppDialog.Model.Model
    -> (Page -> msg)
    -> (DiagnosisMode -> msg)
    -> (Components.SendViaWhatsAppDialog.Model.Msg msg -> msg)
    -> Maybe (Components.SendViaWhatsAppDialog.Model.ReportComponentsConfig msg)
    -> Maybe (EverySet Components.SendViaWhatsAppDialog.Model.ReportComponentWellChild)
    -> ( PersonId, Person )
    -> List (Html msg)
viewContent language currentDate zscores isChw initiator mandatoryNutritionAssessmentMeasurementsTaken db diagnosisMode sendViaWhatsAppDialog setActivePageMsg setDiagnosisModeMsg msgSendViaWhatsAppDialogMsg componentsConfig selectedComponents ( childId, child ) =
    let
        reportData =
            assembleProgresReportData childId db

        individualWellChildMeasurements =
            getPreviousMeasurements reportData.individualWellChildMeasurementsWithDates

        individualNutritionMeasurements =
            getPreviousMeasurements reportData.individualNutritionMeasurementsWithDates

        vaccinationProgress =
            Maybe.map .vaccinationProgress reportData.maybeAssembled
                |> Maybe.withDefault Dict.empty

        derivedContent =
            case diagnosisMode of
                ModeActiveDiagnosis ->
                    let
                        -- Drawing SVG charts causes major slowness, specially when
                        -- typing new phone number. Therefore, we do not show it when
                        -- 'Send via WhatsApp' dialog is open, until its final
                        -- confirmation steps.
                        showGrowthPaneByWhatsAppDialog =
                            Maybe.map
                                (\state ->
                                    case state of
                                        Components.SendViaWhatsAppDialog.Model.ConfirmationBeforeExecuting _ ->
                                            True

                                        Components.SendViaWhatsAppDialog.Model.ExecutionResult _ ->
                                            True

                                        _ ->
                                            False
                                )
                                sendViaWhatsAppDialog.state
                                |> Maybe.withDefault True

                        growthPane =
                            if showGrowthPaneByWhatsAppDialog then
                                viewGrowthPane language
                                    currentDate
                                    zscores
                                    ( childId, child )
                                    reportData.expectedSessions
                                    reportData.groupNutritionMeasurements
                                    reportData.individualNutritionMeasurementsWithDates
                                    reportData.individualWellChildMeasurementsWithDates
                                    |> showIf (showComponent Components.SendViaWhatsAppDialog.Model.ComponentWellChildGrowth)

                            else
                                emptyNode
                    in
                    [ viewVaccinationHistoryPane language
                        currentDate
                        child
                        vaccinationProgress
                        db
                        |> showIf (showComponent Components.SendViaWhatsAppDialog.Model.ComponentWellChildImmunizationHistory)
                    , viewECDPane language
                        currentDate
                        child
                        reportData.wellChildEncounters
                        reportData.individualWellChildMeasurementsWithDates
                        db
                        |> showIf (showComponent Components.SendViaWhatsAppDialog.Model.ComponentWellChildECD)
                    , growthPane
                    , viewNextAppointmentPane language
                        currentDate
                        child
                        individualWellChildMeasurements
                        db
                        |> showIf (showComponent Components.SendViaWhatsAppDialog.Model.ComponentWellChildNextAppointment)
                    ]

                ModeCompletedDiagnosis ->
                    []

        showDiagnosisPaneForSendViaWhatsApp =
            Maybe.map (EverySet.member Components.SendViaWhatsAppDialog.Model.ComponentWellChildActiveDiagnoses) selectedComponents
                |> Maybe.withDefault False

        showComponent =
            Components.SendViaWhatsAppDialog.Utils.showComponent selectedComponents
    in
    [ viewPersonInfoPane language currentDate child
    , viewDiagnosisPane language
        currentDate
        isChw
        initiator
        mandatoryNutritionAssessmentMeasurementsTaken
        reportData.acuteIllnesses
        reportData.individualNutritionParticipantId
        reportData.wellChildEncounters
        reportData.groupNutritionMeasurements
        individualNutritionMeasurements
        individualWellChildMeasurements
        db
        diagnosisMode
        setActivePageMsg
        setDiagnosisModeMsg
        showDiagnosisPaneForSendViaWhatsApp
        reportData.maybeAssembled
        |> showIf (showComponent Components.SendViaWhatsAppDialog.Model.ComponentWellChildActiveDiagnoses)
    ]
        ++ derivedContent
        ++ [ Html.map msgSendViaWhatsAppDialogMsg
                (Components.SendViaWhatsAppDialog.View.view
                    language
                    currentDate
                    ( childId, child )
                    Components.SendViaWhatsAppDialog.Model.ReportWellChild
                    componentsConfig
                    sendViaWhatsAppDialog
                )
           ]


viewActions :
    Language
    -> WellChildProgressReportInitiator
    -> ReportTab
    -> (Components.SendViaWhatsAppDialog.Model.Msg msg -> msg)
    -> Maybe (BottomActionData msg)
    -> List (Html msg)
viewActions language initiator activeTab msgSendViaWhatsAppDialogMsg bottomActionData =
    Maybe.map
        (\data ->
            let
                bottomActionButton =
                    case initiator of
                        Pages.WellChild.ProgressReport.Model.InitiatorPatientRecord _ _ ->
                            viewStartEncounterButton language data.startEncounterMsg

                        _ ->
                            case activeTab of
                                TabSPVReport ->
                                    viewEndEncounterMenuForProgressReport language
                                        data.allowEndEncounter
                                        data.setEndEncounterDialogStateMsg
                                        (msgSendViaWhatsAppDialogMsg <|
                                            Components.SendViaWhatsAppDialog.Model.SetState <|
                                                Just Components.SendViaWhatsAppDialog.Model.Consent
                                        )

                                TabNCDAScoreboard ->
                                    viewEndEncounterButton language data.allowEndEncounter data.setEndEncounterDialogStateMsg

                endEncounterDialog =
                    if data.showEndEncounterDialog then
                        Just <|
                            viewEndEncounterDialog language
                                Translate.EndEncounterQuestion
                                Translate.OnceYouEndTheEncounter
                                data.closeEncounterMsg
                                (data.setEndEncounterDialogStateMsg False)

                    else
                        Nothing
            in
            [ bottomActionButton
            , viewModal endEncounterDialog
            ]
        )
        bottomActionData
        |> Maybe.withDefault []


viewPersonInfoPane : Language -> NominalDate -> Person -> Html any
viewPersonInfoPane language currentDate person =
    div [ class "pane person-details" ]
        [ viewPaneHeading language Translate.PatientInformation
        , div [ class "patient-info" ] <|
            viewPersonDetailsExtended language currentDate person
        ]


viewDiagnosisPane :
    Language
    -> NominalDate
    -> Bool
    -> WellChildProgressReportInitiator
    -> Bool
    -> List ( IndividualEncounterParticipantId, IndividualEncounterParticipant )
    -> Maybe IndividualEncounterParticipantId
    -> List ( WellChildEncounterId, WellChildEncounter )
    -> ChildMeasurementList
    -> List NutritionMeasurements
    -> List WellChildMeasurements
    -> ModelIndexedDb
    -> DiagnosisMode
    -> (Page -> msg)
    -> (DiagnosisMode -> msg)
    -> Bool
    -> Maybe AssembledData
    -> Html msg
viewDiagnosisPane language currentDate isChw initiator mandatoryNutritionAssessmentMeasurementsTaken acuteIllnesses individualNutritionParticipantId wellChildEncounters groupNutritionMeasurements individualNutritionMeasurements individualWellChildMeasurements db diagnosisMode setActivePageMsg setDiagnosisModeMsg viewForSendViaWhatsApp maybeAssembled =
    let
        ( activeIllnesses, completedIllnesses ) =
            List.partition (Tuple.second >> isAcuteIllnessActive currentDate) acuteIllnesses

        groupNutritionEntries =
            generateGroupNutritionAssessmentEntries groupNutritionMeasurements

        individualNutritionEntries =
            generateIndividualNutritionAssessmentEntries individualNutritionMeasurements

        individuaWellChildEntries =
            generateIndividualNutritionAssessmentEntries individualWellChildMeasurements

        allNutritionAssessmentEntries =
            individualNutritionEntries ++ groupNutritionEntries ++ individuaWellChildEntries

        ( activeWarningEntries, completedWarningEntries ) =
            generatePartitionedWarningEntries db maybeAssembled

        ( activeAssessmentEntries, completedAssessmentEntries ) =
            resolveDateOfLastNutritionAssessment
                currentDate
                isChw
                initiator
                mandatoryNutritionAssessmentMeasurementsTaken
                individualNutritionParticipantId
                wellChildEncounters
                groupNutritionMeasurements
                db
                |> Maybe.map
                    (\lastNutritionAssessmentDate ->
                        List.partition
                            (\( date, _ ) ->
                                Date.compare date lastNutritionAssessmentDate == EQ
                            )
                            allNutritionAssessmentEntries
                    )
                |> Maybe.withDefault ( allNutritionAssessmentEntries, [] )

        entriesHeading =
            div [ class "heading diagnosis" ]
                [ div [ class "assesment" ] [ text <| translate language Translate.Assessment ]
                , div [ class "status" ] [ text <| translate language Translate.StatusLabel ]
                , div [ class "date" ] [ text <| translate language Translate.DiagnosisDate ]
                , div [ class "see-more" ] [ text <| translate language Translate.SeeMore ]
                ]

        ( label, priorDiagniosisButton ) =
            if viewForSendViaWhatsApp || diagnosisMode == ModeActiveDiagnosis then
                ( Translate.ActiveDiagnosis
                , div [ class "pane-action" ]
                    [ button
                        [ class "ui primary button"
                        , onClick <| setDiagnosisModeMsg ModeCompletedDiagnosis
                        ]
                        [ text <| translate language Translate.ReviewPriorDiagnosis ]
                    ]
                )

            else
                ( Translate.PriorDiagnosis
                , emptyNode
                )

        ( selectedDiagnosisEntries, selectedAssessmentEntries, selectedWarningEntries ) =
            if viewForSendViaWhatsApp || diagnosisMode == ModeActiveDiagnosis then
                ( List.map (\( participantId, data ) -> ( ( participantId, StatusOngoing ), data )) activeIllnesses
                , List.map (\( date, data ) -> ( date, ( data, StatusOngoing ) )) activeAssessmentEntries
                , List.map (\( date, milestone, data ) -> ( date, ( milestone, data, StatusOngoing ) )) activeWarningEntries
                )

            else
                ( List.map (\( participantId, data ) -> ( ( participantId, StatusResolved ), data )) completedIllnesses
                , List.map (\( date, data ) -> ( date, ( data, StatusResolved ) )) completedAssessmentEntries
                , List.map (\( date, milestone, data ) -> ( date, ( milestone, data, StatusResolved ) )) completedWarningEntries
                )

        entries =
            (daignosisEntries ++ assessmentEntries ++ warningEntries)
                |> List.sortWith sortTuplesByDateDesc
                |> List.map Tuple.second

        daignosisEntries =
            List.map
                (\( data, _ ) ->
                    let
                        acuteIllnessProgressReportInitiator =
                            case initiator of
                                InitiatorNutritionIndividual nutritionEncounterId ->
                                    InitiatorIndividualNutritionProgressReport nutritionEncounterId

                                InitiatorWellChild wellChildEncounterId ->
                                    InitiatorWellChildProgressReport wellChildEncounterId

                                InitiatorNutritionGroup sessionId personId ->
                                    InitiatorGroupNutritionProgressReport sessionId personId

                                Pages.WellChild.ProgressReport.Model.InitiatorPatientRecord patientRecordInitiator personId ->
                                    Backend.AcuteIllnessEncounter.Model.InitiatorPatientRecord patientRecordInitiator personId
                    in
                    viewAcuteIllnessDiagnosisEntry language acuteIllnessProgressReportInitiator db setActivePageMsg data
                )
                selectedDiagnosisEntries
                |> Maybe.Extra.values

        assessmentEntries =
            List.map (viewNutritionAssessmentEntry language) selectedAssessmentEntries

        warningEntries =
            List.map (viewWarningEntry language) selectedWarningEntries
    in
    div [ class "pane diagnosis" ]
        [ viewPaneHeading language label
        , div [ class "pane-content" ] <|
            entriesHeading
                :: viewEntries language entries
        , priorDiagniosisButton |> showIf (not viewForSendViaWhatsApp)
        ]


generateIndividualNutritionAssessmentEntries :
    List
        { c
            | nutrition :
                Maybe
                    ( id
                    , { b
                        | dateMeasured : NominalDate
                        , value : NutritionValue
                      }
                    )
        }
    -> List ( NominalDate, List NutritionAssessment )
generateIndividualNutritionAssessmentEntries measurementList =
    List.map
        (\measurements ->
            Maybe.map2 filterNutritionAssessments
                (getMeasurementDateMeasuredFunc measurements.nutrition)
                (getMeasurementValueFunc measurements.nutrition)
                |> Maybe.Extra.join
        )
        measurementList
        |> Maybe.Extra.values


filterNutritionAssessments : NominalDate -> NutritionValue -> Maybe ( NominalDate, List NutritionAssessment )
filterNutritionAssessments dateMeasured value =
    let
        assesments =
            EverySet.toList value.assesment
                |> List.filterMap
                    (\assesment ->
                        case assesment of
                            NoNutritionAssessment ->
                                Nothing

                            AssesmentMalnutritionSigns _ ->
                                Just <| AssesmentMalnutritionSigns (EverySet.toList value.signs)

                            _ ->
                                Just assesment
                    )
    in
    if List.isEmpty assesments then
        Nothing

    else
        Just ( dateMeasured, assesments )


generateGroupNutritionAssessmentEntries : ChildMeasurementList -> List ( NominalDate, List NutritionAssessment )
generateGroupNutritionAssessmentEntries measurementList =
    Dict.values measurementList.nutritions
        |> List.filterMap
            (\nutrition -> filterNutritionAssessments nutrition.dateMeasured nutrition.value)


resolveDateOfLastNutritionAssessment :
    NominalDate
    -> Bool
    -> WellChildProgressReportInitiator
    -> Bool
    -> Maybe IndividualEncounterParticipantId
    -> List ( WellChildEncounterId, WellChildEncounter )
    -> ChildMeasurementList
    -> ModelIndexedDb
    -> Maybe NominalDate
resolveDateOfLastNutritionAssessment currentDate isChw initiator mandatoryNutritionAssessmentMeasurementsTaken individualNutritionParticipantId wellChildEncounters groupNutritionMeasurements db =
    if mandatoryNutritionAssessmentMeasurementsTaken then
        Just currentDate

    else
        let
            ( individualNutritionFilter, individualWellChildFilter, groupNutritionFilter ) =
                case initiator of
                    InitiatorNutritionIndividual _ ->
                        ( Tuple.second >> .startDate >> (/=) currentDate
                        , always True
                        , always True
                        )

                    InitiatorWellChild _ ->
                        ( always True
                        , Tuple.second >> .startDate >> (/=) currentDate
                        , always True
                        )

                    InitiatorNutritionGroup _ _ ->
                        ( always True
                        , always True
                        , .dateMeasured >> (/=) currentDate
                        )

                    Pages.WellChild.ProgressReport.Model.InitiatorPatientRecord _ _ ->
                        ( always True
                        , always True
                        , always True
                        )

            lastAssessmentDatePerIndividualNutrition =
                Maybe.andThen
                    (\participantId ->
                        getNutritionEncountersForParticipant db participantId
                            |> List.filter individualNutritionFilter
                            -- Sort DESC
                            |> List.sortWith sortEncounterTuplesDesc
                            |> List.head
                            |> Maybe.map (Tuple.second >> .startDate)
                    )
                    individualNutritionParticipantId

            lastAssessmentDatePerWellChild =
                List.filter individualWellChildFilter wellChildEncounters
                    -- Sort DESC
                    |> List.sortWith (sortByDateDesc (Tuple.second >> .startDate))
                    |> List.head
                    |> Maybe.map (Tuple.second >> .startDate)

            lastAssessmentDatePerGroupNutrition =
                Dict.values groupNutritionMeasurements.nutritions
                    |> List.filter groupNutritionFilter
                    |> List.map .dateMeasured
                    |> List.sortWith sortDatesDesc
                    |> List.head
        in
        [ lastAssessmentDatePerIndividualNutrition, lastAssessmentDatePerGroupNutrition, lastAssessmentDatePerWellChild ]
            |> Maybe.Extra.values
            |> List.sortWith sortDatesDesc
            |> List.head


generatePartitionedWarningEntries :
    ModelIndexedDb
    -> Maybe AssembledData
    -> ( List ( NominalDate, PediatricCareMilestone, EncounterWarning ), List ( NominalDate, PediatricCareMilestone, EncounterWarning ) )
generatePartitionedWarningEntries db maybeAssembled =
    Maybe.map
        (\assembled ->
            let
                wellChildEncounters =
                    getWellChildEncountersForParticipant db assembled.encounter.participant
                        -- Sort DESC
                        |> List.sortWith sortEncounterTuplesDesc

                allWarnings =
                    List.filterMap
                        (\( _, encounter ) ->
                            let
                                warnings =
                                    EverySet.toList encounter.encounterWarnings
                                        |> List.filterMap
                                            (\warning ->
                                                if List.member warning [ NoECDMilstoneWarning, NoHeadCircumferenceWarning, NoEncounterWarnings ] then
                                                    Nothing

                                                else
                                                    let
                                                        ecdMilestone =
                                                            if List.member warning ecdMilestoneWarnings then
                                                                Maybe.andThen (resolvePediatricCareMilestoneOnDate encounter.startDate) assembled.person.birthDate

                                                            else
                                                                -- Giving dummy value here, because ecd milestone is
                                                                -- not applicable for Head Circumference warnings.
                                                                Just Milestone4Years
                                                    in
                                                    Maybe.map
                                                        (\milestone ->
                                                            ( encounter.startDate, milestone, warning )
                                                        )
                                                        ecdMilestone
                                            )
                            in
                            if List.isEmpty warnings then
                                Nothing

                            else
                                Just warnings
                        )
                        wellChildEncounters
                        |> List.concat

                lastECDActivityDate =
                    dateOfLastEncounterWithWarningFrom ecdMilestoneWarnings

                lastHeadCircumferenceActivityDate =
                    dateOfLastEncounterWithWarningFrom headCircumferenceWarnings

                dateOfLastEncounterWithWarningFrom warningsSet =
                    List.filterMap
                        (\( _, encounter ) ->
                            if List.any (\warning -> EverySet.member warning encounter.encounterWarnings) warningsSet then
                                Just encounter.startDate

                            else
                                Nothing
                        )
                        wellChildEncounters
                        |> List.head
            in
            List.partition
                (\( date, _, warning ) ->
                    if List.member warning ecdMilestoneWarnings then
                        Maybe.map (\lastAtivityDate -> Date.compare date lastAtivityDate == EQ) lastECDActivityDate
                            |> Maybe.withDefault True

                    else
                        Maybe.map (\lastAtivityDate -> Date.compare date lastAtivityDate == EQ) lastHeadCircumferenceActivityDate
                            |> Maybe.withDefault True
                )
                allWarnings
        )
        maybeAssembled
        |> Maybe.withDefault ( [], [] )


viewNutritionAssessmentEntry : Language -> ( NominalDate, ( List NutritionAssessment, PaneEntryStatus ) ) -> ( NominalDate, Html any )
viewNutritionAssessmentEntry language ( date, ( assessments, status ) ) =
    let
        orderedAssessments =
            List.sortBy nutritionAssessmentToComparable assessments
    in
    ( date
    , div [ class "entry diagnosis" ]
        [ div [ class "cell assesment" ] <|
            List.map (translateNutritionAssement language >> List.singleton >> p []) orderedAssessments
        , div [ class <| "cell status " ++ diagnosisEntryStatusToString status ]
            [ text <| translate language <| Translate.EntryStatusDiagnosis status ]
        , div [ class "cell date" ] [ text <| formatDDMMYYYY date ]
        ]
    )


viewWarningEntry : Language -> ( NominalDate, ( PediatricCareMilestone, EncounterWarning, PaneEntryStatus ) ) -> ( NominalDate, Html any )
viewWarningEntry language ( date, ( milestone, warning, status ) ) =
    let
        milestoneForDaignosisPane =
            translate language <| Translate.WellChildECDMilestoneForDiagnosisPane milestone
    in
    ( date
    , div [ class "entry diagnosis" ]
        [ div [ class "cell assesment" ] [ text <| translate language <| Translate.EncounterWarningForDiagnosisPane warning milestoneForDaignosisPane ]
        , div [ class <| "cell status " ++ diagnosisEntryStatusToString status ]
            [ text <| translate language <| Translate.EntryStatusDiagnosis status ]
        , div [ class "cell date" ] [ text <| formatDDMMYYYY date ]
        ]
    )


viewVaccinationHistoryPane : Language -> NominalDate -> Person -> VaccinationProgressDict -> ModelIndexedDb -> Html any
viewVaccinationHistoryPane language currentDate child vaccinationProgress db =
    div [ class "pane vaccination-history" ] <|
        [ viewPaneHeading language Translate.ImmunisationHistory
        , div [ class "pane-content" ] <|
            viewVaccinationOverview language currentDate child vaccinationProgress db
        ]


viewECDPane :
    Language
    -> NominalDate
    -> Person
    -> List ( WellChildEncounterId, WellChildEncounter )
    -> List ( NominalDate, ( WellChildEncounterId, WellChildMeasurements ) )
    -> ModelIndexedDb
    -> Html any
viewECDPane language currentDate child wellChildEncounters individualWellChildMeasurementsWithDates db =
    Maybe.map
        (\birthDate ->
            let
                milestonesToCurrentDateWithStatus =
                    generateECDMilestonesWithStatus currentDate child wellChildEncounters individualWellChildMeasurementsWithDates

                viewMilestone ( milestone, status ) =
                    let
                        statusClass =
                            case status of
                                StatusOnTrack ->
                                    "on-track"

                                StatusECDBehind ->
                                    "ecd-behind"

                                StatusOffTrack ->
                                    "off-track"

                                NoECDStatus ->
                                    "no-status"
                    in
                    div [ class "milestone" ]
                        [ div [ class <| "status " ++ statusClass ]
                            [ text <| translate language <| Translate.ECDStatus status ]
                        , div [ class "description" ]
                            [ text <| translate language <| Translate.PediatricCareMilestone milestone ]
                        ]

                entries =
                    List.map viewMilestone milestonesToCurrentDateWithStatus
            in
            div [ class "pane ecd" ] <|
                [ viewPaneHeading language Translate.EarlyChildhoodDevelopment
                , div [ class "pane-content overflow" ]
                    [ div [ class "ecd-milestones" ] <|
                        viewEntries language entries
                    ]
                ]
        )
        child.birthDate
        |> Maybe.withDefault emptyNode


generateECDMilestonesWithStatus :
    NominalDate
    -> Person
    -> List ( WellChildEncounterId, WellChildEncounter )
    -> List ( NominalDate, ( WellChildEncounterId, WellChildMeasurements ) )
    -> List ( PediatricCareMilestone, ECDStatus )
generateECDMilestonesWithStatus currentDate child wellChildEncounters individualWellChildMeasurementsWithDates =
    Maybe.map
        (\birthDate ->
            let
                milestoneForCurrentDateAsComparable =
                    resolvePediatricCareMilestoneOnDate currentDate birthDate
                        |> Maybe.map pediatricCareMilestoneToComparable

                milestonesToCurrentDate =
                    Maybe.map
                        (\currentMilestoneAsComparable ->
                            List.filter
                                (\milestone ->
                                    pediatricCareMilestoneToComparable milestone <= currentMilestoneAsComparable
                                )
                                pediatricCareMilestones
                        )
                        milestoneForCurrentDateAsComparable
                        |> Maybe.withDefault []

                performedMilestonesWithStatus =
                    List.filterMap
                        (\( _, encounter ) ->
                            let
                                milestoneStatus =
                                    if EverySet.member WarningECDMilestoneReferToSpecialist encounter.encounterWarnings then
                                        Just StatusOffTrack

                                    else if EverySet.member WarningECDMilestoneBehind encounter.encounterWarnings then
                                        Just StatusECDBehind

                                    else if EverySet.member NoECDMilstoneWarning encounter.encounterWarnings then
                                        Just StatusOnTrack

                                    else
                                        Nothing
                            in
                            Maybe.map2
                                (\milestone status -> ( milestone, status ))
                                (resolvePediatricCareMilestoneOnDate encounter.startDate birthDate)
                                milestoneStatus
                        )
                        wellChildEncounters
                        |> Dict.fromList
            in
            List.map
                (\milestone ->
                    let
                        status =
                            Dict.get milestone performedMilestonesWithStatus
                                |> Maybe.withDefault (genrateDefaultECDStatus birthDate milestone individualWellChildMeasurementsWithDates)
                    in
                    ( milestone, status )
                )
                milestonesToCurrentDate
        )
        child.birthDate
        |> Maybe.withDefault []


genrateDefaultECDStatus :
    NominalDate
    -> PediatricCareMilestone
    -> List ( NominalDate, ( WellChildEncounterId, WellChildMeasurements ) )
    -> ECDStatus
genrateDefaultECDStatus birthDate milestone individualWellChildMeasurementsWithDates =
    let
        milestoneDate =
            resolveDateForPediatricCareMilestone birthDate milestone

        firstEncounterDateAfterMilestone =
            List.filterMap
                (\( date, _ ) ->
                    if not <| Date.compare milestoneDate date == LT then
                        Just date

                    else
                        Nothing
                )
                individualWellChildMeasurementsWithDates
                |> List.sortWith Date.compare
                |> List.head

        -- Take all measurements that were taken before the milestone,
        -- and, these of first encounter after milestone.
        measurementsForPeriod =
            Maybe.map
                (\firstEncounterAfterMilestoneDate ->
                    List.filterMap
                        (\( date, ( _, measurements ) ) ->
                            if Date.compare date milestoneDate == GT then
                                Nothing

                            else
                                Just measurements
                        )
                        individualWellChildMeasurementsWithDates
                )
                firstEncounterDateAfterMilestone
                |> Maybe.withDefault
                    -- There were no encounters after milestone date, so we just
                    -- take all existing measurements.
                    (List.map (Tuple.second >> Tuple.second) individualWellChildMeasurementsWithDates)

        expectedSigns =
            expectedECDSignsOnMilestone birthDate milestoneDate firstEncounterDateAfterMilestone

        completedSigns =
            generateCompletedECDSigns measurementsForPeriod
    in
    if List.all (\sign -> List.member sign completedSigns) expectedSigns then
        StatusOnTrack

    else
        StatusOffTrack


viewGrowthPane :
    Language
    -> NominalDate
    -> ZScore.Model.Model
    -> ( PersonId, Person )
    -> Dict SessionId Session
    -> ChildMeasurementList
    -> List ( NominalDate, ( NutritionEncounterId, NutritionMeasurements ) )
    -> List ( NominalDate, ( WellChildEncounterId, WellChildMeasurements ) )
    -> Html any
viewGrowthPane language currentDate zscores ( childId, child ) expected historical nutritionMeasurements wellChildMeasurements =
    let
        --
        -- GROUP CONTEXT
        --
        expectedSessions =
            Dict.toList expected
                |> List.map (\( uuid, expectedSession ) -> ( fromEntityUuid uuid, expectedSession.startDate ))
                |> List.filter hasGroupMeasurement

        -- Do we have any kind of measurement for the child for the specified session?
        hasGroupMeasurement ( id, _ ) =
            Dict.member id heightValuesBySession
                || Dict.member id muacValuesBySession
                || Dict.member id weightValuesBySession
                || Dict.member id nutritionValuesBySession
                || Dict.member id photoValuesBySession

        -- This includes any edits that have been saved locally, but not as-you-type
        -- in the UI before you hit "Save" or "Update".
        valuesIndexedBySession func =
            Dict.values (func historical)
                |> List.filterMap
                    (\measurement ->
                        measurement.encounterId
                            |> Maybe.map
                                (\encounterId ->
                                    ( fromEntityUuid encounterId
                                    , { dateMeasured = measurement.dateMeasured
                                      , encounterId = fromEntityUuid encounterId
                                      , value = measurement.value
                                      }
                                    )
                                )
                    )
                |> Dict.fromList

        heightValuesBySession =
            valuesIndexedBySession .heights

        weightValuesBySession =
            valuesIndexedBySession .weights

        muacValuesBySession =
            valuesIndexedBySession .muacs

        photoValuesBySession =
            valuesIndexedBySession .photos

        nutritionValuesBySession =
            valuesIndexedBySession .nutritions

        --
        -- INDIVIDUAL CONTEXT
        --
        expectedIndividualEncounters =
            List.map (\( startDate, ( uuid, _ ) ) -> ( fromEntityUuid uuid, startDate ))
                >> List.filter hasEncounterMeasurement

        -- Do we have any kind of measurement for the child for the specified encounter?
        hasEncounterMeasurement ( id, _ ) =
            Dict.member id heightValuesByEncounter
                || Dict.member id muacValuesByEncounter
                || Dict.member id weightValuesByEncounter
                || Dict.member id nutritionValuesByEncounter
                || Dict.member id photoValuesByEncounter

        valuesIndexedByEncounter func =
            List.filterMap
                (\( startDate, ( uuid, measurements ) ) ->
                    func measurements
                        |> Maybe.andThen
                            (Tuple.second
                                >> (\measurement ->
                                        measurement.encounterId
                                            |> Maybe.map
                                                (\encounterId ->
                                                    ( fromEntityUuid encounterId
                                                    , { dateMeasured = measurement.dateMeasured
                                                      , encounterId = fromEntityUuid encounterId
                                                      , value = measurement.value
                                                      }
                                                    )
                                                )
                                   )
                            )
                )
                >> Dict.fromList

        heightValuesByEncounter =
            Dict.union
                (valuesIndexedByEncounter .height nutritionMeasurements)
                (valuesIndexedByEncounter .height wellChildMeasurements)

        weightValuesByEncounter =
            Dict.union
                (valuesIndexedByEncounter .weight nutritionMeasurements)
                (valuesIndexedByEncounter .weight wellChildMeasurements)

        muacValuesByEncounter =
            Dict.union
                (valuesIndexedByEncounter .muac nutritionMeasurements)
                (valuesIndexedByEncounter .muac wellChildMeasurements)

        photoValuesByEncounter =
            Dict.union
                (valuesIndexedByEncounter .photo nutritionMeasurements)
                (valuesIndexedByEncounter .photo wellChildMeasurements)

        nutritionValuesByEncounter =
            Dict.union
                (valuesIndexedByEncounter .nutrition nutritionMeasurements)
                (valuesIndexedByEncounter .nutrition wellChildMeasurements)

        headCircumferenceValuesByEncounter =
            valuesIndexedByEncounter .headCircumference wellChildMeasurements

        --
        -- COMMON CONTEXT
        --
        sessionsAndEncounters =
            expectedSessions
                ++ expectedIndividualEncounters nutritionMeasurements
                ++ expectedIndividualEncounters wellChildMeasurements
                |> List.sortWith (\s1 s2 -> Date.compare (Tuple.second s1) (Tuple.second s2))
                |> List.reverse

        heightValues =
            Dict.values heightValuesBySession ++ Dict.values heightValuesByEncounter

        muacValues =
            Dict.values muacValuesBySession ++ Dict.values muacValuesByEncounter

        weightValues =
            Dict.values weightValuesBySession ++ Dict.values weightValuesByEncounter

        nutritionValues =
            Dict.values nutritionValuesBySession
                ++ Dict.values nutritionValuesByEncounter
                |> List.map (\measurement -> ( measurement.dateMeasured, measurement.value.signs ))

        photoValues =
            Dict.values photoValuesBySession ++ Dict.values photoValuesByEncounter

        headCircumferenceValues =
            Dict.values headCircumferenceValuesByEncounter

        zScoreViewCharts =
            case child.gender of
                Male ->
                    { heightForAge = ZScore.View.viewHeightForAgeBoys
                    , heightForAge0To5 = ZScore.View.viewHeightForAgeBoys0To5
                    , heightForAge5To19 = ZScore.View.viewHeightForAgeBoys5To19
                    , weightForAge = ZScore.View.viewWeightForAgeBoys
                    , weightForAge0To5 = ZScore.View.viewWeightForAgeBoys0To5
                    , weightForAge5To10 = ZScore.View.viewWeightForAgeBoys5To10
                    , weightForHeight = ZScore.View.viewWeightForHeightBoys
                    , weightForHeight0To5 = ZScore.View.viewWeightForHeight0To5Boys
                    , viewHeadCircumferenceForAge0To13Weeks = ZScore.View.viewHeadCircumferenceForAge0To13WeeksBoys
                    , headCircumferenceForAge0To2 = ZScore.View.viewHeadCircumferenceForAge0To2Boys
                    , headCircumferenceForAge0To5 = ZScore.View.viewHeadCircumferenceForAge0To5Boys
                    }

                Female ->
                    { heightForAge = ZScore.View.viewHeightForAgeGirls
                    , heightForAge0To5 = ZScore.View.viewHeightForAgeGirls0To5
                    , heightForAge5To19 = ZScore.View.viewHeightForAgeGirls5To19
                    , weightForAge = ZScore.View.viewWeightForAgeGirls
                    , weightForAge0To5 = ZScore.View.viewWeightForAgeGirls0To5
                    , weightForAge5To10 = ZScore.View.viewWeightForAgeGirls5To10
                    , weightForHeight = ZScore.View.viewWeightForHeightGirls
                    , weightForHeight0To5 = ZScore.View.viewWeightForHeight0To5Girls
                    , viewHeadCircumferenceForAge0To13Weeks = ZScore.View.viewHeadCircumferenceForAge0To13WeeksGirls
                    , headCircumferenceForAge0To2 = ZScore.View.viewHeadCircumferenceForAge0To2Girls
                    , headCircumferenceForAge0To5 = ZScore.View.viewHeadCircumferenceForAge0To5Girls
                    }

        heightForAgeData =
            List.filterMap (chartHeightForAge child) heightValues

        heightForAgeDaysData =
            heightForAgeData
                |> List.map (\( days, month, height ) -> ( days, height ))

        heightForAgeMonthsData =
            heightForAgeData
                |> List.map (\( days, month, height ) -> ( month, height ))

        weightForAgeData =
            List.filterMap (chartWeightForAge child) weightValues

        weightForAgeDaysData =
            weightForAgeData
                |> List.map (\( days, month, weight ) -> ( days, weight ))

        weightForAgeMonthsData =
            weightForAgeData
                |> List.map (\( days, month, weight ) -> ( month, weight ))

        weightForLengthAndHeightData =
            List.filterMap (chartWeightForLengthAndHeight heightValues) weightValues

        weightForLengthData =
            weightForLengthAndHeightData
                |> List.map (\( length, height, weight ) -> ( length, weight ))

        weightForHeightData =
            weightForLengthAndHeightData
                |> List.map (\( length, height, weight ) -> ( height, weight ))

        headCircumferenceForAgeData =
            List.filterMap (chartHeadCircumferenceForAge child) headCircumferenceValues

        charts =
            Maybe.map
                (\birthDate ->
                    let
                        childAgeInWeeks =
                            diffWeeks birthDate currentDate

                        childAgeInMonths =
                            diffMonths birthDate currentDate
                    in
                    -- With exception of Sortwathe, children graduate from all
                    -- groups at the age of 26 month. Therefore, we will show
                    -- 0-2 chart for all children that are less than 26 month old.
                    -- For head circumference, we'll show 0 - 13 weeks chart for
                    -- childern with age below 13 weeks.
                    if childAgeInMonths < graduatingAgeInMonth then
                        let
                            headCircumferenceChart =
                                if childAgeInWeeks < 13 then
                                    zScoreViewCharts.viewHeadCircumferenceForAge0To13Weeks language zscores headCircumferenceForAgeData

                                else
                                    zScoreViewCharts.headCircumferenceForAge0To2 language zscores headCircumferenceForAgeData
                        in
                        [ ZScore.View.viewMarkers
                        , zScoreViewCharts.heightForAge language zscores heightForAgeDaysData
                        , zScoreViewCharts.weightForAge language zscores weightForAgeDaysData
                        , zScoreViewCharts.weightForHeight language zscores weightForLengthData
                        , headCircumferenceChart
                        ]

                    else if childAgeInMonths < 60 then
                        [ ZScore.View.viewMarkers
                        , zScoreViewCharts.heightForAge0To5 language zscores heightForAgeDaysData
                        , zScoreViewCharts.weightForAge0To5 language zscores weightForAgeDaysData
                        , zScoreViewCharts.weightForHeight0To5 language zscores weightForHeightData
                        , zScoreViewCharts.headCircumferenceForAge0To5 language zscores headCircumferenceForAgeData
                        ]

                    else
                        -- Child is older than 5 years.
                        [ ZScore.View.viewMarkers
                        , zScoreViewCharts.heightForAge5To19 language zscores heightForAgeMonthsData
                        , zScoreViewCharts.weightForAge5To10 language zscores weightForAgeMonthsData
                        , zScoreViewCharts.headCircumferenceForAge0To5 language zscores headCircumferenceForAgeData
                        ]
                )
                child.birthDate
                |> Maybe.withDefault []
    in
    div [ class "pane growth" ]
        [ viewPaneHeading language Translate.Growth
        , div [ class "pane-content" ]
            [ div [ class "growth-nutrition-signs" ] <|
                viewNutritionSigns language child nutritionValues
            , div [ class "growth-charts" ]
                charts
            , div [ class "growth-photos" ] <|
                viewPhotos language child photoValues
            ]
        ]


chartHeightForAge : Person -> { dateMeasured : NominalDate, encounterId : String, value : HeightInCm } -> Maybe ( Days, Months, Centimetres )
chartHeightForAge child height =
    child.birthDate
        |> Maybe.map
            (\birthDate ->
                ( diffDays birthDate height.dateMeasured
                , diffMonths birthDate height.dateMeasured |> Months
                , case height.value of
                    HeightInCm cm ->
                        Centimetres cm
                )
            )


chartWeightForAge : Person -> { dateMeasured : NominalDate, encounterId : String, value : WeightInKg } -> Maybe ( Days, Months, Kilograms )
chartWeightForAge child weight =
    child.birthDate
        |> Maybe.map
            (\birthDate ->
                ( diffDays birthDate weight.dateMeasured
                , diffMonths birthDate weight.dateMeasured |> Months
                , case weight.value of
                    WeightInKg kg ->
                        Kilograms kg
                )
            )


chartHeadCircumferenceForAge : Person -> { dateMeasured : NominalDate, encounterId : String, value : HeadCircumferenceValue } -> Maybe ( Days, Centimetres )
chartHeadCircumferenceForAge child headCircumference =
    if EverySet.member NoteNotTaken headCircumference.value.notes then
        Nothing

    else
        Maybe.map
            (\birthDate ->
                ( diffDays birthDate headCircumference.dateMeasured
                , case headCircumference.value.headCircumference of
                    HeadCircumferenceInCm cm ->
                        Centimetres cm
                )
            )
            child.birthDate


chartWeightForLengthAndHeight :
    List { dateMeasured : NominalDate, encounterId : String, value : HeightInCm }
    -> { dateMeasured : NominalDate, encounterId : String, value : WeightInKg }
    -> Maybe ( Length, ZScore.Model.Height, Kilograms )
chartWeightForLengthAndHeight heights weight =
    -- For each weight, we try to find a height with a matching sessionID.
    heights
        |> List.Extra.find (\height -> height.encounterId == weight.encounterId)
        |> Maybe.map
            (\height ->
                let
                    cm =
                        case height.value of
                            HeightInCm val ->
                                val
                in
                ( Length cm
                , ZScore.Model.Height cm
                , case weight.value of
                    WeightInKg kg ->
                        Kilograms kg
                )
            )


viewNutritionSigns : Language -> Person -> List ( NominalDate, EverySet ChildNutritionSign ) -> List (Html any)
viewNutritionSigns language child measurements =
    let
        entriesHeading =
            div [ class "heading nutrition-signs" ]
                [ div [ class "name" ] [ text <| translate language Translate.NutritionSigns ]
                , div [ class "date" ] [ text <| translate language Translate.Date ]
                ]

        entries =
            List.sortWith (sortByDateDesc Tuple.first) measurements
                |> List.filterMap
                    (\( dateMeasured, signs ) ->
                        case EverySet.toList signs of
                            [] ->
                                Nothing

                            [ NormalChildNutrition ] ->
                                Nothing

                            signs_ ->
                                div [ class "entry nutrition-signs" ]
                                    [ List.map (Translate.ChildNutritionSignLabel >> translate language) signs_
                                        |> List.sort
                                        |> String.join ", "
                                        |> text
                                        |> List.singleton
                                        |> div [ class "cell name" ]
                                    , div [ class "cell date" ]
                                        [ text <| formatDDMMYYYY dateMeasured ]
                                    ]
                                    |> Just
                    )
    in
    entriesHeading :: viewEntries language entries


viewPhotos : Language -> Person -> List { a | dateMeasured : NominalDate, value : PhotoUrl } -> List (Html any)
viewPhotos language child measurements =
    let
        viewPhotoUrl (PhotoUrl url) =
            div
                [ classList
                    [ ( "image", True )
                    , ( "cache-upload", String.contains "cache-upload/images" url )
                    ]
                ]
                [ img [ src url, class "orientation" ] [] ]
    in
    List.sortWith (sortByDateDesc .dateMeasured) measurements
        |> List.map
            (\photo ->
                div
                    [ class "report card" ]
                    [ div [ class "content" ]
                        [ text <| formatDDMMYYYY photo.dateMeasured ]
                    , viewPhotoUrl photo.value
                    ]
            )
        |> div [ class "ui cards" ]
        |> List.singleton


viewNextAppointmentPane : Language -> NominalDate -> Person -> List WellChildMeasurements -> ModelIndexedDb -> Html any
viewNextAppointmentPane language currentDate child individualWellChildMeasurements db =
    let
        entriesHeading =
            div [ class "heading next-appointment" ]
                [ div [ class "type" ] [ text <| translate language Translate.Type ]
                , div [ class "location" ] [ text <| translate language Translate.Location ]
                , div [ class "date" ] [ text <| translate language Translate.Date ]
                ]

        entries =
            List.head individualWellChildMeasurements
                |> Maybe.andThen
                    (.nextVisit >> getMeasurementValueFunc)
                |> Maybe.map
                    (\value ->
                        let
                            healthCenter =
                                getHealthCenterName child.healthCenterId db
                                    |> Maybe.withDefault ""

                            immunisationEntry =
                                Maybe.map (viewEntry Translate.Immunisation)
                                    value.immunisationDate

                            pediatricVisitDate =
                                Maybe.map (viewEntry Translate.PediatricVisit)
                                    value.pediatricVisitDate

                            viewEntry label date =
                                div [ class "entry next-appointment" ]
                                    [ div [ class "cell type" ] [ text <| translate language label ]
                                    , div [ class "cell location" ] [ text healthCenter ]
                                    , div [ class "cell date" ] [ text <| formatDDMMYYYY date ]
                                    ]
                        in
                        Maybe.Extra.values [ immunisationEntry, pediatricVisitDate ]
                    )
                |> Maybe.withDefault []
    in
    div [ class "pane next-appointment" ] <|
        [ viewPaneHeading language Translate.NextAppointment
        , div [ class "pane-content" ] <|
            entriesHeading
                :: viewEntries language entries
        ]


viewPaneHeading : Language -> TranslationId -> Html any
viewPaneHeading language label =
    div [ class <| "pane-heading" ]
        [ text <| translate language label ]


viewNCDAScorecard :
    Language
    -> NominalDate
    -> ZScore.Model.Model
    -> ( PersonId, Person )
    -> ModelIndexedDb
    -> List (Html msg)
viewNCDAScorecard language currentDate zscores ( childId, child ) db =
    let
        reportData =
            assembleProgresReportData childId db

        allNCDAQuestionnaires =
            List.map
                (\ncda ->
                    ( ncda.dateMeasured, ncda.value )
                )
                groupNCDAs
                ++ List.map
                    (\ncda ->
                        ( ncda.dateMeasured, ncda.value )
                    )
                    nutritionNCDAs
                ++ List.map
                    (\ncda ->
                        ( ncda.dateMeasured, ncda.value )
                    )
                    wellChildNCDAs

        groupNCDAs =
            Dict.values reportData.groupNutritionMeasurements.ncda

        nutritionNCDAs =
            List.map (Tuple.second >> Tuple.second >> .ncda >> Maybe.map Tuple.second)
                reportData.individualNutritionMeasurementsWithDates
                |> Maybe.Extra.values

        wellChildNCDAs =
            List.map (Tuple.second >> Tuple.second >> .ncda >> Maybe.map Tuple.second)
                reportData.individualWellChildMeasurementsWithDates
                |> Maybe.Extra.values

        questionnairesByAgeInMonths =
            distributeByAgeInMonths child allNCDAQuestionnaires
    in
    [ viewChildIdentificationPane language currentDate allNCDAQuestionnaires db ( childId, child )
    , viewANCNewbornPane language currentDate db child allNCDAQuestionnaires
    , viewUniversalInterventionsPane language
        currentDate
        child
        db
        questionnairesByAgeInMonths
        reportData.maybeAssembled
        reportData.wellChildEncounters
        reportData.individualWellChildMeasurementsWithDates
    , viewNutritionBehaviorPane language currentDate child questionnairesByAgeInMonths
    , viewTargetedInterventionsPane language
        currentDate
        child
        db
        questionnairesByAgeInMonths
        reportData.groupNutritionMeasurements
        reportData.individualNutritionMeasurementsWithDates
        reportData.individualWellChildMeasurementsWithDates
        reportData.acuteIllnesses
    , viewInfrastructureEnvironmentWashPane language currentDate child questionnairesByAgeInMonths
    , viewFillTheBlanksPane language
        currentDate
        zscores
        child
        db
        reportData.groupNutritionMeasurements
        reportData.individualNutritionMeasurementsWithDates
        reportData.individualWellChildMeasurementsWithDates
    ]


viewChildIdentificationPane :
    Language
    -> NominalDate
    -> List ( NominalDate, NCDAValue )
    -> ModelIndexedDb
    -> ( PersonId, Person )
    -> Html any
viewChildIdentificationPane language currentDate allNCDAQuestionnaires db ( childId, child ) =
    let
        parentsIds =
            Dict.get childId db.relationshipsByPerson
                |> Maybe.andThen RemoteData.toMaybe
                |> Maybe.map
                    (Dict.values
                        >> List.filter (.relatedBy >> (==) MyParent)
                        >> EverySet.fromList
                        >> EverySet.toList
                        >> List.map .relatedTo
                    )
                |> Maybe.withDefault []

        ( mother, father ) =
            let
                parents =
                    List.filterMap
                        (\personId ->
                            Dict.get personId db.people
                                |> Maybe.andThen RemoteData.toMaybe
                        )
                        parentsIds
            in
            ( List.filter (.gender >> (==) Female) parents
                |> List.head
            , List.filter (.gender >> (==) Male) parents
                |> List.head
            )

        dateOfBirthEntry =
            Maybe.map
                (\birthDate ->
                    viewEntry Translate.DateOfBirth (formatDDMMYYYY birthDate)
                )
                child.birthDate
                |> Maybe.withDefault emptyNode

        motherInfoEntry =
            Maybe.map
                (\person ->
                    [ viewEntry Translate.MotherNameLabel person.name
                    , viewEntry Translate.MotherId (Maybe.withDefault "" person.nationalIdNumber)
                    ]
                )
                mother
                |> Maybe.withDefault []

        fatherInfoEntry =
            Maybe.map
                (\person ->
                    [ viewEntry Translate.FatherOrChiefName person.name
                    , viewEntry Translate.FatherOrChiefId (Maybe.withDefault "" person.nationalIdNumber)
                    ]
                )
                father
                |> Maybe.withDefault []

        childNameEntry =
            viewEntry Translate.ChildName child.name

        bornUnderweightByNewbornExam =
            Maybe.andThen (\value -> Maybe.map (\(WeightInGrm birthWeight) -> birthWeight < 2500) value.birthWeight)
                newbornExamPregnancySummary

        birthDefectByNewbornExam =
            Maybe.map
                (\value ->
                    (not <| EverySet.isEmpty value.birthDefects)
                        && (not <| value.birthDefects == EverySet.singleton NoBirthDefects)
                )
                newbornExamPregnancySummary

        newbornExamPregnancySummary =
            getNewbornExamPregnancySummary childId db

        bornUnderweightByNCDA =
            List.filterMap
                (\( _, value ) ->
                    Maybe.map (\(WeightInGrm birthWeight) -> birthWeight) value.birthWeight
                )
                allNCDAQuestionnaires
                |> List.head
                |> Maybe.map (\weight -> weight < 2500)

        birthDefectByNCDA =
            if List.isEmpty allNCDAQuestionnaires then
                Nothing

            else
                List.any
                    (\( _, value ) -> EverySet.member NCDABornWithBirthDefect value.signs)
                    allNCDAQuestionnaires
                    |> Just

        bornUnderweighEntry =
            Maybe.Extra.or bornUnderweightByNewbornExam bornUnderweightByNCDA
                |> Maybe.map
                    (\confirmed ->
                        let
                            answer =
                                if confirmed then
                                    Translate.Yes

                                else
                                    Translate.No
                        in
                        [ viewEntry Translate.BornUnderweight (translate language answer) ]
                    )
                |> Maybe.withDefault []

        birthDefectEntry =
            Maybe.Extra.or birthDefectByNewbornExam birthDefectByNCDA
                |> Maybe.map
                    (\confirmed ->
                        let
                            answer =
                                if confirmed then
                                    Translate.Yes

                                else
                                    Translate.No
                        in
                        [ viewEntry Translate.BirthDefectLabel (translate language answer) ]
                    )
                |> Maybe.withDefault []

        genderEntry =
            viewEntry Translate.GenderLabel (translate language <| Translate.Gender child.gender)

        ubudeheEntry =
            Maybe.map (Translate.UbudeheNumber >> translate language >> viewEntry Translate.UbudeheLabel) child.ubudehe
                |> Maybe.withDefault emptyNode

        viewEntry labelTransId content =
            p []
                [ span [ class "label" ] [ text <| translate language labelTransId ++ ": " ]
                , span [] [ text content ]
                ]
    in
    div [ class "pane child-identification" ]
        [ viewPaneHeading language Translate.ChildIdentification
        , div [ class "pane-content" ]
            [ div [ class "column" ] <|
                [ childNameEntry
                , genderEntry
                , dateOfBirthEntry
                ]
                    ++ bornUnderweighEntry
                    ++ birthDefectEntry
                    ++ [ ubudeheEntry ]
            , div [ class "column" ] <|
                motherInfoEntry
                    ++ fatherInfoEntry
            ]
        ]


viewANCNewbornPane :
    Language
    -> NominalDate
    -> ModelIndexedDb
    -> Person
    -> List ( NominalDate, NCDAValue )
    -> Html any
viewANCNewbornPane language currentDate db child allNCDAQuestionnaires =
    let
        pregnancyValues =
            List.repeat 9 NCDACellValueEmpty

        pregnancyValuesForANCSign sign =
            if List.isEmpty allNCDAQuestionnaires then
                List.repeat 9 NCDACellValueDash

            else
                let
                    signConfirmed =
                        List.any (\( _, value ) -> EverySet.member sign value.signs) allNCDAQuestionnaires
                in
                if signConfirmed then
                    List.repeat 9 NCDACellValueV

                else
                    List.repeat 9 NCDACellValueX

        zeroToFiveValues =
            List.repeat 6 NCDACellValueDash

        sixToTwentyFourValues =
            List.repeat 19 NCDACellValueDash
    in
    div [ class "pane anc-newborn" ]
        [ viewPaneHeading language Translate.ANCNewborn
        , div [ class "pane-content" ]
            [ viewTableHeader
            , viewTableRow language
                (Translate.NCDAANCNewbornItemLabel RegularCheckups)
                (pregnancyValuesForANCSign NCDARegularPrenatalVisits)
                zeroToFiveValues
                sixToTwentyFourValues
            , viewTableRow language
                (Translate.NCDAANCNewbornItemLabel IronDuringPregnancy)
                (pregnancyValuesForANCSign NCDAIronSupplementsDuringPregnancy)
                zeroToFiveValues
                sixToTwentyFourValues
            ]
        ]


viewTableHeader : Html any
viewTableHeader =
    div [ class "table-header" ]
        [ div [ class "activity" ] [ text "Activity" ]
        , div [ class "flex-column pregnancy" ]
            [ div [ class "column-heading" ] [ text "Pregnancy (1-9)" ]
            , List.repeat 9 ""
                |> List.indexedMap
                    (\index _ ->
                        div [ class "month" ] [ text <| String.fromInt <| index + 1 ]
                    )
                |> div [ class "months" ]
            ]
        , div [ class "flex-column 0-5" ]
            [ div [ class "column-heading" ] [ text "Child (0-5)" ]
            , List.repeat 6 ""
                |> List.indexedMap
                    (\index _ ->
                        div [ class "month" ] [ text <| String.fromInt index ]
                    )
                |> div [ class "months" ]
            ]
        , div [ class "flex-column 6-24" ]
            [ div [ class "column-heading" ] [ text "Child (6-24 months)" ]
            , List.repeat 19 ""
                |> List.indexedMap
                    (\index _ ->
                        div [ class "month" ] [ text <| String.fromInt <| index + 6 ]
                    )
                |> div [ class "months" ]
            ]
        ]


viewTableRow : Language -> TranslationId -> List NCDACellValue -> List NCDACellValue -> List NCDACellValue -> Html any
viewTableRow language itemTransId pregnancyValues zeroToFiveValues sixToTwentyFourValues =
    let
        viewCellValue cellValue =
            case cellValue of
                NCDACellValueV ->
                    span [ class "green" ] [ text "v" ]

                NCDACellValueX ->
                    span [ class "red" ] [ text "x" ]

                NCDACellValueDash ->
                    span [] [ text "-" ]

                NCDACellValueC ->
                    span [ class "green" ] [ text "c" ]

                NCDACellValueH ->
                    span [ class "orange" ] [ text "h" ]

                NCDACellValueT ->
                    span [ class "red" ] [ text "t" ]

                NCDACellValueEmpty ->
                    emptyNode
    in
    div [ class "table-row" ]
        [ div [ class "activity" ] [ text <| translate language itemTransId ]
        , List.indexedMap
            (\index value ->
                div [ class "month" ]
                    [ span [ class "hidden" ] [ text <| String.fromInt <| index + 1 ]
                    , viewCellValue value
                    ]
            )
            pregnancyValues
            |> div [ class "months" ]
        , List.indexedMap
            (\index value ->
                div [ class "month" ]
                    [ span [ class "hidden" ] [ text <| String.fromInt index ]
                    , viewCellValue value
                    ]
            )
            zeroToFiveValues
            |> div [ class "months" ]
        , List.indexedMap
            (\index value ->
                div [ class "month" ]
                    [ span [ class "hidden" ] [ text <| String.fromInt <| index + 6 ]
                    , viewCellValue value
                    ]
            )
            sixToTwentyFourValues
            |> div [ class "months" ]
        ]


viewNutritionBehaviorPane :
    Language
    -> NominalDate
    -> Person
    -> Maybe (Dict Int NCDAValue)
    -> Html any
viewNutritionBehaviorPane language currentDate child questionnairesByAgeInMonths =
    let
        pregnancyValues =
            List.repeat 9 NCDACellValueDash

        breastfedForSixMonthsValues =
            generateValues currentDate child questionnairesByAgeInMonths (.signs >> EverySet.member NCDABreastfedForSixMonths)

        appropriateComplementaryFeedingValues =
            generateValues currentDate child questionnairesByAgeInMonths (.signs >> EverySet.member NCDAAppropriateComplementaryFeeding)

        mealsADayValues =
            generateValues currentDate
                child
                questionnairesByAgeInMonths
                (\questionnaire ->
                    List.any (\sign -> EverySet.member sign questionnaire.signs)
                        [ NCDAMealFrequency6to8Months
                        , NCDAMealFrequency9to11Months
                        , NCDAMealFrequency12MonthsOrMore
                        ]
                )

        diverseDietValues =
            generateValues currentDate child questionnairesByAgeInMonths (.signs >> EverySet.member NCDAFiveFoodGroups)

        -- Here we are interested only at answer given when child was 6 months old.
        -- For months before that, and after, will show dahses, in case child has
        -- reached the age for which value is given (empty value otherwise).
        ( breastfedForSixMonthsFirstPeriod, breastfedForSixMonthsSecondPeriod ) =
            let
                firstPeriod =
                    List.take 6 breastfedForSixMonthsValues
                        |> List.map setDashIfNotEmpty

                secondPeriod =
                    let
                        generated =
                            List.drop 6 breastfedForSixMonthsValues
                    in
                    List.take 1 generated
                        ++ (List.drop 1 generated
                                |> List.map setDashIfNotEmpty
                           )
            in
            ( firstPeriod, secondPeriod )

        -- Here we are interested only at answer given when child has reached
        -- the age of 7 months.
        -- For prior period we show dahses, in case child has reached
        -- the age for which value is given (empty value otherwise).
        ( appropriateComplementaryFeedingFirstPeriod, appropriateComplementaryFeedingSecondPeriod ) =
            let
                firstPeriod =
                    List.take 6 appropriateComplementaryFeedingValues
                        |> List.map setDashIfNotEmpty

                secondPeriod =
                    let
                        generated =
                            List.drop 6 appropriateComplementaryFeedingValues
                    in
                    (List.take 1 generated
                        |> List.map setDashIfNotEmpty
                    )
                        ++ List.drop 1 generated
            in
            ( firstPeriod, secondPeriod )

        -- generateValues() may generate values at certain periods that are
        -- not relevant, which we want to replace them with dashes.
        -- However, if child has not yeat reach the age of month for which
        -- value is presented, generateValues() will preperly set
        -- NCDACellValueEmpty there, and we want to keep it.
        setDashIfNotEmpty value =
            if value == NCDACellValueEmpty then
                value

            else
                NCDACellValueDash
    in
    div [ class "pane nutrition-behavior" ]
        [ viewPaneHeading language Translate.NutritionBehavior
        , div [ class "pane-content" ]
            [ viewTableHeader
            , viewTableRow language
                (Translate.NCDANutritionBehaviorItemLabel BreastfedSixMonths)
                pregnancyValues
                breastfedForSixMonthsFirstPeriod
                breastfedForSixMonthsSecondPeriod
            , viewTableRow language
                (Translate.NCDANutritionBehaviorItemLabel AppropriateComplementaryFeeding)
                pregnancyValues
                appropriateComplementaryFeedingFirstPeriod
                appropriateComplementaryFeedingSecondPeriod
            , viewTableRow language
                (Translate.NCDANutritionBehaviorItemLabel DiverseDiet)
                pregnancyValues
                (List.take 6 diverseDietValues)
                (List.drop 6 diverseDietValues)
            , viewTableRow language
                (Translate.NCDANutritionBehaviorItemLabel MealsADay)
                pregnancyValues
                (List.take 6 mealsADayValues)
                (List.drop 6 mealsADayValues)
            ]
        ]


viewInfrastructureEnvironmentWashPane :
    Language
    -> NominalDate
    -> Person
    -> Maybe (Dict Int NCDAValue)
    -> Html any
viewInfrastructureEnvironmentWashPane language currentDate child questionnairesByAgeInMonths =
    let
        pregnancyValues =
            List.repeat 9 NCDACellValueDash

        hasToilets =
            generateValues currentDate child questionnairesByAgeInMonths (.signs >> EverySet.member NCDAHasToilets)

        hasCleanWater =
            generateValues currentDate child questionnairesByAgeInMonths (.signs >> EverySet.member NCDAHasCleanWater)

        hasHandwashingFacility =
            generateValues currentDate child questionnairesByAgeInMonths (.signs >> EverySet.member NCDAHasHandwashingFacility)

        hasKitchenGarden =
            generateValues currentDate child questionnairesByAgeInMonths (.signs >> EverySet.member NCDAHasKitchenGarden)

        insecticideTreatedBedNets =
            let
                byMonths =
                    generateValues currentDate
                        child
                        questionnairesByAgeInMonths
                        (.signs >> EverySet.member NCDAInsecticideTreatedBednetsDuringPregnancy)

                answer =
                    List.foldl
                        (\cellValue answerSoFar ->
                            if List.member cellValue [ NCDACellValueV, NCDACellValueX ] then
                                Just cellValue

                            else
                                answerSoFar
                        )
                        Nothing
                        byMonths
            in
            -- This question is asked once. If answer was given,
            -- we display it throughout the whole period.
            Maybe.map
                (\answer_ ->
                    List.map
                        (\monthValue ->
                            if monthValue /= NCDACellValueEmpty then
                                answer_

                            else
                                NCDACellValueEmpty
                        )
                        byMonths
                )
                answer
                |> Maybe.withDefault byMonths
    in
    div [ class "pane infrastructure-environment-wash" ]
        [ viewPaneHeading language Translate.InfrastructureEnvironmentWash
        , div [ class "pane-content" ]
            [ viewTableHeader
            , viewTableRow language
                (Translate.NCDAInfrastructureEnvironmentWashItemLabel HasToilets)
                pregnancyValues
                (List.take 6 hasToilets)
                (List.drop 6 hasToilets)
            , viewTableRow language
                (Translate.NCDAInfrastructureEnvironmentWashItemLabel HasCleanWater)
                pregnancyValues
                (List.take 6 hasCleanWater)
                (List.drop 6 hasCleanWater)
            , viewTableRow language
                (Translate.NCDAInfrastructureEnvironmentWashItemLabel HasHandwashingFacility)
                pregnancyValues
                (List.take 6 hasHandwashingFacility)
                (List.drop 6 hasHandwashingFacility)
            , viewTableRow language
                (Translate.NCDAInfrastructureEnvironmentWashItemLabel InsecticideTreatedBedNets)
                pregnancyValues
                (List.take 6 insecticideTreatedBedNets)
                (List.drop 6 insecticideTreatedBedNets)
            , viewTableRow language
                (Translate.NCDAInfrastructureEnvironmentWashItemLabel HasKitchenGarden)
                pregnancyValues
                (List.take 6 hasKitchenGarden)
                (List.drop 6 hasKitchenGarden)
            ]
        ]


viewTargetedInterventionsPane :
    Language
    -> NominalDate
    -> Person
    -> ModelIndexedDb
    -> Maybe (Dict Int NCDAValue)
    -> ChildMeasurementList
    -> List ( NominalDate, ( NutritionEncounterId, NutritionMeasurements ) )
    -> List ( NominalDate, ( WellChildEncounterId, WellChildMeasurements ) )
    -> List ( IndividualEncounterParticipantId, IndividualEncounterParticipant )
    -> Html any
viewTargetedInterventionsPane language currentDate child db questionnairesByAgeInMonths groupNutritionMeasurements individualNutritionMeasurementsWithDates individualWellChildMeasurementsWithDates acuteIllnesses =
    let
        pregnancyValues =
            List.repeat 9 NCDACellValueDash

        fbfsByAgeInMonths =
            Dict.values groupNutritionMeasurements.fbfs
                |> List.map
                    (\fbf ->
                        if fbf.value.distributedAmount > 0 then
                            ( fbf.dateMeasured, NCDACellValueV )

                        else
                            ( fbf.dateMeasured, NCDACellValueX )
                    )
                |> distributeByAgeInMonths child

        malnutritionTreatmentsByAgeInMonths =
            groupMalnutritionTreatmentData
                ++ individualMalnutritionTreatmentData
                |> distributeByAgeInMonths child

        groupMalnutritionTreatmentData =
            let
                malnutritionAssessmentDates =
                    Dict.values groupNutritionMeasurements.nutritions
                        |> List.filterMap
                            (\nutrition ->
                                if
                                    List.any (\assessment -> EverySet.member assessment nutrition.value.assesment)
                                        [ AssesmentAcuteMalnutritionModerate
                                        , AssesmentAcuteMalnutritionSevere
                                        ]
                                then
                                    Just nutrition.dateMeasured

                                else
                                    Nothing
                            )
            in
            Dict.values groupNutritionMeasurements.sendToHC
                |> List.filterMap
                    (\sendToHC ->
                        if
                            -- Sent to HC measurement was taken on same day
                            -- malnutrition assessment was made.
                            List.member sendToHC.dateMeasured malnutritionAssessmentDates
                        then
                            if EverySet.member ReferToHealthCenter sendToHC.value.signs then
                                Just ( sendToHC.dateMeasured, NCDACellValueV )

                            else
                                Just ( sendToHC.dateMeasured, NCDACellValueX )

                        else
                            Nothing
                    )

        individualMalnutritionTreatmentData =
            generateIndividualMalnutritionTreatmentData individualNutritionMeasurementsWithDates
                ++ generateIndividualMalnutritionTreatmentData individualWellChildMeasurementsWithDates

        generateIndividualMalnutritionTreatmentData measurementsWithDates =
            List.filterMap
                (\( date, ( _, measurements ) ) ->
                    getMeasurementValueFunc measurements.nutrition
                        |> Maybe.andThen
                            (\nutritionValue ->
                                if
                                    List.any (\assessment -> EverySet.member assessment nutritionValue.assesment)
                                        [ AssesmentAcuteMalnutritionModerate
                                        , AssesmentAcuteMalnutritionSevere
                                        ]
                                then
                                    getMeasurementValueFunc measurements.sendToHC
                                        |> Maybe.map
                                            (\sendToHCValue ->
                                                if EverySet.member ReferToHealthCenter sendToHCValue.signs then
                                                    ( date, NCDACellValueV )

                                                else
                                                    ( date, NCDACellValueX )
                                            )

                                else
                                    Nothing
                            )
                )
                measurementsWithDates

        diarrheaTreatmenByAgeInMonths =
            Maybe.andThen
                (\birthDate ->
                    List.filter
                        (\( participantId, participant ) ->
                            diffMonths birthDate participant.startDate < 24
                        )
                        acuteIllnesses
                        |> List.map
                            (\( participantId, participant ) ->
                                Dict.get participantId db.acuteIllnessEncountersByParticipant
                                    |> Maybe.andThen RemoteData.toMaybe
                                    |> Maybe.map
                                        (Dict.toList
                                            >> List.filterMap
                                                (\( encounterId, encounter ) ->
                                                    -- We need to fetch measurements of encounters where Uncomplicated
                                                    -- Gastrointestinal Infection was diagnosed, to check if treatment was given.
                                                    if encounter.diagnosis == DiagnosisGastrointestinalInfectionUncomplicated then
                                                        Dict.get encounterId db.acuteIllnessMeasurements
                                                            |> Maybe.andThen RemoteData.toMaybe
                                                            |> Maybe.andThen
                                                                (.medicationDistribution
                                                                    >> getMeasurementValueFunc
                                                                    >> Maybe.map
                                                                        (\value ->
                                                                            if
                                                                                List.any (\sign -> EverySet.member sign value.distributionSigns)
                                                                                    [ ORS, Zinc ]
                                                                            then
                                                                                ( encounter.startDate, NCDACellValueV )

                                                                            else
                                                                                ( encounter.startDate, NCDACellValueX )
                                                                        )
                                                                )

                                                    else
                                                        Nothing
                                                )
                                        )
                                    |> Maybe.withDefault []
                            )
                        |> List.concat
                        |> distributeByAgeInMonths child
                )
                child.birthDate

        fbfValues =
            generateValues currentDate child fbfsByAgeInMonths ((==) NCDACellValueV)

        malnutritionTreatmentValues =
            generateValues currentDate child malnutritionTreatmentsByAgeInMonths ((==) NCDACellValueV)

        diarrheaTreatmentValues =
            generateValues currentDate child diarrheaTreatmenByAgeInMonths ((==) NCDACellValueV)

        supportChildWithDisabilityValues =
            generateValues currentDate child questionnairesByAgeInMonths (.signs >> EverySet.member NCDASupportChildWithDisability)

        conditionalCashTransferValues =
            generateValues currentDate child questionnairesByAgeInMonths (.signs >> EverySet.member NCDAConditionalCashTransfer)

        conditionalFoodItemsValues =
            generateValues currentDate child questionnairesByAgeInMonths (.signs >> EverySet.member NCDAConditionalFoodItems)
    in
    div [ class "pane targeted-interventions" ]
        [ viewPaneHeading language Translate.TargetedInterventions
        , div [ class "pane-content" ]
            [ viewTableHeader
            , viewTableRow language
                (Translate.NCDATargetedInterventionsItemLabel FBFGiven)
                pregnancyValues
                (List.take 6 fbfValues)
                (List.drop 6 fbfValues)
            , viewTableRow language
                (Translate.NCDATargetedInterventionsItemLabel TreatmentForAcuteMalnutrition)
                pregnancyValues
                (List.take 6 malnutritionTreatmentValues)
                (List.drop 6 malnutritionTreatmentValues)
            , viewTableRow language
                (Translate.NCDATargetedInterventionsItemLabel TreatmentForDiarrhea)
                pregnancyValues
                (List.take 6 diarrheaTreatmentValues)
                (List.drop 6 diarrheaTreatmentValues)
            , viewTableRow language
                (Translate.NCDATargetedInterventionsItemLabel SupportChildWithDisability)
                pregnancyValues
                (List.take 6 supportChildWithDisabilityValues)
                (List.drop 6 supportChildWithDisabilityValues)
            , viewTableRow language
                (Translate.NCDATargetedInterventionsItemLabel ConditionalCashTransfer)
                pregnancyValues
                (List.take 6 conditionalCashTransferValues)
                (List.drop 6 conditionalCashTransferValues)
            , viewTableRow language
                (Translate.NCDATargetedInterventionsItemLabel ConditionalFoodItems)
                pregnancyValues
                (List.take 6 conditionalFoodItemsValues)
                (List.drop 6 conditionalFoodItemsValues)
            ]
        ]


viewUniversalInterventionsPane :
    Language
    -> NominalDate
    -> Person
    -> ModelIndexedDb
    -> Maybe (Dict Int NCDAValue)
    -> Maybe AssembledData
    -> List ( WellChildEncounterId, WellChildEncounter )
    -> List ( NominalDate, ( WellChildEncounterId, WellChildMeasurements ) )
    -> Html any
viewUniversalInterventionsPane language currentDate child db questionnairesByAgeInMonths maybeAssembled wellChildEncounters individualWellChildMeasurementsWithDates =
    let
        pregnancyValues =
            List.repeat 9 NCDACellValueDash

        immunizationByAgeInMonths =
            Maybe.andThen
                (\birthDate ->
                    Maybe.map
                        (\assembled ->
                            List.repeat 25 ""
                                |> List.indexedMap
                                    (\index _ ->
                                        let
                                            referenceDate =
                                                -- We use it to determine if child was
                                                -- behind on any of vaccines at that month.
                                                resolveLastDayForMonthX (index + 1) birthDate

                                            -- Filter out vaccinations that were performed
                                            -- after the reference date.
                                            vaccinationProgressOnReferrenceDate =
                                                Dict.map
                                                    (\vaccineType dosesDict ->
                                                        Dict.filter
                                                            (\dose administeredDate ->
                                                                Date.compare administeredDate referenceDate == LT
                                                            )
                                                            dosesDict
                                                    )
                                                    assembled.vaccinationProgress

                                            futureVaccinations =
                                                generateFutureVaccinationsData currentDate child False vaccinationProgressOnReferrenceDate

                                            closestDateForVaccination =
                                                List.filterMap (Tuple.second >> Maybe.map Tuple.second) futureVaccinations
                                                    |> List.sortWith Date.compare
                                                    |> List.head
                                        in
                                        Maybe.map
                                            (\closestDate ->
                                                if Date.compare closestDate referenceDate == GT then
                                                    -- Closest date when vaccine is required is after
                                                    -- current month, which means that att current month
                                                    -- we're not behind on vaccination.
                                                    ( referenceDate, NCDACellValueV )

                                                else
                                                    ( referenceDate, NCDACellValueX )
                                            )
                                            closestDateForVaccination
                                            |> Maybe.withDefault
                                                -- This indicates that there're no future vaccinations to be
                                                -- done, and therefore, we're on track at current month.
                                                ( referenceDate, NCDACellValueV )
                                    )
                        )
                        maybeAssembled
                        |> Maybe.withDefault
                            -- We get here if there were no SPV encounters performed,
                            -- which means that no vaccinations were recorded.
                            -- Therefore, we're for sure behind on vaccinations
                            -- for any given month.
                            (List.repeat 25 ""
                                |> List.indexedMap
                                    (\index _ ->
                                        ( resolveLastDayForMonthX (index + 1) birthDate
                                        , NCDACellValueX
                                        )
                                    )
                            )
                        |> distributeByAgeInMonths child
                )
                child.birthDate

        resolveLastDayForMonthX monthX childBirthDate =
            -- This is the date for last day of month X.
            -- For example, for X = 0, this is
            -- the last day, before child turns 1 month old.
            Date.add Date.Months monthX childBirthDate
                |> Date.add Date.Days -1

        vitaminAByAgeInMonths =
            Maybe.andThen Tuple.first medicineByAgeInMonths

        dewormerByAgeInMonths =
            Maybe.andThen Tuple.second medicineByAgeInMonths

        medicineByAgeInMonths =
            Maybe.map
                (\assembled ->
                    let
                        generateMeasurementValues measurementFunc =
                            List.filterMap
                                (measurementFunc
                                    >> Maybe.map
                                        (\( _, measurement ) ->
                                            ( measurement.dateMeasured, measurement.value )
                                        )
                                )
                                allMeasurements

                        allMeasurements =
                            assembled.measurements
                                :: List.map (Tuple.second >> Tuple.second)
                                    assembled.previousMeasurementsWithDates
                    in
                    ( generateMeasurementValues .vitaminA
                        |> distributeByAgeInMonths child
                    , generateMeasurementValues .mebendezole
                        |> distributeByAgeInMonths child
                    )
                )
                maybeAssembled

        immunizationValues =
            generateValues currentDate child immunizationByAgeInMonths ((==) NCDACellValueV)

        vitaminAValues =
            let
                administeredMonths =
                    List.indexedMap
                        (\index value ->
                            if value == NCDACellValueV then
                                Just index

                            else
                                Nothing
                        )
                        rawValues
                        |> Maybe.Extra.values

                rawValues =
                    generateValues currentDate child vitaminAByAgeInMonths ((==) AdministeredToday)
            in
            List.indexedMap
                -- Vitamin A is not administered before age of 6 months.
                (postProcessMedicineRawValue 6 administeredMonths)
                rawValues

        dewormerValues =
            let
                administeredMonths =
                    List.indexedMap
                        (\index value ->
                            if value == NCDACellValueV then
                                Just index

                            else
                                Nothing
                        )
                        rawValues
                        |> Maybe.Extra.values

                rawValues =
                    generateValues currentDate child dewormerByAgeInMonths ((==) AdministeredToday)
            in
            List.indexedMap
                -- Dewormer is not administered before age of 12 months.
                (postProcessMedicineRawValue 12 administeredMonths)
                rawValues

        postProcessMedicineRawValue startingMonth administeredMonths processingMonth value =
            if value == NCDACellValueEmpty then
                -- This means that child did not reach this age yet.
                value

            else if processingMonth < startingMonth then
                -- Medicine is not administered yet.
                NCDACellValueDash

            else if
                List.any
                    (\administeredMonth ->
                        -- Child was given medicine within past 6 months
                        processingMonth >= administeredMonth && processingMonth - administeredMonth < 6
                    )
                    administeredMonths
            then
                NCDACellValueV

            else
                NCDACellValueX

        ongeraMNPValues =
            generateValues currentDate child questionnairesByAgeInMonths (.signs >> EverySet.member NCDAOngeraMNP)

        ecdValues =
            Maybe.map2
                (\assembled ageMonths ->
                    let
                        milestonesToCurrentDateWithStatus =
                            generateECDMilestonesWithStatus currentDate
                                child
                                wellChildEncounters
                                individualWellChildMeasurementsWithDates
                                |> Dict.fromList

                        milestoneWithStatusToCellValues ( milestone, status ) =
                            let
                                cellValue =
                                    case status of
                                        StatusOnTrack ->
                                            NCDACellValueV

                                        NoECDStatus ->
                                            NCDACellValueEmpty

                                        _ ->
                                            NCDACellValueX
                            in
                            case milestone of
                                -- Covers age of 2 and 3 months.
                                Milestone6Weeks ->
                                    List.repeat 2 cellValue

                                -- Covers age of 4 and 5 months.
                                Milestone14Weeks ->
                                    List.repeat 2 cellValue

                                -- Covers age of 6, 7 and 8 months.
                                Milestone6Months ->
                                    List.repeat 3 cellValue

                                -- Covers age of 9, 10 and 11 months.
                                Milestone9Months ->
                                    List.repeat 3 cellValue

                                -- Covers age of 12, 13 and 14 months.
                                Milestone12Months ->
                                    List.repeat 3 cellValue

                                --    Covers age of 15, 16 and 17 months.
                                Milestone15Months ->
                                    List.repeat 3 cellValue

                                --    Covers age of 18 to 23 months.
                                Milestone18Months ->
                                    List.repeat 6 cellValue

                                --    Covers age of 24 and 25 months.
                                Milestone2Years ->
                                    List.repeat 2 cellValue

                                -- Not in range.
                                Milestone3Years ->
                                    []

                                -- Not in range.
                                Milestone4Years ->
                                    []

                        allMilestones =
                            [ Milestone6Weeks
                            , Milestone14Weeks
                            , Milestone6Months
                            , Milestone9Months
                            , Milestone12Months
                            , Milestone15Months
                            , Milestone18Months
                            , Milestone2Years
                            ]
                    in
                    -- For first month, there's no ECD milestone.
                    NCDACellValueDash
                        :: (List.map
                                (\milestone ->
                                    ( milestone
                                    , Dict.get milestone milestonesToCurrentDateWithStatus
                                        |> Maybe.withDefault NoECDStatus
                                    )
                                )
                                allMilestones
                                |> List.map milestoneWithStatusToCellValues
                                |> List.concat
                           )
                        |> List.indexedMap
                            (\month value ->
                                if ageMonths < month then
                                    NCDACellValueEmpty

                                else
                                    value
                            )
                )
                maybeAssembled
                (ageInMonths currentDate child)
                |> Maybe.withDefault emptyNCDAValuesForChild
    in
    div [ class "pane universal-interventions" ]
        [ viewPaneHeading language Translate.UniversalInterventions
        , div [ class "pane-content" ]
            [ viewTableHeader
            , viewTableRow language
                (Translate.NCDAUniversalInterventionsItemLabel Immunization)
                pregnancyValues
                (List.take 6 immunizationValues)
                (List.drop 6 immunizationValues)
            , viewTableRow language
                (Translate.NCDAUniversalInterventionsItemLabel Pages.WellChild.ProgressReport.Model.VitaminA)
                pregnancyValues
                (List.take 6 vitaminAValues)
                (List.drop 6 vitaminAValues)
            , viewTableRow language
                (Translate.NCDAUniversalInterventionsItemLabel Deworming)
                pregnancyValues
                (List.take 6 dewormerValues)
                (List.drop 6 dewormerValues)
            , viewTableRow language
                (Translate.NCDAUniversalInterventionsItemLabel OngeraMNP)
                pregnancyValues
                (List.take 6 ongeraMNPValues)
                (List.drop 6 ongeraMNPValues)
            , viewTableRow language
                (Translate.NCDAUniversalInterventionsItemLabel ECDServices)
                pregnancyValues
                (List.take 6 ecdValues)
                (List.drop 6 ecdValues)
            ]
        ]


viewFillTheBlanksPane :
    Language
    -> NominalDate
    -> ZScore.Model.Model
    -> Person
    -> ModelIndexedDb
    -> ChildMeasurementList
    -> List ( NominalDate, ( NutritionEncounterId, NutritionMeasurements ) )
    -> List ( NominalDate, ( WellChildEncounterId, WellChildMeasurements ) )
    -> Html any
viewFillTheBlanksPane language currentDate zscores child db groupNutritionMeasurements individualNutritionMeasurementsWithDates individualWellChildMeasurementsWithDates =
    let
        pregnancyValues =
            List.repeat 9 NCDACellValueDash

        maybeAgeInDays =
            Maybe.map
                (\birthDate -> diffDays birthDate currentDate)
                child.birthDate

        heightsValues =
            generateFillTheBlanksValues heightsByAgeInMonths

        weightsValues =
            generateFillTheBlanksValues weightsByAgeInMonths

        muacsValues =
            generateFillTheBlanksValues muacsByAgeInMonths

        nutritionsValues =
            generateFillTheBlanksValues nutritionsByAgeInMonths

        generateFillTheBlanksValues valuesByAgeInMonths =
            Maybe.map2
                (\values ageMonths ->
                    List.indexedMap
                        (\month _ ->
                            if ageMonths < month then
                                NCDACellValueEmpty

                            else
                                Dict.get month values
                                    |> Maybe.withDefault NCDACellValueDash
                        )
                        emptyNCDAValuesForChild
                )
                valuesByAgeInMonths
                (ageInMonths currentDate child)
                |> Maybe.withDefault emptyNCDAValuesForChild

        heightsByAgeInMonths =
            Maybe.map
                (\ageInDays ->
                    List.filterMap
                        (\( date, set ) ->
                            Maybe.andThen
                                (\(HeightInCm height) ->
                                    zScoreLengthHeightForAge zscores ageInDays child.gender (Centimetres height)
                                        |> Maybe.map (\zscore -> ( date, cellValueByZscore zscore ))
                                )
                                set.height
                        )
                        allValuesSets
                )
                maybeAgeInDays
                |> Maybe.withDefault []
                |> distributeByAgeInMonths child

        weightsByAgeInMonths =
            Maybe.map
                (\ageInDays ->
                    List.filterMap
                        (\( date, set ) ->
                            Maybe.andThen
                                (\(WeightInKg weight) ->
                                    zScoreWeightForAge zscores ageInDays child.gender (Kilograms weight)
                                        |> Maybe.map (\zscore -> ( date, cellValueByZscore zscore ))
                                )
                                set.weight
                        )
                        allValuesSets
                )
                maybeAgeInDays
                |> Maybe.withDefault []
                |> distributeByAgeInMonths child

        cellValueByZscore zscore =
            if zscore < -3 then
                NCDACellValueT

            else if zscore < -2 then
                NCDACellValueH

            else
                NCDACellValueC

        muacsByAgeInMonths =
            List.filterMap
                (\( date, set ) ->
                    Maybe.map
                        (\value ->
                            let
                                cellValue =
                                    case muacIndication value of
                                        ColorAlertRed ->
                                            NCDACellValueT

                                        ColorAlertYellow ->
                                            NCDACellValueH

                                        ColorAlertGreen ->
                                            NCDACellValueC
                            in
                            ( date, cellValue )
                        )
                        set.muac
                )
                allValuesSets
                |> distributeByAgeInMonths child

        nutritionsByAgeInMonths =
            List.filterMap
                (\( date, set ) ->
                    Maybe.map
                        (\value ->
                            let
                                cellValue =
                                    if EverySet.member Edema value.signs then
                                        NCDACellValueT

                                    else
                                        NCDACellValueC
                            in
                            ( date, cellValue )
                        )
                        set.nutrition
                )
                allValuesSets
                |> distributeByAgeInMonths child

        allValuesSets =
            nutritionValuesSets ++ wellChildValuesSets ++ groupsValuesSets

        nutritionValuesSets =
            List.map
                (\( date, ( _, measurements ) ) ->
                    generateIndividualValuesSet date measurements
                )
                individualNutritionMeasurementsWithDates

        wellChildValuesSets =
            List.map
                (\( date, ( _, measurements ) ) ->
                    generateIndividualValuesSet date measurements
                )
                individualWellChildMeasurementsWithDates

        generateIndividualValuesSet date measurements =
            ( date
            , { height = getMeasurementValueFunc measurements.height
              , weight = getMeasurementValueFunc measurements.weight
              , muac = getMeasurementValueFunc measurements.muac
              , nutrition = getMeasurementValueFunc measurements.nutrition
              }
            )

        groupsValuesSets =
            List.map
                (\date ->
                    ( date
                    , { height = Dict.get date groupHeightsByDate
                      , weight = Dict.get date groupWeightsByDate
                      , muac = Dict.get date groupMuacsByDate
                      , nutrition = Dict.get date groupNutritionsByDate
                      }
                    )
                )
                groupEncounterDates

        groupEncounterDates =
            Dict.keys groupHeightsByDate
                ++ Dict.keys groupWeightsByDate
                ++ Dict.keys groupMuacsByDate
                ++ Dict.keys groupNutritionsByDate
                |> EverySet.fromList
                |> EverySet.toList

        groupHeightsByDate =
            Dict.values groupNutritionMeasurements.heights
                |> List.map (\height -> ( height.dateMeasured, height.value ))
                |> Dict.fromList

        groupWeightsByDate =
            Dict.values groupNutritionMeasurements.weights
                |> List.map (\weight -> ( weight.dateMeasured, weight.value ))
                |> Dict.fromList

        groupMuacsByDate =
            Dict.values groupNutritionMeasurements.muacs
                |> List.map (\muac -> ( muac.dateMeasured, muac.value ))
                |> Dict.fromList

        groupNutritionsByDate =
            Dict.values groupNutritionMeasurements.nutritions
                |> List.map (\nutrition -> ( nutrition.dateMeasured, nutrition.value ))
                |> Dict.fromList
    in
    div [ class "pane fill-the-blanks" ]
        [ viewPaneHeading language Translate.FillTheBlanks
        , div [ class "pane-content" ]
            [ viewTableHeader
            , viewTableRow language
                (Translate.NCDAFillTheBlanksItemLabel HeightToAge)
                pregnancyValues
                (List.take 6 heightsValues)
                (List.drop 6 heightsValues)
            , viewTableRow language
                (Translate.NCDAFillTheBlanksItemLabel WeightToAge)
                pregnancyValues
                (List.take 6 weightsValues)
                (List.drop 6 weightsValues)
            , viewTableRow language
                (Translate.NCDAFillTheBlanksItemLabel MuacValue)
                pregnancyValues
                (List.take 6 muacsValues)
                (List.drop 6 muacsValues)
            , viewTableRow language
                (Translate.NCDAFillTheBlanksItemLabel EdemaPresent)
                pregnancyValues
                (List.take 6 nutritionsValues)
                (List.drop 6 nutritionsValues)
            ]
        ]


distributeByAgeInMonths : Person -> List ( NominalDate, a ) -> Maybe (Dict Int a)
distributeByAgeInMonths child values =
    Maybe.map
        (\birthDate ->
            List.sortWith sortTuplesByDateDesc values
                |> List.foldl
                    (\( date, value ) accum ->
                        let
                            ageMonths =
                                diffMonths birthDate date
                        in
                        Dict.get ageMonths accum
                            |> Maybe.map
                                -- We want to get most recent value for a month.
                                -- Since values are sorted DESC by date, we
                                -- know that if we already recorded value for that
                                -- month, it's more recent than the one we are checking,
                                -- and therefore this value can be skipped.
                                (always accum)
                            |> Maybe.withDefault (Dict.insert ageMonths value accum)
                    )
                    Dict.empty
        )
        child.birthDate


generateValues : NominalDate -> Person -> Maybe (Dict Int a) -> (a -> Bool) -> List NCDACellValue
generateValues currentDate child valuesByAgeInMonths resolutionFunc =
    Maybe.map2
        (\values ageMonths ->
            List.indexedMap
                (\month _ ->
                    if ageMonths < month then
                        NCDACellValueEmpty

                    else
                        Dict.get month values
                            |> Maybe.map
                                (\value ->
                                    if resolutionFunc value then
                                        NCDACellValueV

                                    else
                                        NCDACellValueX
                                )
                            |> Maybe.withDefault NCDACellValueDash
                )
                emptyNCDAValuesForChild
        )
        valuesByAgeInMonths
        (ageInMonths currentDate child)
        |> Maybe.withDefault emptyNCDAValuesForChild


emptyNCDAValuesForChild : List NCDACellValue
emptyNCDAValuesForChild =
    List.repeat 25 NCDACellValueEmpty<|MERGE_RESOLUTION|>--- conflicted
+++ resolved
@@ -231,7 +231,7 @@
 
         actions =
             if isNothing selectedComponents then
-                viewActions language initiator msgSendViaWhatsAppDialogMsg bottomActionData
+                viewActions language initiator activeTab msgSendViaWhatsAppDialogMsg bottomActionData
 
             else
                 -- Actions are hidden when viewing for sharing via WhatsApp.
@@ -246,11 +246,7 @@
             ]
           <|
             content
-<<<<<<< HEAD
-                ++ viewActions language initiator activeTab msgSendViaWhatsAppDialogMsg bottomActionData
-=======
                 ++ actions
->>>>>>> f22b8a3f
         ]
 
 
