module Pages.WellChild.ProgressReport.View exposing
    ( view
    , viewContent
    , viewHeader
    , viewNCDAScorecard
    , viewNutritionSigns
    , viewPaneHeading
    , viewPersonInfoPane
    , viewProgressReport
    )

import Activity.Model exposing (Activity(..), ChildActivity(..))
import AssocList as Dict exposing (Dict)
import Backend.AcuteIllnessEncounter.Model exposing (AcuteIllnessDiagnosis(..), AcuteIllnessProgressReportInitiator(..))
import Backend.Entities exposing (..)
import Backend.IndividualEncounterParticipant.Model exposing (IndividualEncounterParticipant)
import Backend.Measurement.Model exposing (..)
import Backend.Measurement.Utils exposing (getMeasurementDateMeasuredFunc, getMeasurementValueFunc, muacIndication, nutritionAssessmentToComparable)
import Backend.Model exposing (ModelIndexedDb)
import Backend.NutritionEncounter.Utils
    exposing
        ( getNewbornExamPregnancySummary
        , getNutritionEncountersForParticipant
        , getWellChildEncountersForParticipant
        , sortByDate
        , sortByDateDesc
        , sortDatesDesc
        , sortEncounterTuplesDesc
        , sortTuplesByDateDesc
        )
import Backend.PatientRecord.Model exposing (PatientRecordInitiator(..))
import Backend.Person.Model exposing (Initiator(..), Person)
import Backend.Person.Utils exposing (ageInMonths, ageInYears, getHealthCenterName, graduatingAgeInMonth, isChildUnderAgeOf5, isPersonAnAdult)
import Backend.Relationship.Model exposing (MyRelatedBy(..))
import Backend.Session.Model exposing (Session)
import Backend.WellChildEncounter.Model
    exposing
        ( EncounterWarning(..)
        , PediatricCareMilestone(..)
        , WellChildEncounter
        , WellChildEncounterType(..)
        , ecdMilestoneWarnings
        , headCircumferenceWarnings
        , pediatricCareMilestones
        )
import Components.SendViaWhatsAppDialog.Model
import Components.SendViaWhatsAppDialog.View
import Date
import EverySet exposing (EverySet)
import Gizra.Html exposing (emptyNode, showIf)
import Gizra.NominalDate exposing (NominalDate, diffMonths, diffWeeks, formatDDMMYYYY)
import Html exposing (..)
import Html.Attributes exposing (..)
import Html.Events exposing (..)
import List.Extra exposing (greedyGroupsOf)
import Maybe.Extra exposing (isNothing)
import Measurement.View exposing (renderDatePart, viewActionTakenLabel)
import Pages.AcuteIllness.Participant.Utils exposing (isAcuteIllnessActive)
import Pages.Nutrition.Activity.View exposing (translateNutritionAssement)
import Pages.Nutrition.Encounter.Utils
import Pages.Page exposing (Page(..), SessionPage(..), UserPage(..))
import Pages.Report.Model exposing (DiagnosisMode(..), PaneEntryStatus(..), ReportTab(..))
import Pages.Report.Utils
    exposing
        ( diagnosisEntryStatusToString
        , getAcuteIllnessDiagnosisForEncounters
        , getAcuteIllnessEncountersForParticipant
        )
import Pages.Report.View exposing (viewAcuteIllnessDiagnosisEntry, viewEntries)
import Pages.Utils
    exposing
        ( viewEndEncounterButton
        , viewEndEncounterDialog
        , viewEndEncounterMenuForProgressReport
        , viewPersonDetailsExtended
        , viewStartEncounterButton
        )
import Pages.WellChild.Activity.Types exposing (VaccinationStatus(..))
import Pages.WellChild.Activity.Utils
    exposing
        ( expectedECDSignsOnMilestone
        , generateCompletedECDSigns
        , generateFutureVaccinationsData
        , getPreviousMeasurements
        , mandatoryNutritionAssessmentTasksCompleted
        )
import Pages.WellChild.Activity.View exposing (viewVaccinationOverview)
import Pages.WellChild.Encounter.Model exposing (AssembledData, VaccinationProgressDict)
import Pages.WellChild.Encounter.Utils
    exposing
        ( generateAssembledData
        , pediatricCareMilestoneToComparable
        , resolveDateForPediatricCareMilestone
        , resolvePediatricCareMilestoneOnDate
        )
import Pages.WellChild.Encounter.View exposing (allowEndingEcounter, partitionActivities)
import Pages.WellChild.ProgressReport.Model exposing (..)
import RemoteData exposing (RemoteData(..))
import Restful.Endpoint exposing (fromEntityUuid)
import Translate exposing (Language, TranslationId, translate, translateText)
import Translate.Model exposing (Language(..))
import Utils.Html exposing (thumbnailImage, viewModal)
import Utils.NominalDate exposing (renderAgeMonthsDays)
import Utils.WebData exposing (viewWebData)
import ZScore.Model exposing (Centimetres(..), Days(..), Kilograms(..), Length(..), Months(..), ZScore)
import ZScore.Utils exposing (diffDays, zScoreLengthHeightForAge, zScoreWeightForAge)
import ZScore.View


view : Language -> NominalDate -> ZScore.Model.Model -> WellChildEncounterId -> Bool -> ModelIndexedDb -> Model -> Html Msg
view language currentDate zscores id isChw db model =
    let
        encounter =
            Dict.get id db.wellChildEncounters
                |> Maybe.withDefault NotAsked

        participant =
            RemoteData.andThen
                (\encounter_ ->
                    Dict.get encounter_.participant db.individualParticipants
                        |> Maybe.withDefault NotAsked
                )
                encounter

        childData =
            participant
                |> RemoteData.andThen
                    (\participant_ ->
                        Dict.get participant_.person db.people
                            |> Maybe.withDefault NotAsked
                            |> RemoteData.map (\child_ -> ( participant_.person, child_ ))
                    )

        assembledData =
            generateAssembledData id db
                |> RemoteData.toMaybe

        ( bottomActionData, mandatoryNutritionAssessmentMeasurementsTaken ) =
            Maybe.map
                (\assembled ->
                    let
                        ( _, pendingActivities ) =
                            partitionActivities currentDate zscores isChw db assembled
                    in
                    ( Just <|
                        { showEndEncounterDialog = model.showEndEncounterDialog
                        , allowEndEncounter = allowEndingEcounter pendingActivities
                        , closeEncounterMsg = CloseEncounter id
                        , setEndEncounterDialogStateMsg = SetEndEncounterDialogState
                        , startEncounterMsg = NoOp
                        }
                    , mandatoryNutritionAssessmentTasksCompleted currentDate isChw assembled db
                    )
                )
                assembledData
                |> Maybe.withDefault ( Nothing, False )

        initiator =
            InitiatorWellChild id

        componentsConfig =
            Just { setReportComponentsMsg = SetReportComponents }
    in
    viewWebData language
        (viewProgressReport language
            currentDate
            zscores
            isChw
            initiator
            mandatoryNutritionAssessmentMeasurementsTaken
            db
            model.diagnosisMode
            model.sendViaWhatsAppDialog
            model.activeTab
            SetActivePage
            SetActiveTab
            SetDiagnosisMode
            MsgSendViaWhatsAppDialog
            componentsConfig
            model.components
            bottomActionData
        )
        identity
        childData


viewProgressReport :
    Language
    -> NominalDate
    -> ZScore.Model.Model
    -> Bool
    -> WellChildProgressReportInitiator
    -> Bool
    -> ModelIndexedDb
    -> DiagnosisMode
    -> Components.SendViaWhatsAppDialog.Model.Model
    -> ReportTab
    -> (Page -> msg)
    -> (ReportTab -> msg)
    -> (DiagnosisMode -> msg)
    -> (Components.SendViaWhatsAppDialog.Model.Msg msg -> msg)
    -> Maybe (Components.SendViaWhatsAppDialog.Model.ReportComponentsConfig msg)
    -> Maybe (EverySet Components.SendViaWhatsAppDialog.Model.ReportComponentWellChild)
    -> Maybe (BottomActionData msg)
    -> ( PersonId, Person )
    -> Html msg
viewProgressReport language currentDate zscores isChw initiator mandatoryNutritionAssessmentMeasurementsTaken db diagnosisMode sendViaWhatsAppDialog activeTab setActivePageMsg setActiveTabMsg setDiagnosisModeMsg msgSendViaWhatsAppDialogMsg componentsConfig selectedComponents bottomActionData ( childId, child ) =
    let
        content =
            case activeTab of
                TabSPVReport ->
                    viewContent language
                        currentDate
                        zscores
                        isChw
                        initiator
                        mandatoryNutritionAssessmentMeasurementsTaken
                        db
                        diagnosisMode
                        sendViaWhatsAppDialog
                        setActivePageMsg
                        setDiagnosisModeMsg
                        msgSendViaWhatsAppDialogMsg
                        componentsConfig
                        selectedComponents
                        ( childId, child )

                TabNCDAScoreboard ->
                    viewNCDAScorecard language currentDate zscores ( childId, child ) db
    in
    div [ class "page-report well-child" ]
        [ viewHeader language initiator diagnosisMode setActivePageMsg setDiagnosisModeMsg
        , viewTabs language setActiveTabMsg activeTab
        , div [ class "ui report unstackable items" ] <|
            content
                ++ viewActions language initiator msgSendViaWhatsAppDialogMsg bottomActionData
        ]


viewHeader : Language -> WellChildProgressReportInitiator -> DiagnosisMode -> (Page -> msg) -> (DiagnosisMode -> msg) -> Html msg
viewHeader language initiator diagnosisMode setActivePageMsg setDiagnosisModeMsg =
    let
        label =
            case initiator of
                Pages.WellChild.ProgressReport.Model.InitiatorPatientRecord _ _ ->
                    Translate.PatientRecord

                _ ->
                    Translate.ProgressReport

        goBackAction =
            if diagnosisMode == ModeCompletedDiagnosis then
                setDiagnosisModeMsg ModeActiveDiagnosis

            else
                let
                    targetPage =
                        case initiator of
                            InitiatorNutritionIndividual nutritionEncounterId ->
                                UserPage (NutritionEncounterPage nutritionEncounterId)

                            InitiatorWellChild wellChildEncounterId ->
                                UserPage (WellChildEncounterPage wellChildEncounterId)

                            InitiatorNutritionGroup sessionId personId ->
                                UserPage (SessionPage sessionId (ChildPage personId))

                            Pages.WellChild.ProgressReport.Model.InitiatorPatientRecord patientRecordInitiator _ ->
                                case patientRecordInitiator of
                                    Backend.PatientRecord.Model.InitiatorParticipantDirectory ->
                                        UserPage (PersonsPage Nothing ParticipantDirectoryOrigin)

                                    Backend.PatientRecord.Model.InitiatorPatientRecord personId ->
                                        UserPage (PatientRecordPage Backend.PatientRecord.Model.InitiatorParticipantDirectory personId)
                in
                setActivePageMsg targetPage
    in
    div [ class "ui basic segment head" ]
        [ h1 [ class "ui header" ]
            [ translateText language label ]
        , span
            [ class "link-back"
            , onClick goBackAction
            ]
            [ span [ class "icon-back" ] [] ]
        ]


viewTabs : Language -> (ReportTab -> msg) -> ReportTab -> Html msg
viewTabs language setActiveTabMsg activeTab =
    let
        renderButton tab =
            button
                [ classList
                    [ ( "active", tab == activeTab )
                    , ( "primary ui button", True )
                    ]
                , onClick <| setActiveTabMsg tab
                ]
                [ translateText language <| Translate.ReportTab tab ]
    in
    List.map renderButton [ TabSPVReport, TabNCDAScoreboard ]
        |> div [ class "ui segment tabs" ]


assembleProgresReportData childId db =
    let
        individualParticipants =
            Dict.get childId db.individualParticipantsByPerson
                |> Maybe.andThen RemoteData.toMaybe
                |> Maybe.map Dict.toList
                |> Maybe.withDefault []

        individualWellChildParticipantId =
            List.filter
                (\( _, participant ) ->
                    participant.encounterType == Backend.IndividualEncounterParticipant.Model.WellChildEncounter
                )
                individualParticipants
                |> List.head
                |> Maybe.map Tuple.first

        lastWellChildEncounterId =
            Maybe.andThen
                (getWellChildEncountersForParticipant db
                    >> List.map Tuple.first
                    >> List.head
                )
                individualWellChildParticipantId

        maybeAssembled =
            Maybe.andThen
                (\id ->
                    generateAssembledData id db
                        |> RemoteData.toMaybe
                )
                lastWellChildEncounterId

        expectedSessions =
            Dict.get childId db.expectedSessions
                |> Maybe.andThen RemoteData.toMaybe
                |> Maybe.withDefault Dict.empty

        individualNutritionParticipantId =
            List.filter
                (\( _, participant ) ->
                    participant.encounterType == Backend.IndividualEncounterParticipant.Model.NutritionEncounter
                )
                individualParticipants
                |> List.head
                |> Maybe.map Tuple.first
    in
    { maybeAssembled = maybeAssembled
    , expectedSessions = expectedSessions
    , acuteIllnesses =
        List.filter
            (\( _, participant ) ->
                participant.encounterType == Backend.IndividualEncounterParticipant.Model.AcuteIllnessEncounter
            )
            individualParticipants
    , groupNutritionMeasurements =
        Dict.get childId db.childMeasurements
            |> Maybe.andThen RemoteData.toMaybe
            |> Maybe.withDefault emptyChildMeasurementList
    , individualNutritionParticipantId = individualNutritionParticipantId
    , individualNutritionMeasurementsWithDates =
        Maybe.map
            (\participantId ->
                Pages.Nutrition.Encounter.Utils.generatePreviousMeasurements Nothing participantId db
            )
            individualNutritionParticipantId
            |> Maybe.withDefault []
    , wellChildEncounters =
        Maybe.map
            (\participantId ->
                getWellChildEncountersForParticipant db participantId
            )
            individualWellChildParticipantId
            |> Maybe.withDefault []
    , individualWellChildMeasurementsWithDates =
        Maybe.map
            (\assembled ->
                ( assembled.encounter.startDate, ( assembled.id, assembled.measurements ) )
                    :: assembled.previousMeasurementsWithDates
            )
            maybeAssembled
            |> Maybe.withDefault []
    }


viewContent :
    Language
    -> NominalDate
    -> ZScore.Model.Model
    -> Bool
    -> WellChildProgressReportInitiator
    -> Bool
    -> ModelIndexedDb
    -> DiagnosisMode
    -> Components.SendViaWhatsAppDialog.Model.Model
    -> (Page -> msg)
    -> (DiagnosisMode -> msg)
    -> (Components.SendViaWhatsAppDialog.Model.Msg msg -> msg)
    -> Maybe (Components.SendViaWhatsAppDialog.Model.ReportComponentsConfig msg)
    -> Maybe (EverySet Components.SendViaWhatsAppDialog.Model.ReportComponentWellChild)
    -> ( PersonId, Person )
    -> List (Html msg)
viewContent language currentDate zscores isChw initiator mandatoryNutritionAssessmentMeasurementsTaken db diagnosisMode sendViaWhatsAppDialog setActivePageMsg setDiagnosisModeMsg msgSendViaWhatsAppDialogMsg componentsConfig selectedComponents ( childId, child ) =
    let
        reportData =
            assembleProgresReportData childId db

        individualWellChildMeasurements =
            getPreviousMeasurements reportData.individualWellChildMeasurementsWithDates

        individualNutritionMeasurements =
            getPreviousMeasurements reportData.individualNutritionMeasurementsWithDates

        vaccinationProgress =
            Maybe.map .vaccinationProgress reportData.maybeAssembled
                |> Maybe.withDefault Dict.empty

        derivedContent =
            case diagnosisMode of
                ModeActiveDiagnosis ->
                    [ viewVaccinationHistoryPane language
                        currentDate
                        child
                        vaccinationProgress
                        db
                        |> showIf (showComponent Components.SendViaWhatsAppDialog.Model.ComponentWellChildImmunizationHistory)
                    , viewECDPane language
                        currentDate
                        child
                        reportData.wellChildEncounters
                        reportData.individualWellChildMeasurementsWithDates
                        db
                        |> showIf (showComponent Components.SendViaWhatsAppDialog.Model.ComponentWellChildECD)
<<<<<<< HEAD

                    -- @todo:
                    -- Drawing SVG charts causes major slowness, specially when
                    -- typing new phone number. Need to decide how to
                    -- solve this.
=======
>>>>>>> 1a488c52
                    , viewGrowthPane language
                        currentDate
                        zscores
                        ( childId, child )
<<<<<<< HEAD
                        expectedSessions
                        groupNutritionMeasurements
                        individualNutritionMeasurementsWithDates
                        individualWellChildMeasurementsWithDates
                        |> showIf (showComponent Components.SendViaWhatsAppDialog.Model.ComponentWellChildGrowth)
=======
                        reportData.expectedSessions
                        reportData.groupNutritionMeasurements
                        reportData.individualNutritionMeasurementsWithDates
                        reportData.individualWellChildMeasurementsWithDates
>>>>>>> 1a488c52
                    , viewNextAppointmentPane language
                        currentDate
                        child
                        individualWellChildMeasurements
                        db
                        |> showIf (showComponent Components.SendViaWhatsAppDialog.Model.ComponentWellChildNextAppointment)
                    ]

                ModeCompletedDiagnosis ->
                    []

        showDiagnosisPaneForSendViaWhatsApp =
            Maybe.map (EverySet.member Components.SendViaWhatsAppDialog.Model.ComponentWellChildActiveDiagnoses) selectedComponents
                |> Maybe.withDefault False

        showComponent component =
            -- Show component if it was selected to be shared via WhatsApp,
            -- or, if viewing not for sharing via WhatsApp.
            Maybe.map (EverySet.member component) selectedComponents
                |> Maybe.withDefault False
    in
<<<<<<< HEAD
    div [ class "page-report well-child" ]
        [ viewHeader language initiator diagnosisMode setActivePageMsg setDiagnosisModeMsg
        , div
            [ class "ui report unstackable items"
            , Html.Attributes.id "report-content"
            ]
          <|
            [ viewPersonInfoPane language currentDate child
            , viewDiagnosisPane language
                currentDate
                isChw
                initiator
                mandatoryNutritionAssessmentMeasurementsTaken
                acuteIllnesses
                individualNutritionParticipantId
                wellChildEncounters
                groupNutritionMeasurements
                (getPreviousMeasurements individualNutritionMeasurementsWithDates)
                individualWellChildMeasurements
                db
                diagnosisMode
                setActivePageMsg
                setDiagnosisModeMsg
                showDiagnosisPaneForSendViaWhatsApp
                maybeAssembled
                |> showIf (showComponent Components.SendViaWhatsAppDialog.Model.ComponentWellChildActiveDiagnoses)
            ]
                ++ derivedContent
                ++ [ -- Bottom actions are hidden when viewing for sharing
                     -- via WhatsApp.
                     showIf (isNothing selectedComponents) bottomActionButton
                   ]
        , viewModal endEncounterDialog
        , Html.map msgSendViaWhatsAppDialogMsg
            (Components.SendViaWhatsAppDialog.View.view
                language
                currentDate
                ( childId, child )
                Components.SendViaWhatsAppDialog.Model.ReportWellChild
                componentsConfig
                sendViaWhatsAppDialog
            )
        ]


viewHeader : Language -> WellChildProgressReportInitiator -> DiagnosisMode -> (Page -> msg) -> (DiagnosisMode -> msg) -> Html msg
viewHeader language initiator diagnosisMode setActivePageMsg setDiagnosisModeMsg =
    let
        label =
            case initiator of
                Pages.WellChild.ProgressReport.Model.InitiatorPatientRecord _ _ ->
                    Translate.PatientRecord

                _ ->
                    Translate.ProgressReport

        goBackAction =
            case diagnosisMode of
                ModeActiveDiagnosis ->
                    let
                        targetPage =
                            case initiator of
                                InitiatorNutritionIndividual nutritionEncounterId ->
                                    UserPage (NutritionEncounterPage nutritionEncounterId)
=======
    [ viewPersonInfoPane language currentDate child
    , viewDiagnosisPane language
        currentDate
        isChw
        initiator
        mandatoryNutritionAssessmentMeasurementsTaken
        reportData.acuteIllnesses
        reportData.individualNutritionParticipantId
        reportData.wellChildEncounters
        reportData.groupNutritionMeasurements
        individualNutritionMeasurements
        individualWellChildMeasurements
        db
        diagnosisMode
        setActivePageMsg
        setDiagnosisModeMsg
        showDiagnosisPaneForSendViaWhatsApp
        reportData.maybeAssembled
        |> showIf (showComponent Components.SendViaWhatsAppDialog.Model.ComponentWellChildActiveDiagnoses)
    ]
        ++ derivedContent
        ++ [ Html.map msgSendViaWhatsAppDialogMsg
                (Components.SendViaWhatsAppDialog.View.view
                    language
                    currentDate
                    ( childId, child )
                    componentsConfig
                    sendViaWhatsAppDialog
                )
           ]
>>>>>>> 1a488c52


viewActions :
    Language
    -> WellChildProgressReportInitiator
    -> (Components.SendViaWhatsAppDialog.Model.Msg msg -> msg)
    -> Maybe (BottomActionData msg)
    -> List (Html msg)
viewActions language initiator msgSendViaWhatsAppDialogMsg bottomActionData =
    Maybe.map
        (\data ->
            let
                bottomActionButton =
                    case initiator of
                        Pages.WellChild.ProgressReport.Model.InitiatorPatientRecord _ _ ->
                            viewStartEncounterButton language data.startEncounterMsg

                        _ ->
                            viewEndEncounterMenuForProgressReport language
                                data.allowEndEncounter
                                data.setEndEncounterDialogStateMsg
                                (msgSendViaWhatsAppDialogMsg <|
                                    Components.SendViaWhatsAppDialog.Model.SetState <|
                                        Just Components.SendViaWhatsAppDialog.Model.Consent
                                )

                -- viewEndEncounterButton language data.allowEndEncounter data.setEndEncounterDialogStateMsg
                endEncounterDialog =
                    if data.showEndEncounterDialog then
                        Just <|
                            viewEndEncounterDialog language
                                Translate.EndEncounterQuestion
                                Translate.OnceYouEndTheEncounter
                                data.closeEncounterMsg
                                (data.setEndEncounterDialogStateMsg False)

                    else
                        Nothing
            in
            [ bottomActionButton
            , viewModal endEncounterDialog
            ]
        )
        bottomActionData
        |> Maybe.withDefault []


viewPersonInfoPane : Language -> NominalDate -> Person -> Html any
viewPersonInfoPane language currentDate person =
    div [ class "pane person-details" ]
        [ viewPaneHeading language Translate.PatientInformation
        , div [ class "patient-info" ] <|
            viewPersonDetailsExtended language currentDate person
        ]


viewDiagnosisPane :
    Language
    -> NominalDate
    -> Bool
    -> WellChildProgressReportInitiator
    -> Bool
    -> List ( IndividualEncounterParticipantId, IndividualEncounterParticipant )
    -> Maybe IndividualEncounterParticipantId
    -> List ( WellChildEncounterId, WellChildEncounter )
    -> ChildMeasurementList
    -> List NutritionMeasurements
    -> List WellChildMeasurements
    -> ModelIndexedDb
    -> DiagnosisMode
    -> (Page -> msg)
    -> (DiagnosisMode -> msg)
    -> Bool
    -> Maybe AssembledData
    -> Html msg
viewDiagnosisPane language currentDate isChw initiator mandatoryNutritionAssessmentMeasurementsTaken acuteIllnesses individualNutritionParticipantId wellChildEncounters groupNutritionMeasurements individualNutritionMeasurements individualWellChildMeasurements db diagnosisMode setActivePageMsg setDiagnosisModeMsg viewForSendViaWhatsApp maybeAssembled =
    let
        ( activeIllnesses, completedIllnesses ) =
            List.partition (Tuple.second >> isAcuteIllnessActive currentDate) acuteIllnesses

        groupNutritionEntries =
            generateGroupNutritionAssessmentEntries groupNutritionMeasurements

        individualNutritionEntries =
            generateIndividualNutritionAssessmentEntries individualNutritionMeasurements

        individuaWellChildEntries =
            generateIndividualNutritionAssessmentEntries individualWellChildMeasurements

        allNutritionAssessmentEntries =
            individualNutritionEntries ++ groupNutritionEntries ++ individuaWellChildEntries

        ( activeWarningEntries, completedWarningEntries ) =
            generatePartitionedWarningEntries db maybeAssembled

        ( activeAssessmentEntries, completedAssessmentEntries ) =
            resolveDateOfLastNutritionAssessment
                currentDate
                isChw
                initiator
                mandatoryNutritionAssessmentMeasurementsTaken
                individualNutritionParticipantId
                wellChildEncounters
                groupNutritionMeasurements
                db
                |> Maybe.map
                    (\lastNutritionAssessmentDate ->
                        List.partition
                            (\( date, _ ) ->
                                Date.compare date lastNutritionAssessmentDate == EQ
                            )
                            allNutritionAssessmentEntries
                    )
                |> Maybe.withDefault ( allNutritionAssessmentEntries, [] )

        entriesHeading =
            div [ class "heading diagnosis" ]
                [ div [ class "assesment" ] [ text <| translate language Translate.Assessment ]
                , div [ class "status" ] [ text <| translate language Translate.StatusLabel ]
                , div [ class "date" ] [ text <| translate language Translate.DiagnosisDate ]
                , div [ class "see-more" ] [ text <| translate language Translate.SeeMore ]
                ]

        ( label, priorDiagniosisButton ) =
            if viewForSendViaWhatsApp || diagnosisMode == ModeActiveDiagnosis then
                ( Translate.ActiveDiagnosis
                , div [ class "pane-action" ]
                    [ button
                        [ class "ui primary button"
                        , onClick <| setDiagnosisModeMsg ModeCompletedDiagnosis
                        ]
                        [ text <| translate language Translate.ReviewPriorDiagnosis ]
                    ]
                )

            else
                ( Translate.PriorDiagnosis
                , emptyNode
                )

        ( selectedDiagnosisEntries, selectedAssessmentEntries, selectedWarningEntries ) =
            if viewForSendViaWhatsApp || diagnosisMode == ModeActiveDiagnosis then
                ( List.map (\( participantId, data ) -> ( ( participantId, StatusOngoing ), data )) activeIllnesses
                , List.map (\( date, data ) -> ( date, ( data, StatusOngoing ) )) activeAssessmentEntries
                , List.map (\( date, milestone, data ) -> ( date, ( milestone, data, StatusOngoing ) )) activeWarningEntries
                )

            else
                ( List.map (\( participantId, data ) -> ( ( participantId, StatusResolved ), data )) completedIllnesses
                , List.map (\( date, data ) -> ( date, ( data, StatusResolved ) )) completedAssessmentEntries
                , List.map (\( date, milestone, data ) -> ( date, ( milestone, data, StatusResolved ) )) completedWarningEntries
                )

        entries =
            (daignosisEntries ++ assessmentEntries ++ warningEntries)
                |> List.sortWith sortTuplesByDateDesc
                |> List.map Tuple.second

        daignosisEntries =
            List.map
                (\( data, _ ) ->
                    let
                        acuteIllnessProgressReportInitiator =
                            case initiator of
                                InitiatorNutritionIndividual nutritionEncounterId ->
                                    InitiatorIndividualNutritionProgressReport nutritionEncounterId

                                InitiatorWellChild wellChildEncounterId ->
                                    InitiatorWellChildProgressReport wellChildEncounterId

                                InitiatorNutritionGroup sessionId personId ->
                                    InitiatorGroupNutritionProgressReport sessionId personId

                                Pages.WellChild.ProgressReport.Model.InitiatorPatientRecord patientRecordInitiator personId ->
                                    Backend.AcuteIllnessEncounter.Model.InitiatorPatientRecord patientRecordInitiator personId
                    in
                    viewAcuteIllnessDiagnosisEntry language acuteIllnessProgressReportInitiator db setActivePageMsg data
                )
                selectedDiagnosisEntries
                |> Maybe.Extra.values

        assessmentEntries =
            List.map (viewNutritionAssessmentEntry language) selectedAssessmentEntries

        warningEntries =
            List.map (viewWarningEntry language) selectedWarningEntries
    in
    div [ class "pane diagnosis" ]
        [ viewPaneHeading language label
        , div [ class "pane-content" ] <|
            entriesHeading
                :: viewEntries language entries
        , priorDiagniosisButton |> showIf (not viewForSendViaWhatsApp)
        ]


generateIndividualNutritionAssessmentEntries :
    List
        { c
            | nutrition :
                Maybe
                    ( id
                    , { b
                        | dateMeasured : NominalDate
                        , value : NutritionValue
                      }
                    )
        }
    -> List ( NominalDate, List NutritionAssessment )
generateIndividualNutritionAssessmentEntries measurementList =
    List.map
        (\measurements ->
            Maybe.map2 filterNutritionAssessments
                (getMeasurementDateMeasuredFunc measurements.nutrition)
                (getMeasurementValueFunc measurements.nutrition)
                |> Maybe.Extra.join
        )
        measurementList
        |> Maybe.Extra.values


filterNutritionAssessments : NominalDate -> NutritionValue -> Maybe ( NominalDate, List NutritionAssessment )
filterNutritionAssessments dateMeasured value =
    let
        assesments =
            EverySet.toList value.assesment
                |> List.filterMap
                    (\assesment ->
                        case assesment of
                            NoNutritionAssessment ->
                                Nothing

                            AssesmentMalnutritionSigns _ ->
                                Just <| AssesmentMalnutritionSigns (EverySet.toList value.signs)

                            _ ->
                                Just assesment
                    )
    in
    if List.isEmpty assesments then
        Nothing

    else
        Just ( dateMeasured, assesments )


generateGroupNutritionAssessmentEntries : ChildMeasurementList -> List ( NominalDate, List NutritionAssessment )
generateGroupNutritionAssessmentEntries measurementList =
    Dict.values measurementList.nutritions
        |> List.filterMap
            (\nutrition -> filterNutritionAssessments nutrition.dateMeasured nutrition.value)


resolveDateOfLastNutritionAssessment :
    NominalDate
    -> Bool
    -> WellChildProgressReportInitiator
    -> Bool
    -> Maybe IndividualEncounterParticipantId
    -> List ( WellChildEncounterId, WellChildEncounter )
    -> ChildMeasurementList
    -> ModelIndexedDb
    -> Maybe NominalDate
resolveDateOfLastNutritionAssessment currentDate isChw initiator mandatoryNutritionAssessmentMeasurementsTaken individualNutritionParticipantId wellChildEncounters groupNutritionMeasurements db =
    if mandatoryNutritionAssessmentMeasurementsTaken then
        Just currentDate

    else
        let
            ( individualNutritionFilter, individualWellChildFilter, groupNutritionFilter ) =
                case initiator of
                    InitiatorNutritionIndividual _ ->
                        ( Tuple.second >> .startDate >> (/=) currentDate
                        , always True
                        , always True
                        )

                    InitiatorWellChild _ ->
                        ( always True
                        , Tuple.second >> .startDate >> (/=) currentDate
                        , always True
                        )

                    InitiatorNutritionGroup _ _ ->
                        ( always True
                        , always True
                        , .dateMeasured >> (/=) currentDate
                        )

                    Pages.WellChild.ProgressReport.Model.InitiatorPatientRecord _ _ ->
                        ( always True
                        , always True
                        , always True
                        )

            lastAssessmentDatePerIndividualNutrition =
                Maybe.andThen
                    (\participantId ->
                        getNutritionEncountersForParticipant db participantId
                            |> List.filter individualNutritionFilter
                            -- Sort DESC
                            |> List.sortWith sortEncounterTuplesDesc
                            |> List.head
                            |> Maybe.map (Tuple.second >> .startDate)
                    )
                    individualNutritionParticipantId

            lastAssessmentDatePerWellChild =
                List.filter individualWellChildFilter wellChildEncounters
                    -- Sort DESC
                    |> List.sortWith (sortByDateDesc (Tuple.second >> .startDate))
                    |> List.head
                    |> Maybe.map (Tuple.second >> .startDate)

            lastAssessmentDatePerGroupNutrition =
                Dict.values groupNutritionMeasurements.nutritions
                    |> List.filter groupNutritionFilter
                    |> List.map .dateMeasured
                    |> List.sortWith sortDatesDesc
                    |> List.head
        in
        [ lastAssessmentDatePerIndividualNutrition, lastAssessmentDatePerGroupNutrition, lastAssessmentDatePerWellChild ]
            |> Maybe.Extra.values
            |> List.sortWith sortDatesDesc
            |> List.head


generatePartitionedWarningEntries :
    ModelIndexedDb
    -> Maybe AssembledData
    -> ( List ( NominalDate, PediatricCareMilestone, EncounterWarning ), List ( NominalDate, PediatricCareMilestone, EncounterWarning ) )
generatePartitionedWarningEntries db maybeAssembled =
    Maybe.map
        (\assembled ->
            let
                wellChildEncounters =
                    getWellChildEncountersForParticipant db assembled.encounter.participant
                        -- Sort DESC
                        |> List.sortWith sortEncounterTuplesDesc

                allWarnings =
                    List.filterMap
                        (\( _, encounter ) ->
                            let
                                warnings =
                                    EverySet.toList encounter.encounterWarnings
                                        |> List.filterMap
                                            (\warning ->
                                                if List.member warning [ NoECDMilstoneWarning, NoHeadCircumferenceWarning, NoEncounterWarnings ] then
                                                    Nothing

                                                else
                                                    let
                                                        ecdMilestone =
                                                            if List.member warning ecdMilestoneWarnings then
                                                                Maybe.andThen (resolvePediatricCareMilestoneOnDate encounter.startDate) assembled.person.birthDate

                                                            else
                                                                -- Giving dummy value here, because ecd milestone is
                                                                -- not applicable for Head Circumference warnings.
                                                                Just Milestone4Years
                                                    in
                                                    Maybe.map
                                                        (\milestone ->
                                                            ( encounter.startDate, milestone, warning )
                                                        )
                                                        ecdMilestone
                                            )
                            in
                            if List.isEmpty warnings then
                                Nothing

                            else
                                Just warnings
                        )
                        wellChildEncounters
                        |> List.concat

                lastECDActivityDate =
                    dateOfLastEncounterWithWarningFrom ecdMilestoneWarnings

                lastHeadCircumferenceActivityDate =
                    dateOfLastEncounterWithWarningFrom headCircumferenceWarnings

                dateOfLastEncounterWithWarningFrom warningsSet =
                    List.filterMap
                        (\( _, encounter ) ->
                            if List.any (\warning -> EverySet.member warning encounter.encounterWarnings) warningsSet then
                                Just encounter.startDate

                            else
                                Nothing
                        )
                        wellChildEncounters
                        |> List.head
            in
            List.partition
                (\( date, _, warning ) ->
                    if List.member warning ecdMilestoneWarnings then
                        Maybe.map (\lastAtivityDate -> Date.compare date lastAtivityDate == EQ) lastECDActivityDate
                            |> Maybe.withDefault True

                    else
                        Maybe.map (\lastAtivityDate -> Date.compare date lastAtivityDate == EQ) lastHeadCircumferenceActivityDate
                            |> Maybe.withDefault True
                )
                allWarnings
        )
        maybeAssembled
        |> Maybe.withDefault ( [], [] )


viewNutritionAssessmentEntry : Language -> ( NominalDate, ( List NutritionAssessment, PaneEntryStatus ) ) -> ( NominalDate, Html any )
viewNutritionAssessmentEntry language ( date, ( assessments, status ) ) =
    let
        orderedAssessments =
            List.sortBy nutritionAssessmentToComparable assessments
    in
    ( date
    , div [ class "entry diagnosis" ]
        [ div [ class "cell assesment" ] <|
            List.map (translateNutritionAssement language >> List.singleton >> p []) orderedAssessments
        , div [ class <| "cell status " ++ diagnosisEntryStatusToString status ]
            [ text <| translate language <| Translate.EntryStatusDiagnosis status ]
        , div [ class "cell date" ] [ text <| formatDDMMYYYY date ]
        ]
    )


viewWarningEntry : Language -> ( NominalDate, ( PediatricCareMilestone, EncounterWarning, PaneEntryStatus ) ) -> ( NominalDate, Html any )
viewWarningEntry language ( date, ( milestone, warning, status ) ) =
    let
        milestoneForDaignosisPane =
            translate language <| Translate.WellChildECDMilestoneForDiagnosisPane milestone
    in
    ( date
    , div [ class "entry diagnosis" ]
        [ div [ class "cell assesment" ] [ text <| translate language <| Translate.EncounterWarningForDiagnosisPane warning milestoneForDaignosisPane ]
        , div [ class <| "cell status " ++ diagnosisEntryStatusToString status ]
            [ text <| translate language <| Translate.EntryStatusDiagnosis status ]
        , div [ class "cell date" ] [ text <| formatDDMMYYYY date ]
        ]
    )


viewVaccinationHistoryPane : Language -> NominalDate -> Person -> VaccinationProgressDict -> ModelIndexedDb -> Html any
viewVaccinationHistoryPane language currentDate child vaccinationProgress db =
    div [ class "pane vaccination-history" ] <|
        [ viewPaneHeading language Translate.ImmunisationHistory
        , div [ class "pane-content" ] <|
            viewVaccinationOverview language currentDate child vaccinationProgress db
        ]


viewECDPane :
    Language
    -> NominalDate
    -> Person
    -> List ( WellChildEncounterId, WellChildEncounter )
    -> List ( NominalDate, ( WellChildEncounterId, WellChildMeasurements ) )
    -> ModelIndexedDb
    -> Html any
viewECDPane language currentDate child wellChildEncounters individualWellChildMeasurementsWithDates db =
    Maybe.map
        (\birthDate ->
            let
                milestonesToCurrentDateWithStatus =
                    generateECDMilestonesWithStatus currentDate child wellChildEncounters individualWellChildMeasurementsWithDates

                viewMilestone ( milestone, status ) =
                    let
                        statusClass =
                            case status of
                                StatusOnTrack ->
                                    "on-track"

                                StatusECDBehind ->
                                    "ecd-behind"

                                StatusOffTrack ->
                                    "off-track"

                                NoECDStatus ->
                                    "no-status"
                    in
                    div [ class "milestone" ]
                        [ div [ class <| "status " ++ statusClass ]
                            [ text <| translate language <| Translate.ECDStatus status ]
                        , div [ class "description" ]
                            [ text <| translate language <| Translate.PediatricCareMilestone milestone ]
                        ]

                entries =
                    List.map viewMilestone milestonesToCurrentDateWithStatus
            in
            div [ class "pane ecd" ] <|
                [ viewPaneHeading language Translate.EarlyChildhoodDevelopment
                , div [ class "pane-content overflow" ]
                    [ div [ class "ecd-milestones" ] <|
                        viewEntries language entries
                    ]
                ]
        )
        child.birthDate
        |> Maybe.withDefault emptyNode


generateECDMilestonesWithStatus :
    NominalDate
    -> Person
    -> List ( WellChildEncounterId, WellChildEncounter )
    -> List ( NominalDate, ( WellChildEncounterId, WellChildMeasurements ) )
    -> List ( PediatricCareMilestone, ECDStatus )
generateECDMilestonesWithStatus currentDate child wellChildEncounters individualWellChildMeasurementsWithDates =
    Maybe.map
        (\birthDate ->
            let
                milestoneForCurrentDateAsComparable =
                    resolvePediatricCareMilestoneOnDate currentDate birthDate
                        |> Maybe.map pediatricCareMilestoneToComparable

                milestonesToCurrentDate =
                    Maybe.map
                        (\currentMilestoneAsComparable ->
                            List.filter
                                (\milestone ->
                                    pediatricCareMilestoneToComparable milestone <= currentMilestoneAsComparable
                                )
                                pediatricCareMilestones
                        )
                        milestoneForCurrentDateAsComparable
                        |> Maybe.withDefault []

                performedMilestonesWithStatus =
                    List.filterMap
                        (\( _, encounter ) ->
                            let
                                milestoneStatus =
                                    if EverySet.member WarningECDMilestoneReferToSpecialist encounter.encounterWarnings then
                                        Just StatusOffTrack

                                    else if EverySet.member WarningECDMilestoneBehind encounter.encounterWarnings then
                                        Just StatusECDBehind

                                    else if EverySet.member NoECDMilstoneWarning encounter.encounterWarnings then
                                        Just StatusOnTrack

                                    else
                                        Nothing
                            in
                            Maybe.map2
                                (\milestone status -> ( milestone, status ))
                                (resolvePediatricCareMilestoneOnDate encounter.startDate birthDate)
                                milestoneStatus
                        )
                        wellChildEncounters
                        |> Dict.fromList
            in
            List.map
                (\milestone ->
                    let
                        status =
                            Dict.get milestone performedMilestonesWithStatus
                                |> Maybe.withDefault (genrateDefaultECDStatus birthDate milestone individualWellChildMeasurementsWithDates)
                    in
                    ( milestone, status )
                )
                milestonesToCurrentDate
        )
        child.birthDate
        |> Maybe.withDefault []


genrateDefaultECDStatus :
    NominalDate
    -> PediatricCareMilestone
    -> List ( NominalDate, ( WellChildEncounterId, WellChildMeasurements ) )
    -> ECDStatus
genrateDefaultECDStatus birthDate milestone individualWellChildMeasurementsWithDates =
    let
        milestoneDate =
            resolveDateForPediatricCareMilestone birthDate milestone

        firstEncounterDateAfterMilestone =
            List.filterMap
                (\( date, _ ) ->
                    if not <| Date.compare milestoneDate date == LT then
                        Just date

                    else
                        Nothing
                )
                individualWellChildMeasurementsWithDates
                |> List.sortWith Date.compare
                |> List.head

        -- Take all measurements that were taken before the milestone,
        -- and, these of first encounter after milestone.
        measurementsForPeriod =
            Maybe.map
                (\firstEncounterAfterMilestoneDate ->
                    List.filterMap
                        (\( date, ( _, measurements ) ) ->
                            if Date.compare date milestoneDate == GT then
                                Nothing

                            else
                                Just measurements
                        )
                        individualWellChildMeasurementsWithDates
                )
                firstEncounterDateAfterMilestone
                |> Maybe.withDefault
                    -- There were no encounters after milestone date, so we just
                    -- take all existing measurements.
                    (List.map (Tuple.second >> Tuple.second) individualWellChildMeasurementsWithDates)

        expectedSigns =
            expectedECDSignsOnMilestone birthDate milestoneDate firstEncounterDateAfterMilestone

        completedSigns =
            generateCompletedECDSigns measurementsForPeriod
    in
    if List.all (\sign -> List.member sign completedSigns) expectedSigns then
        StatusOnTrack

    else
        StatusOffTrack


viewGrowthPane :
    Language
    -> NominalDate
    -> ZScore.Model.Model
    -> ( PersonId, Person )
    -> Dict SessionId Session
    -> ChildMeasurementList
    -> List ( NominalDate, ( NutritionEncounterId, NutritionMeasurements ) )
    -> List ( NominalDate, ( WellChildEncounterId, WellChildMeasurements ) )
    -> Html any
viewGrowthPane language currentDate zscores ( childId, child ) expected historical nutritionMeasurements wellChildMeasurements =
    let
        --
        -- GROUP CONTEXT
        --
        expectedSessions =
            Dict.toList expected
                |> List.map (\( uuid, expectedSession ) -> ( fromEntityUuid uuid, expectedSession.startDate ))
                |> List.filter hasGroupMeasurement

        -- Do we have any kind of measurement for the child for the specified session?
        hasGroupMeasurement ( id, _ ) =
            Dict.member id heightValuesBySession
                || Dict.member id muacValuesBySession
                || Dict.member id weightValuesBySession
                || Dict.member id nutritionValuesBySession
                || Dict.member id photoValuesBySession

        -- This includes any edits that have been saved locally, but not as-you-type
        -- in the UI before you hit "Save" or "Update".
        valuesIndexedBySession func =
            Dict.values (func historical)
                |> List.filterMap
                    (\measurement ->
                        measurement.encounterId
                            |> Maybe.map
                                (\encounterId ->
                                    ( fromEntityUuid encounterId
                                    , { dateMeasured = measurement.dateMeasured
                                      , encounterId = fromEntityUuid encounterId
                                      , value = measurement.value
                                      }
                                    )
                                )
                    )
                |> Dict.fromList

        heightValuesBySession =
            valuesIndexedBySession .heights

        weightValuesBySession =
            valuesIndexedBySession .weights

        muacValuesBySession =
            valuesIndexedBySession .muacs

        photoValuesBySession =
            valuesIndexedBySession .photos

        nutritionValuesBySession =
            valuesIndexedBySession .nutritions

        --
        -- INDIVIDUAL CONTEXT
        --
        expectedIndividualEncounters =
            List.map (\( startDate, ( uuid, _ ) ) -> ( fromEntityUuid uuid, startDate ))
                >> List.filter hasEncounterMeasurement

        -- Do we have any kind of measurement for the child for the specified encounter?
        hasEncounterMeasurement ( id, _ ) =
            Dict.member id heightValuesByEncounter
                || Dict.member id muacValuesByEncounter
                || Dict.member id weightValuesByEncounter
                || Dict.member id nutritionValuesByEncounter
                || Dict.member id photoValuesByEncounter

        valuesIndexedByEncounter func =
            List.filterMap
                (\( startDate, ( uuid, measurements ) ) ->
                    func measurements
                        |> Maybe.andThen
                            (Tuple.second
                                >> (\measurement ->
                                        measurement.encounterId
                                            |> Maybe.map
                                                (\encounterId ->
                                                    ( fromEntityUuid encounterId
                                                    , { dateMeasured = measurement.dateMeasured
                                                      , encounterId = fromEntityUuid encounterId
                                                      , value = measurement.value
                                                      }
                                                    )
                                                )
                                   )
                            )
                )
                >> Dict.fromList

        heightValuesByEncounter =
            Dict.union
                (valuesIndexedByEncounter .height nutritionMeasurements)
                (valuesIndexedByEncounter .height wellChildMeasurements)

        weightValuesByEncounter =
            Dict.union
                (valuesIndexedByEncounter .weight nutritionMeasurements)
                (valuesIndexedByEncounter .weight wellChildMeasurements)

        muacValuesByEncounter =
            Dict.union
                (valuesIndexedByEncounter .muac nutritionMeasurements)
                (valuesIndexedByEncounter .muac wellChildMeasurements)

        photoValuesByEncounter =
            Dict.union
                (valuesIndexedByEncounter .photo nutritionMeasurements)
                (valuesIndexedByEncounter .photo wellChildMeasurements)

        nutritionValuesByEncounter =
            Dict.union
                (valuesIndexedByEncounter .nutrition nutritionMeasurements)
                (valuesIndexedByEncounter .nutrition wellChildMeasurements)

        headCircumferenceValuesByEncounter =
            valuesIndexedByEncounter .headCircumference wellChildMeasurements

        --
        -- COMMON CONTEXT
        --
        sessionsAndEncounters =
            expectedSessions
                ++ expectedIndividualEncounters nutritionMeasurements
                ++ expectedIndividualEncounters wellChildMeasurements
                |> List.sortWith (\s1 s2 -> Date.compare (Tuple.second s1) (Tuple.second s2))
                |> List.reverse

        heightValues =
            Dict.values heightValuesBySession ++ Dict.values heightValuesByEncounter

        muacValues =
            Dict.values muacValuesBySession ++ Dict.values muacValuesByEncounter

        weightValues =
            Dict.values weightValuesBySession ++ Dict.values weightValuesByEncounter

        nutritionValues =
            Dict.values nutritionValuesBySession
                ++ Dict.values nutritionValuesByEncounter
                |> List.map (\measurement -> ( measurement.dateMeasured, measurement.value.signs ))

        photoValues =
            Dict.values photoValuesBySession ++ Dict.values photoValuesByEncounter

        headCircumferenceValues =
            Dict.values headCircumferenceValuesByEncounter

        zScoreViewCharts =
            case child.gender of
                Male ->
                    { heightForAge = ZScore.View.viewHeightForAgeBoys
                    , heightForAge0To5 = ZScore.View.viewHeightForAgeBoys0To5
                    , heightForAge5To19 = ZScore.View.viewHeightForAgeBoys5To19
                    , weightForAge = ZScore.View.viewWeightForAgeBoys
                    , weightForAge0To5 = ZScore.View.viewWeightForAgeBoys0To5
                    , weightForAge5To10 = ZScore.View.viewWeightForAgeBoys5To10
                    , weightForHeight = ZScore.View.viewWeightForHeightBoys
                    , weightForHeight0To5 = ZScore.View.viewWeightForHeight0To5Boys
                    , viewHeadCircumferenceForAge0To13Weeks = ZScore.View.viewHeadCircumferenceForAge0To13WeeksBoys
                    , headCircumferenceForAge0To2 = ZScore.View.viewHeadCircumferenceForAge0To2Boys
                    , headCircumferenceForAge0To5 = ZScore.View.viewHeadCircumferenceForAge0To5Boys
                    }

                Female ->
                    { heightForAge = ZScore.View.viewHeightForAgeGirls
                    , heightForAge0To5 = ZScore.View.viewHeightForAgeGirls0To5
                    , heightForAge5To19 = ZScore.View.viewHeightForAgeGirls5To19
                    , weightForAge = ZScore.View.viewWeightForAgeGirls
                    , weightForAge0To5 = ZScore.View.viewWeightForAgeGirls0To5
                    , weightForAge5To10 = ZScore.View.viewWeightForAgeGirls5To10
                    , weightForHeight = ZScore.View.viewWeightForHeightGirls
                    , weightForHeight0To5 = ZScore.View.viewWeightForHeight0To5Girls
                    , viewHeadCircumferenceForAge0To13Weeks = ZScore.View.viewHeadCircumferenceForAge0To13WeeksGirls
                    , headCircumferenceForAge0To2 = ZScore.View.viewHeadCircumferenceForAge0To2Girls
                    , headCircumferenceForAge0To5 = ZScore.View.viewHeadCircumferenceForAge0To5Girls
                    }

        heightForAgeData =
            List.filterMap (chartHeightForAge child) heightValues

        heightForAgeDaysData =
            heightForAgeData
                |> List.map (\( days, month, height ) -> ( days, height ))

        heightForAgeMonthsData =
            heightForAgeData
                |> List.map (\( days, month, height ) -> ( month, height ))

        weightForAgeData =
            List.filterMap (chartWeightForAge child) weightValues

        weightForAgeDaysData =
            weightForAgeData
                |> List.map (\( days, month, weight ) -> ( days, weight ))

        weightForAgeMonthsData =
            weightForAgeData
                |> List.map (\( days, month, weight ) -> ( month, weight ))

        weightForLengthAndHeightData =
            List.filterMap (chartWeightForLengthAndHeight heightValues) weightValues

        weightForLengthData =
            weightForLengthAndHeightData
                |> List.map (\( length, height, weight ) -> ( length, weight ))

        weightForHeightData =
            weightForLengthAndHeightData
                |> List.map (\( length, height, weight ) -> ( height, weight ))

        headCircumferenceForAgeData =
            List.filterMap (chartHeadCircumferenceForAge child) headCircumferenceValues

        charts =
            Maybe.map
                (\birthDate ->
                    let
                        childAgeInWeeks =
                            diffWeeks birthDate currentDate

                        childAgeInMonths =
                            diffMonths birthDate currentDate
                    in
                    -- With exception of Sortwathe, children graduate from all
                    -- groups at the age of 26 month. Therefore, we will show
                    -- 0-2 chart for all children that are less than 26 month old.
                    -- For head circumference, we'll show 0 - 13 weeks chart for
                    -- childern with age below 13 weeks.
                    if childAgeInMonths < graduatingAgeInMonth then
                        let
                            headCircumferenceChart =
                                if childAgeInWeeks < 13 then
                                    zScoreViewCharts.viewHeadCircumferenceForAge0To13Weeks language zscores headCircumferenceForAgeData

                                else
                                    zScoreViewCharts.headCircumferenceForAge0To2 language zscores headCircumferenceForAgeData
                        in
                        [ ZScore.View.viewMarkers
                        , zScoreViewCharts.heightForAge language zscores heightForAgeDaysData
                        , zScoreViewCharts.weightForAge language zscores weightForAgeDaysData
                        , zScoreViewCharts.weightForHeight language zscores weightForLengthData
                        , headCircumferenceChart
                        ]

                    else if childAgeInMonths < 60 then
                        [ ZScore.View.viewMarkers
                        , zScoreViewCharts.heightForAge0To5 language zscores heightForAgeDaysData
                        , zScoreViewCharts.weightForAge0To5 language zscores weightForAgeDaysData
                        , zScoreViewCharts.weightForHeight0To5 language zscores weightForHeightData
                        , zScoreViewCharts.headCircumferenceForAge0To5 language zscores headCircumferenceForAgeData
                        ]

                    else
                        -- Child is older than 5 years.
                        [ ZScore.View.viewMarkers
                        , zScoreViewCharts.heightForAge5To19 language zscores heightForAgeMonthsData
                        , zScoreViewCharts.weightForAge5To10 language zscores weightForAgeMonthsData
                        , zScoreViewCharts.headCircumferenceForAge0To5 language zscores headCircumferenceForAgeData
                        ]
                )
                child.birthDate
                |> Maybe.withDefault []
    in
    div [ class "pane growth" ]
        [ viewPaneHeading language Translate.Growth
        , div [ class "pane-content" ]
            [ div [ class "growth-nutrition-signs" ] <|
                viewNutritionSigns language child nutritionValues
            , div [ class "growth-charts" ]
                charts
            , div [ class "growth-photos" ] <|
                viewPhotos language child photoValues
            ]
        ]


chartHeightForAge : Person -> { dateMeasured : NominalDate, encounterId : String, value : HeightInCm } -> Maybe ( Days, Months, Centimetres )
chartHeightForAge child height =
    child.birthDate
        |> Maybe.map
            (\birthDate ->
                ( diffDays birthDate height.dateMeasured
                , diffMonths birthDate height.dateMeasured |> Months
                , case height.value of
                    HeightInCm cm ->
                        Centimetres cm
                )
            )


chartWeightForAge : Person -> { dateMeasured : NominalDate, encounterId : String, value : WeightInKg } -> Maybe ( Days, Months, Kilograms )
chartWeightForAge child weight =
    child.birthDate
        |> Maybe.map
            (\birthDate ->
                ( diffDays birthDate weight.dateMeasured
                , diffMonths birthDate weight.dateMeasured |> Months
                , case weight.value of
                    WeightInKg kg ->
                        Kilograms kg
                )
            )


chartHeadCircumferenceForAge : Person -> { dateMeasured : NominalDate, encounterId : String, value : HeadCircumferenceValue } -> Maybe ( Days, Centimetres )
chartHeadCircumferenceForAge child headCircumference =
    if EverySet.member NoteNotTaken headCircumference.value.notes then
        Nothing

    else
        Maybe.map
            (\birthDate ->
                ( diffDays birthDate headCircumference.dateMeasured
                , case headCircumference.value.headCircumference of
                    HeadCircumferenceInCm cm ->
                        Centimetres cm
                )
            )
            child.birthDate


chartWeightForLengthAndHeight :
    List { dateMeasured : NominalDate, encounterId : String, value : HeightInCm }
    -> { dateMeasured : NominalDate, encounterId : String, value : WeightInKg }
    -> Maybe ( Length, ZScore.Model.Height, Kilograms )
chartWeightForLengthAndHeight heights weight =
    -- For each weight, we try to find a height with a matching sessionID.
    heights
        |> List.Extra.find (\height -> height.encounterId == weight.encounterId)
        |> Maybe.map
            (\height ->
                let
                    cm =
                        case height.value of
                            HeightInCm val ->
                                val
                in
                ( Length cm
                , ZScore.Model.Height cm
                , case weight.value of
                    WeightInKg kg ->
                        Kilograms kg
                )
            )


viewNutritionSigns : Language -> Person -> List ( NominalDate, EverySet ChildNutritionSign ) -> List (Html any)
viewNutritionSigns language child measurements =
    let
        entriesHeading =
            div [ class "heading nutrition-signs" ]
                [ div [ class "name" ] [ text <| translate language Translate.NutritionSigns ]
                , div [ class "date" ] [ text <| translate language Translate.Date ]
                ]

        entries =
            List.sortWith (sortByDateDesc Tuple.first) measurements
                |> List.filterMap
                    (\( dateMeasured, signs ) ->
                        case EverySet.toList signs of
                            [] ->
                                Nothing

                            [ NormalChildNutrition ] ->
                                Nothing

                            signs_ ->
                                div [ class "entry nutrition-signs" ]
                                    [ List.map (Translate.ChildNutritionSignLabel >> translate language) signs_
                                        |> List.sort
                                        |> String.join ", "
                                        |> text
                                        |> List.singleton
                                        |> div [ class "cell name" ]
                                    , div [ class "cell date" ]
                                        [ text <| formatDDMMYYYY dateMeasured ]
                                    ]
                                    |> Just
                    )
    in
    entriesHeading :: viewEntries language entries


viewPhotos : Language -> Person -> List { a | dateMeasured : NominalDate, value : PhotoUrl } -> List (Html any)
viewPhotos language child measurements =
    let
        viewPhotoUrl (PhotoUrl url) =
            div
                [ classList
                    [ ( "image", True )
                    , ( "cache-upload", String.contains "cache-upload/images" url )
                    ]
                ]
                [ img [ src url, class "orientation" ] [] ]
    in
    List.sortWith (sortByDateDesc .dateMeasured) measurements
        |> List.map
            (\photo ->
                div
                    [ class "report card" ]
                    [ div [ class "content" ]
                        [ text <| formatDDMMYYYY photo.dateMeasured ]
                    , viewPhotoUrl photo.value
                    ]
            )
        |> div [ class "ui cards" ]
        |> List.singleton


viewNextAppointmentPane : Language -> NominalDate -> Person -> List WellChildMeasurements -> ModelIndexedDb -> Html any
viewNextAppointmentPane language currentDate child individualWellChildMeasurements db =
    let
        entriesHeading =
            div [ class "heading next-appointment" ]
                [ div [ class "type" ] [ text <| translate language Translate.Type ]
                , div [ class "location" ] [ text <| translate language Translate.Location ]
                , div [ class "date" ] [ text <| translate language Translate.Date ]
                ]

        entries =
            List.head individualWellChildMeasurements
                |> Maybe.andThen
                    (.nextVisit >> getMeasurementValueFunc)
                |> Maybe.map
                    (\value ->
                        let
                            healthCenter =
                                getHealthCenterName child.healthCenterId db
                                    |> Maybe.withDefault ""

                            immunisationEntry =
                                Maybe.map (viewEntry Translate.Immunisation)
                                    value.immunisationDate

                            pediatricVisitDate =
                                Maybe.map (viewEntry Translate.PediatricVisit)
                                    value.pediatricVisitDate

                            viewEntry label date =
                                div [ class "entry next-appointment" ]
                                    [ div [ class "cell type" ] [ text <| translate language label ]
                                    , div [ class "cell location" ] [ text healthCenter ]
                                    , div [ class "cell date" ] [ text <| formatDDMMYYYY date ]
                                    ]
                        in
                        Maybe.Extra.values [ immunisationEntry, pediatricVisitDate ]
                    )
                |> Maybe.withDefault []
    in
    div [ class "pane next-appointment" ] <|
        [ viewPaneHeading language Translate.NextAppointment
        , div [ class "pane-content" ] <|
            entriesHeading
                :: viewEntries language entries
        ]


viewPaneHeading : Language -> TranslationId -> Html any
viewPaneHeading language label =
    div [ class <| "pane-heading" ]
        [ text <| translate language label ]


viewNCDAScorecard :
    Language
    -> NominalDate
    -> ZScore.Model.Model
    -> ( PersonId, Person )
    -> ModelIndexedDb
    -> List (Html msg)
viewNCDAScorecard language currentDate zscores ( childId, child ) db =
    let
        reportData =
            assembleProgresReportData childId db

        allNCDAQuestionnaires =
            List.map
                (\ncda ->
                    ( ncda.dateMeasured, ncda.value )
                )
                groupNCDAs
                ++ List.map
                    (\ncda ->
                        ( ncda.dateMeasured, ncda.value )
                    )
                    nutritionNCDAs
                ++ List.map
                    (\ncda ->
                        ( ncda.dateMeasured, ncda.value )
                    )
                    wellChildNCDAs

        groupNCDAs =
            Dict.values reportData.groupNutritionMeasurements.ncda

        nutritionNCDAs =
            List.map (Tuple.second >> Tuple.second >> .ncda >> Maybe.map Tuple.second)
                reportData.individualNutritionMeasurementsWithDates
                |> Maybe.Extra.values

        wellChildNCDAs =
            List.map (Tuple.second >> Tuple.second >> .ncda >> Maybe.map Tuple.second)
                reportData.individualWellChildMeasurementsWithDates
                |> Maybe.Extra.values

        questionnairesByAgeInMonths =
            distributeByAgeInMonths child allNCDAQuestionnaires
    in
    [ viewChildIdentificationPane language currentDate allNCDAQuestionnaires db ( childId, child )
    , viewANCNewbornPane language currentDate db child allNCDAQuestionnaires
    , viewUniversalInterventionsPane language
        currentDate
        child
        db
        questionnairesByAgeInMonths
        reportData.maybeAssembled
        reportData.wellChildEncounters
        reportData.individualWellChildMeasurementsWithDates
    , viewNutritionBehaviorPane language currentDate child questionnairesByAgeInMonths
    , viewTargetedInterventionsPane language
        currentDate
        child
        db
        questionnairesByAgeInMonths
        reportData.groupNutritionMeasurements
        reportData.individualNutritionMeasurementsWithDates
        reportData.individualWellChildMeasurementsWithDates
        reportData.acuteIllnesses
    , viewInfrastructureEnvironmentWashPane language currentDate child questionnairesByAgeInMonths
    , viewFillTheBlanksPane language
        currentDate
        zscores
        child
        db
        reportData.groupNutritionMeasurements
        reportData.individualNutritionMeasurementsWithDates
        reportData.individualWellChildMeasurementsWithDates
    ]


viewChildIdentificationPane :
    Language
    -> NominalDate
    -> List ( NominalDate, NCDAValue )
    -> ModelIndexedDb
    -> ( PersonId, Person )
    -> Html any
viewChildIdentificationPane language currentDate allNCDAQuestionnaires db ( childId, child ) =
    let
        parentsIds =
            Dict.get childId db.relationshipsByPerson
                |> Maybe.andThen RemoteData.toMaybe
                |> Maybe.map
                    (Dict.values
                        >> List.filter (.relatedBy >> (==) MyParent)
                        >> EverySet.fromList
                        >> EverySet.toList
                        >> List.map .relatedTo
                    )
                |> Maybe.withDefault []

        ( mother, father ) =
            let
                parents =
                    List.filterMap
                        (\personId ->
                            Dict.get personId db.people
                                |> Maybe.andThen RemoteData.toMaybe
                        )
                        parentsIds
            in
            ( List.filter (.gender >> (==) Female) parents
                |> List.head
            , List.filter (.gender >> (==) Male) parents
                |> List.head
            )

        dateOfBirthEntry =
            Maybe.map
                (\birthDate ->
                    viewEntry Translate.DateOfBirth (formatDDMMYYYY birthDate)
                )
                child.birthDate
                |> Maybe.withDefault emptyNode

        motherInfoEntry =
            Maybe.map
                (\person ->
                    [ viewEntry Translate.MotherNameLabel person.name
                    , viewEntry Translate.MotherId (Maybe.withDefault "" person.nationalIdNumber)
                    ]
                )
                mother
                |> Maybe.withDefault []

        fatherInfoEntry =
            Maybe.map
                (\person ->
                    [ viewEntry Translate.FatherOrChiefName person.name
                    , viewEntry Translate.FatherOrChiefId (Maybe.withDefault "" person.nationalIdNumber)
                    ]
                )
                father
                |> Maybe.withDefault []

        childNameEntry =
            viewEntry Translate.ChildName child.name

        bornUnderweightByNewbornExam =
            Maybe.andThen (\value -> Maybe.map (\(WeightInGrm birthWeight) -> birthWeight < 2500) value.birthWeight)
                newbornExamPregnancySummary

        birthDefectByNewbornExam =
            Maybe.map
                (\value ->
                    (not <| EverySet.isEmpty value.birthDefects)
                        && (not <| value.birthDefects == EverySet.singleton NoBirthDefects)
                )
                newbornExamPregnancySummary

        newbornExamPregnancySummary =
            getNewbornExamPregnancySummary childId db

        bornUnderweightByNCDA =
            List.filterMap
                (\( _, value ) ->
                    Maybe.map (\(WeightInGrm birthWeight) -> birthWeight) value.birthWeight
                )
                allNCDAQuestionnaires
                |> List.head
                |> Maybe.map (\weight -> weight < 2500)

        birthDefectByNCDA =
            if List.isEmpty allNCDAQuestionnaires then
                Nothing

            else
                List.any
                    (\( _, value ) -> EverySet.member NCDABornWithBirthDefect value.signs)
                    allNCDAQuestionnaires
                    |> Just

        bornUnderweighEntry =
            Maybe.Extra.or bornUnderweightByNewbornExam bornUnderweightByNCDA
                |> Maybe.map
                    (\confirmed ->
                        let
                            answer =
                                if confirmed then
                                    Translate.Yes

                                else
                                    Translate.No
                        in
                        [ viewEntry Translate.BornUnderweight (translate language answer) ]
                    )
                |> Maybe.withDefault []

        birthDefectEntry =
            Maybe.Extra.or birthDefectByNewbornExam birthDefectByNCDA
                |> Maybe.map
                    (\confirmed ->
                        let
                            answer =
                                if confirmed then
                                    Translate.Yes

                                else
                                    Translate.No
                        in
                        [ viewEntry Translate.BirthDefectLabel (translate language answer) ]
                    )
                |> Maybe.withDefault []

        genderEntry =
            viewEntry Translate.GenderLabel (translate language <| Translate.Gender child.gender)

        ubudeheEntry =
            Maybe.map (Translate.UbudeheNumber >> translate language >> viewEntry Translate.UbudeheLabel) child.ubudehe
                |> Maybe.withDefault emptyNode

        viewEntry labelTransId content =
            p []
                [ span [ class "label" ] [ text <| translate language labelTransId ++ ": " ]
                , span [] [ text content ]
                ]
    in
    div [ class "pane child-identification" ]
        [ viewPaneHeading language Translate.ChildIdentification
        , div [ class "pane-content" ]
            [ div [ class "column" ] <|
                [ childNameEntry
                , genderEntry
                , dateOfBirthEntry
                ]
                    ++ bornUnderweighEntry
                    ++ birthDefectEntry
                    ++ [ ubudeheEntry ]
            , div [ class "column" ] <|
                motherInfoEntry
                    ++ fatherInfoEntry
            ]
        ]


viewANCNewbornPane :
    Language
    -> NominalDate
    -> ModelIndexedDb
    -> Person
    -> List ( NominalDate, NCDAValue )
    -> Html any
viewANCNewbornPane language currentDate db child allNCDAQuestionnaires =
    let
        pregnancyValues =
            List.repeat 9 NCDACellValueEmpty

        pregnancyValuesForANCSign sign =
            if List.isEmpty allNCDAQuestionnaires then
                List.repeat 9 NCDACellValueDash

            else
                let
                    signConfirmed =
                        List.any (\( _, value ) -> EverySet.member sign value.signs) allNCDAQuestionnaires
                in
                if signConfirmed then
                    List.repeat 9 NCDACellValueV

                else
                    List.repeat 9 NCDACellValueX

        zeroToFiveValues =
            List.repeat 6 NCDACellValueDash

        sixToTwentyFourValues =
            List.repeat 19 NCDACellValueDash
    in
    div [ class "pane anc-newborn" ]
        [ viewPaneHeading language Translate.ANCNewborn
        , div [ class "pane-content" ]
            [ viewTableHeader
            , viewTableRow language
                (Translate.NCDAANCNewbornItemLabel RegularCheckups)
                (pregnancyValuesForANCSign NCDARegularPrenatalVisits)
                zeroToFiveValues
                sixToTwentyFourValues
            , viewTableRow language
                (Translate.NCDAANCNewbornItemLabel IronDuringPregnancy)
                (pregnancyValuesForANCSign NCDAIronSupplementsDuringPregnancy)
                zeroToFiveValues
                sixToTwentyFourValues
            ]
        ]


viewTableHeader : Html any
viewTableHeader =
    div [ class "table-header" ]
        [ div [ class "activity" ] [ text "Activity" ]
        , div [ class "flex-column pregnancy" ]
            [ div [ class "column-heading" ] [ text "Pregnancy (1-9)" ]
            , List.repeat 9 ""
                |> List.indexedMap
                    (\index _ ->
                        div [ class "month" ] [ text <| String.fromInt <| index + 1 ]
                    )
                |> div [ class "months" ]
            ]
        , div [ class "flex-column 0-5" ]
            [ div [ class "column-heading" ] [ text "Child (0-5)" ]
            , List.repeat 6 ""
                |> List.indexedMap
                    (\index _ ->
                        div [ class "month" ] [ text <| String.fromInt index ]
                    )
                |> div [ class "months" ]
            ]
        , div [ class "flex-column 6-24" ]
            [ div [ class "column-heading" ] [ text "Child (6-24 months)" ]
            , List.repeat 19 ""
                |> List.indexedMap
                    (\index _ ->
                        div [ class "month" ] [ text <| String.fromInt <| index + 6 ]
                    )
                |> div [ class "months" ]
            ]
        ]


viewTableRow : Language -> TranslationId -> List NCDACellValue -> List NCDACellValue -> List NCDACellValue -> Html any
viewTableRow language itemTransId pregnancyValues zeroToFiveValues sixToTwentyFourValues =
    let
        viewCellValue cellValue =
            case cellValue of
                NCDACellValueV ->
                    span [ class "green" ] [ text "v" ]

                NCDACellValueX ->
                    span [ class "red" ] [ text "x" ]

                NCDACellValueDash ->
                    span [] [ text "-" ]

                NCDACellValueC ->
                    span [ class "green" ] [ text "c" ]

                NCDACellValueH ->
                    span [ class "orange" ] [ text "h" ]

                NCDACellValueT ->
                    span [ class "red" ] [ text "t" ]

                NCDACellValueEmpty ->
                    emptyNode
    in
    div [ class "table-row" ]
        [ div [ class "activity" ] [ text <| translate language itemTransId ]
        , List.indexedMap
            (\index value ->
                div [ class "month" ]
                    [ span [ class "hidden" ] [ text <| String.fromInt <| index + 1 ]
                    , viewCellValue value
                    ]
            )
            pregnancyValues
            |> div [ class "months" ]
        , List.indexedMap
            (\index value ->
                div [ class "month" ]
                    [ span [ class "hidden" ] [ text <| String.fromInt index ]
                    , viewCellValue value
                    ]
            )
            zeroToFiveValues
            |> div [ class "months" ]
        , List.indexedMap
            (\index value ->
                div [ class "month" ]
                    [ span [ class "hidden" ] [ text <| String.fromInt <| index + 6 ]
                    , viewCellValue value
                    ]
            )
            sixToTwentyFourValues
            |> div [ class "months" ]
        ]


viewNutritionBehaviorPane :
    Language
    -> NominalDate
    -> Person
    -> Maybe (Dict Int NCDAValue)
    -> Html any
viewNutritionBehaviorPane language currentDate child questionnairesByAgeInMonths =
    let
        pregnancyValues =
            List.repeat 9 NCDACellValueDash

        breastfedForSixMonthsValues =
            generateValues currentDate child questionnairesByAgeInMonths (.signs >> EverySet.member NCDABreastfedForSixMonths)

        appropriateComplementaryFeedingValues =
            generateValues currentDate child questionnairesByAgeInMonths (.signs >> EverySet.member NCDAAppropriateComplementaryFeeding)

        mealsADayValues =
            generateValues currentDate
                child
                questionnairesByAgeInMonths
                (\questionnaire ->
                    List.any (\sign -> EverySet.member sign questionnaire.signs)
                        [ NCDAMealFrequency6to8Months
                        , NCDAMealFrequency9to11Months
                        , NCDAMealFrequency12MonthsOrMore
                        ]
                )

        diverseDietValues =
            generateValues currentDate child questionnairesByAgeInMonths (.signs >> EverySet.member NCDAFiveFoodGroups)

        -- Here we are interested only at answer given when child was 6 months old.
        -- For months before that, and after, will show dahses, in case child has
        -- reached the age for which value is given (empty value otherwise).
        ( breastfedForSixMonthsFirstPeriod, breastfedForSixMonthsSecondPeriod ) =
            let
                firstPeriod =
                    List.take 6 breastfedForSixMonthsValues
                        |> List.map setDashIfNotEmpty

                secondPeriod =
                    let
                        generated =
                            List.drop 6 breastfedForSixMonthsValues
                    in
                    List.take 1 generated
                        ++ (List.drop 1 generated
                                |> List.map setDashIfNotEmpty
                           )
            in
            ( firstPeriod, secondPeriod )

        -- Here we are interested only at answer given when child has reached
        -- the age of 7 months.
        -- For prior period we show dahses, in case child has reached
        -- the age for which value is given (empty value otherwise).
        ( appropriateComplementaryFeedingFirstPeriod, appropriateComplementaryFeedingSecondPeriod ) =
            let
                firstPeriod =
                    List.take 6 appropriateComplementaryFeedingValues
                        |> List.map setDashIfNotEmpty

                secondPeriod =
                    let
                        generated =
                            List.drop 6 appropriateComplementaryFeedingValues
                    in
                    (List.take 1 generated
                        |> List.map setDashIfNotEmpty
                    )
                        ++ List.drop 1 generated
            in
            ( firstPeriod, secondPeriod )

        -- generateValues() may generate values at certain periods that are
        -- not relevant, which we want to replace them with dashes.
        -- However, if child has not yeat reach the age of month for which
        -- value is presented, generateValues() will preperly set
        -- NCDACellValueEmpty there, and we want to keep it.
        setDashIfNotEmpty value =
            if value == NCDACellValueEmpty then
                value

            else
                NCDACellValueDash
    in
    div [ class "pane nutrition-behavior" ]
        [ viewPaneHeading language Translate.NutritionBehavior
        , div [ class "pane-content" ]
            [ viewTableHeader
            , viewTableRow language
                (Translate.NCDANutritionBehaviorItemLabel BreastfedSixMonths)
                pregnancyValues
                breastfedForSixMonthsFirstPeriod
                breastfedForSixMonthsSecondPeriod
            , viewTableRow language
                (Translate.NCDANutritionBehaviorItemLabel AppropriateComplementaryFeeding)
                pregnancyValues
                appropriateComplementaryFeedingFirstPeriod
                appropriateComplementaryFeedingSecondPeriod
            , viewTableRow language
                (Translate.NCDANutritionBehaviorItemLabel DiverseDiet)
                pregnancyValues
                (List.take 6 diverseDietValues)
                (List.drop 6 diverseDietValues)
            , viewTableRow language
                (Translate.NCDANutritionBehaviorItemLabel MealsADay)
                pregnancyValues
                (List.take 6 mealsADayValues)
                (List.drop 6 mealsADayValues)
            ]
        ]


viewInfrastructureEnvironmentWashPane :
    Language
    -> NominalDate
    -> Person
    -> Maybe (Dict Int NCDAValue)
    -> Html any
viewInfrastructureEnvironmentWashPane language currentDate child questionnairesByAgeInMonths =
    let
        pregnancyValues =
            List.repeat 9 NCDACellValueDash

        hasToilets =
            generateValues currentDate child questionnairesByAgeInMonths (.signs >> EverySet.member NCDAHasToilets)

        hasCleanWater =
            generateValues currentDate child questionnairesByAgeInMonths (.signs >> EverySet.member NCDAHasCleanWater)

        hasHandwashingFacility =
            generateValues currentDate child questionnairesByAgeInMonths (.signs >> EverySet.member NCDAHasHandwashingFacility)

        hasKitchenGarden =
            generateValues currentDate child questionnairesByAgeInMonths (.signs >> EverySet.member NCDAHasKitchenGarden)

        insecticideTreatedBedNets =
            let
                byMonths =
                    generateValues currentDate
                        child
                        questionnairesByAgeInMonths
                        (.signs >> EverySet.member NCDAInsecticideTreatedBednetsDuringPregnancy)

                answer =
                    List.foldl
                        (\cellValue answerSoFar ->
                            if List.member cellValue [ NCDACellValueV, NCDACellValueX ] then
                                Just cellValue

                            else
                                answerSoFar
                        )
                        Nothing
                        byMonths
            in
            -- This question is asked once. If answer was given,
            -- we display it throughout the whole period.
            Maybe.map
                (\answer_ ->
                    List.map
                        (\monthValue ->
                            if monthValue /= NCDACellValueEmpty then
                                answer_

                            else
                                NCDACellValueEmpty
                        )
                        byMonths
                )
                answer
                |> Maybe.withDefault byMonths
    in
    div [ class "pane infrastructure-environment-wash" ]
        [ viewPaneHeading language Translate.InfrastructureEnvironmentWash
        , div [ class "pane-content" ]
            [ viewTableHeader
            , viewTableRow language
                (Translate.NCDAInfrastructureEnvironmentWashItemLabel HasToilets)
                pregnancyValues
                (List.take 6 hasToilets)
                (List.drop 6 hasToilets)
            , viewTableRow language
                (Translate.NCDAInfrastructureEnvironmentWashItemLabel HasCleanWater)
                pregnancyValues
                (List.take 6 hasCleanWater)
                (List.drop 6 hasCleanWater)
            , viewTableRow language
                (Translate.NCDAInfrastructureEnvironmentWashItemLabel HasHandwashingFacility)
                pregnancyValues
                (List.take 6 hasHandwashingFacility)
                (List.drop 6 hasHandwashingFacility)
            , viewTableRow language
                (Translate.NCDAInfrastructureEnvironmentWashItemLabel InsecticideTreatedBedNets)
                pregnancyValues
                (List.take 6 insecticideTreatedBedNets)
                (List.drop 6 insecticideTreatedBedNets)
            , viewTableRow language
                (Translate.NCDAInfrastructureEnvironmentWashItemLabel HasKitchenGarden)
                pregnancyValues
                (List.take 6 hasKitchenGarden)
                (List.drop 6 hasKitchenGarden)
            ]
        ]


viewTargetedInterventionsPane :
    Language
    -> NominalDate
    -> Person
    -> ModelIndexedDb
    -> Maybe (Dict Int NCDAValue)
    -> ChildMeasurementList
    -> List ( NominalDate, ( NutritionEncounterId, NutritionMeasurements ) )
    -> List ( NominalDate, ( WellChildEncounterId, WellChildMeasurements ) )
    -> List ( IndividualEncounterParticipantId, IndividualEncounterParticipant )
    -> Html any
viewTargetedInterventionsPane language currentDate child db questionnairesByAgeInMonths groupNutritionMeasurements individualNutritionMeasurementsWithDates individualWellChildMeasurementsWithDates acuteIllnesses =
    let
        pregnancyValues =
            List.repeat 9 NCDACellValueDash

        fbfsByAgeInMonths =
            Dict.values groupNutritionMeasurements.fbfs
                |> List.map
                    (\fbf ->
                        if fbf.value.distributedAmount > 0 then
                            ( fbf.dateMeasured, NCDACellValueV )

                        else
                            ( fbf.dateMeasured, NCDACellValueX )
                    )
                |> distributeByAgeInMonths child

        malnutritionTreatmentsByAgeInMonths =
            groupMalnutritionTreatmentData
                ++ individualMalnutritionTreatmentData
                |> distributeByAgeInMonths child

        groupMalnutritionTreatmentData =
            let
                malnutritionAssessmentDates =
                    Dict.values groupNutritionMeasurements.nutritions
                        |> List.filterMap
                            (\nutrition ->
                                if
                                    List.any (\assessment -> EverySet.member assessment nutrition.value.assesment)
                                        [ AssesmentAcuteMalnutritionModerate
                                        , AssesmentAcuteMalnutritionSevere
                                        ]
                                then
                                    Just nutrition.dateMeasured

                                else
                                    Nothing
                            )
            in
            Dict.values groupNutritionMeasurements.sendToHC
                |> List.filterMap
                    (\sendToHC ->
                        if
                            -- Sent to HC measurement was taken on same day
                            -- malnutrition assessment was made.
                            List.member sendToHC.dateMeasured malnutritionAssessmentDates
                        then
                            if EverySet.member ReferToHealthCenter sendToHC.value.signs then
                                Just ( sendToHC.dateMeasured, NCDACellValueV )

                            else
                                Just ( sendToHC.dateMeasured, NCDACellValueX )

                        else
                            Nothing
                    )

        individualMalnutritionTreatmentData =
            generateIndividualMalnutritionTreatmentData individualNutritionMeasurementsWithDates
                ++ generateIndividualMalnutritionTreatmentData individualWellChildMeasurementsWithDates

        generateIndividualMalnutritionTreatmentData measurementsWithDates =
            List.filterMap
                (\( date, ( _, measurements ) ) ->
                    getMeasurementValueFunc measurements.nutrition
                        |> Maybe.andThen
                            (\nutritionValue ->
                                if
                                    List.any (\assessment -> EverySet.member assessment nutritionValue.assesment)
                                        [ AssesmentAcuteMalnutritionModerate
                                        , AssesmentAcuteMalnutritionSevere
                                        ]
                                then
                                    getMeasurementValueFunc measurements.sendToHC
                                        |> Maybe.map
                                            (\sendToHCValue ->
                                                if EverySet.member ReferToHealthCenter sendToHCValue.signs then
                                                    ( date, NCDACellValueV )

                                                else
                                                    ( date, NCDACellValueX )
                                            )

                                else
                                    Nothing
                            )
                )
                measurementsWithDates

        diarrheaTreatmenByAgeInMonths =
            Maybe.andThen
                (\birthDate ->
                    List.filter
                        (\( participantId, participant ) ->
                            diffMonths birthDate participant.startDate < 24
                        )
                        acuteIllnesses
                        |> List.map
                            (\( participantId, participant ) ->
                                Dict.get participantId db.acuteIllnessEncountersByParticipant
                                    |> Maybe.andThen RemoteData.toMaybe
                                    |> Maybe.map
                                        (Dict.toList
                                            >> List.filterMap
                                                (\( encounterId, encounter ) ->
                                                    -- We need to fetch measurements of encounters where Uncomplicated
                                                    -- Gastrointestinal Infection was diagnosed, to check if treatment was given.
                                                    if encounter.diagnosis == DiagnosisGastrointestinalInfectionUncomplicated then
                                                        Dict.get encounterId db.acuteIllnessMeasurements
                                                            |> Maybe.andThen RemoteData.toMaybe
                                                            |> Maybe.andThen
                                                                (.medicationDistribution
                                                                    >> getMeasurementValueFunc
                                                                    >> Maybe.map
                                                                        (\value ->
                                                                            if
                                                                                List.any (\sign -> EverySet.member sign value.distributionSigns)
                                                                                    [ ORS, Zinc ]
                                                                            then
                                                                                ( encounter.startDate, NCDACellValueV )

                                                                            else
                                                                                ( encounter.startDate, NCDACellValueX )
                                                                        )
                                                                )

                                                    else
                                                        Nothing
                                                )
                                        )
                                    |> Maybe.withDefault []
                            )
                        |> List.concat
                        |> distributeByAgeInMonths child
                )
                child.birthDate

        fbfValues =
            generateValues currentDate child fbfsByAgeInMonths ((==) NCDACellValueV)

        malnutritionTreatmentValues =
            generateValues currentDate child malnutritionTreatmentsByAgeInMonths ((==) NCDACellValueV)

        diarrheaTreatmentValues =
            generateValues currentDate child diarrheaTreatmenByAgeInMonths ((==) NCDACellValueV)

        supportChildWithDisabilityValues =
            generateValues currentDate child questionnairesByAgeInMonths (.signs >> EverySet.member NCDASupportChildWithDisability)

        conditionalCashTransferValues =
            generateValues currentDate child questionnairesByAgeInMonths (.signs >> EverySet.member NCDAConditionalCashTransfer)

        conditionalFoodItemsValues =
            generateValues currentDate child questionnairesByAgeInMonths (.signs >> EverySet.member NCDAConditionalFoodItems)
    in
    div [ class "pane targeted-interventions" ]
        [ viewPaneHeading language Translate.TargetedInterventions
        , div [ class "pane-content" ]
            [ viewTableHeader
            , viewTableRow language
                (Translate.NCDATargetedInterventionsItemLabel FBFGiven)
                pregnancyValues
                (List.take 6 fbfValues)
                (List.drop 6 fbfValues)
            , viewTableRow language
                (Translate.NCDATargetedInterventionsItemLabel TreatmentForAcuteMalnutrition)
                pregnancyValues
                (List.take 6 malnutritionTreatmentValues)
                (List.drop 6 malnutritionTreatmentValues)
            , viewTableRow language
                (Translate.NCDATargetedInterventionsItemLabel TreatmentForDiarrhea)
                pregnancyValues
                (List.take 6 diarrheaTreatmentValues)
                (List.drop 6 diarrheaTreatmentValues)
            , viewTableRow language
                (Translate.NCDATargetedInterventionsItemLabel SupportChildWithDisability)
                pregnancyValues
                (List.take 6 supportChildWithDisabilityValues)
                (List.drop 6 supportChildWithDisabilityValues)
            , viewTableRow language
                (Translate.NCDATargetedInterventionsItemLabel ConditionalCashTransfer)
                pregnancyValues
                (List.take 6 conditionalCashTransferValues)
                (List.drop 6 conditionalCashTransferValues)
            , viewTableRow language
                (Translate.NCDATargetedInterventionsItemLabel ConditionalFoodItems)
                pregnancyValues
                (List.take 6 conditionalFoodItemsValues)
                (List.drop 6 conditionalFoodItemsValues)
            ]
        ]


viewUniversalInterventionsPane :
    Language
    -> NominalDate
    -> Person
    -> ModelIndexedDb
    -> Maybe (Dict Int NCDAValue)
    -> Maybe AssembledData
    -> List ( WellChildEncounterId, WellChildEncounter )
    -> List ( NominalDate, ( WellChildEncounterId, WellChildMeasurements ) )
    -> Html any
viewUniversalInterventionsPane language currentDate child db questionnairesByAgeInMonths maybeAssembled wellChildEncounters individualWellChildMeasurementsWithDates =
    let
        pregnancyValues =
            List.repeat 9 NCDACellValueDash

        immunizationByAgeInMonths =
            Maybe.andThen
                (\birthDate ->
                    Maybe.map
                        (\assembled ->
                            List.repeat 25 ""
                                |> List.indexedMap
                                    (\index _ ->
                                        let
                                            referenceDate =
                                                -- We use it to determine if child was
                                                -- behind on any of vaccines at that month.
                                                resolveLastDayForMonthX (index + 1) birthDate

                                            -- Filter out vaccinations that were performed
                                            -- after the reference date.
                                            vaccinationProgressOnReferrenceDate =
                                                Dict.map
                                                    (\vaccineType dosesDict ->
                                                        Dict.filter
                                                            (\dose administeredDate ->
                                                                Date.compare administeredDate referenceDate == LT
                                                            )
                                                            dosesDict
                                                    )
                                                    assembled.vaccinationProgress

                                            futureVaccinations =
                                                generateFutureVaccinationsData currentDate child False vaccinationProgressOnReferrenceDate

                                            closestDateForVaccination =
                                                List.filterMap (Tuple.second >> Maybe.map Tuple.second) futureVaccinations
                                                    |> List.sortWith Date.compare
                                                    |> List.head
                                        in
                                        Maybe.map
                                            (\closestDate ->
                                                if Date.compare closestDate referenceDate == GT then
                                                    -- Closest date when vaccine is required is after
                                                    -- current month, which means that att current month
                                                    -- we're not behind on vaccination.
                                                    ( referenceDate, NCDACellValueV )

                                                else
                                                    ( referenceDate, NCDACellValueX )
                                            )
                                            closestDateForVaccination
                                            |> Maybe.withDefault
                                                -- This indicates that there're no future vaccinations to be
                                                -- done, and therefore, we're on track at current month.
                                                ( referenceDate, NCDACellValueV )
                                    )
                        )
                        maybeAssembled
                        |> Maybe.withDefault
                            -- We get here if there were no SPV encounters performed,
                            -- which means that no vaccinations were recorded.
                            -- Therefore, we're for sure behind on vaccinations
                            -- for any given month.
                            (List.repeat 25 ""
                                |> List.indexedMap
                                    (\index _ ->
                                        ( resolveLastDayForMonthX (index + 1) birthDate
                                        , NCDACellValueX
                                        )
                                    )
                            )
                        |> distributeByAgeInMonths child
                )
                child.birthDate

        resolveLastDayForMonthX monthX childBirthDate =
            -- This is the date for last day of month X.
            -- For example, for X = 0, this is
            -- the last day, before child turns 1 month old.
            Date.add Date.Months monthX childBirthDate
                |> Date.add Date.Days -1

        vitaminAByAgeInMonths =
            Maybe.andThen Tuple.first medicineByAgeInMonths

        dewormerByAgeInMonths =
            Maybe.andThen Tuple.second medicineByAgeInMonths

        medicineByAgeInMonths =
            Maybe.map
                (\assembled ->
                    let
                        generateMeasurementValues measurementFunc =
                            List.filterMap
                                (measurementFunc
                                    >> Maybe.map
                                        (\( _, measurement ) ->
                                            ( measurement.dateMeasured, measurement.value )
                                        )
                                )
                                allMeasurements

                        allMeasurements =
                            assembled.measurements
                                :: List.map (Tuple.second >> Tuple.second)
                                    assembled.previousMeasurementsWithDates
                    in
                    ( generateMeasurementValues .vitaminA
                        |> distributeByAgeInMonths child
                    , generateMeasurementValues .mebendezole
                        |> distributeByAgeInMonths child
                    )
                )
                maybeAssembled

        immunizationValues =
            generateValues currentDate child immunizationByAgeInMonths ((==) NCDACellValueV)

        vitaminAValues =
            let
                administeredMonths =
                    List.indexedMap
                        (\index value ->
                            if value == NCDACellValueV then
                                Just index

                            else
                                Nothing
                        )
                        rawValues
                        |> Maybe.Extra.values

                rawValues =
                    generateValues currentDate child vitaminAByAgeInMonths ((==) AdministeredToday)
            in
            List.indexedMap
                -- Vitamin A is not administered before age of 6 months.
                (postProcessMedicineRawValue 6 administeredMonths)
                rawValues

        dewormerValues =
            let
                administeredMonths =
                    List.indexedMap
                        (\index value ->
                            if value == NCDACellValueV then
                                Just index

                            else
                                Nothing
                        )
                        rawValues
                        |> Maybe.Extra.values

                rawValues =
                    generateValues currentDate child dewormerByAgeInMonths ((==) AdministeredToday)
            in
            List.indexedMap
                -- Dewormer is not administered before age of 12 months.
                (postProcessMedicineRawValue 12 administeredMonths)
                rawValues

        postProcessMedicineRawValue startingMonth administeredMonths processingMonth value =
            if value == NCDACellValueEmpty then
                -- This means that child did not reach this age yet.
                value

            else if processingMonth < startingMonth then
                -- Medicine is not administered yet.
                NCDACellValueDash

            else if
                List.any
                    (\administeredMonth ->
                        -- Child was given medicine within past 6 months
                        processingMonth >= administeredMonth && processingMonth - administeredMonth < 6
                    )
                    administeredMonths
            then
                NCDACellValueV

            else
                NCDACellValueX

        ongeraMNPValues =
            generateValues currentDate child questionnairesByAgeInMonths (.signs >> EverySet.member NCDAOngeraMNP)

        ecdValues =
            Maybe.map2
                (\assembled ageMonths ->
                    let
                        milestonesToCurrentDateWithStatus =
                            generateECDMilestonesWithStatus currentDate
                                child
                                wellChildEncounters
                                individualWellChildMeasurementsWithDates
                                |> Dict.fromList

                        milestoneWithStatusToCellValues ( milestone, status ) =
                            let
                                cellValue =
                                    case status of
                                        StatusOnTrack ->
                                            NCDACellValueV

                                        NoECDStatus ->
                                            NCDACellValueEmpty

                                        _ ->
                                            NCDACellValueX
                            in
                            case milestone of
                                -- Covers age of 2 and 3 months.
                                Milestone6Weeks ->
                                    List.repeat 2 cellValue

                                -- Covers age of 4 and 5 months.
                                Milestone14Weeks ->
                                    List.repeat 2 cellValue

                                -- Covers age of 6, 7 and 8 months.
                                Milestone6Months ->
                                    List.repeat 3 cellValue

                                -- Covers age of 9, 10 and 11 months.
                                Milestone9Months ->
                                    List.repeat 3 cellValue

                                -- Covers age of 12, 13 and 14 months.
                                Milestone12Months ->
                                    List.repeat 3 cellValue

                                --    Covers age of 15, 16 and 17 months.
                                Milestone15Months ->
                                    List.repeat 3 cellValue

                                --    Covers age of 18 to 23 months.
                                Milestone18Months ->
                                    List.repeat 6 cellValue

                                --    Covers age of 24 and 25 months.
                                Milestone2Years ->
                                    List.repeat 2 cellValue

                                -- Not in range.
                                Milestone3Years ->
                                    []

                                -- Not in range.
                                Milestone4Years ->
                                    []

                        allMilestones =
                            [ Milestone6Weeks
                            , Milestone14Weeks
                            , Milestone6Months
                            , Milestone9Months
                            , Milestone12Months
                            , Milestone15Months
                            , Milestone18Months
                            , Milestone2Years
                            ]
                    in
                    -- For first month, there's no ECD milestone.
                    NCDACellValueDash
                        :: (List.map
                                (\milestone ->
                                    ( milestone
                                    , Dict.get milestone milestonesToCurrentDateWithStatus
                                        |> Maybe.withDefault NoECDStatus
                                    )
                                )
                                allMilestones
                                |> List.map milestoneWithStatusToCellValues
                                |> List.concat
                           )
                        |> List.indexedMap
                            (\month value ->
                                if ageMonths < month then
                                    NCDACellValueEmpty

                                else
                                    value
                            )
                )
                maybeAssembled
                (ageInMonths currentDate child)
                |> Maybe.withDefault emptyNCDAValuesForChild
    in
    div [ class "pane universal-interventions" ]
        [ viewPaneHeading language Translate.UniversalInterventions
        , div [ class "pane-content" ]
            [ viewTableHeader
            , viewTableRow language
                (Translate.NCDAUniversalInterventionsItemLabel Immunization)
                pregnancyValues
                (List.take 6 immunizationValues)
                (List.drop 6 immunizationValues)
            , viewTableRow language
                (Translate.NCDAUniversalInterventionsItemLabel Pages.WellChild.ProgressReport.Model.VitaminA)
                pregnancyValues
                (List.take 6 vitaminAValues)
                (List.drop 6 vitaminAValues)
            , viewTableRow language
                (Translate.NCDAUniversalInterventionsItemLabel Deworming)
                pregnancyValues
                (List.take 6 dewormerValues)
                (List.drop 6 dewormerValues)
            , viewTableRow language
                (Translate.NCDAUniversalInterventionsItemLabel OngeraMNP)
                pregnancyValues
                (List.take 6 ongeraMNPValues)
                (List.drop 6 ongeraMNPValues)
            , viewTableRow language
                (Translate.NCDAUniversalInterventionsItemLabel ECDServices)
                pregnancyValues
                (List.take 6 ecdValues)
                (List.drop 6 ecdValues)
            ]
        ]


viewFillTheBlanksPane :
    Language
    -> NominalDate
    -> ZScore.Model.Model
    -> Person
    -> ModelIndexedDb
    -> ChildMeasurementList
    -> List ( NominalDate, ( NutritionEncounterId, NutritionMeasurements ) )
    -> List ( NominalDate, ( WellChildEncounterId, WellChildMeasurements ) )
    -> Html any
viewFillTheBlanksPane language currentDate zscores child db groupNutritionMeasurements individualNutritionMeasurementsWithDates individualWellChildMeasurementsWithDates =
    let
        pregnancyValues =
            List.repeat 9 NCDACellValueDash

        maybeAgeInDays =
            Maybe.map
                (\birthDate -> diffDays birthDate currentDate)
                child.birthDate

        heightsValues =
            generateFillTheBlanksValues heightsByAgeInMonths

        weightsValues =
            generateFillTheBlanksValues weightsByAgeInMonths

        muacsValues =
            generateFillTheBlanksValues muacsByAgeInMonths

        nutritionsValues =
            generateFillTheBlanksValues nutritionsByAgeInMonths

        generateFillTheBlanksValues valuesByAgeInMonths =
            Maybe.map2
                (\values ageMonths ->
                    List.indexedMap
                        (\month _ ->
                            if ageMonths < month then
                                NCDACellValueEmpty

                            else
                                Dict.get month values
                                    |> Maybe.withDefault NCDACellValueDash
                        )
                        emptyNCDAValuesForChild
                )
                valuesByAgeInMonths
                (ageInMonths currentDate child)
                |> Maybe.withDefault emptyNCDAValuesForChild

        heightsByAgeInMonths =
            Maybe.map
                (\ageInDays ->
                    List.filterMap
                        (\( date, set ) ->
                            Maybe.andThen
                                (\(HeightInCm height) ->
                                    zScoreLengthHeightForAge zscores ageInDays child.gender (Centimetres height)
                                        |> Maybe.map (\zscore -> ( date, cellValueByZscore zscore ))
                                )
                                set.height
                        )
                        allValuesSets
                )
                maybeAgeInDays
                |> Maybe.withDefault []
                |> distributeByAgeInMonths child

        weightsByAgeInMonths =
            Maybe.map
                (\ageInDays ->
                    List.filterMap
                        (\( date, set ) ->
                            Maybe.andThen
                                (\(WeightInKg weight) ->
                                    zScoreWeightForAge zscores ageInDays child.gender (Kilograms weight)
                                        |> Maybe.map (\zscore -> ( date, cellValueByZscore zscore ))
                                )
                                set.weight
                        )
                        allValuesSets
                )
                maybeAgeInDays
                |> Maybe.withDefault []
                |> distributeByAgeInMonths child

        cellValueByZscore zscore =
            if zscore < -3 then
                NCDACellValueT

            else if zscore < -2 then
                NCDACellValueH

            else
                NCDACellValueC

        muacsByAgeInMonths =
            List.filterMap
                (\( date, set ) ->
                    Maybe.map
                        (\value ->
                            let
                                cellValue =
                                    case muacIndication value of
                                        ColorAlertRed ->
                                            NCDACellValueT

                                        ColorAlertYellow ->
                                            NCDACellValueH

                                        ColorAlertGreen ->
                                            NCDACellValueC
                            in
                            ( date, cellValue )
                        )
                        set.muac
                )
                allValuesSets
                |> distributeByAgeInMonths child

        nutritionsByAgeInMonths =
            List.filterMap
                (\( date, set ) ->
                    Maybe.map
                        (\value ->
                            let
                                cellValue =
                                    if EverySet.member Edema value.signs then
                                        NCDACellValueT

                                    else
                                        NCDACellValueC
                            in
                            ( date, cellValue )
                        )
                        set.nutrition
                )
                allValuesSets
                |> distributeByAgeInMonths child

        allValuesSets =
            nutritionValuesSets ++ wellChildValuesSets ++ groupsValuesSets

        nutritionValuesSets =
            List.map
                (\( date, ( _, measurements ) ) ->
                    generateIndividualValuesSet date measurements
                )
                individualNutritionMeasurementsWithDates

        wellChildValuesSets =
            List.map
                (\( date, ( _, measurements ) ) ->
                    generateIndividualValuesSet date measurements
                )
                individualWellChildMeasurementsWithDates

        generateIndividualValuesSet date measurements =
            ( date
            , { height = getMeasurementValueFunc measurements.height
              , weight = getMeasurementValueFunc measurements.weight
              , muac = getMeasurementValueFunc measurements.muac
              , nutrition = getMeasurementValueFunc measurements.nutrition
              }
            )

        groupsValuesSets =
            List.map
                (\date ->
                    ( date
                    , { height = Dict.get date groupHeightsByDate
                      , weight = Dict.get date groupWeightsByDate
                      , muac = Dict.get date groupMuacsByDate
                      , nutrition = Dict.get date groupNutritionsByDate
                      }
                    )
                )
                groupEncounterDates

        groupEncounterDates =
            Dict.keys groupHeightsByDate
                ++ Dict.keys groupWeightsByDate
                ++ Dict.keys groupMuacsByDate
                ++ Dict.keys groupNutritionsByDate
                |> EverySet.fromList
                |> EverySet.toList

        groupHeightsByDate =
            Dict.values groupNutritionMeasurements.heights
                |> List.map (\height -> ( height.dateMeasured, height.value ))
                |> Dict.fromList

        groupWeightsByDate =
            Dict.values groupNutritionMeasurements.weights
                |> List.map (\weight -> ( weight.dateMeasured, weight.value ))
                |> Dict.fromList

        groupMuacsByDate =
            Dict.values groupNutritionMeasurements.muacs
                |> List.map (\muac -> ( muac.dateMeasured, muac.value ))
                |> Dict.fromList

        groupNutritionsByDate =
            Dict.values groupNutritionMeasurements.nutritions
                |> List.map (\nutrition -> ( nutrition.dateMeasured, nutrition.value ))
                |> Dict.fromList
    in
    div [ class "pane fill-the-blanks" ]
        [ viewPaneHeading language Translate.FillTheBlanks
        , div [ class "pane-content" ]
            [ viewTableHeader
            , viewTableRow language
                (Translate.NCDAFillTheBlanksItemLabel HeightToAge)
                pregnancyValues
                (List.take 6 heightsValues)
                (List.drop 6 heightsValues)
            , viewTableRow language
                (Translate.NCDAFillTheBlanksItemLabel WeightToAge)
                pregnancyValues
                (List.take 6 weightsValues)
                (List.drop 6 weightsValues)
            , viewTableRow language
                (Translate.NCDAFillTheBlanksItemLabel MuacValue)
                pregnancyValues
                (List.take 6 muacsValues)
                (List.drop 6 muacsValues)
            , viewTableRow language
                (Translate.NCDAFillTheBlanksItemLabel EdemaPresent)
                pregnancyValues
                (List.take 6 nutritionsValues)
                (List.drop 6 nutritionsValues)
            ]
        ]


distributeByAgeInMonths : Person -> List ( NominalDate, a ) -> Maybe (Dict Int a)
distributeByAgeInMonths child values =
    Maybe.map
        (\birthDate ->
            List.sortWith sortTuplesByDateDesc values
                |> List.foldl
                    (\( date, value ) accum ->
                        let
                            ageMonths =
                                diffMonths birthDate date
                        in
                        Dict.get ageMonths accum
                            |> Maybe.map
                                -- We want to get most recent value for a month.
                                -- Since values are sorted DESC by date, we
                                -- know that if we already recorded value for that
                                -- month, it's more recent than the one we are checking,
                                -- and therefore this value can be skipped.
                                (always accum)
                            |> Maybe.withDefault (Dict.insert ageMonths value accum)
                    )
                    Dict.empty
        )
        child.birthDate


generateValues : NominalDate -> Person -> Maybe (Dict Int a) -> (a -> Bool) -> List NCDACellValue
generateValues currentDate child valuesByAgeInMonths resolutionFunc =
    Maybe.map2
        (\values ageMonths ->
            List.indexedMap
                (\month _ ->
                    if ageMonths < month then
                        NCDACellValueEmpty

                    else
                        Dict.get month values
                            |> Maybe.map
                                (\value ->
                                    if resolutionFunc value then
                                        NCDACellValueV

                                    else
                                        NCDACellValueX
                                )
                            |> Maybe.withDefault NCDACellValueDash
                )
                emptyNCDAValuesForChild
        )
        valuesByAgeInMonths
        (ageInMonths currentDate child)
        |> Maybe.withDefault emptyNCDAValuesForChild


emptyNCDAValuesForChild : List NCDACellValue
emptyNCDAValuesForChild =
    List.repeat 25 NCDACellValueEmpty<|MERGE_RESOLUTION|>--- conflicted
+++ resolved
@@ -231,7 +231,11 @@
     div [ class "page-report well-child" ]
         [ viewHeader language initiator diagnosisMode setActivePageMsg setDiagnosisModeMsg
         , viewTabs language setActiveTabMsg activeTab
-        , div [ class "ui report unstackable items" ] <|
+        , div
+            [ class "ui report unstackable items"
+            , Html.Attributes.id "report-content"
+            ]
+          <|
             content
                 ++ viewActions language initiator msgSendViaWhatsAppDialogMsg bottomActionData
         ]
@@ -436,30 +440,20 @@
                         reportData.individualWellChildMeasurementsWithDates
                         db
                         |> showIf (showComponent Components.SendViaWhatsAppDialog.Model.ComponentWellChildECD)
-<<<<<<< HEAD
 
                     -- @todo:
                     -- Drawing SVG charts causes major slowness, specially when
                     -- typing new phone number. Need to decide how to
                     -- solve this.
-=======
->>>>>>> 1a488c52
                     , viewGrowthPane language
                         currentDate
                         zscores
                         ( childId, child )
-<<<<<<< HEAD
-                        expectedSessions
-                        groupNutritionMeasurements
-                        individualNutritionMeasurementsWithDates
-                        individualWellChildMeasurementsWithDates
-                        |> showIf (showComponent Components.SendViaWhatsAppDialog.Model.ComponentWellChildGrowth)
-=======
                         reportData.expectedSessions
                         reportData.groupNutritionMeasurements
                         reportData.individualNutritionMeasurementsWithDates
                         reportData.individualWellChildMeasurementsWithDates
->>>>>>> 1a488c52
+                        |> showIf (showComponent Components.SendViaWhatsAppDialog.Model.ComponentWellChildGrowth)
                     , viewNextAppointmentPane language
                         currentDate
                         child
@@ -481,72 +475,6 @@
             Maybe.map (EverySet.member component) selectedComponents
                 |> Maybe.withDefault False
     in
-<<<<<<< HEAD
-    div [ class "page-report well-child" ]
-        [ viewHeader language initiator diagnosisMode setActivePageMsg setDiagnosisModeMsg
-        , div
-            [ class "ui report unstackable items"
-            , Html.Attributes.id "report-content"
-            ]
-          <|
-            [ viewPersonInfoPane language currentDate child
-            , viewDiagnosisPane language
-                currentDate
-                isChw
-                initiator
-                mandatoryNutritionAssessmentMeasurementsTaken
-                acuteIllnesses
-                individualNutritionParticipantId
-                wellChildEncounters
-                groupNutritionMeasurements
-                (getPreviousMeasurements individualNutritionMeasurementsWithDates)
-                individualWellChildMeasurements
-                db
-                diagnosisMode
-                setActivePageMsg
-                setDiagnosisModeMsg
-                showDiagnosisPaneForSendViaWhatsApp
-                maybeAssembled
-                |> showIf (showComponent Components.SendViaWhatsAppDialog.Model.ComponentWellChildActiveDiagnoses)
-            ]
-                ++ derivedContent
-                ++ [ -- Bottom actions are hidden when viewing for sharing
-                     -- via WhatsApp.
-                     showIf (isNothing selectedComponents) bottomActionButton
-                   ]
-        , viewModal endEncounterDialog
-        , Html.map msgSendViaWhatsAppDialogMsg
-            (Components.SendViaWhatsAppDialog.View.view
-                language
-                currentDate
-                ( childId, child )
-                Components.SendViaWhatsAppDialog.Model.ReportWellChild
-                componentsConfig
-                sendViaWhatsAppDialog
-            )
-        ]
-
-
-viewHeader : Language -> WellChildProgressReportInitiator -> DiagnosisMode -> (Page -> msg) -> (DiagnosisMode -> msg) -> Html msg
-viewHeader language initiator diagnosisMode setActivePageMsg setDiagnosisModeMsg =
-    let
-        label =
-            case initiator of
-                Pages.WellChild.ProgressReport.Model.InitiatorPatientRecord _ _ ->
-                    Translate.PatientRecord
-
-                _ ->
-                    Translate.ProgressReport
-
-        goBackAction =
-            case diagnosisMode of
-                ModeActiveDiagnosis ->
-                    let
-                        targetPage =
-                            case initiator of
-                                InitiatorNutritionIndividual nutritionEncounterId ->
-                                    UserPage (NutritionEncounterPage nutritionEncounterId)
-=======
     [ viewPersonInfoPane language currentDate child
     , viewDiagnosisPane language
         currentDate
@@ -573,11 +501,11 @@
                     language
                     currentDate
                     ( childId, child )
+                    Components.SendViaWhatsAppDialog.Model.ReportWellChild
                     componentsConfig
                     sendViaWhatsAppDialog
                 )
            ]
->>>>>>> 1a488c52
 
 
 viewActions :
