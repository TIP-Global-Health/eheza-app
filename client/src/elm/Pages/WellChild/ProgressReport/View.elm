module Pages.WellChild.ProgressReport.View exposing
    ( view
    , viewContent
    , viewHeader
    , viewNCDAScorecard
    , viewNutritionSigns
    , viewPaneHeading
    , viewPersonInfoPane
    , viewProgressReport
    )

import Activity.Model exposing (Activity(..), ChildActivity(..))
import AssocList as Dict exposing (Dict)
import Backend.AcuteIllnessEncounter.Model exposing (AcuteIllnessDiagnosis(..), AcuteIllnessProgressReportInitiator(..))
import Backend.Entities exposing (..)
import Backend.IndividualEncounterParticipant.Model exposing (IndividualEncounterParticipant)
import Backend.Measurement.Model exposing (..)
import Backend.Measurement.Utils exposing (getMeasurementDateMeasuredFunc, getMeasurementValueFunc, muacIndication, nutritionAssessmentToComparable)
import Backend.Model exposing (ModelIndexedDb)
import Backend.NutritionEncounter.Utils
    exposing
        ( getNewbornExamPregnancySummary
        , getNutritionEncountersForParticipant
        , getWellChildEncountersForParticipant
        , sortByDate
        , sortByDateDesc
        , sortDatesDesc
        , sortEncounterTuplesDesc
        , sortTuplesByDateDesc
        )
import Backend.PatientRecord.Model exposing (PatientRecordInitiator(..))
import Backend.Person.Model exposing (Initiator(..), Person)
import Backend.Person.Utils exposing (ageInMonths, ageInYears, getHealthCenterName, graduatingAgeInMonth, isChildUnderAgeOf5, isPersonAnAdult)
import Backend.Relationship.Model exposing (MyRelatedBy(..))
import Backend.Session.Model exposing (Session)
import Backend.WellChildEncounter.Model
    exposing
        ( EncounterWarning(..)
        , PediatricCareMilestone(..)
        , WellChildEncounter
        , WellChildEncounterType(..)
        , ecdMilestoneWarnings
        , headCircumferenceWarnings
        , pediatricCareMilestones
        )
import Components.SendViaWhatsAppDialog.Model
import Components.SendViaWhatsAppDialog.View
import Date
import EverySet exposing (EverySet)
import Gizra.Html exposing (emptyNode, showIf)
import Gizra.NominalDate exposing (NominalDate, diffMonths, diffWeeks, formatDDMMYYYY)
import Html exposing (..)
import Html.Attributes exposing (..)
import Html.Events exposing (..)
import List.Extra exposing (greedyGroupsOf)
import Maybe.Extra exposing (isNothing)
import Measurement.View exposing (renderDatePart, viewActionTakenLabel)
import Pages.AcuteIllness.Participant.Utils exposing (isAcuteIllnessActive)
import Pages.Nutrition.Activity.View exposing (translateNutritionAssement)
import Pages.Nutrition.Encounter.Utils
import Pages.Page exposing (Page(..), SessionPage(..), UserPage(..))
<<<<<<< HEAD
import Pages.Prenatal.DemographicsReport.View exposing (viewItemHeading)
import Pages.Utils exposing (viewEndEncounterDialog, viewEndEncounterMenuForProgressReport, viewStartEncounterButton)
=======
import Pages.Report.Model exposing (DiagnosisMode(..), PaneEntryStatus(..), ReportTab(..))
import Pages.Report.Utils
    exposing
        ( diagnosisEntryStatusToString
        , getAcuteIllnessDiagnosisForEncounters
        , getAcuteIllnessEncountersForParticipant
        )
import Pages.Report.View exposing (viewAcuteIllnessDiagnosisEntry, viewEntries)
import Pages.Utils exposing (viewEndEncounterButton, viewEndEncounterDialog, viewPersonDetailsExtended, viewStartEncounterButton)
>>>>>>> 1f44fa22
import Pages.WellChild.Activity.Types exposing (VaccinationStatus(..))
import Pages.WellChild.Activity.Utils
    exposing
        ( expectedECDSignsOnMilestone
        , generateCompletedECDSigns
        , generateFutureVaccinationsData
        , getPreviousMeasurements
        , mandatoryNutritionAssessmentTasksCompleted
        )
import Pages.WellChild.Activity.View exposing (viewVaccinationOverview)
import Pages.WellChild.Encounter.Model exposing (AssembledData, VaccinationProgressDict)
import Pages.WellChild.Encounter.Utils
    exposing
        ( generateAssembledData
        , pediatricCareMilestoneToComparable
        , resolveDateForPediatricCareMilestone
        , resolvePediatricCareMilestoneOnDate
        )
import Pages.WellChild.Encounter.View exposing (allowEndingEcounter, partitionActivities)
import Pages.WellChild.ProgressReport.Model exposing (..)
import RemoteData exposing (RemoteData(..))
import Restful.Endpoint exposing (fromEntityUuid)
import Translate exposing (Language, TranslationId, translate, translateText)
import Translate.Model exposing (Language(..))
import Utils.Html exposing (thumbnailImage, viewModal)
import Utils.NominalDate exposing (renderAgeMonthsDays)
import Utils.WebData exposing (viewWebData)
import ZScore.Model exposing (Centimetres(..), Days(..), Kilograms(..), Length(..), Months(..), ZScore)
import ZScore.Utils exposing (diffDays, zScoreLengthHeightForAge, zScoreWeightForAge)
import ZScore.View


view : Language -> NominalDate -> ZScore.Model.Model -> WellChildEncounterId -> Bool -> ModelIndexedDb -> Model -> Html Msg
view language currentDate zscores id isChw db model =
    let
        encounter =
            Dict.get id db.wellChildEncounters
                |> Maybe.withDefault NotAsked

        participant =
            RemoteData.andThen
                (\encounter_ ->
                    Dict.get encounter_.participant db.individualParticipants
                        |> Maybe.withDefault NotAsked
                )
                encounter

        childData =
            participant
                |> RemoteData.andThen
                    (\participant_ ->
                        Dict.get participant_.person db.people
                            |> Maybe.withDefault NotAsked
                            |> RemoteData.map (\child_ -> ( participant_.person, child_ ))
                    )

        assembledData =
            generateAssembledData id db
                |> RemoteData.toMaybe

        ( bottomActionData, mandatoryNutritionAssessmentMeasurementsTaken ) =
            Maybe.map
                (\assembled ->
                    let
                        ( _, pendingActivities ) =
                            partitionActivities currentDate zscores isChw db assembled
                    in
                    ( Just <|
                        { showEndEncounterDialog = model.showEndEncounterDialog
                        , allowEndEncounter = allowEndingEcounter pendingActivities
                        , closeEncounterMsg = CloseEncounter id
                        , setEndEncounterDialogStateMsg = SetEndEncounterDialogState
                        , startEncounterMsg = NoOp
                        }
                    , mandatoryNutritionAssessmentTasksCompleted currentDate isChw assembled db
                    )
                )
                assembledData
                |> Maybe.withDefault ( Nothing, False )

        initiator =
            InitiatorWellChild id

        componentsConfig =
            Just
                { reportType = Components.SendViaWhatsAppDialog.Model.ReportWellChild
                , setReportComponentsFunc = SetReportComponents
                }
    in
    viewWebData language
        (viewProgressReport language
            currentDate
            zscores
            isChw
            initiator
            mandatoryNutritionAssessmentMeasurementsTaken
            db
            model.diagnosisMode
<<<<<<< HEAD
            model.sendViaWhatsAppDialog
=======
            model.activeTab
>>>>>>> 1f44fa22
            SetActivePage
            SetActiveTab
            SetDiagnosisMode
            MsgSendViaWhatsAppDialog
            componentsConfig
            model.components
            bottomActionData
        )
        identity
        childData


viewProgressReport :
    Language
    -> NominalDate
    -> ZScore.Model.Model
    -> Bool
    -> WellChildProgressReportInitiator
    -> Bool
    -> ModelIndexedDb
    -> DiagnosisMode
<<<<<<< HEAD
    -> Components.SendViaWhatsAppDialog.Model.Model
=======
    -> ReportTab
>>>>>>> 1f44fa22
    -> (Page -> msg)
    -> (ReportTab -> msg)
    -> (DiagnosisMode -> msg)
    -> (Components.SendViaWhatsAppDialog.Model.Msg msg -> msg)
    -> Maybe (Components.SendViaWhatsAppDialog.Model.ReportComponentsConfig msg)
    -> Maybe (EverySet Components.SendViaWhatsAppDialog.Model.ReportComponentWellChild)
    -> Maybe (BottomActionData msg)
    -> ( PersonId, Person )
    -> Html msg
<<<<<<< HEAD
viewProgressReport language currentDate zscores isChw initiator mandatoryNutritionAssessmentMeasurementsTaken db diagnosisMode sendViaWhatsAppDialog setActivePageMsg setDiagnosisModeMsg msgSendViaWhatsAppDialogMsg componentsConfig selectedComponents bottomActionData ( childId, child ) =
=======
viewProgressReport language currentDate zscores isChw initiator mandatoryNutritionAssessmentMeasurementsTaken db diagnosisMode activeTab setActivePageMsg setActiveTabMsg setDiagnosisModeMsg bottomActionData ( childId, child ) =
    let
        content =
            case activeTab of
                TabSPVReport ->
                    viewContent language
                        currentDate
                        zscores
                        isChw
                        initiator
                        mandatoryNutritionAssessmentMeasurementsTaken
                        db
                        diagnosisMode
                        setActivePageMsg
                        setDiagnosisModeMsg
                        ( childId, child )

                TabNCDAScoreboard ->
                    viewNCDAScorecard language currentDate zscores ( childId, child ) db
    in
    div [ class "page-report well-child" ]
        [ viewHeader language initiator diagnosisMode setActivePageMsg setDiagnosisModeMsg
        , viewTabs language setActiveTabMsg activeTab
        , div [ class "ui report unstackable items" ] <|
            content
                ++ viewActions language initiator bottomActionData
        ]


viewHeader : Language -> WellChildProgressReportInitiator -> DiagnosisMode -> (Page -> msg) -> (DiagnosisMode -> msg) -> Html msg
viewHeader language initiator diagnosisMode setActivePageMsg setDiagnosisModeMsg =
    let
        label =
            case initiator of
                Pages.WellChild.ProgressReport.Model.InitiatorPatientRecord _ _ ->
                    Translate.PatientRecord

                _ ->
                    Translate.ProgressReport

        goBackAction =
            if diagnosisMode == ModeCompletedDiagnosis then
                setDiagnosisModeMsg ModeActiveDiagnosis

            else
                let
                    targetPage =
                        case initiator of
                            InitiatorNutritionIndividual nutritionEncounterId ->
                                UserPage (NutritionEncounterPage nutritionEncounterId)

                            InitiatorWellChild wellChildEncounterId ->
                                UserPage (WellChildEncounterPage wellChildEncounterId)

                            InitiatorNutritionGroup sessionId personId ->
                                UserPage (SessionPage sessionId (ChildPage personId))

                            Pages.WellChild.ProgressReport.Model.InitiatorPatientRecord patientRecordInitiator _ ->
                                case patientRecordInitiator of
                                    Backend.PatientRecord.Model.InitiatorParticipantDirectory ->
                                        UserPage (PersonsPage Nothing ParticipantDirectoryOrigin)

                                    Backend.PatientRecord.Model.InitiatorPatientRecord personId ->
                                        UserPage (PatientRecordPage Backend.PatientRecord.Model.InitiatorParticipantDirectory personId)
                in
                setActivePageMsg targetPage
    in
    div [ class "ui basic segment head" ]
        [ h1 [ class "ui header" ]
            [ translateText language label ]
        , span
            [ class "link-back"
            , onClick goBackAction
            ]
            [ span [ class "icon-back" ] [] ]
        ]


viewTabs : Language -> (ReportTab -> msg) -> ReportTab -> Html msg
viewTabs language setActiveTabMsg activeTab =
    let
        renderButton tab =
            button
                [ classList
                    [ ( "active", tab == activeTab )
                    , ( "primary ui button", True )
                    ]
                , onClick <| setActiveTabMsg tab
                ]
                [ translateText language <| Translate.ReportTab tab ]
    in
    List.map renderButton [ TabSPVReport, TabNCDAScoreboard ]
        |> div [ class "ui segment tabs" ]


assembleProgresReportData childId db =
>>>>>>> 1f44fa22
    let
        individualParticipants =
            Dict.get childId db.individualParticipantsByPerson
                |> Maybe.andThen RemoteData.toMaybe
                |> Maybe.map Dict.toList
                |> Maybe.withDefault []

        individualWellChildParticipantId =
            List.filter
                (\( _, participant ) ->
                    participant.encounterType == Backend.IndividualEncounterParticipant.Model.WellChildEncounter
                )
                individualParticipants
                |> List.head
                |> Maybe.map Tuple.first

        lastWellChildEncounterId =
            Maybe.andThen
                (getWellChildEncountersForParticipant db
                    >> List.map Tuple.first
                    >> List.head
                )
                individualWellChildParticipantId

        maybeAssembled =
            Maybe.andThen
                (\id ->
                    generateAssembledData id db
                        |> RemoteData.toMaybe
                )
                lastWellChildEncounterId

        expectedSessions =
            Dict.get childId db.expectedSessions
                |> Maybe.andThen RemoteData.toMaybe
                |> Maybe.withDefault Dict.empty

        individualNutritionParticipantId =
            List.filter
                (\( _, participant ) ->
                    participant.encounterType == Backend.IndividualEncounterParticipant.Model.NutritionEncounter
                )
                individualParticipants
                |> List.head
                |> Maybe.map Tuple.first
    in
    { maybeAssembled = maybeAssembled
    , expectedSessions = expectedSessions
    , acuteIllnesses =
        List.filter
            (\( _, participant ) ->
                participant.encounterType == Backend.IndividualEncounterParticipant.Model.AcuteIllnessEncounter
            )
            individualParticipants
    , groupNutritionMeasurements =
        Dict.get childId db.childMeasurements
            |> Maybe.andThen RemoteData.toMaybe
            |> Maybe.withDefault emptyChildMeasurementList
    , individualNutritionParticipantId = individualNutritionParticipantId
    , individualNutritionMeasurementsWithDates =
        Maybe.map
            (\participantId ->
                Pages.Nutrition.Encounter.Utils.generatePreviousMeasurements Nothing participantId db
            )
            individualNutritionParticipantId
            |> Maybe.withDefault []
    , wellChildEncounters =
        Maybe.map
            (\participantId ->
                getWellChildEncountersForParticipant db participantId
            )
            individualWellChildParticipantId
            |> Maybe.withDefault []
    , individualWellChildMeasurementsWithDates =
        Maybe.map
            (\assembled ->
                ( assembled.encounter.startDate, ( assembled.id, assembled.measurements ) )
                    :: assembled.previousMeasurementsWithDates
            )
            maybeAssembled
            |> Maybe.withDefault []
    }


viewContent :
    Language
    -> NominalDate
    -> ZScore.Model.Model
    -> Bool
    -> WellChildProgressReportInitiator
    -> Bool
    -> ModelIndexedDb
    -> DiagnosisMode
    -> (Page -> msg)
    -> (DiagnosisMode -> msg)
    -> ( PersonId, Person )
    -> List (Html msg)
viewContent language currentDate zscores isChw initiator mandatoryNutritionAssessmentMeasurementsTaken db diagnosisMode setActivePageMsg setDiagnosisModeMsg ( childId, child ) =
    let
        reportData =
            assembleProgresReportData childId db

        individualWellChildMeasurements =
            getPreviousMeasurements reportData.individualWellChildMeasurementsWithDates

        individualNutritionMeasurements =
            getPreviousMeasurements reportData.individualNutritionMeasurementsWithDates

        vaccinationProgress =
            Maybe.map .vaccinationProgress reportData.maybeAssembled
                |> Maybe.withDefault Dict.empty

        derivedContent =
            case diagnosisMode of
                ModeActiveDiagnosis ->
                    [ viewVaccinationHistoryPane language
                        currentDate
                        child
                        vaccinationProgress
                        db
                        |> showIf (showComponent Components.SendViaWhatsAppDialog.Model.ComponentWellChildImmunizationHistory)
                    , viewECDPane language
                        currentDate
                        child
                        reportData.wellChildEncounters
                        reportData.individualWellChildMeasurementsWithDates
                        db
<<<<<<< HEAD
                        |> showIf (showComponent Components.SendViaWhatsAppDialog.Model.ComponentWellChildECD)

                    -- @todo:
                    -- Drawing SVG charts causes major slowness, specially when
                    -- typing new phone number. Need to decide how to
                    -- solve this.
                    -- , viewGrowthPane language
                    --     currentDate
                    --     zscores
                    --     ( childId, child )
                    --     expectedSessions
                    --     groupNutritionMeasurements
                    --     individualNutritionMeasurementsWithDates
                    --     individualWellChildMeasurementsWithDates
                    --     |> showIf (showComponent Components.SendViaWhatsAppDialog.Model.ComponentWellChildGrowth)
=======
                    , viewGrowthPane language
                        currentDate
                        zscores
                        ( childId, child )
                        reportData.expectedSessions
                        reportData.groupNutritionMeasurements
                        reportData.individualNutritionMeasurementsWithDates
                        reportData.individualWellChildMeasurementsWithDates
>>>>>>> 1f44fa22
                    , viewNextAppointmentPane language
                        currentDate
                        child
                        individualWellChildMeasurements
                        db
                        |> showIf (showComponent Components.SendViaWhatsAppDialog.Model.ComponentWellChildNextAppointment)
                    ]

                ModeCompletedDiagnosis ->
                    []
    in
    [ viewPersonInfoPane language currentDate child
    , viewDiagnosisPane language
        currentDate
        isChw
        initiator
        mandatoryNutritionAssessmentMeasurementsTaken
        reportData.acuteIllnesses
        reportData.individualNutritionParticipantId
        reportData.wellChildEncounters
        reportData.groupNutritionMeasurements
        individualNutritionMeasurements
        individualWellChildMeasurements
        db
        diagnosisMode
        setActivePageMsg
        setDiagnosisModeMsg
        reportData.maybeAssembled
    ]
        ++ derivedContent


viewActions : Language -> WellChildProgressReportInitiator -> Maybe (BottomActionData msg) -> List (Html msg)
viewActions language initiator bottomActionData =
    Maybe.map
        (\data ->
            let
                bottomActionButton =
                    case initiator of
                        Pages.WellChild.ProgressReport.Model.InitiatorPatientRecord _ _ ->
                            viewStartEncounterButton language data.startEncounterMsg

                        _ ->
                            viewEndEncounterButton language data.allowEndEncounter data.setEndEncounterDialogStateMsg

                endEncounterDialog =
                    if data.showEndEncounterDialog then
                        Just <|
                            viewEndEncounterDialog language
                                Translate.EndEncounterQuestion
                                Translate.OnceYouEndTheEncounter
                                data.closeEncounterMsg
                                (data.setEndEncounterDialogStateMsg False)

                    else
                        Nothing
<<<<<<< HEAD
                    , case initiator of
                        Pages.WellChild.ProgressReport.Model.InitiatorPatientRecord _ _ ->
                            viewStartEncounterButton language data.startEncounterMsg

                        _ ->
                            viewEndEncounterMenuForProgressReport language
                                data.allowEndEcounter
                                data.setEndEncounterDialogStateMsg
                                (msgSendViaWhatsAppDialogMsg <|
                                    Components.SendViaWhatsAppDialog.Model.SetState <|
                                        Just Components.SendViaWhatsAppDialog.Model.Consent
                                )
                    )
                )
                bottomActionData
                |> Maybe.withDefault ( Nothing, emptyNode )

        showDiagnosisPaneForSendViaWhatsApp =
            Maybe.map (EverySet.member Components.SendViaWhatsAppDialog.Model.ComponentWellChildActiveDiagnoses) selectedComponents
                |> Maybe.withDefault False

        showComponent component =
            -- Show component if it was selected to be shared via WhatsApp,
            -- or, if viewing not for sharing via WhatsApp.
            Maybe.map (EverySet.member component) selectedComponents
                |> Maybe.withDefault True
    in
    div [ class "page-report well-child" ]
        [ viewHeader language initiator diagnosisMode setActivePageMsg setDiagnosisModeMsg
        , div [ class "ui report unstackable items" ] <|
            [ viewPersonInfoPane language currentDate child
            , viewDiagnosisPane language
                currentDate
                isChw
                initiator
                mandatoryNutritionAssessmentMeasurementsTaken
                acuteIllnesses
                individualNutritionParticipantId
                wellChildEncounters
                groupNutritionMeasurements
                (getPreviousMeasurements individualNutritionMeasurementsWithDates)
                individualWellChildMeasurements
                db
                diagnosisMode
                setActivePageMsg
                setDiagnosisModeMsg
                showDiagnosisPaneForSendViaWhatsApp
                maybeAssembled
                |> showIf (showComponent Components.SendViaWhatsAppDialog.Model.ComponentWellChildActiveDiagnoses)
            ]
                ++ derivedContent
                ++ [ -- Bottom actions are hidden when viewing for sharing
                     -- via WhatsApp.
                     showIf (isNothing selectedComponents) bottomActionButton
                   ]
        , viewModal endEncounterDialog
        , Html.map msgSendViaWhatsAppDialogMsg
            (Components.SendViaWhatsAppDialog.View.view
                language
                currentDate
                ( childId, child )
                componentsConfig
                sendViaWhatsAppDialog
            )
        ]


viewHeader : Language -> WellChildProgressReportInitiator -> DiagnosisMode -> (Page -> msg) -> (DiagnosisMode -> msg) -> Html msg
viewHeader language initiator diagnosisMode setActivePageMsg setDiagnosisModeMsg =
    let
        label =
            case initiator of
                Pages.WellChild.ProgressReport.Model.InitiatorPatientRecord _ _ ->
                    Translate.PatientRecord

                _ ->
                    Translate.ProgressReport

        goBackAction =
            case diagnosisMode of
                ModeActiveDiagnosis ->
                    let
                        targetPage =
                            case initiator of
                                InitiatorNutritionIndividual nutritionEncounterId ->
                                    UserPage (NutritionEncounterPage nutritionEncounterId)

                                InitiatorWellChild wellChildEncounterId ->
                                    UserPage (WellChildEncounterPage wellChildEncounterId)

                                InitiatorNutritionGroup sessionId personId ->
                                    UserPage (SessionPage sessionId (ChildPage personId))

                                Pages.WellChild.ProgressReport.Model.InitiatorPatientRecord patientRecordInitiator _ ->
                                    case patientRecordInitiator of
                                        Backend.PatientRecord.Model.InitiatorParticipantDirectory ->
                                            UserPage (PersonsPage Nothing ParticipantDirectoryOrigin)

                                        Backend.PatientRecord.Model.InitiatorPatientRecord personId ->
                                            UserPage (PatientRecordPage Backend.PatientRecord.Model.InitiatorParticipantDirectory personId)
                    in
                    setActivePageMsg targetPage

                ModeCompletedDiagnosis ->
                    setDiagnosisModeMsg ModeActiveDiagnosis
    in
    div [ class "ui basic segment head" ]
        [ h1 [ class "ui header" ]
            [ text <| translate language label
            ]
        , span
            [ class "link-back"
            , onClick goBackAction
            ]
            [ span [ class "icon-back" ] []
            , span [] []
=======
            in
            [ bottomActionButton
            , viewModal endEncounterDialog
>>>>>>> 1f44fa22
            ]
        )
        bottomActionData
        |> Maybe.withDefault []


viewPersonInfoPane : Language -> NominalDate -> Person -> Html any
viewPersonInfoPane language currentDate person =
    div [ class "pane person-details" ]
        [ viewPaneHeading language Translate.PatientInformation
        , div [ class "patient-info" ] <|
            viewPersonDetailsExtended language currentDate person
        ]


viewDiagnosisPane :
    Language
    -> NominalDate
    -> Bool
    -> WellChildProgressReportInitiator
    -> Bool
    -> List ( IndividualEncounterParticipantId, IndividualEncounterParticipant )
    -> Maybe IndividualEncounterParticipantId
    -> List ( WellChildEncounterId, WellChildEncounter )
    -> ChildMeasurementList
    -> List NutritionMeasurements
    -> List WellChildMeasurements
    -> ModelIndexedDb
    -> DiagnosisMode
    -> (Page -> msg)
    -> (DiagnosisMode -> msg)
    -> Bool
    -> Maybe AssembledData
    -> Html msg
viewDiagnosisPane language currentDate isChw initiator mandatoryNutritionAssessmentMeasurementsTaken acuteIllnesses individualNutritionParticipantId wellChildEncounters groupNutritionMeasurements individualNutritionMeasurements individualWellChildMeasurements db diagnosisMode setActivePageMsg setDiagnosisModeMsg viewForSendViaWhatsApp maybeAssembled =
    let
        ( activeIllnesses, completedIllnesses ) =
            List.partition (Tuple.second >> isAcuteIllnessActive currentDate) acuteIllnesses

        groupNutritionEntries =
            generateGroupNutritionAssessmentEntries groupNutritionMeasurements

        individualNutritionEntries =
            generateIndividualNutritionAssessmentEntries individualNutritionMeasurements

        individuaWellChildEntries =
            generateIndividualNutritionAssessmentEntries individualWellChildMeasurements

        allNutritionAssessmentEntries =
            individualNutritionEntries ++ groupNutritionEntries ++ individuaWellChildEntries

        ( activeWarningEntries, completedWarningEntries ) =
            generatePartitionedWarningEntries db maybeAssembled

        ( activeAssessmentEntries, completedAssessmentEntries ) =
            resolveDateOfLastNutritionAssessment
                currentDate
                isChw
                initiator
                mandatoryNutritionAssessmentMeasurementsTaken
                individualNutritionParticipantId
                wellChildEncounters
                groupNutritionMeasurements
                db
                |> Maybe.map
                    (\lastNutritionAssessmentDate ->
                        List.partition
                            (\( date, _ ) ->
                                Date.compare date lastNutritionAssessmentDate == EQ
                            )
                            allNutritionAssessmentEntries
                    )
                |> Maybe.withDefault ( allNutritionAssessmentEntries, [] )

        entriesHeading =
            div [ class "heading diagnosis" ]
                [ div [ class "assesment" ] [ text <| translate language Translate.Assessment ]
                , div [ class "status" ] [ text <| translate language Translate.StatusLabel ]
                , div [ class "date" ] [ text <| translate language Translate.DiagnosisDate ]
                , div [ class "see-more" ] [ text <| translate language Translate.SeeMore ]
                ]

        ( label, priorDiagniosisButton ) =
            if viewForSendViaWhatsApp || diagnosisMode == ModeActiveDiagnosis then
                ( Translate.ActiveDiagnosis
                , div [ class "pane-action" ]
                    [ button
                        [ class "ui primary button"
                        , onClick <| setDiagnosisModeMsg ModeCompletedDiagnosis
                        ]
                        [ text <| translate language Translate.ReviewPriorDiagnosis ]
                    ]
                )

            else
                ( Translate.PriorDiagnosis
                , emptyNode
                )

        ( selectedDiagnosisEntries, selectedAssessmentEntries, selectedWarningEntries ) =
            if viewForSendViaWhatsApp || diagnosisMode == ModeActiveDiagnosis then
                ( List.map (\( participantId, data ) -> ( ( participantId, StatusOngoing ), data )) activeIllnesses
                , List.map (\( date, data ) -> ( date, ( data, StatusOngoing ) )) activeAssessmentEntries
                , List.map (\( date, milestone, data ) -> ( date, ( milestone, data, StatusOngoing ) )) activeWarningEntries
                )

            else
                ( List.map (\( participantId, data ) -> ( ( participantId, StatusResolved ), data )) completedIllnesses
                , List.map (\( date, data ) -> ( date, ( data, StatusResolved ) )) completedAssessmentEntries
                , List.map (\( date, milestone, data ) -> ( date, ( milestone, data, StatusResolved ) )) completedWarningEntries
                )

        entries =
            (daignosisEntries ++ assessmentEntries ++ warningEntries)
                |> List.sortWith sortTuplesByDateDesc
                |> List.map Tuple.second

        daignosisEntries =
            List.map
                (\( data, _ ) ->
                    let
                        acuteIllnessProgressReportInitiator =
                            case initiator of
                                InitiatorNutritionIndividual nutritionEncounterId ->
                                    InitiatorIndividualNutritionProgressReport nutritionEncounterId

                                InitiatorWellChild wellChildEncounterId ->
                                    InitiatorWellChildProgressReport wellChildEncounterId

                                InitiatorNutritionGroup sessionId personId ->
                                    InitiatorGroupNutritionProgressReport sessionId personId

                                Pages.WellChild.ProgressReport.Model.InitiatorPatientRecord patientRecordInitiator personId ->
                                    Backend.AcuteIllnessEncounter.Model.InitiatorPatientRecord patientRecordInitiator personId
                    in
                    viewAcuteIllnessDiagnosisEntry language acuteIllnessProgressReportInitiator db setActivePageMsg data
                )
                selectedDiagnosisEntries
                |> Maybe.Extra.values

        assessmentEntries =
            List.map (viewNutritionAssessmentEntry language) selectedAssessmentEntries

        warningEntries =
            List.map (viewWarningEntry language) selectedWarningEntries
    in
    div [ class "pane diagnosis" ]
        [ viewPaneHeading language label
        , div [ class "pane-content" ] <|
            entriesHeading
                :: viewEntries language entries
        , priorDiagniosisButton |> showIf (not viewForSendViaWhatsApp)
        ]


generateIndividualNutritionAssessmentEntries :
    List
        { c
            | nutrition :
                Maybe
                    ( id
                    , { b
                        | dateMeasured : NominalDate
                        , value : NutritionValue
                      }
                    )
        }
    -> List ( NominalDate, List NutritionAssessment )
generateIndividualNutritionAssessmentEntries measurementList =
    List.map
        (\measurements ->
            Maybe.map2 filterNutritionAssessments
                (getMeasurementDateMeasuredFunc measurements.nutrition)
                (getMeasurementValueFunc measurements.nutrition)
                |> Maybe.Extra.join
        )
        measurementList
        |> Maybe.Extra.values


filterNutritionAssessments : NominalDate -> NutritionValue -> Maybe ( NominalDate, List NutritionAssessment )
filterNutritionAssessments dateMeasured value =
    let
        assesments =
            EverySet.toList value.assesment
                |> List.filterMap
                    (\assesment ->
                        case assesment of
                            NoNutritionAssessment ->
                                Nothing

                            AssesmentMalnutritionSigns _ ->
                                Just <| AssesmentMalnutritionSigns (EverySet.toList value.signs)

                            _ ->
                                Just assesment
                    )
    in
    if List.isEmpty assesments then
        Nothing

    else
        Just ( dateMeasured, assesments )


generateGroupNutritionAssessmentEntries : ChildMeasurementList -> List ( NominalDate, List NutritionAssessment )
generateGroupNutritionAssessmentEntries measurementList =
    Dict.values measurementList.nutritions
        |> List.filterMap
            (\nutrition -> filterNutritionAssessments nutrition.dateMeasured nutrition.value)


resolveDateOfLastNutritionAssessment :
    NominalDate
    -> Bool
    -> WellChildProgressReportInitiator
    -> Bool
    -> Maybe IndividualEncounterParticipantId
    -> List ( WellChildEncounterId, WellChildEncounter )
    -> ChildMeasurementList
    -> ModelIndexedDb
    -> Maybe NominalDate
resolveDateOfLastNutritionAssessment currentDate isChw initiator mandatoryNutritionAssessmentMeasurementsTaken individualNutritionParticipantId wellChildEncounters groupNutritionMeasurements db =
    if mandatoryNutritionAssessmentMeasurementsTaken then
        Just currentDate

    else
        let
            ( individualNutritionFilter, individualWellChildFilter, groupNutritionFilter ) =
                case initiator of
                    InitiatorNutritionIndividual _ ->
                        ( Tuple.second >> .startDate >> (/=) currentDate
                        , always True
                        , always True
                        )

                    InitiatorWellChild _ ->
                        ( always True
                        , Tuple.second >> .startDate >> (/=) currentDate
                        , always True
                        )

                    InitiatorNutritionGroup _ _ ->
                        ( always True
                        , always True
                        , .dateMeasured >> (/=) currentDate
                        )

                    Pages.WellChild.ProgressReport.Model.InitiatorPatientRecord _ _ ->
                        ( always True
                        , always True
                        , always True
                        )

            lastAssessmentDatePerIndividualNutrition =
                Maybe.andThen
                    (\participantId ->
                        getNutritionEncountersForParticipant db participantId
                            |> List.filter individualNutritionFilter
                            -- Sort DESC
                            |> List.sortWith sortEncounterTuplesDesc
                            |> List.head
                            |> Maybe.map (Tuple.second >> .startDate)
                    )
                    individualNutritionParticipantId

            lastAssessmentDatePerWellChild =
                List.filter individualWellChildFilter wellChildEncounters
                    -- Sort DESC
                    |> List.sortWith (sortByDateDesc (Tuple.second >> .startDate))
                    |> List.head
                    |> Maybe.map (Tuple.second >> .startDate)

            lastAssessmentDatePerGroupNutrition =
                Dict.values groupNutritionMeasurements.nutritions
                    |> List.filter groupNutritionFilter
                    |> List.map .dateMeasured
                    |> List.sortWith sortDatesDesc
                    |> List.head
        in
        [ lastAssessmentDatePerIndividualNutrition, lastAssessmentDatePerGroupNutrition, lastAssessmentDatePerWellChild ]
            |> Maybe.Extra.values
            |> List.sortWith sortDatesDesc
            |> List.head


generatePartitionedWarningEntries :
    ModelIndexedDb
    -> Maybe AssembledData
    -> ( List ( NominalDate, PediatricCareMilestone, EncounterWarning ), List ( NominalDate, PediatricCareMilestone, EncounterWarning ) )
generatePartitionedWarningEntries db maybeAssembled =
    Maybe.map
        (\assembled ->
            let
                wellChildEncounters =
                    getWellChildEncountersForParticipant db assembled.encounter.participant
                        -- Sort DESC
                        |> List.sortWith sortEncounterTuplesDesc

                allWarnings =
                    List.filterMap
                        (\( _, encounter ) ->
                            let
                                warnings =
                                    EverySet.toList encounter.encounterWarnings
                                        |> List.filterMap
                                            (\warning ->
                                                if List.member warning [ NoECDMilstoneWarning, NoHeadCircumferenceWarning, NoEncounterWarnings ] then
                                                    Nothing

                                                else
                                                    let
                                                        ecdMilestone =
                                                            if List.member warning ecdMilestoneWarnings then
                                                                Maybe.andThen (resolvePediatricCareMilestoneOnDate encounter.startDate) assembled.person.birthDate

                                                            else
                                                                -- Giving dummy value here, because ecd milestone is
                                                                -- not applicable for Head Circumference warnings.
                                                                Just Milestone4Years
                                                    in
                                                    Maybe.map
                                                        (\milestone ->
                                                            ( encounter.startDate, milestone, warning )
                                                        )
                                                        ecdMilestone
                                            )
                            in
                            if List.isEmpty warnings then
                                Nothing

                            else
                                Just warnings
                        )
                        wellChildEncounters
                        |> List.concat

                lastECDActivityDate =
                    dateOfLastEncounterWithWarningFrom ecdMilestoneWarnings

                lastHeadCircumferenceActivityDate =
                    dateOfLastEncounterWithWarningFrom headCircumferenceWarnings

                dateOfLastEncounterWithWarningFrom warningsSet =
                    List.filterMap
                        (\( _, encounter ) ->
                            if List.any (\warning -> EverySet.member warning encounter.encounterWarnings) warningsSet then
                                Just encounter.startDate

                            else
                                Nothing
                        )
                        wellChildEncounters
                        |> List.head
            in
            List.partition
                (\( date, _, warning ) ->
                    if List.member warning ecdMilestoneWarnings then
                        Maybe.map (\lastAtivityDate -> Date.compare date lastAtivityDate == EQ) lastECDActivityDate
                            |> Maybe.withDefault True

                    else
                        Maybe.map (\lastAtivityDate -> Date.compare date lastAtivityDate == EQ) lastHeadCircumferenceActivityDate
                            |> Maybe.withDefault True
                )
                allWarnings
        )
        maybeAssembled
        |> Maybe.withDefault ( [], [] )


viewNutritionAssessmentEntry : Language -> ( NominalDate, ( List NutritionAssessment, PaneEntryStatus ) ) -> ( NominalDate, Html any )
viewNutritionAssessmentEntry language ( date, ( assessments, status ) ) =
    let
        orderedAssessments =
            List.sortBy nutritionAssessmentToComparable assessments
    in
    ( date
    , div [ class "entry diagnosis" ]
        [ div [ class "cell assesment" ] <|
            List.map (translateNutritionAssement language >> List.singleton >> p []) orderedAssessments
        , div [ class <| "cell status " ++ diagnosisEntryStatusToString status ]
            [ text <| translate language <| Translate.EntryStatusDiagnosis status ]
        , div [ class "cell date" ] [ text <| formatDDMMYYYY date ]
        ]
    )


viewWarningEntry : Language -> ( NominalDate, ( PediatricCareMilestone, EncounterWarning, PaneEntryStatus ) ) -> ( NominalDate, Html any )
viewWarningEntry language ( date, ( milestone, warning, status ) ) =
    let
        milestoneForDaignosisPane =
            translate language <| Translate.WellChildECDMilestoneForDiagnosisPane milestone
    in
    ( date
    , div [ class "entry diagnosis" ]
        [ div [ class "cell assesment" ] [ text <| translate language <| Translate.EncounterWarningForDiagnosisPane warning milestoneForDaignosisPane ]
        , div [ class <| "cell status " ++ diagnosisEntryStatusToString status ]
            [ text <| translate language <| Translate.EntryStatusDiagnosis status ]
        , div [ class "cell date" ] [ text <| formatDDMMYYYY date ]
        ]
    )


viewVaccinationHistoryPane : Language -> NominalDate -> Person -> VaccinationProgressDict -> ModelIndexedDb -> Html any
viewVaccinationHistoryPane language currentDate child vaccinationProgress db =
    div [ class "pane vaccination-history" ] <|
        [ viewPaneHeading language Translate.ImmunisationHistory
        , div [ class "pane-content" ] <|
            viewVaccinationOverview language currentDate child vaccinationProgress db
        ]


viewECDPane :
    Language
    -> NominalDate
    -> Person
    -> List ( WellChildEncounterId, WellChildEncounter )
    -> List ( NominalDate, ( WellChildEncounterId, WellChildMeasurements ) )
    -> ModelIndexedDb
    -> Html any
viewECDPane language currentDate child wellChildEncounters individualWellChildMeasurementsWithDates db =
    Maybe.map
        (\birthDate ->
            let
                milestonesToCurrentDateWithStatus =
                    generateECDMilestonesWithStatus currentDate child wellChildEncounters individualWellChildMeasurementsWithDates

                viewMilestone ( milestone, status ) =
                    let
                        statusClass =
                            case status of
                                StatusOnTrack ->
                                    "on-track"

                                StatusECDBehind ->
                                    "ecd-behind"

                                StatusOffTrack ->
                                    "off-track"

                                NoECDStatus ->
                                    "no-status"
                    in
                    div [ class "milestone" ]
                        [ div [ class <| "status " ++ statusClass ]
                            [ text <| translate language <| Translate.ECDStatus status ]
                        , div [ class "description" ]
                            [ text <| translate language <| Translate.PediatricCareMilestone milestone ]
                        ]

                entries =
                    List.map viewMilestone milestonesToCurrentDateWithStatus
            in
            div [ class "pane ecd" ] <|
                [ viewPaneHeading language Translate.EarlyChildhoodDevelopment
                , div [ class "pane-content overflow" ]
                    [ div [ class "ecd-milestones" ] <|
                        viewEntries language entries
                    ]
                ]
        )
        child.birthDate
        |> Maybe.withDefault emptyNode


generateECDMilestonesWithStatus :
    NominalDate
    -> Person
    -> List ( WellChildEncounterId, WellChildEncounter )
    -> List ( NominalDate, ( WellChildEncounterId, WellChildMeasurements ) )
    -> List ( PediatricCareMilestone, ECDStatus )
generateECDMilestonesWithStatus currentDate child wellChildEncounters individualWellChildMeasurementsWithDates =
    Maybe.map
        (\birthDate ->
            let
                milestoneForCurrentDateAsComparable =
                    resolvePediatricCareMilestoneOnDate currentDate birthDate
                        |> Maybe.map pediatricCareMilestoneToComparable

                milestonesToCurrentDate =
                    Maybe.map
                        (\currentMilestoneAsComparable ->
                            List.filter
                                (\milestone ->
                                    pediatricCareMilestoneToComparable milestone <= currentMilestoneAsComparable
                                )
                                pediatricCareMilestones
                        )
                        milestoneForCurrentDateAsComparable
                        |> Maybe.withDefault []

                performedMilestonesWithStatus =
                    List.filterMap
                        (\( _, encounter ) ->
                            let
                                milestoneStatus =
                                    if EverySet.member WarningECDMilestoneReferToSpecialist encounter.encounterWarnings then
                                        Just StatusOffTrack

                                    else if EverySet.member WarningECDMilestoneBehind encounter.encounterWarnings then
                                        Just StatusECDBehind

                                    else if EverySet.member NoECDMilstoneWarning encounter.encounterWarnings then
                                        Just StatusOnTrack

                                    else
                                        Nothing
                            in
                            Maybe.map2
                                (\milestone status -> ( milestone, status ))
                                (resolvePediatricCareMilestoneOnDate encounter.startDate birthDate)
                                milestoneStatus
                        )
                        wellChildEncounters
                        |> Dict.fromList
            in
            List.map
                (\milestone ->
                    let
                        status =
                            Dict.get milestone performedMilestonesWithStatus
                                |> Maybe.withDefault (genrateDefaultECDStatus birthDate milestone individualWellChildMeasurementsWithDates)
                    in
                    ( milestone, status )
                )
                milestonesToCurrentDate
        )
        child.birthDate
        |> Maybe.withDefault []


genrateDefaultECDStatus :
    NominalDate
    -> PediatricCareMilestone
    -> List ( NominalDate, ( WellChildEncounterId, WellChildMeasurements ) )
    -> ECDStatus
genrateDefaultECDStatus birthDate milestone individualWellChildMeasurementsWithDates =
    let
        milestoneDate =
            resolveDateForPediatricCareMilestone birthDate milestone

        firstEncounterDateAfterMilestone =
            List.filterMap
                (\( date, _ ) ->
                    if not <| Date.compare milestoneDate date == LT then
                        Just date

                    else
                        Nothing
                )
                individualWellChildMeasurementsWithDates
                |> List.sortWith Date.compare
                |> List.head

        -- Take all measurements that were taken before the milestone,
        -- and, these of first encounter after milestone.
        measurementsForPeriod =
            Maybe.map
                (\firstEncounterAfterMilestoneDate ->
                    List.filterMap
                        (\( date, ( _, measurements ) ) ->
                            if Date.compare date milestoneDate == GT then
                                Nothing

                            else
                                Just measurements
                        )
                        individualWellChildMeasurementsWithDates
                )
                firstEncounterDateAfterMilestone
                |> Maybe.withDefault
                    -- There were no encounters after milestone date, so we just
                    -- take all existing measurements.
                    (List.map (Tuple.second >> Tuple.second) individualWellChildMeasurementsWithDates)

        expectedSigns =
            expectedECDSignsOnMilestone birthDate milestoneDate firstEncounterDateAfterMilestone

        completedSigns =
            generateCompletedECDSigns measurementsForPeriod
    in
    if List.all (\sign -> List.member sign completedSigns) expectedSigns then
        StatusOnTrack

    else
        StatusOffTrack


viewGrowthPane :
    Language
    -> NominalDate
    -> ZScore.Model.Model
    -> ( PersonId, Person )
    -> Dict SessionId Session
    -> ChildMeasurementList
    -> List ( NominalDate, ( NutritionEncounterId, NutritionMeasurements ) )
    -> List ( NominalDate, ( WellChildEncounterId, WellChildMeasurements ) )
    -> Html any
viewGrowthPane language currentDate zscores ( childId, child ) expected historical nutritionMeasurements wellChildMeasurements =
    let
        --
        -- GROUP CONTEXT
        --
        expectedSessions =
            Dict.toList expected
                |> List.map (\( uuid, expectedSession ) -> ( fromEntityUuid uuid, expectedSession.startDate ))
                |> List.filter hasGroupMeasurement

        -- Do we have any kind of measurement for the child for the specified session?
        hasGroupMeasurement ( id, _ ) =
            Dict.member id heightValuesBySession
                || Dict.member id muacValuesBySession
                || Dict.member id weightValuesBySession
                || Dict.member id nutritionValuesBySession
                || Dict.member id photoValuesBySession

        -- This includes any edits that have been saved locally, but not as-you-type
        -- in the UI before you hit "Save" or "Update".
        valuesIndexedBySession func =
            Dict.values (func historical)
                |> List.filterMap
                    (\measurement ->
                        measurement.encounterId
                            |> Maybe.map
                                (\encounterId ->
                                    ( fromEntityUuid encounterId
                                    , { dateMeasured = measurement.dateMeasured
                                      , encounterId = fromEntityUuid encounterId
                                      , value = measurement.value
                                      }
                                    )
                                )
                    )
                |> Dict.fromList

        heightValuesBySession =
            valuesIndexedBySession .heights

        weightValuesBySession =
            valuesIndexedBySession .weights

        muacValuesBySession =
            valuesIndexedBySession .muacs

        photoValuesBySession =
            valuesIndexedBySession .photos

        nutritionValuesBySession =
            valuesIndexedBySession .nutritions

        --
        -- INDIVIDUAL CONTEXT
        --
        expectedIndividualEncounters =
            List.map (\( startDate, ( uuid, _ ) ) -> ( fromEntityUuid uuid, startDate ))
                >> List.filter hasEncounterMeasurement

        -- Do we have any kind of measurement for the child for the specified encounter?
        hasEncounterMeasurement ( id, _ ) =
            Dict.member id heightValuesByEncounter
                || Dict.member id muacValuesByEncounter
                || Dict.member id weightValuesByEncounter
                || Dict.member id nutritionValuesByEncounter
                || Dict.member id photoValuesByEncounter

        valuesIndexedByEncounter func =
            List.filterMap
                (\( startDate, ( uuid, measurements ) ) ->
                    func measurements
                        |> Maybe.andThen
                            (Tuple.second
                                >> (\measurement ->
                                        measurement.encounterId
                                            |> Maybe.map
                                                (\encounterId ->
                                                    ( fromEntityUuid encounterId
                                                    , { dateMeasured = measurement.dateMeasured
                                                      , encounterId = fromEntityUuid encounterId
                                                      , value = measurement.value
                                                      }
                                                    )
                                                )
                                   )
                            )
                )
                >> Dict.fromList

        heightValuesByEncounter =
            Dict.union
                (valuesIndexedByEncounter .height nutritionMeasurements)
                (valuesIndexedByEncounter .height wellChildMeasurements)

        weightValuesByEncounter =
            Dict.union
                (valuesIndexedByEncounter .weight nutritionMeasurements)
                (valuesIndexedByEncounter .weight wellChildMeasurements)

        muacValuesByEncounter =
            Dict.union
                (valuesIndexedByEncounter .muac nutritionMeasurements)
                (valuesIndexedByEncounter .muac wellChildMeasurements)

        photoValuesByEncounter =
            Dict.union
                (valuesIndexedByEncounter .photo nutritionMeasurements)
                (valuesIndexedByEncounter .photo wellChildMeasurements)

        nutritionValuesByEncounter =
            Dict.union
                (valuesIndexedByEncounter .nutrition nutritionMeasurements)
                (valuesIndexedByEncounter .nutrition wellChildMeasurements)

        headCircumferenceValuesByEncounter =
            valuesIndexedByEncounter .headCircumference wellChildMeasurements

        --
        -- COMMON CONTEXT
        --
        sessionsAndEncounters =
            expectedSessions
                ++ expectedIndividualEncounters nutritionMeasurements
                ++ expectedIndividualEncounters wellChildMeasurements
                |> List.sortWith (\s1 s2 -> Date.compare (Tuple.second s1) (Tuple.second s2))
                |> List.reverse

        heightValues =
            Dict.values heightValuesBySession ++ Dict.values heightValuesByEncounter

        muacValues =
            Dict.values muacValuesBySession ++ Dict.values muacValuesByEncounter

        weightValues =
            Dict.values weightValuesBySession ++ Dict.values weightValuesByEncounter

        nutritionValues =
            Dict.values nutritionValuesBySession
                ++ Dict.values nutritionValuesByEncounter
                |> List.map (\measurement -> ( measurement.dateMeasured, measurement.value.signs ))

        photoValues =
            Dict.values photoValuesBySession ++ Dict.values photoValuesByEncounter

        headCircumferenceValues =
            Dict.values headCircumferenceValuesByEncounter

        zScoreViewCharts =
            case child.gender of
                Male ->
                    { heightForAge = ZScore.View.viewHeightForAgeBoys
                    , heightForAge0To5 = ZScore.View.viewHeightForAgeBoys0To5
                    , heightForAge5To19 = ZScore.View.viewHeightForAgeBoys5To19
                    , weightForAge = ZScore.View.viewWeightForAgeBoys
                    , weightForAge0To5 = ZScore.View.viewWeightForAgeBoys0To5
                    , weightForAge5To10 = ZScore.View.viewWeightForAgeBoys5To10
                    , weightForHeight = ZScore.View.viewWeightForHeightBoys
                    , weightForHeight0To5 = ZScore.View.viewWeightForHeight0To5Boys
                    , viewHeadCircumferenceForAge0To13Weeks = ZScore.View.viewHeadCircumferenceForAge0To13WeeksBoys
                    , headCircumferenceForAge0To2 = ZScore.View.viewHeadCircumferenceForAge0To2Boys
                    , headCircumferenceForAge0To5 = ZScore.View.viewHeadCircumferenceForAge0To5Boys
                    }

                Female ->
                    { heightForAge = ZScore.View.viewHeightForAgeGirls
                    , heightForAge0To5 = ZScore.View.viewHeightForAgeGirls0To5
                    , heightForAge5To19 = ZScore.View.viewHeightForAgeGirls5To19
                    , weightForAge = ZScore.View.viewWeightForAgeGirls
                    , weightForAge0To5 = ZScore.View.viewWeightForAgeGirls0To5
                    , weightForAge5To10 = ZScore.View.viewWeightForAgeGirls5To10
                    , weightForHeight = ZScore.View.viewWeightForHeightGirls
                    , weightForHeight0To5 = ZScore.View.viewWeightForHeight0To5Girls
                    , viewHeadCircumferenceForAge0To13Weeks = ZScore.View.viewHeadCircumferenceForAge0To13WeeksGirls
                    , headCircumferenceForAge0To2 = ZScore.View.viewHeadCircumferenceForAge0To2Girls
                    , headCircumferenceForAge0To5 = ZScore.View.viewHeadCircumferenceForAge0To5Girls
                    }

        heightForAgeData =
            List.filterMap (chartHeightForAge child) heightValues

        heightForAgeDaysData =
            heightForAgeData
                |> List.map (\( days, month, height ) -> ( days, height ))

        heightForAgeMonthsData =
            heightForAgeData
                |> List.map (\( days, month, height ) -> ( month, height ))

        weightForAgeData =
            List.filterMap (chartWeightForAge child) weightValues

        weightForAgeDaysData =
            weightForAgeData
                |> List.map (\( days, month, weight ) -> ( days, weight ))

        weightForAgeMonthsData =
            weightForAgeData
                |> List.map (\( days, month, weight ) -> ( month, weight ))

        weightForLengthAndHeightData =
            List.filterMap (chartWeightForLengthAndHeight heightValues) weightValues

        weightForLengthData =
            weightForLengthAndHeightData
                |> List.map (\( length, height, weight ) -> ( length, weight ))

        weightForHeightData =
            weightForLengthAndHeightData
                |> List.map (\( length, height, weight ) -> ( height, weight ))

        headCircumferenceForAgeData =
            List.filterMap (chartHeadCircumferenceForAge child) headCircumferenceValues

        charts =
            Maybe.map
                (\birthDate ->
                    let
                        childAgeInWeeks =
                            diffWeeks birthDate currentDate

                        childAgeInMonths =
                            diffMonths birthDate currentDate
                    in
                    -- With exception of Sortwathe, children graduate from all
                    -- groups at the age of 26 month. Therefore, we will show
                    -- 0-2 chart for all children that are less than 26 month old.
                    -- For head circumference, we'll show 0 - 13 weeks chart for
                    -- childern with age below 13 weeks.
                    if childAgeInMonths < graduatingAgeInMonth then
                        let
                            headCircumferenceChart =
                                if childAgeInWeeks < 13 then
                                    zScoreViewCharts.viewHeadCircumferenceForAge0To13Weeks language zscores headCircumferenceForAgeData

                                else
                                    zScoreViewCharts.headCircumferenceForAge0To2 language zscores headCircumferenceForAgeData
                        in
                        [ ZScore.View.viewMarkers
                        , zScoreViewCharts.heightForAge language zscores heightForAgeDaysData
                        , zScoreViewCharts.weightForAge language zscores weightForAgeDaysData
                        , zScoreViewCharts.weightForHeight language zscores weightForLengthData
                        , headCircumferenceChart
                        ]

                    else if childAgeInMonths < 60 then
                        [ ZScore.View.viewMarkers
                        , zScoreViewCharts.heightForAge0To5 language zscores heightForAgeDaysData
                        , zScoreViewCharts.weightForAge0To5 language zscores weightForAgeDaysData
                        , zScoreViewCharts.weightForHeight0To5 language zscores weightForHeightData
                        , zScoreViewCharts.headCircumferenceForAge0To5 language zscores headCircumferenceForAgeData
                        ]

                    else
                        -- Child is older than 5 years.
                        [ ZScore.View.viewMarkers
                        , zScoreViewCharts.heightForAge5To19 language zscores heightForAgeMonthsData
                        , zScoreViewCharts.weightForAge5To10 language zscores weightForAgeMonthsData
                        , zScoreViewCharts.headCircumferenceForAge0To5 language zscores headCircumferenceForAgeData
                        ]
                )
                child.birthDate
                |> Maybe.withDefault []
    in
    div [ class "pane growth" ]
        [ viewPaneHeading language Translate.Growth
        , div [ class "pane-content" ]
            [ div [ class "growth-nutrition-signs" ] <|
                viewNutritionSigns language child nutritionValues
            , div [ class "growth-charts" ]
                charts
            , div [ class "growth-photos" ] <|
                viewPhotos language child photoValues
            ]
        ]


chartHeightForAge : Person -> { dateMeasured : NominalDate, encounterId : String, value : HeightInCm } -> Maybe ( Days, Months, Centimetres )
chartHeightForAge child height =
    child.birthDate
        |> Maybe.map
            (\birthDate ->
                ( diffDays birthDate height.dateMeasured
                , diffMonths birthDate height.dateMeasured |> Months
                , case height.value of
                    HeightInCm cm ->
                        Centimetres cm
                )
            )


chartWeightForAge : Person -> { dateMeasured : NominalDate, encounterId : String, value : WeightInKg } -> Maybe ( Days, Months, Kilograms )
chartWeightForAge child weight =
    child.birthDate
        |> Maybe.map
            (\birthDate ->
                ( diffDays birthDate weight.dateMeasured
                , diffMonths birthDate weight.dateMeasured |> Months
                , case weight.value of
                    WeightInKg kg ->
                        Kilograms kg
                )
            )


chartHeadCircumferenceForAge : Person -> { dateMeasured : NominalDate, encounterId : String, value : HeadCircumferenceValue } -> Maybe ( Days, Centimetres )
chartHeadCircumferenceForAge child headCircumference =
    if EverySet.member NoteNotTaken headCircumference.value.notes then
        Nothing

    else
        Maybe.map
            (\birthDate ->
                ( diffDays birthDate headCircumference.dateMeasured
                , case headCircumference.value.headCircumference of
                    HeadCircumferenceInCm cm ->
                        Centimetres cm
                )
            )
            child.birthDate


chartWeightForLengthAndHeight :
    List { dateMeasured : NominalDate, encounterId : String, value : HeightInCm }
    -> { dateMeasured : NominalDate, encounterId : String, value : WeightInKg }
    -> Maybe ( Length, ZScore.Model.Height, Kilograms )
chartWeightForLengthAndHeight heights weight =
    -- For each weight, we try to find a height with a matching sessionID.
    heights
        |> List.Extra.find (\height -> height.encounterId == weight.encounterId)
        |> Maybe.map
            (\height ->
                let
                    cm =
                        case height.value of
                            HeightInCm val ->
                                val
                in
                ( Length cm
                , ZScore.Model.Height cm
                , case weight.value of
                    WeightInKg kg ->
                        Kilograms kg
                )
            )


viewNutritionSigns : Language -> Person -> List ( NominalDate, EverySet ChildNutritionSign ) -> List (Html any)
viewNutritionSigns language child measurements =
    let
        entriesHeading =
            div [ class "heading nutrition-signs" ]
                [ div [ class "name" ] [ text <| translate language Translate.NutritionSigns ]
                , div [ class "date" ] [ text <| translate language Translate.Date ]
                ]

        entries =
            List.sortWith (sortByDateDesc Tuple.first) measurements
                |> List.filterMap
                    (\( dateMeasured, signs ) ->
                        case EverySet.toList signs of
                            [] ->
                                Nothing

                            [ NormalChildNutrition ] ->
                                Nothing

                            signs_ ->
                                div [ class "entry nutrition-signs" ]
                                    [ List.map (Translate.ChildNutritionSignLabel >> translate language) signs_
                                        |> List.sort
                                        |> String.join ", "
                                        |> text
                                        |> List.singleton
                                        |> div [ class "cell name" ]
                                    , div [ class "cell date" ]
                                        [ text <| formatDDMMYYYY dateMeasured ]
                                    ]
                                    |> Just
                    )
    in
    entriesHeading :: viewEntries language entries


viewPhotos : Language -> Person -> List { a | dateMeasured : NominalDate, value : PhotoUrl } -> List (Html any)
viewPhotos language child measurements =
    let
        viewPhotoUrl (PhotoUrl url) =
            div
                [ classList
                    [ ( "image", True )
                    , ( "cache-upload", String.contains "cache-upload/images" url )
                    ]
                ]
                [ img [ src url, class "orientation" ] [] ]
    in
    List.sortWith (sortByDateDesc .dateMeasured) measurements
        |> List.map
            (\photo ->
                div
                    [ class "report card" ]
                    [ div [ class "content" ]
                        [ text <| formatDDMMYYYY photo.dateMeasured ]
                    , viewPhotoUrl photo.value
                    ]
            )
        |> div [ class "ui cards" ]
        |> List.singleton


viewNextAppointmentPane : Language -> NominalDate -> Person -> List WellChildMeasurements -> ModelIndexedDb -> Html any
viewNextAppointmentPane language currentDate child individualWellChildMeasurements db =
    let
        entriesHeading =
            div [ class "heading next-appointment" ]
                [ div [ class "type" ] [ text <| translate language Translate.Type ]
                , div [ class "location" ] [ text <| translate language Translate.Location ]
                , div [ class "date" ] [ text <| translate language Translate.Date ]
                ]

        entries =
            List.head individualWellChildMeasurements
                |> Maybe.andThen
                    (.nextVisit >> getMeasurementValueFunc)
                |> Maybe.map
                    (\value ->
                        let
                            healthCenter =
                                getHealthCenterName child.healthCenterId db
                                    |> Maybe.withDefault ""

                            immunisationEntry =
                                Maybe.map (viewEntry Translate.Immunisation)
                                    value.immunisationDate

                            pediatricVisitDate =
                                Maybe.map (viewEntry Translate.PediatricVisit)
                                    value.pediatricVisitDate

                            viewEntry label date =
                                div [ class "entry next-appointment" ]
                                    [ div [ class "cell type" ] [ text <| translate language label ]
                                    , div [ class "cell location" ] [ text healthCenter ]
                                    , div [ class "cell date" ] [ text <| formatDDMMYYYY date ]
                                    ]
                        in
                        Maybe.Extra.values [ immunisationEntry, pediatricVisitDate ]
                    )
                |> Maybe.withDefault []
    in
    div [ class "pane next-appointment" ] <|
        [ viewPaneHeading language Translate.NextAppointment
        , div [ class "pane-content" ] <|
            entriesHeading
                :: viewEntries language entries
        ]


viewPaneHeading : Language -> TranslationId -> Html any
viewPaneHeading language label =
    div [ class <| "pane-heading" ]
        [ text <| translate language label ]


viewNCDAScorecard :
    Language
    -> NominalDate
    -> ZScore.Model.Model
    -> ( PersonId, Person )
    -> ModelIndexedDb
    -> List (Html msg)
viewNCDAScorecard language currentDate zscores ( childId, child ) db =
    let
        reportData =
            assembleProgresReportData childId db

        allNCDAQuestionnaires =
            List.map
                (\ncda ->
                    ( ncda.dateMeasured, ncda.value )
                )
                groupNCDAs
                ++ List.map
                    (\ncda ->
                        ( ncda.dateMeasured, ncda.value )
                    )
                    nutritionNCDAs
                ++ List.map
                    (\ncda ->
                        ( ncda.dateMeasured, ncda.value )
                    )
                    wellChildNCDAs

        groupNCDAs =
            Dict.values reportData.groupNutritionMeasurements.ncda

        nutritionNCDAs =
            List.map (Tuple.second >> Tuple.second >> .ncda >> Maybe.map Tuple.second)
                reportData.individualNutritionMeasurementsWithDates
                |> Maybe.Extra.values

        wellChildNCDAs =
            List.map (Tuple.second >> Tuple.second >> .ncda >> Maybe.map Tuple.second)
                reportData.individualWellChildMeasurementsWithDates
                |> Maybe.Extra.values

        questionnairesByAgeInMonths =
            distributeByAgeInMonths child allNCDAQuestionnaires
    in
    [ viewChildIdentificationPane language currentDate allNCDAQuestionnaires db ( childId, child )
    , viewANCNewbornPane language currentDate db child allNCDAQuestionnaires
    , viewUniversalInterventionsPane language
        currentDate
        child
        db
        questionnairesByAgeInMonths
        reportData.maybeAssembled
        reportData.wellChildEncounters
        reportData.individualWellChildMeasurementsWithDates
    , viewNutritionBehaviorPane language currentDate child questionnairesByAgeInMonths
    , viewTargetedInterventionsPane language
        currentDate
        child
        db
        questionnairesByAgeInMonths
        reportData.groupNutritionMeasurements
        reportData.individualNutritionMeasurementsWithDates
        reportData.individualWellChildMeasurementsWithDates
        reportData.acuteIllnesses
    , viewInfrastructureEnvironmentWashPane language currentDate child questionnairesByAgeInMonths
    , viewFillTheBlanksPane language
        currentDate
        zscores
        child
        db
        reportData.groupNutritionMeasurements
        reportData.individualNutritionMeasurementsWithDates
        reportData.individualWellChildMeasurementsWithDates
    ]


viewChildIdentificationPane :
    Language
    -> NominalDate
    -> List ( NominalDate, NCDAValue )
    -> ModelIndexedDb
    -> ( PersonId, Person )
    -> Html any
viewChildIdentificationPane language currentDate allNCDAQuestionnaires db ( childId, child ) =
    let
        parentsIds =
            Dict.get childId db.relationshipsByPerson
                |> Maybe.andThen RemoteData.toMaybe
                |> Maybe.map
                    (Dict.values
                        >> List.filter (.relatedBy >> (==) MyParent)
                        >> EverySet.fromList
                        >> EverySet.toList
                        >> List.map .relatedTo
                    )
                |> Maybe.withDefault []

        ( mother, father ) =
            let
                parents =
                    List.filterMap
                        (\personId ->
                            Dict.get personId db.people
                                |> Maybe.andThen RemoteData.toMaybe
                        )
                        parentsIds
            in
            ( List.filter (.gender >> (==) Female) parents
                |> List.head
            , List.filter (.gender >> (==) Male) parents
                |> List.head
            )

        dateOfBirthEntry =
            Maybe.map
                (\birthDate ->
                    viewEntry Translate.DateOfBirth (formatDDMMYYYY birthDate)
                )
                child.birthDate
                |> Maybe.withDefault emptyNode

        motherInfoEntry =
            Maybe.map
                (\person ->
                    [ viewEntry Translate.MotherNameLabel person.name
                    , viewEntry Translate.MotherId (Maybe.withDefault "" person.nationalIdNumber)
                    ]
                )
                mother
                |> Maybe.withDefault []

        fatherInfoEntry =
            Maybe.map
                (\person ->
                    [ viewEntry Translate.FatherOrChiefName person.name
                    , viewEntry Translate.FatherOrChiefId (Maybe.withDefault "" person.nationalIdNumber)
                    ]
                )
                father
                |> Maybe.withDefault []

        childNameEntry =
            viewEntry Translate.ChildName child.name

        bornUnderweightByNewbornExam =
            Maybe.andThen (\value -> Maybe.map (\(WeightInGrm birthWeight) -> birthWeight < 2500) value.birthWeight)
                newbornExamPregnancySummary

        birthDefectByNewbornExam =
            Maybe.map
                (\value ->
                    (not <| EverySet.isEmpty value.birthDefects)
                        && (not <| value.birthDefects == EverySet.singleton NoBirthDefects)
                )
                newbornExamPregnancySummary

        newbornExamPregnancySummary =
            getNewbornExamPregnancySummary childId db

        bornUnderweightByNCDA =
            List.filterMap
                (\( _, value ) ->
                    Maybe.map (\(WeightInGrm birthWeight) -> birthWeight) value.birthWeight
                )
                allNCDAQuestionnaires
                |> List.head
                |> Maybe.map (\weight -> weight < 2500)

        birthDefectByNCDA =
            if List.isEmpty allNCDAQuestionnaires then
                Nothing

            else
                List.any
                    (\( _, value ) -> EverySet.member NCDABornWithBirthDefect value.signs)
                    allNCDAQuestionnaires
                    |> Just

        bornUnderweighEntry =
            Maybe.Extra.or bornUnderweightByNewbornExam bornUnderweightByNCDA
                |> Maybe.map
                    (\confirmed ->
                        let
                            answer =
                                if confirmed then
                                    Translate.Yes

                                else
                                    Translate.No
                        in
                        [ viewEntry Translate.BornUnderweight (translate language answer) ]
                    )
                |> Maybe.withDefault []

        birthDefectEntry =
            Maybe.Extra.or birthDefectByNewbornExam birthDefectByNCDA
                |> Maybe.map
                    (\confirmed ->
                        let
                            answer =
                                if confirmed then
                                    Translate.Yes

                                else
                                    Translate.No
                        in
                        [ viewEntry Translate.BirthDefectLabel (translate language answer) ]
                    )
                |> Maybe.withDefault []

        genderEntry =
            viewEntry Translate.GenderLabel (translate language <| Translate.Gender child.gender)

        ubudeheEntry =
            Maybe.map (Translate.UbudeheNumber >> translate language >> viewEntry Translate.UbudeheLabel) child.ubudehe
                |> Maybe.withDefault emptyNode

        viewEntry labelTransId content =
            p []
                [ span [ class "label" ] [ text <| translate language labelTransId ++ ": " ]
                , span [] [ text content ]
                ]
    in
    div [ class "pane child-identification" ]
        [ viewPaneHeading language Translate.ChildIdentification
        , div [ class "pane-content" ]
            [ div [ class "column" ] <|
                [ childNameEntry
                , genderEntry
                , dateOfBirthEntry
                ]
                    ++ bornUnderweighEntry
                    ++ birthDefectEntry
                    ++ [ ubudeheEntry ]
            , div [ class "column" ] <|
                motherInfoEntry
                    ++ fatherInfoEntry
            ]
        ]


viewANCNewbornPane :
    Language
    -> NominalDate
    -> ModelIndexedDb
    -> Person
    -> List ( NominalDate, NCDAValue )
    -> Html any
viewANCNewbornPane language currentDate db child allNCDAQuestionnaires =
    let
        pregnancyValues =
            List.repeat 9 NCDACellValueEmpty

        pregnancyValuesForANCSign sign =
            if List.isEmpty allNCDAQuestionnaires then
                List.repeat 9 NCDACellValueDash

            else
                let
                    signConfirmed =
                        List.any (\( _, value ) -> EverySet.member sign value.signs) allNCDAQuestionnaires
                in
                if signConfirmed then
                    List.repeat 9 NCDACellValueV

                else
                    List.repeat 9 NCDACellValueX

        zeroToFiveValues =
            List.repeat 6 NCDACellValueDash

        sixToTwentyFourValues =
            List.repeat 19 NCDACellValueDash
    in
    div [ class "pane anc-newborn" ]
        [ viewPaneHeading language Translate.ANCNewborn
        , div [ class "pane-content" ]
            [ viewTableHeader
            , viewTableRow language
                (Translate.NCDAANCNewbornItemLabel RegularCheckups)
                (pregnancyValuesForANCSign NCDARegularPrenatalVisits)
                zeroToFiveValues
                sixToTwentyFourValues
            , viewTableRow language
                (Translate.NCDAANCNewbornItemLabel IronDuringPregnancy)
                (pregnancyValuesForANCSign NCDAIronSupplementsDuringPregnancy)
                zeroToFiveValues
                sixToTwentyFourValues
            ]
        ]


viewTableHeader : Html any
viewTableHeader =
    div [ class "table-header" ]
        [ div [ class "activity" ] [ text "Activity" ]
        , div [ class "flex-column pregnancy" ]
            [ div [ class "column-heading" ] [ text "Pregnancy (1-9)" ]
            , List.repeat 9 ""
                |> List.indexedMap
                    (\index _ ->
                        div [ class "month" ] [ text <| String.fromInt <| index + 1 ]
                    )
                |> div [ class "months" ]
            ]
        , div [ class "flex-column 0-5" ]
            [ div [ class "column-heading" ] [ text "Child (0-5)" ]
            , List.repeat 6 ""
                |> List.indexedMap
                    (\index _ ->
                        div [ class "month" ] [ text <| String.fromInt index ]
                    )
                |> div [ class "months" ]
            ]
        , div [ class "flex-column 6-24" ]
            [ div [ class "column-heading" ] [ text "Child (6-24 months)" ]
            , List.repeat 19 ""
                |> List.indexedMap
                    (\index _ ->
                        div [ class "month" ] [ text <| String.fromInt <| index + 6 ]
                    )
                |> div [ class "months" ]
            ]
        ]


viewTableRow : Language -> TranslationId -> List NCDACellValue -> List NCDACellValue -> List NCDACellValue -> Html any
viewTableRow language itemTransId pregnancyValues zeroToFiveValues sixToTwentyFourValues =
    let
        viewCellValue cellValue =
            case cellValue of
                NCDACellValueV ->
                    span [ class "green" ] [ text "v" ]

                NCDACellValueX ->
                    span [ class "red" ] [ text "x" ]

                NCDACellValueDash ->
                    span [] [ text "-" ]

                NCDACellValueC ->
                    span [ class "green" ] [ text "c" ]

                NCDACellValueH ->
                    span [ class "orange" ] [ text "h" ]

                NCDACellValueT ->
                    span [ class "red" ] [ text "t" ]

                NCDACellValueEmpty ->
                    emptyNode
    in
    div [ class "table-row" ]
        [ div [ class "activity" ] [ text <| translate language itemTransId ]
        , List.indexedMap
            (\index value ->
                div [ class "month" ]
                    [ span [ class "hidden" ] [ text <| String.fromInt <| index + 1 ]
                    , viewCellValue value
                    ]
            )
            pregnancyValues
            |> div [ class "months" ]
        , List.indexedMap
            (\index value ->
                div [ class "month" ]
                    [ span [ class "hidden" ] [ text <| String.fromInt index ]
                    , viewCellValue value
                    ]
            )
            zeroToFiveValues
            |> div [ class "months" ]
        , List.indexedMap
            (\index value ->
                div [ class "month" ]
                    [ span [ class "hidden" ] [ text <| String.fromInt <| index + 6 ]
                    , viewCellValue value
                    ]
            )
            sixToTwentyFourValues
            |> div [ class "months" ]
        ]


viewNutritionBehaviorPane :
    Language
    -> NominalDate
    -> Person
    -> Maybe (Dict Int NCDAValue)
    -> Html any
viewNutritionBehaviorPane language currentDate child questionnairesByAgeInMonths =
    let
        pregnancyValues =
            List.repeat 9 NCDACellValueDash

        breastfedForSixMonthsValues =
            generateValues currentDate child questionnairesByAgeInMonths (.signs >> EverySet.member NCDABreastfedForSixMonths)

        appropriateComplementaryFeedingValues =
            generateValues currentDate child questionnairesByAgeInMonths (.signs >> EverySet.member NCDAAppropriateComplementaryFeeding)

        mealsADayValues =
            generateValues currentDate
                child
                questionnairesByAgeInMonths
                (\questionnaire ->
                    List.any (\sign -> EverySet.member sign questionnaire.signs)
                        [ NCDAMealFrequency6to8Months
                        , NCDAMealFrequency9to11Months
                        , NCDAMealFrequency12MonthsOrMore
                        ]
                )

        diverseDietValues =
            generateValues currentDate child questionnairesByAgeInMonths (.signs >> EverySet.member NCDAFiveFoodGroups)

        -- Here we are interested only at answer given when child was 6 months old.
        -- For months before that, and after, will show dahses, in case child has
        -- reached the age for which value is given (empty value otherwise).
        ( breastfedForSixMonthsFirstPeriod, breastfedForSixMonthsSecondPeriod ) =
            let
                firstPeriod =
                    List.take 6 breastfedForSixMonthsValues
                        |> List.map setDashIfNotEmpty

                secondPeriod =
                    let
                        generated =
                            List.drop 6 breastfedForSixMonthsValues
                    in
                    List.take 1 generated
                        ++ (List.drop 1 generated
                                |> List.map setDashIfNotEmpty
                           )
            in
            ( firstPeriod, secondPeriod )

        -- Here we are interested only at answer given when child has reached
        -- the age of 7 months.
        -- For prior period we show dahses, in case child has reached
        -- the age for which value is given (empty value otherwise).
        ( appropriateComplementaryFeedingFirstPeriod, appropriateComplementaryFeedingSecondPeriod ) =
            let
                firstPeriod =
                    List.take 6 appropriateComplementaryFeedingValues
                        |> List.map setDashIfNotEmpty

                secondPeriod =
                    let
                        generated =
                            List.drop 6 appropriateComplementaryFeedingValues
                    in
                    (List.take 1 generated
                        |> List.map setDashIfNotEmpty
                    )
                        ++ List.drop 1 generated
            in
            ( firstPeriod, secondPeriod )

        -- generateValues() may generate values at certain periods that are
        -- not relevant, which we want to replace them with dashes.
        -- However, if child has not yeat reach the age of month for which
        -- value is presented, generateValues() will preperly set
        -- NCDACellValueEmpty there, and we want to keep it.
        setDashIfNotEmpty value =
            if value == NCDACellValueEmpty then
                value

            else
                NCDACellValueDash
    in
    div [ class "pane nutrition-behavior" ]
        [ viewPaneHeading language Translate.NutritionBehavior
        , div [ class "pane-content" ]
            [ viewTableHeader
            , viewTableRow language
                (Translate.NCDANutritionBehaviorItemLabel BreastfedSixMonths)
                pregnancyValues
                breastfedForSixMonthsFirstPeriod
                breastfedForSixMonthsSecondPeriod
            , viewTableRow language
                (Translate.NCDANutritionBehaviorItemLabel AppropriateComplementaryFeeding)
                pregnancyValues
                appropriateComplementaryFeedingFirstPeriod
                appropriateComplementaryFeedingSecondPeriod
            , viewTableRow language
                (Translate.NCDANutritionBehaviorItemLabel DiverseDiet)
                pregnancyValues
                (List.take 6 diverseDietValues)
                (List.drop 6 diverseDietValues)
            , viewTableRow language
                (Translate.NCDANutritionBehaviorItemLabel MealsADay)
                pregnancyValues
                (List.take 6 mealsADayValues)
                (List.drop 6 mealsADayValues)
            ]
        ]


viewInfrastructureEnvironmentWashPane :
    Language
    -> NominalDate
    -> Person
    -> Maybe (Dict Int NCDAValue)
    -> Html any
viewInfrastructureEnvironmentWashPane language currentDate child questionnairesByAgeInMonths =
    let
        pregnancyValues =
            List.repeat 9 NCDACellValueDash

        hasToilets =
            generateValues currentDate child questionnairesByAgeInMonths (.signs >> EverySet.member NCDAHasToilets)

        hasCleanWater =
            generateValues currentDate child questionnairesByAgeInMonths (.signs >> EverySet.member NCDAHasCleanWater)

        hasHandwashingFacility =
            generateValues currentDate child questionnairesByAgeInMonths (.signs >> EverySet.member NCDAHasHandwashingFacility)

        hasKitchenGarden =
            generateValues currentDate child questionnairesByAgeInMonths (.signs >> EverySet.member NCDAHasKitchenGarden)

        insecticideTreatedBedNets =
            let
                byMonths =
                    generateValues currentDate
                        child
                        questionnairesByAgeInMonths
                        (.signs >> EverySet.member NCDAInsecticideTreatedBednetsDuringPregnancy)

                answer =
                    List.foldl
                        (\cellValue answerSoFar ->
                            if List.member cellValue [ NCDACellValueV, NCDACellValueX ] then
                                Just cellValue

                            else
                                answerSoFar
                        )
                        Nothing
                        byMonths
            in
            -- This question is asked once. If answer was given,
            -- we display it throughout the whole period.
            Maybe.map
                (\answer_ ->
                    List.map
                        (\monthValue ->
                            if monthValue /= NCDACellValueEmpty then
                                answer_

                            else
                                NCDACellValueEmpty
                        )
                        byMonths
                )
                answer
                |> Maybe.withDefault byMonths
    in
    div [ class "pane infrastructure-environment-wash" ]
        [ viewPaneHeading language Translate.InfrastructureEnvironmentWash
        , div [ class "pane-content" ]
            [ viewTableHeader
            , viewTableRow language
                (Translate.NCDAInfrastructureEnvironmentWashItemLabel HasToilets)
                pregnancyValues
                (List.take 6 hasToilets)
                (List.drop 6 hasToilets)
            , viewTableRow language
                (Translate.NCDAInfrastructureEnvironmentWashItemLabel HasCleanWater)
                pregnancyValues
                (List.take 6 hasCleanWater)
                (List.drop 6 hasCleanWater)
            , viewTableRow language
                (Translate.NCDAInfrastructureEnvironmentWashItemLabel HasHandwashingFacility)
                pregnancyValues
                (List.take 6 hasHandwashingFacility)
                (List.drop 6 hasHandwashingFacility)
            , viewTableRow language
                (Translate.NCDAInfrastructureEnvironmentWashItemLabel InsecticideTreatedBedNets)
                pregnancyValues
                (List.take 6 insecticideTreatedBedNets)
                (List.drop 6 insecticideTreatedBedNets)
            , viewTableRow language
                (Translate.NCDAInfrastructureEnvironmentWashItemLabel HasKitchenGarden)
                pregnancyValues
                (List.take 6 hasKitchenGarden)
                (List.drop 6 hasKitchenGarden)
            ]
        ]


viewTargetedInterventionsPane :
    Language
    -> NominalDate
    -> Person
    -> ModelIndexedDb
    -> Maybe (Dict Int NCDAValue)
    -> ChildMeasurementList
    -> List ( NominalDate, ( NutritionEncounterId, NutritionMeasurements ) )
    -> List ( NominalDate, ( WellChildEncounterId, WellChildMeasurements ) )
    -> List ( IndividualEncounterParticipantId, IndividualEncounterParticipant )
    -> Html any
viewTargetedInterventionsPane language currentDate child db questionnairesByAgeInMonths groupNutritionMeasurements individualNutritionMeasurementsWithDates individualWellChildMeasurementsWithDates acuteIllnesses =
    let
        pregnancyValues =
            List.repeat 9 NCDACellValueDash

        fbfsByAgeInMonths =
            Dict.values groupNutritionMeasurements.fbfs
                |> List.map
                    (\fbf ->
                        if fbf.value.distributedAmount > 0 then
                            ( fbf.dateMeasured, NCDACellValueV )

                        else
                            ( fbf.dateMeasured, NCDACellValueX )
                    )
                |> distributeByAgeInMonths child

        malnutritionTreatmentsByAgeInMonths =
            groupMalnutritionTreatmentData
                ++ individualMalnutritionTreatmentData
                |> distributeByAgeInMonths child

        groupMalnutritionTreatmentData =
            let
                malnutritionAssessmentDates =
                    Dict.values groupNutritionMeasurements.nutritions
                        |> List.filterMap
                            (\nutrition ->
                                if
                                    List.any (\assessment -> EverySet.member assessment nutrition.value.assesment)
                                        [ AssesmentAcuteMalnutritionModerate
                                        , AssesmentAcuteMalnutritionSevere
                                        ]
                                then
                                    Just nutrition.dateMeasured

                                else
                                    Nothing
                            )
            in
            Dict.values groupNutritionMeasurements.sendToHC
                |> List.filterMap
                    (\sendToHC ->
                        if
                            -- Sent to HC measurement was taken on same day
                            -- malnutrition assessment was made.
                            List.member sendToHC.dateMeasured malnutritionAssessmentDates
                        then
                            if EverySet.member ReferToHealthCenter sendToHC.value.signs then
                                Just ( sendToHC.dateMeasured, NCDACellValueV )

                            else
                                Just ( sendToHC.dateMeasured, NCDACellValueX )

                        else
                            Nothing
                    )

        individualMalnutritionTreatmentData =
            generateIndividualMalnutritionTreatmentData individualNutritionMeasurementsWithDates
                ++ generateIndividualMalnutritionTreatmentData individualWellChildMeasurementsWithDates

        generateIndividualMalnutritionTreatmentData measurementsWithDates =
            List.filterMap
                (\( date, ( _, measurements ) ) ->
                    getMeasurementValueFunc measurements.nutrition
                        |> Maybe.andThen
                            (\nutritionValue ->
                                if
                                    List.any (\assessment -> EverySet.member assessment nutritionValue.assesment)
                                        [ AssesmentAcuteMalnutritionModerate
                                        , AssesmentAcuteMalnutritionSevere
                                        ]
                                then
                                    getMeasurementValueFunc measurements.sendToHC
                                        |> Maybe.map
                                            (\sendToHCValue ->
                                                if EverySet.member ReferToHealthCenter sendToHCValue.signs then
                                                    ( date, NCDACellValueV )

                                                else
                                                    ( date, NCDACellValueX )
                                            )

                                else
                                    Nothing
                            )
                )
                measurementsWithDates

        diarrheaTreatmenByAgeInMonths =
            Maybe.andThen
                (\birthDate ->
                    List.filter
                        (\( participantId, participant ) ->
                            diffMonths birthDate participant.startDate < 24
                        )
                        acuteIllnesses
                        |> List.map
                            (\( participantId, participant ) ->
                                Dict.get participantId db.acuteIllnessEncountersByParticipant
                                    |> Maybe.andThen RemoteData.toMaybe
                                    |> Maybe.map
                                        (Dict.toList
                                            >> List.filterMap
                                                (\( encounterId, encounter ) ->
                                                    -- We need to fetch measurements of encounters where Uncomplicated
                                                    -- Gastrointestinal Infection was diagnosed, to check if treatment was given.
                                                    if encounter.diagnosis == DiagnosisGastrointestinalInfectionUncomplicated then
                                                        Dict.get encounterId db.acuteIllnessMeasurements
                                                            |> Maybe.andThen RemoteData.toMaybe
                                                            |> Maybe.andThen
                                                                (.medicationDistribution
                                                                    >> getMeasurementValueFunc
                                                                    >> Maybe.map
                                                                        (\value ->
                                                                            if
                                                                                List.any (\sign -> EverySet.member sign value.distributionSigns)
                                                                                    [ ORS, Zinc ]
                                                                            then
                                                                                ( encounter.startDate, NCDACellValueV )

                                                                            else
                                                                                ( encounter.startDate, NCDACellValueX )
                                                                        )
                                                                )

                                                    else
                                                        Nothing
                                                )
                                        )
                                    |> Maybe.withDefault []
                            )
                        |> List.concat
                        |> distributeByAgeInMonths child
                )
                child.birthDate

        fbfValues =
            generateValues currentDate child fbfsByAgeInMonths ((==) NCDACellValueV)

        malnutritionTreatmentValues =
            generateValues currentDate child malnutritionTreatmentsByAgeInMonths ((==) NCDACellValueV)

        diarrheaTreatmentValues =
            generateValues currentDate child diarrheaTreatmenByAgeInMonths ((==) NCDACellValueV)

        supportChildWithDisabilityValues =
            generateValues currentDate child questionnairesByAgeInMonths (.signs >> EverySet.member NCDASupportChildWithDisability)

        conditionalCashTransferValues =
            generateValues currentDate child questionnairesByAgeInMonths (.signs >> EverySet.member NCDAConditionalCashTransfer)

        conditionalFoodItemsValues =
            generateValues currentDate child questionnairesByAgeInMonths (.signs >> EverySet.member NCDAConditionalFoodItems)
    in
    div [ class "pane targeted-interventions" ]
        [ viewPaneHeading language Translate.TargetedInterventions
        , div [ class "pane-content" ]
            [ viewTableHeader
            , viewTableRow language
                (Translate.NCDATargetedInterventionsItemLabel FBFGiven)
                pregnancyValues
                (List.take 6 fbfValues)
                (List.drop 6 fbfValues)
            , viewTableRow language
                (Translate.NCDATargetedInterventionsItemLabel TreatmentForAcuteMalnutrition)
                pregnancyValues
                (List.take 6 malnutritionTreatmentValues)
                (List.drop 6 malnutritionTreatmentValues)
            , viewTableRow language
                (Translate.NCDATargetedInterventionsItemLabel TreatmentForDiarrhea)
                pregnancyValues
                (List.take 6 diarrheaTreatmentValues)
                (List.drop 6 diarrheaTreatmentValues)
            , viewTableRow language
                (Translate.NCDATargetedInterventionsItemLabel SupportChildWithDisability)
                pregnancyValues
                (List.take 6 supportChildWithDisabilityValues)
                (List.drop 6 supportChildWithDisabilityValues)
            , viewTableRow language
                (Translate.NCDATargetedInterventionsItemLabel ConditionalCashTransfer)
                pregnancyValues
                (List.take 6 conditionalCashTransferValues)
                (List.drop 6 conditionalCashTransferValues)
            , viewTableRow language
                (Translate.NCDATargetedInterventionsItemLabel ConditionalFoodItems)
                pregnancyValues
                (List.take 6 conditionalFoodItemsValues)
                (List.drop 6 conditionalFoodItemsValues)
            ]
        ]


viewUniversalInterventionsPane :
    Language
    -> NominalDate
    -> Person
    -> ModelIndexedDb
    -> Maybe (Dict Int NCDAValue)
    -> Maybe AssembledData
    -> List ( WellChildEncounterId, WellChildEncounter )
    -> List ( NominalDate, ( WellChildEncounterId, WellChildMeasurements ) )
    -> Html any
viewUniversalInterventionsPane language currentDate child db questionnairesByAgeInMonths maybeAssembled wellChildEncounters individualWellChildMeasurementsWithDates =
    let
        pregnancyValues =
            List.repeat 9 NCDACellValueDash

        immunizationByAgeInMonths =
            Maybe.andThen
                (\birthDate ->
                    Maybe.map
                        (\assembled ->
                            List.repeat 25 ""
                                |> List.indexedMap
                                    (\index _ ->
                                        let
                                            referenceDate =
                                                -- We use it to determine if child was
                                                -- behind on any of vaccines at that month.
                                                resolveLastDayForMonthX (index + 1) birthDate

                                            -- Filter out vaccinations that were performed
                                            -- after the reference date.
                                            vaccinationProgressOnReferrenceDate =
                                                Dict.map
                                                    (\vaccineType dosesDict ->
                                                        Dict.filter
                                                            (\dose administeredDate ->
                                                                Date.compare administeredDate referenceDate == LT
                                                            )
                                                            dosesDict
                                                    )
                                                    assembled.vaccinationProgress

                                            futureVaccinations =
                                                generateFutureVaccinationsData currentDate child False vaccinationProgressOnReferrenceDate

                                            closestDateForVaccination =
                                                List.filterMap (Tuple.second >> Maybe.map Tuple.second) futureVaccinations
                                                    |> List.sortWith Date.compare
                                                    |> List.head
                                        in
                                        Maybe.map
                                            (\closestDate ->
                                                if Date.compare closestDate referenceDate == GT then
                                                    -- Closest date when vaccine is required is after
                                                    -- current month, which means that att current month
                                                    -- we're not behind on vaccination.
                                                    ( referenceDate, NCDACellValueV )

                                                else
                                                    ( referenceDate, NCDACellValueX )
                                            )
                                            closestDateForVaccination
                                            |> Maybe.withDefault
                                                -- This indicates that there're no future vaccinations to be
                                                -- done, and therefore, we're on track at current month.
                                                ( referenceDate, NCDACellValueV )
                                    )
                        )
                        maybeAssembled
                        |> Maybe.withDefault
                            -- We get here if there were no SPV encounters performed,
                            -- which means that no vaccinations were recorded.
                            -- Therefore, we're for sure behind on vaccinations
                            -- for any given month.
                            (List.repeat 25 ""
                                |> List.indexedMap
                                    (\index _ ->
                                        ( resolveLastDayForMonthX (index + 1) birthDate
                                        , NCDACellValueX
                                        )
                                    )
                            )
                        |> distributeByAgeInMonths child
                )
                child.birthDate

        resolveLastDayForMonthX monthX childBirthDate =
            -- This is the date for last day of month X.
            -- For example, for X = 0, this is
            -- the last day, before child turns 1 month old.
            Date.add Date.Months monthX childBirthDate
                |> Date.add Date.Days -1

        vitaminAByAgeInMonths =
            Maybe.andThen Tuple.first medicineByAgeInMonths

        dewormerByAgeInMonths =
            Maybe.andThen Tuple.second medicineByAgeInMonths

        medicineByAgeInMonths =
            Maybe.map
                (\assembled ->
                    let
                        generateMeasurementValues measurementFunc =
                            List.filterMap
                                (measurementFunc
                                    >> Maybe.map
                                        (\( _, measurement ) ->
                                            ( measurement.dateMeasured, measurement.value )
                                        )
                                )
                                allMeasurements

                        allMeasurements =
                            assembled.measurements
                                :: List.map (Tuple.second >> Tuple.second)
                                    assembled.previousMeasurementsWithDates
                    in
                    ( generateMeasurementValues .vitaminA
                        |> distributeByAgeInMonths child
                    , generateMeasurementValues .mebendezole
                        |> distributeByAgeInMonths child
                    )
                )
                maybeAssembled

        immunizationValues =
            generateValues currentDate child immunizationByAgeInMonths ((==) NCDACellValueV)

        vitaminAValues =
            let
                administeredMonths =
                    List.indexedMap
                        (\index value ->
                            if value == NCDACellValueV then
                                Just index

                            else
                                Nothing
                        )
                        rawValues
                        |> Maybe.Extra.values

                rawValues =
                    generateValues currentDate child vitaminAByAgeInMonths ((==) AdministeredToday)
            in
            List.indexedMap
                -- Vitamin A is not administered before age of 6 months.
                (postProcessMedicineRawValue 6 administeredMonths)
                rawValues

        dewormerValues =
            let
                administeredMonths =
                    List.indexedMap
                        (\index value ->
                            if value == NCDACellValueV then
                                Just index

                            else
                                Nothing
                        )
                        rawValues
                        |> Maybe.Extra.values

                rawValues =
                    generateValues currentDate child dewormerByAgeInMonths ((==) AdministeredToday)
            in
            List.indexedMap
                -- Dewormer is not administered before age of 12 months.
                (postProcessMedicineRawValue 12 administeredMonths)
                rawValues

        postProcessMedicineRawValue startingMonth administeredMonths processingMonth value =
            if value == NCDACellValueEmpty then
                -- This means that child did not reach this age yet.
                value

            else if processingMonth < startingMonth then
                -- Medicine is not administered yet.
                NCDACellValueDash

            else if
                List.any
                    (\administeredMonth ->
                        -- Child was given medicine within past 6 months
                        processingMonth >= administeredMonth && processingMonth - administeredMonth < 6
                    )
                    administeredMonths
            then
                NCDACellValueV

            else
                NCDACellValueX

        ongeraMNPValues =
            generateValues currentDate child questionnairesByAgeInMonths (.signs >> EverySet.member NCDAOngeraMNP)

        ecdValues =
            Maybe.map2
                (\assembled ageMonths ->
                    let
                        milestonesToCurrentDateWithStatus =
                            generateECDMilestonesWithStatus currentDate
                                child
                                wellChildEncounters
                                individualWellChildMeasurementsWithDates
                                |> Dict.fromList

                        milestoneWithStatusToCellValues ( milestone, status ) =
                            let
                                cellValue =
                                    case status of
                                        StatusOnTrack ->
                                            NCDACellValueV

                                        NoECDStatus ->
                                            NCDACellValueEmpty

                                        _ ->
                                            NCDACellValueX
                            in
                            case milestone of
                                -- Covers age of 2 and 3 months.
                                Milestone6Weeks ->
                                    List.repeat 2 cellValue

                                -- Covers age of 4 and 5 months.
                                Milestone14Weeks ->
                                    List.repeat 2 cellValue

                                -- Covers age of 6, 7 and 8 months.
                                Milestone6Months ->
                                    List.repeat 3 cellValue

                                -- Covers age of 9, 10 and 11 months.
                                Milestone9Months ->
                                    List.repeat 3 cellValue

                                -- Covers age of 12, 13 and 14 months.
                                Milestone12Months ->
                                    List.repeat 3 cellValue

                                --    Covers age of 15, 16 and 17 months.
                                Milestone15Months ->
                                    List.repeat 3 cellValue

                                --    Covers age of 18 to 23 months.
                                Milestone18Months ->
                                    List.repeat 6 cellValue

                                --    Covers age of 24 and 25 months.
                                Milestone2Years ->
                                    List.repeat 2 cellValue

                                -- Not in range.
                                Milestone3Years ->
                                    []

                                -- Not in range.
                                Milestone4Years ->
                                    []

                        allMilestones =
                            [ Milestone6Weeks
                            , Milestone14Weeks
                            , Milestone6Months
                            , Milestone9Months
                            , Milestone12Months
                            , Milestone15Months
                            , Milestone18Months
                            , Milestone2Years
                            ]
                    in
                    -- For first month, there's no ECD milestone.
                    NCDACellValueDash
                        :: (List.map
                                (\milestone ->
                                    ( milestone
                                    , Dict.get milestone milestonesToCurrentDateWithStatus
                                        |> Maybe.withDefault NoECDStatus
                                    )
                                )
                                allMilestones
                                |> List.map milestoneWithStatusToCellValues
                                |> List.concat
                           )
                        |> List.indexedMap
                            (\month value ->
                                if ageMonths < month then
                                    NCDACellValueEmpty

                                else
                                    value
                            )
                )
                maybeAssembled
                (ageInMonths currentDate child)
                |> Maybe.withDefault emptyNCDAValuesForChild
    in
    div [ class "pane universal-interventions" ]
        [ viewPaneHeading language Translate.UniversalInterventions
        , div [ class "pane-content" ]
            [ viewTableHeader
            , viewTableRow language
                (Translate.NCDAUniversalInterventionsItemLabel Immunization)
                pregnancyValues
                (List.take 6 immunizationValues)
                (List.drop 6 immunizationValues)
            , viewTableRow language
                (Translate.NCDAUniversalInterventionsItemLabel Pages.WellChild.ProgressReport.Model.VitaminA)
                pregnancyValues
                (List.take 6 vitaminAValues)
                (List.drop 6 vitaminAValues)
            , viewTableRow language
                (Translate.NCDAUniversalInterventionsItemLabel Deworming)
                pregnancyValues
                (List.take 6 dewormerValues)
                (List.drop 6 dewormerValues)
            , viewTableRow language
                (Translate.NCDAUniversalInterventionsItemLabel OngeraMNP)
                pregnancyValues
                (List.take 6 ongeraMNPValues)
                (List.drop 6 ongeraMNPValues)
            , viewTableRow language
                (Translate.NCDAUniversalInterventionsItemLabel ECDServices)
                pregnancyValues
                (List.take 6 ecdValues)
                (List.drop 6 ecdValues)
            ]
        ]


viewFillTheBlanksPane :
    Language
    -> NominalDate
    -> ZScore.Model.Model
    -> Person
    -> ModelIndexedDb
    -> ChildMeasurementList
    -> List ( NominalDate, ( NutritionEncounterId, NutritionMeasurements ) )
    -> List ( NominalDate, ( WellChildEncounterId, WellChildMeasurements ) )
    -> Html any
viewFillTheBlanksPane language currentDate zscores child db groupNutritionMeasurements individualNutritionMeasurementsWithDates individualWellChildMeasurementsWithDates =
    let
        pregnancyValues =
            List.repeat 9 NCDACellValueDash

        maybeAgeInDays =
            Maybe.map
                (\birthDate -> diffDays birthDate currentDate)
                child.birthDate

        heightsValues =
            generateFillTheBlanksValues heightsByAgeInMonths

        weightsValues =
            generateFillTheBlanksValues weightsByAgeInMonths

        muacsValues =
            generateFillTheBlanksValues muacsByAgeInMonths

        nutritionsValues =
            generateFillTheBlanksValues nutritionsByAgeInMonths

        generateFillTheBlanksValues valuesByAgeInMonths =
            Maybe.map2
                (\values ageMonths ->
                    List.indexedMap
                        (\month _ ->
                            if ageMonths < month then
                                NCDACellValueEmpty

                            else
                                Dict.get month values
                                    |> Maybe.withDefault NCDACellValueDash
                        )
                        emptyNCDAValuesForChild
                )
                valuesByAgeInMonths
                (ageInMonths currentDate child)
                |> Maybe.withDefault emptyNCDAValuesForChild

        heightsByAgeInMonths =
            Maybe.map
                (\ageInDays ->
                    List.filterMap
                        (\( date, set ) ->
                            Maybe.andThen
                                (\(HeightInCm height) ->
                                    zScoreLengthHeightForAge zscores ageInDays child.gender (Centimetres height)
                                        |> Maybe.map (\zscore -> ( date, cellValueByZscore zscore ))
                                )
                                set.height
                        )
                        allValuesSets
                )
                maybeAgeInDays
                |> Maybe.withDefault []
                |> distributeByAgeInMonths child

        weightsByAgeInMonths =
            Maybe.map
                (\ageInDays ->
                    List.filterMap
                        (\( date, set ) ->
                            Maybe.andThen
                                (\(WeightInKg weight) ->
                                    zScoreWeightForAge zscores ageInDays child.gender (Kilograms weight)
                                        |> Maybe.map (\zscore -> ( date, cellValueByZscore zscore ))
                                )
                                set.weight
                        )
                        allValuesSets
                )
                maybeAgeInDays
                |> Maybe.withDefault []
                |> distributeByAgeInMonths child

        cellValueByZscore zscore =
            if zscore < -3 then
                NCDACellValueT

            else if zscore < -2 then
                NCDACellValueH

            else
                NCDACellValueC

        muacsByAgeInMonths =
            List.filterMap
                (\( date, set ) ->
                    Maybe.map
                        (\value ->
                            let
                                cellValue =
                                    case muacIndication value of
                                        ColorAlertRed ->
                                            NCDACellValueT

                                        ColorAlertYellow ->
                                            NCDACellValueH

                                        ColorAlertGreen ->
                                            NCDACellValueC
                            in
                            ( date, cellValue )
                        )
                        set.muac
                )
                allValuesSets
                |> distributeByAgeInMonths child

        nutritionsByAgeInMonths =
            List.filterMap
                (\( date, set ) ->
                    Maybe.map
                        (\value ->
                            let
                                cellValue =
                                    if EverySet.member Edema value.signs then
                                        NCDACellValueT

                                    else
                                        NCDACellValueC
                            in
                            ( date, cellValue )
                        )
                        set.nutrition
                )
                allValuesSets
                |> distributeByAgeInMonths child

        allValuesSets =
            nutritionValuesSets ++ wellChildValuesSets ++ groupsValuesSets

        nutritionValuesSets =
            List.map
                (\( date, ( _, measurements ) ) ->
                    generateIndividualValuesSet date measurements
                )
                individualNutritionMeasurementsWithDates

        wellChildValuesSets =
            List.map
                (\( date, ( _, measurements ) ) ->
                    generateIndividualValuesSet date measurements
                )
                individualWellChildMeasurementsWithDates

        generateIndividualValuesSet date measurements =
            ( date
            , { height = getMeasurementValueFunc measurements.height
              , weight = getMeasurementValueFunc measurements.weight
              , muac = getMeasurementValueFunc measurements.muac
              , nutrition = getMeasurementValueFunc measurements.nutrition
              }
            )

        groupsValuesSets =
            List.map
                (\date ->
                    ( date
                    , { height = Dict.get date groupHeightsByDate
                      , weight = Dict.get date groupWeightsByDate
                      , muac = Dict.get date groupMuacsByDate
                      , nutrition = Dict.get date groupNutritionsByDate
                      }
                    )
                )
                groupEncounterDates

        groupEncounterDates =
            Dict.keys groupHeightsByDate
                ++ Dict.keys groupWeightsByDate
                ++ Dict.keys groupMuacsByDate
                ++ Dict.keys groupNutritionsByDate
                |> EverySet.fromList
                |> EverySet.toList

        groupHeightsByDate =
            Dict.values groupNutritionMeasurements.heights
                |> List.map (\height -> ( height.dateMeasured, height.value ))
                |> Dict.fromList

        groupWeightsByDate =
            Dict.values groupNutritionMeasurements.weights
                |> List.map (\weight -> ( weight.dateMeasured, weight.value ))
                |> Dict.fromList

        groupMuacsByDate =
            Dict.values groupNutritionMeasurements.muacs
                |> List.map (\muac -> ( muac.dateMeasured, muac.value ))
                |> Dict.fromList

        groupNutritionsByDate =
            Dict.values groupNutritionMeasurements.nutritions
                |> List.map (\nutrition -> ( nutrition.dateMeasured, nutrition.value ))
                |> Dict.fromList
    in
    div [ class "pane fill-the-blanks" ]
        [ viewPaneHeading language Translate.FillTheBlanks
        , div [ class "pane-content" ]
            [ viewTableHeader
            , viewTableRow language
                (Translate.NCDAFillTheBlanksItemLabel HeightToAge)
                pregnancyValues
                (List.take 6 heightsValues)
                (List.drop 6 heightsValues)
            , viewTableRow language
                (Translate.NCDAFillTheBlanksItemLabel WeightToAge)
                pregnancyValues
                (List.take 6 weightsValues)
                (List.drop 6 weightsValues)
            , viewTableRow language
                (Translate.NCDAFillTheBlanksItemLabel MuacValue)
                pregnancyValues
                (List.take 6 muacsValues)
                (List.drop 6 muacsValues)
            , viewTableRow language
                (Translate.NCDAFillTheBlanksItemLabel EdemaPresent)
                pregnancyValues
                (List.take 6 nutritionsValues)
                (List.drop 6 nutritionsValues)
            ]
        ]


distributeByAgeInMonths : Person -> List ( NominalDate, a ) -> Maybe (Dict Int a)
distributeByAgeInMonths child values =
    Maybe.map
        (\birthDate ->
            List.sortWith sortTuplesByDateDesc values
                |> List.foldl
                    (\( date, value ) accum ->
                        let
                            ageMonths =
                                diffMonths birthDate date
                        in
                        Dict.get ageMonths accum
                            |> Maybe.map
                                -- We want to get most recent value for a month.
                                -- Since values are sorted DESC by date, we
                                -- know that if we already recorded value for that
                                -- month, it's more recent than the one we are checking,
                                -- and therefore this value can be skipped.
                                (always accum)
                            |> Maybe.withDefault (Dict.insert ageMonths value accum)
                    )
                    Dict.empty
        )
        child.birthDate


generateValues : NominalDate -> Person -> Maybe (Dict Int a) -> (a -> Bool) -> List NCDACellValue
generateValues currentDate child valuesByAgeInMonths resolutionFunc =
    Maybe.map2
        (\values ageMonths ->
            List.indexedMap
                (\month _ ->
                    if ageMonths < month then
                        NCDACellValueEmpty

                    else
                        Dict.get month values
                            |> Maybe.map
                                (\value ->
                                    if resolutionFunc value then
                                        NCDACellValueV

                                    else
                                        NCDACellValueX
                                )
                            |> Maybe.withDefault NCDACellValueDash
                )
                emptyNCDAValuesForChild
        )
        valuesByAgeInMonths
        (ageInMonths currentDate child)
        |> Maybe.withDefault emptyNCDAValuesForChild


emptyNCDAValuesForChild : List NCDACellValue
emptyNCDAValuesForChild =
    List.repeat 25 NCDACellValueEmpty<|MERGE_RESOLUTION|>--- conflicted
+++ resolved
@@ -59,10 +59,6 @@
 import Pages.Nutrition.Activity.View exposing (translateNutritionAssement)
 import Pages.Nutrition.Encounter.Utils
 import Pages.Page exposing (Page(..), SessionPage(..), UserPage(..))
-<<<<<<< HEAD
-import Pages.Prenatal.DemographicsReport.View exposing (viewItemHeading)
-import Pages.Utils exposing (viewEndEncounterDialog, viewEndEncounterMenuForProgressReport, viewStartEncounterButton)
-=======
 import Pages.Report.Model exposing (DiagnosisMode(..), PaneEntryStatus(..), ReportTab(..))
 import Pages.Report.Utils
     exposing
@@ -71,8 +67,14 @@
         , getAcuteIllnessEncountersForParticipant
         )
 import Pages.Report.View exposing (viewAcuteIllnessDiagnosisEntry, viewEntries)
-import Pages.Utils exposing (viewEndEncounterButton, viewEndEncounterDialog, viewPersonDetailsExtended, viewStartEncounterButton)
->>>>>>> 1f44fa22
+import Pages.Utils
+    exposing
+        ( viewEndEncounterButton
+        , viewEndEncounterDialog
+        , viewEndEncounterMenuForProgressReport
+        , viewPersonDetailsExtended
+        , viewStartEncounterButton
+        )
 import Pages.WellChild.Activity.Types exposing (VaccinationStatus(..))
 import Pages.WellChild.Activity.Utils
     exposing
@@ -171,11 +173,8 @@
             mandatoryNutritionAssessmentMeasurementsTaken
             db
             model.diagnosisMode
-<<<<<<< HEAD
             model.sendViaWhatsAppDialog
-=======
             model.activeTab
->>>>>>> 1f44fa22
             SetActivePage
             SetActiveTab
             SetDiagnosisMode
@@ -197,11 +196,8 @@
     -> Bool
     -> ModelIndexedDb
     -> DiagnosisMode
-<<<<<<< HEAD
     -> Components.SendViaWhatsAppDialog.Model.Model
-=======
     -> ReportTab
->>>>>>> 1f44fa22
     -> (Page -> msg)
     -> (ReportTab -> msg)
     -> (DiagnosisMode -> msg)
@@ -211,10 +207,7 @@
     -> Maybe (BottomActionData msg)
     -> ( PersonId, Person )
     -> Html msg
-<<<<<<< HEAD
-viewProgressReport language currentDate zscores isChw initiator mandatoryNutritionAssessmentMeasurementsTaken db diagnosisMode sendViaWhatsAppDialog setActivePageMsg setDiagnosisModeMsg msgSendViaWhatsAppDialogMsg componentsConfig selectedComponents bottomActionData ( childId, child ) =
-=======
-viewProgressReport language currentDate zscores isChw initiator mandatoryNutritionAssessmentMeasurementsTaken db diagnosisMode activeTab setActivePageMsg setActiveTabMsg setDiagnosisModeMsg bottomActionData ( childId, child ) =
+viewProgressReport language currentDate zscores isChw initiator mandatoryNutritionAssessmentMeasurementsTaken db diagnosisMode sendViaWhatsAppDialog activeTab setActivePageMsg setActiveTabMsg setDiagnosisModeMsg msgSendViaWhatsAppDialogMsg componentsConfig selectedComponents bottomActionData ( childId, child ) =
     let
         content =
             case activeTab of
@@ -227,8 +220,12 @@
                         mandatoryNutritionAssessmentMeasurementsTaken
                         db
                         diagnosisMode
+                        sendViaWhatsAppDialog
                         setActivePageMsg
                         setDiagnosisModeMsg
+                        msgSendViaWhatsAppDialogMsg
+                        componentsConfig
+                        selectedComponents
                         ( childId, child )
 
                 TabNCDAScoreboard ->
@@ -239,7 +236,7 @@
         , viewTabs language setActiveTabMsg activeTab
         , div [ class "ui report unstackable items" ] <|
             content
-                ++ viewActions language initiator bottomActionData
+                ++ viewActions language initiator msgSendViaWhatsAppDialogMsg bottomActionData
         ]
 
 
@@ -310,7 +307,6 @@
 
 
 assembleProgresReportData childId db =
->>>>>>> 1f44fa22
     let
         individualParticipants =
             Dict.get childId db.individualParticipantsByPerson
@@ -404,11 +400,15 @@
     -> Bool
     -> ModelIndexedDb
     -> DiagnosisMode
+    -> Components.SendViaWhatsAppDialog.Model.Model
     -> (Page -> msg)
     -> (DiagnosisMode -> msg)
+    -> (Components.SendViaWhatsAppDialog.Model.Msg msg -> msg)
+    -> Maybe (Components.SendViaWhatsAppDialog.Model.ReportComponentsConfig msg)
+    -> Maybe (EverySet Components.SendViaWhatsAppDialog.Model.ReportComponentWellChild)
     -> ( PersonId, Person )
     -> List (Html msg)
-viewContent language currentDate zscores isChw initiator mandatoryNutritionAssessmentMeasurementsTaken db diagnosisMode setActivePageMsg setDiagnosisModeMsg ( childId, child ) =
+viewContent language currentDate zscores isChw initiator mandatoryNutritionAssessmentMeasurementsTaken db diagnosisMode sendViaWhatsAppDialog setActivePageMsg setDiagnosisModeMsg msgSendViaWhatsAppDialogMsg componentsConfig selectedComponents ( childId, child ) =
     let
         reportData =
             assembleProgresReportData childId db
@@ -438,23 +438,7 @@
                         reportData.wellChildEncounters
                         reportData.individualWellChildMeasurementsWithDates
                         db
-<<<<<<< HEAD
                         |> showIf (showComponent Components.SendViaWhatsAppDialog.Model.ComponentWellChildECD)
-
-                    -- @todo:
-                    -- Drawing SVG charts causes major slowness, specially when
-                    -- typing new phone number. Need to decide how to
-                    -- solve this.
-                    -- , viewGrowthPane language
-                    --     currentDate
-                    --     zscores
-                    --     ( childId, child )
-                    --     expectedSessions
-                    --     groupNutritionMeasurements
-                    --     individualNutritionMeasurementsWithDates
-                    --     individualWellChildMeasurementsWithDates
-                    --     |> showIf (showComponent Components.SendViaWhatsAppDialog.Model.ComponentWellChildGrowth)
-=======
                     , viewGrowthPane language
                         currentDate
                         zscores
@@ -463,7 +447,6 @@
                         reportData.groupNutritionMeasurements
                         reportData.individualNutritionMeasurementsWithDates
                         reportData.individualWellChildMeasurementsWithDates
->>>>>>> 1f44fa22
                     , viewNextAppointmentPane language
                         currentDate
                         child
@@ -474,6 +457,16 @@
 
                 ModeCompletedDiagnosis ->
                     []
+
+        showDiagnosisPaneForSendViaWhatsApp =
+            Maybe.map (EverySet.member Components.SendViaWhatsAppDialog.Model.ComponentWellChildActiveDiagnoses) selectedComponents
+                |> Maybe.withDefault False
+
+        showComponent component =
+            -- Show component if it was selected to be shared via WhatsApp,
+            -- or, if viewing not for sharing via WhatsApp.
+            Maybe.map (EverySet.member component) selectedComponents
+                |> Maybe.withDefault False
     in
     [ viewPersonInfoPane language currentDate child
     , viewDiagnosisPane language
@@ -491,13 +484,29 @@
         diagnosisMode
         setActivePageMsg
         setDiagnosisModeMsg
+        showDiagnosisPaneForSendViaWhatsApp
         reportData.maybeAssembled
+        |> showIf (showComponent Components.SendViaWhatsAppDialog.Model.ComponentWellChildActiveDiagnoses)
     ]
         ++ derivedContent
-
-
-viewActions : Language -> WellChildProgressReportInitiator -> Maybe (BottomActionData msg) -> List (Html msg)
-viewActions language initiator bottomActionData =
+        ++ [ Html.map msgSendViaWhatsAppDialogMsg
+                (Components.SendViaWhatsAppDialog.View.view
+                    language
+                    currentDate
+                    ( childId, child )
+                    componentsConfig
+                    sendViaWhatsAppDialog
+                )
+           ]
+
+
+viewActions :
+    Language
+    -> WellChildProgressReportInitiator
+    -> (Components.SendViaWhatsAppDialog.Model.Msg msg -> msg)
+    -> Maybe (BottomActionData msg)
+    -> List (Html msg)
+viewActions language initiator msgSendViaWhatsAppDialogMsg bottomActionData =
     Maybe.map
         (\data ->
             let
@@ -507,8 +516,15 @@
                             viewStartEncounterButton language data.startEncounterMsg
 
                         _ ->
-                            viewEndEncounterButton language data.allowEndEncounter data.setEndEncounterDialogStateMsg
-
+                            viewEndEncounterMenuForProgressReport language
+                                data.allowEndEncounter
+                                data.setEndEncounterDialogStateMsg
+                                (msgSendViaWhatsAppDialogMsg <|
+                                    Components.SendViaWhatsAppDialog.Model.SetState <|
+                                        Just Components.SendViaWhatsAppDialog.Model.Consent
+                                )
+
+                -- viewEndEncounterButton language data.allowEndEncounter data.setEndEncounterDialogStateMsg
                 endEncounterDialog =
                     if data.showEndEncounterDialog then
                         Just <|
@@ -520,128 +536,9 @@
 
                     else
                         Nothing
-<<<<<<< HEAD
-                    , case initiator of
-                        Pages.WellChild.ProgressReport.Model.InitiatorPatientRecord _ _ ->
-                            viewStartEncounterButton language data.startEncounterMsg
-
-                        _ ->
-                            viewEndEncounterMenuForProgressReport language
-                                data.allowEndEcounter
-                                data.setEndEncounterDialogStateMsg
-                                (msgSendViaWhatsAppDialogMsg <|
-                                    Components.SendViaWhatsAppDialog.Model.SetState <|
-                                        Just Components.SendViaWhatsAppDialog.Model.Consent
-                                )
-                    )
-                )
-                bottomActionData
-                |> Maybe.withDefault ( Nothing, emptyNode )
-
-        showDiagnosisPaneForSendViaWhatsApp =
-            Maybe.map (EverySet.member Components.SendViaWhatsAppDialog.Model.ComponentWellChildActiveDiagnoses) selectedComponents
-                |> Maybe.withDefault False
-
-        showComponent component =
-            -- Show component if it was selected to be shared via WhatsApp,
-            -- or, if viewing not for sharing via WhatsApp.
-            Maybe.map (EverySet.member component) selectedComponents
-                |> Maybe.withDefault True
-    in
-    div [ class "page-report well-child" ]
-        [ viewHeader language initiator diagnosisMode setActivePageMsg setDiagnosisModeMsg
-        , div [ class "ui report unstackable items" ] <|
-            [ viewPersonInfoPane language currentDate child
-            , viewDiagnosisPane language
-                currentDate
-                isChw
-                initiator
-                mandatoryNutritionAssessmentMeasurementsTaken
-                acuteIllnesses
-                individualNutritionParticipantId
-                wellChildEncounters
-                groupNutritionMeasurements
-                (getPreviousMeasurements individualNutritionMeasurementsWithDates)
-                individualWellChildMeasurements
-                db
-                diagnosisMode
-                setActivePageMsg
-                setDiagnosisModeMsg
-                showDiagnosisPaneForSendViaWhatsApp
-                maybeAssembled
-                |> showIf (showComponent Components.SendViaWhatsAppDialog.Model.ComponentWellChildActiveDiagnoses)
-            ]
-                ++ derivedContent
-                ++ [ -- Bottom actions are hidden when viewing for sharing
-                     -- via WhatsApp.
-                     showIf (isNothing selectedComponents) bottomActionButton
-                   ]
-        , viewModal endEncounterDialog
-        , Html.map msgSendViaWhatsAppDialogMsg
-            (Components.SendViaWhatsAppDialog.View.view
-                language
-                currentDate
-                ( childId, child )
-                componentsConfig
-                sendViaWhatsAppDialog
-            )
-        ]
-
-
-viewHeader : Language -> WellChildProgressReportInitiator -> DiagnosisMode -> (Page -> msg) -> (DiagnosisMode -> msg) -> Html msg
-viewHeader language initiator diagnosisMode setActivePageMsg setDiagnosisModeMsg =
-    let
-        label =
-            case initiator of
-                Pages.WellChild.ProgressReport.Model.InitiatorPatientRecord _ _ ->
-                    Translate.PatientRecord
-
-                _ ->
-                    Translate.ProgressReport
-
-        goBackAction =
-            case diagnosisMode of
-                ModeActiveDiagnosis ->
-                    let
-                        targetPage =
-                            case initiator of
-                                InitiatorNutritionIndividual nutritionEncounterId ->
-                                    UserPage (NutritionEncounterPage nutritionEncounterId)
-
-                                InitiatorWellChild wellChildEncounterId ->
-                                    UserPage (WellChildEncounterPage wellChildEncounterId)
-
-                                InitiatorNutritionGroup sessionId personId ->
-                                    UserPage (SessionPage sessionId (ChildPage personId))
-
-                                Pages.WellChild.ProgressReport.Model.InitiatorPatientRecord patientRecordInitiator _ ->
-                                    case patientRecordInitiator of
-                                        Backend.PatientRecord.Model.InitiatorParticipantDirectory ->
-                                            UserPage (PersonsPage Nothing ParticipantDirectoryOrigin)
-
-                                        Backend.PatientRecord.Model.InitiatorPatientRecord personId ->
-                                            UserPage (PatientRecordPage Backend.PatientRecord.Model.InitiatorParticipantDirectory personId)
-                    in
-                    setActivePageMsg targetPage
-
-                ModeCompletedDiagnosis ->
-                    setDiagnosisModeMsg ModeActiveDiagnosis
-    in
-    div [ class "ui basic segment head" ]
-        [ h1 [ class "ui header" ]
-            [ text <| translate language label
-            ]
-        , span
-            [ class "link-back"
-            , onClick goBackAction
-            ]
-            [ span [ class "icon-back" ] []
-            , span [] []
-=======
             in
             [ bottomActionButton
             , viewModal endEncounterDialog
->>>>>>> 1f44fa22
             ]
         )
         bottomActionData
