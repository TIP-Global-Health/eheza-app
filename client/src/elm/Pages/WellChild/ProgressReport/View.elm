--- conflicted
+++ resolved
@@ -2116,13 +2116,8 @@
         -- Per requirements, treatment question appears only at Child Scorecard
         -- encounter, and only in case Malnutrition was not diagnosed previously
         -- (at any of different types of Nutrition encounters).
-<<<<<<< HEAD
         -- Therefore, we need to analyze only those questionnaires that
-        -- were filled before first diagnose of Malnutrition.
-=======
-        -- Therefore, we need to analyse only those questionnaires that
         -- were filled before the first diagnosis of Malnutrition.
->>>>>>> f7e79664
         -- This way we solve possibility 'false negative' at questionnaires
         -- that don't show Malnutrition question (and don't have Malnutrition
         -- sign set, which is interpretred as 'No' answer).
