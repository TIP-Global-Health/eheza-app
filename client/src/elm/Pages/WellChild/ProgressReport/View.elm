--- conflicted
+++ resolved
@@ -508,12 +508,8 @@
                                     reportData.groupNutritionMeasurements
                                     reportData.individualNutritionMeasurementsWithDates
                                     reportData.individualWellChildMeasurementsWithDates
-<<<<<<< HEAD
                                     reportData.individualChildScoreboardMeasurementsWithDates
-                                    |> showIf (showComponent Components.SendViaWhatsAppDialog.Model.ComponentWellChildGrowth)
-=======
                                     |> showIf (showComponent Components.ReportToWhatsAppDialog.Model.ComponentWellChildGrowth)
->>>>>>> bb76fe10
 
                             else
                                 emptyNode
