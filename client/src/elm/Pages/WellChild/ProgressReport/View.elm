--- conflicted
+++ resolved
@@ -454,10 +454,10 @@
                                     currentDate
                                     zscores
                                     ( childId, child )
-                                    expectedSessions
-                                    groupNutritionMeasurements
-                                    individualNutritionMeasurementsWithDates
-                                    individualWellChildMeasurementsWithDates
+                                    reportData.expectedSessions
+                                    reportData.groupNutritionMeasurements
+                                    reportData.individualNutritionMeasurementsWithDates
+                                    reportData.individualWellChildMeasurementsWithDatess
                                     |> showIf (showComponent Components.SendViaWhatsAppDialog.Model.ComponentWellChildGrowth)
 
                             else
@@ -476,24 +476,7 @@
                         reportData.individualWellChildMeasurementsWithDates
                         db
                         |> showIf (showComponent Components.SendViaWhatsAppDialog.Model.ComponentWellChildECD)
-<<<<<<< HEAD
                     , growthPane
-=======
-
-                    -- @todo:
-                    -- Drawing SVG charts causes major slowness, specially when
-                    -- typing new phone number. Need to decide how to
-                    -- solve this.
-                    , viewGrowthPane language
-                        currentDate
-                        zscores
-                        ( childId, child )
-                        reportData.expectedSessions
-                        reportData.groupNutritionMeasurements
-                        reportData.individualNutritionMeasurementsWithDates
-                        reportData.individualWellChildMeasurementsWithDates
-                        |> showIf (showComponent Components.SendViaWhatsAppDialog.Model.ComponentWellChildGrowth)
->>>>>>> ffd7d88e
                     , viewNextAppointmentPane language
                         currentDate
                         child
