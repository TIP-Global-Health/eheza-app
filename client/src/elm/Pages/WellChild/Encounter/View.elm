module Pages.WellChild.Encounter.View exposing (partitionActivities, view)

import Backend.Entities exposing (..)
import Backend.IndividualEncounterParticipant.Model exposing (IndividualParticipantInitiator(..))
import Backend.Model exposing (ModelIndexedDb)
import Backend.WellChildActivity.Model exposing (WellChildActivity(..))
import Backend.WellChildActivity.Utils exposing (getActivityIcon, getAllActivities)
import EverySet exposing (EverySet)
import Gizra.NominalDate exposing (NominalDate)
import Html exposing (..)
import Html.Attributes exposing (..)
import Html.Events exposing (..)
import Pages.Page exposing (Page(..), UserPage(..))
import Pages.Utils exposing (viewPersonDetailsExtended)
import Pages.WellChild.Activity.Utils exposing (activityCompleted, expectActivity)
import Pages.WellChild.Encounter.Model exposing (..)
import Pages.WellChild.Encounter.Utils exposing (allowEndingEcounter, generateAssembledData)
import SyncManager.Model exposing (Site, SiteFeature)
import Translate exposing (Language, translate)
import Utils.Html exposing (activityCard, tabItem, viewModal)
import Utils.WebData exposing (viewWebData)
import ZScore.Model


view :
    Language
    -> NominalDate
    -> ZScore.Model.Model
    -> Site
    -> EverySet SiteFeature
    -> WellChildEncounterId
    -> Bool
    -> ModelIndexedDb
    -> Model
    -> Html Msg
view language currentDate zscores site features id isChw db model =
    let
        assembled =
            generateAssembledData site id db
    in
    viewWebData language (viewHeaderAndContent language currentDate zscores site features id isChw db model) identity assembled


viewHeaderAndContent :
    Language
    -> NominalDate
    -> ZScore.Model.Model
    -> Site
    -> EverySet SiteFeature
    -> WellChildEncounterId
    -> Bool
    -> ModelIndexedDb
    -> Model
    -> AssembledData
    -> Html Msg
viewHeaderAndContent language currentDate zscores site features id isChw db model assembled =
    let
        header =
            viewHeader language isChw assembled

        content =
            viewContent language currentDate zscores site features id isChw db model assembled
    in
    div [ class "page-encounter well-child" ]
        [ header
        , content
        , viewModal <|
            warningPopup language
                assembled.participant.person
                id
                model.warningPopupState
        ]


viewHeader : Language -> Bool -> AssembledData -> Html Msg
viewHeader language isChw assembled =
    div
        [ class "ui basic segment head" ]
        [ h1
            [ class "ui header" ]
            [ text <|
                translate language <|
                    Translate.IndividualEncounterLabel
                        Backend.IndividualEncounterParticipant.Model.WellChildEncounter
                        isChw
            ]
        , span
            [ class "link-back"
            , onClick <| SetActivePage <| UserPage <| WellChildParticipantPage InitiatorParticipantsPage assembled.participant.person
            ]
            [ span [ class "icon-back" ] []
            , span [] []
            ]
        ]


viewContent :
    Language
    -> NominalDate
    -> ZScore.Model.Model
    -> Site
    -> EverySet SiteFeature
    -> WellChildEncounterId
    -> Bool
    -> ModelIndexedDb
    -> Model
    -> AssembledData
    -> Html Msg
viewContent language currentDate zscores site features id isChw db model assembled =
    ((viewPersonDetailsExtended language currentDate assembled.person |> div [ class "item" ])
        :: viewMainPageContent language currentDate zscores site features id isChw db assembled model
    )
        |> div [ class "ui unstackable items" ]


warningPopup : Language -> PersonId -> WellChildEncounterId -> Maybe WarningPopupType -> Maybe (Html Msg)
warningPopup language childId encounterId warningPopupState =
    warningPopupState
        |> Maybe.map
            (\popupType ->
                let
                    warningHeading =
                        [ img [ src "assets/images/exclamation-red.png" ] []
                        , div [ class "popup-heading warning" ] [ text <| translate language Translate.Warning ++ "!" ]
                        ]

                    actions =
                        case popupType of
                            PopupDangerSigns ->
                                div [ class "two ui buttons" ]
                                    [ button
                                        [ class "ui fluid button"
                                        , onClick <| SetWarningPopupState Nothing
                                        ]
                                        [ text <| translate language Translate.Cancel ]
                                    , button
                                        [ class "ui primary fluid button"
                                        , onClick <| TriggerAcuteIllnessEncounter childId encounterId
                                        ]
                                        [ text <| translate language Translate.CloseAndContinue ]
                                    ]

                            PopupECD _ ->
                                button
                                    [ class "ui fluid button"
                                    , onClick <| SetWarningPopupState Nothing
                                    ]
                                    [ text <| translate language Translate.Continue ]
                in
                div [ class "ui active modal danger-signs-popup" ]
                    [ div [ class "content" ]
                        [ div [ class "popup-heading-wrapper" ] warningHeading
                        , div [ class "popup-action" ] [ text <| translate language <| Translate.WellChildEncounterPopup popupType ]
                        ]
                    , div [ class "actions" ]
                        [ actions ]
                    ]
            )


viewMainPageContent :
    Language
    -> NominalDate
    -> ZScore.Model.Model
    -> Site
    -> EverySet SiteFeature
    -> WellChildEncounterId
    -> Bool
    -> ModelIndexedDb
    -> AssembledData
    -> Model
    -> List (Html Msg)
viewMainPageContent language currentDate zscores site features id isChw db assembled model =
    let
        ( completedActivities, pendingActivities ) =
            partitionActivities currentDate zscores site features isChw db assembled

        pendingTabTitle =
            translate language <| Translate.ActivitiesToComplete <| List.length pendingActivities

        completedTabTitle =
            translate language <| Translate.ActivitiesCompleted <| List.length completedActivities

        reportsTabTitle =
            translate language Translate.ProgressReport

        tabs =
            div [ class "ui tabular menu" ]
                [ tabItem pendingTabTitle (model.selectedTab == Pending) "pending" (SetSelectedTab Pending)
                , tabItem completedTabTitle (model.selectedTab == Completed) "completed" (SetSelectedTab Completed)
                , tabItem reportsTabTitle (model.selectedTab == Reports) "reports" (SetActivePage (UserPage (WellChildProgressReportPage id)))
                ]

        viewCard activity =
            activityCard language
                (Translate.WellChildActivityTitle activity)
                (getActivityIcon activity)
                (NavigateToActivity id activity)

        ( selectedActivities, emptySectionMessage ) =
            case model.selectedTab of
                Pending ->
                    ( pendingActivities, translate language Translate.NoActivitiesPending )

                Completed ->
                    ( completedActivities, translate language Translate.NoActivitiesCompleted )

                Reports ->
                    ( [], "" )

        innerContent =
            div [ class "full content" ]
                [ div [ class "wrap-cards" ]
                    [ div [ class "ui four cards" ] <|
                        if List.isEmpty selectedActivities then
                            [ span [] [ text emptySectionMessage ] ]

                        else
                            List.map viewCard selectedActivities
                    ]
                ]

        allowEndEncounter =
            allowEndingEcounter currentDate pendingActivities assembled

        endEcounterButtonAttributes =
            if allowEndEncounter then
                [ class "ui fluid primary button"
                , onClick <| CloseEncounter id
                ]

            else
                [ class "ui fluid primary button disabled" ]

        content =
            div [ class "ui full segment" ]
                [ innerContent
                , div [ class "actions" ]
                    [ button
                        endEcounterButtonAttributes
                        [ text <| translate language Translate.EndEncounter ]
                    ]
                ]
    in
    [ tabs
    , content
    ]


partitionActivities :
    NominalDate
    -> ZScore.Model.Model
    -> Site
    -> EverySet SiteFeature
    -> Bool
    -> ModelIndexedDb
    -> AssembledData
    -> ( List WellChildActivity, List WellChildActivity )
partitionActivities currentDate zscores site features isChw db assembled =
<<<<<<< HEAD
    List.filter (expectActivity currentDate zscores site features isChw assembled db) getAllActivities
        |> List.partition (activityCompleted currentDate zscores site features isChw assembled db)


allowEndingEcounter : List WellChildActivity -> Bool
allowEndingEcounter pendingActivities =
    case pendingActivities of
        [] ->
            True

        [ WellChildPhoto ] ->
            True

        _ ->
            False
=======
    getAllActivities isChw
        |> List.filter (expectActivity currentDate zscores site features isChw assembled db)
        |> List.partition (activityCompleted currentDate zscores site features isChw assembled db)
>>>>>>> 8bd24992
<|MERGE_RESOLUTION|>--- conflicted
+++ resolved
@@ -257,24 +257,5 @@
     -> AssembledData
     -> ( List WellChildActivity, List WellChildActivity )
 partitionActivities currentDate zscores site features isChw db assembled =
-<<<<<<< HEAD
     List.filter (expectActivity currentDate zscores site features isChw assembled db) getAllActivities
-        |> List.partition (activityCompleted currentDate zscores site features isChw assembled db)
-
-
-allowEndingEcounter : List WellChildActivity -> Bool
-allowEndingEcounter pendingActivities =
-    case pendingActivities of
-        [] ->
-            True
-
-        [ WellChildPhoto ] ->
-            True
-
-        _ ->
-            False
-=======
-    getAllActivities isChw
-        |> List.filter (expectActivity currentDate zscores site features isChw assembled db)
-        |> List.partition (activityCompleted currentDate zscores site features isChw assembled db)
->>>>>>> 8bd24992
+        |> List.partition (activityCompleted currentDate zscores site features isChw assembled db)