module Pages.WellChild.Activity.View exposing (view, viewVaccinationOverview)

import AssocList as Dict
import Backend.Entities exposing (..)
import Backend.Measurement.Model exposing (..)
import Backend.Measurement.Utils exposing (getMeasurementValueFunc)
import Backend.Model exposing (ModelIndexedDb)
import Backend.NutritionEncounter.Utils
    exposing
        ( getNewbornExamPregnancySummary
        , nutritionAssessmentForBackend
        , resolveNCDANeverFilled
        , resolveNCDANotFilledAfterAgeOfSixMonths
        , resolvePreviousValuesSetForChild
        )
import Backend.Person.Model exposing (Person)
import Backend.WellChildActivity.Model exposing (WellChildActivity(..))
import Backend.WellChildEncounter.Model exposing (WellChildEncounterType(..))
import Date exposing (Unit(..))
import DateSelector.SelectorPopup exposing (viewCalendarPopup)
import EverySet exposing (EverySet)
import Gizra.Html exposing (emptyNode, showIf)
import Gizra.NominalDate exposing (NominalDate, formatDDMMYYYY)
import Html exposing (..)
import Html.Attributes exposing (..)
import Html.Events exposing (..)
import Maybe.Extra exposing (isJust)
import Measurement.Model
    exposing
        ( ImmunisationTask(..)
<<<<<<< HEAD
=======
        , InvokationModule(..)
        , MedicationAdministrationForm
        , MedicationAdministrationFormConfig
>>>>>>> 8c098b86
        , NCDAData
        , PhotoForm
        , VaccinationFormViewMode(..)
        , VaccinationProgressDict
        , VaccinationStatus(..)
        , VitalsForm
        )
import Measurement.Utils exposing (..)
import Measurement.View
    exposing
        ( birthWeightInputsAndTasks
        , nutritionCaringInputsAndTasks
        , nutritionFeedingInputsAndTasks
        , nutritionFoodSecurityInputsAndTasks
        , nutritionHygieneInputsAndTasks
        , viewContributingFactorsForm
        , viewHealthEducationForm
        , viewHeightForm
        , viewMedicationAdministrationForm
        , viewMuacForm
        , viewNutritionFollowUpForm
        , viewNutritionForm
        , viewReferToProgramForm
        , viewSendToHealthCenterForm
        , viewWeightForm
        )
import Pages.Nutrition.Activity.View exposing (viewPhotoForm, warningPopup)
import Pages.Page exposing (Page(..), UserPage(..))
import Pages.Utils
    exposing
        ( isTaskCompleted
        , maybeToBoolTask
        , resolveActiveTask
        , resolveNextTask
        , resolveTasksCompletedFromTotal
        , taskCompleted
        , tasksBarId
        , viewBoolInput
        , viewCheckBoxMultipleSelectInput
        , viewCustomAction
        , viewLabel
        , viewMeasurementInput
        , viewPersonDetailsExtended
        , viewQuestionLabel
        , viewSaveAction
        , viewTasksCount
        )
import Pages.WellChild.Activity.Model exposing (..)
import Pages.WellChild.Activity.Types exposing (..)
import Pages.WellChild.Activity.Utils exposing (..)
import Pages.WellChild.Encounter.Model exposing (AssembledData)
import Pages.WellChild.Encounter.Utils exposing (generateAssembledData)
import SyncManager.Model exposing (Site, SiteFeature)
import Translate exposing (Language, TranslationId, translate)
import Utils.Html exposing (viewModal)
import Utils.WebData exposing (viewWebData)
import ZScore.Model exposing (Centimetres(..))
import ZScore.Utils exposing (diffDays, zScoreHeadCircumferenceForAge)


view :
    Language
    -> NominalDate
    -> ZScore.Model.Model
    -> Site
    -> EverySet SiteFeature
    -> WellChildEncounterId
    -> Bool
    -> WellChildActivity
    -> ModelIndexedDb
    -> Model
    -> Html Msg
view language currentDate zscores site features id isChw activity db model =
    let
        data =
            generateAssembledData site id db
    in
    viewWebData language (viewHeaderAndContent language currentDate zscores site features id isChw activity db model) identity data


viewHeaderAndContent :
    Language
    -> NominalDate
    -> ZScore.Model.Model
    -> Site
    -> EverySet SiteFeature
    -> WellChildEncounterId
    -> Bool
    -> WellChildActivity
    -> ModelIndexedDb
    -> Model
    -> AssembledData
    -> Html Msg
viewHeaderAndContent language currentDate zscores site features id isChw activity db model assembled =
    let
        header =
            viewHeader language id activity

        content =
            viewContent language currentDate zscores site features id isChw activity db model assembled
    in
    div [ class "page-activity well-child" ]
        [ header
        , content
        , viewModal <|
            viewWarningPopup language currentDate model.warningPopupState
        ]


viewHeader : Language -> WellChildEncounterId -> WellChildActivity -> Html Msg
viewHeader language id activity =
    div
        [ class "ui basic segment head" ]
        [ h1
            [ class "ui header" ]
            [ text <| translate language <| Translate.WellChildActivityTitle activity ]
        , a
            [ class "link-back"
            , onClick <| SetActivePage <| UserPage <| WellChildEncounterPage id
            ]
            [ span [ class "icon-back" ] []
            ]
        ]


viewContent :
    Language
    -> NominalDate
    -> ZScore.Model.Model
    -> Site
    -> EverySet SiteFeature
    -> WellChildEncounterId
    -> Bool
    -> WellChildActivity
    -> ModelIndexedDb
    -> Model
    -> AssembledData
    -> Html Msg
viewContent language currentDate zscores site features id isChw activity db model assembled =
    ((viewPersonDetailsExtended language currentDate assembled.person |> div [ class "item" ])
        :: viewActivity language currentDate zscores site features id isChw activity assembled db model
    )
        |> div [ class "ui unstackable items" ]


viewWarningPopup : Language -> NominalDate -> Maybe WarningPopupType -> Maybe (Html Msg)
viewWarningPopup language currentDate warningPopupState =
    warningPopupState
        |> Maybe.andThen
            (\popupType ->
                case popupType of
                    PopupNutritionAssessment assessment ->
                        warningPopup language
                            currentDate
                            (SetWarningPopupState Nothing)
                            assessment

                    PopupMacrocephaly personId saved nextTask ->
                        headCircumferencePopup language ( personId, saved, nextTask ) Translate.WellChildMacrocephalyWarning

                    PopupMicrocephaly personId saved nextTask ->
                        headCircumferencePopup language ( personId, saved, nextTask ) Translate.WellChildMicrocephalyWarning
            )


headCircumferencePopup :
    Language
    -> ( PersonId, Maybe ( WellChildHeadCircumferenceId, WellChildHeadCircumference ), Maybe NutritionAssessmentTask )
    -> TranslationId
    -> Maybe (Html Msg)
headCircumferencePopup language ( personId, saved, nextTask ) message =
    Just <|
        div [ class "ui active modal danger-signs-popup" ]
            [ div [ class "content" ]
                [ div [ class "popup-heading-wrapper" ]
                    [ img [ src "assets/images/exclamation-red.png" ] []
                    , div [ class "popup-heading warning" ] [ text <| translate language Translate.Warning ++ "!" ]
                    ]
                , div [ class "popup-action" ] [ text <| translate language message ]
                ]
            , viewCustomAction language
                (CloseHeadCircumferencePopup personId saved nextTask)
                False
                Translate.Continue
            ]


viewActivity :
    Language
    -> NominalDate
    -> ZScore.Model.Model
    -> Site
    -> EverySet SiteFeature
    -> WellChildEncounterId
    -> Bool
    -> WellChildActivity
    -> AssembledData
    -> ModelIndexedDb
    -> Model
    -> List (Html Msg)
viewActivity language currentDate zscores site features id isChw activity assembled db model =
    case activity of
        WellChildPregnancySummary ->
            viewPregnancySummaryForm language currentDate assembled model.pregnancySummaryForm

        WellChildDangerSigns ->
            viewDangerSignsContent language currentDate assembled model.dangerSignsData

        WellChildNutritionAssessment ->
            viewNutritionAssessmenContent language currentDate site zscores id isChw assembled db model.nutritionAssessmentData

        WellChildImmunisation ->
            viewImmunisationContent language currentDate site isChw assembled db model.immunisationData

        WellChildECD ->
            viewECDForm language currentDate assembled model.ecdForm

        WellChildMedication ->
            viewMedicationContent language currentDate site isChw assembled model.medicationData

        WellChildNextSteps ->
            viewNextStepsContent language currentDate zscores site features id assembled db model.nextStepsData

        WellChildPhoto ->
            viewPhotoContent language currentDate assembled model.photoForm

        WellChildNCDA ->
            viewNCDAContent language currentDate zscores site assembled model.ncdaData db

        WellChildHomeVisit ->
            viewHomeVisitContent language currentDate site assembled model.homeVisitData db


viewPregnancySummaryForm : Language -> NominalDate -> AssembledData -> PregnancySummaryForm -> List (Html Msg)
viewPregnancySummaryForm language currentDate assembled form_ =
    let
        form =
            assembled.measurements.pregnancySummary
                |> getMeasurementValueFunc
                |> pregnancySummaryFormWithDefault form_

        ( apgarScoresSection, apgarScoresTasks ) =
            let
                ( apgarMeasurementsSection, apgarMeasurementsTasks ) =
                    if form.apgarScoresAvailable == Just True then
                        ( [ viewLabel language <| Translate.Minutes 1
                          , viewMeasurementInput language
                                form.apgarOneMin
                                (SetPregnancySummaryNumberInput
                                    (\value pregnancySummaryForm ->
                                        { pregnancySummaryForm
                                            | apgarOneMin = String.toFloat value
                                            , apgarDirty = True
                                        }
                                    )
                                )
                                "apgar one-min"
                                Translate.EmptyString
                          , viewLabel language <| Translate.Minutes 5
                          , viewMeasurementInput language
                                form.apgarFiveMin
                                (SetPregnancySummaryNumberInput
                                    (\value pregnancySummaryForm ->
                                        { pregnancySummaryForm
                                            | apgarFiveMin = String.toFloat value
                                            , apgarDirty = True
                                        }
                                    )
                                )
                                "apgar five-min"
                                Translate.EmptyString
                          ]
                        , [ maybeToBoolTask form.apgarOneMin, maybeToBoolTask form.apgarFiveMin ]
                        )

                    else
                        ( [], [] )
            in
            ( [ viewQuestionLabel language <| Translate.PregnancySummarySignQuestion ApgarScores
              , viewBoolInput
                    language
                    form.apgarScoresAvailable
                    (SetPregnancySummaryBoolInput
                        (\value pregnancySummaryForm ->
                            { pregnancySummaryForm
                                | apgarScoresAvailable = Just value
                                , apgarOneMin = Nothing
                                , apgarFiveMin = Nothing
                                , apgarDirty = True
                            }
                        )
                    )
                    ""
                    Nothing
              ]
                ++ apgarMeasurementsSection
            , form.apgarScoresAvailable :: apgarMeasurementsTasks
            )

        ( birthWeightSection, birthWeightTasks ) =
            birthWeightInputsAndTasks language
                form.birthWeight
                (SetPregnancySummaryNumberInput
                    (\value pregnancySummaryForm ->
                        { pregnancySummaryForm
                            | birthWeight = String.toFloat value |> Maybe.map WeightInGrm
                        }
                    )
                )

        ( birthLengthSection, birthLengthTasks ) =
            let
                ( lengthMeasurementSection, lengthMeasurementTasks ) =
                    if form.birthLengthAvailable == Just True then
                        let
                            birthLengthAsFloat =
                                Maybe.map (\(HeightInCm length) -> length)
                                    form.birthLength
                        in
                        ( [ viewMeasurementInput language
                                birthLengthAsFloat
                                (SetPregnancySummaryNumberInput
                                    (\value pregnancySummaryForm ->
                                        { pregnancySummaryForm
                                            | birthLength = String.toFloat value |> Maybe.map HeightInCm
                                            , birthLengthDirty = True
                                        }
                                    )
                                )
                                "birth-length"
                                Translate.UnitCentimeter
                          ]
                        , [ maybeToBoolTask form.birthLength ]
                        )

                    else
                        ( [], [] )
            in
            ( [ viewQuestionLabel language <| Translate.PregnancySummarySignQuestion BirthLength
              , viewBoolInput
                    language
                    form.birthLengthAvailable
                    (SetPregnancySummaryBoolInput
                        (\value pregnancySummaryForm ->
                            { pregnancySummaryForm
                                | birthLengthAvailable = Just value
                                , birthLength = Nothing
                                , birthLengthDirty = True
                            }
                        )
                    )
                    ""
                    Nothing
              ]
                ++ lengthMeasurementSection
            , form.birthLengthAvailable :: lengthMeasurementTasks
            )

        ( estimatedDueDateSection, estimatedDueDateTasks ) =
            let
                dateSelectorConfig =
                    { select = SetExpectedDateConcluded
                    , close = SetExpectedDateConcludedSelectorState Nothing
                    , dateFrom = Date.add Months -3 currentDate
                    , dateTo = Date.add Months 4 currentDate
                    , dateDefault = Nothing
                    }

                expectedDateConcludedForView =
                    Maybe.map formatDDMMYYYY form.expectedDateConcluded
                        |> Maybe.withDefault ""

                viewDatesDiff =
                    Maybe.map2
                        (\expected actual ->
                            let
                                diffMonths =
                                    Date.diff Months expected actual

                                expectedAdjustedMonths =
                                    Date.add Months diffMonths expected

                                diffWeeks =
                                    Date.diff Weeks expectedAdjustedMonths actual

                                diffDays =
                                    Date.diff Days (Date.add Weeks diffWeeks expectedAdjustedMonths) actual

                                parts =
                                    [ ( diffMonths, Translate.MonthSinglePlural ), ( diffWeeks, Translate.WeekSinglePlural ), ( diffDays, Translate.DaySinglePlural ) ]
                                        |> List.filter (Tuple.first >> (/=) 0)

                                viewPart ( value, transId ) =
                                    translate language <| transId (abs value)

                                viewDiff =
                                    case parts of
                                        [ single ] ->
                                            viewPart single

                                        [ first, second ] ->
                                            viewPart first ++ " " ++ translate language Translate.And ++ " " ++ viewPart second

                                        [ first, second, third ] ->
                                            viewPart first ++ ", " ++ viewPart second ++ " " ++ translate language Translate.And ++ " " ++ viewPart third

                                        _ ->
                                            viewPart ( 0, Translate.DaySinglePlural )
                            in
                            [ viewLabel language Translate.DifferenceBetweenDueAndDeliveryDates
                            , div [ class "form-input" ] [ text viewDiff ]
                            ]
                        )
                        form.expectedDateConcluded
                        assembled.person.birthDate
                        |> Maybe.withDefault []
            in
            ( [ viewQuestionLabel language Translate.DateConcludedEstimatedQuestion
              , div
                    [ class "form-input date"
                    , onClick <| SetExpectedDateConcludedSelectorState (Just dateSelectorConfig)
                    ]
                    [ text expectedDateConcludedForView ]
              , viewModal <| viewCalendarPopup language form.dateSelectorPopupState form.expectedDateConcluded
              ]
                ++ viewDatesDiff
            , [ maybeToBoolTask form.expectedDateConcluded ]
            )

        ( deliveryComplicationsSection, deliveryComplicationsTasks ) =
            let
                ( selectComplicationsHtml, selectComplicationsTasks ) =
                    if form.deliveryComplicationsPresent == Just True then
                        ( [ viewLabel language Translate.DeliveryComplicationsSelectionLabel
                          , viewCheckBoxMultipleSelectInput language
                                [ ComplicationGestationalDiabetes, ComplicationEmergencyCSection, ComplicationPreclampsia, ComplicationOther ]
                                [ ComplicationMaternalHemmorhage, ComplicationHiv, ComplicationMaternalDeath ]
                                (form.deliveryComplications |> Maybe.withDefault [])
                                Nothing
                                SetDeliveryComplication
                                Translate.DeliveryComplication
                          ]
                        , [ maybeToBoolTask form.deliveryComplications ]
                        )

                    else
                        ( [], [] )
            in
            ( [ viewQuestionLabel language Translate.DeliveryComplicationsPresentQuestion
              , viewBoolInput
                    language
                    form.deliveryComplicationsPresent
                    (SetPregnancySummaryBoolInput
                        (\value pregnancySummaryForm ->
                            { pregnancySummaryForm
                                | deliveryComplicationsPresent = Just value
                                , deliveryComplications = Nothing
                            }
                        )
                    )
                    ""
                    Nothing
              ]
                ++ selectComplicationsHtml
            , form.deliveryComplicationsPresent :: selectComplicationsTasks
            )

        ( birthDefectsSection, birthDefectsTasks ) =
            let
                ( selectDefectsHtml, selectDefectsTasks ) =
                    if form.birthDefectsPresent == Just True then
                        ( [ viewLabel language Translate.BirthDefectsSelectionLabel
                          , viewCheckBoxMultipleSelectInput language
                                [ DefectBirthInjury
                                , DefectCleftLipWithCleftPalate
                                , DefectCleftPalate
                                , DefectClubFoot
                                , DefectMacrocephaly
                                , DefectGastroschisis
                                , DefectHearingLoss
                                , DefectUndescendedTestes
                                ]
                                [ DefectHypospadias
                                , DefectInguinalHernia
                                , DefectMicrocephaly
                                , DefectNeuralTubes
                                , DefectDownSyndrome
                                , DefectCongenitalHeart
                                , DefectVentricalSeptal
                                , DefectPulmonaryValveAtresiaAndStenosis
                                ]
                                (Maybe.withDefault [] form.birthDefects)
                                Nothing
                                SetBirthDefect
                                Translate.BirthDefect
                          ]
                        , [ maybeToBoolTask form.birthDefects ]
                        )

                    else
                        ( [], [] )
            in
            ( [ viewQuestionLabel language Translate.BirthDefectsPresentQuestion
              , viewBoolInput
                    language
                    form.birthDefectsPresent
                    (SetPregnancySummaryBoolInput
                        (\value pregnancySummaryForm ->
                            { pregnancySummaryForm
                                | birthDefectsPresent = Just value
                                , birthDefects = Nothing
                            }
                        )
                    )
                    ""
                    Nothing
              ]
                ++ selectDefectsHtml
            , form.birthDefectsPresent :: selectDefectsTasks
            )

        tasks =
            estimatedDueDateTasks
                ++ apgarScoresTasks
                ++ birthWeightTasks
                ++ birthLengthTasks
                ++ deliveryComplicationsTasks
                ++ birthDefectsTasks

        ( tasksCompleted, totalTasks ) =
            resolveTasksCompletedFromTotal tasks

        disabled =
            tasksCompleted /= totalTasks
    in
    [ viewTasksCount language tasksCompleted totalTasks
    , div [ class "ui full segment" ]
        [ div [ class "full content" ]
            [ div [ class "ui form pregnancy-summary" ] <|
                estimatedDueDateSection
                    ++ apgarScoresSection
                    ++ birthWeightSection
                    ++ birthLengthSection
                    ++ deliveryComplicationsSection
                    ++ birthDefectsSection
            ]
        , viewSaveAction language
            (SavePregnancySummary assembled.participant.person assembled.measurements.pregnancySummary)
            disabled
        ]
    ]


viewDangerSignsContent :
    Language
    -> NominalDate
    -> AssembledData
    -> DangerSignsData
    -> List (Html Msg)
viewDangerSignsContent language currentDate assembled data =
    let
        measurements =
            assembled.measurements

        tasks =
            [ TaskSymptomsReview, TaskVitals ]

        activeTask =
            resolveActiveTask tasks data.activeTask

        viewTask task =
            let
                ( iconClass, isCompleted ) =
                    case task of
                        TaskSymptomsReview ->
                            ( "symptoms"
                            , isJust measurements.symptomsReview
                            )

                        TaskVitals ->
                            ( "vitals"
                            , isJust measurements.vitals
                            )

                isActive =
                    activeTask == Just task

                attributes =
                    classList [ ( "link-section", True ), ( "active", isActive ), ( "completed", not isActive && isCompleted ) ]
                        :: (if isActive then
                                []

                            else
                                [ onClick <| SetActiveDangerSignsTask task ]
                           )
            in
            div [ class "column" ]
                [ div attributes
                    [ span [ class <| "icon-activity-task icon-" ++ iconClass ] []
                    , text <| translate language (Translate.WellChildDangerSignsTask task)
                    ]
                ]

        tasksCompletedFromTotalDict =
            tasks
                |> List.map (\task -> ( task, dangerSignsTasksCompletedFromTotal currentDate assembled data task ))
                |> Dict.fromList

        ( tasksCompleted, totalTasks ) =
            activeTask
                |> Maybe.andThen (\task -> Dict.get task tasksCompletedFromTotalDict)
                |> Maybe.withDefault ( 0, 0 )

        viewForm =
            case activeTask of
                Just TaskSymptomsReview ->
                    measurements.symptomsReview
                        |> getMeasurementValueFunc
                        |> symptomsReviewFormWithDefault data.symptomsReviewForm
                        |> viewSymptomsReviewForm language currentDate assembled.person

                Just TaskVitals ->
                    measurements.vitals
                        |> getMeasurementValueFunc
                        |> vitalsFormWithDefault data.vitalsForm
                        |> viewVitalsForm language
                            currentDate
                            assembled
                        |> List.singleton

                Nothing ->
                    []

        actions =
            Maybe.map
                (\task ->
                    let
                        personId =
                            assembled.participant.person

                        nextTask =
                            resolveNextTask task tasksCompletedFromTotalDict tasks

                        saveMsg =
                            case task of
                                TaskSymptomsReview ->
                                    SaveSymptomsReview personId measurements.symptomsReview nextTask

                                TaskVitals ->
                                    SaveVitals personId measurements.vitals nextTask

                        disabled =
                            tasksCompleted /= totalTasks
                    in
                    viewSaveAction language saveMsg disabled
                )
                activeTask
                |> Maybe.withDefault emptyNode
    in
    [ div [ class "ui task segment blue" ]
        [ div [ class "ui four column grid" ] <|
            List.map viewTask tasks
        ]
    , viewTasksCount language tasksCompleted totalTasks
    , div [ class "ui full segment" ]
        [ div [ class "full content" ] <|
            (viewForm ++ [ actions ])
        ]
    ]


viewVitalsForm : Language -> NominalDate -> AssembledData -> VitalsForm -> Html Msg
viewVitalsForm language currentDate assembled form =
    let
        formConfig =
            generateVitalsFormConfig assembled
    in
    Measurement.View.viewVitalsForm language currentDate formConfig form


viewSymptomsReviewForm : Language -> NominalDate -> Person -> SymptomsReviewForm -> List (Html Msg)
viewSymptomsReviewForm language currentDate person form =
    let
        ( inputs, _ ) =
            symptomsReviewFormInputsAndTasks language currentDate form
    in
    [ div [ class "ui form symptoms-review" ]
        inputs
    ]


viewNutritionAssessmenContent :
    Language
    -> NominalDate
    -> Site
    -> ZScore.Model.Model
    -> WellChildEncounterId
    -> Bool
    -> AssembledData
    -> ModelIndexedDb
    -> NutritionAssessmentData
    -> List (Html Msg)
viewNutritionAssessmenContent language currentDate site zscores id isChw assembled db data =
    let
        measurements =
            assembled.measurements

        tasks =
            resolveNutritionAssessmentTasks assembled
                |> List.filter (expectNutritionAssessmentTask currentDate assembled)

        activeTask =
            resolveActiveTask tasks data.activeTask

        viewTask task =
            let
                ( iconClass, isCompleted ) =
                    case task of
                        TaskHeight ->
                            ( "height"
                            , isJust measurements.height
                            )

                        TaskHeadCircumference ->
                            ( "head-circumference"
                            , isJust measurements.headCircumference
                            )

                        TaskMuac ->
                            ( "muac"
                            , isJust measurements.muac
                            )

                        TaskNutrition ->
                            ( "nutrition"
                            , isJust measurements.nutrition
                            )

                        TaskWeight ->
                            ( "weight"
                            , isJust measurements.weight
                            )

                isActive =
                    activeTask == Just task

                attributes =
                    classList [ ( "link-section", True ), ( "active", isActive ), ( "completed", not isActive && isCompleted ) ]
                        :: (if isActive then
                                []

                            else
                                [ onClick <| SetActiveNutritionAssessmentTask task ]
                           )
            in
            div [ class "column" ]
                [ div attributes
                    [ span [ class <| "icon-activity-task icon-" ++ iconClass ] []
                    , text <| translate language (Translate.NutritionAssessmentTask task)
                    ]
                ]

        tasksCompletedFromTotalDict =
            List.map (\task -> ( task, nutritionAssessmentTasksCompletedFromTotal currentDate zscores assembled data task )) tasks
                |> Dict.fromList

        ( tasksCompleted, totalTasks ) =
            Maybe.andThen (\task -> Dict.get task tasksCompletedFromTotalDict) activeTask
                |> Maybe.withDefault ( 0, 0 )

        previousValuesSet =
            resolvePreviousValuesSetForChild currentDate site assembled.participant.person db

        headCircumferenceForm =
            getMeasurementValueFunc measurements.headCircumference
                |> headCircumferenceFormWithDefault data.headCircumferenceForm

        headCircumferenceZScore =
            if headCircumferenceForm.measurementNotTaken == Just True then
                Nothing

            else
                Maybe.andThen
                    (\headCircumference ->
                        Maybe.map
                            (\birthDate -> diffDays birthDate currentDate)
                            assembled.person.birthDate
                            |> Maybe.andThen
                                (\ageInDays ->
                                    zScoreHeadCircumferenceForAge zscores ageInDays assembled.person.gender (Centimetres headCircumference)
                                )
                    )
                    headCircumferenceForm.headCircumference

        viewForm =
            case activeTask of
                Just TaskHeight ->
                    getMeasurementValueFunc measurements.height
                        |> heightFormWithDefault data.heightForm
                        |> viewHeightForm language currentDate zscores assembled.person previousValuesSet.height SetHeight

                Just TaskHeadCircumference ->
                    viewHeadCircumferenceForm language currentDate assembled.person headCircumferenceZScore previousValuesSet.headCircumference headCircumferenceForm

                Just TaskMuac ->
                    getMeasurementValueFunc measurements.muac
                        |> muacFormWithDefault data.muacForm
                        |> viewMuacForm language currentDate site assembled.person previousValuesSet.muac SetMuac

                Just TaskNutrition ->
                    getMeasurementValueFunc measurements.nutrition
                        |> nutritionFormWithDefault data.nutritionForm
                        |> viewNutritionForm language currentDate SetNutritionSign

                Just TaskWeight ->
                    let
                        heightValue =
                            getMeasurementValueFunc assembled.measurements.height

                        showWeightForHeightZScore =
                            assembled.encounter.encounterType /= NewbornExam
                    in
                    getMeasurementValueFunc measurements.weight
                        |> weightFormWithDefault data.weightForm
                        |> viewWeightForm language currentDate zscores assembled.person heightValue previousValuesSet.weight showWeightForHeightZScore SetWeight

                Nothing ->
                    []

        actions =
            Maybe.map
                (\task ->
                    let
                        personId =
                            assembled.participant.person

                        nextTask =
                            resolveNextTask task tasksCompletedFromTotalDict tasks

                        saveMsg =
                            case task of
                                TaskHeight ->
                                    SaveHeight personId measurements.height nextTask

                                TaskHeadCircumference ->
                                    PreSaveHeadCircumference personId headCircumferenceZScore measurements.headCircumference nextTask

                                TaskMuac ->
                                    SaveMuac personId measurements.muac nextTask

                                TaskNutrition ->
                                    let
                                        assessment =
                                            generateNutritionAssessment currentDate zscores db assembled
                                                |> nutritionAssessmentForBackend
                                    in
                                    SaveNutrition personId measurements.nutrition assessment nextTask

                                TaskWeight ->
                                    SaveWeight personId measurements.weight nextTask

                        disabled =
                            tasksCompleted /= totalTasks
                    in
                    viewSaveAction language saveMsg disabled
                )
                activeTask
                |> Maybe.withDefault emptyNode
    in
    [ div [ class "ui task segment blue", Html.Attributes.id tasksBarId ]
        [ div [ class "ui five column grid" ] <|
            List.map viewTask tasks
        ]
    , viewTasksCount language tasksCompleted totalTasks
    , div [ class "ui full segment" ]
        [ div [ class "full content" ] <|
            (viewForm ++ [ actions ])
        ]
    ]


viewHeadCircumferenceForm :
    Language
    -> NominalDate
    -> Person
    -> Maybe Float
    -> Maybe Float
    -> HeadCircumferenceForm
    -> List (Html Msg)
viewHeadCircumferenceForm language currentDate person zscore previousValue form =
    let
        ( formForView, _ ) =
            headCircumferenceFormAndTasks language currentDate person zscore previousValue form
    in
    formForView


viewImmunisationContent :
    Language
    -> NominalDate
    -> Site
    -> Bool
    -> AssembledData
    -> ModelIndexedDb
    -> ImmunisationData
    -> List (Html Msg)
viewImmunisationContent language currentDate site isChw assembled db data =
    let
        measurements =
            assembled.measurements

        tasks =
            List.filter (expectImmunisationTask currentDate site isChw assembled) immunisationTasks

        activeTask =
            resolveActiveTask tasks data.activeTask

        viewTask task =
            let
                ( iconClass, isCompleted ) =
                    case task of
                        TaskBCG ->
                            ( "bcg-vaccine"
                            , isJust measurements.bcgImmunisation
                            )

                        TaskDTP ->
                            ( "dtp-vaccine"
                            , isJust measurements.dtpImmunisation
                            )

                        TaskDTPStandalone ->
                            ( "dtp-vaccine"
                            , isJust measurements.dtpStandaloneImmunisation
                            )

                        TaskHPV ->
                            ( "hpv-vaccine"
                            , isJust measurements.hpvImmunisation
                            )

                        TaskIPV ->
                            ( "ipv-vaccine"
                            , isJust measurements.ipvImmunisation
                            )

                        TaskMR ->
                            ( "mr-vaccine"
                            , isJust measurements.mrImmunisation
                            )

                        TaskOPV ->
                            ( "opv-vaccine"
                            , isJust measurements.opvImmunisation
                            )

                        TaskPCV13 ->
                            ( "pcv13-vaccine"
                            , isJust measurements.pcv13Immunisation
                            )

                        TaskRotarix ->
                            ( "rotarix-vaccine"
                            , isJust measurements.rotarixImmunisation
                            )

                        TaskOverview ->
                            ( "vaccination-overview"
                            , False
                            )

                isActive =
                    activeTask == Just task

                attributes =
                    classList [ ( "link-section", True ), ( "active", isActive ), ( "completed", not isActive && isCompleted ) ]
                        :: (if isActive then
                                []

                            else
                                [ onClick <| SetActiveImmunisationTask task ]
                           )
            in
            div [ class "column" ]
                [ div attributes
                    [ span [ class <| "icon-activity-task icon-" ++ iconClass ] []
                    , text <| translate language (Translate.WellChildImmunisationTask site task)
                    ]
                ]

        tasksCompletedFromTotalDict =
            List.map (\task -> ( task, immunisationTasksCompletedFromTotal language currentDate site isChw assembled data task )) tasks
                |> Dict.fromList

        ( tasksCompleted, totalTasks ) =
            activeTask
                |> Maybe.andThen (\task -> Dict.get task tasksCompletedFromTotalDict)
                |> Maybe.withDefault ( 0, 0 )

        ( formForView, fullScreen, allowSave ) =
            Maybe.andThen immunisationTaskToVaccineType activeTask
                |> Maybe.map
                    (\vaccineType ->
                        let
                            vaccinationForm =
                                case vaccineType of
                                    VaccineBCG ->
                                        measurements.bcgImmunisation
                                            |> getMeasurementValueFunc
                                            |> vaccinationFormWithDefault data.bcgForm

                                    VaccineDTP ->
                                        measurements.dtpImmunisation
                                            |> getMeasurementValueFunc
                                            |> vaccinationFormWithDefault data.dtpForm

                                    VaccineDTPStandalone ->
                                        measurements.dtpStandaloneImmunisation
                                            |> getMeasurementValueFunc
                                            |> vaccinationFormWithDefault data.dtpStandaloneForm

                                    VaccineHPV ->
                                        measurements.hpvImmunisation
                                            |> getMeasurementValueFunc
                                            |> vaccinationFormWithDefault data.hpvForm

                                    VaccineIPV ->
                                        measurements.ipvImmunisation
                                            |> getMeasurementValueFunc
                                            |> vaccinationFormWithDefault data.ipvForm

                                    VaccineMR ->
                                        measurements.mrImmunisation
                                            |> getMeasurementValueFunc
                                            |> vaccinationFormWithDefault data.mrForm

                                    VaccineOPV ->
                                        measurements.opvImmunisation
                                            |> getMeasurementValueFunc
                                            |> vaccinationFormWithDefault data.opvForm

                                    VaccinePCV13 ->
                                        measurements.pcv13Immunisation
                                            |> getMeasurementValueFunc
                                            |> vaccinationFormWithDefault data.pcv13Form

                                    VaccineRotarix ->
                                        measurements.rotarixImmunisation
                                            |> getMeasurementValueFunc
                                            |> vaccinationFormWithDefault data.rotarixForm
                        in
                        ( viewVaccinationForm language currentDate site isChw assembled vaccineType vaccinationForm
                        , False
                        , vaccinationForm.viewMode == ViewModeInitial
                        )
                    )
                |> Maybe.withDefault
                    ( viewVaccinationOverviewForm language currentDate site assembled.person assembled.vaccinationProgress db
                    , True
                    , True
                    )

        actions =
            Maybe.map
                (\task ->
                    let
                        personId =
                            assembled.participant.person

                        nextTask =
                            resolveNextTask task tasksCompletedFromTotalDict tasks

                        saveMsg =
                            case task of
                                TaskBCG ->
                                    SaveBCGImmunisation personId measurements.bcgImmunisation nextTask

                                TaskDTP ->
                                    SaveDTPImmunisation personId measurements.dtpImmunisation nextTask

                                TaskDTPStandalone ->
                                    SaveDTPStandaloneImmunisation personId measurements.dtpStandaloneImmunisation nextTask

                                TaskHPV ->
                                    SaveHPVImmunisation personId measurements.hpvImmunisation nextTask

                                TaskIPV ->
                                    SaveIPVImmunisation personId measurements.ipvImmunisation nextTask

                                TaskMR ->
                                    SaveMRImmunisation personId measurements.mrImmunisation nextTask

                                TaskOPV ->
                                    SaveOPVImmunisation personId measurements.opvImmunisation nextTask

                                TaskPCV13 ->
                                    SavePCV13Immunisation personId measurements.pcv13Immunisation nextTask

                                TaskRotarix ->
                                    SaveRotarixImmunisation personId measurements.rotarixImmunisation nextTask

                                TaskOverview ->
                                    SetActivePage <| UserPage <| WellChildEncounterPage assembled.id

                        disabled =
                            tasksCompleted /= totalTasks
                    in
                    viewSaveAction language saveMsg disabled
                )
                activeTask
                |> Maybe.withDefault emptyNode
                |> showIf allowSave
    in
    [ div [ class "ui task segment blue", Html.Attributes.id tasksBarId ]
        [ div [ class "ui five column grid" ] <|
            List.map viewTask tasks
        ]
    , div
        [ classList
            [ ( "tasks-count", True )
            , ( "full-screen", fullScreen )
            ]
        ]
        [ text <| translate language <| Translate.TasksCompleted tasksCompleted totalTasks ]
    , div
        [ classList
            [ ( "ui full segment", True )
            , ( "full-screen", fullScreen )
            ]
        ]
        [ div [ class "full content" ]
            [ formForView
            , actions
            ]
        ]
    ]


viewVaccinationForm : Language -> NominalDate -> Site -> Bool -> AssembledData -> WellChildVaccineType -> WellChildVaccinationForm -> Html Msg
viewVaccinationForm language currentDate site isChw assembled vaccineType form =
    let
        ( contentByViewMode, _, _ ) =
            Pages.WellChild.Activity.Utils.vaccinationFormDynamicContentAndTasks language
                currentDate
                site
                isChw
                assembled
                vaccineType
                form
    in
    div [ class "ui form vaccination" ] <|
        [ h2 [] [ text <| translate language <| Translate.WellChildImmunisationHeader vaccineType ]
        , div [ class "instructions" ] <|
            [ div [ class "header icon-label" ] <|
                [ i [ class "icon-open-book" ] []
                , div []
                    [ div [ class "description" ] [ text <| translate language <| Translate.WellChildImmunisationDescription site vaccineType ]
                    , div [ class "dosage" ] [ text <| translate language <| Translate.WellChildImmunisationDosage site vaccineType ]
                    ]
                ]
            , viewLabel language (Translate.WellChildImmunizationHistory site vaccineType)
            ]
                ++ contentByViewMode
        ]


viewVaccinationOverviewForm : Language -> NominalDate -> Site -> Person -> VaccinationProgressDict -> ModelIndexedDb -> Html any
viewVaccinationOverviewForm language currentDate site child vaccinationProgress db =
    div [ class "ui form vaccination-overview" ] <|
        viewVaccinationOverview language currentDate site child vaccinationProgress db


viewVaccinationOverview :
    Language
    -> NominalDate
    -> Site
    -> Person
    -> VaccinationProgressDict
    -> ModelIndexedDb
    -> List (Html any)
viewVaccinationOverview language currentDate site child vaccinationProgress db =
    let
        entriesHeading =
            div [ class "heading vaccination" ]
                [ div [ class "name" ] [ text <| translate language Translate.Immunisation ]
                , div [ class "date" ] [ text <| translate language Translate.DateReceived ]
                , div [ class "next-due" ] [ text <| translate language Translate.NextDue ]
                , div [ class "status" ] [ text <| translate language Translate.StatusLabel ]
                ]

        futureVaccinationsData =
            generateFutureVaccinationsData currentDate site child.birthDate child.gender False vaccinationProgress
                |> Dict.fromList

        entries =
            Dict.toList vaccinationProgress
                |> List.map viewVaccinationEntry

        viewVaccinationEntry ( vaccineType, doses ) =
            let
                nextDue =
                    Dict.get vaccineType futureVaccinationsData
                        |> Maybe.Extra.join
                        |> Maybe.map Tuple.second

                nextDueText =
                    Maybe.map formatDDMMYYYY nextDue
                        |> Maybe.withDefault ""

                ( status, statusClass ) =
                    Maybe.map
                        (\dueDate ->
                            if Date.compare dueDate currentDate == LT then
                                ( StatusBehind, "behind" )

                            else
                                ( StatusUpToDate, "up-to-date" )
                        )
                        nextDue
                        |> Maybe.withDefault ( StatusCompleted, "completed" )
            in
            div [ class "entry vaccination" ]
                [ div [ class "cell name" ] [ text <| translate language <| Translate.VaccineType site (WellChildVaccine vaccineType) ]
                , Dict.values doses
                    |> List.sortWith Date.compare
                    |> List.map (formatDDMMYYYY >> text >> List.singleton >> p [])
                    |> div [ class "cell date" ]
                , div [ classList [ ( "cell next-due ", True ), ( "red", status == StatusBehind ) ] ]
                    [ text nextDueText ]
                , div [ class <| "cell status " ++ statusClass ]
                    [ text <| translate language <| Translate.VaccinationStatus status ]
                ]
    in
    entriesHeading :: entries


viewECDForm : Language -> NominalDate -> AssembledData -> WellChildECDForm -> List (Html Msg)
viewECDForm language currentDate assembled ecdForm =
    let
        totalTasks =
            List.length tasks

        tasksCompleted =
            List.map taskCompleted tasks
                |> List.sum

        ( inputs, tasks ) =
            ecdFormInputsAndTasks language currentDate assembled ecdForm

        disabled =
            tasksCompleted /= totalTasks
    in
    [ viewTasksCount language tasksCompleted totalTasks
    , div [ class "ui full segment" ]
        [ div [ class "full content" ]
            [ div [ class "ui form ecd" ]
                inputs
            ]
        , viewSaveAction language (SaveECD assembled.participant.person assembled.measurements.ecd) disabled
        ]
    ]


ecdFormInputsAndTasks : Language -> NominalDate -> AssembledData -> WellChildECDForm -> ( List (Html Msg), List (Maybe Bool) )
ecdFormInputsAndTasks language currentDate assembled ecdForm =
    let
        form =
            assembled.measurements.ecd
                |> getMeasurementValueFunc
                |> wellChildECDFormWithDefault ecdForm

        persentedECDSignsData =
            generateRemianingECDSignsBeforeCurrentEncounter currentDate assembled
                |> List.map inputAndTaskForSign

        inputAndTaskForSign sign =
            case sign of
                FollowMothersEyes ->
                    let
                        followMothersEyesUpdateFunc value form_ =
                            { form_ | followMothersEyes = Just value }
                    in
                    ( viewECDInput FollowMothersEyes form.followMothersEyes followMothersEyesUpdateFunc
                    , form.followMothersEyes
                    )

                MoveArmsAndLegs ->
                    let
                        moveArmsAndLegsUpdateFunc value form_ =
                            { form_ | moveArmsAndLegs = Just value }
                    in
                    ( viewECDInput MoveArmsAndLegs form.moveArmsAndLegs moveArmsAndLegsUpdateFunc
                    , form.moveArmsAndLegs
                    )

                RaiseHandsUp ->
                    let
                        raiseHandsUpUpdateFunc value form_ =
                            { form_ | raiseHandsUp = Just value }
                    in
                    ( viewECDInput RaiseHandsUp form.raiseHandsUp raiseHandsUpUpdateFunc
                    , form.raiseHandsUp
                    )

                Smile ->
                    let
                        smileUpdateFunc value form_ =
                            { form_ | smile = Just value }
                    in
                    ( viewECDInput Smile form.smile smileUpdateFunc
                    , form.smile
                    )

                RollSideways ->
                    let
                        rollSidewaysUpdateFunc value form_ =
                            { form_ | rollSideways = Just value }
                    in
                    ( viewECDInput RollSideways form.rollSideways rollSidewaysUpdateFunc
                    , form.rollSideways
                    )

                BringHandsToMouth ->
                    let
                        bringHandsToMouthUpdateFunc value form_ =
                            { form_ | bringHandsToMouth = Just value }
                    in
                    ( viewECDInput BringHandsToMouth form.bringHandsToMouth bringHandsToMouthUpdateFunc
                    , form.bringHandsToMouth
                    )

                HoldHeadWithoutSupport ->
                    let
                        holdHeadWithoutSupportUpdateFunc value form_ =
                            { form_ | holdHeadWithoutSupport = Just value }
                    in
                    ( viewECDInput HoldHeadWithoutSupport form.holdHeadWithoutSupport holdHeadWithoutSupportUpdateFunc
                    , form.holdHeadWithoutSupport
                    )

                HoldAndShakeToys ->
                    let
                        holdAndShakeToysUpdateFunc value form_ =
                            { form_ | holdAndShakeToys = Just value }
                    in
                    ( viewECDInput HoldAndShakeToys form.holdAndShakeToys holdAndShakeToysUpdateFunc
                    , form.holdAndShakeToys
                    )

                ReactToSuddenSounds ->
                    let
                        reactToSuddenSoundsUpdateFunc value form_ =
                            { form_ | reactToSuddenSounds = Just value }
                    in
                    ( viewECDInput ReactToSuddenSounds form.reactToSuddenSounds reactToSuddenSoundsUpdateFunc
                    , form.reactToSuddenSounds
                    )

                UseConsonantSounds ->
                    let
                        useConsonantSoundsUpdateFunc value form_ =
                            { form_ | useConsonantSounds = Just value }
                    in
                    ( viewECDInput UseConsonantSounds form.useConsonantSounds useConsonantSoundsUpdateFunc
                    , form.useConsonantSounds
                    )

                RespondToSoundWithSound ->
                    let
                        respondToSoundWithSoundUpdateFunc value form_ =
                            { form_ | respondToSoundWithSound = Just value }
                    in
                    ( viewECDInput RespondToSoundWithSound form.respondToSoundWithSound respondToSoundWithSoundUpdateFunc
                    , form.respondToSoundWithSound
                    )

                TurnHeadWhenCalled ->
                    let
                        turnHeadWhenCalledUpdateFunc value form_ =
                            { form_ | turnHeadWhenCalled = Just value }
                    in
                    ( viewECDInput TurnHeadWhenCalled form.turnHeadWhenCalled turnHeadWhenCalledUpdateFunc
                    , form.turnHeadWhenCalled
                    )

                SitWithoutSupport ->
                    let
                        sitWithoutSupportUpdateFunc value form_ =
                            { form_ | sitWithoutSupport = Just value }
                    in
                    ( viewECDInput SitWithoutSupport form.sitWithoutSupport sitWithoutSupportUpdateFunc
                    , form.sitWithoutSupport
                    )

                SmileBack ->
                    let
                        smileBackUpdateFunc value form_ =
                            { form_ | smileBack = Just value }
                    in
                    ( viewECDInput SmileBack form.smileBack smileBackUpdateFunc
                    , form.smileBack
                    )

                RollTummyToBack ->
                    let
                        rollTummyToBackUpdateFunc value form_ =
                            { form_ | rollTummyToBack = Just value }
                    in
                    ( viewECDInput RollTummyToBack form.rollTummyToBack rollTummyToBackUpdateFunc
                    , form.rollTummyToBack
                    )

                ReachForToys ->
                    let
                        reachForToysUpdateFunc value form_ =
                            { form_ | reachForToys = Just value }
                    in
                    ( viewECDInput ReachForToys form.reachForToys reachForToysUpdateFunc
                    , form.reachForToys
                    )

                UseSimpleGestures ->
                    let
                        useSimpleGesturesUpdateFunc value form_ =
                            { form_ | useSimpleGestures = Just value }
                    in
                    ( viewECDInput UseSimpleGestures form.useSimpleGestures useSimpleGesturesUpdateFunc
                    , form.useSimpleGestures
                    )

                StandOnTheirOwn ->
                    let
                        standOnTheirOwnUpdateFunc value form_ =
                            { form_ | standOnTheirOwn = Just value }
                    in
                    ( viewECDInput StandOnTheirOwn form.standOnTheirOwn standOnTheirOwnUpdateFunc
                    , form.standOnTheirOwn
                    )

                CopyDuringPlay ->
                    let
                        copyDuringPlayUpdateFunc value form_ =
                            { form_ | copyDuringPlay = Just value }
                    in
                    ( viewECDInput CopyDuringPlay form.copyDuringPlay copyDuringPlayUpdateFunc
                    , form.copyDuringPlay
                    )

                SayMamaDada ->
                    let
                        sayMamaDadaUpdateFunc value form_ =
                            { form_ | sayMamaDada = Just value }
                    in
                    ( viewECDInput SayMamaDada form.sayMamaDada sayMamaDadaUpdateFunc
                    , form.sayMamaDada
                    )

                CanHoldSmallObjects ->
                    let
                        canHoldSmallObjectsUpdateFunc value form_ =
                            { form_ | canHoldSmallObjects = Just value }
                    in
                    ( viewECDInput CanHoldSmallObjects form.canHoldSmallObjects canHoldSmallObjectsUpdateFunc
                    , form.canHoldSmallObjects
                    )

                LooksWhenPointedAt ->
                    let
                        looksWhenPointedAtUpdateFunc value form_ =
                            { form_ | looksWhenPointedAt = Just value }
                    in
                    ( viewECDInput LooksWhenPointedAt form.looksWhenPointedAt looksWhenPointedAtUpdateFunc
                    , form.looksWhenPointedAt
                    )

                UseSingleWords ->
                    let
                        useSingleWordsUpdateFunc value form_ =
                            { form_ | useSingleWords = Just value }
                    in
                    ( viewECDInput UseSingleWords form.useSingleWords useSingleWordsUpdateFunc
                    , form.useSingleWords
                    )

                WalkWithoutHelp ->
                    let
                        walkWithoutHelpUpdateFunc value form_ =
                            { form_ | walkWithoutHelp = Just value }
                    in
                    ( viewECDInput WalkWithoutHelp form.walkWithoutHelp walkWithoutHelpUpdateFunc
                    , form.walkWithoutHelp
                    )

                PlayPretend ->
                    let
                        playPretendUpdateFunc value form_ =
                            { form_ | playPretend = Just value }
                    in
                    ( viewECDInput PlayPretend form.playPretend playPretendUpdateFunc
                    , form.playPretend
                    )

                PointToThingsOfInterest ->
                    let
                        pointToThingsOfInterestUpdateFunc value form_ =
                            { form_ | pointToThingsOfInterest = Just value }
                    in
                    ( viewECDInput PointToThingsOfInterest form.pointToThingsOfInterest pointToThingsOfInterestUpdateFunc
                    , form.pointToThingsOfInterest
                    )

                UseShortPhrases ->
                    let
                        useShortPhrasesUpdateFunc value form_ =
                            { form_ | useShortPhrases = Just value }
                    in
                    ( viewECDInput UseShortPhrases form.useShortPhrases useShortPhrasesUpdateFunc
                    , form.useShortPhrases
                    )

                InterestedInOtherChildren ->
                    let
                        interestedInOtherChildrenUpdateFunc value form_ =
                            { form_ | interestedInOtherChildren = Just value }
                    in
                    ( viewECDInput InterestedInOtherChildren form.interestedInOtherChildren interestedInOtherChildrenUpdateFunc
                    , form.interestedInOtherChildren
                    )

                FollowSimpleInstructions ->
                    let
                        followSimlpeInstructionsUpdateFunc value form_ =
                            { form_ | followSimlpeInstructions = Just value }
                    in
                    ( viewECDInput FollowSimpleInstructions form.followSimlpeInstructions followSimlpeInstructionsUpdateFunc
                    , form.followSimlpeInstructions
                    )

                KickBall ->
                    let
                        kickBallUpdateFunc value form_ =
                            { form_ | kickBall = Just value }
                    in
                    ( viewECDInput KickBall form.kickBall kickBallUpdateFunc
                    , form.kickBall
                    )

                PointAtNamedObjects ->
                    let
                        pointAtNamedObjectsUpdateFunc value form_ =
                            { form_ | pointAtNamedObjects = Just value }
                    in
                    ( viewECDInput PointAtNamedObjects form.pointAtNamedObjects pointAtNamedObjectsUpdateFunc
                    , form.pointAtNamedObjects
                    )

                DressThemselves ->
                    let
                        dressThemselvesUpdateFunc value form_ =
                            { form_ | dressThemselves = Just value }
                    in
                    ( viewECDInput DressThemselves form.dressThemselves dressThemselvesUpdateFunc
                    , form.dressThemselves
                    )

                WashHandsGoToToiled ->
                    let
                        washHandsGoToToiledUpdateFunc value form_ =
                            { form_ | washHandsGoToToiled = Just value }
                    in
                    ( viewECDInput WashHandsGoToToiled form.washHandsGoToToiled washHandsGoToToiledUpdateFunc
                    , form.washHandsGoToToiled
                    )

                KnowsColorsAndNumbers ->
                    let
                        knowsColorsAndNumbersUpdateFunc value form_ =
                            { form_ | knowsColorsAndNumbers = Just value }
                    in
                    ( viewECDInput KnowsColorsAndNumbers form.knowsColorsAndNumbers knowsColorsAndNumbersUpdateFunc
                    , form.knowsColorsAndNumbers
                    )

                UseMediumPhrases ->
                    let
                        useMediumPhrasesUpdateFunc value form_ =
                            { form_ | useMediumPhrases = Just value }
                    in
                    ( viewECDInput UseMediumPhrases form.useMediumPhrases useMediumPhrasesUpdateFunc
                    , form.useMediumPhrases
                    )

                PlayMakeBelieve ->
                    let
                        playMakeBelieveUpdateFunc value form_ =
                            { form_ | playMakeBelieve = Just value }
                    in
                    ( viewECDInput PlayMakeBelieve form.playMakeBelieve playMakeBelieveUpdateFunc
                    , form.playMakeBelieve
                    )

                FollowThreeStepInstructions ->
                    let
                        followThreeStepInstructionsUpdateFunc value form_ =
                            { form_ | followThreeStepInstructions = Just value }
                    in
                    ( viewECDInput FollowThreeStepInstructions form.followThreeStepInstructions followThreeStepInstructionsUpdateFunc
                    , form.followThreeStepInstructions
                    )

                StandOnOneFootFiveSeconds ->
                    let
                        standOnOneFootFiveSecondsUpdateFunc value form_ =
                            { form_ | standOnOneFootFiveSeconds = Just value }
                    in
                    ( viewECDInput StandOnOneFootFiveSeconds form.standOnOneFootFiveSeconds standOnOneFootFiveSecondsUpdateFunc
                    , form.standOnOneFootFiveSeconds
                    )

                UseLongPhrases ->
                    let
                        useLongPhrasesUpdateFunc value form_ =
                            { form_ | useLongPhrases = Just value }
                    in
                    ( viewECDInput UseLongPhrases form.useLongPhrases useLongPhrasesUpdateFunc
                    , form.useLongPhrases
                    )

                ShareWithOtherChildren ->
                    let
                        shareWithOtherChildrenUpdateFunc value form_ =
                            { form_ | shareWithOtherChildren = Just value }
                    in
                    ( viewECDInput ShareWithOtherChildren form.shareWithOtherChildren shareWithOtherChildrenUpdateFunc
                    , form.shareWithOtherChildren
                    )

                CountToTen ->
                    let
                        countToTenUpdateFunc value form_ =
                            { form_ | countToTen = Just value }
                    in
                    ( viewECDInput CountToTen form.countToTen countToTenUpdateFunc
                    , form.countToTen
                    )

                NoECDSigns ->
                    ( [], Nothing )

        viewECDInput sign value updateFunc =
            [ viewQuestionLabel language <| Translate.ECDSignQuestion sign
            , viewBoolInput
                language
                value
                (SetECDBoolInput updateFunc)
                ""
                Nothing
            ]
    in
    ( List.concatMap Tuple.first persentedECDSignsData
    , List.map Tuple.second persentedECDSignsData
    )


viewMedicationContent :
    Language
    -> NominalDate
    -> Site
    -> Bool
    -> AssembledData
    -> MedicationData
    -> List (Html Msg)
viewMedicationContent language currentDate site isChw assembled data =
    let
        measurements =
            assembled.measurements

        tasks =
            medicationTasks
                |> List.filter (expectMedicationTask currentDate site isChw assembled)

        activeTask =
            resolveActiveTask tasks data.activeTask

        viewTask task =
            let
                ( iconClass, isCompleted ) =
                    case task of
                        TaskAlbendazole ->
                            ( "albendazole"
                            , isJust measurements.albendazole
                            )

                        TaskMebendezole ->
                            ( "mebendezole"
                            , isJust measurements.mebendezole
                            )

                        TaskVitaminA ->
                            ( "treatment-review"
                            , isJust measurements.vitaminA
                            )

                isActive =
                    activeTask == Just task

                attributes =
                    classList [ ( "link-section", True ), ( "active", isActive ), ( "completed", not isActive && isCompleted ) ]
                        :: (if isActive then
                                []

                            else
                                [ onClick <| SetActiveMedicationTask task ]
                           )
            in
            div [ class "column" ]
                [ div attributes
                    [ span [ class <| "icon-activity-task icon-" ++ iconClass ] []
                    , text <| translate language (Translate.WellChildMedicationTask task)
                    ]
                ]

        tasksCompletedFromTotalDict =
            tasks
                |> List.map (\task -> ( task, medicationTasksCompletedFromTotal currentDate site assembled data task ))
                |> Dict.fromList

        ( tasksCompleted, totalTasks ) =
            activeTask
                |> Maybe.andThen (\task -> Dict.get task tasksCompletedFromTotalDict)
                |> Maybe.withDefault ( 0, 0 )

        viewForm =
            case activeTask of
                Just TaskAlbendazole ->
                    measurements.albendazole
                        |> getMeasurementValueFunc
                        |> medicationAdministrationFormWithDefault data.albendazoleForm
                        |> viewMedicationAdministrationForm language
                            currentDate
                            assembled.person
                            (albendazoleAdministrationFormConfig site)

                Just TaskMebendezole ->
                    measurements.mebendezole
                        |> getMeasurementValueFunc
                        |> medicationAdministrationFormWithDefault data.mebendezoleForm
                        |> viewMedicationAdministrationForm language
                            currentDate
                            assembled.person
                            (mebendezoleAdministrationFormConfig site)

                Just TaskVitaminA ->
                    measurements.vitaminA
                        |> getMeasurementValueFunc
                        |> medicationAdministrationFormWithDefault data.vitaminAForm
                        |> viewMedicationAdministrationForm language
                            currentDate
                            assembled.person
                            (vitaminAAdministrationFormConfig site)

                Nothing ->
                    []

        actions =
            Maybe.map
                (\task ->
                    let
                        personId =
                            assembled.participant.person

                        nextTask =
                            resolveNextTask task tasksCompletedFromTotalDict tasks

                        saveMsg =
                            case task of
                                TaskAlbendazole ->
                                    SaveAlbendazole personId measurements.albendazole nextTask

                                TaskMebendezole ->
                                    SaveMebendezole personId measurements.mebendezole nextTask

                                TaskVitaminA ->
                                    SaveVitaminA personId measurements.vitaminA nextTask

                        disabled =
                            tasksCompleted /= totalTasks
                    in
                    viewSaveAction language saveMsg disabled
                )
                activeTask
                |> Maybe.withDefault emptyNode
    in
    [ div [ class "ui task segment blue" ]
        [ div [ class "ui four column grid" ] <|
            List.map viewTask tasks
        ]
    , viewTasksCount language tasksCompleted totalTasks
    , div [ class "ui full segment" ]
        [ div [ class "full content" ] <|
            (viewForm ++ [ actions ])
        ]
    ]


<<<<<<< HEAD
viewMedicationAdministrationForm :
    Language
    -> NominalDate
    -> Site
    -> AssembledData
    -> MedicationAdministrationFormConfig
    -> MedicationAdministrationForm
    -> List (Html Msg)
viewMedicationAdministrationForm language currentDate site assembled config form =
    let
        ( inputs, _ ) =
            medicationAdministrationFormInputsAndTasks language currentDate site assembled config form
    in
    [ div [ class "ui form medication-administration" ]
        inputs
    ]


=======
>>>>>>> 8c098b86
viewNextStepsContent :
    Language
    -> NominalDate
    -> ZScore.Model.Model
    -> Site
    -> EverySet SiteFeature
    -> WellChildEncounterId
    -> AssembledData
    -> ModelIndexedDb
    -> NextStepsData
    -> List (Html Msg)
viewNextStepsContent language currentDate zscores site features id assembled db data =
    let
        isChw =
            assembled.encounter.encounterType /= PediatricCare

        measurements =
            assembled.measurements

        tasks =
            List.filter (expectNextStepsTask currentDate zscores site features isChw assembled db) nextStepsTasks

        activeTask =
            resolveActiveTask tasks data.activeTask

        viewTask task =
            let
                ( iconClass, isCompleted ) =
                    case task of
                        TaskContributingFactors ->
                            ( "next-steps-contributing-factors"
                            , isJust measurements.contributingFactors
                            )

                        TaskHealthEducation ->
                            ( "next-steps-health-education"
                            , isJust measurements.healthEducation
                            )

                        TaskFollowUp ->
                            ( "next-steps-follow-up"
                            , isJust measurements.followUp
                            )

                        TaskSendToHC ->
                            ( "next-steps-send-to-hc"
                            , isJust measurements.sendToHC
                            )

                        TaskNextVisit ->
                            ( "next-steps-next-visit"
                            , isJust measurements.nextVisit
                            )

                isActive =
                    activeTask == Just task

                attributes =
                    classList [ ( "link-section", True ), ( "active", isActive ), ( "completed", not isActive && isCompleted ) ]
                        :: (if isActive then
                                []

                            else
                                [ onClick <| SetActiveNextStepsTask task ]
                           )
            in
            div [ class "column" ]
                [ div attributes
                    [ span [ class <| "icon-activity-task icon-" ++ iconClass ] []
                    , text <| translate language (Translate.WellChildNextStepsTask isChw task)
                    ]
                ]

        tasksCompletedFromTotalDict =
            List.map (\task -> ( task, nextStepsTasksCompletedFromTotal currentDate isChw measurements data task )) tasks
                |> Dict.fromList

        ( tasksCompleted, totalTasks ) =
            activeTask
                |> Maybe.andThen (\task -> Dict.get task tasksCompletedFromTotalDict)
                |> Maybe.withDefault ( 0, 0 )

        nextVisitForm =
            measurements.nextVisit
                |> getMeasurementValueFunc
                |> nextVisitFormWithDefault data.nextVisitForm

        viewForm =
            case activeTask of
                Just TaskContributingFactors ->
                    measurements.contributingFactors
                        |> getMeasurementValueFunc
                        |> contributingFactorsFormWithDefault data.contributingFactorsForm
                        |> viewContributingFactorsForm language currentDate SetContributingFactorsSign
                        |> List.singleton

                Just TaskHealthEducation ->
                    measurements.healthEducation
                        |> getMeasurementValueFunc
                        |> healthEducationFormWithDefault data.healthEducationForm
                        |> viewHealthEducationForm language
                            currentDate
                            SetProvidedEducationForDiagnosis
                            SetReasonForNotProvidingHealthEducation
                        |> List.singleton

                Just TaskFollowUp ->
                    measurements.followUp
                        |> getMeasurementValueFunc
                        |> nutritionFollowUpFormWithDefault data.followUpForm
                        |> viewNutritionFollowUpForm language currentDate SetFollowUpOption
                        |> List.singleton

                Just TaskSendToHC ->
                    let
                        viewFormFunc =
                            if isChw then
                                viewSendToHealthCenterForm language
                                    currentDate
                                    SetReferToHealthCenter
                                    SetReasonForNonReferral
                                    SetHandReferralForm
                                    Nothing

                            else
                                viewReferToProgramForm language
                                    currentDate
                                    SetEnrollToNutritionProgram
                                    SetReferToNutritionProgram
                    in
                    getMeasurementValueFunc measurements.sendToHC
                        |> sendToHCFormWithDefault data.sendToHCForm
                        |> viewFormFunc
                        |> List.singleton

                Just TaskNextVisit ->
                    viewNextVisitForm language currentDate site assembled db nextVisitForm
                        |> List.singleton

                Nothing ->
                    []

        actions =
            Maybe.map
                (\task ->
                    let
                        personId =
                            assembled.participant.person

                        nextTask =
                            resolveNextTask task tasksCompletedFromTotalDict tasks

                        saveMsg =
                            case task of
                                TaskContributingFactors ->
                                    SaveContributingFactors personId measurements.contributingFactors nextTask

                                TaskHealthEducation ->
                                    SaveHealthEducation personId measurements.healthEducation nextTask

                                TaskFollowUp ->
                                    let
                                        assesment =
                                            generateNutritionAssessment currentDate zscores db assembled
                                                |> nutritionAssessmentForBackend
                                    in
                                    SaveFollowUp personId measurements.followUp assesment nextTask

                                TaskSendToHC ->
                                    SaveSendToHC personId measurements.sendToHC nextTask

                                TaskNextVisit ->
                                    let
                                        ( nextDateForImmunisationVisit, nextDateForPediatricVisit ) =
                                            resolveNextVisitDates currentDate site isChw assembled db nextVisitForm

                                        asapImmunisationDate =
                                            generateASAPImmunisationDate currentDate site assembled
                                    in
                                    SaveNextVisit personId
                                        measurements.nextVisit
                                        nextDateForImmunisationVisit
                                        nextDateForPediatricVisit
                                        asapImmunisationDate
                                        nextTask

                        disabled =
                            if task == TaskNextVisit then
                                False

                            else
                                tasksCompleted /= totalTasks
                    in
                    viewSaveAction language saveMsg disabled
                )
                activeTask
                |> Maybe.withDefault emptyNode
    in
    [ div [ class "ui task segment blue", Html.Attributes.id tasksBarId ]
        [ div [ class "ui five column grid" ] <|
            List.map viewTask tasks
        ]
    , viewTasksCount language tasksCompleted totalTasks
    , div [ class "ui full segment" ]
        [ div [ class "full content" ] <|
            (viewForm ++ [ actions ])
        ]
    ]


viewNextVisitForm : Language -> NominalDate -> Site -> AssembledData -> ModelIndexedDb -> NextVisitForm -> Html Msg
viewNextVisitForm language currentDate site assembled db form =
    let
        isChw =
            assembled.encounter.encounterType /= PediatricCare

        ( nextDateForImmunisationVisit, nextDateForPediatricVisit ) =
            resolveNextVisitDates currentDate site isChw assembled db form

        viewSection value label =
            Maybe.map
                (\date ->
                    [ viewLabel language label
                    , div [ class "date" ] [ text <| formatDDMMYYYY date ]
                    ]
                )
                value
                |> Maybe.withDefault []
    in
    div [ class "ui form next-visit" ] <|
        viewSection nextDateForImmunisationVisit (Translate.NextImmunisationVisit isChw)
            ++ viewSection nextDateForPediatricVisit (Translate.NextPediatricVisit isChw)


{-| We use saved values. If not found, fallback to logcal generation of next visit dates.
-}
resolveNextVisitDates :
    NominalDate
    -> Site
    -> Bool
    -> AssembledData
    -> ModelIndexedDb
    -> NextVisitForm
    -> ( Maybe NominalDate, Maybe NominalDate )
resolveNextVisitDates currentDate site isChw assembled db form =
    let
        ( nextDateForImmunisationVisit, nextDateForPediatricVisit ) =
            generateNextVisitDates currentDate site assembled db
    in
    ( Maybe.Extra.or form.immunisationDate nextDateForImmunisationVisit
    , Maybe.Extra.or form.pediatricVisitDate nextDateForPediatricVisit
    )


viewPhotoContent : Language -> NominalDate -> AssembledData -> PhotoForm -> List (Html Msg)
viewPhotoContent language currentDate assembled form =
    let
        -- If we have a photo that we've just taken, but not saved, that is in
        -- `data.url`. We show that if we have it. Otherwise, we'll show the saved
        -- measurement, if we have that.
        ( displayPhoto, saveMsg, disabled ) =
            case form.url of
                Just url ->
                    let
                        photoId =
                            Maybe.map Tuple.first assembled.measurements.photo
                    in
                    ( Just url
                    , SavePhoto assembled.participant.person photoId url
                    , False
                    )

                Nothing ->
                    ( getMeasurementValueFunc assembled.measurements.photo
                    , NoOp
                    , True
                    )

        totalTasks =
            1

        tasksCompleted =
            taskCompleted displayPhoto
    in
    [ viewTasksCount language tasksCompleted totalTasks
    , div [ class "ui full segment" ]
        [ div [ class "full content" ] <|
            viewPhotoForm language currentDate displayPhoto DropZoneComplete
        , viewSaveAction language saveMsg disabled
        ]
    ]


viewNCDAContent :
    Language
    -> NominalDate
    -> ZScore.Model.Model
    -> Site
    -> AssembledData
    -> NCDAData
    -> ModelIndexedDb
    -> List (Html Msg)
viewNCDAContent language currentDate zscores site assembled data db =
    let
        form =
            getMeasurementValueFunc assembled.measurements.ncda
                |> ncdaFormWithDefault data.form

        personId =
            assembled.participant.person

        config =
            { atHealthCenter = True
            , showTasksTray = True
            , pregnancySummary = getNewbornExamPregnancySummary personId db
            , ncdaNeverFilled = resolveNCDANeverFilled currentDate personId db
            , ncdaNotFilledAfterAgeOfSixMonths = resolveNCDANotFilledAfterAgeOfSixMonths currentDate personId assembled.person db
            , setUpdateANCVisitsMsg = SetUpdateANCVisits
            , toggleANCVisitDateMsg = ToggleANCVisitDate
            , setBoolInputMsg = SetNCDABoolInput
            , setBirthWeightMsg = SetBirthWeight
            , setChildReceivesVitaminAMsg = SetChildReceivesVitaminA
            , setStuntingLevelMsg = SetStuntingLevel
            , setWeightMsg = SetWeightForNCDA
            , setMuacMsg = SetMuacForNCDA
            , setStepMsg = SetNCDAFormStep
            , setHelperStateMsg = SetNCDAHelperState
            , saveMsg = SaveNCDA personId assembled.measurements.ncda
            }
    in
    Measurement.View.viewNCDAContent language
        currentDate
        zscores
        site
        personId
        assembled.person
        config
        data.helperState
        form
        db


viewHomeVisitContent :
    Language
    -> NominalDate
    -> Site
    -> AssembledData
    -> HomeVisitData
    -> ModelIndexedDb
    -> List (Html Msg)
viewHomeVisitContent language currentDate site assembled data db =
    let
        tasks =
            [ TaskFeeding, TaskCaring, TaskHygiene, TaskFoodSecurity ]

        activeTask =
            resolveActiveTask tasks data.activeTask

        viewTask task =
            let
                iconClass =
                    case task of
                        TaskFeeding ->
                            "feeding"

                        TaskCaring ->
                            "caring"

                        TaskHygiene ->
                            "hygiene"

                        TaskFoodSecurity ->
                            "food-security"

                isActive =
                    activeTask == Just task

                isCompleted =
                    isTaskCompleted tasksCompletedFromTotalDict task

                attributes =
                    classList
                        [ ( "link-section", True )
                        , ( "active", isActive )
                        , ( "completed", not isActive && isCompleted )
                        ]
                        :: (if isActive then
                                []

                            else
                                [ onClick <| SetActiveHomeVisitTask task ]
                           )
            in
            div [ class "column" ]
                [ div attributes
                    [ span [ class <| "icon-activity-task icon-" ++ iconClass ] []
                    , text <| translate language (Translate.WellChildHomeVisitTask task)
                    ]
                ]

        inputsAndTasksDict =
            List.map
                (\task ->
                    let
                        inputsAndTasks =
                            case task of
                                TaskFeeding ->
                                    assembled.measurements.feeding
                                        |> getMeasurementValueFunc
                                        |> nutritionFeedingFormWithDefault data.feedingForm
                                        |> nutritionFeedingInputsAndTasks language
                                            currentDate
                                            assembled.participant.person
                                            SetFeedingBoolInput
                                            SetNutritionSupplementType
                                            SetSachetsPerDay
                                            db

                                TaskCaring ->
                                    assembled.measurements.caring
                                        |> getMeasurementValueFunc
                                        |> nutritionCaringFormWithDefault data.caringForm
                                        |> nutritionCaringInputsAndTasks language
                                            currentDate
                                            SetParentsAliveAndHealthy
                                            SetNutritionCaringOption
                                            SetChildClean

                                TaskHygiene ->
                                    assembled.measurements.hygiene
                                        |> getMeasurementValueFunc
                                        |> nutritionHygieneFormWithDefault data.hygieneForm
                                        |> nutritionHygieneInputsAndTasks language
                                            currentDate
                                            SetHygieneBoolInput
                                            SetMainWaterSource
                                            SetWaterPreparationOption

                                TaskFoodSecurity ->
                                    assembled.measurements.foodSecurity
                                        |> getMeasurementValueFunc
                                        |> nutritionFoodSecurityFormWithDefault data.foodSecurityForm
                                        |> nutritionFoodSecurityInputsAndTasks language
                                            currentDate
                                            SetFoodSecurityBoolInput
                                            SetMainIncomeSource
                    in
                    ( task, inputsAndTasks )
                )
                tasks
                |> Dict.fromList

        tasksCompletedFromTotalDict =
            Dict.map
                (\_ ( _, tasks_ ) ->
                    ( List.map taskCompleted tasks_
                        |> List.sum
                    , List.length tasks_
                    )
                )
                inputsAndTasksDict

        ( viewForm, tasksCompleted, totalTasks ) =
            Maybe.map
                (\task ->
                    let
                        html =
                            Dict.get task inputsAndTasksDict
                                |> Maybe.map Tuple.first
                                |> Maybe.withDefault []

                        ( completed, total ) =
                            Dict.get task tasksCompletedFromTotalDict
                                |> Maybe.withDefault ( 0, 0 )
                    in
                    ( html, completed, total )
                )
                activeTask
                |> Maybe.withDefault ( [], 0, 0 )

        actions =
            Maybe.map
                (\task ->
                    let
                        measurements =
                            assembled.measurements

                        personId =
                            assembled.participant.person

                        nextTask =
                            resolveNextTask task tasksCompletedFromTotalDict tasks

                        saveMsg =
                            case task of
                                TaskFeeding ->
                                    SaveFeeding personId measurements.feeding nextTask

                                TaskCaring ->
                                    SaveNutritionCaring personId measurements.caring nextTask

                                TaskHygiene ->
                                    SaveHygiene personId measurements.hygiene nextTask

                                TaskFoodSecurity ->
                                    SaveFoodSecurity personId measurements.foodSecurity nextTask

                        disabled =
                            tasksCompleted /= totalTasks
                    in
                    viewSaveAction language saveMsg disabled
                )
                activeTask
                |> Maybe.withDefault emptyNode
    in
    [ div [ class "ui task segment blue", Html.Attributes.id tasksBarId ]
        [ div [ class "ui five column grid" ] <|
            List.map viewTask tasks
        ]
    , viewTasksCount language tasksCompleted totalTasks
    , div [ class "ui full segment" ]
        [ div [ class "full content" ] <|
            (viewForm ++ [ actions ])
        ]
    ]<|MERGE_RESOLUTION|>--- conflicted
+++ resolved
@@ -28,12 +28,6 @@
 import Measurement.Model
     exposing
         ( ImmunisationTask(..)
-<<<<<<< HEAD
-=======
-        , InvokationModule(..)
-        , MedicationAdministrationForm
-        , MedicationAdministrationFormConfig
->>>>>>> 8c098b86
         , NCDAData
         , PhotoForm
         , VaccinationFormViewMode(..)
@@ -1838,28 +1832,6 @@
         ]
     ]
 
-
-<<<<<<< HEAD
-viewMedicationAdministrationForm :
-    Language
-    -> NominalDate
-    -> Site
-    -> AssembledData
-    -> MedicationAdministrationFormConfig
-    -> MedicationAdministrationForm
-    -> List (Html Msg)
-viewMedicationAdministrationForm language currentDate site assembled config form =
-    let
-        ( inputs, _ ) =
-            medicationAdministrationFormInputsAndTasks language currentDate site assembled config form
-    in
-    [ div [ class "ui form medication-administration" ]
-        inputs
-    ]
-
-
-=======
->>>>>>> 8c098b86
 viewNextStepsContent :
     Language
     -> NominalDate
