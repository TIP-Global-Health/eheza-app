module Pages.WellChild.Activity.Utils exposing (..)

import AssocList as Dict exposing (Dict)
import Backend.Measurement.Model exposing (..)
import Backend.Measurement.Utils exposing (expectNCDAActivity, getMeasurementValueFunc, headCircumferenceValueFunc, weightValueFunc)
import Backend.Model exposing (ModelIndexedDb)
import Backend.NutritionEncounter.Utils
import Backend.Person.Model exposing (Person)
import Backend.Person.Utils exposing (ageInMonths)
import Backend.WellChildActivity.Model exposing (WellChildActivity(..))
import Backend.WellChildEncounter.Model exposing (WellChildEncounterType(..))
import Date exposing (Unit(..))
import EverySet exposing (EverySet)
import Gizra.NominalDate exposing (NominalDate)
import List.Extra
import Maybe.Extra exposing (andMap, isJust, or, unwrap)
import Measurement.Model exposing (..)
import Measurement.Utils exposing (..)
import Pages.Utils exposing (ifEverySetEmpty, ifNullableTrue, ifTrue, taskAnyCompleted, taskCompleted, valueConsideringIsDirtyField)
import Pages.WellChild.Activity.Model exposing (..)
import Pages.WellChild.Activity.Types exposing (..)
import Pages.WellChild.Encounter.Model exposing (AssembledData)
import SyncManager.Model exposing (Site(..), SiteFeature)
import ZScore.Model


generateNutritionAssessment : NominalDate -> ZScore.Model.Model -> ModelIndexedDb -> AssembledData -> List NutritionAssessment
generateNutritionAssessment currentDate zscores db assembled =
    let
        measurements =
            assembled.measurements

        muacValue =
            getMeasurementValueFunc measurements.muac

        nutritionValue =
            getMeasurementValueFunc measurements.nutrition
                |> Maybe.map .signs

        weightValue =
            Maybe.map
                (Tuple.second
                    >> .value
                    >> weightValueFunc
                )
                measurements.weight
    in
    Backend.NutritionEncounter.Utils.generateNutritionAssessment currentDate zscores assembled.participant.person muacValue nutritionValue weightValue False db


activityCompleted :
    NominalDate
    -> ZScore.Model.Model
    -> Site
    -> EverySet SiteFeature
    -> Bool
    -> AssembledData
    -> ModelIndexedDb
    -> WellChildActivity
    -> Bool
activityCompleted currentDate zscores site features isChw assembled db activity =
    let
        measurements =
            assembled.measurements

        activityExpected =
            expectActivity currentDate zscores site features isChw assembled db
    in
    case activity of
        WellChildPregnancySummary ->
            (not <| activityExpected WellChildPregnancySummary)
                || isJust measurements.pregnancySummary

        WellChildDangerSigns ->
            (not <| activityExpected WellChildDangerSigns)
                || (isJust measurements.symptomsReview && isJust measurements.vitals)

        WellChildNutritionAssessment ->
            resolveNutritionAssessmentTasks assembled
                |> List.all (nutritionAssessmentTaskCompleted currentDate assembled)

        WellChildECD ->
            (not <| activityExpected WellChildECD) || isJust measurements.ecd

        WellChildMedication ->
            (not <| activityExpected WellChildMedication)
                || List.all (medicationTaskCompleted currentDate site isChw assembled) medicationTasks

        WellChildImmunisation ->
            (not <| activityExpected WellChildImmunisation)
                || List.all (immunisationTaskCompleted currentDate site isChw assembled db) immunisationVaccinationTasks

        WellChildNextSteps ->
            List.all (nextStepsTaskCompleted currentDate zscores site features isChw assembled db) nextStepsTasks

        WellChildPhoto ->
            (not <| activityExpected WellChildPhoto) || isJust measurements.photo

        WellChildNCDA ->
            (not <| activityExpected WellChildNCDA) || isJust measurements.ncda

        WellChildHomeVisit ->
            (not <| activityExpected WellChildHomeVisit)
                || (isJust measurements.caring
                        && isJust measurements.feeding
                        && isJust measurements.hygiene
                        && isJust measurements.foodSecurity
                   )


expectActivity :
    NominalDate
    -> ZScore.Model.Model
    -> Site
    -> EverySet SiteFeature
    -> Bool
    -> AssembledData
    -> ModelIndexedDb
    -> WellChildActivity
    -> Bool
expectActivity currentDate zscores site features isChw assembled db activity =
    case activity of
        WellChildPregnancySummary ->
            assembled.encounter.encounterType == NewbornExam

        WellChildDangerSigns ->
            assembled.encounter.encounterType /= NewbornExam

        WellChildNutritionAssessment ->
            True

        WellChildImmunisation ->
            behindOnVaccinationsByHistory currentDate
                site
                assembled.person
                assembled.vaccinationHistory
                assembled.vaccinationProgress

        WellChildECD ->
            (assembled.encounter.encounterType == PediatricCare)
                && (generateRemianingECDSignsBeforeCurrentEncounter currentDate assembled
                        |> List.isEmpty
                        |> not
                   )

        WellChildMedication ->
            (assembled.encounter.encounterType == PediatricCare)
                && (List.filter (expectMedicationTask currentDate site isChw assembled) medicationTasks
                        |> List.isEmpty
                        |> not
                   )

        WellChildNextSteps ->
            List.filter (expectNextStepsTask currentDate zscores site features isChw assembled db) nextStepsTasks
                |> List.isEmpty
                |> not

        WellChildPhoto ->
            True

        WellChildNCDA ->
            -- For nurses only, show if child is bellow age of 24 months.
            (assembled.encounter.encounterType == PediatricCare)
                && expectNCDAActivity currentDate features isChw assembled.person

        WellChildHomeVisit ->
            assembled.encounter.encounterType == PediatricCareChw


generateVaccinationProgress : Site -> Person -> List WellChildMeasurements -> VaccinationProgressDict
generateVaccinationProgress =
    Measurement.Utils.generateVaccinationProgressForWellChild


fromPregnancySummaryValue : Maybe PregnancySummaryValue -> PregnancySummaryForm
fromPregnancySummaryValue saved =
    let
        deliveryComplications =
            Maybe.map (.deliveryComplications >> EverySet.toList) saved

        deliveryComplicationsPresent =
            Maybe.map (listNotEmptyWithException NoDeliveryComplications) deliveryComplications

        birthDefects =
            Maybe.map (.birthDefects >> EverySet.toList) saved

        birthDefectsPresent =
            Maybe.map (listNotEmptyWithException NoBirthDefects) birthDefects

        signs =
            Maybe.map (.signs >> EverySet.toList) saved
    in
    { expectedDateConcluded = Maybe.map .expectedDateConcluded saved
    , dateSelectorPopupState = Nothing
    , deliveryComplicationsPresent = deliveryComplicationsPresent
    , deliveryComplications = deliveryComplications
    , apgarScoresAvailable = Maybe.map (List.member ApgarScores) signs
    , apgarOneMin = Maybe.andThen .apgarOneMin saved
    , apgarFiveMin = Maybe.andThen .apgarFiveMin saved
    , apgarDirty = False
    , birthWeight = Maybe.andThen .birthWeight saved
    , birthLengthAvailable = Maybe.map (List.member BirthLength) signs
    , birthLength = Maybe.andThen .birthLength saved
    , birthLengthDirty = False
    , birthDefectsPresent = birthDefectsPresent
    , birthDefects = birthDefects
    }


pregnancySummaryFormWithDefault : PregnancySummaryForm -> Maybe PregnancySummaryValue -> PregnancySummaryForm
pregnancySummaryFormWithDefault form saved =
    saved
        |> unwrap
            form
            (\value ->
                let
                    deliveryComplications =
                        if form.deliveryComplicationsPresent == Just False then
                            [ NoDeliveryComplications ]

                        else
                            EverySet.toList value.deliveryComplications

                    birthDefects =
                        if form.birthDefectsPresent == Just False then
                            [ NoBirthDefects ]

                        else
                            EverySet.toList value.birthDefects

                    signsFromValue =
                        EverySet.toList value.signs
                in
                { expectedDateConcluded = or form.expectedDateConcluded (Just value.expectedDateConcluded)
                , dateSelectorPopupState = form.dateSelectorPopupState
                , deliveryComplicationsPresent =
                    or form.deliveryComplicationsPresent
                        (listNotEmptyWithException NoDeliveryComplications deliveryComplications |> Just)
                , deliveryComplications = or form.deliveryComplications (Just deliveryComplications)
                , apgarScoresAvailable = or form.apgarScoresAvailable (List.member ApgarScores signsFromValue |> Just)
                , apgarOneMin = or form.apgarOneMin (Maybe.andThen .apgarOneMin saved)
                , apgarFiveMin = or form.apgarFiveMin (Maybe.andThen .apgarFiveMin saved)
                , apgarDirty = form.apgarDirty
                , birthWeight = or form.birthWeight (Maybe.andThen .birthWeight saved)
                , birthLengthAvailable = or form.birthLengthAvailable (List.member BirthLength signsFromValue |> Just)
                , birthLength = or form.birthLength (Maybe.andThen .birthLength saved)
                , birthLengthDirty = form.birthLengthDirty
                , birthDefectsPresent =
                    or form.birthDefectsPresent
                        (listNotEmptyWithException NoBirthDefects birthDefects |> Just)
                , birthDefects = or form.birthDefects (Just birthDefects)
                }
            )


toPregnancySummaryValueWithDefault : Maybe PregnancySummaryValue -> PregnancySummaryForm -> Maybe PregnancySummaryValue
toPregnancySummaryValueWithDefault saved form =
    pregnancySummaryFormWithDefault form saved
        |> toPregnancySummaryValue


toPregnancySummaryValue : PregnancySummaryForm -> Maybe PregnancySummaryValue
toPregnancySummaryValue form =
    let
        deliveryComplications =
            Maybe.map EverySet.fromList form.deliveryComplications
                |> Maybe.withDefault (EverySet.singleton NoDeliveryComplications)

        signs =
            [ ifNullableTrue ApgarScores form.apgarScoresAvailable
            , ifNullableTrue BirthLength form.birthLengthAvailable
            ]
                |> Maybe.Extra.combine
                |> Maybe.map (List.foldl EverySet.union EverySet.empty >> ifEverySetEmpty NoPregnancySummarySigns)

        birthDefects =
            Maybe.map EverySet.fromList form.birthDefects
                |> Maybe.withDefault (EverySet.singleton NoBirthDefects)
    in
    Maybe.map PregnancySummaryValue form.expectedDateConcluded
        |> andMap (Just deliveryComplications)
        |> andMap signs
        |> andMap (Just form.apgarOneMin)
        |> andMap (Just form.apgarFiveMin)
        |> andMap (Just form.birthWeight)
        |> andMap (Just form.birthLength)
        |> andMap (Just birthDefects)


listNotEmptyWithException : a -> List a -> Bool
listNotEmptyWithException exception list =
    if List.isEmpty list then
        False

    else
        list /= [ exception ]


nutritionAssessmentTaskCompleted : NominalDate -> AssembledData -> NutritionAssessmentTask -> Bool
nutritionAssessmentTaskCompleted currentDate assembled task =
    let
        measurements =
            assembled.measurements

        taskExpected =
            expectNutritionAssessmentTask currentDate assembled
    in
    case task of
        TaskHeight ->
            (not <| taskExpected TaskHeight) || isJust measurements.height

        TaskHeadCircumference ->
            (not <| taskExpected TaskHeadCircumference) || isJust measurements.headCircumference

        TaskMuac ->
            (not <| taskExpected TaskMuac) || isJust measurements.muac

        TaskNutrition ->
            (not <| taskExpected TaskNutrition) || isJust measurements.nutrition

        TaskWeight ->
            (not <| taskExpected TaskWeight) || isJust measurements.weight


expectNutritionAssessmentTask : NominalDate -> AssembledData -> NutritionAssessmentTask -> Bool
expectNutritionAssessmentTask currentDate assembled task =
    case task of
        -- Show for children that are up to 3 years old.
        TaskHeadCircumference ->
            ageInMonths currentDate assembled.person
                |> Maybe.map (\ageMonths -> ageMonths < 36)
                |> Maybe.withDefault False

        -- Show for children that are at least 6 month old.
        TaskMuac ->
            ageInMonths currentDate assembled.person
                |> Maybe.map (\ageMonths -> ageMonths > 5)
                |> Maybe.withDefault False

        -- View any other task.
        _ ->
            True


mandatoryNutritionAssessmentTasksCompleted : NominalDate -> AssembledData -> Bool
mandatoryNutritionAssessmentTasksCompleted currentDate assembled =
    resolveMandatoryNutritionAssessmentTasks currentDate assembled
        |> List.filter (not << nutritionAssessmentTaskCompleted currentDate assembled)
        |> List.isEmpty


resolveMandatoryNutritionAssessmentTasks : NominalDate -> AssembledData -> List NutritionAssessmentTask
resolveMandatoryNutritionAssessmentTasks currentDate assembled =
    List.filter (expectNutritionAssessmentTask currentDate assembled) <|
        case assembled.encounter.encounterType of
            PediatricCare ->
                [ TaskHeight, TaskHeadCircumference, TaskMuac, TaskNutrition, TaskWeight ]

            _ ->
                -- Height is optional for CHW.
                [ TaskHeadCircumference, TaskMuac, TaskNutrition, TaskWeight ]


resolveNutritionAssessmentTasks : AssembledData -> List NutritionAssessmentTask
resolveNutritionAssessmentTasks assembled =
    case assembled.encounter.encounterType of
        NewbornExam ->
            -- Height and Muac are not here, because Newbor Exam
            -- is done for children that are less than 2 months old.
            [ TaskHeadCircumference, TaskNutrition, TaskWeight ]

        _ ->
            [ TaskHeight, TaskHeadCircumference, TaskMuac, TaskNutrition, TaskWeight ]


nutritionAssessmentTasksCompletedFromTotal : WellChildMeasurements -> NutritionAssessmentData -> NutritionAssessmentTask -> ( Int, Int )
nutritionAssessmentTasksCompletedFromTotal measurements data task =
    case task of
        TaskHeight ->
            let
                form =
                    measurements.height
                        |> getMeasurementValueFunc
                        |> heightFormWithDefault data.heightForm
            in
            ( taskCompleted form.height
            , 1
            )

        TaskHeadCircumference ->
            let
                form =
                    measurements.headCircumference
                        |> getMeasurementValueFunc
                        |> headCircumferenceFormWithDefault data.headCircumferenceForm
            in
            ( taskCompleted form.headCircumference
            , 1
            )

        TaskMuac ->
            let
                form =
                    measurements.muac
                        |> getMeasurementValueFunc
                        |> muacFormWithDefault data.muacForm
            in
            ( taskCompleted form.muac
            , 1
            )

        TaskNutrition ->
            let
                form =
                    measurements.nutrition
                        |> getMeasurementValueFunc
                        |> nutritionFormWithDefault data.nutritionForm
            in
            ( taskCompleted form.signs
            , 1
            )

        TaskWeight ->
            let
                form =
                    measurements.weight
                        |> getMeasurementValueFunc
                        |> weightFormWithDefault data.weightForm
            in
            ( taskCompleted form.weight
            , 1
            )


fromSymptomsReviewValue : Maybe (EverySet WellChildSymptom) -> SymptomsReviewForm
fromSymptomsReviewValue saved =
    { symptoms = Maybe.map EverySet.toList saved }


symptomsReviewFormWithDefault : SymptomsReviewForm -> Maybe (EverySet WellChildSymptom) -> SymptomsReviewForm
symptomsReviewFormWithDefault form saved =
    saved
        |> unwrap
            form
            (\value ->
                { symptoms = or form.symptoms (EverySet.toList value |> Just) }
            )


toSymptomsReviewValueWithDefault : Maybe (EverySet WellChildSymptom) -> SymptomsReviewForm -> Maybe (EverySet WellChildSymptom)
toSymptomsReviewValueWithDefault saved form =
    symptomsReviewFormWithDefault form saved
        |> toSymptomsReviewValue


toSymptomsReviewValue : SymptomsReviewForm -> Maybe (EverySet WellChildSymptom)
toSymptomsReviewValue form =
    Maybe.map (EverySet.fromList >> ifEverySetEmpty NoWellChildSymptoms) form.symptoms


wellChildECDFormWithDefault : WellChildECDForm -> Maybe (EverySet ECDSign) -> WellChildECDForm
wellChildECDFormWithDefault form saved =
    saved
        |> unwrap
            form
            (\signs ->
                { followMothersEyes = or form.followMothersEyes (EverySet.member FollowMothersEyes signs |> Just)
                , moveArmsAndLegs = or form.moveArmsAndLegs (EverySet.member MoveArmsAndLegs signs |> Just)
                , raiseHandsUp = or form.raiseHandsUp (EverySet.member RaiseHandsUp signs |> Just)
                , smile = or form.smile (EverySet.member Smile signs |> Just)
                , rollSideways = or form.rollSideways (EverySet.member RollSideways signs |> Just)
                , bringHandsToMouth = or form.bringHandsToMouth (EverySet.member BringHandsToMouth signs |> Just)
                , holdHeadWithoutSupport = or form.holdHeadWithoutSupport (EverySet.member HoldHeadWithoutSupport signs |> Just)
                , holdAndShakeToys = or form.holdAndShakeToys (EverySet.member HoldAndShakeToys signs |> Just)
                , reactToSuddenSounds = or form.reactToSuddenSounds (EverySet.member ReactToSuddenSounds signs |> Just)
                , useConsonantSounds = or form.useConsonantSounds (EverySet.member UseConsonantSounds signs |> Just)
                , respondToSoundWithSound = or form.respondToSoundWithSound (EverySet.member RespondToSoundWithSound signs |> Just)
                , turnHeadWhenCalled = or form.turnHeadWhenCalled (EverySet.member TurnHeadWhenCalled signs |> Just)
                , sitWithoutSupport = or form.sitWithoutSupport (EverySet.member SitWithoutSupport signs |> Just)
                , smileBack = or form.smileBack (EverySet.member SmileBack signs |> Just)
                , rollTummyToBack = or form.rollTummyToBack (EverySet.member RollTummyToBack signs |> Just)
                , reachForToys = or form.reachForToys (EverySet.member ReachForToys signs |> Just)
                , useSimpleGestures = or form.useSimpleGestures (EverySet.member UseSimpleGestures signs |> Just)
                , standOnTheirOwn = or form.standOnTheirOwn (EverySet.member StandOnTheirOwn signs |> Just)
                , copyDuringPlay = or form.copyDuringPlay (EverySet.member CopyDuringPlay signs |> Just)
                , sayMamaDada = or form.sayMamaDada (EverySet.member SayMamaDada signs |> Just)
                , canHoldSmallObjects = or form.canHoldSmallObjects (EverySet.member CanHoldSmallObjects signs |> Just)
                , looksWhenPointedAt = or form.looksWhenPointedAt (EverySet.member LooksWhenPointedAt signs |> Just)
                , useSingleWords = or form.useSingleWords (EverySet.member UseSingleWords signs |> Just)
                , walkWithoutHelp = or form.walkWithoutHelp (EverySet.member WalkWithoutHelp signs |> Just)
                , playPretend = or form.playPretend (EverySet.member PlayPretend signs |> Just)
                , pointToThingsOfInterest = or form.pointToThingsOfInterest (EverySet.member PointToThingsOfInterest signs |> Just)
                , useShortPhrases = or form.useShortPhrases (EverySet.member UseShortPhrases signs |> Just)
                , interestedInOtherChildren = or form.interestedInOtherChildren (EverySet.member InterestedInOtherChildren signs |> Just)
                , followSimlpeInstructions = or form.followSimlpeInstructions (EverySet.member FollowSimpleInstructions signs |> Just)
                , kickBall = or form.kickBall (EverySet.member KickBall signs |> Just)
                , pointAtNamedObjects = or form.pointAtNamedObjects (EverySet.member PointAtNamedObjects signs |> Just)
                , dressThemselves = or form.dressThemselves (EverySet.member DressThemselves signs |> Just)
                , washHandsGoToToiled = or form.washHandsGoToToiled (EverySet.member WashHandsGoToToiled signs |> Just)
                , knowsColorsAndNumbers = or form.knowsColorsAndNumbers (EverySet.member KnowsColorsAndNumbers signs |> Just)
                , useMediumPhrases = or form.useMediumPhrases (EverySet.member UseMediumPhrases signs |> Just)
                , playMakeBelieve = or form.playMakeBelieve (EverySet.member PlayMakeBelieve signs |> Just)
                , followThreeStepInstructions = or form.followThreeStepInstructions (EverySet.member FollowThreeStepInstructions signs |> Just)
                , standOnOneFootFiveSeconds = or form.standOnOneFootFiveSeconds (EverySet.member StandOnOneFootFiveSeconds signs |> Just)
                , useLongPhrases = or form.useLongPhrases (EverySet.member UseLongPhrases signs |> Just)
                , shareWithOtherChildren = or form.shareWithOtherChildren (EverySet.member ShareWithOtherChildren signs |> Just)
                , countToTen = or form.countToTen (EverySet.member CountToTen signs |> Just)
                }
            )


toWellChildECDValueWithDefault : Maybe (EverySet ECDSign) -> WellChildECDForm -> Maybe (EverySet ECDSign)
toWellChildECDValueWithDefault saved form =
    wellChildECDFormWithDefault form saved
        |> toWellChildECDValue


toWellChildECDValue : WellChildECDForm -> Maybe (EverySet ECDSign)
toWellChildECDValue form =
    [ ifNullableTrue FollowMothersEyes form.followMothersEyes
    , ifNullableTrue MoveArmsAndLegs form.moveArmsAndLegs
    , ifNullableTrue RaiseHandsUp form.raiseHandsUp
    , ifNullableTrue Smile form.smile
    , ifNullableTrue RollSideways form.rollSideways
    , ifNullableTrue BringHandsToMouth form.bringHandsToMouth
    , ifNullableTrue HoldHeadWithoutSupport form.holdHeadWithoutSupport
    , ifNullableTrue HoldAndShakeToys form.holdAndShakeToys
    , ifNullableTrue ReactToSuddenSounds form.reactToSuddenSounds
    , ifNullableTrue UseConsonantSounds form.useConsonantSounds
    , ifNullableTrue RespondToSoundWithSound form.respondToSoundWithSound
    , ifNullableTrue TurnHeadWhenCalled form.turnHeadWhenCalled
    , ifNullableTrue SitWithoutSupport form.sitWithoutSupport
    , ifNullableTrue SmileBack form.smileBack
    , ifNullableTrue RollTummyToBack form.rollTummyToBack
    , ifNullableTrue ReachForToys form.reachForToys
    , ifNullableTrue UseSimpleGestures form.useSimpleGestures
    , ifNullableTrue StandOnTheirOwn form.standOnTheirOwn
    , ifNullableTrue CopyDuringPlay form.copyDuringPlay
    , ifNullableTrue SayMamaDada form.sayMamaDada
    , ifNullableTrue CanHoldSmallObjects form.canHoldSmallObjects
    , ifNullableTrue LooksWhenPointedAt form.looksWhenPointedAt
    , ifNullableTrue UseSingleWords form.useSingleWords
    , ifNullableTrue WalkWithoutHelp form.walkWithoutHelp
    , ifNullableTrue PlayPretend form.playPretend
    , ifNullableTrue PointToThingsOfInterest form.pointToThingsOfInterest
    , ifNullableTrue UseShortPhrases form.useShortPhrases
    , ifNullableTrue InterestedInOtherChildren form.interestedInOtherChildren
    , ifNullableTrue FollowSimpleInstructions form.followSimlpeInstructions
    , ifNullableTrue KickBall form.kickBall
    , ifNullableTrue PointAtNamedObjects form.pointAtNamedObjects
    , ifNullableTrue DressThemselves form.dressThemselves
    , ifNullableTrue WashHandsGoToToiled form.washHandsGoToToiled
    , ifNullableTrue KnowsColorsAndNumbers form.knowsColorsAndNumbers
    , ifNullableTrue UseMediumPhrases form.useMediumPhrases
    , ifNullableTrue PlayMakeBelieve form.playMakeBelieve
    , ifNullableTrue FollowThreeStepInstructions form.followThreeStepInstructions
    , ifNullableTrue StandOnOneFootFiveSeconds form.standOnOneFootFiveSeconds
    , ifNullableTrue UseLongPhrases form.useLongPhrases
    , ifNullableTrue ShareWithOtherChildren form.shareWithOtherChildren
    , ifNullableTrue CountToTen form.countToTen
    ]
        |> Maybe.Extra.combine
        |> Maybe.map (List.foldl EverySet.union EverySet.empty >> ifEverySetEmpty NoECDSigns)


fromHeadCircumferenceValue : Maybe HeadCircumferenceValue -> HeadCircumferenceForm
fromHeadCircumferenceValue saved =
    { headCircumference = Maybe.map (.headCircumference >> headCircumferenceValueFunc) saved
    , headCircumferenceDirty = False
    , measurementNotTaken = Maybe.andThen (.notes >> EverySet.member NoteNotTaken >> Just) saved
    }


headCircumferenceFormWithDefault : HeadCircumferenceForm -> Maybe HeadCircumferenceValue -> HeadCircumferenceForm
headCircumferenceFormWithDefault form saved =
    saved
        |> unwrap
            form
            (\value ->
                { headCircumference = valueConsideringIsDirtyField form.headCircumferenceDirty form.headCircumference (headCircumferenceValueFunc value.headCircumference)
                , headCircumferenceDirty = form.headCircumferenceDirty
                , measurementNotTaken = or form.measurementNotTaken (EverySet.member NoteNotTaken value.notes |> Just)
                }
            )


toHeadCircumferenceValueWithDefault : Maybe HeadCircumferenceValue -> HeadCircumferenceForm -> Maybe HeadCircumferenceValue
toHeadCircumferenceValueWithDefault saved form =
    headCircumferenceFormWithDefault form saved
        |> toHeadCircumferenceValue


toHeadCircumferenceValue : HeadCircumferenceForm -> Maybe HeadCircumferenceValue
toHeadCircumferenceValue form =
    let
        headCircumference =
            Maybe.map (\cm -> HeadCircumferenceInCm cm) form.headCircumference

        notes =
            [ Maybe.map (ifTrue NoteNotTaken) form.measurementNotTaken ]
                |> Maybe.Extra.combine
                |> Maybe.map (List.foldl EverySet.union EverySet.empty >> ifEverySetEmpty NoMeasurementNotes)
    in
    Maybe.map HeadCircumferenceValue headCircumference
        |> andMap notes


dangerSignsTasksCompletedFromTotal : WellChildMeasurements -> DangerSignsData -> DangerSignsTask -> ( Int, Int )
dangerSignsTasksCompletedFromTotal measurements data task =
    case task of
        TaskSymptomsReview ->
            let
                form =
                    measurements.symptomsReview
                        |> getMeasurementValueFunc
                        |> symptomsReviewFormWithDefault data.symptomsReviewForm
            in
            ( taskCompleted form.symptoms
            , 1
            )

        TaskVitals ->
            let
                form =
                    measurements.vitals
                        |> getMeasurementValueFunc
                        |> vitalsFormWithDefault data.vitalsForm
            in
            ( taskCompleted form.respiratoryRate + taskCompleted form.bodyTemperature
            , 2
            )


immunisationTaskCompleted : NominalDate -> Site -> Bool -> AssembledData -> ModelIndexedDb -> Measurement.Model.ImmunisationTask -> Bool
immunisationTaskCompleted currentDate site isChw data db task =
    let
        measurements =
            data.measurements

        taskExpected =
            expectImmunisationTask currentDate site isChw data
    in
    case task of
        TaskBCG ->
            (not <| taskExpected TaskBCG) || isJust measurements.bcgImmunisation

        TaskDTP ->
            (not <| taskExpected TaskDTP) || isJust measurements.dtpImmunisation

        TaskDTPStandalone ->
            (not <| taskExpected TaskDTPStandalone) || isJust measurements.dtpStandaloneImmunisation

        TaskHPV ->
            (not <| taskExpected TaskHPV) || isJust measurements.hpvImmunisation

        TaskIPV ->
            (not <| taskExpected TaskIPV) || isJust measurements.ipvImmunisation

        TaskMR ->
            (not <| taskExpected TaskMR) || isJust measurements.mrImmunisation

        TaskOPV ->
            (not <| taskExpected TaskOPV) || isJust measurements.opvImmunisation

        TaskPCV13 ->
            (not <| taskExpected TaskPCV13) || isJust measurements.pcv13Immunisation

        TaskRotarix ->
            (not <| taskExpected TaskRotarix) || isJust measurements.rotarixImmunisation

        TaskOverview ->
            not <| taskExpected TaskOverview


expectImmunisationTask : NominalDate -> Site -> Bool -> AssembledData -> Measurement.Model.ImmunisationTask -> Bool
expectImmunisationTask currentDate site isChw assembled task =
    let
        futureVaccinations =
<<<<<<< HEAD
            generateFutureVaccinationsData currentDate site assembled.person False assembled.vaccinationHistory
=======
            generateFutureVaccinationsData currentDate
                site
                assembled.person.birthDate
                assembled.person.gender
                False
                assembled.vaccinationHistory
>>>>>>> 997c74f8
                |> Dict.fromList

        ageInWeeks =
            Maybe.map
                (\birthDate ->
                    Date.diff Weeks birthDate currentDate
                )
                assembled.person.birthDate

        isTaskExpected vaccineType =
            Dict.get vaccineType futureVaccinations
                |> Maybe.Extra.join
                |> Maybe.map (\( dose, date ) -> not <| Date.compare date currentDate == GT)
                |> Maybe.withDefault False
    in
    immunisationTaskToVaccineType task
        |> Maybe.map isTaskExpected
        -- Only task that is not converted to vaccine type
        -- is 'Overview', which we always show.
        |> Maybe.withDefault True


immunisationVaccinationTasks : List ImmunisationTask
immunisationVaccinationTasks =
    [ TaskBCG
    , TaskOPV
    , TaskDTP
    , TaskDTPStandalone
    , TaskPCV13
    , TaskRotarix
    , TaskIPV
    , TaskMR
    , TaskHPV
    ]


immunisationTasks : List ImmunisationTask
immunisationTasks =
    immunisationVaccinationTasks ++ [ TaskOverview ]


getFormByVaccineTypeFunc : WellChildVaccineType -> (ImmunisationData -> WellChildVaccinationForm)
getFormByVaccineTypeFunc vaccineType =
    case vaccineType of
        VaccineBCG ->
            .bcgForm

        VaccineDTP ->
            .dtpForm

        VaccineDTPStandalone ->
            .dtpStandaloneForm

        VaccineHPV ->
            .hpvForm

        VaccineIPV ->
            .ipvForm

        VaccineMR ->
            .mrForm

        VaccineOPV ->
            .opvForm

        VaccinePCV13 ->
            .pcv13Form

        VaccineRotarix ->
            .rotarixForm


updateVaccinationFormByVaccineType : WellChildVaccineType -> WellChildVaccinationForm -> ImmunisationData -> ImmunisationData
updateVaccinationFormByVaccineType vaccineType form data =
    case vaccineType of
        VaccineBCG ->
            { data | bcgForm = form }

        VaccineDTP ->
            { data | dtpForm = form }

        VaccineDTPStandalone ->
            { data | dtpStandaloneForm = form }

        VaccineHPV ->
            { data | hpvForm = form }

        VaccineIPV ->
            { data | ipvForm = form }

        VaccineMR ->
            { data | mrForm = form }

        VaccineOPV ->
            { data | opvForm = form }

        VaccinePCV13 ->
            { data | pcv13Form = form }

        VaccineRotarix ->
            { data | rotarixForm = form }


getMeasurementByVaccineTypeFunc : WellChildVaccineType -> WellChildMeasurements -> Maybe VaccinationValue
getMeasurementByVaccineTypeFunc vaccineType measurements =
    case vaccineType of
        VaccineBCG ->
            measurements.bcgImmunisation
                |> getMeasurementValueFunc

        VaccineDTP ->
            measurements.dtpImmunisation
                |> getMeasurementValueFunc

        VaccineDTPStandalone ->
            measurements.dtpStandaloneImmunisation
                |> getMeasurementValueFunc

        VaccineHPV ->
            measurements.hpvImmunisation
                |> getMeasurementValueFunc

        VaccineIPV ->
            measurements.ipvImmunisation
                |> getMeasurementValueFunc

        VaccineMR ->
            measurements.mrImmunisation
                |> getMeasurementValueFunc

        VaccineOPV ->
            measurements.opvImmunisation
                |> getMeasurementValueFunc

        VaccinePCV13 ->
            measurements.pcv13Immunisation
                |> getMeasurementValueFunc

        VaccineRotarix ->
            measurements.rotarixImmunisation
                |> getMeasurementValueFunc


generateRemianingECDSignsBeforeCurrentEncounter : NominalDate -> AssembledData -> List ECDSign
generateRemianingECDSignsBeforeCurrentEncounter currentDate assembled =
    getPreviousMeasurements assembled.previousMeasurementsWithDates
        |> generateRemianingECDSigns currentDate assembled


generateRemianingECDSignsAfterCurrentEncounter : NominalDate -> AssembledData -> List ECDSign
generateRemianingECDSignsAfterCurrentEncounter currentDate assembled =
    (assembled.measurements :: getPreviousMeasurements assembled.previousMeasurementsWithDates)
        |> generateRemianingECDSigns currentDate assembled


generateRemianingECDSigns : NominalDate -> AssembledData -> List WellChildMeasurements -> List ECDSign
generateRemianingECDSigns currentDate assembled measurementsData =
    let
        completed =
            generateCompletedECDSigns measurementsData
    in
    expectedECDSignsByAge currentDate assembled
        |> List.filter (\sign -> not <| List.member sign completed)


generateCompletedECDSigns : List WellChildMeasurements -> List ECDSign
generateCompletedECDSigns measurementsData =
    measurementsData
        |> List.concatMap
            (\measurements ->
                measurements.ecd
                    |> Maybe.map (Tuple.second >> .value >> EverySet.toList)
                    |> Maybe.withDefault []
            )
        |> List.filter ((/=) NoECDSigns)
        -- Eliminate duplicate occurances.
        |> Pages.Utils.unique


expectedECDSignsByAge : NominalDate -> AssembledData -> List ECDSign
expectedECDSignsByAge currentDate assembled =
    assembled.person.birthDate
        |> Maybe.map
            (\birthDate ->
                let
                    ageWeeks =
                        Date.diff Weeks birthDate currentDate

                    ageMonths =
                        Date.diff Months birthDate currentDate

                    groupedSigns =
                        ageInMonthsAtLastAssessment assembled
                            |> groupedECDSigns ageMonths
                in
                ecdSignsFromGroupedSignsByAge ageWeeks ageMonths groupedSigns
            )
        |> Maybe.withDefault []


expectedECDSignsOnMilestone : NominalDate -> NominalDate -> Maybe NominalDate -> List ECDSign
expectedECDSignsOnMilestone birthDate milestoneDate firstEncounterDateAfterMilestone =
    let
        ageWeeks =
            Date.diff Weeks birthDate milestoneDate

        ageMonths =
            Date.diff Months birthDate milestoneDate

        groupedSigns =
            Maybe.map (Date.diff Months birthDate) firstEncounterDateAfterMilestone
                |> groupedECDSigns ageMonths
    in
    ecdSignsFromGroupedSignsByAge ageWeeks ageMonths groupedSigns


ecdSignsFromGroupedSignsByAge : Int -> Int -> List (List ECDSign) -> List ECDSign
ecdSignsFromGroupedSignsByAge ageWeeks ageMonths groupedSigns =
    if ageWeeks < 5 then
        []

    else if ageWeeks < 13 then
        List.Extra.splitAt 1 groupedSigns
            |> Tuple.first
            |> List.concat

    else if ageMonths < 6 then
        List.Extra.splitAt 2 groupedSigns
            |> Tuple.first
            |> List.concat

    else if ageMonths < 15 then
        List.Extra.splitAt 3 groupedSigns
            |> Tuple.first
            |> List.concat

    else if ageMonths < 18 then
        List.Extra.splitAt 4 groupedSigns
            |> Tuple.first
            |> List.concat

    else if ageMonths < 24 then
        List.Extra.splitAt 5 groupedSigns
            |> Tuple.first
            |> List.concat

    else if ageMonths < 36 then
        List.Extra.splitAt 6 groupedSigns
            |> Tuple.first
            |> List.concat

    else if ageMonths < 48 then
        List.Extra.splitAt 7 groupedSigns
            |> Tuple.first
            |> List.concat

    else
        List.concat groupedSigns


groupedECDSigns : Int -> Maybe Int -> List (List ECDSign)
groupedECDSigns ageMonths ageMonthsAtLastAssessment =
    let
        ( from5Weeks, from13Weeks ) =
            Maybe.map
                (\ageMonthsLastAssessment ->
                    if ageMonthsLastAssessment >= 6 then
                        ( [], [] )

                    else
                        ( ecdSignsFrom5Weeks, ecdSignsFrom13Weeks )
                )
                ageMonthsAtLastAssessment
                |> Maybe.withDefault ( ecdSignsFrom5Weeks, ecdSignsFrom13Weeks )

        ecdSigns6To12Months =
            Maybe.map
                (\ageMonthsLastAssessment ->
                    if ageMonthsLastAssessment > 12 then
                        []

                    else if ageMonthsLastAssessment >= 9 then
                        ecdSigns6To12MonthsMajors

                    else if ageMonthsLastAssessment >= 6 then
                        if ageMonths > 12 then
                            []

                        else if ageMonths >= 9 then
                            ecdSigns6To12MonthsMajors

                        else
                            ecdSigns6To12MonthsMinors ++ ecdSigns6To12MonthsMajors

                    else
                        ecdSigns6To12MonthsMinors ++ ecdSigns6To12MonthsMajors
                )
                ageMonthsAtLastAssessment
                |> Maybe.withDefault (ecdSigns6To12MonthsMinors ++ ecdSigns6To12MonthsMajors)
    in
    [ from5Weeks
    , from13Weeks
    , ecdSigns6To12Months
    , ecdSignsFrom15Months
    , ecdSignsFrom18Months
    , ecdSignsFrom2Years
    , ecdSignsFrom3Years
    , ecdSignsFrom4Years
    ]


ageInMonthsAtLastAssessment : AssembledData -> Maybe Int
ageInMonthsAtLastAssessment assembled =
    assembled.person.birthDate
        |> Maybe.andThen
            (\birthDate ->
                let
                    lastECDAssessmentDate =
                        assembled.previousMeasurementsWithDates
                            |> List.filterMap
                                (\( date, ( _, measurements ) ) ->
                                    if isJust measurements.ecd then
                                        Just date

                                    else
                                        Nothing
                                )
                            |> List.head
                in
                Maybe.map
                    (Date.diff Months birthDate)
                    lastECDAssessmentDate
            )


ecdSignsFrom5Weeks : List ECDSign
ecdSignsFrom5Weeks =
    [ FollowMothersEyes
    , MoveArmsAndLegs
    ]


ecdSignsFrom13Weeks : List ECDSign
ecdSignsFrom13Weeks =
    [ RaiseHandsUp
    , Smile
    , RollSideways
    ]


ecdSigns6To12MonthsMinors : List ECDSign
ecdSigns6To12MonthsMinors =
    [ BringHandsToMouth
    , HoldHeadWithoutSupport
    , HoldAndShakeToys
    , ReactToSuddenSounds
    , UseConsonantSounds
    ]


ecdSigns6To12MonthsMajors : List ECDSign
ecdSigns6To12MonthsMajors =
    [ RespondToSoundWithSound
    , TurnHeadWhenCalled
    , SitWithoutSupport
    , SmileBack
    , RollTummyToBack
    , ReachForToys
    ]


ecdSignsFrom15Months : List ECDSign
ecdSignsFrom15Months =
    [ UseSimpleGestures
    , StandOnTheirOwn
    , CopyDuringPlay
    , SayMamaDada
    , CanHoldSmallObjects
    ]


ecdSignsFrom18Months : List ECDSign
ecdSignsFrom18Months =
    [ LooksWhenPointedAt
    , UseSingleWords
    , WalkWithoutHelp
    , PlayPretend
    , PointToThingsOfInterest
    ]


ecdSignsFrom2Years : List ECDSign
ecdSignsFrom2Years =
    [ UseShortPhrases
    , InterestedInOtherChildren
    , FollowSimpleInstructions
    , KickBall
    , PointAtNamedObjects
    ]


ecdSignsFrom3Years : List ECDSign
ecdSignsFrom3Years =
    [ DressThemselves
    , WashHandsGoToToiled
    , KnowsColorsAndNumbers
    , UseMediumPhrases
    , PlayMakeBelieve
    ]


ecdSignsFrom4Years : List ECDSign
ecdSignsFrom4Years =
    [ FollowThreeStepInstructions
    , StandOnOneFootFiveSeconds
    , UseLongPhrases
    , ShareWithOtherChildren
    , CountToTen
    ]


medicationTaskCompleted : NominalDate -> Site -> Bool -> AssembledData -> MedicationTask -> Bool
medicationTaskCompleted currentDate site isChw assembled task =
    let
        measurements =
            assembled.measurements

        taskExpected =
            expectMedicationTask currentDate site isChw assembled
    in
    case task of
        TaskAlbendazole ->
            (not <| taskExpected TaskAlbendazole) || isJust measurements.albendazole

        TaskMebendezole ->
            (not <| taskExpected TaskMebendezole) || isJust measurements.mebendezole

        TaskVitaminA ->
            (not <| taskExpected TaskVitaminA) || isJust measurements.vitaminA


expectMedicationTask : NominalDate -> Site -> Bool -> AssembledData -> MedicationTask -> Bool
expectMedicationTask currentDate site isChw assembled task =
    let
        nextAdmnistrationData =
            getPreviousMeasurements assembled.previousMeasurementsWithDates
                |> nextMedicationAdmnistrationData currentDate site assembled.person
    in
    Dict.get task nextAdmnistrationData
        |> Maybe.map
            (\nextDate ->
                let
                    compare =
                        Date.compare nextDate currentDate
                in
                compare == LT || compare == EQ
            )
        |> Maybe.withDefault False


nextMedicationAdmnistrationData : NominalDate -> Site -> Person -> List WellChildMeasurements -> Dict MedicationTask NominalDate
nextMedicationAdmnistrationData currentDate site person measurements =
    List.filter (expectMedicationByAge currentDate site person) medicationTasks
        |> List.map
            (\medication ->
                case medication of
                    TaskAlbendazole ->
                        List.filterMap .albendazole measurements
                            |> latestAdministrationDateForMedicine
                            |> Maybe.map (\date -> ( TaskAlbendazole, Date.add Months 6 date ))
                            |> Maybe.withDefault ( TaskAlbendazole, currentDate )

                    TaskMebendezole ->
                        List.filterMap .mebendezole measurements
                            |> latestAdministrationDateForMedicine
                            |> Maybe.map (\date -> ( TaskMebendezole, Date.add Months 6 date ))
                            |> Maybe.withDefault ( TaskMebendezole, currentDate )

                    TaskVitaminA ->
                        List.filterMap .vitaminA measurements
                            |> latestAdministrationDateForMedicine
                            |> Maybe.map (\date -> ( TaskVitaminA, Date.add Months 6 date ))
                            |> Maybe.withDefault ( TaskVitaminA, currentDate )
            )
        |> Dict.fromList


expectMedicationByAge : NominalDate -> Site -> Person -> MedicationTask -> Bool
expectMedicationByAge currentDate site person task =
    ageInMonths currentDate person
        |> Maybe.map
            (\ageMonths ->
                case site of
                    SiteBurundi ->
                        case task of
                            -- 6 months to 12 years.
                            TaskAlbendazole ->
                                ageMonths >= 6 && ageMonths < (12 * 12)

                            -- Never.
                            TaskMebendezole ->
                                False

                            -- 6 months to 6 years.
                            TaskVitaminA ->
                                ageMonths >= 6 && ageMonths < (6 * 6)

                    _ ->
                        case task of
                            -- 6 years to 12 years.
                            TaskAlbendazole ->
                                ageMonths >= (6 * 12) && ageMonths < (12 * 12)

                            -- 1 year to 6 years.
                            TaskMebendezole ->
                                ageMonths >= 12 && ageMonths < (6 * 12)

                            -- 6 months to 6 years.
                            TaskVitaminA ->
                                ageMonths >= 6 && ageMonths < (6 * 12)
            )
        |> Maybe.withDefault False


latestAdministrationDateForMedicine : List ( id, { a | value : AdministrationNote, dateMeasured : NominalDate } ) -> Maybe NominalDate
latestAdministrationDateForMedicine measurements =
    List.filterMap
        (Tuple.second
            >> (\measurement ->
                    if measurement.value == AdministeredToday then
                        Just measurement.dateMeasured

                    else
                        Nothing
               )
        )
        measurements
        |> List.head


medicationTasksCompletedFromTotal : WellChildMeasurements -> MedicationData -> MedicationTask -> ( Int, Int )
medicationTasksCompletedFromTotal measurements data task =
    let
        processMedicationAdministrationTask form =
            let
                ( nonAdministrationCompleted, nonAdministrationActive ) =
                    if form.medicationAdministered == Just False then
                        ( taskCompleted form.reasonForNonAdministration, 1 )

                    else
                        ( 0, 0 )
            in
            ( taskCompleted form.medicationAdministered + nonAdministrationCompleted
            , 1 + nonAdministrationActive
            )
    in
    case task of
        TaskAlbendazole ->
            measurements.albendazole
                |> getMeasurementValueFunc
                |> medicationAdministrationFormWithDefault data.albendazoleForm
                |> processMedicationAdministrationTask

        TaskMebendezole ->
            measurements.mebendezole
                |> getMeasurementValueFunc
                |> medicationAdministrationFormWithDefault data.mebendezoleForm
                |> processMedicationAdministrationTask

        TaskVitaminA ->
            measurements.vitaminA
                |> getMeasurementValueFunc
                |> medicationAdministrationFormWithDefault data.vitaminAForm
                |> processMedicationAdministrationTask


fromAdministrationNote : Maybe AdministrationNote -> MedicationAdministrationForm
fromAdministrationNote saved =
    Maybe.map
        (\administrationNote ->
            let
                ( medicationAdministered, reasonForNonAdministration ) =
                    if administrationNote == AdministeredToday then
                        ( Just True, Nothing )

                    else
                        ( Just False, Just administrationNote )
            in
            MedicationAdministrationForm medicationAdministered reasonForNonAdministration
        )
        saved
        |> Maybe.withDefault emptyMedicationAdministrationForm


medicationAdministrationFormWithDefault : MedicationAdministrationForm -> Maybe AdministrationNote -> MedicationAdministrationForm
medicationAdministrationFormWithDefault form saved =
    let
        fromSavedForm =
            fromAdministrationNote saved
    in
    { medicationAdministered = or form.medicationAdministered fromSavedForm.medicationAdministered
    , reasonForNonAdministration = or form.reasonForNonAdministration fromSavedForm.reasonForNonAdministration
    }


toAdministrationNoteWithDefault : Maybe AdministrationNote -> MedicationAdministrationForm -> Maybe AdministrationNote
toAdministrationNoteWithDefault saved form =
    medicationAdministrationFormWithDefault form saved
        |> toAdministrationNote


toAdministrationNote : MedicationAdministrationForm -> Maybe AdministrationNote
toAdministrationNote form =
    form.medicationAdministered
        |> Maybe.andThen
            (\medicationAdministered ->
                if medicationAdministered then
                    Just AdministeredToday

                else
                    form.reasonForNonAdministration
            )


resolveAlbendazoleDosageAndIcon : NominalDate -> Site -> Person -> Maybe ( String, String )
resolveAlbendazoleDosageAndIcon currentDate site person =
    case site of
        SiteBurundi ->
            ageInMonths currentDate person
                |> Maybe.map
                    (\ageMonths ->
                        if ageMonths < 24 then
                            ( "200 mg", "icon-pills" )

                        else
                            ( "400 mg", "icon-pills" )
                    )

        _ ->
            Just ( "400 mg", "icon-pills" )


resolveMebendezoleDosageAndIcon : NominalDate -> Site -> Person -> Maybe ( String, String )
resolveMebendezoleDosageAndIcon currentDate site person =
    case site of
        SiteBurundi ->
            Nothing

        _ ->
            Just ( "500 mg", "icon-pills" )


resolveVitaminADosageAndIcon : NominalDate -> Site -> Person -> Maybe ( String, String )
resolveVitaminADosageAndIcon currentDate site person =
    ageInMonths currentDate person
        |> Maybe.map
            (\ageMonths ->
                case site of
                    SiteBurundi ->
                        if ageMonths < 12 then
                            ( "100,000 IU", "icon-capsule blue" )

                        else
                            ( "200,000 IU", "icon-capsule red" )

                    _ ->
                        if ageMonths < 18 then
                            ( "100,000 IU", "icon-capsule blue" )

                        else
                            ( "200,000 IU", "icon-capsule red" )
            )


nextStepsTaskCompleted :
    NominalDate
    -> ZScore.Model.Model
    -> Site
    -> EverySet SiteFeature
    -> Bool
    -> AssembledData
    -> ModelIndexedDb
    -> Pages.WellChild.Activity.Types.NextStepsTask
    -> Bool
nextStepsTaskCompleted currentDate zscores site features isChw data db task =
    let
        measurements =
            data.measurements

        taskExpected =
            expectNextStepsTask currentDate zscores site features isChw data db
    in
    case task of
        TaskContributingFactors ->
            (not <| taskExpected TaskContributingFactors) || isJust measurements.contributingFactors

        TaskHealthEducation ->
            (not <| taskExpected TaskHealthEducation) || isJust measurements.healthEducation

        TaskFollowUp ->
            (not <| taskExpected TaskFollowUp) || isJust measurements.followUp

        TaskSendToHC ->
            (not <| taskExpected TaskSendToHC) || isJust measurements.sendToHC

        TaskNextVisit ->
            (not <| taskExpected TaskNextVisit)
                || isJust measurements.nextVisit


expectNextStepsTask :
    NominalDate
    -> ZScore.Model.Model
    -> Site
    -> EverySet SiteFeature
    -> Bool
    -> AssembledData
    -> ModelIndexedDb
    -> Pages.WellChild.Activity.Types.NextStepsTask
    -> Bool
expectNextStepsTask currentDate zscores site features isChw assembled db task =
    case task of
        TaskContributingFactors ->
            if mandatoryNutritionAssessmentTasksCompleted currentDate assembled then
                -- Any assesment requires Next Steps tasks.
                generateNutritionAssessment currentDate zscores db assembled
                    |> List.isEmpty
                    |> not

            else
                False

        TaskHealthEducation ->
            expectNextStepsTask currentDate zscores site features isChw assembled db TaskContributingFactors
                || -- CHW should send patient to HC, if child is behind on vaccinatons.
                   ((assembled.encounter.encounterType /= PediatricCare)
                        && activityCompleted currentDate zscores site features isChw assembled db WellChildImmunisation
                        && isBehindOnVaccinationsByProgress currentDate site assembled.participant.person db
                   )

        TaskFollowUp ->
            expectNextStepsTask currentDate zscores site features isChw assembled db TaskContributingFactors

        TaskSendToHC ->
            expectNextStepsTask currentDate zscores site features isChw assembled db TaskContributingFactors
                || -- CHW should send patient to HC, if child is behind on vaccinatons.
                   ((assembled.encounter.encounterType /= PediatricCare)
                        && activityCompleted currentDate zscores site features isChw assembled db WellChildImmunisation
                        && isBehindOnVaccinationsByProgress currentDate site assembled.participant.person db
                   )

        TaskNextVisit ->
            activityCompleted currentDate zscores site features isChw assembled db WellChildNutritionAssessment
                -- Activities that affect determinating next visit date are
                -- either completed, or not shown at current visit.
                && activityCompleted currentDate zscores site features isChw assembled db WellChildImmunisation
                && activityCompleted currentDate zscores site features isChw assembled db WellChildECD
                && activityCompleted currentDate zscores site features isChw assembled db WellChildMedication
                && nextVisitRequired currentDate site assembled db


nextStepsTasksCompletedFromTotal : Bool -> WellChildMeasurements -> NextStepsData -> Pages.WellChild.Activity.Types.NextStepsTask -> ( Int, Int )
nextStepsTasksCompletedFromTotal isChw measurements data task =
    case task of
        TaskContributingFactors ->
            let
                form =
                    measurements.contributingFactors
                        |> getMeasurementValueFunc
                        |> contributingFactorsFormWithDefault data.contributingFactorsForm
            in
            ( taskCompleted form.signs
            , 1
            )

        TaskHealthEducation ->
            let
                form =
                    measurements.healthEducation
                        |> getMeasurementValueFunc
                        |> healthEducationFormWithDefault data.healthEducationForm

                ( reasonForProvidingEducationActive, reasonForProvidingEducationCompleted ) =
                    form.educationForDiagnosis
                        |> Maybe.map
                            (\providedHealthEducation ->
                                if not providedHealthEducation then
                                    if isJust form.reasonForNotProvidingHealthEducation then
                                        ( 1, 1 )

                                    else
                                        ( 0, 1 )

                                else
                                    ( 0, 0 )
                            )
                        |> Maybe.withDefault ( 0, 0 )
            in
            ( reasonForProvidingEducationActive + taskCompleted form.educationForDiagnosis
            , reasonForProvidingEducationCompleted + 1
            )

        TaskFollowUp ->
            let
                form =
                    measurements.followUp
                        |> getMeasurementValueFunc
                        |> followUpFormWithDefault data.followUpForm
            in
            ( taskCompleted form.option
            , 1
            )

        TaskSendToHC ->
            let
                form =
                    measurements.sendToHC
                        |> getMeasurementValueFunc
                        |> sendToHCFormWithDefault data.sendToHCForm
            in
            if isChw then
                let
                    ( reasonForNotSentActive, reasonForNotSentCompleted ) =
                        form.referToHealthCenter
                            |> Maybe.map
                                (\sentToHC ->
                                    if not sentToHC then
                                        if isJust form.reasonForNotSendingToHC then
                                            ( 2, 2 )

                                        else
                                            ( 1, 2 )

                                    else
                                        ( 1, 1 )
                                )
                            |> Maybe.withDefault ( 0, 1 )
                in
                ( reasonForNotSentActive + taskCompleted form.handReferralForm
                , reasonForNotSentCompleted + 1
                )

            else
                ( taskCompleted form.enrollToNutritionProgram + taskCompleted form.referToNutritionProgram
                , 2
                )

        TaskNextVisit ->
            let
                form =
                    measurements.nextVisit
                        |> getMeasurementValueFunc
                        |> nextVisitFormWithDefault data.nextVisitForm
            in
            ( taskAnyCompleted [ form.immunisationDate, form.pediatricVisitDate ]
            , 1
            )


nextStepsTasks : List Pages.WellChild.Activity.Types.NextStepsTask
nextStepsTasks =
    [ TaskContributingFactors, TaskHealthEducation, TaskSendToHC, TaskFollowUp, TaskNextVisit ]


nextVisitRequired : NominalDate -> Site -> AssembledData -> ModelIndexedDb -> Bool
nextVisitRequired currentDate site assembled db =
    let
        ( nextDateForImmunisationVisit, nextDateForPediatricVisit ) =
            generateNextVisitDates currentDate site assembled db
    in
    isJust nextDateForImmunisationVisit || isJust nextDateForPediatricVisit


generateNextVisitDates : NominalDate -> Site -> AssembledData -> ModelIndexedDb -> ( Maybe NominalDate, Maybe NominalDate )
generateNextVisitDates currentDate site assembled db =
    let
        nextVisitDateForECD =
            generateNextDateForECDVisit currentDate assembled db

        nextVisitDateForMedication =
            generateNextDateForMedicationVisit currentDate site assembled db
    in
    ( generateNextDateForImmunisationVisit currentDate site assembled
    , Maybe.Extra.values [ nextVisitDateForECD, nextVisitDateForMedication ]
        |> List.sortWith Date.compare
        |> List.head
    )


generateNextDateForECDVisit : NominalDate -> AssembledData -> ModelIndexedDb -> Maybe NominalDate
generateNextDateForECDVisit currentDate assembled db =
    assembled.person.birthDate
        |> Maybe.andThen
            (\birthDate ->
                let
                    ageWeeks =
                        Date.diff Weeks birthDate currentDate

                    noRemainingSigns =
                        List.isEmpty <| generateRemianingECDSignsAfterCurrentEncounter currentDate assembled
                in
                if ageWeeks < 6 then
                    -- Since 6 weeks question appear from age of 5 weeks,
                    -- we check if they were completed then.
                    -- If so, we schedule next ECD visit to following
                    -- milestone, which is at 14 weeks.
                    if ageWeeks == 5 && noRemainingSigns then
                        Just <| Date.add Weeks 14 birthDate

                    else
                        Just <| Date.add Weeks 6 birthDate

                else if ageWeeks < 14 then
                    -- Since 14 weeks question appear from age of 13 weeks,
                    -- we check if they were completed then.
                    -- If so, we schedule next ECD visit to following
                    -- milestone, which is at 6 months.
                    if ageWeeks == 13 && noRemainingSigns then
                        Just <| Date.add Months 6 birthDate

                    else
                        Just <| Date.add Weeks 14 birthDate

                else
                    let
                        ageMonths =
                            Date.diff Months birthDate currentDate
                    in
                    if ageMonths < 6 then
                        Just <| Date.add Months 6 birthDate

                    else if ageMonths < 15 then
                        Just <| Date.add Months 15 birthDate

                    else
                        let
                            ageYears =
                                Date.diff Years birthDate currentDate
                        in
                        if ageYears < 2 then
                            Just <| Date.add Years 2 birthDate

                        else if ageYears < 3 then
                            Just <| Date.add Years 3 birthDate

                        else if ageYears < 4 then
                            Just <| Date.add Years 4 birthDate

                        else if not noRemainingSigns then
                            Just <| Date.add Months 6 currentDate

                        else
                            Nothing
            )


generateNextDateForMedicationVisit : NominalDate -> Site -> AssembledData -> ModelIndexedDb -> Maybe NominalDate
generateNextDateForMedicationVisit currentDate site assembled db =
    assembled.person.birthDate
        |> Maybe.andThen
            (\birthDate ->
                let
                    ageMonths =
                        Date.diff Months birthDate currentDate
                in
                -- When younger than 6 months, set visit date to
                -- age of 6 months.
                if ageMonths < 6 then
                    Just <| Date.add Months 6 birthDate

                else
                    let
                        measurements =
                            assembled.measurements :: getPreviousMeasurements assembled.previousMeasurementsWithDates

                        nextDate =
                            nextMedicationAdmnistrationData currentDate site assembled.person measurements
                                |> Dict.values
                                |> List.sortWith Date.compare
                                |> List.reverse
                                |> List.head
                    in
                    Maybe.map
                        (\date ->
                            let
                                compared =
                                    Date.compare date currentDate
                            in
                            if compared == LT || compared == EQ then
                                -- Next date already passed, or, it's due today.
                                -- Per requirements, we schedule next date as if medication
                                -- was administered today.
                                Date.add Months 6 currentDate

                            else
                                date
                        )
                        nextDate
            )


generateNextDateForImmunisationVisit : NominalDate -> Site -> AssembledData -> Maybe NominalDate
generateNextDateForImmunisationVisit currentDate site assembled =
    let
        futureVaccinationsData =
            generateFutureVaccinationsData currentDate site assembled.person.birthDate assembled.person.gender True assembled.vaccinationProgress

        -- If there're only 6 months interval vaccines (which are given at older age),
        -- we'll suggested most recent date.
        -- Otherwise, there's a vaccine with 28 days interval, so, per requirements,
        -- when there are several vaccines, we select the latest date - to be able to
        -- administer all in a single encounter.
        -- We do not want to wait 6 months, if we need to administer a vaccine
        -- that needs only 28 days interval.
        ( longIntervalVaccinesData, shortIntervalVaccinesData ) =
            List.partition
                (\( vaccineType, _ ) ->
                    List.member vaccineType [ VaccineMR, VaccineHPV ]
                )
                futureVaccinationsData

        ( nextVisitDate, interval, unit ) =
            if List.isEmpty shortIntervalVaccinesData then
                ( List.filterMap (Tuple.second >> Maybe.map Tuple.second) longIntervalVaccinesData
                    |> List.sortWith Date.compare
                    -- Get the most recent of all dates.
                    |> List.head
                , 6
                , Months
                )

            else
                ( List.filterMap (Tuple.second >> Maybe.map Tuple.second) shortIntervalVaccinesData
                    |> List.filter
                        -- There can be a situation where IPV vaccine is to
                        -- be administeredon latter date (first given at 14 weeks).
                        -- We avoid this situation, and consider only dates that
                        -- are due withing a month.
                        (\administrationDate ->
                            Date.diff Days currentDate administrationDate < 30
                        )
                    |> List.sortWith Date.compare
                    -- Get the latest of all dates.
                    |> List.reverse
                    |> List.head
                , 28
                , Days
                )
    in
    -- If we see that next suggested date already passed, or is set for today,
    -- oer requirements, we set next visit to 1 vaccine interval from current date.
    Maybe.map
        (\nextDate ->
            if Date.compare nextDate currentDate /= GT then
                Date.add unit interval currentDate

            else
                nextDate
        )
        nextVisitDate


{-| The purpose here is to find ou if patient is behind on immunisations.
If so, what was the date from which the lag started.
If not, on which date we'll need to administer next vaccination (of any type).
-}
generateASAPImmunisationDate : NominalDate -> Site -> AssembledData -> Maybe NominalDate
generateASAPImmunisationDate currentDate site assembled =
<<<<<<< HEAD
    generateFutureVaccinationsData currentDate site assembled.person False assembled.vaccinationProgress
=======
    generateFutureVaccinationsData currentDate
        site
        assembled.person.birthDate
        assembled.person.gender
        False
        assembled.vaccinationProgress
>>>>>>> 997c74f8
        |> List.filterMap (Tuple.second >> Maybe.map Tuple.second)
        |> List.sortWith Date.compare
        -- Get the most recent of all dates.
        |> List.head


fromNextVisitValue : Maybe NextVisitValue -> NextVisitForm
fromNextVisitValue saved =
    { immunisationDate = Maybe.andThen .immunisationDate saved
    , asapImmunisationDate = Maybe.andThen .asapImmunisationDate saved
    , pediatricVisitDate = Maybe.andThen .pediatricVisitDate saved
    , resolutionDate = Maybe.andThen .resolutionDate saved
    }


nextVisitFormWithDefault : NextVisitForm -> Maybe NextVisitValue -> NextVisitForm
nextVisitFormWithDefault form saved =
    saved
        |> unwrap
            form
            (\value ->
                { immunisationDate = or form.immunisationDate value.immunisationDate
                , asapImmunisationDate = or form.asapImmunisationDate value.asapImmunisationDate
                , pediatricVisitDate = or form.pediatricVisitDate value.pediatricVisitDate
                , resolutionDate = or form.resolutionDate value.resolutionDate
                }
            )


toNextVisitValueWithDefault : Maybe NextVisitValue -> NextVisitForm -> Maybe NextVisitValue
toNextVisitValueWithDefault saved form =
    nextVisitFormWithDefault form saved
        |> toNextVisitValue


toNextVisitValue : NextVisitForm -> Maybe NextVisitValue
toNextVisitValue form =
    Just <|
        NextVisitValue
            form.immunisationDate
            form.asapImmunisationDate
            form.pediatricVisitDate
            form.resolutionDate



-- HELPER FUNCTIONS


resolvePreviousValue : AssembledData -> (WellChildMeasurements -> Maybe ( id, WellChildMeasurement a )) -> (a -> b) -> Maybe b
resolvePreviousValue assembled measurementFunc valueFunc =
    assembled.previousMeasurementsWithDates
        |> List.filterMap
            (Tuple.second
                >> Tuple.second
                >> measurementFunc
                >> Maybe.map (Tuple.second >> .value >> valueFunc)
            )
        |> List.reverse
        |> List.head<|MERGE_RESOLUTION|>--- conflicted
+++ resolved
@@ -676,16 +676,12 @@
 expectImmunisationTask currentDate site isChw assembled task =
     let
         futureVaccinations =
-<<<<<<< HEAD
-            generateFutureVaccinationsData currentDate site assembled.person False assembled.vaccinationHistory
-=======
             generateFutureVaccinationsData currentDate
                 site
                 assembled.person.birthDate
                 assembled.person.gender
                 False
                 assembled.vaccinationHistory
->>>>>>> 997c74f8
                 |> Dict.fromList
 
         ageInWeeks =
@@ -1754,16 +1750,12 @@
 -}
 generateASAPImmunisationDate : NominalDate -> Site -> AssembledData -> Maybe NominalDate
 generateASAPImmunisationDate currentDate site assembled =
-<<<<<<< HEAD
-    generateFutureVaccinationsData currentDate site assembled.person False assembled.vaccinationProgress
-=======
     generateFutureVaccinationsData currentDate
         site
         assembled.person.birthDate
         assembled.person.gender
         False
         assembled.vaccinationProgress
->>>>>>> 997c74f8
         |> List.filterMap (Tuple.second >> Maybe.map Tuple.second)
         |> List.sortWith Date.compare
         -- Get the most recent of all dates.
