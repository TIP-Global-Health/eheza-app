--- conflicted
+++ resolved
@@ -33,11 +33,7 @@
         [ viewHeader language id
         , div
             [ class "ui full segment" ]
-<<<<<<< HEAD
-            [ viewWebData language (viewActions language currentDate id db) identity sessions
-=======
-            [ viewWebData language (viewNutritionActions language currentDate selectedHealthCenter id db) identity prenatalSessions
->>>>>>> 11c15cd0
+            [ viewWebData language (viewActions language currentDate selectedHealthCenter id db) identity prenatalSessions
             ]
         ]
 
@@ -66,13 +62,8 @@
         ]
 
 
-<<<<<<< HEAD
-viewActions : Language -> NominalDate -> PersonId -> ModelIndexedDb -> Dict IndividualEncounterParticipantId IndividualEncounterParticipant -> Html App.Model.Msg
-viewActions language currentDate id db sessions =
-=======
-viewNutritionActions : Language -> NominalDate -> HealthCenterId -> PersonId -> ModelIndexedDb -> Dict IndividualEncounterParticipantId IndividualEncounterParticipant -> Html App.Model.Msg
-viewNutritionActions language currentDate selectedHealthCenter id db nutritionSessions =
->>>>>>> 11c15cd0
+viewActions : Language -> NominalDate -> HealthCenterId -> PersonId -> ModelIndexedDb -> Dict IndividualEncounterParticipantId IndividualEncounterParticipant -> Html App.Model.Msg
+viewActions language currentDate selectedHealthCenter id db nutritionSessions =
     let
         -- Person nutrition session.
         maybeSessionId =
