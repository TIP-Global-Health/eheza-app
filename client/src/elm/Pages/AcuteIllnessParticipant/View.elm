--- conflicted
+++ resolved
@@ -458,23 +458,8 @@
         |> SetActivePage
 
 
-<<<<<<< HEAD
 navigateToRecordOutcomePage : IndividualEncounterParticipantId -> Msg
 navigateToRecordOutcomePage id =
     Pages.Page.AcuteIllnessOutcomePage id
         |> UserPage
         |> SetActivePage
-=======
-getAcuteIllnessDiagnosisForParticipant : ModelIndexedDb -> IndividualEncounterParticipantId -> Maybe AcuteIllnessDiagnosis
-getAcuteIllnessDiagnosisForParticipant db sessionId =
-    Dict.get sessionId db.acuteIllnessEncountersByParticipant
-        |> Maybe.withDefault NotAsked
-        |> RemoteData.toMaybe
-        |> Maybe.map Dict.toList
-        |> Maybe.andThen
-            (List.map Tuple.second
-                >> List.sortWith (\e1 e2 -> Gizra.NominalDate.compare e1.startDate e2.startDate)
-                >> List.head
-                >> Maybe.map .diagnosis
-            )
->>>>>>> 68163594
