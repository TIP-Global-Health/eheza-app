module Pages.AcuteIllnessParticipant.View exposing (view)

import App.Model
import AssocList as Dict exposing (Dict)
import Backend.AcuteIllnessEncounter.Model exposing (AcuteIllnessEncounter, emptyAcuteIllnessEncounter)
import Backend.Entities exposing (..)
import Backend.IndividualEncounterParticipant.Model exposing (IndividualEncounterParticipant, IndividualEncounterType(..))
import Backend.IndividualEncounterParticipant.Utils exposing (isDailyEncounterActive)
import Backend.Model exposing (ModelIndexedDb)
import Gizra.Html exposing (divKeyed, emptyNode, keyed, showIf, showMaybe)
import Gizra.NominalDate exposing (NominalDate, formatYYYYMMDD)
import Html exposing (..)
import Html.Attributes exposing (..)
import Html.Events exposing (..)
import Json.Decode
import Maybe.Extra exposing (isJust, isNothing, unwrap)
import Pages.AcuteIllnessParticipant.Model exposing (..)
import Pages.Page exposing (Page(..), UserPage(..))
import RemoteData exposing (RemoteData(..), WebData)
import Translate exposing (Language, TranslationId, translate)
import Utils.WebData exposing (viewWebData)


view : Language -> NominalDate -> HealthCenterId -> PersonId -> ModelIndexedDb -> Html App.Model.Msg
view language currentDate selectedHealthCenter id db =
    let
        sessions =
            Dict.get id db.individualParticipantsByPerson
                |> Maybe.withDefault NotAsked
    in
    div
        [ class "wrap wrap-alt-2 page-participant acute-illness" ]
        [ viewHeader language id
        , div
            [ class "ui full segment" ]
            [ viewWebData language (viewActions language currentDate selectedHealthCenter id db) identity sessions
            ]
        ]


viewHeader : Language -> PersonId -> Html App.Model.Msg
viewHeader language id =
    div
        [ class "ui basic segment head" ]
        [ h1
            [ class "ui header" ]
            [ text <|
                translate language <|
                    Translate.IndividualEncounterLabel
                        Backend.IndividualEncounterParticipant.Model.AcuteIllnessEncounter
            ]
        , a
            [ class "link-back"
            , onClick <|
                App.Model.SetActivePage <|
                    UserPage <|
                        IndividualEncounterParticipantsPage Backend.IndividualEncounterParticipant.Model.AcuteIllnessEncounter
            ]
            [ span [ class "icon-back" ] []
            , span [] []
            ]
        ]


viewActions : Language -> NominalDate -> HealthCenterId -> PersonId -> ModelIndexedDb -> Dict IndividualEncounterParticipantId IndividualEncounterParticipant -> Html App.Model.Msg
viewActions language currentDate selectedHealthCenter id db sessions =
    let
        maybeSessionId =
            sessions
                |> Dict.toList
                |> List.filter
                    (\( sessionId, session ) ->
                        session.encounterType == Backend.IndividualEncounterParticipant.Model.AcuteIllnessEncounter
                    )
                |> List.head
                |> Maybe.map Tuple.first

        -- Resolve active encounter for person. There should not be more than one.
        -- We also want to know if there's an encounter that was completed today,
        -- (started and ended on the same day), as we do not want to allow creating new encounter
        -- at same day, previous one has ended.
        ( maybeActiveEncounterId, encounterWasCompletedToday ) =
            maybeSessionId
                |> Maybe.map
                    (\sessionId ->
                        Dict.get sessionId db.acuteIllnessEncountersByParticipant
                            |> Maybe.withDefault NotAsked
                            |> RemoteData.map
                                (\dict ->
                                    ( Dict.toList dict
                                        |> List.filter (Tuple.second >> isDailyEncounterActive currentDate)
                                        |> List.head
                                        |> Maybe.map Tuple.first
                                    , Dict.toList dict
                                        |> List.filter
                                            (\( _, encounter ) ->
                                                encounter.startDate == currentDate && encounter.endDate == Just currentDate
                                            )
                                        |> List.isEmpty
                                        |> not
                                    )
                                )
                            |> RemoteData.withDefault ( Nothing, False )
                    )
                |> Maybe.withDefault ( Nothing, False )

<<<<<<< HEAD
        -- Whether first acute-illness encounter for person is in process.
        -- This is True when there's only one encounter, and it's active.
        firstEncounterInProcess =
            maybeSessionId
                |> Maybe.map
                    (\sessionId ->
                        Dict.get sessionId db.acuteIllnessEncountersByParticipant
                            |> Maybe.withDefault NotAsked
                            |> RemoteData.map
                                (Dict.values
                                    >> (\encounters ->
                                            let
                                                activeEncounters =
                                                    encounters
                                                        |> List.filter (isDailyEncounterActive currentDate)
                                            in
                                            List.length encounters == 1 && List.length activeEncounters == 1
                                       )
                                )
                            |> RemoteData.withDefault False
                    )
                |> Maybe.withDefault False

        firstVisitAction =
            -- If first encounter is in process, navigate to it.
            if firstEncounterInProcess then
                maybeActiveEncounterId
                    |> Maybe.map navigateToEncounterAction
                    |> Maybe.withDefault []

            else
                maybeSessionId
                    |> Maybe.map
                        -- If session exists, create new encounter for it.
                        (\sessionId ->
                            [ Backend.AcuteIllnessEncounter.Model.AcuteIllnessEncounter sessionId currentDate Nothing (Just selectedHealthCenter)
                                |> Backend.Model.PostAcuteIllnessEncounter
                                |> App.Model.MsgIndexedDb
                                |> onClick
                            ]
                        )
                    -- If session does not exist, create it.
                    |> Maybe.withDefault
                        [ IndividualEncounterParticipant id
                            Backend.IndividualEncounterParticipant.Model.AcuteIllnessEncounter
                            currentDate
                            Nothing
                            Nothing
                            Nothing
                            Nothing
                            Nothing
                            (Just selectedHealthCenter)
                            |> Backend.Model.PostIndividualSession
                            |> App.Model.MsgIndexedDb
                            |> onClick
                        ]

        subsequentVisitAction =
=======
        action =
>>>>>>> 8b1cd9fa
            maybeActiveEncounterId
                |> Maybe.map navigateToEncounterAction
                |> Maybe.withDefault
                    (maybeSessionId
                        |> Maybe.map
                            -- If session exists, create new encounter for it.
                            (\sessionId ->
                                [ emptyAcuteIllnessEncounter sessionId currentDate (Just selectedHealthCenter)
                                    |> Backend.Model.PostAcuteIllnessEncounter
                                    |> App.Model.MsgIndexedDb
                                    |> onClick
                                ]
                            )
                        -- If session does not exist, create it.
                        |> Maybe.withDefault
                            [ IndividualEncounterParticipant id
                                Backend.IndividualEncounterParticipant.Model.AcuteIllnessEncounter
                                currentDate
                                Nothing
                                Nothing
                                (Just selectedHealthCenter)
                                |> Backend.Model.PostIndividualSession
                                |> App.Model.MsgIndexedDb
                                |> onClick
                            ]
                    )

        navigateToEncounterAction id_ =
            [ Pages.Page.AcuteIllnessEncounterPage id_
                |> UserPage
                |> App.Model.SetActivePage
                |> onClick
            ]
    in
    div []
        [ p [ class "label-acute-illness-visit" ]
            [ text <|
                translate language <|
                    Translate.IndividualEncounterSelectVisit
                        Backend.IndividualEncounterParticipant.Model.AcuteIllnessEncounter
            ]
        , button
            (classList
                [ ( "ui primary button", True )
                , ( "disabled", encounterWasCompletedToday )
                ]
                :: action
            )
            [ span [ class "text" ]
                [ text <|
                    translate language <|
                        Translate.IndividualEncounterLabel
                            Backend.IndividualEncounterParticipant.Model.AcuteIllnessEncounter
                ]
            , span [ class "icon-back" ] []
            ]
        ]<|MERGE_RESOLUTION|>--- conflicted
+++ resolved
@@ -104,68 +104,7 @@
                     )
                 |> Maybe.withDefault ( Nothing, False )
 
-<<<<<<< HEAD
-        -- Whether first acute-illness encounter for person is in process.
-        -- This is True when there's only one encounter, and it's active.
-        firstEncounterInProcess =
-            maybeSessionId
-                |> Maybe.map
-                    (\sessionId ->
-                        Dict.get sessionId db.acuteIllnessEncountersByParticipant
-                            |> Maybe.withDefault NotAsked
-                            |> RemoteData.map
-                                (Dict.values
-                                    >> (\encounters ->
-                                            let
-                                                activeEncounters =
-                                                    encounters
-                                                        |> List.filter (isDailyEncounterActive currentDate)
-                                            in
-                                            List.length encounters == 1 && List.length activeEncounters == 1
-                                       )
-                                )
-                            |> RemoteData.withDefault False
-                    )
-                |> Maybe.withDefault False
-
-        firstVisitAction =
-            -- If first encounter is in process, navigate to it.
-            if firstEncounterInProcess then
-                maybeActiveEncounterId
-                    |> Maybe.map navigateToEncounterAction
-                    |> Maybe.withDefault []
-
-            else
-                maybeSessionId
-                    |> Maybe.map
-                        -- If session exists, create new encounter for it.
-                        (\sessionId ->
-                            [ Backend.AcuteIllnessEncounter.Model.AcuteIllnessEncounter sessionId currentDate Nothing (Just selectedHealthCenter)
-                                |> Backend.Model.PostAcuteIllnessEncounter
-                                |> App.Model.MsgIndexedDb
-                                |> onClick
-                            ]
-                        )
-                    -- If session does not exist, create it.
-                    |> Maybe.withDefault
-                        [ IndividualEncounterParticipant id
-                            Backend.IndividualEncounterParticipant.Model.AcuteIllnessEncounter
-                            currentDate
-                            Nothing
-                            Nothing
-                            Nothing
-                            Nothing
-                            Nothing
-                            (Just selectedHealthCenter)
-                            |> Backend.Model.PostIndividualSession
-                            |> App.Model.MsgIndexedDb
-                            |> onClick
-                        ]
-
-        subsequentVisitAction =
-=======
         action =
->>>>>>> 8b1cd9fa
             maybeActiveEncounterId
                 |> Maybe.map navigateToEncounterAction
                 |> Maybe.withDefault
