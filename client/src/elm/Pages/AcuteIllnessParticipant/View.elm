module Pages.AcuteIllnessParticipant.View exposing (view)

import App.Model
import AssocList as Dict exposing (Dict)
import Backend.AcuteIllnessEncounter.Model exposing (AcuteIllnessDiagnosis(..), AcuteIllnessEncounter, emptyAcuteIllnessEncounter)
import Backend.Entities exposing (..)
import Backend.IndividualEncounterParticipant.Model exposing (IndividualEncounterParticipant, IndividualEncounterType(..))
import Backend.IndividualEncounterParticipant.Utils exposing (emptyIndividualEncounterParticipant, isDailyEncounterActive)
import Backend.Model exposing (ModelIndexedDb)
import Gizra.Html exposing (divKeyed, emptyNode, keyed, showIf, showMaybe)
import Gizra.NominalDate exposing (NominalDate, formatYYYYMMDD)
import Html exposing (..)
import Html.Attributes exposing (..)
import Html.Events exposing (..)
import Json.Decode
import Maybe.Extra exposing (isJust, isNothing, unwrap)
import Pages.AcuteIllnessEncounter.Utils exposing (getAcuteIllnessDiagnosisForParticipant)
import Pages.AcuteIllnessParticipant.Model exposing (..)
import Pages.AcuteIllnessParticipant.Utils exposing (isAcuteIllnessActive)
import Pages.Page exposing (Page(..), UserPage(..))
import RemoteData exposing (RemoteData(..), WebData)
import Translate exposing (Language, TranslationId, translate)
import Utils.WebData exposing (viewWebData)


view : Language -> NominalDate -> HealthCenterId -> PersonId -> ModelIndexedDb -> Model -> Html Msg
view language currentDate selectedHealthCenter id db model =
    let
        sessions =
            Dict.get id db.individualParticipantsByPerson
                |> Maybe.withDefault NotAsked
    in
    div
        [ class "wrap wrap-alt-2 page-participant acute-illness" ]
        [ viewHeader language model
        , div
            [ class "ui full segment" ]
            [ viewWebData language (viewContent language currentDate selectedHealthCenter id db model) identity sessions
            ]
        ]


viewHeader : Language -> Model -> Html Msg
viewHeader language model =
    let
        ( labelTransId, action ) =
            case model.viewMode of
                ManageIllnesses ->
                    ( Translate.IndividualEncounterLabel Backend.IndividualEncounterParticipant.Model.AcuteIllnessEncounter
                    , SetActivePage <|
                        UserPage <|
                            IndividualEncounterParticipantsPage Backend.IndividualEncounterParticipant.Model.AcuteIllnessEncounter
                    )

                ManageParticipants ->
                    ( Translate.IndividualEncounterLabel Backend.IndividualEncounterParticipant.Model.AcuteIllnessEncounter
                    , SetViewMode ManageIllnesses
                    )

                RecordOutcome ->
                    ( Translate.RecordAcuteIllnessOutcome
                    , SetViewMode ManageParticipants
                    )
    in
    div
        [ class "ui basic segment head" ]
        [ h1
            [ class "ui header" ]
            [ text <| translate language labelTransId ]
        , a
            [ class "link-back"
            , onClick action
            ]
            [ span [ class "icon-back" ] []
            , span [] []
            ]
        ]


viewContent : Language -> NominalDate -> HealthCenterId -> PersonId -> ModelIndexedDb -> Model -> Dict IndividualEncounterParticipantId IndividualEncounterParticipant -> Html Msg
viewContent language currentDate selectedHealthCenter id db model sessions =
    let
        activeSessions =
            sessions
                |> Dict.toList
                |> List.filter
                    (\( sessionId, session ) ->
                        (session.encounterType == Backend.IndividualEncounterParticipant.Model.AcuteIllnessEncounter)
                            && isAcuteIllnessActive currentDate session
                    )
                |> List.sortWith (\( _, s1 ) ( _, s2 ) -> Gizra.NominalDate.compare s1.startDate s2.startDate)
    in
    case model.viewMode of
        ManageIllnesses ->
            viewManageIllnessesContent language currentDate selectedHealthCenter id db activeSessions

        ManageParticipants ->
            viewManageParticipantsContent language currentDate selectedHealthCenter id db activeSessions

        RecordOutcome ->
            viewRecordOutcomeContent language currentDate selectedHealthCenter id db activeSessions


viewManageIllnessesContent :
    Language
    -> NominalDate
    -> HealthCenterId
    -> PersonId
    -> ModelIndexedDb
    -> List ( IndividualEncounterParticipantId, IndividualEncounterParticipant )
    -> Html Msg
viewManageIllnessesContent language currentDate selectedHealthCenter id db activeSessions =
    let
        lastActiveSession =
            List.reverse activeSessions
                |> List.head

        ( createIllnessNavigateToEncounterAction, createIllnessNavigateToEncounterButtonDisabled ) =
            lastActiveSession
                |> Maybe.map
                    (\( sessionId, session ) ->
                        if session.startDate /= currentDate then
                            -- Session was not started today, therefore, we know
                            -- it's first encounter was not started today, which indicates
                            -- subsequent visit option is needed.
                            -- This option will be provided at `active Illnesses` section.
                            ( startIllnessAction, False )

                        else
                            let
                                sessionEncounters =
                                    Dict.get sessionId db.acuteIllnessEncountersByParticipant
                                        |> Maybe.withDefault NotAsked
                                        |> RemoteData.toMaybe
                                        |> Maybe.map Dict.toList
                                        |> Maybe.withDefault []

                                maybeActiveEncounterId =
                                    List.filter (Tuple.second >> isDailyEncounterActive currentDate) sessionEncounters
                                        |> List.head
                                        |> Maybe.map Tuple.first

                                encounterWasCompletedToday =
                                    sessionEncounters
                                        |> List.filter
                                            (\( _, encounter ) ->
                                                encounter.startDate == currentDate && encounter.endDate == Just currentDate
                                            )
                                        |> List.isEmpty
                                        |> not
                            in
                            ( maybeActiveEncounterId
                                |> Maybe.map navigateToEncounterAction
                                |> Maybe.withDefault startIllnessAction
                            , -- We do not allow to create multiple encounters for same illness on the same day.
                              -- Therefore, we disable the button.
                              encounterWasCompletedToday
                            )
                    )
                |> Maybe.withDefault ( startIllnessAction, False )

        startIllnessAction =
            IndividualEncounterParticipant id
                Backend.IndividualEncounterParticipant.Model.AcuteIllnessEncounter
                currentDate
                Nothing
                Nothing
                (Just selectedHealthCenter)
                |> Backend.Model.PostIndividualSession
                |> MsgBackend

        createIllnessNavigateToEncounterSection =
            [ viewLabel language "select-visit" <| Translate.IndividualEncounterSelectVisit Backend.IndividualEncounterParticipant.Model.AcuteIllnessEncounter
            , viewButton language
                createIllnessNavigateToEncounterAction
                Translate.AcuteIllnessNew
                createIllnessNavigateToEncounterButtonDisabled
            ]

        activeIllnessesExists =
            List.map Tuple.first activeSessions
                |> List.filterMap (getAcuteIllnessDiagnosisForParticipant db)
                |> List.filter ((/=) NoAcuteIllnessDiagnosis)
                |> List.isEmpty
                |> not

        activeIllnessesSection =
            if activeIllnessesExists then
                [ viewButton language (SetViewMode ManageParticipants) Translate.AcuteIllnessExisting False
                ]

            else
                []
    in
    createIllnessNavigateToEncounterSection
        ++ activeIllnessesSection
        |> div []


viewManageParticipantsContent :
    Language
    -> NominalDate
    -> HealthCenterId
    -> PersonId
    -> ModelIndexedDb
    -> List ( IndividualEncounterParticipantId, IndividualEncounterParticipant )
    -> Html Msg
viewManageParticipantsContent language currentDate selectedHealthCenter id db activeSessions =
    let
        activeIllnesses =
            List.map Tuple.first activeSessions
                |> List.filterMap (viewActiveIllness language currentDate selectedHealthCenter db ManageParticipants)

        lastActiveSession =
            List.reverse activeSessions
                |> List.head

        ( createIllnessNavigateToEncounterAction, createIllnessNavigateToEncounterButtonDisabled ) =
            lastActiveSession
                |> Maybe.map
                    (\( sessionId, session ) ->
                        if session.startDate /= currentDate then
                            -- Session was not started today, therefore, we know
                            -- it's first encounter was not started today, which indicates
                            -- subsequent visit option is needed.
                            -- This option will be provided at `active Illnesses` section.
                            ( startIllnessAction, False )

                        else
                            let
                                sessionEncounters =
                                    Dict.get sessionId db.acuteIllnessEncountersByParticipant
                                        |> Maybe.withDefault NotAsked
                                        |> RemoteData.toMaybe
                                        |> Maybe.map Dict.toList
                                        |> Maybe.withDefault []

                                maybeActiveEncounterId =
                                    List.filter (Tuple.second >> isDailyEncounterActive currentDate) sessionEncounters
                                        |> List.head
                                        |> Maybe.map Tuple.first

                                encounterWasCompletedToday =
                                    sessionEncounters
                                        |> List.filter
                                            (\( _, encounter ) ->
                                                encounter.startDate == currentDate && encounter.endDate == Just currentDate
                                            )
                                        |> List.isEmpty
                                        |> not
                            in
                            ( maybeActiveEncounterId
                                |> Maybe.map navigateToEncounterAction
                                |> Maybe.withDefault startIllnessAction
                            , -- We do not allow to create multiple encounters for same illness on the same day.
                              -- Therefore, we disable the button.
                              encounterWasCompletedToday
                            )
                    )
                |> Maybe.withDefault ( startIllnessAction, False )

        startIllnessAction =
            IndividualEncounterParticipant id
                Backend.IndividualEncounterParticipant.Model.AcuteIllnessEncounter
                currentDate
                Nothing
                Nothing
                (Just selectedHealthCenter)
                |> Backend.Model.PostIndividualSession
                |> MsgBackend

        createIllnessNavigateToEncounterButton =
            viewButton language
                createIllnessNavigateToEncounterAction
                (Translate.IndividualEncounterFirstVisit Backend.IndividualEncounterParticipant.Model.AcuteIllnessEncounter)
                createIllnessNavigateToEncounterButtonDisabled

        recordIllnessOutcomeButton =
            viewButton language (SetViewMode RecordOutcome) Translate.RecordAcuteIllnessOutcome False
    in
    if List.isEmpty activeIllnesses then
        div []
            [ viewLabel language "select-visit" <| Translate.IndividualEncounterSelectVisit Backend.IndividualEncounterParticipant.Model.AcuteIllnessEncounter
            , createIllnessNavigateToEncounterButton
            ]

    else
        div []
            [ viewLabel language "select-illness" Translate.SelectExistingAcuteIllness
            , div [ class "active-illnesses" ] activeIllnesses
            , viewLabel language "start-new-encounter" Translate.StrartNewAcuteIllnessHelper
            , createIllnessNavigateToEncounterButton
            , div [ class "separator" ] []
            , viewLabel language "" Translate.CloseAcuteIllnessLabel
            , recordIllnessOutcomeButton
            ]


viewRecordOutcomeContent :
    Language
    -> NominalDate
    -> HealthCenterId
    -> PersonId
    -> ModelIndexedDb
    -> List ( IndividualEncounterParticipantId, IndividualEncounterParticipant )
    -> Html Msg
viewRecordOutcomeContent language currentDate selectedHealthCenter id db activeSessions =
    let
        activeIllnesses =
            List.map Tuple.first activeSessions
                |> List.filterMap (viewActiveIllness language currentDate selectedHealthCenter db RecordOutcome)
    in
    div []
        [ viewLabel language "select-illness" Translate.SelectExistingAcuteIllnessToRecordOutcome
        , div [ class "active-illnesses" ] activeIllnesses
        ]


viewActiveIllness :
    Language
    -> NominalDate
    -> HealthCenterId
    -> ModelIndexedDb
    -> AcuteIllnessParticipantViewMode
    -> IndividualEncounterParticipantId
    -> Maybe (Html Msg)
viewActiveIllness language currentDate selectedHealthCenter db viewMode sessionId =
    let
        sessionEncounters =
            Dict.get sessionId db.acuteIllnessEncountersByParticipant
                |> Maybe.withDefault NotAsked
                |> RemoteData.toMaybe
                |> Maybe.map Dict.toList

        mDiagnosis =
            sessionEncounters
                |> Maybe.andThen
                    (List.map Tuple.second
                        >> List.sortWith (\e1 e2 -> Gizra.NominalDate.compare e1.startDate e2.startDate)
                        >> List.head
                        >> Maybe.map .diagnosis
                    )
    in
    case mDiagnosis of
        Nothing ->
            Nothing

        Just NoAcuteIllnessDiagnosis ->
            Nothing

        Just diagnosis ->
            sessionEncounters
                |> Maybe.andThen
                    (\encounters ->
                        case viewMode of
                            -- No need to view illnesses for this view mode.
                            ManageIllnesses ->
                                Nothing

                            ManageParticipants ->
                                viewActiveIllnessForManagement language currentDate selectedHealthCenter sessionId encounters diagnosis

                            RecordOutcome ->
                                viewActiveIllnessForOutcome language currentDate sessionId encounters diagnosis
                    )


viewActiveIllnessForManagement :
    Language
    -> NominalDate
    -> HealthCenterId
    -> IndividualEncounterParticipantId
    -> List ( AcuteIllnessEncounterId, AcuteIllnessEncounter )
    -> AcuteIllnessDiagnosis
    -> Maybe (Html Msg)
viewActiveIllnessForManagement language currentDate selectedHealthCenter sessionId encounters diagnosis =
    let
        maybeActiveEncounterId =
            List.filter (Tuple.second >> isDailyEncounterActive currentDate) encounters
                |> List.head
                |> Maybe.map Tuple.first

        encounterWasCompletedToday =
            encounters
                |> List.filter
                    (\( _, encounter ) ->
                        encounter.startDate == currentDate && encounter.endDate == Just currentDate
                    )
                |> List.isEmpty
                |> not

        action =
            maybeActiveEncounterId
                |> Maybe.map navigateToEncounterAction
                |> Maybe.withDefault
<<<<<<< HEAD
                    (emptyAcuteIllnessEncounter sessionId currentDate (Just selectedHealthCenter)
                        |> Backend.Model.PostAcuteIllnessEncounter
                        |> MsgBackend
=======
                    (maybeSessionId
                        |> Maybe.map
                            -- If session exists, create new encounter for it.
                            (\sessionId ->
                                [ emptyAcuteIllnessEncounter sessionId currentDate (Just selectedHealthCenter)
                                    |> Backend.Model.PostAcuteIllnessEncounter
                                    |> App.Model.MsgIndexedDb
                                    |> onClick
                                ]
                            )
                        -- If session does not exist, create it.
                        |> Maybe.withDefault
                            [ emptyIndividualEncounterParticipant currentDate id Backend.IndividualEncounterParticipant.Model.AcuteIllnessEncounter selectedHealthCenter
                                |> Backend.Model.PostIndividualSession
                                |> App.Model.MsgIndexedDb
                                |> onClick
                            ]
>>>>>>> b184032f
                    )

        encounterLabel =
            if List.length encounters == 1 && isJust maybeActiveEncounterId then
                Translate.IndividualEncounterFirstVisit Backend.IndividualEncounterParticipant.Model.AcuteIllnessEncounter

            else
                Translate.IndividualEncounterSubsequentVisit Backend.IndividualEncounterParticipant.Model.AcuteIllnessEncounter
    in
    Just <|
        div
            [ classList
                [ ( "ui primary button active-illness", True )
                , ( "disabled", encounterWasCompletedToday )
                ]
            , onClick action
            ]
            [ div [ class "button-label" ]
                [ div [ class "encounter-label" ]
                    [ text <| translate language encounterLabel ]
                , div [] [ text <| translate language <| Translate.AcuteIllnessDiagnosis diagnosis ]
                ]
            , div [ class "icon-back" ] []
            ]


viewActiveIllnessForOutcome :
    Language
    -> NominalDate
    -> IndividualEncounterParticipantId
    -> List ( AcuteIllnessEncounterId, AcuteIllnessEncounter )
    -> AcuteIllnessDiagnosis
    -> Maybe (Html Msg)
viewActiveIllnessForOutcome language currentDate sessionId encounters diagnosis =
    Just <|
        viewButton language (navigateToRecordOutcomePage sessionId) (Translate.AcuteIllnessDiagnosis diagnosis) False


viewLabel : Language -> String -> TranslationId -> Html Msg
viewLabel language cssClass transId =
    p [ class cssClass ] [ text <| translate language transId ]


viewButton : Language -> Msg -> TranslationId -> Bool -> Html Msg
viewButton language action lablelTransId disabled =
    div
        [ class "ui primary button"
        , classList [ ( "disabled", disabled ) ]
        , onClick action
        ]
        [ div [ class "button-label" ]
            [ text <| translate language lablelTransId ]
        , div [ class "icon-back" ] []
        ]


navigateToEncounterAction : AcuteIllnessEncounterId -> Msg
navigateToEncounterAction id =
    Pages.Page.AcuteIllnessEncounterPage id
        |> UserPage
        |> SetActivePage


navigateToRecordOutcomePage : IndividualEncounterParticipantId -> Msg
navigateToRecordOutcomePage id =
    Pages.Page.AcuteIllnessOutcomePage id
        |> UserPage
        |> SetActivePage<|MERGE_RESOLUTION|>--- conflicted
+++ resolved
@@ -393,29 +393,9 @@
             maybeActiveEncounterId
                 |> Maybe.map navigateToEncounterAction
                 |> Maybe.withDefault
-<<<<<<< HEAD
                     (emptyAcuteIllnessEncounter sessionId currentDate (Just selectedHealthCenter)
                         |> Backend.Model.PostAcuteIllnessEncounter
                         |> MsgBackend
-=======
-                    (maybeSessionId
-                        |> Maybe.map
-                            -- If session exists, create new encounter for it.
-                            (\sessionId ->
-                                [ emptyAcuteIllnessEncounter sessionId currentDate (Just selectedHealthCenter)
-                                    |> Backend.Model.PostAcuteIllnessEncounter
-                                    |> App.Model.MsgIndexedDb
-                                    |> onClick
-                                ]
-                            )
-                        -- If session does not exist, create it.
-                        |> Maybe.withDefault
-                            [ emptyIndividualEncounterParticipant currentDate id Backend.IndividualEncounterParticipant.Model.AcuteIllnessEncounter selectedHealthCenter
-                                |> Backend.Model.PostIndividualSession
-                                |> App.Model.MsgIndexedDb
-                                |> onClick
-                            ]
->>>>>>> b184032f
                     )
 
         encounterLabel =
