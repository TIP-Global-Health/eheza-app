module Pages.PrenatalParticipant.View exposing (view)

import App.Model
import Backend.Entities exposing (..)
import Backend.IndividualEncounterParticipant.Model exposing (IndividualEncounterParticipant, IndividualEncounterType(..))
import Backend.Model exposing (ModelIndexedDb)
import Backend.PrenatalEncounter.Model exposing (PrenatalEncounter)
import EveryDict
import EveryDictList exposing (EveryDictList)
import Gizra.Html exposing (divKeyed, emptyNode, keyed, showIf, showMaybe)
import Gizra.NominalDate exposing (NominalDate, formatYYYYMMDD)
import Html exposing (..)
import Html.Attributes exposing (..)
import Html.Events exposing (..)
import Json.Decode
import Maybe.Extra exposing (isJust, isNothing, unwrap)
import Pages.Page exposing (Page(..), UserPage(..))
import Pages.PrenatalParticipant.Model exposing (..)
import RemoteData exposing (RemoteData(..), WebData)
import Translate exposing (Language, TranslationId, translate)
import Utils.WebData exposing (viewWebData)


view : Language -> NominalDate -> PersonId -> ModelIndexedDb -> Html App.Model.Msg
view language currentDate id db =
    let
        prenatalSessions =
            EveryDict.get id db.individualParticipantsByPerson
                |> Maybe.withDefault NotAsked
    in
    div
        [ class "wrap wrap-alt-2 page-prenatal-participant" ]
        [ viewHeader language id
        , div
            [ class "ui full segment" ]
            [ viewWebData language (viewPrenatalActions language currentDate id db) identity prenatalSessions
            ]
        ]


viewHeader : Language -> PersonId -> Html App.Model.Msg
viewHeader language id =
    div
        [ class "ui basic segment head" ]
        [ h1
            [ class "ui header" ]
            [ text <| translate language Translate.PrenatalEncounter ]
        , a
            [ class "link-back"
            , onClick <| App.Model.SetActivePage <| UserPage <| IndividualEncounterParticipantsPage AntenatalEncounter
            ]
            [ span [ class "icon-back" ] []
            , span [] []
            ]
        ]


viewPrenatalActions : Language -> NominalDate -> PersonId -> ModelIndexedDb -> EveryDictList IndividualEncounterParticipantId IndividualEncounterParticipant -> Html App.Model.Msg
viewPrenatalActions language currentDate id db prenatalSessions =
    let
        -- Person prenatal session.
        maybeSessionId =
            prenatalSessions
                |> EveryDictList.toList
                |> List.filter (\( _, session ) -> isNothing session.endDate)
                |> List.head
                |> Maybe.map Tuple.first

        -- Person active prenatal encounter. There should not be more than one.
        maybeEncounterId =
            maybeSessionId
                |> Maybe.andThen
                    (\sessionId ->
                        EveryDict.get sessionId db.prenatalEncountersByParticipant
                            |> Maybe.withDefault NotAsked
                            |> RemoteData.map
                                (EveryDictList.toList
                                    >> List.filter (\( _, encounter ) -> isNothing encounter.endDate)
                                    >> List.head
                                    >> Maybe.map Tuple.first
                                )
                            |> RemoteData.withDefault Nothing
                    )

        -- Wither first prenatal encounter for person is in process.
        -- This is True when there's only one encounter, and it's active.
        firstEncounterInProcess =
            maybeSessionId
                |> Maybe.map
                    (\sessionId ->
                        EveryDict.get sessionId db.prenatalEncountersByParticipant
                            |> Maybe.withDefault NotAsked
                            |> RemoteData.map
                                (EveryDictList.values
                                    >> (\encounters ->
                                            let
                                                activeEncounters =
                                                    encounters
                                                        |> List.filter (.endDate >> isNothing)
                                            in
                                            List.length encounters == 1 && List.length activeEncounters == 1
                                       )
                                )
                            |> RemoteData.withDefault False
                    )
                |> Maybe.withDefault False

        firstVisitAction =
            -- If first encounter is in process, navigate to it.
            if firstEncounterInProcess then
                maybeEncounterId
                    |> unwrap
                        []
                        navigateToEncounterAction

            else
                maybeSessionId
                    |> Maybe.map
                        -- If prenatal session exists, create new encounter for it.
                        (\sessionId ->
                            [ PrenatalEncounter sessionId currentDate Nothing
                                |> Backend.Model.PostPrenatalEncounter
                                |> App.Model.MsgIndexedDb
                                |> onClick
                            ]
                        )
                    -- If prenatal session does not exist, create it.
                    |> Maybe.withDefault
                        [ PrenatalParticipant id AntenatalEncounter currentDate Nothing
                            |> Backend.Model.PostPrenatalSession
                            |> App.Model.MsgIndexedDb
                            |> onClick
                        ]
<<<<<<< HEAD
                    )
                |> Maybe.withDefault
                    [ IndividualEncounterParticipant id AntenatalEncounter currentDate Nothing
                        |> Backend.Model.PostIndividualSession
                        |> App.Model.MsgIndexedDb
                        |> onClick
                    ]
=======
>>>>>>> aa241fd7

        subsequentVisitAction =
            maybeEncounterId
                |> unwrap
                    -- When there's no encounter, we'll create new one.
                    (maybeSessionId
                        |> Maybe.map
                            (\sessionId ->
                                [ PrenatalEncounter sessionId currentDate Nothing
                                    |> Backend.Model.PostPrenatalEncounter
                                    |> App.Model.MsgIndexedDb
                                    |> onClick
                                ]
                            )
                        |> Maybe.withDefault []
                    )
                    -- When there's an encounrer, we'll view it.
                    navigateToEncounterAction

        navigateToEncounterAction id =
            [ Pages.Page.PrenatalEncounterPage id
                |> UserPage
                |> App.Model.SetActivePage
                |> onClick
            ]

        firstVisitButtonDisabeld =
            isJust maybeSessionId && not firstEncounterInProcess
    in
    div []
        [ p [ class "label-antenatal-visit" ] [ text <| translate language Translate.SelectAntenatalVisit ]
        , button
            (classList
                [ ( "ui primary button", True )
                , ( "disabled", firstVisitButtonDisabeld )
                ]
                :: firstVisitAction
            )
            [ span [ class "text" ] [ text <| translate language Translate.FirstAntenatalVisit ]
            , span [ class "icon-back" ] []
            ]
        , button
            (classList
                [ ( "ui primary button", True )
                , ( "disabled", not firstVisitButtonDisabeld )
                ]
                :: subsequentVisitAction
            )
            [ span [ class "text" ] [ text <| translate language Translate.SubsequentAntenatalVisit ]
            , span [ class "icon-back" ] []
            ]
        , div [ class "separator" ] []
        , p [ class "label-pregnancy-concluded" ] [ text <| translate language Translate.PregnancyConcludedLabel ]
        , button
            [ classList
                [ ( "ui primary button", True )
                , ( "disabled", isNothing maybeSessionId )
                ]
            ]
            [ span [ class "text" ] [ text <| translate language Translate.RecordPregnancyOutcome ]
            , span [ class "icon-back" ] []
            ]
        ]<|MERGE_RESOLUTION|>--- conflicted
+++ resolved
@@ -126,21 +126,11 @@
                         )
                     -- If prenatal session does not exist, create it.
                     |> Maybe.withDefault
-                        [ PrenatalParticipant id AntenatalEncounter currentDate Nothing
-                            |> Backend.Model.PostPrenatalSession
+                        [ IndividualEncounterParticipant id AntenatalEncounter currentDate Nothing
+                            |> Backend.Model.PostIndividualSession
                             |> App.Model.MsgIndexedDb
                             |> onClick
                         ]
-<<<<<<< HEAD
-                    )
-                |> Maybe.withDefault
-                    [ IndividualEncounterParticipant id AntenatalEncounter currentDate Nothing
-                        |> Backend.Model.PostIndividualSession
-                        |> App.Model.MsgIndexedDb
-                        |> onClick
-                    ]
-=======
->>>>>>> aa241fd7
 
         subsequentVisitAction =
             maybeEncounterId
