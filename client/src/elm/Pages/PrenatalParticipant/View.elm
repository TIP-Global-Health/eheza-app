module Pages.PrenatalParticipant.View exposing (view)

import App.Model
import AssocList as Dict exposing (Dict)
import Backend.Entities exposing (..)
import Backend.IndividualEncounterParticipant.Model exposing (IndividualEncounterParticipant, IndividualEncounterType(..))
import Backend.IndividualEncounterParticipant.Utils exposing (emptyIndividualEncounterParticipant)
import Backend.Model exposing (ModelIndexedDb)
import Backend.PrenatalEncounter.Model exposing (PrenatalEncounter, PrenatalEncounterType(..))
import Gizra.Html exposing (divKeyed, emptyNode, keyed, showIf, showMaybe)
import Gizra.NominalDate exposing (NominalDate)
import Html exposing (..)
import Html.Attributes exposing (..)
import Html.Events exposing (..)
import Json.Decode
import Maybe.Extra exposing (isJust, isNothing, unwrap)
import Pages.Page exposing (Page(..), UserPage(..))
import Pages.PrenatalParticipant.Model exposing (..)
import Pages.PrenatalParticipant.Utils exposing (isPregnancyActive)
import Pages.Utils exposing (viewButton)
import RemoteData exposing (RemoteData(..), WebData)
import Translate exposing (Language, TranslationId, translate)
import Utils.WebData exposing (viewWebData)


view : Language -> NominalDate -> HealthCenterId -> PersonId -> Bool -> ModelIndexedDb -> Html App.Model.Msg
view language currentDate selectedHealthCenter id isChw db =
    let
        prenatalSessions =
            Dict.get id db.individualParticipantsByPerson
                |> Maybe.withDefault NotAsked
    in
    div
        [ class "wrap wrap-alt-2 page-participant prenatal" ]
        [ viewHeader language id
        , div
            [ class "ui full segment" ]
            [ viewWebData language (viewPrenatalActions language currentDate selectedHealthCenter id isChw db) identity prenatalSessions
            ]
        ]


viewHeader : Language -> PersonId -> Html App.Model.Msg
viewHeader language id =
    div
        [ class "ui basic segment head" ]
        [ h1
            [ class "ui header" ]
            [ text <| translate language <| Translate.IndividualEncounterLabel AntenatalEncounter ]
        , a
            [ class "link-back"
            , onClick <| App.Model.SetActivePage <| UserPage <| IndividualEncounterParticipantsPage AntenatalEncounter
            ]
            [ span [ class "icon-back" ] []
            , span [] []
            ]
        ]


viewPrenatalActions : Language -> NominalDate -> HealthCenterId -> PersonId -> Bool -> ModelIndexedDb -> Dict IndividualEncounterParticipantId IndividualEncounterParticipant -> Html App.Model.Msg
viewPrenatalActions language currentDate selectedHealthCenter id isChw db prenatalSessions =
    let
        -- Person prenatal session.
        maybeSessionId =
            prenatalSessions
                |> Dict.toList
                |> List.filter
                    (\( sessionId, session ) ->
                        (session.encounterType == Backend.IndividualEncounterParticipant.Model.AntenatalEncounter)
                            && isPregnancyActive currentDate session
                    )
                |> List.head
                |> Maybe.map Tuple.first

        -- Resolve active prenatal encounter for person. There should not be more than one.
        -- We count the number of completed encounters, so that we know if to
        -- allow 'Pregnancy Outcome' action.
        -- We also want to know if there's an encounter that was completed today,
        -- (started and ended on the same day), as we do not want to allow creating new encounter
        -- at same day previous one has ended.
        ( maybeActiveEncounterId, totalCompletedEncounts, encounterWasCompletedToday ) =
            maybeSessionId
                |> Maybe.map
                    (\sessionId ->
                        Dict.get sessionId db.prenatalEncountersByParticipant
                            |> Maybe.withDefault NotAsked
                            |> RemoteData.map
                                (\dict ->
                                    let
                                        activeEncounters =
                                            Dict.toList dict
                                                |> List.filter (\( _, encounter ) -> isNothing encounter.endDate)
                                    in
                                    ( activeEncounters
                                        |> List.head
                                        |> Maybe.map Tuple.first
                                    , Dict.size dict - List.length activeEncounters
                                    , Dict.toList dict
                                        |> List.filter
                                            (\( _, encounter ) ->
                                                encounter.startDate == currentDate && encounter.endDate == Just currentDate
                                            )
                                        |> List.isEmpty
                                        |> not
                                    )
                                )
                            |> RemoteData.withDefault ( Nothing, 0, False )
                    )
                |> Maybe.withDefault ( Nothing, 0, False )

        -- Whether first prenatal encounter for person is in process.
        -- This is True when there's only one encounter, and it's active.
        firstEncounterInProcess =
            maybeSessionId
                |> Maybe.map
                    (\sessionId ->
                        Dict.get sessionId db.prenatalEncountersByParticipant
                            |> Maybe.withDefault NotAsked
                            |> RemoteData.map
                                (Dict.values
                                    >> (\encounters ->
                                            let
                                                activeEncounters =
                                                    encounters
                                                        |> List.filter (.endDate >> isNothing)
                                            in
                                            List.length encounters == 1 && List.length activeEncounters == 1
                                       )
                                )
                            |> RemoteData.withDefault False
                    )
                |> Maybe.withDefault False

        firstVisitAction =
            -- If first encounter is in process, navigate to it.
            if firstEncounterInProcess then
                maybeActiveEncounterId
                    |> unwrap
                        []
                        navigateToEncounterAction

            else
                maybeSessionId
                    |> Maybe.map
                        -- If prenatal session exists, create new encounter for it.
                        (\sessionId ->
                            [ PrenatalEncounter sessionId currentDate Nothing (Just selectedHealthCenter)
                                |> Backend.Model.PostPrenatalEncounter
                                |> App.Model.MsgIndexedDb
                                |> onClick
                            ]
                        )
                    -- If prenatal session does not exist, create it.
                    |> Maybe.withDefault
                        [ emptyIndividualEncounterParticipant currentDate id Backend.IndividualEncounterParticipant.Model.AntenatalEncounter selectedHealthCenter
                            |> Backend.Model.PostIndividualSession
                            |> App.Model.MsgIndexedDb
                            |> onClick
                        ]

        subsequentVisitAction =
            maybeActiveEncounterId
                |> unwrap
                    -- When there's no encounter, we'll create new one.
                    (maybeSessionId
                        |> Maybe.map
                            (\sessionId ->
                                [ PrenatalEncounter sessionId currentDate Nothing (Just selectedHealthCenter)
                                    |> Backend.Model.PostPrenatalEncounter
                                    |> App.Model.MsgIndexedDb
                                    |> onClick
                                ]
                            )
                        |> Maybe.withDefault []
                    )
                    -- When there's an encounrer, we'll view it.
                    navigateToEncounterAction

        navigateToEncounterAction id_ =
            [ Pages.Page.PrenatalEncounterPage id_
                |> UserPage
                |> App.Model.SetActivePage
                |> onClick
            ]

        navigateToPregnancyOutcomeAction =
            if totalCompletedEncounts > 0 then
                maybeSessionId
                    |> Maybe.map
                        (\sessionId ->
                            [ Pages.Page.PregnancyOutcomePage sessionId
                                |> UserPage
                                |> App.Model.SetActivePage
                                |> onClick
                            ]
                        )
                    |> Maybe.withDefault []

            else
                []

        firstVisitButtonDisabled =
            isJust maybeSessionId && not firstEncounterInProcess

        createFirstEncounterButton =
<<<<<<< HEAD
            viewButton language
                firstVisitAction
                (Translate.IndividualEncounterFirstVisit Backend.IndividualEncounterParticipant.Model.AntenatalEncounter)
                firstVisitButtonDisabled
=======
            if isChw then
                viewButton language
                    []
                    (Translate.PrenatalFirstEncounter Backend.PrenatalEncounter.Model.ChwFirstEncounter)
                    firstVisitButtonDisabled

            else
                viewButton language
                    firstVisitAction
                    (Translate.IndividualEncounterFirstVisit Backend.IndividualEncounterParticipant.Model.AntenatalEncounter)
                    firstVisitButtonDisabled

        createSubsequentEncounterButton =
            viewButton language
                subsequentVisitAction
                (Translate.IndividualEncounterFirstVisit Backend.IndividualEncounterParticipant.Model.AntenatalEncounter)
                (not firstVisitButtonDisabled || encounterWasCompletedToday)

        createSecondEncounterButton =
            viewButton language
                []
                (Translate.PrenatalFirstEncounter Backend.PrenatalEncounter.Model.ChwSecondEncounter)
                (not firstVisitButtonDisabled || encounterWasCompletedToday)

        createThirdEncounterButton =
            viewButton language
                []
                (Translate.PrenatalFirstEncounter Backend.PrenatalEncounter.Model.ChwThirdEncounter)
                (not firstVisitButtonDisabled || encounterWasCompletedToday)

        createPostpartumEncounterButton =
            viewButton language
                []
                (Translate.PrenatalFirstEncounter Backend.PrenatalEncounter.Model.ChwPostpartumEncounter)
                (not firstVisitButtonDisabled || encounterWasCompletedToday)

        recordPrenatalOutcomeButton =
            viewButton language
                navigateToPregnancyOutcomeAction
                Translate.RecordPregnancyOutcome
                (List.isEmpty navigateToPregnancyOutcomeAction)
>>>>>>> 49eb748d
    in
    if isChw then
        div []
            [ p [ class "label-visit" ] [ text <| translate language <| Translate.IndividualEncounterSelectVisit AntenatalEncounter ]
            , createFirstEncounterButton
<<<<<<< HEAD
            , div
                (classList
                    [ ( "ui primary button", True )
                    , ( "disabled", not firstVisitButtonDisabled || encounterWasCompletedToday )
                    ]
                    --@todo
                    :: subsequentVisitAction
                )
                [ div [ class "button-label" ] [ text <| translate language <| Translate.IndividualEncounterSecondVisit AntenatalEncounter ]
                , div [ class "icon-back" ] []
                ]
            , div
                (classList
                    [ ( "ui primary button", True )
                    , ( "disabled", not firstVisitButtonDisabled || encounterWasCompletedToday )
                    ]
                    :: subsequentVisitAction
                )
                [ div [ class "button-label" ] [ text <| translate language <| Translate.IndividualEncounterThirdVisit AntenatalEncounter ]
                , div [ class "icon-back" ] []
                ]
            , div
                (classList
                    [ ( "ui primary button", True )
                    , ( "disabled", not firstVisitButtonDisabled || encounterWasCompletedToday )
                    ]
                    :: subsequentVisitAction
                )
                [ div [ class "button-label" ] [ text <| translate language <| Translate.IndividualEncounterPostpartumVisit AntenatalEncounter ]
                , div [ class "icon-back" ] []
                ]
            , div [ class "separator" ] []
            , p [ class "label-pregnancy-concluded" ] [ text <| translate language Translate.PregnancyConcludedLabel ]
            , div
                (classList
                    [ ( "ui primary button", True )
                    , ( "disabled", List.isEmpty navigateToPregnancyOutcomeAction )
                    ]
                    :: navigateToPregnancyOutcomeAction
                )
                [ div [ class "button-label" ] [ text <| translate language Translate.RecordPregnancyOutcome ]
                , div [ class "icon-back" ] []
                ]
            ]

    else
        div []
            [ p [ class "label-visit" ] [ text <| translate language <| Translate.IndividualEncounterSelectVisit AntenatalEncounter ]
            , div
                (classList
                    [ ( "ui primary button", True )
                    , ( "disabled", firstVisitButtonDisabled )
                    ]
                    :: firstVisitAction
                )
                [ div [ class "button-label" ] [ text <| translate language <| Translate.IndividualEncounterFirstVisit AntenatalEncounter ]
                , div [ class "icon-back" ] []
                ]
            , div
                (classList
                    [ ( "ui primary button", True )
                    , ( "disabled", not firstVisitButtonDisabled || encounterWasCompletedToday )
                    ]
                    :: subsequentVisitAction
                )
                [ div [ class "button-label" ] [ text <| translate language <| Translate.IndividualEncounterSubsequentVisit AntenatalEncounter ]
                , div [ class "icon-back" ] []
                ]
            , div [ class "separator" ] []
            , p [ class "label-pregnancy-concluded" ] [ text <| translate language Translate.PregnancyConcludedLabel ]
            , div
                (classList
                    [ ( "ui primary button", True )
                    , ( "disabled", List.isEmpty navigateToPregnancyOutcomeAction )
                    ]
                    :: navigateToPregnancyOutcomeAction
                )
                [ div [ class "button-label" ] [ text <| translate language Translate.RecordPregnancyOutcome ]
                , div [ class "icon-back" ] []
                ]
            ]
=======
            , createSecondEncounterButton
            , createThirdEncounterButton
            , createPostpartumEncounterButton
            , div [ class "separator" ] []
            , p [ class "label-pregnancy-concluded" ] [ text <| translate language Translate.PregnancyConcludedLabel ]
            , recordPrenatalOutcomeButton
            ]

    else
        div []
            [ p [ class "label-visit" ] [ text <| translate language <| Translate.IndividualEncounterSelectVisit AntenatalEncounter ]
            , createFirstEncounterButton
            , createSubsequentEncounterButton
            , div [ class "separator" ] []
            , p [ class "label-pregnancy-concluded" ] [ text <| translate language Translate.PregnancyConcludedLabel ]
            , recordPrenatalOutcomeButton
            ]


viewButton : Language -> List (Attribute App.Model.Msg) -> TranslationId -> Bool -> Html App.Model.Msg
viewButton language action lablelTransId disabled =
    let
        attributes =
            [ class "ui primary button"
            , classList [ ( "disabled", disabled ) ]
            ]
                ++ action
    in
    div attributes
        [ div [ class "button-label" ]
            [ text <| translate language lablelTransId ]
        , div [ class "icon-back" ] []
        ]
>>>>>>> 49eb748d
<|MERGE_RESOLUTION|>--- conflicted
+++ resolved
@@ -17,7 +17,6 @@
 import Pages.Page exposing (Page(..), UserPage(..))
 import Pages.PrenatalParticipant.Model exposing (..)
 import Pages.PrenatalParticipant.Utils exposing (isPregnancyActive)
-import Pages.Utils exposing (viewButton)
 import RemoteData exposing (RemoteData(..), WebData)
 import Translate exposing (Language, TranslationId, translate)
 import Utils.WebData exposing (viewWebData)
@@ -203,12 +202,6 @@
             isJust maybeSessionId && not firstEncounterInProcess
 
         createFirstEncounterButton =
-<<<<<<< HEAD
-            viewButton language
-                firstVisitAction
-                (Translate.IndividualEncounterFirstVisit Backend.IndividualEncounterParticipant.Model.AntenatalEncounter)
-                firstVisitButtonDisabled
-=======
             if isChw then
                 viewButton language
                     []
@@ -250,95 +243,11 @@
                 navigateToPregnancyOutcomeAction
                 Translate.RecordPregnancyOutcome
                 (List.isEmpty navigateToPregnancyOutcomeAction)
->>>>>>> 49eb748d
     in
     if isChw then
         div []
             [ p [ class "label-visit" ] [ text <| translate language <| Translate.IndividualEncounterSelectVisit AntenatalEncounter ]
             , createFirstEncounterButton
-<<<<<<< HEAD
-            , div
-                (classList
-                    [ ( "ui primary button", True )
-                    , ( "disabled", not firstVisitButtonDisabled || encounterWasCompletedToday )
-                    ]
-                    --@todo
-                    :: subsequentVisitAction
-                )
-                [ div [ class "button-label" ] [ text <| translate language <| Translate.IndividualEncounterSecondVisit AntenatalEncounter ]
-                , div [ class "icon-back" ] []
-                ]
-            , div
-                (classList
-                    [ ( "ui primary button", True )
-                    , ( "disabled", not firstVisitButtonDisabled || encounterWasCompletedToday )
-                    ]
-                    :: subsequentVisitAction
-                )
-                [ div [ class "button-label" ] [ text <| translate language <| Translate.IndividualEncounterThirdVisit AntenatalEncounter ]
-                , div [ class "icon-back" ] []
-                ]
-            , div
-                (classList
-                    [ ( "ui primary button", True )
-                    , ( "disabled", not firstVisitButtonDisabled || encounterWasCompletedToday )
-                    ]
-                    :: subsequentVisitAction
-                )
-                [ div [ class "button-label" ] [ text <| translate language <| Translate.IndividualEncounterPostpartumVisit AntenatalEncounter ]
-                , div [ class "icon-back" ] []
-                ]
-            , div [ class "separator" ] []
-            , p [ class "label-pregnancy-concluded" ] [ text <| translate language Translate.PregnancyConcludedLabel ]
-            , div
-                (classList
-                    [ ( "ui primary button", True )
-                    , ( "disabled", List.isEmpty navigateToPregnancyOutcomeAction )
-                    ]
-                    :: navigateToPregnancyOutcomeAction
-                )
-                [ div [ class "button-label" ] [ text <| translate language Translate.RecordPregnancyOutcome ]
-                , div [ class "icon-back" ] []
-                ]
-            ]
-
-    else
-        div []
-            [ p [ class "label-visit" ] [ text <| translate language <| Translate.IndividualEncounterSelectVisit AntenatalEncounter ]
-            , div
-                (classList
-                    [ ( "ui primary button", True )
-                    , ( "disabled", firstVisitButtonDisabled )
-                    ]
-                    :: firstVisitAction
-                )
-                [ div [ class "button-label" ] [ text <| translate language <| Translate.IndividualEncounterFirstVisit AntenatalEncounter ]
-                , div [ class "icon-back" ] []
-                ]
-            , div
-                (classList
-                    [ ( "ui primary button", True )
-                    , ( "disabled", not firstVisitButtonDisabled || encounterWasCompletedToday )
-                    ]
-                    :: subsequentVisitAction
-                )
-                [ div [ class "button-label" ] [ text <| translate language <| Translate.IndividualEncounterSubsequentVisit AntenatalEncounter ]
-                , div [ class "icon-back" ] []
-                ]
-            , div [ class "separator" ] []
-            , p [ class "label-pregnancy-concluded" ] [ text <| translate language Translate.PregnancyConcludedLabel ]
-            , div
-                (classList
-                    [ ( "ui primary button", True )
-                    , ( "disabled", List.isEmpty navigateToPregnancyOutcomeAction )
-                    ]
-                    :: navigateToPregnancyOutcomeAction
-                )
-                [ div [ class "button-label" ] [ text <| translate language Translate.RecordPregnancyOutcome ]
-                , div [ class "icon-back" ] []
-                ]
-            ]
-=======
             , createSecondEncounterButton
             , createThirdEncounterButton
             , createPostpartumEncounterButton
@@ -371,5 +280,4 @@
         [ div [ class "button-label" ]
             [ text <| translate language lablelTransId ]
         , div [ class "icon-back" ] []
-        ]
->>>>>>> 49eb748d
+        ]