--- conflicted
+++ resolved
@@ -127,13 +127,8 @@
                         )
                     -- If prenatal session does not exist, create it.
                     |> Maybe.withDefault
-<<<<<<< HEAD
-                        [ PrenatalParticipant id AntenatalEncounter currentDate Nothing Nothing
-                            |> Backend.Model.PostPrenatalSession
-=======
-                        [ IndividualEncounterParticipant id AntenatalEncounter currentDate Nothing
+                        [ IndividualEncounterParticipant id AntenatalEncounter currentDate Nothing Nothing
                             |> Backend.Model.PostIndividualSession
->>>>>>> 3591b3b4
                             |> App.Model.MsgIndexedDb
                             |> onClick
                         ]
