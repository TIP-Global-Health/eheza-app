--- conflicted
+++ resolved
@@ -6,11 +6,7 @@
 import Backend.IndividualEncounterParticipant.Model exposing (IndividualEncounterParticipant, IndividualEncounterType(..))
 import Backend.IndividualEncounterParticipant.Utils exposing (emptyIndividualEncounterParticipant)
 import Backend.Model exposing (ModelIndexedDb)
-<<<<<<< HEAD
 import Backend.PrenatalEncounter.Model exposing (PrenatalEncounter, PrenatalEncounterType(..), emptyPrenatalEncounter)
-=======
-import Backend.PrenatalEncounter.Model exposing (PrenatalEncounter, PrenatalEncounterType(..))
->>>>>>> 49eb748d
 import Gizra.Html exposing (divKeyed, emptyNode, keyed, showIf, showMaybe)
 import Gizra.NominalDate exposing (NominalDate)
 import Html exposing (..)
@@ -267,20 +263,7 @@
             , createSubsequentEncounterButton
             , div [ class "separator" ] []
             , p [ class "label-pregnancy-concluded" ] [ text <| translate language Translate.PregnancyConcludedLabel ]
-<<<<<<< HEAD
-            , div
-                (classList
-                    [ ( "ui primary button", True )
-                    , ( "disabled", List.isEmpty navigateToPregnancyOutcomeAction )
-                    ]
-                    :: navigateToPregnancyOutcomeAction
-                )
-                [ div [ class "button-label" ] [ text <| translate language Translate.RecordPregnancyOutcome ]
-                , div [ class "icon-back" ] []
-                ]
-=======
             , recordPrenatalOutcomeButton
->>>>>>> 49eb748d
             ]
 
 
