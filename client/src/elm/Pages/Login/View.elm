--- conflicted
+++ resolved
@@ -9,15 +9,9 @@
 import Pages.Login.Model exposing (..)
 import Pages.Page exposing (Page)
 import RemoteData exposing (RemoteData(..))
-<<<<<<< HEAD
-import Restful.Login exposing (LoginStatus(..), LoginError, Login)
-import Translate exposing (translate, Language)
-import User.Model exposing (User, Role(Administrator))
-=======
 import Restful.Login exposing (Login, LoginError, LoginStatus(..))
 import Translate exposing (Language, translate)
-import User.Model exposing (..)
->>>>>>> 16f525f6
+import User.Model exposing (Role(Administrator), User)
 import Utils.Html exposing (spinner)
 import Utils.WebData exposing (viewError)
 
@@ -168,19 +162,6 @@
             , text <| ": " ++ login.credentials.user.name
             ]
 
-<<<<<<< HEAD
-            -- At the moment of successful login, we'll actually transition somewhere.
-            -- But, if the user **deliberately** comes back here while logged in, we
-            -- should give the user some userful options ... we may want to compute
-            -- which of these options are actually the most likely at some point
-            , button
-                [ class "ui fluid primary button"
-                , onClick <| SendOutMsg <| SetActivePage <| Pages.Page.UserPage <| Pages.Page.ClinicsPage Nothing
-                ]
-                [ text <| translate language Translate.SelectYourClinic ]
-            , showMaybe administrationButton
-            , logoutButton
-=======
         -- At the moment of successful login, we'll actually transition somewhere.
         -- But, if the user **deliberately** comes back here while logged in, we
         -- should give the user some userful options ... we may want to compute
@@ -188,9 +169,9 @@
         , button
             [ class "ui fluid primary button"
             , onClick <| SendOutMsg <| SetActivePage <| Pages.Page.UserPage <| Pages.Page.ClinicsPage Nothing
->>>>>>> 16f525f6
             ]
             [ text <| translate language Translate.SelectYourClinic ]
+        , showMaybe administrationButton
         , logoutButton
         ]
 
