--- conflicted
+++ resolved
@@ -172,11 +172,8 @@
         False
         db
         model.diagnosisMode
-<<<<<<< HEAD
         model.sendViaWhatsAppDialog
-=======
         model.spvReportTab
->>>>>>> 1f44fa22
         SetActivePage
         SetSPVReportTab
         SetDiagnosisMode
