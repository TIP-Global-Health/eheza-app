--- conflicted
+++ resolved
@@ -4,11 +4,8 @@
 import Backend.Entities exposing (..)
 import Backend.IndividualEncounterParticipant.Model exposing (IndividualEncounterParticipant)
 import Backend.Model exposing (ModelIndexedDb)
-<<<<<<< HEAD
 import Backend.NutritionEncounter.Utils exposing (sortByDate, sortTuplesByDateDesc)
-=======
 import Backend.PatientRecord.Model exposing (PatientRecordInitiator(..))
->>>>>>> 16cd852c
 import Backend.Person.Model exposing (Initiator(..), Person)
 import Backend.Person.Utils exposing (ageInYears, generateFullName, isPersonAnAdult)
 import Backend.PrenatalEncounter.Model exposing (ClinicalProgressReportInitiator(..))
@@ -57,7 +54,7 @@
                     viewContentForChild language currentDate zscores id person isChw initiator db model
 
                 else
-                    viewContentForAdult language currentDate id person db model
+                    viewContentForAdult language currentDate id person initiator db model
             )
         |> Maybe.withDefault spinner
 
@@ -107,8 +104,8 @@
         ( childId, child )
 
 
-viewContentForAdult : Language -> NominalDate -> PersonId -> Person -> ModelIndexedDb -> Model -> Html Msg
-viewContentForAdult language currentDate personId person db model =
+viewContentForAdult : Language -> NominalDate -> PersonId -> Person -> PatientRecordInitiator -> ModelIndexedDb -> Model -> Html Msg
+viewContentForAdult language currentDate personId person initiator db model =
     let
         individualParticipants =
             Dict.get personId db.individualParticipantsByPerson
@@ -133,7 +130,7 @@
         pane =
             case model.filter of
                 FilterAcuteIllness ->
-                    viewAcuteIllnessPane language currentDate personId acuteIllnesses db
+                    viewAcuteIllnessPane language currentDate personId initiator acuteIllnesses db
 
                 FilterAntenatal ->
                     viewAntenatalPane language currentDate personId pregnancies db
@@ -219,7 +216,7 @@
                     List.indexedMap viewChildMarkup childrenData
 
                 viewChildMarkup index ( childId, _ ) =
-                    li [ onClick <| SetActivePage <| UserPage <| PatientRecordPage childId ]
+                    li [ onClick <| SetActivePage <| UserPage <| PatientRecordPage (Backend.PatientRecord.Model.InitiatorPatientRecord personId) childId ]
                         [ span [ class "icon" ]
                             [ span [ class "icon-baby" ] []
                             , span
@@ -286,10 +283,11 @@
     Language
     -> NominalDate
     -> PersonId
+    -> PatientRecordInitiator
     -> List ( IndividualEncounterParticipantId, IndividualEncounterParticipant )
     -> ModelIndexedDb
     -> Html Msg
-viewAcuteIllnessPane language currentDate personId acuteIllnesses db =
+viewAcuteIllnessPane language currentDate personId initiator acuteIllnesses db =
     let
         ( activeIllnesses, completedIllnesses ) =
             List.partition (Tuple.second >> isAcuteIllnessActive currentDate) acuteIllnesses
@@ -306,11 +304,16 @@
             List.map (\( participantId, data ) -> ( ( participantId, StatusOngoing ), data )) activeIllnesses
                 ++ List.map (\( participantId, data ) -> ( ( participantId, StatusResolved ), data )) completedIllnesses
 
-        initiator =
-            InitiatorPatientRecordAdult personId
-
         daignosisEntries =
-            List.map (Tuple.first >> viewAcuteIllnessDiagnosisEntry language initiator db SetActivePage) entries
+            List.map
+                (Tuple.first
+                    >> viewAcuteIllnessDiagnosisEntry
+                        language
+                        (Pages.WellChildProgressReport.Model.InitiatorPatientRecord initiator personId)
+                        db
+                        SetActivePage
+                )
+                entries
                 |> Maybe.Extra.values
                 |> List.sortWith sortTuplesByDateDesc
                 |> List.map Tuple.second
@@ -400,7 +403,7 @@
                         SetActivePage <|
                             UserPage <|
                                 ClinicalProgressReportPage
-                                    (InitiatorPatientRecord personId)
+                                    (Backend.PrenatalEncounter.Model.InitiatorPatientRecord personId)
                                     lastEncounterId
                     ]
                     []
