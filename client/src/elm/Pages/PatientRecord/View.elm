module Pages.PatientRecord.View exposing (view)

import AssocList as Dict exposing (Dict)
import Backend.Entities exposing (..)
import Backend.IndividualEncounterParticipant.Model exposing (IndividualEncounterParticipant, IndividualEncounterType(..))
import Backend.Measurement.Model exposing (Gender(..))
import Backend.Model exposing (ModelIndexedDb)
import Backend.NutritionEncounter.Utils exposing (sortByDate, sortTuplesByDateDesc)
import Backend.PatientRecord.Model exposing (PatientRecordInitiator(..))
import Backend.Person.Model exposing (Initiator(..), Person)
import Backend.Person.Utils exposing (ageInYears, generateFullName, isPersonAnAdult)
import Backend.PrenatalEncounter.Model exposing (PrenatalProgressReportInitiator(..))
import Backend.PrenatalEncounter.Utils exposing (eddToLmpDate)
import Backend.Relationship.Model exposing (MyRelatedBy(..))
import Components.SendViaWhatsAppDialog.Model
import Components.SendViaWhatsAppDialog.View
import Date exposing (Unit(..))
import EverySet exposing (EverySet)
import Gizra.Html exposing (emptyNode, showIf)
import Gizra.NominalDate exposing (NominalDate, formatDDMMYYYY)
import Html exposing (..)
import Html.Attributes exposing (..)
import Html.Events exposing (..)
import Maybe.Extra exposing (isJust)
import Pages.AcuteIllness.Participant.Utils exposing (isAcuteIllnessActive)
import Pages.Page exposing (Page(..), UserPage(..))
import Pages.PatientRecord.Model exposing (..)
import Pages.Prenatal.Encounter.Utils exposing (getPrenatalEncountersForParticipant)
import Pages.Prenatal.Participant.Utils exposing (isPregnancyActive)
import Pages.Utils
    exposing
        ( isTaskCompleted
        , taskCompleted
        , tasksBarId
        , viewBoolInput
        , viewCheckBoxMultipleSelectInput
        , viewCheckBoxSelectInput
        , viewCustomLabel
        , viewQuestionLabel
        , viewSaveAction
        , viewStartEncounterButton
        )
import Pages.WellChild.Encounter.View exposing (thumbnailDimensions)
import Pages.WellChild.ProgressReport.Model exposing (PaneEntryStatus(..), WellChildProgressReportInitiator(..))
import Pages.WellChild.ProgressReport.View exposing (diagnosisEntryStatusToString, viewAcuteIllnessDiagnosisEntry, viewEntries, viewPaneHeading, viewProgressReport)
import RemoteData exposing (RemoteData(..))
import Translate exposing (Language, TranslationId, translate, translateText)
import Utils.Html exposing (spinner, thumbnailImage, viewModal)
import ZScore.Model


view : Language -> NominalDate -> ZScore.Model.Model -> PersonId -> Bool -> PatientRecordInitiator -> ModelIndexedDb -> Model -> Html Msg
view language currentDate zscores id isChw initiator db model =
    Dict.get id db.people
        |> Maybe.andThen RemoteData.toMaybe
        |> Maybe.map
            (\person ->
                let
                    patientType =
                        isPersonAnAdult currentDate person
                            |> Maybe.map
                                (\isAdult ->
                                    if isAdult then
                                        PatientAdult

                                    else
                                        PatientChild
                                )
                            |> Maybe.withDefault PatientUnknown
                in
                case model.viewMode of
                    ViewStartEncounter ->
                        viewStartEncounterPage language currentDate isChw id person patientType initiator db model

                    ViewPatientRecord ->
                        if patientType == PatientChild then
                            viewContentForChild language currentDate zscores id person isChw initiator db model

                        else
                            viewContentForOther language currentDate isChw id person patientType initiator db model
            )
        |> Maybe.withDefault spinner


viewHeader : Language -> Model -> Html Msg
viewHeader language model =
    let
        backAction =
            case model.viewMode of
                ViewPatientRecord ->
                    SetActivePage <| UserPage <| PersonsPage Nothing ParticipantDirectoryOrigin

                ViewStartEncounter ->
                    SetViewMode ViewPatientRecord
    in
    div
        [ class "ui basic segment head" ]
        [ h1
            [ class "ui header" ]
            [ text <| translate language Translate.PatientRecord ]
        , span
            [ class "link-back"
            , onClick backAction
            ]
            [ span [ class "icon-back" ] []
            , span [] []
            ]
        ]


viewStartEncounterPage : Language -> NominalDate -> Bool -> PersonId -> Person -> PatientType -> PatientRecordInitiator -> ModelIndexedDb -> Model -> Html Msg
viewStartEncounterPage language currentDate isChw personId person patientType initiator db model =
    let
        participantPageInitiator =
            Backend.IndividualEncounterParticipant.Model.InitiatorPatientRecord initiator personId

        encounterButton encounterType participantPage =
            button
                [ class "ui primary button"
                , onClick <| SetActivePage <| UserPage <| participantPage participantPageInitiator personId
                ]
                [ span [ class "button-label" ] [ text <| translate language <| Translate.IndividualEncounterType encounterType False ]
                , span [ class "icon-back" ] []
                ]

        buttons =
            case patientType of
                PatientAdult ->
                    [ encounterButton AcuteIllnessEncounter AcuteIllnessParticipantPage
                    , encounterButton AntenatalEncounter PrenatalParticipantPage
                        |> showIf (person.gender == Female)
                    ]

                PatientChild ->
                    [ encounterButton AcuteIllnessEncounter AcuteIllnessParticipantPage
                    , encounterButton WellChildEncounter WellChildParticipantPage
                    , encounterButton NutritionEncounter NutritionParticipantPage
                    ]

                PatientUnknown ->
                    [ encounterButton AcuteIllnessEncounter AcuteIllnessParticipantPage ]
    in
    div [ class "page-activity patient-record" ]
        [ viewHeader language model
        , div [ class "ui full segment" ] <|
            p [] [ text <| translate language Translate.SelectEncounterType ++ ":" ]
                :: buttons
        ]


viewContentForChild : Language -> NominalDate -> ZScore.Model.Model -> PersonId -> Person -> Bool -> PatientRecordInitiator -> ModelIndexedDb -> Model -> Html Msg
viewContentForChild language currentDate zscores childId child isChw initiator db model =
    let
        bottomActionData =
            Just <|
                { showEndEncounterDialog = False
                , allowEndEcounter = False
                , closeEncounterMsg = NoOp
                , setEndEncounterDialogStateMsg = always NoOp
                , startEncounterMsg = SetViewMode ViewStartEncounter
                }
    in
    viewProgressReport language
        currentDate
        zscores
        isChw
        (Pages.WellChild.ProgressReport.Model.InitiatorPatientRecord initiator childId)
        False
        db
        model.diagnosisMode
        SetActivePage
        SetDiagnosisMode
        bottomActionData
        ( childId, child )


viewContentForOther : Language -> NominalDate -> Bool -> PersonId -> Person -> PatientType -> PatientRecordInitiator -> ModelIndexedDb -> Model -> Html Msg
viewContentForOther language currentDate isChw personId person patientType initiator db model =
    let
        individualParticipants =
            Dict.get personId db.individualParticipantsByPerson
                |> Maybe.andThen RemoteData.toMaybe
                |> Maybe.map Dict.toList
                |> Maybe.withDefault []

<<<<<<< HEAD
        ViewPatientRecord ->
            let
                bottomActionData =
                    Just <|
                        { showEndEncounterDialog = False
                        , allowEndEcounter = False
                        , closeEncounterMsg = NoOp
                        , setEndEncounterDialogStateMsg = always NoOp
                        , startEncounterMsg = SetViewMode ViewStartEncounter
                        }
            in
            viewProgressReport language
                currentDate
                zscores
                isChw
                (Pages.WellChild.ProgressReport.Model.InitiatorPatientRecord initiator childId)
                False
                db
                model.diagnosisMode
                model.sendViaWhatsAppDialog
                SetActivePage
                SetDiagnosisMode
                MsgSendViaWhatsAppDialog
                Nothing
                Nothing
                bottomActionData
                ( childId, child )


viewContentForAdult : Language -> NominalDate -> Bool -> PersonId -> Person -> PatientRecordInitiator -> ModelIndexedDb -> Model -> Html Msg
viewContentForAdult language currentDate isChw personId person initiator db model =
    case model.viewMode of
        ViewStartEncounter ->
            viewStartEncounterPage language currentDate isChw True personId initiator db model

        ViewPatientRecord ->
            let
                individualParticipants =
                    Dict.get personId db.individualParticipantsByPerson
                        |> Maybe.andThen RemoteData.toMaybe
                        |> Maybe.map Dict.toList
                        |> Maybe.withDefault []

                acuteIllnesses =
                    List.filter
                        (\( _, participant ) ->
                            participant.encounterType == Backend.IndividualEncounterParticipant.Model.AcuteIllnessEncounter
                        )
                        individualParticipants

                pregnancies =
                    List.filter
                        (\( _, participant ) ->
                            participant.encounterType == Backend.IndividualEncounterParticipant.Model.AntenatalEncounter
                        )
                        individualParticipants

                selectedPane =
                    case model.filter of
                        FilterAcuteIllness ->
                            viewAcuteIllnessPane language currentDate personId initiator acuteIllnesses db

                        FilterAntenatal ->
                            viewAntenatalPane language currentDate personId pregnancies db

                        FilterDemographics ->
                            emptyNode
            in
            div [ class "page-activity patient-record" ]
                [ viewHeader language model
                , div [ class "ui unstackable items" ]
                    [ div [ class "item" ] <|
                        viewAdultDetails
                            language
                            currentDate
                            personId
                            person
                            db
                    , div [ class "pane progress-reports" ]
                        [ div [ class "pane-heading" ]
                            [ text <| translate language Translate.ProgressReports ]
                        , viewFilters language person model
                        ]
                    , selectedPane
                    , viewStartEncounterButton language (SetViewMode ViewStartEncounter)
                    ]
=======
        acuteIllnesses =
            List.filter
                (\( _, participant ) ->
                    participant.encounterType == Backend.IndividualEncounterParticipant.Model.AcuteIllnessEncounter
                )
                individualParticipants

        pregnancies =
            List.filter
                (\( _, participant ) ->
                    participant.encounterType == Backend.IndividualEncounterParticipant.Model.AntenatalEncounter
                )
                individualParticipants

        selectedPane =
            case model.filter of
                FilterAcuteIllness ->
                    viewAcuteIllnessPane language currentDate personId initiator acuteIllnesses db

                FilterAntenatal ->
                    viewAntenatalPane language currentDate personId pregnancies db

                FilterDemographics ->
                    emptyNode
    in
    div [ class "page-activity patient-record" ]
        [ viewHeader language model
        , div [ class "ui unstackable items" ]
            [ div [ class "item" ] <|
                viewAdultDetails
                    language
                    currentDate
                    personId
                    person
                    db
            , div [ class "pane progress-reports" ]
                [ div [ class "pane-heading" ]
                    [ text <| translate language Translate.ProgressReports ]
                , viewFilters language person patientType model
>>>>>>> c8c84d1e
                ]
            , selectedPane
            , viewStartEncounterButton language (SetViewMode ViewStartEncounter)
                |> -- Allow staritng encounter only if we can verify
                   -- that patient is an adult.
                   showIf (patientType == PatientAdult)
            ]
        ]


viewAdultDetails : Language -> NominalDate -> PersonId -> Person -> ModelIndexedDb -> List (Html Msg)
viewAdultDetails language currentDate personId person db =
    let
        ( thumbnailClass, ageEntry ) =
            ( "mother"
            , ageInYears currentDate person
                |> Maybe.map (\ageYears -> viewTransEntry Translate.AgeWord (Translate.YearsOld ageYears |> translate language))
                |> Maybe.withDefault emptyNode
            )

        dateOfBirthEntry =
            Maybe.map
                (\birthDate ->
                    viewTransEntry Translate.DateOfBirth (formatDDMMYYYY birthDate)
                )
                person.birthDate
                |> Maybe.withDefault emptyNode

        ubudeheEntry =
            Maybe.map (Translate.UbudeheNumber >> translate language >> viewTransEntry Translate.UbudeheLabel) person.ubudehe
                |> Maybe.withDefault emptyNode

        educationLevelEntry =
            Maybe.map (Translate.LevelOfEducation >> translate language >> viewTransEntry Translate.LevelOfEducationLabel) person.educationLevel
                |> Maybe.withDefault emptyNode

        childrenData =
            Dict.get personId db.relationshipsByPerson
                |> Maybe.andThen RemoteData.toMaybe
                |> Maybe.map
                    (Dict.values
                        >> List.filterMap
                            (\relationship ->
                                if relationship.relatedBy == MyChild then
                                    Dict.get relationship.relatedTo db.people
                                        |> Maybe.andThen RemoteData.toMaybe
                                        |> Maybe.map (\child -> ( relationship.relatedTo, child ))

                                else
                                    Nothing
                            )
                        >> List.sortWith (sortByDate (Tuple.second >> .birthDate >> Maybe.withDefault currentDate))
                    )
                |> Maybe.withDefault []

        childrenList =
            List.indexedMap
                (\index ( _, child ) ->
                    viewEntry (translate language Translate.Baby ++ " " ++ String.fromInt (index + 1)) child.name
                )
                childrenData

        familyLinks =
            let
                childrenMarkup =
                    List.indexedMap viewChildMarkup childrenData

                viewChildMarkup index ( childId, _ ) =
                    li [ onClick <| SetActivePage <| UserPage <| PatientRecordPage (Backend.PatientRecord.Model.InitiatorPatientRecord personId) childId ]
                        [ span [ class "icon" ]
                            [ span [ class "icon-baby" ] []
                            , span
                                [ class "count" ]
                                [ text <| String.fromInt (index + 1) ]
                            ]
                        ]

                motherMarkup =
                    li [ class "active" ]
                        [ span [ class "icon" ]
                            [ span
                                [ class "icon-mother" ]
                                []
                            ]
                        ]
            in
            motherMarkup
                :: childrenMarkup
                |> ul [ class "links-body" ]

        viewTransEntry labelTransId content =
            viewEntry (translate language labelTransId) content

        viewEntry label content =
            p []
                [ span [ class "label" ] [ text <| label ++ ": " ]
                , span [] [ text content ]
                ]
    in
    [ div [ class "ui image" ]
        [ thumbnailImage thumbnailClass person.avatarUrl person.name thumbnailDimensions.height thumbnailDimensions.width ]
    , div [ class "details" ] <|
        [ h2 [ class "ui header" ]
            [ text person.name ]
        , ageEntry
        , dateOfBirthEntry
        , ubudeheEntry
        , educationLevelEntry
        ]
            ++ childrenList
            ++ [ familyLinks ]
    ]


viewFilters : Language -> Person -> PatientType -> Model -> Html Msg
viewFilters language person patientType model =
    let
        renderButton filter =
            button
                [ classList
                    [ ( "active", model.filter == filter )
                    , ( "primary ui button", True )
                    ]
                , onClick <| SetFilter filter
                ]
                [ translateText language <| Translate.PatientRecordFilter filter ]

        patientRecordFilters =
            case person.gender of
                Male ->
                    [ FilterAcuteIllness
                    , FilterDemographics
                    ]

                Female ->
                    if patientType == PatientAdult then
                        [ FilterAcuteIllness
                        , FilterAntenatal
                        , FilterDemographics
                        ]

                    else
                        [ FilterAcuteIllness
                        , FilterDemographics
                        ]
    in
    List.map renderButton patientRecordFilters
        |> div [ class "ui segment filters" ]


viewAcuteIllnessPane :
    Language
    -> NominalDate
    -> PersonId
    -> PatientRecordInitiator
    -> List ( IndividualEncounterParticipantId, IndividualEncounterParticipant )
    -> ModelIndexedDb
    -> Html Msg
viewAcuteIllnessPane language currentDate personId initiator acuteIllnesses db =
    let
        ( activeIllnesses, completedIllnesses ) =
            List.partition (Tuple.second >> isAcuteIllnessActive currentDate) acuteIllnesses

        entriesHeading =
            div [ class "heading diagnosis" ]
                [ div [ class "assesment" ] [ text <| translate language Translate.Assessment ]
                , div [ class "status" ] [ text <| translate language Translate.StatusLabel ]
                , div [ class "date" ] [ text <| translate language Translate.DiagnosisDate ]
                , div [ class "see-more" ] [ text <| translate language Translate.SeeMore ]
                ]

        entries =
            List.map (\( participantId, data ) -> ( ( participantId, StatusOngoing ), data )) activeIllnesses
                ++ List.map (\( participantId, data ) -> ( ( participantId, StatusResolved ), data )) completedIllnesses

        daignosisEntries =
            List.map
                (Tuple.first
                    >> viewAcuteIllnessDiagnosisEntry
                        language
                        (Pages.WellChild.ProgressReport.Model.InitiatorPatientRecord initiator personId)
                        db
                        SetActivePage
                )
                entries
                |> Maybe.Extra.values
                |> List.sortWith sortTuplesByDateDesc
                |> List.map Tuple.second
    in
    div [ class "pane acute-illness" ]
        [ viewPaneHeading language <| Translate.PatientRecordFilter FilterAcuteIllness
        , div [ class "pane-content" ] <|
            entriesHeading
                :: viewEntries language daignosisEntries
        ]


viewAntenatalPane :
    Language
    -> NominalDate
    -> PersonId
    -> List ( IndividualEncounterParticipantId, IndividualEncounterParticipant )
    -> ModelIndexedDb
    -> Html Msg
viewAntenatalPane language currentDate personId pregnancies db =
    let
        ( activePregnancies, completedPregnancies ) =
            List.partition (Tuple.second >> isPregnancyActive currentDate) pregnancies

        entriesHeading =
            div [ class "heading antenatal" ]
                [ div [ class "date-start" ] [ text <| translate language Translate.PregnancyStart ]
                , div [ class "status" ] [ text <| translate language Translate.StatusLabel ]
                , div [ class "date-end" ] [ text <| translate language Translate.PregnancyConclusion ]
                , div [ class "see-more" ] [ text <| translate language Translate.SeeMore ]
                ]

        entries =
            List.map (\( participantId, data ) -> ( ( participantId, StatusOngoing ), data )) activePregnancies
                ++ List.map (\( participantId, data ) -> ( ( participantId, StatusResolved ), data )) completedPregnancies

        daignosisEntries =
            List.map (viewAntenatalEntry language currentDate personId db) entries
                |> Maybe.Extra.values
                |> List.sortWith sortTuplesByDateDesc
                |> List.map Tuple.second
    in
    div [ class "pane antenatal" ]
        [ viewPaneHeading language <| Translate.PatientRecordFilter FilterAntenatal
        , div [ class "pane-content" ] <|
            entriesHeading
                :: viewEntries language daignosisEntries
        ]


viewAntenatalEntry :
    Language
    -> NominalDate
    -> PersonId
    -> ModelIndexedDb
    -> ( ( IndividualEncounterParticipantId, PaneEntryStatus ), IndividualEncounterParticipant )
    -> Maybe ( NominalDate, Html Msg )
viewAntenatalEntry language currentDate personId db ( ( participantId, status ), data ) =
    let
        encounters =
            getPrenatalEncountersForParticipant db participantId

        maybeLastEncounterId =
            List.head encounters
                |> Maybe.map Tuple.first
    in
    Maybe.map
        (\lastEncounterId ->
            let
                startDate =
                    Maybe.map (eddToLmpDate >> formatDDMMYYYY) data.eddDate
                        |> Maybe.withDefault "--/--/----"

                conclusionDate =
                    Maybe.map formatDDMMYYYY data.dateConcluded
                        |> Maybe.withDefault "--/--/----"
            in
            ( Maybe.withDefault currentDate data.eddDate
            , div [ class "entry antenatal" ]
                [ div [ class "cell date-start" ] [ text startDate ]
                , div [ class <| "cell status " ++ diagnosisEntryStatusToString status ]
                    [ text <| translate language <| Translate.EntryStatusAntenatal status ]
                , div [ class "cell date-end" ] [ text conclusionDate ]
                , div
                    [ class "icon-forward"
                    , onClick <|
                        SetActivePage <|
                            UserPage <|
                                ClinicalProgressReportPage
                                    (Backend.PrenatalEncounter.Model.InitiatorPatientRecord personId)
                                    lastEncounterId
                    ]
                    []
                ]
            )
        )
        maybeLastEncounterId<|MERGE_RESOLUTION|>--- conflicted
+++ resolved
@@ -168,8 +168,12 @@
         False
         db
         model.diagnosisMode
+        model.sendViaWhatsAppDialog
         SetActivePage
         SetDiagnosisMode
+        MsgSendViaWhatsAppDialog
+        Nothing
+        Nothing
         bottomActionData
         ( childId, child )
 
@@ -183,94 +187,6 @@
                 |> Maybe.map Dict.toList
                 |> Maybe.withDefault []
 
-<<<<<<< HEAD
-        ViewPatientRecord ->
-            let
-                bottomActionData =
-                    Just <|
-                        { showEndEncounterDialog = False
-                        , allowEndEcounter = False
-                        , closeEncounterMsg = NoOp
-                        , setEndEncounterDialogStateMsg = always NoOp
-                        , startEncounterMsg = SetViewMode ViewStartEncounter
-                        }
-            in
-            viewProgressReport language
-                currentDate
-                zscores
-                isChw
-                (Pages.WellChild.ProgressReport.Model.InitiatorPatientRecord initiator childId)
-                False
-                db
-                model.diagnosisMode
-                model.sendViaWhatsAppDialog
-                SetActivePage
-                SetDiagnosisMode
-                MsgSendViaWhatsAppDialog
-                Nothing
-                Nothing
-                bottomActionData
-                ( childId, child )
-
-
-viewContentForAdult : Language -> NominalDate -> Bool -> PersonId -> Person -> PatientRecordInitiator -> ModelIndexedDb -> Model -> Html Msg
-viewContentForAdult language currentDate isChw personId person initiator db model =
-    case model.viewMode of
-        ViewStartEncounter ->
-            viewStartEncounterPage language currentDate isChw True personId initiator db model
-
-        ViewPatientRecord ->
-            let
-                individualParticipants =
-                    Dict.get personId db.individualParticipantsByPerson
-                        |> Maybe.andThen RemoteData.toMaybe
-                        |> Maybe.map Dict.toList
-                        |> Maybe.withDefault []
-
-                acuteIllnesses =
-                    List.filter
-                        (\( _, participant ) ->
-                            participant.encounterType == Backend.IndividualEncounterParticipant.Model.AcuteIllnessEncounter
-                        )
-                        individualParticipants
-
-                pregnancies =
-                    List.filter
-                        (\( _, participant ) ->
-                            participant.encounterType == Backend.IndividualEncounterParticipant.Model.AntenatalEncounter
-                        )
-                        individualParticipants
-
-                selectedPane =
-                    case model.filter of
-                        FilterAcuteIllness ->
-                            viewAcuteIllnessPane language currentDate personId initiator acuteIllnesses db
-
-                        FilterAntenatal ->
-                            viewAntenatalPane language currentDate personId pregnancies db
-
-                        FilterDemographics ->
-                            emptyNode
-            in
-            div [ class "page-activity patient-record" ]
-                [ viewHeader language model
-                , div [ class "ui unstackable items" ]
-                    [ div [ class "item" ] <|
-                        viewAdultDetails
-                            language
-                            currentDate
-                            personId
-                            person
-                            db
-                    , div [ class "pane progress-reports" ]
-                        [ div [ class "pane-heading" ]
-                            [ text <| translate language Translate.ProgressReports ]
-                        , viewFilters language person model
-                        ]
-                    , selectedPane
-                    , viewStartEncounterButton language (SetViewMode ViewStartEncounter)
-                    ]
-=======
         acuteIllnesses =
             List.filter
                 (\( _, participant ) ->
@@ -310,7 +226,6 @@
                 [ div [ class "pane-heading" ]
                     [ text <| translate language Translate.ProgressReports ]
                 , viewFilters language person patientType model
->>>>>>> c8c84d1e
                 ]
             , selectedPane
             , viewStartEncounterButton language (SetViewMode ViewStartEncounter)
