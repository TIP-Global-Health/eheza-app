module Pages.PatientRecord.Model exposing (..)

import Backend.Entities exposing (..)
import Backend.Person.Model exposing (Person)
import Components.SendViaWhatsAppDialog.Model
import Pages.Page exposing (Page)
import Pages.Report.Model exposing (DiagnosisMode(..), ReportTab(..))


type alias Model =
    { diagnosisMode : DiagnosisMode
    , viewMode : ViewMode
    , filter : PatientRecordFilter
<<<<<<< HEAD
    , sendViaWhatsAppDialog : Components.SendViaWhatsAppDialog.Model.Model
=======
    , spvReportTab : ReportTab
>>>>>>> 1f44fa22
    }


emptyModel : Model
emptyModel =
    { diagnosisMode = ModeActiveDiagnosis
    , viewMode = ViewPatientRecord
    , filter = FilterAcuteIllness
<<<<<<< HEAD
    , sendViaWhatsAppDialog = Components.SendViaWhatsAppDialog.Model.emptyModel
=======
    , spvReportTab = TabSPVReport
>>>>>>> 1f44fa22
    }


type Msg
    = NoOp
    | SetActivePage Page
    | SetDiagnosisMode DiagnosisMode
    | SetSPVReportTab ReportTab
    | SetViewMode ViewMode
    | SetFilter PatientRecordFilter
    | MsgSendViaWhatsAppDialog (Components.SendViaWhatsAppDialog.Model.Msg Msg)


type ViewMode
    = ViewPatientRecord
    | ViewStartEncounter


type PatientType
    = PatientAdult
    | PatientChild
    | PatientUnknown


type PatientRecordFilter
    = FilterAcuteIllness
    | FilterAntenatal
    | FilterFamilyPlanning
    | FilterDemographics<|MERGE_RESOLUTION|>--- conflicted
+++ resolved
@@ -11,11 +11,8 @@
     { diagnosisMode : DiagnosisMode
     , viewMode : ViewMode
     , filter : PatientRecordFilter
-<<<<<<< HEAD
     , sendViaWhatsAppDialog : Components.SendViaWhatsAppDialog.Model.Model
-=======
     , spvReportTab : ReportTab
->>>>>>> 1f44fa22
     }
 
 
@@ -24,11 +21,8 @@
     { diagnosisMode = ModeActiveDiagnosis
     , viewMode = ViewPatientRecord
     , filter = FilterAcuteIllness
-<<<<<<< HEAD
     , sendViaWhatsAppDialog = Components.SendViaWhatsAppDialog.Model.emptyModel
-=======
     , spvReportTab = TabSPVReport
->>>>>>> 1f44fa22
     }
 
 
