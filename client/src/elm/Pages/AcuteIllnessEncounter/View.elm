module Pages.AcuteIllnessEncounter.View exposing (allowEndingEcounter, partitionActivities, view, viewPersonDetailsWithAlert, warningPopup)

import AssocList as Dict exposing (Dict)
import Backend.AcuteIllnessActivity.Model exposing (AcuteIllnessActivity(..))
import Backend.AcuteIllnessActivity.Utils exposing (getActivityIcon, getAllActivities)
import Backend.AcuteIllnessEncounter.Model exposing (AcuteIllnessDiagnosis(..), AcuteIllnessEncounter, AcuteIllnessProgressReportInitiator(..))
import Backend.Entities exposing (..)
import Backend.IndividualEncounterParticipant.Model exposing (IndividualEncounterParticipant, IndividualEncounterType(..))
import Backend.Measurement.Model exposing (AcuteIllnessMeasurements)
import Backend.Model exposing (ModelIndexedDb)
import Backend.Person.Model exposing (Person)
import Gizra.Html exposing (emptyNode)
import Gizra.NominalDate exposing (NominalDate)
import Html exposing (..)
import Html.Attributes exposing (..)
import Html.Events exposing (..)
import Maybe.Extra exposing (isJust, unwrap)
import Pages.AcuteIllnessActivity.Utils
    exposing
        ( activityCompleted
        , expectActivity
        , muacRedOnSubsequentVisit
        , noImprovementOnSubsequentVisit
        , respiratoryRateElevated
        , sendToHCOnSubsequentVisitByNutrition
        , talkedTo114
        )
import Pages.AcuteIllnessEncounter.Model exposing (..)
import Pages.AcuteIllnessEncounter.Utils exposing (..)
import Pages.Page exposing (Page(..), UserPage(..))
import Pages.PrenatalEncounter.View exposing (viewPersonDetails)
import Pages.Utils exposing (viewEndEncounterButton, viewEndEncounterDialog)
import RemoteData exposing (RemoteData(..), WebData)
import Translate exposing (Language, TranslationId, translate)
import Utils.Html exposing (tabItem, thumbnailImage, viewLoading, viewModal)
import Utils.NominalDate exposing (renderAgeMonthsDays)
import Utils.WebData exposing (viewWebData)


view : Language -> NominalDate -> AcuteIllnessEncounterId -> Bool -> ModelIndexedDb -> Model -> Html Msg
view language currentDate id isChw db model =
    let
        data =
            generateAssembledData currentDate id isChw db
    in
    viewWebData language (viewHeaderAndContent language currentDate id isChw db model) identity data


viewHeaderAndContent : Language -> NominalDate -> AcuteIllnessEncounterId -> Bool -> ModelIndexedDb -> Model -> AssembledData -> Html Msg
viewHeaderAndContent language currentDate id isChw db model data =
    let
        isFirstEncounter =
            List.isEmpty data.previousEncountersData

        header =
            viewHeader language data

        content =
            viewContent language currentDate id isChw model data

        endEncounterDialog =
            if model.showEndEncounterDialog then
                Just <|
                    viewEndEncounterDialog language
                        Translate.EndEncounterQuestion
                        Translate.OnceYouEndTheEncounter
                        (CloseEncounter id)
                        (SetEndEncounterDialogState False)

            else
                Nothing
    in
    div [ class "page-encounter acute-illness" ]
        [ header
        , content
        , viewModal endEncounterDialog
        , viewModal <|
            warningPopup language
                currentDate
                isChw
                isFirstEncounter
                model.warningPopupState
                SetWarningPopupState
                data
        ]


warningPopup : Language -> NominalDate -> Bool -> Bool -> Maybe AcuteIllnessDiagnosis -> (Maybe AcuteIllnessDiagnosis -> msg) -> AssembledData -> Maybe (Html msg)
warningPopup language currentDate isChw isFirstEncounter state setStateMsg data =
    state
        |> Maybe.map
            (\diagnosis ->
                if isFirstEncounter then
                    viewWarningPopupFirstEncounter language isChw setStateMsg diagnosis

                else
                    viewWarningPopupSubsequentEncounter language currentDate setStateMsg diagnosis data
            )


viewWarningPopupFirstEncounter : Language -> Bool -> (Maybe AcuteIllnessDiagnosis -> msg) -> AcuteIllnessDiagnosis -> Html msg
viewWarningPopupFirstEncounter language isChw setStateMsg diagnosis =
    let
        infoHeading =
            [ div [ class "popup-heading" ] [ text <| translate language Translate.Assessment ++ ":" ] ]

        warningHeading =
            [ img [ src "assets/images/exclamation-red.png" ] []
            , div [ class "popup-heading warning" ] [ text <| translate language Translate.Warning ++ "!" ]
            ]

        ( heading, content ) =
            case diagnosis of
                DiagnosisCovid19Suspect ->
                    ( warningHeading
                    , if isChw then
                        [ div [ class "popup-action" ] [ text <| translate language Translate.SuspectedCovid19CaseIsolate ]
                        , div [ class "popup-action" ] [ text <| translate language Translate.SuspectedCovid19CaseContactHC ]
                        ]

                      else
                        [ div [ class "popup-action" ] [ text <| translate language Translate.SuspectedCovid19CasePerformRapidTest ] ]
                    )

                _ ->
                    ( infoHeading, [] )
    in
    div [ class "ui active modal diagnosis-popup" ]
        [ div [ class "content" ] <|
            [ div [ class "popup-heading-wrapper" ] heading
            , div [ class "popup-title" ] [ text <| translate language <| Translate.AcuteIllnessDiagnosisWarning diagnosis ]
            ]
                ++ content
        , div
            [ class "actions" ]
            [ button
                [ class "ui primary fluid button"
                , onClick <| setStateMsg Nothing
                ]
                [ text <| translate language Translate.Continue ]
            ]
        ]


viewWarningPopupSubsequentEncounter : Language -> NominalDate -> (Maybe AcuteIllnessDiagnosis -> msg) -> AcuteIllnessDiagnosis -> AssembledData -> Html msg
viewWarningPopupSubsequentEncounter language currentDate setStateMsg diagnosis data =
    let
        isImproving =
            not <| noImprovementOnSubsequentVisit currentDate data.person data.measurements

        respiratoryDistress =
            if respiratoryRateElevated currentDate data.person data.measurements then
                p [] [ text <| translate language Translate.RespiratoryDistress ]

            else
                emptyNode

        severeAcuteMalnutrition =
            if muacRedOnSubsequentVisit data.measurements then
                p [] [ text <| translate language Translate.SevereAcuteMalnutrition ]

            else
                emptyNode

        malnutritionWithComplications =
            if sendToHCOnSubsequentVisitByNutrition data.measurements then
                p [] [ text <| translate language Translate.MalnutritionWithComplications ]

            else
                emptyNode
    in
    div [ classList [ ( "ui active modal diagnosis-popup", True ), ( "blue", isImproving ) ] ]
        [ div [ class "content" ] <|
            [ div [ class "popup-heading-wrapper" ]
                [ div [ class "popup-heading" ] [ text <| translate language Translate.Assessment ++ ":" ] ]
            , div [ class "popup-title" ]
                [ p [] [ text <| translate language <| Translate.AcuteIllnessDiagnosisWarning diagnosis ]
                , respiratoryDistress
                , severeAcuteMalnutrition
                , malnutritionWithComplications
                , p [] [ text <| translate language <| Translate.ConditionImproving isImproving ]
                ]
            ]
        , div
            [ class "actions" ]
            [ button
                [ class "ui primary fluid button"
                , onClick <| setStateMsg Nothing
                ]
                [ text <| translate language Translate.Continue ]
            ]
        ]


viewHeader : Language -> AssembledData -> Html Msg
viewHeader language data =
    let
        isFirstEncounter =
            List.isEmpty data.previousEncountersData

        label =
            if isFirstEncounter then
                Translate.IndividualEncounterLabel Backend.IndividualEncounterParticipant.Model.AcuteIllnessEncounter True
                    |> translate language
                    |> text
                    |> List.singleton

            else
                let
                    diagnosisLabel =
                        Maybe.map Tuple.second data.diagnosis
                            |> Maybe.map (Translate.AcuteIllnessDiagnosis >> translate language)
                            |> Maybe.withDefault ""

                    subsequentDiagnosisLabel =
                        Translate.IndividualEncounterSubsequentVisit Backend.IndividualEncounterParticipant.Model.AcuteIllnessEncounter
                            |> translate language
                in
                [ div [] [ text <| subsequentDiagnosisLabel ++ ":" ]
                , div [] [ text diagnosisLabel ]
                ]
    in
    div
        [ class "ui basic segment head" ]
        [ h1
            [ class "ui header" ]
            label
        , a
            [ class "link-back"
            , onClick <| SetActivePage <| UserPage <| AcuteIllnessParticipantPage data.participant.person
            ]
            [ span [ class "icon-back" ] []
            , span [] []
            ]
        ]


viewContent : Language -> NominalDate -> AcuteIllnessEncounterId -> Bool -> Model -> AssembledData -> Html Msg
viewContent language currentDate id isChw model data =
    (viewPersonDetailsWithAlert language currentDate isChw data model.showAlertsDialog SetAlertsDialogState
        :: viewMainPageContent language currentDate id isChw data model
    )
        |> div [ class "ui unstackable items" ]


viewPersonDetailsWithAlert : Language -> NominalDate -> Bool -> AssembledData -> Bool -> (Bool -> msg) -> Html msg
viewPersonDetailsWithAlert language currentDate isChw data isDialogOpen setAlertsDialogStateMsg =
    let
        diagnosis =
            Maybe.map Tuple.second data.diagnosis

        diagnosisTranslationId =
            Maybe.map Translate.AcuteIllnessDiagnosis diagnosis

        alertSection =
            if isChw && diagnosis == Just DiagnosisCovid19Suspect then
                [ div
                    [ class "alerts"
                    , onClick <| setAlertsDialogStateMsg True
                    ]
                    [ img [ src "assets/images/exclamation-red.png" ] [] ]
                , viewModal <|
                    alertsDialog language
                        isDialogOpen
                        setAlertsDialogStateMsg
                ]

            else
                []
    in
    div [ class "item" ] <|
        viewPersonDetails language currentDate data.person diagnosisTranslationId
            ++ alertSection


alertsDialog : Language -> Bool -> (Bool -> msg) -> Maybe (Html msg)
alertsDialog language isOpen setAlertsDialogStateMsg =
    if isOpen then
        let
            sectionLabel title =
                div [ class "section-label-wrapper" ]
                    [ img [ src "assets/images/exclamation-red.png" ] []
                    , div [ class "section-label" ] [ text <| translate language title ++ ":" ]
                    ]
        in
        Just <|
            div [ class "ui active modal alerts-dialog" ]
                [ div [ class "content" ]
                    [ div [ class "high-severity-alerts" ]
                        [ sectionLabel Translate.HighSeverityAlerts
                        , div [ class "section-items" ]
                            [ div [ class "alert" ]
                                [ div [ class "alert-text upper" ] [ text <| "- " ++ translate language Translate.SuspectedCovid19CaseAlert ++ "." ]
                                , div [ class "alert-helper" ] [ text <| translate language Translate.SuspectedCovid19CaseAlertHelper ++ "." ]
                                ]
                            ]
                        ]
                    ]
                , div
                    [ class "actions" ]
                    [ button
                        [ class "ui primary fluid button"
                        , onClick <| setAlertsDialogStateMsg False
                        ]
                        [ text <| translate language Translate.Close ]
                    ]
                ]

    else
        Nothing


viewMainPageContent : Language -> NominalDate -> AcuteIllnessEncounterId -> Bool -> AssembledData -> Model -> List (Html Msg)
viewMainPageContent language currentDate id isChw data model =
    let
        isFirstEncounter =
            List.isEmpty data.previousEncountersData

        measurements =
            data.measurements

        ( completedActivities, pendingActivities ) =
<<<<<<< HEAD
            splitActivities currentDate isChw isFirstEncounter data
=======
            partitionActivities currentDate isFirstEncounter data
>>>>>>> 3dd986ce

        pendingTabTitle =
            translate language <| Translate.ActivitiesToComplete <| List.length pendingActivities

        completedTabTitle =
            translate language <| Translate.ActivitiesCompleted <| List.length completedActivities

        reportsTabTitle =
            translate language Translate.ProgressReport

        tabs =
            div [ class "ui tabular menu" ]
                [ tabItem pendingTabTitle (model.selectedTab == Pending) "pending" (SetSelectedTab Pending)
                , tabItem completedTabTitle (model.selectedTab == Completed) "completed" (SetSelectedTab Completed)
                , tabItem reportsTabTitle (model.selectedTab == Reports) "reports" (SetActivePage (UserPage (AcuteIllnessProgressReportPage InitiatorEncounterPage id)))
                ]

        viewCard activity =
            div [ class "card" ]
                [ div
                    [ class "image"
                    , onClick <| SetActivePage <| UserPage <| AcuteIllnessActivityPage id activity
                    ]
                    [ span [ class <| "icon-task icon-task-" ++ getActivityIcon activity ] [] ]
                , div [ class "content" ]
                    [ p []
                        [ Translate.AcuteIllnessActivityTitle activity
                            |> translate language
                            |> String.toUpper
                            |> text
                        ]
                    ]
                ]

        ( selectedActivities, emptySectionMessage ) =
            case model.selectedTab of
                Pending ->
                    ( pendingActivities, translate language Translate.NoActivitiesPending )

                Completed ->
                    ( completedActivities, translate language Translate.NoActivitiesCompleted )

                Reports ->
                    ( [], "" )

        viewReportLink labelTransId redirectPage =
            div
                [ class "report-wrapper"
                , onClick <| SetActivePage redirectPage
                ]
                [ div [ class "icon-progress-report" ] []
                , div [ class "report-text" ]
                    [ div [ class "report-label" ] [ text <| translate language labelTransId ]
                    , div [ class "report-link" ] [ text <| translate language Translate.View ]
                    ]
                ]

        innerContent =
            if model.selectedTab == Reports then
                div [ class "reports-wrapper" ]
                    [ viewReportLink Translate.ClinicalProgressReport (UserPage <| AcuteIllnessProgressReportPage InitiatorEncounterPage data.id)
                    ]

            else
                div [ class "full content" ]
                    [ div [ class "wrap-cards" ]
                        [ div [ class "ui four cards" ] <|
                            if List.isEmpty selectedActivities then
                                [ span [] [ text emptySectionMessage ] ]

                            else
                                List.map viewCard selectedActivities
                        ]
                    ]

        diagnosis =
            Maybe.map Tuple.second data.diagnosis

        allowEndEcounter =
            allowEndingEcounter isFirstEncounter measurements pendingActivities diagnosis

        content =
            div [ class "ui full segment" ]
                [ innerContent
                , viewEndEncounterButton language allowEndEcounter SetEndEncounterDialogState
                ]
    in
    [ tabs
    , content
    ]


<<<<<<< HEAD
splitActivities : NominalDate -> Bool -> Bool -> AssembledData -> ( List AcuteIllnessActivity, List AcuteIllnessActivity )
splitActivities currentDate isChw isFirstEncounter data =
=======
partitionActivities : NominalDate -> Bool -> AssembledData -> ( List AcuteIllnessActivity, List AcuteIllnessActivity )
partitionActivities currentDate isFirstEncounter data =
>>>>>>> 3dd986ce
    getAllActivities isFirstEncounter
        |> List.filter (expectActivity currentDate isChw isFirstEncounter data)
        |> List.partition (activityCompleted currentDate isChw isFirstEncounter data)


<<<<<<< HEAD
viewEndEncounterButton : Language -> Bool -> AcuteIllnessMeasurements -> List AcuteIllnessActivity -> Maybe AcuteIllnessDiagnosis -> (Bool -> msg) -> Html msg
viewEndEncounterButton language isFirstEncounter measurements pendingActivities diagnosis setDialogStateMsgs =
    let
        allowEndEcounter =
            if not isFirstEncounter then
                List.isEmpty pendingActivities

            else if diagnosis == Just DiagnosisCovid19Suspect then
                isJust measurements.isolation
                    && (talkedTo114 measurements || isJust measurements.hcContact)
=======
allowEndingEcounter : Bool -> AcuteIllnessMeasurements -> List AcuteIllnessActivity -> Maybe AcuteIllnessDiagnosis -> Bool
allowEndingEcounter isFirstEncounter measurements pendingActivities diagnosis =
    if not isFirstEncounter then
        List.isEmpty pendingActivities
>>>>>>> 3dd986ce

    else if diagnosis == Just DiagnosisCovid19 then
        isJust measurements.isolation
            && (talkedTo114 measurements || isJust measurements.hcContact)

    else if isJust diagnosis then
        case pendingActivities of
            [] ->
                True

            [ AcuteIllnessPriorTreatment ] ->
                True

            _ ->
                False

    else
        List.isEmpty pendingActivities<|MERGE_RESOLUTION|>--- conflicted
+++ resolved
@@ -320,11 +320,7 @@
             data.measurements
 
         ( completedActivities, pendingActivities ) =
-<<<<<<< HEAD
-            splitActivities currentDate isChw isFirstEncounter data
-=======
-            partitionActivities currentDate isFirstEncounter data
->>>>>>> 3dd986ce
+            partitionActivities currentDate isChw isFirstEncounter data
 
         pendingTabTitle =
             translate language <| Translate.ActivitiesToComplete <| List.length pendingActivities
@@ -417,37 +413,19 @@
     ]
 
 
-<<<<<<< HEAD
-splitActivities : NominalDate -> Bool -> Bool -> AssembledData -> ( List AcuteIllnessActivity, List AcuteIllnessActivity )
-splitActivities currentDate isChw isFirstEncounter data =
-=======
-partitionActivities : NominalDate -> Bool -> AssembledData -> ( List AcuteIllnessActivity, List AcuteIllnessActivity )
-partitionActivities currentDate isFirstEncounter data =
->>>>>>> 3dd986ce
+partitionActivities : NominalDate -> Bool -> Bool -> AssembledData -> ( List AcuteIllnessActivity, List AcuteIllnessActivity )
+partitionActivities currentDate isChw isFirstEncounter data =
     getAllActivities isFirstEncounter
         |> List.filter (expectActivity currentDate isChw isFirstEncounter data)
         |> List.partition (activityCompleted currentDate isChw isFirstEncounter data)
 
 
-<<<<<<< HEAD
-viewEndEncounterButton : Language -> Bool -> AcuteIllnessMeasurements -> List AcuteIllnessActivity -> Maybe AcuteIllnessDiagnosis -> (Bool -> msg) -> Html msg
-viewEndEncounterButton language isFirstEncounter measurements pendingActivities diagnosis setDialogStateMsgs =
-    let
-        allowEndEcounter =
-            if not isFirstEncounter then
-                List.isEmpty pendingActivities
-
-            else if diagnosis == Just DiagnosisCovid19Suspect then
-                isJust measurements.isolation
-                    && (talkedTo114 measurements || isJust measurements.hcContact)
-=======
 allowEndingEcounter : Bool -> AcuteIllnessMeasurements -> List AcuteIllnessActivity -> Maybe AcuteIllnessDiagnosis -> Bool
 allowEndingEcounter isFirstEncounter measurements pendingActivities diagnosis =
     if not isFirstEncounter then
         List.isEmpty pendingActivities
->>>>>>> 3dd986ce
-
-    else if diagnosis == Just DiagnosisCovid19 then
+
+    else if diagnosis == Just DiagnosisCovid19Suspect then
         isJust measurements.isolation
             && (talkedTo114 measurements || isJust measurements.hcContact)
 
