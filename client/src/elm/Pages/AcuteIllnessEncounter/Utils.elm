module Pages.AcuteIllnessEncounter.Utils exposing (..)

import AcuteIllnessActivity.Model exposing (AcuteIllnessActivity(..))
import AssocList as Dict exposing (Dict)
import Backend.AcuteIllnessEncounter.Model exposing (AcuteIllnessDiagnosis(..))
import Backend.Entities exposing (..)
import Backend.Measurement.Model
    exposing
        ( AcuteFindingsGeneralSign(..)
        , AcuteFindingsRespiratorySign(..)
        , AcuteIllnessDangerSign(..)
        , AcuteIllnessMeasurements
        , AcuteIllnessVitalsValue
        , Call114Sign(..)
        , ChildNutritionSign(..)
        , ExposureSign(..)
        , HCContactSign(..)
        , HCContactValue
        , HCRecommendation(..)
        , IsolationSign(..)
        , IsolationValue
        , MalariaRapidTestResult(..)
        , MedicationDistributionSign(..)
        , MedicationNonAdministrationReason(..)
        , MedicationNonAdministrationSign(..)
        , MuacIndication(..)
        , ReasonForNotIsolating(..)
        , Recommendation114(..)
        , RecommendationSite(..)
        , SymptomsGIDerivedSign(..)
        , SymptomsGISign(..)
        , SymptomsGeneralSign(..)
        , SymptomsRespiratorySign(..)
        , TravelHistorySign(..)
        )
import Backend.Measurement.Utils exposing (muacIndication)
import Backend.Model exposing (ModelIndexedDb)
import Backend.Person.Model exposing (Person)
import Backend.Person.Utils exposing (ageInMonths)
import EverySet exposing (EverySet)
import Gizra.NominalDate exposing (NominalDate)
import Maybe.Extra exposing (isJust, isNothing)
<<<<<<< HEAD
import Pages.AcuteIllnessActivity.Model exposing (ExposureTask(..), LaboratoryTask(..), NextStepsTask(..))
import Pages.AcuteIllnessActivity.Utils exposing (symptomsGeneralDangerSigns)
=======
import Pages.AcuteIllnessActivity.Model exposing (ExposureTask(..), LaboratoryTask(..), NextStepsTask(..), PhysicalExamTask(..))
import Pages.AcuteIllnessActivity.Utils exposing (expectPhysicalExamTask, symptomsGeneralDangerSigns)
>>>>>>> aa299230
import Pages.AcuteIllnessEncounter.Model exposing (..)
import RemoteData exposing (RemoteData(..), WebData)


generateAssembledData : NominalDate -> AcuteIllnessEncounterId -> ModelIndexedDb -> WebData AssembledData
generateAssembledData currentDate id db =
    let
        encounter =
            Dict.get id db.acuteIllnessEncounters
                |> Maybe.withDefault NotAsked

        measurements =
            Dict.get id db.acuteIllnessMeasurements
                |> Maybe.withDefault NotAsked

        participant =
            encounter
                |> RemoteData.andThen
                    (\encounter_ ->
                        Dict.get encounter_.participant db.individualParticipants
                            |> Maybe.withDefault NotAsked
                    )

        person =
            participant
                |> RemoteData.andThen
                    (\participant_ ->
                        Dict.get participant_.person db.people
                            |> Maybe.withDefault NotAsked
                    )

        previousEncountersData =
            encounter
                |> RemoteData.andThen
                    (\encounter_ ->
                        generatePreviousMeasurements id encounter_.participant db
                    )
                |> RemoteData.withDefault []

        assembled =
            RemoteData.map AssembledData (Success id)
                |> RemoteData.andMap encounter
                |> RemoteData.andMap participant
                |> RemoteData.andMap person
                |> RemoteData.andMap measurements
                |> RemoteData.andMap (Success previousEncountersData)
                |> RemoteData.andMap (Success Nothing)
                |> RemoteData.andMap (Success Nothing)

        ( currentDiagnosis, previousDiagnosis ) =
            if isJust diagnosisByCurrentEncounterMeasurements then
                ( diagnosisByCurrentEncounterMeasurements, currentByPreviousEncounters )

            else
                ( currentByPreviousEncounters, previousByPreviousEncounters )

        diagnosisByCurrentEncounterMeasurements =
            assembled
                |> RemoteData.toMaybe
                |> Maybe.andThen (resolveAcuteIllnessDiagnosis currentDate)
                |> Maybe.map (\diagnosis -> ( currentDate, diagnosis ))

        ( currentByPreviousEncounters, previousByPreviousEncounters ) =
            encounter
                |> RemoteData.toMaybe
                |> Maybe.map
                    (.participant
                        >> getAcuteIllnessDiagnosisByPreviousEncounters id db
                    )
                |> Maybe.withDefault ( Nothing, Nothing )
    in
    assembled
        |> RemoteData.map (\data -> { data | diagnosis = currentDiagnosis, previousDiagnosis = previousDiagnosis })


generatePreviousMeasurements :
    AcuteIllnessEncounterId
    -> IndividualEncounterParticipantId
    -> ModelIndexedDb
    -> WebData (List AcuteIllnessEncounterData)
generatePreviousMeasurements currentEncounterId participantId db =
    Dict.get participantId db.acuteIllnessEncountersByParticipant
        |> Maybe.withDefault NotAsked
        |> RemoteData.map
            (Dict.toList
                >> List.filterMap
                    (\( encounterId, encounter ) ->
                        -- We do not want to get data of current encounter.
                        if encounterId == currentEncounterId then
                            Nothing

                        else
                            case Dict.get encounterId db.acuteIllnessMeasurements of
                                Just (Success measurements) ->
                                    Just (AcuteIllnessEncounterData encounterId encounter.startDate encounter.sequenceNumber encounter.diagnosis measurements)

                                _ ->
                                    Nothing
                    )
                >> List.sortWith compareAcuteIllnessEncounterDataAsc
            )


compareAcuteIllnessEncounterDataDesc :
    { a | startDate : NominalDate, sequenceNumber : Int }
    -> { a | startDate : NominalDate, sequenceNumber : Int }
    -> Order
compareAcuteIllnessEncounterDataDesc data1 data2 =
    compareAcuteIllnessEncounterDataAsc data2 data1


compareAcuteIllnessEncounterDataAsc :
    { a | startDate : NominalDate, sequenceNumber : Int }
    -> { a | startDate : NominalDate, sequenceNumber : Int }
    -> Order
compareAcuteIllnessEncounterDataAsc data1 data2 =
    case Gizra.NominalDate.compare data1.startDate data2.startDate of
        LT ->
            LT

        GT ->
            GT

        EQ ->
            compare data1.sequenceNumber data2.sequenceNumber


getAcuteIllnessDiagnosisByPreviousEncounters :
    AcuteIllnessEncounterId
    -> ModelIndexedDb
    -> IndividualEncounterParticipantId
    -> ( Maybe ( NominalDate, AcuteIllnessDiagnosis ), Maybe ( NominalDate, AcuteIllnessDiagnosis ) )
getAcuteIllnessDiagnosisByPreviousEncounters currentEncounterId db participantId =
    let
        encountersWithDiagnosis =
            Dict.get participantId db.acuteIllnessEncountersByParticipant
                |> Maybe.withDefault NotAsked
                |> RemoteData.toMaybe
                |> Maybe.map Dict.toList
                |> Maybe.withDefault []
                |> List.sortWith (\( _, e1 ) ( _, e2 ) -> compareAcuteIllnessEncounterDataDesc e1 e2)
                |> List.filterMap
                    (\( encounterId, encounter ) ->
                        -- We do not want to get data of current encounter,
                        -- and those that do not have diagnosis set.
                        if encounterId == currentEncounterId || encounter.diagnosis == NoAcuteIllnessDiagnosis then
                            Nothing

                        else
                            Just ( encounter.startDate, encounter.diagnosis )
                    )
    in
    case encountersWithDiagnosis of
        [ current ] ->
            ( Just current, Nothing )

        [ current, previous ] ->
            ( Just current, Just previous )

        -- Since it's not possible to have more than 2 diagnosis,
        -- we get here when there're no diagnosis at all.
        _ ->
            ( Nothing, Nothing )


{-| Since there can be multiple encounters, resolved diagnosis is the one
that was set in most recent encounter.
-}
getAcuteIllnessDiagnosisForParticipant : ModelIndexedDb -> IndividualEncounterParticipantId -> Maybe AcuteIllnessDiagnosis
getAcuteIllnessDiagnosisForParticipant db participantId =
    Dict.get participantId db.acuteIllnessEncountersByParticipant
        |> Maybe.withDefault NotAsked
        |> RemoteData.toMaybe
        |> Maybe.map Dict.toList
        |> Maybe.andThen
            (List.map Tuple.second
                >> List.sortWith compareAcuteIllnessEncounterDataDesc
                >> List.filter (.diagnosis >> (/=) NoAcuteIllnessDiagnosis)
                >> List.head
                >> Maybe.map .diagnosis
            )


resolveNextStepFirstEncounter : NominalDate -> AssembledData -> Maybe NextStepsTask
resolveNextStepFirstEncounter currentDate data =
    resolveNextStepsTasks currentDate True data
        |> List.head


resolveNextStepSubsequentEncounter : NominalDate -> AssembledData -> Maybe NextStepsTask
resolveNextStepSubsequentEncounter currentDate data =
    resolveNextStepsTasks currentDate False data
        |> List.head


resolveNextStepsTasks : NominalDate -> Bool -> AssembledData -> List NextStepsTask
resolveNextStepsTasks currentDate isFirstEncounter data =
    let
        diagnosis =
            Maybe.map Tuple.second data.diagnosis
    in
    if isFirstEncounter then
        -- The order is important. Do not change.
        [ NextStepsIsolation, NextStepsCall114, NextStepsContactHC, NextStepsMedicationDistribution, NextStepsSendToHC ]
            |> List.filter (expectNextStepsTaskFirstEncounter currentDate data.person diagnosis data.measurements)

    else if mandatoryActivitiesCompletedSubsequentVisit currentDate data then
        -- The order is important. Do not change.
        [ NextStepsContactHC, NextStepsMedicationDistribution, NextStepsSendToHC, NextStepsHealthEducation ]
            |> List.filter (expectNextStepsTaskSubsequentEncounter currentDate data.person diagnosis data.measurements)

    else
        []


expectNextStepsTaskFirstEncounter : NominalDate -> Person -> Maybe AcuteIllnessDiagnosis -> AcuteIllnessMeasurements -> NextStepsTask -> Bool
expectNextStepsTaskFirstEncounter currentDate person diagnosis measurements task =
    let
        ( ageMonths0To2, ageMonths0To6, ageMonths2To60 ) =
            ageInMonths currentDate person
                |> Maybe.map (\ageMonthss -> ( ageMonthss < 2, ageMonthss < 6, ageMonthss >= 2 && ageMonthss < 60 ))
                |> Maybe.withDefault ( False, False, False )

        medicationPrescribed =
            (diagnosis == Just DiagnosisMalariaUncomplicated && not ageMonths0To6)
                || (diagnosis == Just DiagnosisGastrointestinalInfectionUncomplicated)
                || (diagnosis == Just DiagnosisSimpleColdAndCough && ageMonths2To60)
                || (diagnosis == Just DiagnosisRespiratoryInfectionUncomplicated && ageMonths2To60)
    in
    case task of
        NextStepsIsolation ->
            diagnosis == Just DiagnosisCovid19

        NextStepsCall114 ->
            diagnosis == Just DiagnosisCovid19

        NextStepsContactHC ->
            diagnosis == Just DiagnosisCovid19 && isJust measurements.call114 && (not <| talkedTo114 measurements)

        NextStepsMedicationDistribution ->
            medicationPrescribed

        NextStepsSendToHC ->
            sendToHCByMalariaTesting ageMonths0To6 diagnosis
                || (diagnosis == Just DiagnosisGastrointestinalInfectionComplicated)
                || (diagnosis == Just DiagnosisSimpleColdAndCough && ageMonths0To2)
                || (diagnosis == Just DiagnosisRespiratoryInfectionUncomplicated && ageMonths0To2)
                || (diagnosis == Just DiagnosisRespiratoryInfectionComplicated)
                || (diagnosis == Just DiagnosisFeverOfUnknownOrigin)
                || (diagnosis == Just DiagnosisUndeterminedMoreEvaluationNeeded)
                -- Medication was perscribed, but it's out of stock, or patient is alergic.
                || (medicationPrescribed && sendToHCDueToMedicationNonAdministration measurements)

        NextStepsHealthEducation ->
            False


{-| Send patient to health center if patient is alergic to any of prescribed medications,
or, if any of prescribed medications is out of stock.
-}
sendToHCDueToMedicationNonAdministration : AcuteIllnessMeasurements -> Bool
sendToHCDueToMedicationNonAdministration measurements =
    resolveMedicationsNonAdministrationReasons measurements
        |> List.filter
            (\( _, reason ) ->
                reason == NonAdministrationLackOfStock || reason == NonAdministrationKnownAllergy
            )
        |> List.isEmpty
        |> not


resolveMedicationsNonAdministrationReasons : AcuteIllnessMeasurements -> List ( MedicationDistributionSign, MedicationNonAdministrationReason )
resolveMedicationsNonAdministrationReasons measurements =
    let
        nonAdministrationSigns =
            Maybe.map
                (Tuple.second
                    >> .value
                    >> .nonAdministrationSigns
                    >> EverySet.toList
                )
                measurements.medicationDistribution
    in
    nonAdministrationSigns
        |> Maybe.map
            (List.filterMap
                (\sign ->
                    case sign of
                        MedicationAmoxicillin reason ->
                            Just ( Amoxicillin, reason )

                        MedicationCoartem reason ->
                            Just ( Coartem, reason )

                        MedicationORS reason ->
                            Just ( ORS, reason )

                        MedicationZinc reason ->
                            Just ( Zinc, reason )

                        NoMedicationNonAdministrationSigns ->
                            Nothing
                )
            )
        |> Maybe.withDefault []


expectNextStepsTaskSubsequentEncounter : NominalDate -> Person -> Maybe AcuteIllnessDiagnosis -> AcuteIllnessMeasurements -> NextStepsTask -> Bool
expectNextStepsTaskSubsequentEncounter currentDate person diagnosis measurements task =
    let
        malariaDiagnosedAtCurrentEncounter =
            malariaRapidTestResult measurements == Just RapidTestPositive

        ageMonths0To6 =
            ageInMonths currentDate person
                |> Maybe.map (\ageMonthss -> ageMonthss < 6)
                |> Maybe.withDefault False
    in
    case task of
        NextStepsMedicationDistribution ->
            malariaDiagnosedAtCurrentEncounter
                && (not <| sendToHCByMalariaTesting ageMonths0To6 diagnosis)

        NextStepsSendToHC ->
            if malariaDiagnosedAtCurrentEncounter then
                sendToHCByMalariaTesting ageMonths0To6 diagnosis
                    || -- Medication was perscribed, but it's out of stock, or patient is alergic.
                       sendToHCDueToMedicationNonAdministration measurements

            else
                -- No improvement, without danger signs.
                noImprovementOnSubsequentVisitWithoutDangerSigns currentDate person measurements
                    || -- No improvement, with danger signs, and diagnosis is not Covid19.
                       (noImprovementOnSubsequentVisitWithDangerSigns currentDate person measurements && diagnosis /= Just DiagnosisCovid19)
                    || -- No improvement, with danger signs, diagnosis is Covid19, and HC recomended to send patient over.
                       (noImprovementOnSubsequentVisitWithDangerSigns currentDate person measurements
                            && (diagnosis == Just DiagnosisCovid19)
                            && healthCenterRecommendedToCome measurements
                       )

        NextStepsContactHC ->
            not malariaDiagnosedAtCurrentEncounter
                && -- No improvement, with danger signs, and diagnosis is Covid19.
                   (noImprovementOnSubsequentVisitWithDangerSigns currentDate person measurements && diagnosis == Just DiagnosisCovid19)

        NextStepsHealthEducation ->
            not malariaDiagnosedAtCurrentEncounter

        _ ->
            False


talkedTo114 : AcuteIllnessMeasurements -> Bool
talkedTo114 measurements =
    measurements.call114
        |> Maybe.map (Tuple.second >> .value >> .signs >> EverySet.member Call114)
        |> Maybe.withDefault False


healthCenterRecommendedToCome : AcuteIllnessMeasurements -> Bool
healthCenterRecommendedToCome measurements =
    measurements.hcContact
        |> Maybe.map (Tuple.second >> .value >> .recommendations >> EverySet.member ComeToHealthCenter)
        |> Maybe.withDefault False


sendToHCByMalariaTesting : Bool -> Maybe AcuteIllnessDiagnosis -> Bool
sendToHCByMalariaTesting ageMonths0To6 diagnosis =
    (diagnosis == Just DiagnosisMalariaUncomplicated && ageMonths0To6)
        || (diagnosis == Just DiagnosisMalariaComplicated)
        || (diagnosis == Just DiagnosisMalariaUncomplicatedAndPregnant)


noImprovementOnSubsequentVisit : NominalDate -> Person -> AcuteIllnessMeasurements -> Bool
noImprovementOnSubsequentVisit currentDate person measurements =
    noImprovementOnSubsequentVisitWithoutDangerSigns currentDate person measurements
        || noImprovementOnSubsequentVisitWithDangerSigns currentDate person measurements


noImprovementOnSubsequentVisitWithoutDangerSigns : NominalDate -> Person -> AcuteIllnessMeasurements -> Bool
noImprovementOnSubsequentVisitWithoutDangerSigns currentDate person measurements =
    (not <| dangerSignPresentOnSubsequentVisit measurements)
        && (conditionNotImprovingOnSubsequentVisit measurements
                || sendToHCOnSubsequentVisitByVitals currentDate person measurements
                || sendToHCOnSubsequentVisitByMuac measurements
                || sendToHCOnSubsequentVisitByNutrition measurements
           )


noImprovementOnSubsequentVisitWithDangerSigns : NominalDate -> Person -> AcuteIllnessMeasurements -> Bool
noImprovementOnSubsequentVisitWithDangerSigns currentDate person measurements =
    dangerSignPresentOnSubsequentVisit measurements


conditionNotImprovingOnSubsequentVisit : AcuteIllnessMeasurements -> Bool
conditionNotImprovingOnSubsequentVisit measurements =
    measurements.dangerSigns
        |> Maybe.map
            (Tuple.second
                >> .value
                >> EverySet.member DangerSignConditionNotImproving
            )
        |> Maybe.withDefault False


dangerSignPresentOnSubsequentVisit : AcuteIllnessMeasurements -> Bool
dangerSignPresentOnSubsequentVisit measurements =
    measurements.dangerSigns
        |> Maybe.map
            (Tuple.second
                >> .value
                >> (EverySet.toList
                        >> (\signs ->
                                List.any (\sign -> List.member sign signs)
                                    [ DangerSignUnableDrinkSuck
                                    , DangerSignVomiting
                                    , DangerSignConvulsions
                                    , DangerSignLethargyUnconsciousness
                                    , DangerSignRespiratoryDistress
                                    , DangerSignSpontaneousBleeding
                                    , DangerSignBloodyDiarrhea
                                    , DangerSignNewSkinRash
                                    ]
                           )
                   )
            )
        |> Maybe.withDefault False


sendToHCOnSubsequentVisitByVitals : NominalDate -> Person -> AcuteIllnessMeasurements -> Bool
sendToHCOnSubsequentVisitByVitals currentDate person measurements =
    feverRecorded measurements
        || respiratoryRateElevated currentDate person measurements


sendToHCOnSubsequentVisitByMuac : AcuteIllnessMeasurements -> Bool
sendToHCOnSubsequentVisitByMuac measurements =
    muacRedOnSubsequentVisit measurements


sendToHCOnSubsequentVisitByNutrition : AcuteIllnessMeasurements -> Bool
sendToHCOnSubsequentVisitByNutrition measurements =
    measurements.nutrition
        |> Maybe.map
            (Tuple.second
                >> .value
                >> (EverySet.toList
                        >> (\signs ->
                                -- Any of 4 signs requires sending patient to HC.
                                List.any (\sign -> List.member sign signs) [ AbdominalDistension, Apathy, Edema, PoorAppetite ]
                                    -- Existance of both signs togetehr requires sending patient to HC.
                                    || List.all (\sign -> List.member sign signs) [ BrittleHair, DrySkin ]
                           )
                   )
            )
        |> Maybe.withDefault False


muacRedOnSubsequentVisit : AcuteIllnessMeasurements -> Bool
muacRedOnSubsequentVisit measurements =
    measurements.muac
        |> Maybe.map
            (Tuple.second
                >> .value
                >> muacIndication
                >> (==) MuacRed
            )
        |> Maybe.withDefault False


expectActivity : NominalDate -> Bool -> AssembledData -> AcuteIllnessActivity -> Bool
expectActivity currentDate isFirstEncounter data activity =
    case activity of
        AcuteIllnessLaboratory ->
            if isFirstEncounter then
                mandatoryActivitiesCompletedFirstEncounter currentDate data.person data.measurements
                    && feverRecorded data.measurements

            else
                -- If fever is recorded on current encounter, and patient did not
                -- test positive to Malaria during previous encounters,
                -- we want patient to take Malaria test.
                feverRecorded data.measurements
                    && (data.previousEncountersData
                            |> List.filter
                                (.measurements
                                    >> .malariaTesting
                                    >> Maybe.map
                                        (Tuple.second
                                            >> .value
                                            >> (\testResult -> testResult == RapidTestPositive || testResult == RapidTestPositiveAndPregnant)
                                        )
                                    >> Maybe.withDefault False
                                )
                            |> List.isEmpty
                       )

        AcuteIllnessOngoingTreatment ->
            if isFirstEncounter then
                False

            else
                -- Show activity, if medication was perscribed at any of previous encounters.
                data.previousEncountersData
                    |> List.filterMap
                        (.measurements
                            >> .medicationDistribution
                            >> Maybe.andThen
                                (Tuple.second
                                    >> .value
                                    >> .distributionSigns
                                    >> (\medications ->
                                            if
                                                (medications /= EverySet.singleton NoMedicationDistributionSigns)
                                                    -- Lemon juice does not count as a medication.
                                                    && (medications /= EverySet.singleton LemonJuiceOrHoney)
                                            then
                                                Just True

                                            else
                                                Nothing
                                       )
                                )
                        )
                    |> List.isEmpty
                    |> not

        AcuteIllnessNextSteps ->
            resolveNextStepsTasks currentDate isFirstEncounter data
                |> List.isEmpty
                |> not

        _ ->
            True


activityCompleted : NominalDate -> Bool -> AssembledData -> AcuteIllnessActivity -> Bool
activityCompleted currentDate isFirstEncounter data activity =
    let
        person =
            data.person

        measurements =
            data.measurements

        diagnosis =
            Maybe.map Tuple.second data.diagnosis
    in
    case activity of
        AcuteIllnessSymptoms ->
            mandatoryActivityCompletedFirstEncounter currentDate person measurements AcuteIllnessSymptoms

        AcuteIllnessPhysicalExam ->
            if isFirstEncounter then
                mandatoryActivityCompletedFirstEncounter currentDate person measurements AcuteIllnessPhysicalExam

            else
                mandatoryActivityCompletedSubsequentVisit currentDate data AcuteIllnessPhysicalExam

        AcuteIllnessPriorTreatment ->
            isJust measurements.treatmentReview

        AcuteIllnessLaboratory ->
            let
                rdtExecuted =
                    malariaRapidTestResultExecuted measurements
            in
            isJust measurements.malariaTesting
                && (not rdtExecuted || (rdtExecuted && isJust measurements.barcodePhoto))

        AcuteIllnessExposure ->
            mandatoryActivityCompletedFirstEncounter currentDate person measurements AcuteIllnessExposure

        AcuteIllnessNextSteps ->
            let
                nextStepsTasks =
                    resolveNextStepsTasks currentDate isFirstEncounter data
            in
            if isFirstEncounter then
                case nextStepsTasks of
                    [ NextStepsIsolation, NextStepsCall114 ] ->
                        isJust measurements.isolation && isJust measurements.call114

                    [ NextStepsIsolation, NextStepsCall114, NextStepsContactHC ] ->
                        isJust measurements.isolation && isJust measurements.call114 && isJust measurements.hcContact

                    [ NextStepsMedicationDistribution ] ->
                        isJust measurements.medicationDistribution

                    -- When medication was prescribed, but it is out
                    -- of stock, or patient is alergic.
                    [ NextStepsMedicationDistribution, NextStepsSendToHC ] ->
                        isJust measurements.medicationDistribution && isJust measurements.sendToHC

                    [ NextStepsSendToHC ] ->
                        isJust measurements.sendToHC

                    _ ->
                        False

            else
                case nextStepsTasks of
                    -- Improving, without danger signs present.
                    [ NextStepsHealthEducation ] ->
                        isJust measurements.healthEducation

                    -- Not improving, without danger signs present.
                    [ NextStepsSendToHC, NextStepsHealthEducation ] ->
                        isJust measurements.sendToHC && isJust measurements.healthEducation

                    -- Not improving, with danger signs, and not instructed to send patient to health center.
                    [ NextStepsContactHC, NextStepsHealthEducation ] ->
                        isJust measurements.hcContact && isJust measurements.healthEducation

                    -- Not improving, with danger signs, and instructed to send patient to health center.
                    [ NextStepsContactHC, NextStepsSendToHC, NextStepsHealthEducation ] ->
                        isJust measurements.hcContact && isJust measurements.sendToHC && isJust measurements.healthEducation

                    -- Uncomplicated malarial for adult.
                    [ NextStepsMedicationDistribution ] ->
                        isJust measurements.medicationDistribution

                    -- Uncomplicated malarial for adult, when medicine is out
                    -- of stock, or patient is alergic.
                    [ NextStepsMedicationDistribution, NextStepsSendToHC ] ->
                        isJust measurements.medicationDistribution && isJust measurements.sendToHC

                    -- Other cases of malaria.
                    [ NextStepsSendToHC ] ->
                        isJust measurements.sendToHC

                    _ ->
                        False

        AcuteIllnessDangerSigns ->
            mandatoryActivityCompletedSubsequentVisit currentDate data AcuteIllnessDangerSigns

        AcuteIllnessOngoingTreatment ->
            mandatoryActivityCompletedSubsequentVisit currentDate data AcuteIllnessOngoingTreatment


{-| These are the activities that are mandatory for us to come up with diagnosis during first encounter.
Covid19 diagnosis is special, therefore, we assume here that Covid19 is negative.
-}
mandatoryActivitiesCompletedFirstEncounter : NominalDate -> Person -> AcuteIllnessMeasurements -> Bool
mandatoryActivitiesCompletedFirstEncounter currentDate person measurements =
    [ AcuteIllnessSymptoms, AcuteIllnessExposure, AcuteIllnessPhysicalExam ]
        |> List.all (mandatoryActivityCompletedFirstEncounter currentDate person measurements)


mandatoryActivityCompletedFirstEncounter : NominalDate -> Person -> AcuteIllnessMeasurements -> AcuteIllnessActivity -> Bool
mandatoryActivityCompletedFirstEncounter currentDate person measurements activity =
    case activity of
        AcuteIllnessSymptoms ->
            isJust measurements.symptomsGeneral
                && isJust measurements.symptomsRespiratory
                && isJust measurements.symptomsGI

        AcuteIllnessPhysicalExam ->
            isJust measurements.vitals
                && isJust measurements.acuteFindings
                && ((not <| expectPhysicalExamTask currentDate person False PhysicalExamMuac) || isJust measurements.muac)
                && ((not <| expectPhysicalExamTask currentDate person False PhysicalExamNutrition) || isJust measurements.nutrition)

        AcuteIllnessExposure ->
            isJust measurements.travelHistory
                && isJust measurements.exposure

        _ ->
            False


{-| These are the activities that are mandatory for us to come up with next steps during subsequent encounter.
-}
mandatoryActivitiesCompletedSubsequentVisit : NominalDate -> AssembledData -> Bool
mandatoryActivitiesCompletedSubsequentVisit currentDate data =
    [ AcuteIllnessDangerSigns, AcuteIllnessPhysicalExam, AcuteIllnessOngoingTreatment, AcuteIllnessLaboratory ]
        |> List.all (mandatoryActivityCompletedSubsequentVisit currentDate data)


mandatoryActivityCompletedSubsequentVisit : NominalDate -> AssembledData -> AcuteIllnessActivity -> Bool
mandatoryActivityCompletedSubsequentVisit currentDate data activity =
    let
        person =
            data.person

        measurements =
            data.measurements
    in
    case activity of
        AcuteIllnessDangerSigns ->
            isJust measurements.dangerSigns

        AcuteIllnessPhysicalExam ->
            isJust measurements.vitals
                && ((not <| expectPhysicalExamTask currentDate person False PhysicalExamMuac) || isJust measurements.muac)
                && ((not <| expectPhysicalExamTask currentDate person False PhysicalExamNutrition) || isJust measurements.nutrition)
                && ((not <| expectPhysicalExamTask currentDate person False PhysicalExamAcuteFindings) || isJust measurements.acuteFindings)

        AcuteIllnessOngoingTreatment ->
            (not <| expectActivity currentDate False data AcuteIllnessOngoingTreatment)
                || isJust measurements.treatmentOngoing

        AcuteIllnessLaboratory ->
            (not <| expectActivity currentDate False data AcuteIllnessLaboratory)
                || isJust measurements.malariaTesting

        _ ->
            False


ageDependentUncomplicatedMalariaNextStep : NominalDate -> Person -> Maybe NextStepsTask
ageDependentUncomplicatedMalariaNextStep currentDate person =
    ageInMonths currentDate person
        |> Maybe.andThen
            (\ageMonths ->
                if ageMonths < 6 then
                    Just NextStepsSendToHC

                else
                    Just NextStepsMedicationDistribution
            )


ageDependentARINextStep : NominalDate -> Person -> Maybe NextStepsTask
ageDependentARINextStep currentDate person =
    ageInMonths currentDate person
        |> Maybe.andThen
            (\ageMonths ->
                if ageMonths < 2 then
                    Just NextStepsSendToHC

                else if ageMonths < 60 then
                    Just NextStepsMedicationDistribution

                else
                    Nothing
            )


resolveAcuteIllnessDiagnosis : NominalDate -> AssembledData -> Maybe AcuteIllnessDiagnosis
resolveAcuteIllnessDiagnosis currentDate data =
    let
        isFirstEncounter =
            List.isEmpty data.previousEncountersData
    in
    if isFirstEncounter then
        let
            ( covid19ByCompleteSet, covid19ByPartialSet ) =
                covid19Diagnosed data.measurements
        in
        -- First we check for Covid19.
        if covid19ByCompleteSet then
            Just DiagnosisCovid19

        else
            resolveNonCovid19AcuteIllnessDiagnosis currentDate data.person covid19ByPartialSet data.measurements

    else
        malariaRapidTestResult data.measurements
            |> Maybe.andThen
                (\testResult ->
                    case testResult of
                        RapidTestPositive ->
                            if dangerSignPresentOnSubsequentVisit data.measurements then
                                Just DiagnosisMalariaComplicated

                            else
                                Just DiagnosisMalariaUncomplicated

                        RapidTestPositiveAndPregnant ->
                            if dangerSignPresentOnSubsequentVisit data.measurements then
                                Just DiagnosisMalariaComplicated

                            else
                                Just DiagnosisMalariaUncomplicatedAndPregnant

                        _ ->
                            Nothing
                )


covid19Diagnosed : AcuteIllnessMeasurements -> ( Bool, Bool )
covid19Diagnosed measurements =
    let
        countSigns measurement_ exclusion =
            measurement_
                |> Maybe.map
                    (\measurement ->
                        let
                            set =
                                Tuple.second measurement |> .value

                            setSize =
                                EverySet.size set
                        in
                        case setSize of
                            1 ->
                                if EverySet.member exclusion set then
                                    0

                                else
                                    1

                            _ ->
                                setSize
                    )
                |> Maybe.withDefault 0

        excludesGeneral =
            [ SymptomGeneralFever, NoSymptomsGeneral ] ++ symptomsGeneralDangerSigns

        generalSymptomsCount =
            countSymptoms measurements.symptomsGeneral .value excludesGeneral

        respiratorySymptomsCount =
            countRespiratorySymptoms measurements []

        giSymptomsCount =
            countGISymptoms measurements []

        totalSymptoms =
            generalSymptomsCount + respiratorySymptomsCount + giSymptomsCount

        symptomsIndicateCovid =
            if giSymptomsCount > 0 then
                respiratorySymptomsCount > 0

            else
                totalSymptoms > 1

        totalSigns =
            countSigns measurements.travelHistory NoTravelHistorySigns
                + countSigns measurements.exposure NoExposureSigns

        signsIndicateCovid =
            totalSigns > 0

        feverOnRecord =
            feverRecorded measurements

        rdtResult =
            malariaRapidTestResult measurements

        feverAndRdtNotPositive =
            feverOnRecord && isJust rdtResult && rdtResult /= Just RapidTestPositive
    in
    ( (signsIndicateCovid && symptomsIndicateCovid)
        || (signsIndicateCovid && feverOnRecord)
        || (not signsIndicateCovid && feverAndRdtNotPositive && respiratorySymptomsCount > 0)
        || (not signsIndicateCovid && feverAndRdtNotPositive && generalSymptomsCount > 1)
    , False
    )


resolveNonCovid19AcuteIllnessDiagnosis : NominalDate -> Person -> Bool -> AcuteIllnessMeasurements -> Maybe AcuteIllnessDiagnosis
resolveNonCovid19AcuteIllnessDiagnosis currentDate person covid19ByPartialSet measurements =
    -- Verify that we have enough data to make a decision on diagnosis.
    if mandatoryActivitiesCompletedFirstEncounter currentDate person measurements then
        if feverRecorded measurements then
            resolveAcuteIllnessDiagnosisByLaboratoryResults covid19ByPartialSet measurements

        else if respiratoryInfectionDangerSignsPresent measurements then
            Just DiagnosisRespiratoryInfectionComplicated

        else if gastrointestinalInfectionDangerSignsPresent False measurements then
            Just DiagnosisGastrointestinalInfectionComplicated

        else if respiratoryInfectionSymptomsPresent measurements then
            if respiratoryRateElevated currentDate person measurements then
                Just DiagnosisRespiratoryInfectionUncomplicated

            else
                Just DiagnosisSimpleColdAndCough

        else if nonBloodyDiarrheaAtSymptoms measurements then
            -- Non Bloody Diarrhea is the only GI symptom that is diagnosed as Uncomplicated, when fever is  not recorded.
            Just DiagnosisGastrointestinalInfectionUncomplicated

        else if mildGastrointestinalInfectionSymptomsPresent measurements then
            Just DiagnosisUndeterminedMoreEvaluationNeeded

        else
            Nothing

    else
        Nothing


resolveAcuteIllnessDiagnosisByLaboratoryResults : Bool -> AcuteIllnessMeasurements -> Maybe AcuteIllnessDiagnosis
resolveAcuteIllnessDiagnosisByLaboratoryResults covid19ByPartialSet measurements =
    if malariaRapidTestResultExecuted measurements && isNothing measurements.barcodePhoto then
        -- We want nurse to take photo of bar code, before determining the diagnosis.
        Nothing

    else
        malariaRapidTestResult measurements
            |> Maybe.andThen
                (\testResult ->
                    case testResult of
                        RapidTestPositive ->
                            if malarialDangerSignsPresent measurements then
                                Just DiagnosisMalariaComplicated

                            else
                                Just DiagnosisMalariaUncomplicated

                        RapidTestPositiveAndPregnant ->
                            if malarialDangerSignsPresent measurements then
                                Just DiagnosisMalariaComplicated

                            else
                                Just DiagnosisMalariaUncomplicatedAndPregnant

<<<<<<< HEAD
                        _ ->
                            if respiratoryInfectionDangerSignsPresent measurements then
                                Just DiagnosisRespiratoryInfectionComplicated
=======
                        else if gastrointestinalInfectionDangerSignsPresent True measurements then
                            -- Fever with Diarrhea is considered to be a complicated case.
                            Just DiagnosisGastrointestinalInfectionComplicated
>>>>>>> aa299230

                            else if nonBloodyDiarrheaAtSymptoms measurements then
                                -- Fever with Diarrhea is considered to be a complicated case.
                                Just DiagnosisGastrointestinalInfectionComplicated

                            else if covid19ByPartialSet then
                                Just DiagnosisCovid19

                            else
                                Just DiagnosisFeverOfUnknownOrigin
                )


countSymptoms : Maybe ( id, m ) -> (m -> Dict k v) -> List k -> Int
countSymptoms measurement geSymptomsListFunc exclusions =
    measurement
        |> Maybe.map
            (Tuple.second
                >> geSymptomsListFunc
                >> Dict.keys
                >> List.filter (\sign -> List.member sign exclusions |> not)
                >> List.length
            )
        |> Maybe.withDefault 0


countRespiratorySymptoms : AcuteIllnessMeasurements -> List SymptomsRespiratorySign -> Int
countRespiratorySymptoms measurements exclusions =
    countSymptoms measurements.symptomsRespiratory .value (NoSymptomsRespiratory :: exclusions)


countGISymptoms : AcuteIllnessMeasurements -> List SymptomsGISign -> Int
countGISymptoms measurements exclusions =
    countSymptoms measurements.symptomsGI (.value >> .signs) (NoSymptomsGI :: exclusions)


feverRecorded : AcuteIllnessMeasurements -> Bool
feverRecorded measurements =
    feverAtSymptoms measurements || isJust (feverAtPhysicalExam measurements)


feverAtSymptoms : AcuteIllnessMeasurements -> Bool
feverAtSymptoms measurements =
    measurements.symptomsGeneral
        |> Maybe.map (Tuple.second >> .value >> symptomAppearsAtSymptomsDict SymptomGeneralFever)
        |> Maybe.withDefault False


feverAtPhysicalExam : AcuteIllnessMeasurements -> Maybe Float
feverAtPhysicalExam measurements =
    measurements.vitals
        |> Maybe.andThen
            (\measurement ->
                let
                    bodyTemperature =
                        Tuple.second measurement
                            |> .value
                            |> .bodyTemperature
                in
                if bodyTemperature >= 37.5 then
                    Just bodyTemperature

                else
                    Nothing
            )


respiratoryRateElevated : NominalDate -> Person -> AcuteIllnessMeasurements -> Bool
respiratoryRateElevated currentDate person measurements =
    Maybe.map
        (\measurement ->
            let
                maybeAgeMonths =
                    ageInMonths currentDate person

                respiratoryRate =
                    Tuple.second measurement
                        |> .value
                        |> .respiratoryRate
            in
            respiratoryRateElevatedForAge maybeAgeMonths respiratoryRate
        )
        measurements.vitals
        |> Maybe.withDefault False


respiratoryRateElevatedForAge : Maybe Int -> Int -> Bool
respiratoryRateElevatedForAge maybeAgeMonths rate =
    maybeAgeMonths
        |> Maybe.map
            (\ageMonths ->
                if ageMonths < 12 then
                    rate >= 50

                else if ageMonths < 60 then
                    rate >= 40

                else
                    rate > 30
            )
        |> Maybe.withDefault False


malariaRapidTestResult : AcuteIllnessMeasurements -> Maybe MalariaRapidTestResult
malariaRapidTestResult measurements =
    measurements.malariaTesting
        |> Maybe.map (Tuple.second >> .value)


malariaRapidTestResultExecuted : AcuteIllnessMeasurements -> Bool
malariaRapidTestResultExecuted measurements =
    let
        rdtResult =
            malariaRapidTestResult measurements
    in
    isJust rdtResult && rdtResult /= Just RapidTestUnableToRun


malarialDangerSignsPresent : AcuteIllnessMeasurements -> Bool
malarialDangerSignsPresent measurements =
    Maybe.map3
        (\symptomsGeneral symptomsGI acuteFindings ->
            let
                symptomsGeneralDict =
                    Tuple.second symptomsGeneral |> .value

                symptomsGIDict =
                    Tuple.second symptomsGI |> .value |> .signs

                symptomsGISet =
                    Tuple.second symptomsGI |> .value |> .derivedSigns

                acuteFindingsValue =
                    Tuple.second acuteFindings |> .value

                lethargy =
                    symptomAppearsAtSymptomsDict Lethargy symptomsGeneralDict
                        || EverySet.member LethargicOrUnconscious acuteFindingsValue.signsGeneral

                poorSuck =
                    symptomAppearsAtSymptomsDict PoorSuck symptomsGeneralDict
                        || EverySet.member AcuteFindingsPoorSuck acuteFindingsValue.signsGeneral

                unableToDrink =
                    symptomAppearsAtSymptomsDict UnableToDrink symptomsGeneralDict

                unableToEat =
                    symptomAppearsAtSymptomsDict UnableToEat symptomsGeneralDict

                severeWeakness =
                    symptomAppearsAtSymptomsDict SevereWeakness symptomsGeneralDict

                cokeColoredUrine =
                    symptomAppearsAtSymptomsDict CokeColoredUrine symptomsGeneralDict

                convulsions =
                    symptomAppearsAtSymptomsDict SymptomsGeneralConvulsions symptomsGeneralDict

                spontaneousBleeding =
                    symptomAppearsAtSymptomsDict SpontaneousBleeding symptomsGeneralDict

                unconsciousness =
                    EverySet.member LethargicOrUnconscious acuteFindingsValue.signsGeneral

                jaundice =
                    EverySet.member Jaundice acuteFindingsValue.signsGeneral

                stridor =
                    EverySet.member Stridor acuteFindingsValue.signsRespiratory

                nasalFlaring =
                    EverySet.member NasalFlaring acuteFindingsValue.signsRespiratory

                severeWheezing =
                    EverySet.member SevereWheezing acuteFindingsValue.signsRespiratory

                subCostalRetractions =
                    EverySet.member SubCostalRetractions acuteFindingsValue.signsRespiratory

                vomiting =
                    symptomAppearsAtSymptomsDict Vomiting symptomsGIDict

                intractableVomiting =
                    vomiting && EverySet.member IntractableVomiting symptomsGISet

                increasedThirst =
                    symptomAppearsAtSymptomsDict IncreasedThirst symptomsGeneralDict

                dryMouth =
                    symptomAppearsAtSymptomsDict DryMouth symptomsGeneralDict

                severeDehydration =
                    intractableVomiting && increasedThirst && dryMouth
            in
            lethargy
                || poorSuck
                || unableToDrink
                || unableToEat
                || severeWeakness
                || cokeColoredUrine
                || convulsions
                || spontaneousBleeding
                || unconsciousness
                || jaundice
                || stridor
                || nasalFlaring
                || severeWheezing
                || subCostalRetractions
                || vomiting
                || severeDehydration
        )
        measurements.symptomsGeneral
        measurements.symptomsGI
        measurements.acuteFindings
        |> Maybe.withDefault False


respiratoryInfectionSymptomsPresent : AcuteIllnessMeasurements -> Bool
respiratoryInfectionSymptomsPresent measurements =
    countRespiratorySymptoms measurements [ LossOfSmell, ShortnessOfBreath, StabbingChestPain ] > 0


respiratoryInfectionDangerSignsPresent : AcuteIllnessMeasurements -> Bool
respiratoryInfectionDangerSignsPresent measurements =
    Maybe.map2
        (\symptomsRespiratory acuteFindings ->
            let
                symptomsRespiratoryDict =
                    Tuple.second symptomsRespiratory |> .value

                acuteFindingsValue =
                    Tuple.second acuteFindings |> .value

                stridor =
                    EverySet.member Stridor acuteFindingsValue.signsRespiratory

                nasalFlaring =
                    EverySet.member NasalFlaring acuteFindingsValue.signsRespiratory

                severeWheezing =
                    EverySet.member SevereWheezing acuteFindingsValue.signsRespiratory

                subCostalRetractions =
                    EverySet.member SubCostalRetractions acuteFindingsValue.signsRespiratory

                stabbingChestPain =
                    symptomAppearsAtSymptomsDict StabbingChestPain symptomsRespiratoryDict

                shortnessOfBreath =
                    symptomAppearsAtSymptomsDict ShortnessOfBreath symptomsRespiratoryDict
            in
            stridor
                || nasalFlaring
                || severeWheezing
                || subCostalRetractions
                || stabbingChestPain
                || shortnessOfBreath
        )
        measurements.symptomsRespiratory
        measurements.acuteFindings
        |> Maybe.withDefault False


gastrointestinalInfectionDangerSignsPresent : Bool -> AcuteIllnessMeasurements -> Bool
gastrointestinalInfectionDangerSignsPresent fever measurements =
    Maybe.map
        (\symptomsGI ->
            let
                symptomsGIDict =
                    Tuple.second symptomsGI |> .value |> .signs

                symptomsGISet =
                    Tuple.second symptomsGI |> .value |> .derivedSigns

                bloodyDiarrhea =
                    symptomAppearsAtSymptomsDict BloodyDiarrhea symptomsGIDict

                nonBloodyDiarrhea =
                    symptomAppearsAtSymptomsDict NonBloodyDiarrhea symptomsGIDict

                intractableVomiting =
                    symptomAppearsAtSymptomsDict Vomiting symptomsGIDict
                        && EverySet.member IntractableVomiting symptomsGISet
            in
            if fever then
                bloodyDiarrhea || nonBloodyDiarrhea

            else
                bloodyDiarrhea || (nonBloodyDiarrhea && intractableVomiting)
        )
        measurements.symptomsGI
        |> Maybe.withDefault False


mildGastrointestinalInfectionSymptomsPresent : AcuteIllnessMeasurements -> Bool
mildGastrointestinalInfectionSymptomsPresent measurements =
    Maybe.map
        (\symptomsGI ->
            let
                symptomsGIDict =
                    Tuple.second symptomsGI |> .value |> .signs
            in
            symptomAppearsAtSymptomsDict SymptomGIAbdominalPain symptomsGIDict
                || symptomAppearsAtSymptomsDict Nausea symptomsGIDict
                || symptomAppearsAtSymptomsDict Vomiting symptomsGIDict
        )
        measurements.symptomsGI
        |> Maybe.withDefault False


nonBloodyDiarrheaAtSymptoms : AcuteIllnessMeasurements -> Bool
nonBloodyDiarrheaAtSymptoms measurements =
    measurements.symptomsGI
        |> Maybe.map (Tuple.second >> .value >> .signs >> symptomAppearsAtSymptomsDict NonBloodyDiarrhea)
        |> Maybe.withDefault False


vomitingAtSymptoms : AcuteIllnessMeasurements -> Bool
vomitingAtSymptoms measurements =
    measurements.symptomsGI
        |> Maybe.map (Tuple.second >> .value >> .signs >> symptomAppearsAtSymptomsDict Vomiting)
        |> Maybe.withDefault False


symptomAppearsAtSymptomsDict : a -> Dict a Int -> Bool
symptomAppearsAtSymptomsDict symptom dict =
    Dict.get symptom dict
        |> Maybe.map ((<) 0)
        |> Maybe.withDefault False<|MERGE_RESOLUTION|>--- conflicted
+++ resolved
@@ -40,13 +40,8 @@
 import EverySet exposing (EverySet)
 import Gizra.NominalDate exposing (NominalDate)
 import Maybe.Extra exposing (isJust, isNothing)
-<<<<<<< HEAD
-import Pages.AcuteIllnessActivity.Model exposing (ExposureTask(..), LaboratoryTask(..), NextStepsTask(..))
-import Pages.AcuteIllnessActivity.Utils exposing (symptomsGeneralDangerSigns)
-=======
 import Pages.AcuteIllnessActivity.Model exposing (ExposureTask(..), LaboratoryTask(..), NextStepsTask(..), PhysicalExamTask(..))
 import Pages.AcuteIllnessActivity.Utils exposing (expectPhysicalExamTask, symptomsGeneralDangerSigns)
->>>>>>> aa299230
 import Pages.AcuteIllnessEncounter.Model exposing (..)
 import RemoteData exposing (RemoteData(..), WebData)
 
@@ -938,49 +933,38 @@
 
 resolveAcuteIllnessDiagnosisByLaboratoryResults : Bool -> AcuteIllnessMeasurements -> Maybe AcuteIllnessDiagnosis
 resolveAcuteIllnessDiagnosisByLaboratoryResults covid19ByPartialSet measurements =
-    if malariaRapidTestResultExecuted measurements && isNothing measurements.barcodePhoto then
-        -- We want nurse to take photo of bar code, before determining the diagnosis.
-        Nothing
-
-    else
-        malariaRapidTestResult measurements
-            |> Maybe.andThen
-                (\testResult ->
-                    case testResult of
-                        RapidTestPositive ->
-                            if malarialDangerSignsPresent measurements then
-                                Just DiagnosisMalariaComplicated
-
-                            else
-                                Just DiagnosisMalariaUncomplicated
-
-                        RapidTestPositiveAndPregnant ->
-                            if malarialDangerSignsPresent measurements then
-                                Just DiagnosisMalariaComplicated
-
-                            else
-                                Just DiagnosisMalariaUncomplicatedAndPregnant
-
-<<<<<<< HEAD
-                        _ ->
-                            if respiratoryInfectionDangerSignsPresent measurements then
-                                Just DiagnosisRespiratoryInfectionComplicated
-=======
+    malariaRapidTestResult measurements
+        |> Maybe.andThen
+            (\testResult ->
+                case testResult of
+                    RapidTestPositive ->
+                        if malarialDangerSignsPresent measurements then
+                            Just DiagnosisMalariaComplicated
+
+                        else
+                            Just DiagnosisMalariaUncomplicated
+
+                    RapidTestPositiveAndPregnant ->
+                        if malarialDangerSignsPresent measurements then
+                            Just DiagnosisMalariaComplicated
+
+                        else
+                            Just DiagnosisMalariaUncomplicatedAndPregnant
+
+                    _ ->
+                        if respiratoryInfectionDangerSignsPresent measurements then
+                            Just DiagnosisRespiratoryInfectionComplicated
+
                         else if gastrointestinalInfectionDangerSignsPresent True measurements then
                             -- Fever with Diarrhea is considered to be a complicated case.
                             Just DiagnosisGastrointestinalInfectionComplicated
->>>>>>> aa299230
-
-                            else if nonBloodyDiarrheaAtSymptoms measurements then
-                                -- Fever with Diarrhea is considered to be a complicated case.
-                                Just DiagnosisGastrointestinalInfectionComplicated
-
-                            else if covid19ByPartialSet then
-                                Just DiagnosisCovid19
-
-                            else
-                                Just DiagnosisFeverOfUnknownOrigin
-                )
+
+                        else if covid19ByPartialSet then
+                            Just DiagnosisCovid19
+
+                        else
+                            Just DiagnosisFeverOfUnknownOrigin
+            )
 
 
 countSymptoms : Maybe ( id, m ) -> (m -> Dict k v) -> List k -> Int
