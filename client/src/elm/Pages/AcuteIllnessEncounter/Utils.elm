module Pages.AcuteIllnessEncounter.Utils exposing (..)

import AcuteIllnessActivity.Model exposing (AcuteIllnessActivity(..))
import AssocList as Dict exposing (Dict)
import Backend.AcuteIllnessEncounter.Model exposing (AcuteIllnessDiagnosis(..))
import Backend.Entities exposing (..)
import Backend.Measurement.Model
    exposing
        ( AcuteFindingsGeneralSign(..)
        , AcuteFindingsRespiratorySign(..)
        , AcuteIllnessMeasurements
        , AcuteIllnessVitalsValue
        , ExposureSign(..)
        , HCContactSign(..)
        , HCContactValue
        , HCRecomendation(..)
        , IsolationSign(..)
        , IsolationValue
        , MalariaRapidTestResult(..)
        , ReasonForNotIsolating(..)
        , ResponsePeriod(..)
        , SymptomsGIDerivedSign(..)
        , SymptomsGISign(..)
        , SymptomsGeneralSign(..)
        , SymptomsRespiratorySign(..)
        , TravelHistorySign(..)
        )
import Backend.Model exposing (ModelIndexedDb)
import Backend.Person.Model exposing (Person)
import Backend.Person.Utils exposing (ageInMonths)
import EverySet exposing (EverySet)
import Gizra.NominalDate exposing (NominalDate)
import Maybe.Extra exposing (isJust)
import Pages.AcuteIllnessActivity.Model exposing (ExposureTask(..), LaboratoryTask(..), NextStepsTask(..))
import Pages.AcuteIllnessActivity.Utils exposing (symptomsGeneralDangerSigns)
import Pages.AcuteIllnessEncounter.Model exposing (..)
import RemoteData exposing (RemoteData(..), WebData)


generateAssembledData : AcuteIllnessEncounterId -> ModelIndexedDb -> WebData AssembledData
generateAssembledData id db =
    let
        encounter =
            Dict.get id db.acuteIllnessEncounters
                |> Maybe.withDefault NotAsked

        measurements =
            Dict.get id db.acuteIllnessMeasurements
                |> Maybe.withDefault NotAsked

        participant =
            encounter
                |> RemoteData.andThen
                    (\encounter_ ->
                        Dict.get encounter_.participant db.individualParticipants
                            |> Maybe.withDefault NotAsked
                    )

        person =
            participant
                |> RemoteData.andThen
                    (\participant_ ->
                        Dict.get participant_.person db.people
                            |> Maybe.withDefault NotAsked
                    )

        previousMeasurementsWithDates =
            encounter
                |> RemoteData.andThen
                    (\encounter_ ->
                        generatePreviousMeasurements id encounter_.participant db
                    )
                |> RemoteData.withDefault []

        previousMeasurements =
            List.map Tuple.second previousMeasurementsWithDates
    in
    RemoteData.map AssembledData (Success id)
        |> RemoteData.andMap encounter
        |> RemoteData.andMap participant
        |> RemoteData.andMap person
        |> RemoteData.andMap measurements
        |> RemoteData.andMap (Success previousMeasurementsWithDates)


generatePreviousMeasurements : AcuteIllnessEncounterId -> IndividualEncounterParticipantId -> ModelIndexedDb -> WebData (List ( NominalDate, AcuteIllnessMeasurements ))
generatePreviousMeasurements currentEncounterId participantId db =
    Dict.get participantId db.acuteIllnessEncountersByParticipant
        |> Maybe.withDefault NotAsked
        |> RemoteData.map
            (Dict.toList
                >> List.filterMap
                    (\( encounterId, encounter ) ->
                        -- We do not want to get data of current encounter.
                        if encounterId == currentEncounterId then
                            Nothing

                        else
                            case Dict.get encounterId db.acuteIllnessMeasurements of
                                Just (Success data) ->
                                    Just ( encounter.startDate, data )

                                _ ->
                                    Nothing
                    )
                >> List.sortWith
                    (\( date1, _ ) ( date2, _ ) -> Gizra.NominalDate.compare date1 date2)
            )


resolveNextStepsTasks : NominalDate -> Person -> Maybe AcuteIllnessDiagnosis -> List NextStepsTask
resolveNextStepsTasks currentDate person diagnosis =
    let
        ( ageMonths0To2, ageMonths0To6, ageMonths2To60 ) =
            ageInMonths currentDate person
                |> Maybe.map (\ageMonthss -> ( ageMonthss < 2, ageMonthss < 6, ageMonthss >= 2 && ageMonthss < 60 ))
                |> Maybe.withDefault ( False, False, False )

        expectTask task =
            case task of
                NextStepsIsolation ->
                    diagnosis == Just DiagnosisCovid19

                NextStepsContactHC ->
                    diagnosis == Just DiagnosisCovid19

                NextStepsMedicationDistribution ->
                    (diagnosis == Just DiagnosisMalariaUncomplicated && not ageMonths0To6)
                        || (diagnosis == Just DiagnosisGastrointestinalInfectionUncomplicated)
                        || (diagnosis == Just DiagnosisSimpleColdAndCough && ageMonths2To60)
                        || (diagnosis == Just DiagnosisRespiratoryInfectionUncomplicated && ageMonths2To60)

                NextStepsSendToHC ->
                    (diagnosis == Just DiagnosisMalariaUncomplicated && ageMonths0To6)
                        || (diagnosis == Just DiagnosisMalariaComplicated)
                        || (diagnosis == Just DiagnosisMalariaUncomplicatedAndPregnant)
                        || (diagnosis == Just DiagnosisGastrointestinalInfectionComplicated)
                        || (diagnosis == Just DiagnosisSimpleColdAndCough && ageMonths0To2)
                        || (diagnosis == Just DiagnosisRespiratoryInfectionUncomplicated && ageMonths0To2)
                        || (diagnosis == Just DiagnosisRespiratoryInfectionComplicated)
                        || (diagnosis == Just DiagnosisFeverOfUnknownOrigin)
    in
    [ NextStepsIsolation, NextStepsContactHC, NextStepsMedicationDistribution, NextStepsSendToHC ]
        |> List.filter expectTask


expectActivity : NominalDate -> Person -> AcuteIllnessMeasurements -> Maybe AcuteIllnessDiagnosis -> AcuteIllnessActivity -> Bool
expectActivity currentDate person measurements diagnosis activity =
    case activity of
        AcuteIllnessLaboratory ->
            (diagnosis /= Just DiagnosisCovid19)
                && mandatoryActivitiesCompleted measurements
                && feverRecorded measurements

        AcuteIllnessNextSteps ->
            resolveNextStepByDiagnosis currentDate person diagnosis
                |> isJust

        _ ->
            True


activityCompleted : NominalDate -> Person -> AcuteIllnessMeasurements -> Maybe AcuteIllnessDiagnosis -> AcuteIllnessActivity -> Bool
activityCompleted currentDate person measurements diagnosis activity =
    case activity of
        AcuteIllnessSymptoms ->
            mandatoryActivityCompleted measurements AcuteIllnessSymptoms

        AcuteIllnessPhysicalExam ->
            mandatoryActivityCompleted measurements AcuteIllnessPhysicalExam

        AcuteIllnessPriorTreatment ->
            isJust measurements.treatmentReview

        AcuteIllnessLaboratory ->
            isJust measurements.malariaTesting

        AcuteIllnessExposure ->
            mandatoryActivityCompleted measurements AcuteIllnessExposure

        AcuteIllnessNextSteps ->
            case resolveNextStepsTasks currentDate person diagnosis of
                [ NextStepsIsolation, NextStepsContactHC ] ->
                    isJust measurements.isolation
                        && isJust measurements.hcContact

                [ NextStepsMedicationDistribution ] ->
                    isJust measurements.medicationDistribution

                [ NextStepsSendToHC ] ->
                    isJust measurements.sendToHC

                _ ->
                    False


{-| These are the activities that are mandatory, for us to come up with diagnosis.
Covid19 diagnosis is special, therefore, we assume here that Covid19 is negative.
-}
mandatoryActivitiesCompleted : AcuteIllnessMeasurements -> Bool
mandatoryActivitiesCompleted measurements =
    [ AcuteIllnessSymptoms, AcuteIllnessExposure, AcuteIllnessPhysicalExam ]
        |> List.all (mandatoryActivityCompleted measurements)


mandatoryActivityCompleted : AcuteIllnessMeasurements -> AcuteIllnessActivity -> Bool
mandatoryActivityCompleted measurements activity =
    case activity of
        AcuteIllnessSymptoms ->
            isJust measurements.symptomsGeneral
                && isJust measurements.symptomsRespiratory
                && isJust measurements.symptomsGI

        AcuteIllnessPhysicalExam ->
            isJust measurements.vitals
                && isJust measurements.acuteFindings

        AcuteIllnessExposure ->
            isJust measurements.travelHistory
                && isJust measurements.exposure

        _ ->
            False


resolveNextStepByDiagnosis : NominalDate -> Person -> Maybe AcuteIllnessDiagnosis -> Maybe NextStepsTask
resolveNextStepByDiagnosis currentDate person maybeDiagnosis =
    maybeDiagnosis
        |> Maybe.andThen
            (\diagnosis ->
                case diagnosis of
                    DiagnosisCovid19 ->
                        Just NextStepsIsolation

                    DiagnosisMalariaUncomplicated ->
                        ageDependentUncomplicatedMalariaNextStep currentDate person

                    DiagnosisMalariaUncomplicatedAndPregnant ->
                        Just NextStepsSendToHC

                    DiagnosisMalariaComplicated ->
                        Just NextStepsSendToHC

                    DiagnosisGastrointestinalInfectionUncomplicated ->
                        Just NextStepsMedicationDistribution

                    DiagnosisGastrointestinalInfectionComplicated ->
                        Just NextStepsSendToHC

                    DiagnosisSimpleColdAndCough ->
                        ageDependentARINextStep currentDate person

                    DiagnosisRespiratoryInfectionUncomplicated ->
                        ageDependentARINextStep currentDate person

                    DiagnosisRespiratoryInfectionComplicated ->
                        Just NextStepsSendToHC

                    DiagnosisFeverOfUnknownOrigin ->
                        Just NextStepsSendToHC

                    NoAcuteIllnessDiagnosis ->
                        Nothing
            )


ageDependentUncomplicatedMalariaNextStep : NominalDate -> Person -> Maybe NextStepsTask
ageDependentUncomplicatedMalariaNextStep currentDate person =
    ageInMonths currentDate person
        |> Maybe.andThen
            (\ageMonths ->
                if ageMonths < 6 then
                    Just NextStepsSendToHC

                else
                    Just NextStepsMedicationDistribution
            )


ageDependentARINextStep : NominalDate -> Person -> Maybe NextStepsTask
ageDependentARINextStep currentDate person =
    ageInMonths currentDate person
        |> Maybe.andThen
            (\ageMonths ->
                if ageMonths < 2 then
                    Just NextStepsSendToHC

                else if ageMonths < 60 then
                    Just NextStepsMedicationDistribution

                else
                    Nothing
            )


resolveAcuteIllnessDiagnosis : NominalDate -> Person -> AcuteIllnessMeasurements -> Maybe AcuteIllnessDiagnosis
resolveAcuteIllnessDiagnosis currentDate person measurements =
    let
        ( covid19ByCompleteSet, covid19ByPartialSet ) =
            covid19Diagnosed measurements
    in
    -- First we check for Covid19.
    if covid19ByCompleteSet then
        Just DiagnosisCovid19

    else
        resolveNonCovid19AcuteIllnessDiagnosis currentDate person covid19ByPartialSet measurements


covid19Diagnosed : AcuteIllnessMeasurements -> ( Bool, Bool )
covid19Diagnosed measurements =
    let
        countSigns measurement_ exclusion =
            measurement_
                |> Maybe.map
                    (\measurement ->
                        let
                            set =
                                Tuple.second measurement |> .value

                            setSize =
                                EverySet.size set
                        in
                        case setSize of
                            1 ->
                                if EverySet.member exclusion set then
                                    0

                                else
                                    1

                            _ ->
                                setSize
                    )
                |> Maybe.withDefault 0

        excludesGeneral =
            [ SymptomGeneralFever, NoSymptomsGeneral ] ++ symptomsGeneralDangerSigns

        generalSymptomsCount =
            countSymptoms measurements.symptomsGeneral .value excludesGeneral

        respiratorySymptomsCount =
            countRespiratorySymptoms measurements []

        giSymptomsCount =
            countGISymptoms measurements []

        totalSymptoms =
            generalSymptomsCount + respiratorySymptomsCount + giSymptomsCount

        symptomsIndicateCovid =
            if giSymptomsCount > 0 then
                respiratorySymptomsCount > 0

            else
                totalSymptoms > 1

        totalSigns =
            countSigns measurements.travelHistory NoTravelHistorySigns
                + countSigns measurements.exposure NoExposureSigns

        signsIndicateCovid =
            totalSigns > 0

        rdtResult =
            malariaRapidTestResult measurements

        feverAndRdtNotPositive =
            feverRecorded measurements && rdtResult /= Just RapidTestPositive
    in
<<<<<<< HEAD
    ( signsIndicateCovid && (symptomsIndicateCovid || feverAndRdtNotPositive)
    , not signsIndicateCovid && symptomsIndicateCovid && feverAndRdtNotPositive
=======
    ( (signsIndicateCovid && symptomsIndicateCovid)
        || (signsIndicateCovid && feverAndRdtNotPositive)
        || (not signsIndicateCovid && feverAndRdtNotPositive && respiratorySymptomsCount > 0)
        || (not signsIndicateCovid && feverAndRdtNotPositive && generalSymptomsCount > 1)
    , False
>>>>>>> 588c05f0
    )


resolveNonCovid19AcuteIllnessDiagnosis : NominalDate -> Person -> Bool -> AcuteIllnessMeasurements -> Maybe AcuteIllnessDiagnosis
resolveNonCovid19AcuteIllnessDiagnosis currentDate person covid19ByPartialSet measurements =
    -- Verify that we have enough data to make a decision on diagnosis.
    if mandatoryActivitiesCompleted measurements then
        if feverRecorded measurements then
            resolveAcuteIllnessDiagnosisByLaboratoryResults covid19ByPartialSet measurements

        else if respiratoryInfectionDangerSignsPresent measurements then
            Just DiagnosisRespiratoryInfectionComplicated

        else if gastrointestinalInfectionDangerSignsPresent measurements then
            Just DiagnosisGastrointestinalInfectionComplicated

        else if respiratoryInfectionSymptomsPresent measurements then
            if respiratoryRateElevated currentDate person measurements then
                Just DiagnosisRespiratoryInfectionUncomplicated

            else
                Just DiagnosisSimpleColdAndCough

        else if nonBloodyDiarrheaAtSymptoms measurements then
            -- Non Bloody Diarrhea is the only GI symptom that is diagnosed as Uncomplicated.
            -- All others are considered to be Complicates, and diagnosed earlier.
            Just DiagnosisGastrointestinalInfectionUncomplicated

        else
            Nothing

    else
        Nothing


resolveAcuteIllnessDiagnosisByLaboratoryResults : Bool -> AcuteIllnessMeasurements -> Maybe AcuteIllnessDiagnosis
resolveAcuteIllnessDiagnosisByLaboratoryResults covid19ByPartialSet measurements =
    malariaRapidTestResult measurements
        |> Maybe.andThen
            (\testResult ->
                case testResult of
                    RapidTestPositive ->
                        if malarialDangerSignsPresent measurements then
                            Just DiagnosisMalariaComplicated

                        else
                            Just DiagnosisMalariaUncomplicated

                    RapidTestPositiveAndPregnant ->
                        if malarialDangerSignsPresent measurements then
                            Just DiagnosisMalariaComplicated

                        else
                            Just DiagnosisMalariaUncomplicatedAndPregnant

                    _ ->
                        if respiratoryInfectionDangerSignsPresent measurements then
                            Just DiagnosisRespiratoryInfectionComplicated

                        else if gastrointestinalInfectionDangerSignsPresent measurements then
                            Just DiagnosisGastrointestinalInfectionComplicated

                        else if covid19ByPartialSet then
                            Just DiagnosisCovid19

                        else
                            Just DiagnosisFeverOfUnknownOrigin
            )


countSymptoms : Maybe ( id, m ) -> (m -> Dict k v) -> List k -> Int
countSymptoms measurement geSymptomsListFunc exclusions =
    measurement
        |> Maybe.map
            (Tuple.second
                >> geSymptomsListFunc
                >> Dict.keys
                >> List.filter (\sign -> List.member sign exclusions |> not)
                >> List.length
            )
        |> Maybe.withDefault 0


countRespiratorySymptoms : AcuteIllnessMeasurements -> List SymptomsRespiratorySign -> Int
countRespiratorySymptoms measurements exclusions =
    countSymptoms measurements.symptomsRespiratory .value (NoSymptomsRespiratory :: exclusions)


countGISymptoms : AcuteIllnessMeasurements -> List SymptomsGISign -> Int
countGISymptoms measurements exclusions =
    countSymptoms measurements.symptomsGI (.value >> .signs) (NoSymptomsGI :: exclusions)


feverRecorded : AcuteIllnessMeasurements -> Bool
feverRecorded measurements =
    feverAtSymptoms measurements || feverAtPhysicalExam measurements


feverAtSymptoms : AcuteIllnessMeasurements -> Bool
feverAtSymptoms measurements =
    measurements.symptomsGeneral
        |> Maybe.map (Tuple.second >> .value >> symptomAppearsAtSymptomsDict SymptomGeneralFever)
        |> Maybe.withDefault False


feverAtPhysicalExam : AcuteIllnessMeasurements -> Bool
feverAtPhysicalExam measurements =
    measurements.vitals
        |> Maybe.map
            (\measurement ->
                let
                    bodyTemperature =
                        Tuple.second measurement
                            |> .value
                            |> .bodyTemperature
                in
                bodyTemperature >= 37.5
            )
        |> Maybe.withDefault False


respiratoryRateElevated : NominalDate -> Person -> AcuteIllnessMeasurements -> Bool
respiratoryRateElevated currentDate person measurements =
    Maybe.map2
        (\measurement ageMonths ->
            let
                respiratoryRate =
                    Tuple.second measurement
                        |> .value
                        |> .respiratoryRate
            in
            if ageMonths < 12 then
                respiratoryRate >= 50

            else if ageMonths < 60 then
                respiratoryRate >= 40

            else if ageMonths < 144 then
                respiratoryRate >= 35

            else
                respiratoryRate >= 30
        )
        measurements.vitals
        (ageInMonths currentDate person)
        |> Maybe.withDefault False


nonBloodyDiarrheaAtSymptoms : AcuteIllnessMeasurements -> Bool
nonBloodyDiarrheaAtSymptoms measurements =
    measurements.symptomsGI
        |> Maybe.map (Tuple.second >> .value >> .signs >> symptomAppearsAtSymptomsDict NonBloodyDiarrhea)
        |> Maybe.withDefault False


poorSuckAtSymptoms : AcuteIllnessMeasurements -> Bool
poorSuckAtSymptoms measurements =
    Maybe.map2
        (\symptomsGeneral acuteFindings ->
            let
                symptomsGeneralDict =
                    Tuple.second symptomsGeneral |> .value

                acuteFindingsValue =
                    Tuple.second acuteFindings |> .value
            in
            symptomAppearsAtSymptomsDict PoorSuck symptomsGeneralDict
                || EverySet.member AcuteFindingsPoorSuck acuteFindingsValue.signsGeneral
        )
        measurements.symptomsGeneral
        measurements.acuteFindings
        |> Maybe.withDefault False


lethargyAtSymptoms : AcuteIllnessMeasurements -> Bool
lethargyAtSymptoms measurements =
    Maybe.map2
        (\symptomsGeneral acuteFindings ->
            let
                symptomsGeneralDict =
                    Tuple.second symptomsGeneral |> .value

                acuteFindingsValue =
                    Tuple.second acuteFindings |> .value
            in
            symptomAppearsAtSymptomsDict Lethargy symptomsGeneralDict
                || EverySet.member LethargicOrUnconscious acuteFindingsValue.signsGeneral
        )
        measurements.symptomsGeneral
        measurements.acuteFindings
        |> Maybe.withDefault False


malariaRapidTestResult : AcuteIllnessMeasurements -> Maybe MalariaRapidTestResult
malariaRapidTestResult measurements =
    measurements.malariaTesting
        |> Maybe.map (Tuple.second >> .value)


malarialDangerSignsPresent : AcuteIllnessMeasurements -> Bool
malarialDangerSignsPresent measurements =
    Maybe.map3
        (\symptomsGeneral symptomsGI acuteFindings ->
            let
                symptomsGeneralDict =
                    Tuple.second symptomsGeneral |> .value

                symptomsGIDict =
                    Tuple.second symptomsGI |> .value |> .signs

                symptomsGISet =
                    Tuple.second symptomsGI |> .value |> .derivedSigns

                acuteFindingsValue =
                    Tuple.second acuteFindings |> .value

                lethargy =
                    symptomAppearsAtSymptomsDict Lethargy symptomsGeneralDict
                        || EverySet.member LethargicOrUnconscious acuteFindingsValue.signsGeneral

                poorSuck =
                    symptomAppearsAtSymptomsDict PoorSuck symptomsGeneralDict
                        || EverySet.member AcuteFindingsPoorSuck acuteFindingsValue.signsGeneral

                unableToDrink =
                    symptomAppearsAtSymptomsDict UnableToDrink symptomsGeneralDict

                unableToEat =
                    symptomAppearsAtSymptomsDict UnableToEat symptomsGeneralDict

                severeWeakness =
                    symptomAppearsAtSymptomsDict SevereWeakness symptomsGeneralDict

                cokeColoredUrine =
                    symptomAppearsAtSymptomsDict CokeColoredUrine symptomsGeneralDict

                convulsions =
                    symptomAppearsAtSymptomsDict SymptomsGeneralConvulsions symptomsGeneralDict

                spontaneousBleeding =
                    symptomAppearsAtSymptomsDict SpontaneousBleeding symptomsGeneralDict

                unconsciousness =
                    EverySet.member LethargicOrUnconscious acuteFindingsValue.signsGeneral

                jaundice =
                    EverySet.member Jaundice acuteFindingsValue.signsGeneral

                stridor =
                    EverySet.member Stridor acuteFindingsValue.signsRespiratory

                nasalFlaring =
                    EverySet.member NasalFlaring acuteFindingsValue.signsRespiratory

                severeWheezing =
                    EverySet.member SevereWheezing acuteFindingsValue.signsRespiratory

                subCostalRetractions =
                    EverySet.member SubCostalRetractions acuteFindingsValue.signsRespiratory

                vomiting =
                    symptomAppearsAtSymptomsDict Vomiting symptomsGIDict

                intractableVomiting =
                    EverySet.member IntractableVomiting symptomsGISet

                increasedThirst =
                    symptomAppearsAtSymptomsDict IncreasedThirst symptomsGeneralDict

                dryMouth =
                    symptomAppearsAtSymptomsDict DryMouth symptomsGeneralDict

                severeDehydration =
                    intractableVomiting && increasedThirst && dryMouth
            in
            lethargy
                || poorSuck
                || unableToDrink
                || unableToEat
                || severeWeakness
                || cokeColoredUrine
                || convulsions
                || spontaneousBleeding
                || unconsciousness
                || jaundice
                || stridor
                || nasalFlaring
                || severeWheezing
                || subCostalRetractions
                || vomiting
                || severeDehydration
        )
        measurements.symptomsGeneral
        measurements.symptomsGI
        measurements.acuteFindings
        |> Maybe.withDefault False


respiratoryInfectionSymptomsPresent : AcuteIllnessMeasurements -> Bool
respiratoryInfectionSymptomsPresent measurements =
    countRespiratorySymptoms measurements [ LossOfSmell, ShortnessOfBreath, StabbingChestPain ] > 0


respiratoryInfectionDangerSignsPresent : AcuteIllnessMeasurements -> Bool
respiratoryInfectionDangerSignsPresent measurements =
    Maybe.map2
        (\symptomsRespiratory acuteFindings ->
            let
                symptomsRespiratoryDict =
                    Tuple.second symptomsRespiratory |> .value

                acuteFindingsValue =
                    Tuple.second acuteFindings |> .value

                stridor =
                    EverySet.member Stridor acuteFindingsValue.signsRespiratory

                nasalFlaring =
                    EverySet.member NasalFlaring acuteFindingsValue.signsRespiratory

                severeWheezing =
                    EverySet.member SevereWheezing acuteFindingsValue.signsRespiratory

                subCostalRetractions =
                    EverySet.member SubCostalRetractions acuteFindingsValue.signsRespiratory

                stabbingChestPain =
                    symptomAppearsAtSymptomsDict StabbingChestPain symptomsRespiratoryDict

                shortnessOfBreath =
                    symptomAppearsAtSymptomsDict ShortnessOfBreath symptomsRespiratoryDict
            in
            stridor
                || nasalFlaring
                || severeWheezing
                || subCostalRetractions
                || stabbingChestPain
                || shortnessOfBreath
        )
        measurements.symptomsRespiratory
        measurements.acuteFindings
        |> Maybe.withDefault False


gastrointestinalInfectionDangerSignsPresent : AcuteIllnessMeasurements -> Bool
gastrointestinalInfectionDangerSignsPresent measurements =
    countGISymptoms measurements [ NonBloodyDiarrhea ] > 0


symptomAppearsAtSymptomsDict : a -> Dict a Int -> Bool
symptomAppearsAtSymptomsDict symptom dict =
    Dict.get symptom dict
        |> Maybe.map ((<) 0)
        |> Maybe.withDefault False


acuteIllnessDiagnosisToMaybe : AcuteIllnessDiagnosis -> Maybe AcuteIllnessDiagnosis
acuteIllnessDiagnosisToMaybe diagnosis =
    if diagnosis == NoAcuteIllnessDiagnosis then
        Nothing

    else
        Just diagnosis<|MERGE_RESOLUTION|>--- conflicted
+++ resolved
@@ -369,16 +369,11 @@
         feverAndRdtNotPositive =
             feverRecorded measurements && rdtResult /= Just RapidTestPositive
     in
-<<<<<<< HEAD
-    ( signsIndicateCovid && (symptomsIndicateCovid || feverAndRdtNotPositive)
-    , not signsIndicateCovid && symptomsIndicateCovid && feverAndRdtNotPositive
-=======
     ( (signsIndicateCovid && symptomsIndicateCovid)
         || (signsIndicateCovid && feverAndRdtNotPositive)
         || (not signsIndicateCovid && feverAndRdtNotPositive && respiratorySymptomsCount > 0)
         || (not signsIndicateCovid && feverAndRdtNotPositive && generalSymptomsCount > 1)
     , False
->>>>>>> 588c05f0
     )
 
 
