--- conflicted
+++ resolved
@@ -19,17 +19,10 @@
 import Measurement.View exposing (zScoreForHeightOrLength)
 import NutritionActivity.Model exposing (NutritionActivity(..))
 import Pages.NutritionActivity.Model exposing (..)
-<<<<<<< HEAD
-import Pages.NutritionActivity.Utils exposing (nutritionFormWithDefault)
+import Pages.NutritionActivity.Utils exposing (..)
 import Pages.Page exposing (Page(..), UserPage(..))
 import Pages.PrenatalEncounter.View exposing (viewPersonDetails)
-import Pages.Utils exposing (taskCompleted, viewBoolInput, viewCheckBoxMultipleSelectInput, viewCustomLabel, viewLabel)
-=======
-import Pages.NutritionActivity.Utils exposing (..)
-import Pages.NutritionEncounter.View exposing (viewChildDetails)
-import Pages.Page exposing (Page(..), UserPage(..))
 import Pages.Utils exposing (taskCompleted, viewCheckBoxMultipleSelectInput, viewCustomLabel, viewLabel, viewMeasurementInput, viewPhotoThumbFromPhotoUrl)
->>>>>>> b0a9fb3e
 import RemoteData exposing (RemoteData(..), WebData)
 import Translate exposing (Language, TranslationId, translate)
 import Utils.NominalDate exposing (Days(..), diffDays)
@@ -97,17 +90,10 @@
         ]
 
 
-<<<<<<< HEAD
-viewContent : Language -> NominalDate -> NutritionEncounterId -> NutritionActivity -> Model -> ( PersonId, Person, NutritionMeasurements ) -> Html Msg
-viewContent language currentDate id activity model ( personId, person, measurements ) =
-    ((viewPersonDetails language currentDate person |> div [ class "item" ])
-        :: viewActivity language currentDate id activity ( personId, measurements ) model
-=======
 viewContent : Language -> NominalDate -> ZScore.Model.Model -> NutritionEncounterId -> NutritionActivity -> Model -> ( PersonId, Person, NutritionMeasurements ) -> Html Msg
 viewContent language currentDate zscores id activity model ( personId, person, measurements ) =
-    (viewChildDetails language currentDate person
+    ((viewPersonDetails language currentDate person |> div [ class "item" ])
         :: viewActivity language currentDate zscores id activity ( personId, person, measurements ) model
->>>>>>> b0a9fb3e
     )
         |> div [ class "ui unstackable items" ]
 
