module Pages.NutritionActivity.Model exposing (..)

import Backend.Entities exposing (..)
import Backend.Measurement.Model exposing (..)
import Measurement.Model exposing (DropZoneFile)
import Pages.AcuteIllnessActivity.Model exposing (HealthEducationForm, SendToHCForm)
import Pages.Page exposing (Page)


type Msg
    = SetActivePage Page
    | SetHeight String
    | SaveHeight PersonId (Maybe ( NutritionHeightId, NutritionHeight ))
    | SetMuac String
    | SaveMuac PersonId (Maybe ( NutritionMuacId, NutritionMuac ))
    | SetNutritionSign ChildNutritionSign
    | SaveNutrition PersonId (Maybe ( NutritionNutritionId, NutritionNutrition ))
    | DropZoneComplete DropZoneFile
    | SavePhoto PersonId (Maybe NutritionPhotoId) PhotoUrl
    | SetWeight String
    | SaveWeight PersonId (Maybe ( NutritionWeightId, NutritionWeight ))
    | SetReferToHealthCenter Bool
    | SetHandReferralForm Bool
    | SaveSendToHC PersonId (Maybe ( NutritionSendToHCId, NutritionSendToHC ))
    | SetProvidedEducationForDiagnosis Bool
    | SaveHealthEducation PersonId (Maybe ( NutritionHealthEducationId, NutritionHealthEducation ))


type alias Model =
    { muacData : MuacData
    , heightData : HeightData
    , nutritionData : NutritionData
    , photoData : PhotoData
    , weightData : WeightData
    , sendToHCData : SendToHCData
    , healthEducationData : HealthEducationData
    }


emptyModel : Model
emptyModel =
    { muacData = emptyMuacData
    , heightData = emptyHeightData
    , nutritionData = emptyNutritionData
    , photoData = emptyPhotoData
    , weightData = emptyWeightData
    , sendToHCData = emptySendToHCData
    , healthEducationData = emptyHealthEducationData
    }


type alias MuacData =
    { form : MuacForm
    }


emptyMuacData : MuacData
emptyMuacData =
    { form = MuacForm Nothing False
    }


type alias MuacForm =
    { muac : Maybe Float
    , muacDirty : Bool
    }


type alias HeightData =
    { form : HeightForm
    }


emptyHeightData : HeightData
emptyHeightData =
    { form = HeightForm Nothing False
    }


type alias HeightForm =
    { height : Maybe Float
    , heightDirty : Bool
    }


type alias NutritionData =
    { form : NutritionForm
    }


emptyNutritionData : NutritionData
emptyNutritionData =
    { form = NutritionForm Nothing
    }


type alias NutritionForm =
    { signs : Maybe (List ChildNutritionSign)
    }


type alias PhotoData =
    { form : PhotoForm
    }


emptyPhotoData : PhotoData
emptyPhotoData =
    { form = PhotoForm Nothing
    }


type alias PhotoForm =
    { url : Maybe PhotoUrl
    }


type alias WeightData =
    { form : WeightForm
    }


emptyWeightData : WeightData
emptyWeightData =
    { form = WeightForm Nothing False
    }


type alias WeightForm =
    { weight : Maybe Float
    , weightDirty : Bool
    }


type alias SendToHCData =
    { form : SendToHCForm
    }


emptySendToHCData : SendToHCData
emptySendToHCData =
<<<<<<< HEAD
    { form = SendToHCForm Nothing Nothing
    }


type alias HealthEducationData =
    { form : HealthEducationForm
    }


emptyHealthEducationData : HealthEducationData
emptyHealthEducationData =
    { form = HealthEducationForm Nothing
=======
    { form = SendToHCForm Nothing Nothing Nothing
>>>>>>> 9b21695c
    }<|MERGE_RESOLUTION|>--- conflicted
+++ resolved
@@ -139,8 +139,7 @@
 
 emptySendToHCData : SendToHCData
 emptySendToHCData =
-<<<<<<< HEAD
-    { form = SendToHCForm Nothing Nothing
+    { form = SendToHCForm Nothing Nothing Nothing
     }
 
 
@@ -151,8 +150,5 @@
 
 emptyHealthEducationData : HealthEducationData
 emptyHealthEducationData =
-    { form = HealthEducationForm Nothing
-=======
-    { form = SendToHCForm Nothing Nothing Nothing
->>>>>>> 9b21695c
+    { form = HealthEducationForm Nothing Nothing
     }