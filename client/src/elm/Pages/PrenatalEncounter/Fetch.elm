module Pages.PrenatalEncounter.Fetch exposing (fetch)

import Backend.Entities exposing (..)
import Backend.Model exposing (ModelIndexedDb, MsgIndexedDb(..))
import EveryDict
import EveryDictList
import RemoteData exposing (RemoteData(..))


fetch : PrenatalEncounterId -> ModelIndexedDb -> List MsgIndexedDb
fetch id db =
    let
        participantId =
            EveryDict.get id db.prenatalEncounters
                |> Maybe.withDefault NotAsked
                |> RemoteData.toMaybe
                |> Maybe.map .participant

        personId =
            participantId
                |> Maybe.andThen (\id -> EveryDict.get id db.individualParticipants)
                |> Maybe.withDefault NotAsked
                |> RemoteData.toMaybe
                |> Maybe.map .person

        encountersIds =
            participantId
                |> Maybe.map
                    (\participantId_ ->
                        EveryDict.get participantId_ db.prenatalEncountersByParticipant
                            |> Maybe.withDefault NotAsked
                            |> RemoteData.map EveryDictList.keys
                            |> RemoteData.withDefault []
                    )
                |> Maybe.withDefault []

        -- We fetch measurements for  all encounters, to be
        -- able to apply `expectedPrenatalActivity` logic.
        fetchMeasurements =
            encountersIds
                |> List.map FetchPrenatalMeasurements
    in
    List.filterMap identity
<<<<<<< HEAD
        [ Maybe.map FetchPrenatalParticipant participantId
=======
        [ Just <| FetchPrenatalEncounter id
        , Just <| FetchPrenatalMeasurements id
        , Maybe.map FetchIndividualEncounterParticipant participantId
>>>>>>> 73abc961
        , Maybe.map FetchPerson personId
        , Maybe.map FetchPrenatalEncountersForParticipant participantId

        -- We need this, so we can resolve the participant from the encounter.
        , Just <| FetchPrenatalEncounter id
        ]
        ++ fetchMeasurements<|MERGE_RESOLUTION|>--- conflicted
+++ resolved
@@ -41,13 +41,7 @@
                 |> List.map FetchPrenatalMeasurements
     in
     List.filterMap identity
-<<<<<<< HEAD
         [ Maybe.map FetchPrenatalParticipant participantId
-=======
-        [ Just <| FetchPrenatalEncounter id
-        , Just <| FetchPrenatalMeasurements id
-        , Maybe.map FetchIndividualEncounterParticipant participantId
->>>>>>> 73abc961
         , Maybe.map FetchPerson personId
         , Maybe.map FetchPrenatalEncountersForParticipant participantId
 
