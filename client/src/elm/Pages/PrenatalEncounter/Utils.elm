--- conflicted
+++ resolved
@@ -88,22 +88,7 @@
                         && noDangerSigns data
 
                 NextSteps ->
-<<<<<<< HEAD
-                    let
-                        commonMandatoryActivitiesCompleted =
-                            ((not <| expectActivity currentDate data PregnancyDating) || activityCompleted currentDate data PregnancyDating)
-                                && ((not <| expectActivity currentDate data Laboratory) || activityCompleted currentDate data Laboratory)
-                                && activityCompleted currentDate data DangerSigns
-                    in
-                    if dangerSignsPresent data.measurements then
-                        commonMandatoryActivitiesCompleted
-
-                    else
-                        commonMandatoryActivitiesCompleted
-                            && activityCompleted currentDate data Backend.PrenatalActivity.Model.HealthEducation
-=======
                     mandatoryActivitiesForNextStepsCompleted currentDate data
->>>>>>> 4d40e86a
 
                 -- Unique nurse activities.
                 _ ->
@@ -346,18 +331,10 @@
                         && isJust data.measurements.healthEducation
 
                 [ NextStepsSendToHC, NextStepsFollowUp, NextStepsHealthEducation, NextStepsNewbornEnrolment ] ->
-                    --@todo
-<<<<<<< HEAD
-                    -- && isJust data.measurements.newbornEnrollment
-                    False
-                        && isJust data.measurements.sendToHC
+                      isJust data.measurements.sendToHC
                         && isJust data.measurements.followUp
-=======
-                    -- && isJust data.measurements.sendToHC
-                    --  && isJust data.measurements.followUp
-                    isJust data.participant.newborn
->>>>>>> 4d40e86a
                         && isJust data.measurements.healthEducation
+                        && isJust data.participant.newborn
 
                 _ ->
                     False
