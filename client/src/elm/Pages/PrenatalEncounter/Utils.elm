--- conflicted
+++ resolved
@@ -9,11 +9,8 @@
     , generatePara
     , generatePreviousMeasurements
     , getLmpMeasurement
-<<<<<<< HEAD
-=======
     , getMotherHeightMeasurement
     , isFirstPrenatalEncounter
->>>>>>> 2aeb3eed
     , resolveGlobalLmpDate
     , resolveGlobalObstetricHistory
     , shouldShowPatientProvisionsResourcesTask
