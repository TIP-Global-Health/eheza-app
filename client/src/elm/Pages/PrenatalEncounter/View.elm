module Pages.PrenatalEncounter.View exposing (view, viewMotherAndMeasurements, viewPersonDetails)

import Backend.Entities exposing (..)
import Backend.IndividualEncounterParticipant.Model exposing (IndividualEncounterParticipant, IndividualEncounterType(..))
import Backend.Measurement.Model exposing (ObstetricHistoryValue, PrenatalMeasurements)
import Backend.Model exposing (ModelIndexedDb)
import Backend.Person.Model exposing (Person)
import Backend.Person.Utils exposing (ageInYears, isPersonAnAdult)
import Backend.PrenatalEncounter.Model exposing (PrenatalEncounter)
import Date exposing (Interval(..))
import Gizra.Html exposing (divKeyed, emptyNode, keyed, showIf, showMaybe)
import Gizra.NominalDate exposing (NominalDate)
import Html exposing (..)
import Html.Attributes exposing (..)
import Html.Events exposing (..)
import Maybe.Extra exposing (isJust, unwrap)
import Pages.Page exposing (Page(..), UserPage(..))
import Pages.PrenatalEncounter.Model exposing (..)
import Pages.PrenatalEncounter.Utils exposing (..)
import PrenatalActivity.Model exposing (..)
import PrenatalActivity.Utils
    exposing
        ( generateHighRiskAlertData
        , generateHighSeverityAlertData
        , generateRecurringHighSeverityAlertData
        , getActivityIcon
        , getAllActivities
        )
import RemoteData exposing (RemoteData(..), WebData)
import Translate exposing (Language, TranslationId, translate)
import Utils.Html exposing (tabItem, thumbnailImage, viewLoading, viewModal)
import Utils.NominalDate exposing (renderAgeMonthsDays)
import Utils.WebData exposing (viewWebData)


thumbnailDimensions : { width : Int, height : Int }
thumbnailDimensions =
    { width = 120
    , height = 120
    }


view : Language -> NominalDate -> PrenatalEncounterId -> ModelIndexedDb -> Model -> Html Msg
view language currentDate id db model =
    let
        data =
            generateAssembledData id db

        header =
            viewWebData language (viewHeader language) identity data

        content =
            viewWebData language (viewContent language currentDate model) identity data
    in
    div [ class "page-encounter prenatal" ] <|
        [ header
        , content
        ]


viewContent : Language -> NominalDate -> Model -> AssembledData -> Html Msg
viewContent language currentDate model data =
    div [ class "ui unstackable items" ] <|
        viewMotherAndMeasurements language currentDate data (Just ( model.showAlertsDialog, SetAlertsDialogState ))
            ++ viewMainPageContent language currentDate data model


viewHeader : Language -> AssembledData -> Html Msg
viewHeader language data =
    div
        [ class "ui basic segment head" ]
        [ h1
            [ class "ui header" ]
            [ text <| translate language <| Translate.IndividualEncounterLabel AntenatalEncounter ]
        , a
            [ class "link-back"
            , onClick <| SetActivePage <| UserPage <| PrenatalParticipantPage data.participant.person
            ]
            [ span [ class "icon-back" ] []
            , span [] []
            ]
        ]


viewMotherAndMeasurements : Language -> NominalDate -> AssembledData -> Maybe ( Bool, Bool -> msg ) -> List (Html msg)
viewMotherAndMeasurements language currentDate data alertsDialogData =
    [ viewMotherDetails language currentDate data alertsDialogData
    , viewMeasurements language currentDate data.globalLmpDate data.globalObstetricHistory
    ]


viewMotherDetails : Language -> NominalDate -> AssembledData -> Maybe ( Bool, Bool -> msg ) -> Html msg
viewMotherDetails language currentDate data alertsDialogData =
    let
        mother =
            data.person

        firstEncounterMeasurements =
            getFirstEncounterMeasurements data

        highRiskAlertsData =
            allHighRiskFactors
                |> List.filterMap (generateHighRiskAlertData language firstEncounterMeasurements)

        highSeverityAlertsData =
            allHighSeverityAlerts
                |> List.filterMap (generateHighSeverityAlertData language currentDate data)

        recurringHighSeverityAlertsData =
            allRecurringHighSeverityAlerts
                |> List.map (generateRecurringHighSeverityAlertData language currentDate data)
                |> List.filter (List.isEmpty >> not)

        alertsDialogSection =
            alertsDialogData
                |> Maybe.map
                    (\( isDialogOpen, setAlertsDialogStateMsg ) ->
                        let
                            alertSign =
                                if List.isEmpty highRiskAlertsData && List.isEmpty highSeverityAlertsData && List.isEmpty recurringHighSeverityAlertsData then
                                    emptyNode

                                else
                                    div
                                        [ class "alerts"
                                        , onClick <| setAlertsDialogStateMsg True
                                        ]
                                        [ img [ src "assets/images/exclamation-red.png" ] [] ]

                            dialog =
                                viewModal <|
                                    alertsDialog language
                                        highRiskAlertsData
                                        highSeverityAlertsData
                                        recurringHighSeverityAlertsData
                                        isDialogOpen
                                        setAlertsDialogStateMsg
                        in
                        [ alertSign
                        , dialog
                        ]
                    )
                |> Maybe.withDefault []
    in
    div [ class "item" ] <|
<<<<<<< HEAD
        viewPersonDetails language currentDate mother
            ++ [ alertSign
               , viewModal <|
                    alertsDialog language
                        highRiskAlertsData
                        highSeverityAlertsData
                        recurringHighSeverityAlertsData
                        isDialogOpen
                        setAlertsDialogStateMsg
               ]


viewPersonDetails : Language -> NominalDate -> Person -> List (Html msg)
viewPersonDetails language currentDate person =
    let
        isAdult =
            isPersonAnAdult currentDate person
                |> Maybe.withDefault True

        ( thumbnailClass, maybeAge ) =
            if isAdult then
                ( "mother"
                , ageInYears currentDate person
                    |> Maybe.map (\age -> translate language <| Translate.YearsOld age)
                )

            else
                ( "child"
                , person.birthDate
                    |> Maybe.map
                        (\birthDate -> renderAgeMonthsDays language birthDate currentDate)
                )
    in
    [ div [ class "ui image" ]
        [ thumbnailImage thumbnailClass person.avatarUrl person.name thumbnailDimensions.height thumbnailDimensions.width ]
    , div [ class "content" ]
        [ h2 [ class "ui header" ]
            [ text person.name ]
        , maybeAge
            |> Maybe.map
                (\age ->
                    p [ class "age-wrapper" ]
                        [ span [ class "label" ] [ text <| translate language Translate.AgeWord ++ ":" ]
                        , span [] [ text age ]
                        ]
                )
            |> Maybe.withDefault emptyNode
        ]
    ]
=======
        [ div [ class "ui image" ]
            [ thumbnailImage "mother" mother.avatarUrl mother.name thumbnailDimensions.height thumbnailDimensions.width ]
        , div [ class "content" ]
            [ h2 [ class "ui header" ]
                [ text mother.name ]
            , showMaybe <|
                Maybe.map
                    (\age ->
                        p [ class "age-wrapper" ]
                            [ span [ class "label" ] [ text <| translate language Translate.AgeWord ++ ":" ]
                            , span [] [ text <| translate language <| Translate.YearsOld age ]
                            ]
                    )
                    (ageInYears currentDate mother)
            ]
        ]
            ++ alertsDialogSection
>>>>>>> e7d19dd1


alertsDialog :
    Language
    -> List String
    -> List ( String, String )
    -> List (List ( String, String, String ))
    -> Bool
    -> (Bool -> msg)
    -> Maybe (Html msg)
alertsDialog language highRiskAlertsData highSeverityAlertsData recurringHighSeverityAlertsData isOpen setAlertsDialogStateMsg =
    if isOpen then
        let
            sectionLabel title =
                div [ class "section-label-wrapper" ]
                    [ img [ src "assets/images/exclamation-red.png" ] []
                    , div [ class "section-label" ] [ text <| translate language title ++ ":" ]
                    ]

            viewAlertWithValue message value =
                div [ class "alert" ]
                    [ span [ class "alert-text" ] [ text <| "- " ++ message ++ ":" ]
                    , span [ class "alert-value" ] [ text value ]
                    ]

            viewAlertWithValueAndDate ( message, value, date ) =
                div [ class "alert" ]
                    [ span [ class "alert-text" ] [ text <| "- " ++ message ++ ":" ]
                    , span [ class "alert-value" ] [ text value ]
                    , span [ class "alert-date" ] [ text <| "(" ++ date ++ ")" ]
                    ]

            viewAlertWithoutValue message =
                div [ class "alert" ] [ text <| "- " ++ message ]

            viewHighSeverityAlert ( message, value ) =
                if value == "" then
                    viewAlertWithoutValue message

                else
                    viewAlertWithValue message value

            highRiskAlerts =
                highRiskAlertsData
                    |> List.map viewAlertWithoutValue

            highSeverityAlerts =
                highSeverityAlertsData
                    |> List.map viewHighSeverityAlert

            viewRecurringHighSeverityAlert alertsList =
                List.map viewAlertWithValueAndDate alertsList

            recurringHighSeverityAlerts =
                recurringHighSeverityAlertsData
                    |> List.map viewRecurringHighSeverityAlert
                    |> List.concat

            highSeverityAlertsEmpty =
                List.isEmpty highSeverityAlerts && List.isEmpty recurringHighSeverityAlerts
        in
        Just <|
            div [ class "ui active modal alerts-dialog" ]
                [ div [ class "content" ]
                    [ div [ class "high-risk-alerts" ]
                        [ sectionLabel Translate.HighRiskFactors
                        , highRiskAlerts
                            |> div [ class "section-items" ]
                        ]
                        |> showIf (List.isEmpty highRiskAlerts |> not)
                    , div [ class "high-severity-alerts" ]
                        [ sectionLabel Translate.HighSeverityAlerts
                        , highSeverityAlerts
                            ++ recurringHighSeverityAlerts
                            |> div [ class "section-items" ]
                        ]
                        |> showIf (not highSeverityAlertsEmpty)
                    ]
                , div
                    [ class "actions" ]
                    [ button
                        [ class "ui primary fluid button"
                        , onClick <| setAlertsDialogStateMsg False
                        ]
                        [ text <| translate language Translate.Close ]
                    ]
                ]

    else
        Nothing


viewMeasurements : Language -> NominalDate -> Maybe NominalDate -> Maybe ObstetricHistoryValue -> Html any
viewMeasurements language currentDate lmpDate obstetricHistory =
    let
        ( edd, ega ) =
            generateEDDandEGA language currentDate ( "--/--/----", "----" ) lmpDate

        ( gravida, para ) =
            unwrap
                ( "----", "----" )
                (\value ->
                    ( generateGravida value
                    , generatePara value
                    )
                )
                obstetricHistory
    in
    div [ class "item measurements" ]
        [ div [ class "ui edd" ]
            [ div [ class "label" ] [ text <| translate language Translate.Edd ++ ":" ]
            , div [ class "value" ] [ text edd ]
            ]
        , div [ class "ui ega" ]
            [ div [ class "label" ] [ text <| translate language Translate.Ega ++ ":" ]
            , div [ class "value" ] [ text ega ]
            ]
        , div [ class "ui gravida" ]
            [ div [ class "label" ] [ text <| translate language Translate.Gravida ++ ":" ]
            , div [ class "value" ] [ text gravida ]
            ]
        , div [ class "ui para" ]
            [ div [ class "label" ] [ text <| translate language Translate.Para ++ ":" ]
            , div [ class "value" ] [ text para ]
            ]
        ]


viewMainPageContent : Language -> NominalDate -> AssembledData -> Model -> List (Html Msg)
viewMainPageContent language currentDate data model =
    let
        isFirstEncounter =
            List.isEmpty data.previousMeasurementsWithDates

        ( completedActivities, pendingActivities ) =
            getAllActivities isFirstEncounter
                |> List.filter (expectPrenatalActivity currentDate data)
                |> List.partition
                    (\activity ->
                        case activity of
                            PregnancyDating ->
                                isJust data.measurements.lastMenstrualPeriod

                            History ->
                                if List.isEmpty data.previousMeasurementsWithDates then
                                    -- First antenatal encounter - all tasks should be completed
                                    isJust data.measurements.obstetricHistory
                                        && isJust data.measurements.obstetricHistoryStep2
                                        && isJust data.measurements.medicalHistory
                                        && isJust data.measurements.socialHistory

                                else
                                    -- Subsequent antenatal encounter - only Social history task
                                    -- needs to be completed.
                                    isJust data.measurements.socialHistory

                            Examination ->
                                isJust data.measurements.vitals
                                    && isJust data.measurements.nutrition
                                    && isJust data.measurements.corePhysicalExam
                                    && isJust data.measurements.obstetricalExam
                                    && isJust data.measurements.breastExam

                            FamilyPlanning ->
                                isJust data.measurements.familyPlanning

                            PatientProvisions ->
                                if shouldShowPatientProvisionsResourcesTask data then
                                    isJust data.measurements.medication && isJust data.measurements.resource

                                else
                                    isJust data.measurements.medication

                            DangerSigns ->
                                isJust data.measurements.dangerSigns

                            PrenatalPhoto ->
                                isJust data.measurements.prenatalPhoto
                    )

        pendingTabTitle =
            translate language <| Translate.ActivitiesToComplete <| List.length pendingActivities

        completedTabTitle =
            translate language <| Translate.ActivitiesCompleted <| List.length completedActivities

        reportsTabTitle =
            translate language Translate.Reports

        tabs =
            div [ class "ui tabular menu" ]
                [ tabItem pendingTabTitle (model.selectedTab == Pending) "pending" (SetSelectedTab Pending)
                , tabItem completedTabTitle (model.selectedTab == Completed) "completed" (SetSelectedTab Completed)
                , tabItem reportsTabTitle (model.selectedTab == Reports) "reports" (SetSelectedTab Reports)
                ]

        viewCard activity =
            div [ class "card" ]
                [ div
                    [ class "image"
                    , onClick <| SetActivePage <| UserPage <| PrenatalActivityPage data.id activity
                    ]
                    [ span [ class <| "icon-task icon-task-" ++ getActivityIcon activity ] [] ]
                , div [ class "content" ]
                    [ p []
                        [ Translate.PrenatalActivitiesTitle activity
                            |> translate language
                            |> String.toUpper
                            |> text
                        ]
                    ]
                ]

        ( selectedActivities, emptySectionMessage ) =
            case model.selectedTab of
                Pending ->
                    ( pendingActivities, translate language Translate.NoActivitiesPending )

                Completed ->
                    ( completedActivities, translate language Translate.NoActivitiesCompleted )

                Reports ->
                    ( [], "" )

        viewReportLink labelTransId redirectPage =
            div
                [ class "report-wrapper"
                , onClick <| SetActivePage redirectPage
                ]
                [ div [ class "icon-progress-report" ] []
                , div [ class "report-text" ]
                    [ div [ class "report-label" ] [ text <| translate language labelTransId ]
                    , div [ class "report-link" ] [ text <| translate language Translate.View ]
                    ]
                ]

        innerContent =
            if model.selectedTab == Reports then
                div [ class "reports-wrapper" ]
                    [ viewReportLink Translate.ClinicalProgressReport (UserPage <| ClinicalProgressReportPage data.id)
                    , viewReportLink Translate.DemographicsReport (UserPage <| DemographicsReportPage data.id)
                    ]

            else
                div [ class "full content" ]
                    [ div [ class "wrap-cards" ]
                        [ div [ class "ui four cards" ] <|
                            if List.isEmpty selectedActivities then
                                [ span [] [ text emptySectionMessage ] ]

                            else
                                List.map viewCard selectedActivities
                        ]
                    ]

        allowEndEcounter =
            case pendingActivities of
                -- Either all activities are completed
                [] ->
                    True

                -- Or only one none mandatory activity remains
                [ PrenatalPhoto ] ->
                    True

                _ ->
                    False

        endEcounterButtonAttributes =
            if allowEndEcounter then
                [ class "ui fluid primary button"
                , onClick <| CloseEncounter data.id
                ]

            else
                [ class "ui fluid primary button disabled" ]

        content =
            div [ class "ui full segment" ]
                [ innerContent
                , div [ class "actions" ]
                    [ button
                        endEcounterButtonAttributes
                        [ text <| translate language Translate.EndEncounter ]
                    ]
                ]
    in
    [ tabs
    , content
    ]<|MERGE_RESOLUTION|>--- conflicted
+++ resolved
@@ -143,17 +143,8 @@
                 |> Maybe.withDefault []
     in
     div [ class "item" ] <|
-<<<<<<< HEAD
         viewPersonDetails language currentDate mother
-            ++ [ alertSign
-               , viewModal <|
-                    alertsDialog language
-                        highRiskAlertsData
-                        highSeverityAlertsData
-                        recurringHighSeverityAlertsData
-                        isDialogOpen
-                        setAlertsDialogStateMsg
-               ]
+            ++ alertsDialogSection
 
 
 viewPersonDetails : Language -> NominalDate -> Person -> List (Html msg)
@@ -193,25 +184,6 @@
             |> Maybe.withDefault emptyNode
         ]
     ]
-=======
-        [ div [ class "ui image" ]
-            [ thumbnailImage "mother" mother.avatarUrl mother.name thumbnailDimensions.height thumbnailDimensions.width ]
-        , div [ class "content" ]
-            [ h2 [ class "ui header" ]
-                [ text mother.name ]
-            , showMaybe <|
-                Maybe.map
-                    (\age ->
-                        p [ class "age-wrapper" ]
-                            [ span [ class "label" ] [ text <| translate language Translate.AgeWord ++ ":" ]
-                            , span [] [ text <| translate language <| Translate.YearsOld age ]
-                            ]
-                    )
-                    (ageInYears currentDate mother)
-            ]
-        ]
-            ++ alertsDialogSection
->>>>>>> e7d19dd1
 
 
 alertsDialog :
