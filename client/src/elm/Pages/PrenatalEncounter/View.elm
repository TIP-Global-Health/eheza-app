module Pages.PrenatalEncounter.View exposing (view, viewMotherAndMeasurements)

import Backend.Entities exposing (..)
import Backend.IndividualEncounterParticipant.Model exposing (IndividualEncounterParticipant, IndividualEncounterType(..))
import Backend.Measurement.Model exposing (ObstetricHistoryValue, PrenatalMeasurements)
import Backend.Model exposing (ModelIndexedDb)
import Backend.Person.Model exposing (Person)
import Backend.Person.Utils exposing (ageInYears)
import Backend.PrenatalEncounter.Model exposing (PrenatalEncounter)
import Date exposing (Interval(..))
import Gizra.Html exposing (divKeyed, emptyNode, keyed, showIf, showMaybe)
import Gizra.NominalDate exposing (NominalDate)
import Html exposing (..)
import Html.Attributes exposing (..)
import Html.Events exposing (..)
import Maybe.Extra exposing (isJust, unwrap)
import Pages.Page exposing (Page(..), UserPage(..))
import Pages.PrenatalEncounter.Model exposing (..)
import Pages.PrenatalEncounter.Utils exposing (..)
import PrenatalActivity.Model exposing (..)
import PrenatalActivity.Utils
    exposing
        ( generateHighRiskAlertData
        , generateHighSeverityAlertData
        , generateRecurringHighSeverityAlertData
        , getActivityIcon
        , getAllActivities
        )
import RemoteData exposing (RemoteData(..), WebData)
import Translate exposing (Language, TranslationId, translate)
import Utils.Html exposing (tabItem, thumbnailImage, viewLoading, viewModal)
import Utils.WebData exposing (viewWebData)


thumbnailDimensions : { width : Int, height : Int }
thumbnailDimensions =
    { width = 120
    , height = 120
    }


view : Language -> NominalDate -> PrenatalEncounterId -> ModelIndexedDb -> Model -> Html Msg
view language currentDate id db model =
    let
        data =
            generateAssembledData id db

        header =
            viewWebData language (viewHeader language) identity data

        content =
            viewWebData language (viewContent language currentDate model) identity data
    in
    div [ class "page-prenatal-encounter" ] <|
        [ header
        , content
        ]


<<<<<<< HEAD
=======
viewContent : Language -> NominalDate -> Model -> AssembledData -> Html Msg
viewContent language currentDate model data =
    div [ class "ui unstackable items" ] <|
        viewMotherAndMeasurements language currentDate data (Just ( model.showAlertsDialog, SetAlertsDialogState ))
            ++ viewMainPageContent language currentDate data model


>>>>>>> aec6dff4
viewHeader : Language -> AssembledData -> Html Msg
viewHeader language data =
    div
        [ class "ui basic segment head" ]
        [ h1
            [ class "ui header" ]
            [ text <| translate language <| Translate.IndividualEncounterLabel AntenatalEncounter ]
        , a
            [ class "link-back"
            , onClick <| SetActivePage <| UserPage <| PrenatalParticipantPage data.participant.person
            ]
            [ span [ class "icon-back" ] []
            , span [] []
            ]
        ]


<<<<<<< HEAD
viewContent : Language -> NominalDate -> Model -> AssembledData -> Html Msg
viewContent language currentDate model data =
    div [ class "ui unstackable items" ] <|
        viewMotherAndMeasurements language currentDate data model.showAlertsDialog SetAlertsDialogState
            ++ viewMainPageContent language currentDate data model


viewMotherAndMeasurements : Language -> NominalDate -> AssembledData -> Bool -> (Bool -> msg) -> List (Html msg)
viewMotherAndMeasurements language currentDate data isDialogOpen setAlertsDialogStateMsg =
    [ viewMotherDetails language currentDate data isDialogOpen setAlertsDialogStateMsg
=======
viewMotherAndMeasurements : Language -> NominalDate -> AssembledData -> Maybe ( Bool, Bool -> msg ) -> List (Html msg)
viewMotherAndMeasurements language currentDate data alertsDialogData =
    [ viewMotherDetails language currentDate data alertsDialogData
>>>>>>> aec6dff4
    , viewMeasurements language currentDate data.globalLmpDate data.globalObstetricHistory
    ]


viewMotherDetails : Language -> NominalDate -> AssembledData -> Maybe ( Bool, Bool -> msg ) -> Html msg
viewMotherDetails language currentDate data alertsDialogData =
    let
        mother =
            data.person

        firstEncounterMeasurements =
            getFirstEncounterMeasurements data

        highRiskAlertsData =
            allHighRiskFactors
                |> List.filterMap (generateHighRiskAlertData language firstEncounterMeasurements)

        highSeverityAlertsData =
            allHighSeverityAlerts
                |> List.filterMap (generateHighSeverityAlertData language currentDate data)

        recurringHighSeverityAlertsData =
            allRecurringHighSeverityAlerts
                |> List.map (generateRecurringHighSeverityAlertData language currentDate data)
                |> List.filter (List.isEmpty >> not)

        alertsDialogSection =
            alertsDialogData
                |> Maybe.map
                    (\( isDialogOpen, setAlertsDialogStateMsg ) ->
                        let
                            alertSign =
                                if List.isEmpty highRiskAlertsData && List.isEmpty highSeverityAlertsData && List.isEmpty recurringHighSeverityAlertsData then
                                    emptyNode

                                else
                                    div
                                        [ class "alerts"
                                        , onClick <| setAlertsDialogStateMsg True
                                        ]
                                        [ img [ src "assets/images/exclamation-red.png" ] [] ]

                            dialog =
                                viewModal <|
                                    alertsDialog language
                                        highRiskAlertsData
                                        highSeverityAlertsData
                                        recurringHighSeverityAlertsData
                                        isDialogOpen
                                        setAlertsDialogStateMsg
                        in
                        [ alertSign
                        , dialog
                        ]
                    )
                |> Maybe.withDefault []
    in
    div [ class "item" ] <|
        [ div [ class "ui image" ]
            [ thumbnailImage "mother" mother.avatarUrl mother.name thumbnailDimensions.height thumbnailDimensions.width ]
        , div [ class "content" ]
            [ h2 [ class "ui header" ]
                [ text mother.name ]
            , showMaybe <|
                Maybe.map
                    (\age ->
                        p [ class "age-wrapper" ]
                            [ span [ class "label" ] [ text <| translate language Translate.AgeWord ++ ":" ]
                            , span [] [ text <| translate language <| Translate.YearsOld age ]
                            ]
                    )
                    (ageInYears currentDate mother)
            ]
        ]
            ++ alertsDialogSection


alertsDialog :
    Language
    -> List String
    -> List ( String, String )
    -> List (List ( String, String, String ))
    -> Bool
    -> (Bool -> msg)
    -> Maybe (Html msg)
alertsDialog language highRiskAlertsData highSeverityAlertsData recurringHighSeverityAlertsData isOpen setAlertsDialogStateMsg =
    if isOpen then
        let
            sectionLabel title =
                div [ class "section-label-wrapper" ]
                    [ img [ src "assets/images/exclamation-red.png" ] []
                    , div [ class "section-label" ] [ text <| translate language title ++ ":" ]
                    ]

            viewAlertWithValue message value =
                div [ class "alert" ]
                    [ span [ class "alert-text" ] [ text <| "- " ++ message ++ ":" ]
                    , span [ class "alert-value" ] [ text value ]
                    ]

            viewAlertWithValueAndDate ( message, value, date ) =
                div [ class "alert" ]
                    [ span [ class "alert-text" ] [ text <| "- " ++ message ++ ":" ]
                    , span [ class "alert-value" ] [ text value ]
                    , span [ class "alert-date" ] [ text <| "(" ++ date ++ ")" ]
                    ]

            viewAlertWithoutValue message =
                div [ class "alert" ] [ text <| "- " ++ message ]

            viewHighSeverityAlert ( message, value ) =
                if value == "" then
                    viewAlertWithoutValue message

                else
                    viewAlertWithValue message value

            highRiskAlerts =
                highRiskAlertsData
                    |> List.map viewAlertWithoutValue

            highSeverityAlerts =
                highSeverityAlertsData
                    |> List.map viewHighSeverityAlert

            viewRecurringHighSeverityAlert alertsList =
                List.map viewAlertWithValueAndDate alertsList

            recurringHighSeverityAlerts =
                recurringHighSeverityAlertsData
                    |> List.map viewRecurringHighSeverityAlert
                    |> List.concat

            highSeverityAlertsEmpty =
                List.isEmpty highSeverityAlerts && List.isEmpty recurringHighSeverityAlerts
        in
        Just <|
            div [ class "ui active modal alerts-dialog" ]
                [ div [ class "content" ]
                    [ div [ class "high-risk-alerts" ]
                        [ sectionLabel Translate.HighRiskFactors
                        , highRiskAlerts
                            |> div [ class "section-items" ]
                        ]
                        |> showIf (List.isEmpty highRiskAlerts |> not)
                    , div [ class "high-severity-alerts" ]
                        [ sectionLabel Translate.HighSeverityAlerts
                        , highSeverityAlerts
                            ++ recurringHighSeverityAlerts
                            |> div [ class "section-items" ]
                        ]
                        |> showIf (not highSeverityAlertsEmpty)
                    ]
                , div
                    [ class "actions" ]
                    [ button
                        [ class "ui primary fluid button"
                        , onClick <| setAlertsDialogStateMsg False
                        ]
                        [ text <| translate language Translate.Close ]
                    ]
                ]

    else
        Nothing


viewMeasurements : Language -> NominalDate -> Maybe NominalDate -> Maybe ObstetricHistoryValue -> Html any
viewMeasurements language currentDate lmpDate obstetricHistory =
    let
        ( edd, ega ) =
            generateEDDandEGA language currentDate ( "--/--/----", "----" ) lmpDate

        ( gravida, para ) =
            unwrap
                ( "----", "----" )
                (\value ->
                    ( generateGravida value
                    , generatePara value
                    )
                )
                obstetricHistory
    in
    div [ class "item measurements" ]
        [ div [ class "ui edd" ]
            [ div [ class "label" ] [ text <| translate language Translate.Edd ++ ":" ]
            , div [ class "value" ] [ text edd ]
            ]
        , div [ class "ui ega" ]
            [ div [ class "label" ] [ text <| translate language Translate.Ega ++ ":" ]
            , div [ class "value" ] [ text ega ]
            ]
        , div [ class "ui gravida" ]
            [ div [ class "label" ] [ text <| translate language Translate.Gravida ++ ":" ]
            , div [ class "value" ] [ text gravida ]
            ]
        , div [ class "ui para" ]
            [ div [ class "label" ] [ text <| translate language Translate.Para ++ ":" ]
            , div [ class "value" ] [ text para ]
            ]
        ]


viewMainPageContent : Language -> NominalDate -> AssembledData -> Model -> List (Html Msg)
viewMainPageContent language currentDate data model =
    let
        isFirstEncounter =
            List.isEmpty data.previousMeasurementsWithDates

        ( completedActivities, pendingActivities ) =
            getAllActivities isFirstEncounter
                |> List.filter (expectPrenatalActivity currentDate data)
                |> List.partition
                    (\activity ->
                        case activity of
                            PregnancyDating ->
                                isJust data.measurements.lastMenstrualPeriod

                            History ->
                                if List.isEmpty data.previousMeasurementsWithDates then
                                    -- First antenatal encounter - all tasks should be completed
                                    isJust data.measurements.obstetricHistory
                                        && isJust data.measurements.obstetricHistoryStep2
                                        && isJust data.measurements.medicalHistory
                                        && isJust data.measurements.socialHistory

                                else
                                    -- Subsequent antenatal encounter - only Social history task
                                    -- needs to be completed.
                                    isJust data.measurements.socialHistory

                            Examination ->
                                isJust data.measurements.vitals
                                    && isJust data.measurements.nutrition
                                    && isJust data.measurements.corePhysicalExam
                                    && isJust data.measurements.obstetricalExam
                                    && isJust data.measurements.breastExam

                            FamilyPlanning ->
                                isJust data.measurements.familyPlanning

                            PatientProvisions ->
                                if shouldShowPatientProvisionsResourcesTask data then
                                    isJust data.measurements.medication && isJust data.measurements.resource

                                else
                                    isJust data.measurements.medication

                            DangerSigns ->
                                isJust data.measurements.dangerSigns

                            PrenatalPhoto ->
                                isJust data.measurements.prenatalPhoto
                    )

        pendingTabTitle =
            translate language <| Translate.ActivitiesToComplete <| List.length pendingActivities

        completedTabTitle =
            translate language <| Translate.ActivitiesCompleted <| List.length completedActivities

        reportsTabTitle =
            translate language Translate.Reports

        tabs =
            div [ class "ui tabular menu" ]
                [ tabItem pendingTabTitle (model.selectedTab == Pending) "pending" (SetSelectedTab Pending)
                , tabItem completedTabTitle (model.selectedTab == Completed) "completed" (SetSelectedTab Completed)
                , tabItem reportsTabTitle (model.selectedTab == Reports) "reports" (SetSelectedTab Reports)
                ]

        viewCard activity =
            div [ class "card" ]
                [ div
                    [ class "image"
                    , onClick <| SetActivePage <| UserPage <| PrenatalActivityPage data.id activity
                    ]
                    [ span [ class <| "icon-task icon-task-" ++ getActivityIcon activity ] [] ]
                , div [ class "content" ]
                    [ p []
                        [ Translate.PrenatalActivitiesTitle activity
                            |> translate language
                            |> String.toUpper
                            |> text
                        ]
                    ]
                ]

        ( selectedActivities, emptySectionMessage ) =
            case model.selectedTab of
                Pending ->
                    ( pendingActivities, translate language Translate.NoActivitiesPending )

                Completed ->
                    ( completedActivities, translate language Translate.NoActivitiesCompleted )

                Reports ->
                    ( [], "" )

        viewReportLink labelTransId redirectPage =
            div
                [ class "report-wrapper"
                , onClick <| SetActivePage redirectPage
                ]
                [ div [ class "icon-progress-report" ] []
                , div [ class "report-text" ]
                    [ div [ class "report-label" ] [ text <| translate language labelTransId ]
                    , div [ class "report-link" ] [ text <| translate language Translate.View ]
                    ]
                ]

        innerContent =
            if model.selectedTab == Reports then
                div [ class "reports-wrapper" ]
                    [ viewReportLink Translate.ClinicalProgressReport (UserPage <| ClinicalProgressReportPage data.id)
                    , viewReportLink Translate.DemographicsReport (UserPage <| DemographicsReportPage data.id)
                    ]

            else
                div [ class "full content" ]
                    [ div [ class "wrap-cards" ]
                        [ div [ class "ui four cards" ] <|
                            if List.isEmpty selectedActivities then
                                [ span [] [ text emptySectionMessage ] ]

                            else
                                List.map viewCard selectedActivities
                        ]
                    ]

        allowEndEcounter =
            case pendingActivities of
                -- Either all activities are completed
                [] ->
                    True

                -- Or only one none mandatory activity remains
                [ PrenatalPhoto ] ->
                    True

                _ ->
                    False

        endEcounterButtonAttributes =
            if allowEndEcounter then
                [ class "ui fluid primary button"
                , onClick <| CloseEncounter data.id
                ]

            else
                [ class "ui fluid primary button disabled" ]

        content =
            div [ class "ui full segment" ]
                [ innerContent
                , div [ class "actions" ]
                    [ button
                        endEcounterButtonAttributes
                        [ text <| translate language Translate.EndEncounter ]
                    ]
                ]
    in
    [ tabs
    , content
    ]<|MERGE_RESOLUTION|>--- conflicted
+++ resolved
@@ -57,8 +57,6 @@
         ]
 
 
-<<<<<<< HEAD
-=======
 viewContent : Language -> NominalDate -> Model -> AssembledData -> Html Msg
 viewContent language currentDate model data =
     div [ class "ui unstackable items" ] <|
@@ -66,7 +64,6 @@
             ++ viewMainPageContent language currentDate data model
 
 
->>>>>>> aec6dff4
 viewHeader : Language -> AssembledData -> Html Msg
 viewHeader language data =
     div
@@ -84,22 +81,9 @@
         ]
 
 
-<<<<<<< HEAD
-viewContent : Language -> NominalDate -> Model -> AssembledData -> Html Msg
-viewContent language currentDate model data =
-    div [ class "ui unstackable items" ] <|
-        viewMotherAndMeasurements language currentDate data model.showAlertsDialog SetAlertsDialogState
-            ++ viewMainPageContent language currentDate data model
-
-
-viewMotherAndMeasurements : Language -> NominalDate -> AssembledData -> Bool -> (Bool -> msg) -> List (Html msg)
-viewMotherAndMeasurements language currentDate data isDialogOpen setAlertsDialogStateMsg =
-    [ viewMotherDetails language currentDate data isDialogOpen setAlertsDialogStateMsg
-=======
 viewMotherAndMeasurements : Language -> NominalDate -> AssembledData -> Maybe ( Bool, Bool -> msg ) -> List (Html msg)
 viewMotherAndMeasurements language currentDate data alertsDialogData =
     [ viewMotherDetails language currentDate data alertsDialogData
->>>>>>> aec6dff4
     , viewMeasurements language currentDate data.globalLmpDate data.globalObstetricHistory
     ]
 
