--- conflicted
+++ resolved
@@ -140,8 +140,6 @@
         isLabTech =
             isLabTechnician nurse
 
-<<<<<<< HEAD
-=======
         isResultsReviewer =
             -- A nurse.
             (not isChw && not isLabTech)
@@ -151,7 +149,6 @@
                         |> Maybe.withDefault False
                    )
 
->>>>>>> d0e72ca7
         endEncounterDialog =
             if model.showEndEncounterDialog then
                 Just <|
@@ -168,13 +165,8 @@
             Just { setReportComponentsMsg = SetReportComponents }
     in
     div [ class "page-report clinical" ] <|
-<<<<<<< HEAD
-        [ viewHeader language assembled.id isLabTech initiator model
-        , viewContent language currentDate site features isChw isLabTech initiator model assembled
-=======
         [ viewHeader language assembled.id isLabTech isResultsReviewer initiator model
         , viewContent language currentDate site features isChw isLabTech isResultsReviewer initiator model assembled
->>>>>>> d0e72ca7
         , viewModal endEncounterDialog
         , Html.map MsgReportToWhatsAppDialog
             (Components.ReportToWhatsAppDialog.View.view
@@ -189,19 +181,11 @@
         ]
 
 
-<<<<<<< HEAD
-viewHeader : Language -> PrenatalEncounterId -> Bool -> PrenatalProgressReportInitiator -> Model -> Html Msg
-viewHeader language id isLabTech initiator model =
-    let
-        label =
-            if isLabTech then
-=======
 viewHeader : Language -> PrenatalEncounterId -> Bool -> Bool -> PrenatalProgressReportInitiator -> Model -> Html Msg
 viewHeader language id isLabTech isResultsReviewer initiator model =
     let
         label =
             if isLabTech || isResultsReviewer then
->>>>>>> d0e72ca7
                 Translate.LabResults
 
             else
@@ -306,20 +290,13 @@
     -> Site
     -> EverySet SiteFeature
     -> Bool
-<<<<<<< HEAD
-=======
     -> Bool
->>>>>>> d0e72ca7
     -> Bool
     -> PrenatalProgressReportInitiator
     -> Model
     -> AssembledData
     -> Html Msg
-<<<<<<< HEAD
-viewContent language currentDate site features isChw isLabTech initiator model assembled =
-=======
 viewContent language currentDate site features isChw isLabTech isResultsReviewer initiator model assembled =
->>>>>>> d0e72ca7
     let
         content =
             let
@@ -339,14 +316,9 @@
                     }
 
                 labResultsMode =
-<<<<<<< HEAD
-                    if isLabTech then
-                        -- Lab thechnician goes straight to main page of lab results.
-=======
                     if isLabTech || isResultsReviewer then
                         -- Lab thechnician  and results reviewer go
                         -- straight to main page of lab results.
->>>>>>> d0e72ca7
                         Maybe.Extra.or model.labResultsMode (Just <| LabResultsCurrent LabResultsCurrentMain)
 
                     else
@@ -359,16 +331,12 @@
                             case mode of
                                 LabResultsCurrent currentMode ->
                                     generateLabsResultsPaneData currentDate assembled
-<<<<<<< HEAD
-                                        |> viewLabResultsPane language currentDate isLabTech currentMode SetLabResultsMode labResultsConfig
-=======
                                         |> viewLabResultsPane language
                                             currentDate
                                             (isLabTech || isResultsReviewer)
                                             currentMode
                                             SetLabResultsMode
                                             labResultsConfig
->>>>>>> d0e72ca7
 
                                 LabResultsHistory historyMode ->
                                     viewLabResultsHistoryPane language currentDate historyMode
@@ -396,8 +364,6 @@
                                     else
                                         emptyNode
 
-<<<<<<< HEAD
-=======
                                 InitiatorCaseManagement encounterId ->
                                     if isResultsReviewer then
                                         Maybe.map2
@@ -415,7 +381,6 @@
                                     else
                                         emptyNode
 
->>>>>>> d0e72ca7
                                 _ ->
                                     emptyNode
                     in
@@ -432,16 +397,12 @@
                             Maybe.map
                                 (\_ ->
                                     generateLabsResultsPaneData currentDate assembled
-<<<<<<< HEAD
-                                        |> viewLabResultsPane language currentDate isLabTech LabResultsCurrentMain SetLabResultsMode labResultsConfig
-=======
                                         |> viewLabResultsPane language
                                             currentDate
                                             (isLabTech || isResultsReviewer)
                                             LabResultsCurrentMain
                                             SetLabResultsMode
                                             labResultsConfig
->>>>>>> d0e72ca7
                                         |> showIf (showComponent Components.ReportToWhatsAppDialog.Model.ComponentAntenatalLabsResults)
                                 )
                                 model.components
@@ -494,13 +455,8 @@
                                     let
                                         ( _, pendingActivities ) =
                                             Pages.Prenatal.RecurrentEncounter.Utils.getAllActivities isLabTech
-<<<<<<< HEAD
-                                                |> List.filter (Pages.Prenatal.RecurrentActivity.Utils.expectActivity currentDate assembled)
-                                                |> List.partition (Pages.Prenatal.RecurrentActivity.Utils.activityCompleted currentDate assembled)
-=======
                                                 |> List.filter (Pages.Prenatal.RecurrentActivity.Utils.expectActivity currentDate isLabTech assembled)
                                                 |> List.partition (Pages.Prenatal.RecurrentActivity.Utils.activityCompleted currentDate isLabTech assembled)
->>>>>>> d0e72ca7
 
                                         allowEndEncounter =
                                             List.isEmpty pendingActivities
