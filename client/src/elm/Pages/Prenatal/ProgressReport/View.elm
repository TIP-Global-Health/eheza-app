module Pages.Prenatal.ProgressReport.View exposing (view)

import AssocList as Dict exposing (Dict)
import Backend.Entities exposing (..)
import Backend.IndividualEncounterParticipant.Model exposing (IndividualEncounterParticipant)
import Backend.Measurement.Model
    exposing
        ( DangerSign(..)
        , EyesCPESign(..)
        , HIVPCRResult(..)
        , HandsCPESign(..)
        , IllnessSymptom(..)
        , MedicationDistributionSign(..)
        , NonReferralSign(..)
        , OutsideCareMedication(..)
        , PrenatalHIVSign(..)
        , PrenatalHealthEducationSign(..)
        , PrenatalMeasurements
        , PrenatalSymptomQuestion(..)
        , ReasonForNonReferral(..)
        , RecommendedTreatmentSign(..)
        , ReferToFacilitySign(..)
        , ReferralFacility(..)
        , SendToHCSign(..)
        , SpecialityCareSign(..)
        , TestExecutionNote(..)
        , TestResult(..)
        , TestVariant(..)
        , ViralLoadStatus(..)
        )
import Backend.Measurement.Utils exposing (getCurrentReasonForNonReferral, getMeasurementValueFunc, labExpirationPeriod)
import Backend.Model exposing (ModelIndexedDb)
import Backend.NutritionEncounter.Utils exposing (sortByDateDesc, sortTuplesByDateDesc)
import Backend.PatientRecord.Model exposing (PatientRecordInitiator(..))
import Backend.Person.Model exposing (Person)
import Backend.Person.Utils exposing (ageInYears)
import Backend.PrenatalActivity.Model
    exposing
        ( PregnancyTrimester(..)
        , allMedicalDiagnoses
        , allObstetricalDiagnoses
        , allRiskFactors
        , allTrimesters
        )
import Backend.PrenatalActivity.Utils
    exposing
        ( generateRiskFactorAlertData
        , getEncounterTrimesterData
        )
import Backend.PrenatalEncounter.Model exposing (PrenatalEncounter, PrenatalProgressReportInitiator(..))
import Backend.PrenatalEncounter.Types exposing (PrenatalDiagnosis(..))
import Backend.PrenatalEncounter.Utils exposing (lmpToEDDDate)
import Components.SendViaWhatsAppDialog.Model
import Components.SendViaWhatsAppDialog.View
import Date exposing (Interval(..), Unit(..))
import EverySet exposing (EverySet)
import Gizra.Html exposing (emptyNode, showIf, showMaybe)
import Gizra.NominalDate exposing (NominalDate, diffDays, formatDDMMYYYY)
import Html exposing (..)
import Html.Attributes exposing (..)
import Html.Events exposing (..)
import List.Extra exposing (greedyGroupsOf)
import Maybe.Extra exposing (isJust, isNothing, unwrap)
import Measurement.Model exposing (LaboratoryTask(..))
import Measurement.Utils
    exposing
        ( outsideCareMedicationOptionsAnemia
        , outsideCareMedicationOptionsHIV
        , outsideCareMedicationOptionsHypertension
        , outsideCareMedicationOptionsMalaria
        , outsideCareMedicationOptionsSyphilis
        )
import Pages.Page exposing (Page(..), UserPage(..))
import Pages.Prenatal.Activity.Utils exposing (respiratoryRateElevated)
import Pages.Prenatal.Encounter.Utils exposing (..)
import Pages.Prenatal.Encounter.View exposing (viewActionButton)
import Pages.Prenatal.Model exposing (AssembledData)
import Pages.Prenatal.ProgressReport.Model exposing (..)
import Pages.Prenatal.ProgressReport.Svg exposing (viewBMIForEGA, viewFundalHeightForEGA, viewMarkers)
import Pages.Prenatal.ProgressReport.Utils exposing (..)
import Pages.Prenatal.RecurrentActivity.Utils
import Pages.Prenatal.RecurrentEncounter.Utils
import Pages.Prenatal.Utils
    exposing
        ( diagnosedMalaria
        , hypertensionDiagnoses
        , outsideCareDiagnoses
        , outsideCareDiagnosesWithPossibleMedication
        , recommendedTreatmentSignsForHypertension
        , recommendedTreatmentSignsForMalaria
        , recommendedTreatmentSignsForMastitis
        , recommendedTreatmentSignsForSyphilis
        , resolveARVReferralDiagnosis
        , resolveNCDReferralDiagnoses
        )
<<<<<<< HEAD
import Pages.Utils exposing (viewEndEncounterDialog, viewEndEncounterMenuForProgressReport, viewPhotoThumbFromPhotoUrl)
=======
import Pages.Report.Model exposing (..)
import Pages.Report.View exposing (..)
import Pages.Utils exposing (viewEndEncounterButton, viewEndEncounterDialog, viewPhotoThumbFromPhotoUrl)
>>>>>>> 1f44fa22
import RemoteData exposing (RemoteData(..), WebData)
import Round
import Translate exposing (Language, TranslationId, translate, translateText)
import Utils.Html exposing (thumbnailImage, viewModal)
import Utils.WebData exposing (viewWebData)


view : Language -> NominalDate -> PrenatalEncounterId -> Bool -> PrenatalProgressReportInitiator -> ModelIndexedDb -> Model -> Html Msg
view language currentDate id isChw initiator db model =
    let
        assembled =
            generateAssembledData id db
    in
    viewWebData language (viewContentAndHeader language currentDate isChw initiator model) identity assembled


viewContentAndHeader : Language -> NominalDate -> Bool -> PrenatalProgressReportInitiator -> Model -> AssembledData -> Html Msg
viewContentAndHeader language currentDate isChw initiator model assembled =
    let
        endEncounterDialog =
            if model.showEndEncounterDialog then
                Just <|
                    viewEndEncounterDialog language
                        Translate.EndEncounterQuestion
                        Translate.OnceYouEndTheEncounter
                        (CloseEncounter assembled.id)
                        (SetEndEncounterDialogState False)

            else
                Nothing

        componentsConfig =
            Just
                { reportType = Components.SendViaWhatsAppDialog.Model.ReportAntenatal
                , setReportComponentsFunc = SetReportComponents
                }
    in
    div [ class "page-report clinical" ] <|
        [ viewHeader language assembled.id initiator model
        , viewContent language currentDate isChw initiator model assembled
        , viewModal endEncounterDialog
        , Html.map MsgSendViaWhatsAppDialog
            (Components.SendViaWhatsAppDialog.View.view
                language
                currentDate
                ( assembled.participant.person, assembled.person )
                componentsConfig
                model.sendViaWhatsAppDialog
            )
        ]


viewHeader : Language -> PrenatalEncounterId -> PrenatalProgressReportInitiator -> Model -> Html Msg
viewHeader language id initiator model =
    let
        label =
            Maybe.map
                (\mode ->
                    case mode of
                        LabResultsCurrent currentMode ->
                            Translate.LabResults

                        LabResultsHistory _ ->
                            Translate.LabHistory
                )
                model.labResultsMode
                |> Maybe.withDefault Translate.AntenatalProgressReport

        backIcon =
            let
                iconForView action =
                    span
                        [ class "link-back" ]
                        [ span
                            [ class "icon-back"
                            , onClick action
                            ]
                            []
                        ]

                goBackActionByLabResultsState defaultAction =
                    Maybe.map
                        (\mode ->
                            let
                                backToCurrentMsg targetMode =
                                    SetLabResultsMode (Just (LabResultsCurrent targetMode))
                            in
                            case mode of
                                LabResultsCurrent currentMode ->
                                    case currentMode of
                                        LabResultsCurrentMain ->
                                            SetLabResultsMode Nothing

                                        LabResultsCurrentDipstickShort ->
                                            backToCurrentMsg LabResultsCurrentMain

                                        LabResultsCurrentDipstickLong ->
                                            backToCurrentMsg LabResultsCurrentMain

                                        LabResultsCurrentLipidPanel ->
                                            backToCurrentMsg LabResultsCurrentMain

                                LabResultsHistory historyMode ->
                                    SetLabResultsMode model.labResultsHistoryOrigin
                        )
                        model.labResultsMode
                        |> Maybe.withDefault defaultAction
            in
            case initiator of
                InitiatorEncounterPage prenatalEncounterId ->
                    iconForView <| goBackActionByLabResultsState (SetActivePage <| UserPage <| PrenatalEncounterPage prenatalEncounterId)

                InitiatorRecurrentEncounterPage prenatalEncounterId ->
                    iconForView <| goBackActionByLabResultsState (SetActivePage <| UserPage <| PrenatalRecurrentEncounterPage prenatalEncounterId)

                InitiatorNewEncounter _ ->
                    emptyNode

                Backend.PrenatalEncounter.Model.InitiatorPatientRecord patientId ->
                    iconForView <| goBackActionByLabResultsState (SetActivePage <| UserPage <| PatientRecordPage InitiatorParticipantDirectory patientId)
    in
    div
        [ class "ui basic segment head" ]
        [ h1 [ class "ui header" ]
            [ text <| translate language label ]
        , backIcon
        ]


viewContent : Language -> NominalDate -> Bool -> PrenatalProgressReportInitiator -> Model -> AssembledData -> Html Msg
viewContent language currentDate isChw initiator model assembled =
    let
        derivedContent =
            case model.labResultsMode of
                Just mode ->
                    case mode of
                        LabResultsCurrent currentMode ->
                            let
                                config =
                                    { hivPCR = True
                                    , syphilis = True
                                    , hepatitisB = True
                                    , malaria = True
                                    , hemoglobin = True
                                    , bloodGpRs = True
                                    , creatinine = False
                                    , liverFunction = False
                                    , pregnancy = False
                                    , hba1c = False
                                    , lipidPanel = False
                                    }
                            in
                            [ generateLabsResultsPaneData currentDate assembled
                                |> viewLabResultsPane language currentDate currentMode SetLabResultsMode config
                            ]

                        LabResultsHistory historyMode ->
                            [ viewLabResultsHistoryPane language currentDate historyMode ]

                Nothing ->
                    let
                        firstEncounterMeasurements =
                            getFirstEncounterMeasurements isChw assembled

                        labsPane =
                            Maybe.map
                                (\components ->
                                    viewLabResultsPane language currentDate LabResultsCurrentMain assembled
                                        |> showIf (showComponent Components.SendViaWhatsAppDialog.Model.ComponentAntenatalLabsResults)
                                )
                                model.components
                                |> Maybe.withDefault (viewLabsPane language currentDate assembled)

                        actions =
                            case initiator of
                                InitiatorEncounterPage id ->
                                    let
                                        ( completedActivities, pendingActivities ) =
                                            getAllActivities assembled
                                                |> List.filter (Pages.Prenatal.Activity.Utils.expectActivity currentDate assembled)
                                                |> List.partition (Pages.Prenatal.Activity.Utils.activityCompleted currentDate assembled)
                                    in
                                    div [ class "actions two" ]
                                        [ viewActionButton language
                                            pendingActivities
                                            completedActivities
                                            -- When pausing, we close the encounter.
                                            -- Entering lab results is available from
                                            -- Case management page.
                                            (CloseEncounter id)
                                            SetEndEncounterDialogState
                                            assembled
                                        , button
                                            [ class "ui fluid primary button"
                                            , onClick <|
                                                MsgSendViaWhatsAppDialog <|
                                                    Components.SendViaWhatsAppDialog.Model.SetState <|
                                                        Just Components.SendViaWhatsAppDialog.Model.Consent
                                            ]
                                            [ text <| translate language Translate.SendViaWhatsApp ]
                                        ]

                                InitiatorRecurrentEncounterPage _ ->
                                    let
                                        ( completedActivities, pendingActivities ) =
                                            Pages.Prenatal.RecurrentEncounter.Utils.allActivities
                                                |> List.filter (Pages.Prenatal.RecurrentActivity.Utils.expectActivity currentDate assembled)
                                                |> List.partition (Pages.Prenatal.RecurrentActivity.Utils.activityCompleted currentDate assembled)

                                        allowEndEncounter =
                                            List.isEmpty pendingActivities
                                    in
<<<<<<< HEAD
                                    viewEndEncounterMenuForProgressReport language
                                        allowEndEcounter
                                        (always <| SetActivePage PinCodePage)
                                        (MsgSendViaWhatsAppDialog <|
                                            Components.SendViaWhatsAppDialog.Model.SetState <|
                                                Just Components.SendViaWhatsAppDialog.Model.Consent
                                        )
=======
                                    viewEndEncounterButton language allowEndEncounter (always <| SetActivePage PinCodePage)
>>>>>>> 1f44fa22

                                InitiatorNewEncounter encounterId ->
                                    div [ class "actions" ]
                                        [ button
                                            [ class "ui fluid primary button"
                                            , onClick <| SetActivePage <| UserPage <| PrenatalEncounterPage encounterId
                                            ]
                                            [ text <| translate language Translate.Reviewed ]
                                        ]

                                Backend.PrenatalEncounter.Model.InitiatorPatientRecord _ ->
                                    emptyNode

                        regularViewMode =
                            isNothing model.components

                        showComponent component =
                            -- Show component if it was selected to be shared via WhatsApp,
                            -- or, if viewing not for sharing via WhatsApp.
                            Maybe.map (EverySet.member component) model.components
                                |> Maybe.withDefault False
                    in
                    [ viewRiskFactorsPane language currentDate firstEncounterMeasurements
                        |> showIf
                            ((regularViewMode && isNothing model.labResultsMode)
                                || showComponent Components.SendViaWhatsAppDialog.Model.ComponentAntenatalRiskFactors
                            )
                    , viewMedicalDiagnosisPane language currentDate isChw firstEncounterMeasurements assembled
                        |> showIf
                            ((regularViewMode && isNothing model.labResultsMode)
                                || showComponent Components.SendViaWhatsAppDialog.Model.ComponentAntenatalMedicalDiagnoses
                            )
                    , viewObstetricalDiagnosisPane language currentDate isChw firstEncounterMeasurements assembled
                        |> showIf
                            ((regularViewMode && isNothing model.labResultsMode)
                                || showComponent Components.SendViaWhatsAppDialog.Model.ComponentAntenatalObstetricalDiagnoses
                            )
                    , viewChwActivityPane language currentDate isChw assembled
                        |> showIf
                            ((regularViewMode && isNothing model.labResultsMode)
                                || showComponent Components.SendViaWhatsAppDialog.Model.ComponentAntenatalCHWActivity
                            )
                    , viewPatientProgressPane language currentDate isChw assembled
<<<<<<< HEAD
                        |> showIf
                            ((regularViewMode && isNothing model.labResultsMode)
                                || showComponent Components.SendViaWhatsAppDialog.Model.ComponentAntenatalPatientProgress
                            )
                    , labsPane
=======
                    , viewLabsPane language currentDate SetLabResultsMode
>>>>>>> 1f44fa22
                    , viewProgressPhotosPane language currentDate isChw assembled
                        |> showIf
                            ((regularViewMode && isNothing model.labResultsMode)
                                || showComponent Components.SendViaWhatsAppDialog.Model.ComponentAntenatalProgressPhotos
                            )
                    , -- Actions are hidden when viewing for sharing via WhatsApp.
                      showIf regularViewMode actions
                    ]
    in
    div [ class "ui unstackable items" ] <|
        viewHeaderPane language currentDate assembled
            :: derivedContent


viewHeaderPane : Language -> NominalDate -> AssembledData -> Html Msg
viewHeaderPane language currentDate assembled =
    let
        mother =
            assembled.person

        ( edd, ega ) =
            assembled.globalLmpDate
                |> generateEDDandEGA language currentDate ( "--/--/----", "----" )

        obstetricHistoryValue =
            assembled.globalObstetricHistory

        ( gravida, para ) =
            unwrap
                ( "----", "----" )
                (\value ->
                    ( generateGravida value
                    , generatePara value
                    )
                )
                obstetricHistoryValue

        viewLineItem class_ label value =
            p [ class class_ ]
                [ span [ class "label" ] [ text <| translate language label ++ ":" ]
                , span [ class "value" ] [ text value ]
                ]
    in
    div [ class "header-pane" ]
        [ viewItemHeading language Translate.PatientInformation "blue"
        , div [ class "pane-content" ]
            [ div [ class "mother-details" ]
                [ div [ class "ui image" ]
                    [ thumbnailImage "mother" mother.avatarUrl mother.name thumbnailDimensions.height thumbnailDimensions.width ]
                , div [ class "content middle" ]
                    [ p [ class "mother-name" ] [ text mother.name ]
                    , showMaybe <|
                        Maybe.map
                            (\age ->
                                viewLineItem "age-wrapper" Translate.AgeWord (translate language <| Translate.YearsOld age)
                            )
                            (ageInYears currentDate mother)
                    ]
                , div [ class "content right" ]
                    [ viewLineItem "edd" Translate.Edd edd
                    , viewLineItem "ega" Translate.Ega ega
                    ]
                ]
            , div [ class "gravida-para" ]
                [ div [ class "gravida" ]
                    [ div [ class "label" ] [ text <| translate language Translate.Gravida ]
                    , div [ class "value" ] [ text gravida ]
                    ]
                , div [ class "para" ]
                    [ div [ class "label" ] [ text <| translate language Translate.Para ]
                    , div [ class "para-breakdown" ]
                        [ div [ class "term" ]
                            [ div [] [ text <| String.slice 0 1 para ]
                            , div [ class "label small" ] [ text <| translate language Translate.Term ]
                            ]
                        , div [ class "pre-term" ]
                            [ div [] [ text <| String.slice 1 2 para ]
                            , div [ class "label small" ] [ text <| translate language Translate.PreTerm ]
                            ]
                        , div [ class "abortions" ]
                            [ div [] [ text <| String.slice 2 3 para ]
                            , div [ class "label small" ] [ text <| translate language Translate.Abortions ]
                            ]
                        , div [ class "live-children" ]
                            [ div [] [ text <| String.slice 3 4 para ]
                            , div [ class "label small" ] [ text <| translate language Translate.LiveChildren ]
                            ]
                        ]
                    ]
                ]
            ]
        ]


viewRiskFactorsPane : Language -> NominalDate -> PrenatalMeasurements -> Html Msg
viewRiskFactorsPane language currentDate measurements =
    let
        alerts =
            List.filterMap
                (generateRiskFactorAlertData language currentDate measurements)
                allRiskFactors
                |> List.map (\alert -> li [] [ text alert ])
                |> ul []
                |> List.singleton
    in
    div [ class "risk-factors" ]
        [ div [ class <| "pane-heading red" ]
            [ img [ src "assets/images/exclamation-white-outline.png" ] []
            , span [] [ text <| translate language Translate.RiskFactors ]
            ]
        , div [ class "pane-content" ] alerts
        ]


viewMedicalDiagnosisPane : Language -> NominalDate -> Bool -> PrenatalMeasurements -> AssembledData -> Html Msg
viewMedicalDiagnosisPane language currentDate isChw firstEncounterMeasurements assembled =
    let
        allNurseEncountersData =
            assembled.nursePreviousEncountersData
                ++ (if isChw then
                        []

                    else
                        [ { startDate = assembled.encounter.startDate
                          , diagnoses = assembled.encounter.diagnoses
                          , pastDiagnoses = assembled.encounter.pastDiagnoses
                          , measurements = assembled.measurements
                          }
                        ]
                   )
                |> List.sortWith (sortByDateDesc .startDate)

        dignoses =
            List.map
                (\data ->
                    let
                        diagnosesIncludingChronic =
                            updateChronicHypertensionDiagnoses data.startDate data.diagnoses assembled medicalDiagnoses

                        diagnosesEntries =
                            List.map (viewTreatmentForDiagnosis language data.startDate data.measurements data.diagnoses) diagnosesIncludingChronic
                                |> List.concat

                        outsideCareDiagnosesEntries =
                            getMeasurementValueFunc data.measurements.outsideCare
                                |> Maybe.andThen
                                    (\value ->
                                        Maybe.map
                                            (EverySet.toList
                                                >> List.filter (\diagnosis -> List.member diagnosis medicalDiagnoses)
                                                >> List.map (viewTreatmentForOutsideCareDiagnosis language data.startDate value.medications)
                                                >> List.concat
                                            )
                                            value.diagnoses
                                    )
                                |> Maybe.withDefault []

                        knownAsPositiveEntries =
                            viewKnownPositives language data.startDate data.measurements

                        programReferralEntries =
                            getMeasurementValueFunc data.measurements.specialityCare
                                |> Maybe.map
                                    (\value ->
                                        let
                                            arvEntry =
                                                resolveARVReferralDiagnosis assembled.nursePreviousEncountersData
                                                    |> Maybe.map
                                                        (\diagnosis ->
                                                            if not <| EverySet.member EnrolledToARVProgram value then
                                                                viewProgramReferralEntry language data.startDate diagnosis FacilityARVProgram

                                                            else
                                                                []
                                                        )
                                                    |> Maybe.withDefault []

                                            ncdEntries =
                                                resolveNCDReferralDiagnoses assembled.nursePreviousEncountersData
                                                    |> List.map
                                                        (\diagnosis ->
                                                            if not <| EverySet.member EnrolledToARVProgram value then
                                                                viewProgramReferralEntry language data.startDate diagnosis FacilityNCDProgram

                                                            else
                                                                []
                                                        )
                                                    |> List.concat
                                        in
                                        arvEntry ++ ncdEntries
                                    )
                                |> Maybe.withDefault []

                        pastDiagnosesEntries =
                            EverySet.toList data.pastDiagnoses
                                |> List.filter (\diagnosis -> List.member diagnosis medicalDiagnoses)
                                |> List.map (viewTreatmentForPastDiagnosis language data.startDate)
                                |> List.concat
                    in
                    knownAsPositiveEntries
                        ++ diagnosesEntries
                        ++ outsideCareDiagnosesEntries
                        ++ pastDiagnosesEntries
                        ++ programReferralEntries
                )
                allNurseEncountersData
                |> List.concat
                |> ul []

        alerts =
            -- Alerts are displayed only for CHW.
            if isChw then
                List.filterMap
                    (generateMedicalDiagnosisAlertData language currentDate firstEncounterMeasurements)
                    allMedicalDiagnoses
                    |> List.map (\alert -> li [] [ text alert ])
                    |> ul []
                    |> List.singleton

            else
                []
    in
    div [ class "medical-diagnosis" ]
        [ viewItemHeading language Translate.MedicalDiagnosis "blue"
        , div [ class "pane-content" ] <|
            dignoses
                :: alerts
        ]


viewProgramReferralEntry : Language -> NominalDate -> PrenatalDiagnosis -> ReferralFacility -> List (Html Msg)
viewProgramReferralEntry language date diagnosis facility =
    diagnosisForProgressReportToString language diagnosis
        ++ " - "
        ++ (translate language <| Translate.ReferredToFacilityPostpartum facility)
        ++ " "
        ++ (String.toLower <| translate language Translate.On)
        ++ " "
        ++ formatDDMMYYYY date
        |> wrapWithLI


viewObstetricalDiagnosisPane : Language -> NominalDate -> Bool -> PrenatalMeasurements -> AssembledData -> Html Msg
viewObstetricalDiagnosisPane language currentDate isChw firstEncounterMeasurements assembled =
    let
        allNurseEncountersData =
            assembled.nursePreviousEncountersData
                ++ (if isChw then
                        []

                    else
                        [ { startDate = assembled.encounter.startDate
                          , diagnoses = assembled.encounter.diagnoses
                          , pastDiagnoses = assembled.encounter.pastDiagnoses
                          , measurements = assembled.measurements
                          }
                        ]
                   )
                |> List.sortWith (sortByDateDesc .startDate)

        initialHealthEducationOccurances =
            List.foldr
                (\data accum ->
                    getMeasurementValueFunc data.measurements.healthEducation
                        |> Maybe.map
                            (\value ->
                                let
                                    signRecord sign =
                                        if
                                            EverySet.member sign value.signs
                                                && (isNothing <| Dict.get sign accum)
                                        then
                                            Just ( sign, data.startDate )

                                        else
                                            Nothing
                                in
                                [ signRecord EducationNauseaVomiting
                                , signRecord EducationLegCramps
                                , signRecord EducationLowBackPain
                                , signRecord EducationConstipation
                                , signRecord EducationVaricoseVeins
                                , signRecord EducationLegPainRedness
                                , signRecord EducationPelvicPain
                                ]
                                    |> Maybe.Extra.values
                                    |> Dict.fromList
                                    |> Dict.union accum
                            )
                        |> Maybe.withDefault accum
                )
                Dict.empty
                allNurseEncountersData

        dignoses =
            List.map
                (\data ->
                    let
                        diagnosesIncludingChronic =
                            updateChronicHypertensionDiagnoses data.startDate data.diagnoses assembled obstetricalDiagnoses

                        diagnosesEntries =
                            List.map (viewTreatmentForDiagnosis language data.startDate data.measurements data.diagnoses) diagnosesIncludingChronic
                                |> List.concat

                        outsideCareDiagnosesEntries =
                            getMeasurementValueFunc data.measurements.outsideCare
                                |> Maybe.andThen
                                    (\value ->
                                        Maybe.map
                                            (EverySet.toList
                                                >> List.filter (\diagnosis -> List.member diagnosis obstetricalDiagnoses)
                                                >> List.map (viewTreatmentForOutsideCareDiagnosis language data.startDate value.medications)
                                                >> List.concat
                                            )
                                            value.diagnoses
                                    )
                                |> Maybe.withDefault []

                        pastDiagnosesEntries =
                            EverySet.toList data.pastDiagnoses
                                |> List.filter (\diagnosis -> List.member diagnosis obstetricalDiagnoses)
                                |> List.map (viewTreatmentForPastDiagnosis language data.startDate)
                                |> List.concat

                        healthEducationDiagnosesEntries =
                            getMeasurementValueFunc data.measurements.healthEducation
                                |> Maybe.map
                                    (\value ->
                                        let
                                            formatedDate =
                                                formatDDMMYYYY data.startDate

                                            messageForSign sign =
                                                if EverySet.member sign value.signs then
                                                    Dict.get sign initialHealthEducationOccurances
                                                        |> Maybe.map
                                                            (\initialDate ->
                                                                let
                                                                    currentIsInitial =
                                                                        Date.compare initialDate data.startDate == EQ
                                                                in
                                                                Translate.PrenatalHealthEducationSignsDiagnosis currentIsInitial formatedDate sign
                                                                    |> translate language
                                                                    |> wrapWithLI
                                                            )

                                                else
                                                    Nothing
                                        in
                                        [ messageForSign EducationNauseaVomiting
                                        , messageForSign EducationLegCramps
                                        , messageForSign EducationLowBackPain
                                        , messageForSign EducationConstipation
                                        , messageForSign EducationVaricoseVeins
                                        , messageForSign EducationLegPainRedness
                                        , messageForSign EducationPelvicPain
                                        ]
                                            |> Maybe.Extra.values
                                            |> List.concat
                                    )
                                |> Maybe.withDefault []
                    in
                    diagnosesEntries ++ outsideCareDiagnosesEntries ++ pastDiagnosesEntries ++ healthEducationDiagnosesEntries
                )
                allNurseEncountersData
                |> List.concat
                |> ul []

        alerts =
            -- Alerts are displayed only for CHW.
            if isChw then
                List.filterMap
                    (generateObstetricalDiagnosisAlertData language currentDate isChw firstEncounterMeasurements assembled)
                    allObstetricalDiagnoses
                    |> List.map (\alert -> li [] [ text alert ])
                    |> ul []
                    |> List.singleton

            else
                []
    in
    div [ class "obstetric-diagnosis" ]
        [ viewItemHeading language Translate.ObstetricalDiagnosis "blue"
        , div [ class "pane-content" ] <|
            dignoses
                :: alerts
        ]


viewChwActivityPane : Language -> NominalDate -> Bool -> AssembledData -> Html Msg
viewChwActivityPane language currentDate isChw assembled =
    let
        allMeasurementsWithDates =
            assembled.chwPreviousMeasurementsWithDates
                ++ (if isChw then
                        [ ( currentDate, assembled.encounter.encounterType, assembled.measurements ) ]

                    else
                        []
                   )
                |> List.sortWith (sortByDateDesc (\( date, _, _ ) -> date))

        activitiesWithDate =
            List.map
                (\( date, _, measurements ) ->
                    ( date, List.filter (matchCHWActivityAtEncounter measurements) allCHWActions )
                )
                allMeasurementsWithDates

        content =
            if not <| List.isEmpty actions then
                div [ class "heading" ]
                    [ div [ class "date" ] [ text <| translate language Translate.Date ]
                    , div [ class "chw-actions" ] [ text <| translate language Translate.Actions ]
                    ]
                    :: actions

            else
                []

        actions =
            List.map
                (\( date, activities ) ->
                    div [ class "table-row" ]
                        [ div [ class "date" ] [ text <| formatDDMMYYYY date ]
                        , List.map
                            (\activity ->
                                li [ class <| chwActionToColor activity ]
                                    [ text <| translate language <| Translate.CHWAction activity ]
                            )
                            activities
                            |> ul [ class "chw-actions" ]
                        ]
                )
                activitiesWithDate
    in
    div [ class "chw-activities" ]
        [ viewItemHeading language Translate.ChwActivity "blue"
        , div [ class "pane-content" ]
            content
        ]


matchCHWActivityAtEncounter : PrenatalMeasurements -> CHWAction -> Bool
matchCHWActivityAtEncounter measurements activity =
    case activity of
        ActionPregnancyDating ->
            isJust measurements.lastMenstrualPeriod

        ActionLabs ->
            isJust measurements.pregnancyTest

        ActionDangerSignsPresent ->
            getMeasurementValueFunc measurements.dangerSigns
                |> Maybe.map
                    (\value ->
                        case EverySet.toList value.signs of
                            [] ->
                                False

                            [ NoDangerSign ] ->
                                False

                            _ ->
                                True
                    )
                |> Maybe.withDefault False

        ActionReferredToHealthCenter ->
            getMeasurementValueFunc measurements.sendToHC
                |> Maybe.andThen (.sendToHCSigns >> Maybe.map (EverySet.member ReferToHealthCenter))
                |> Maybe.withDefault False

        ActionAppointmentConfirmation ->
            isJust measurements.appointmentConfirmation

        ActionHealthEducation ->
            isJust measurements.healthEducation

        ActionBirthPlan ->
            isJust measurements.birthPlan


viewPatientProgressPane : Language -> NominalDate -> Bool -> AssembledData -> Html Msg
viewPatientProgressPane language currentDate isChw assembled =
    let
        allNurseEncountersData =
            List.map (\data -> ( data.startDate, data.measurements )) assembled.nursePreviousEncountersData
                ++ (if isChw then
                        []

                    else
                        [ ( currentDate, assembled.measurements ) ]
                   )

        allMeasurements =
            List.map Tuple.second allNurseEncountersData

        encountersTrimestersData =
            allNurseEncountersData
                |> List.map
                    (\( date, _ ) ->
                        ( date
                        , getEncounterTrimesterData date assembled.globalLmpDate
                        )
                    )

        getTrimesterEncounters trimester =
            encountersTrimestersData
                |> List.filter (\t -> Tuple.second t == Just trimester)
                |> List.map Tuple.first

        encountersFirstTrimester =
            getTrimesterEncounters FirstTrimester

        encountersFirstTrimesterCount =
            List.length encountersFirstTrimester

        encountersSecondTrimester =
            getTrimesterEncounters SecondTrimester

        encountersSecondTrimesterCount =
            List.length encountersSecondTrimester

        encountersThirdTrimester =
            getTrimesterEncounters ThirdTrimester

        encountersThirdTrimesterCount =
            List.length encountersThirdTrimester

        fetalMovementsDate =
            allNurseEncountersData
                |> List.filter
                    (\( _, measurements ) ->
                        measurements.obstetricalExam
                            |> Maybe.map (Tuple.second >> .value >> .fetalMovement >> (==) True)
                            |> Maybe.withDefault False
                    )
                |> List.head
                |> Maybe.map Tuple.first

        fetalHeartRateDate =
            allNurseEncountersData
                |> List.filter
                    (\( _, measurements ) ->
                        measurements.obstetricalExam
                            |> Maybe.map (Tuple.second >> .value >> .fetalHeartRate >> (<) 0)
                            |> Maybe.withDefault False
                    )
                |> List.head
                |> Maybe.map Tuple.first

        egaWeeksDaysLabel language_ encounterDate lmpDate =
            let
                diffInDays =
                    diffDays lmpDate encounterDate
            in
            generateEGAWeeksDaysLabel language_ diffInDays

        ( eddLabel, fetalHeartRateLabel, fetalMovementsLabel ) =
            assembled.globalLmpDate
                |> Maybe.map
                    (\lmpDate ->
                        let
                            eddDate =
                                lmpToEDDDate lmpDate
                        in
                        ( div [ class "due-date-label" ]
                            [ div [] [ text <| translate language Translate.DueDate ++ ":" ]
                            , div []
                                [ text <|
                                    (Date.day eddDate |> String.fromInt)
                                        ++ " "
                                        ++ translate language (Translate.ResolveMonth False (Date.month eddDate))
                                ]
                            ]
                        , fetalHeartRateDate
                            |> Maybe.map
                                (\date ->
                                    div [ class "heart-rate-label" ]
                                        [ span [] [ text <| translate language Translate.FetalHeartRate ++ ": " ]
                                        , span [] [ egaWeeksDaysLabel language date lmpDate |> text ]
                                        ]
                                )
                            |> Maybe.withDefault emptyNode
                        , fetalMovementsDate
                            |> Maybe.map
                                (\date ->
                                    div [ class "movements-label" ]
                                        [ span [] [ text <| translate language Translate.FetalMovement ++ ": " ]
                                        , span [] [ egaWeeksDaysLabel language date lmpDate |> text ]
                                        ]
                                )
                            |> Maybe.withDefault emptyNode
                        )
                    )
                |> Maybe.withDefault ( emptyNode, emptyNode, emptyNode )

        viewTrimesterTimeline trimester =
            let
                encounterIconWidth =
                    18

                currentEncounterTrimester =
                    if encountersThirdTrimesterCount > 0 then
                        ThirdTrimester

                    else if encountersSecondTrimesterCount > 0 then
                        SecondTrimester

                    else
                        FirstTrimester

                periodWidth =
                    case trimester of
                        FirstTrimester ->
                            (180 - encounterIconWidth * encountersFirstTrimesterCount) // (encountersFirstTrimesterCount + 1)

                        SecondTrimester ->
                            (180 - encounterIconWidth * encountersSecondTrimesterCount) // (encountersSecondTrimesterCount + 1)

                        ThirdTrimester ->
                            (210 - encounterIconWidth * encountersThirdTrimesterCount) // (encountersThirdTrimesterCount + 1)

                ( trimesterPeriodsColors, trimesterEncountersDates ) =
                    case trimester of
                        FirstTrimester ->
                            ( if currentEncounterTrimester == FirstTrimester then
                                List.repeat encountersFirstTrimesterCount "blue" ++ [ "gray" ]

                              else
                                List.repeat (encountersFirstTrimesterCount + 1) "blue"
                            , encountersFirstTrimester
                            )

                        SecondTrimester ->
                            ( if currentEncounterTrimester == SecondTrimester then
                                List.repeat encountersSecondTrimesterCount "blue" ++ [ "gray" ]

                              else if currentEncounterTrimester == FirstTrimester then
                                List.repeat (encountersSecondTrimesterCount + 1) "gray"

                              else
                                List.repeat (encountersSecondTrimesterCount + 1) "blue"
                            , encountersSecondTrimester
                            )

                        ThirdTrimester ->
                            ( if currentEncounterTrimester == ThirdTrimester then
                                List.repeat encountersThirdTrimesterCount "blue" ++ [ "gray" ]

                              else
                                List.repeat (encountersThirdTrimesterCount + 1) "gray"
                            , encountersThirdTrimester
                            )

                fetalMovementsIcon =
                    span [ class "fetal-movements" ]
                        [ img
                            [ src "assets/images/icon-fetal-movement.png"
                            , style "height" "30px"
                            ]
                            []
                        ]

                fetalHeartRateIcon rightMargin =
                    span
                        [ class "fetal-heart-rate"
                        , style "margin-right" rightMargin
                        ]
                        [ img
                            [ src "assets/images/icon-fetal-heartrate.png"
                            , style "height" "30px"
                            ]
                            []
                        ]

                dueDateInfo =
                    if trimester == ThirdTrimester then
                        div [ class "due-date-info" ]
                            [ span [ class "due-date-icon" ] [ img [ src "assets/images/icon-baby-due-date.png" ] [] ]
                            , eddLabel
                            ]

                    else
                        emptyNode

                trimesterPeriods =
                    trimesterPeriodsColors
                        |> List.map
                            (\color ->
                                p
                                    [ class <| "period " ++ color
                                    , style "width" (String.fromInt periodWidth ++ "px")
                                    ]
                                    []
                            )

                timelineIcons date =
                    if fetalMovementsDate == Just date && fetalHeartRateDate == Just date then
                        div [ style "margin-left" "-25px", style "width" "65px" ]
                            [ fetalHeartRateIcon "5px"
                            , fetalMovementsIcon
                            ]

                    else if fetalHeartRateDate == Just date then
                        div [ style "margin-left" "-6px", style "width" "35px" ] [ fetalHeartRateIcon "0" ]

                    else if fetalMovementsDate == Just date then
                        div [ style "margin-left" "-2px", style "width" "30px" ] [ fetalMovementsIcon ]

                    else
                        emptyNode

                trimesterEncounters =
                    trimesterEncountersDates
                        |> List.map
                            (\date ->
                                span [ style "width" (String.fromInt encounterIconWidth ++ "px") ]
                                    [ img
                                        [ src "assets/images/icon-blue-circle.png"
                                        , style "width" (String.fromInt encounterIconWidth ++ "px")
                                        ]
                                        []
                                    , timelineIcons date
                                    ]
                            )
            in
            List.Extra.interweave trimesterPeriods trimesterEncounters
                |> List.append [ dueDateInfo ]
                |> div [ class "trimester-timeline" ]

        viewTrimesterVisits trimester =
            let
                ( expectedVisits, actualVisists, visitsLabel ) =
                    case trimester of
                        FirstTrimester ->
                            ( 1, encountersFirstTrimesterCount, Translate.OneVisit )

                        SecondTrimester ->
                            ( 2, encountersSecondTrimesterCount, Translate.TwoVisits )

                        ThirdTrimester ->
                            ( 5, encountersThirdTrimesterCount, Translate.FiveVisits )

                actualVisists_ =
                    if actualVisists > expectedVisits then
                        expectedVisits

                    else
                        actualVisists

                missingVisits =
                    expectedVisits - actualVisists_

                visitsView =
                    List.repeat actualVisists_ "icon-checked-green-circle.png"
                        ++ List.repeat missingVisits "icon-gray-circle-small.png"
                        |> List.map (\icon -> img [ src <| "assets/images/" ++ icon ] [])
            in
            div [ class "trimester-visits" ]
                [ div [ class "label-trimester" ] [ text <| translate language <| Translate.PregnancyTrimester trimester ]
                , div [ class "details" ]
                    [ div [ class "label-visit" ] [ text <| translate language visitsLabel ]
                    , div [ class "visits" ] visitsView
                    ]
                ]

        viewChartHeading transId =
            div [ class "chart-heading" ]
                [ img [ src <| "assets/images/icon-gray-circle-small.png" ] []
                , span [] [ text <| translate language transId ]
                ]

        egaBmiValues =
            allNurseEncountersData
                |> List.filterMap
                    (\( date, measurements ) ->
                        assembled.globalLmpDate
                            |> Maybe.map
                                (\lmpDate ->
                                    let
                                        bmi =
                                            measurements.nutrition
                                                |> Maybe.map
                                                    (\measurement ->
                                                        let
                                                            height =
                                                                Tuple.second measurement
                                                                    |> .value
                                                                    |> .height
                                                                    |> (\(Backend.Measurement.Model.HeightInCm cm) -> cm)

                                                            weight =
                                                                Tuple.second measurement
                                                                    |> .value
                                                                    |> .weight
                                                                    |> (\(Backend.Measurement.Model.WeightInKg kg) -> kg)
                                                        in
                                                        calculateBmi (Just height) (Just weight)
                                                            |> Maybe.withDefault 0
                                                    )
                                                |> Maybe.withDefault 0
                                    in
                                    ( diffDays lmpDate date, bmi )
                                )
                    )

        egaFundalHeightValues =
            allNurseEncountersData
                |> List.filterMap
                    (\( date, measurements ) ->
                        assembled.globalLmpDate
                            |> Maybe.map
                                (\lmpDate ->
                                    let
                                        fundalHeight =
                                            measurements.obstetricalExam
                                                |> Maybe.map
                                                    (\measurement ->
                                                        Tuple.second measurement
                                                            |> .value
                                                            |> .fundalHeight
                                                            |> (\(Backend.Measurement.Model.HeightInCm cm) -> cm)
                                                    )
                                                |> Maybe.withDefault 0
                                    in
                                    ( diffDays lmpDate date, fundalHeight )
                                )
                    )
    in
    div [ class "patient-progress" ]
        [ viewItemHeading language Translate.PatientProgress "blue"
        , div [ class "pane-content" ]
            [ div [ class "caption timeline" ] [ text <| translate language Translate.ProgressTimeline ++ ":" ]
            , div [ class "timeline-section" ]
                [ div [ class "indicators" ]
                    [ fetalHeartRateLabel
                    , fetalMovementsLabel
                    ]
                , allTrimesters
                    |> List.map viewTrimesterTimeline
                    |> div [ class "timeline" ]
                ]
            , allTrimesters
                |> List.map viewTrimesterVisits
                |> div [ class "visits-section" ]
            , div [ class "caption trends" ] [ text <| translate language Translate.ProgressTrends ++ ":" ]
            , div [ class "trends-section" ]
                [ viewMarkers
                , div [ class "bmi-info" ]
                    [ viewChartHeading Translate.BMI
                    , heightWeightBMITable language currentDate assembled.globalLmpDate allNurseEncountersData
                    , viewBMIForEGA language egaBmiValues
                    , illustrativePurposes language
                    ]
                , div [ class "fundal-height-info" ]
                    [ viewChartHeading Translate.FundalHeight
                    , fundalHeightTable language currentDate assembled.globalLmpDate allNurseEncountersData
                    , viewFundalHeightForEGA language egaFundalHeightValues
                    , illustrativePurposes language
                    ]
                ]
            ]
        ]


tableEgaHeading : Language -> NominalDate -> Maybe NominalDate -> List ( NominalDate, PrenatalMeasurements ) -> Html any
tableEgaHeading language currentDate maybeLmpDate measurementsWithDates =
    measurementsWithDates
        |> List.map
            (\( date, measurements ) ->
                maybeLmpDate
                    |> Maybe.map
                        (\lmpDate ->
                            diffDays lmpDate date
                                |> generateEGAWeeksDaysLabel language
                                |> String.toLower
                                |> text
                                |> List.singleton
                        )
                    |> Maybe.withDefault [ text "--" ]
                    |> th
                        [ classList
                            [ ( "center", True )
                            , ( "bottom", True )
                            , ( "aligned", True )
                            , ( "ega-header", True )
                            ]
                        ]
            )
        |> (::)
            (th
                [ class "uppercase" ]
                [ text <| translate language Translate.Ega ]
            )
        |> tr []


heightWeightBMITable : Language -> NominalDate -> Maybe NominalDate -> List ( NominalDate, PrenatalMeasurements ) -> Html any
heightWeightBMITable language currentDate maybeLmpDate allMeasurementsWithDates =
    let
        cell language_ transId =
            td [ class "uppercase" ]
                [ text <| translate language_ transId ]
    in
    allMeasurementsWithDates
        |> greedyGroupsOf 6
        |> List.map
            (\groupOfSix ->
                let
                    egas =
                        tableEgaHeading language currentDate maybeLmpDate groupOfSix

                    heights =
                        groupOfSix
                            |> List.map
                                (Tuple.second
                                    >> .nutrition
                                    >> Maybe.map
                                        (\measurement ->
                                            let
                                                height =
                                                    Tuple.second measurement
                                                        |> .value
                                                        |> .height
                                                        |> (\(Backend.Measurement.Model.HeightInCm cm) -> cm)
                                            in
                                            [ text <| String.fromFloat height ++ translate language Translate.CentimeterShorthand ]
                                        )
                                    >> Maybe.withDefault [ text "--" ]
                                    >> td [ class "center aligned" ]
                                )
                            |> (::) (cell language Translate.Height)
                            |> tr []

                    weights =
                        groupOfSix
                            |> List.map
                                (Tuple.second
                                    >> .nutrition
                                    >> Maybe.map
                                        (\measurement ->
                                            let
                                                weight =
                                                    Tuple.second measurement
                                                        |> .value
                                                        |> .weight
                                                        |> (\(Backend.Measurement.Model.WeightInKg kg) -> kg)
                                            in
                                            [ text <| String.fromFloat weight ++ translate language Translate.KilogramShorthand ]
                                        )
                                    >> Maybe.withDefault [ text "--" ]
                                    >> td [ class "center aligned" ]
                                )
                            |> (::) (cell language Translate.Weight)
                            |> tr []

                    bmis =
                        groupOfSix
                            |> List.map
                                (Tuple.second
                                    >> .nutrition
                                    >> Maybe.map
                                        (\measurement ->
                                            let
                                                height =
                                                    Tuple.second measurement
                                                        |> .value
                                                        |> .height
                                                        |> (\(Backend.Measurement.Model.HeightInCm cm) -> cm)

                                                weight =
                                                    Tuple.second measurement
                                                        |> .value
                                                        |> .weight
                                                        |> (\(Backend.Measurement.Model.WeightInKg kg) -> kg)

                                                bmi =
                                                    calculateBmi (Just height) (Just weight)
                                                        |> Maybe.withDefault 0
                                                        |> Round.round 1
                                            in
                                            [ text bmi ]
                                        )
                                    >> Maybe.withDefault [ text "--" ]
                                    >> td [ class "center aligned" ]
                                )
                            |> (::) (cell language Translate.BMI)
                            |> tr []
                in
                [ egas
                , heights
                , weights
                , bmis
                ]
            )
        |> List.concat
        |> tbody []
        |> List.singleton
        |> table [ class "ui collapsing celled table" ]


fundalHeightTable : Language -> NominalDate -> Maybe NominalDate -> List ( NominalDate, PrenatalMeasurements ) -> Html any
fundalHeightTable language currentDate maybeLmpDate allMeasurementsWithDates =
    let
        cell language_ transId =
            td [ class "uppercase" ]
                [ text <| translate language_ transId ]
    in
    allMeasurementsWithDates
        |> greedyGroupsOf 6
        |> List.map
            (\groupOfSix ->
                let
                    egas =
                        tableEgaHeading language currentDate maybeLmpDate groupOfSix

                    heights =
                        groupOfSix
                            |> List.map
                                (Tuple.second
                                    >> .obstetricalExam
                                    >> Maybe.map
                                        (\measurement ->
                                            let
                                                height =
                                                    Tuple.second measurement
                                                        |> .value
                                                        |> .fundalHeight
                                                        |> (\(Backend.Measurement.Model.HeightInCm cm) -> cm)
                                            in
                                            [ text <| String.fromFloat height ++ translate language Translate.CentimeterShorthand ]
                                        )
                                    >> Maybe.withDefault [ text "--" ]
                                    >> td [ class "center aligned" ]
                                )
                            |> (::) (cell language Translate.FundalHeight)
                            |> tr []
                in
                [ egas
                , heights
                ]
            )
        |> List.concat
        |> tbody []
        |> List.singleton
        |> table [ class "ui collapsing celled table" ]


illustrativePurposes : Language -> Html any
illustrativePurposes language =
    div [ class "illustrative-purposes" ] [ text <| translate language Translate.ForIllustrativePurposesOnly ]


generateLabsResultsPaneData :
    NominalDate
    -> AssembledData
    -> LabsResultsValues PrenatalEncounterId
generateLabsResultsPaneData currentDate assembled =
    let
        allMeasurements =
            assembled.measurements
                :: List.map .measurements assembled.nursePreviousEncountersData

        extractValues getMeasurementFunc =
            List.filterMap (getMeasurementFunc >> getMeasurementValueFunc)
                allMeasurements
    in
    { hiv = extractValues .hivTest
    , urineDipstick = extractValues .urineDipstickTest
    , randomBloodSugar = extractValues .randomBloodSugarTest
    , hivPCR = extractValues .hivPCRTest
    , syphilis = extractValues .syphilisTest
    , hepatitisB = extractValues .hepatitisBTest
    , malaria = extractValues .malariaTest
    , hemoglobin = extractValues .hemoglobinTest
    , bloodGpRs = extractValues .bloodGpRsTest
    , creatinine = []
    , liverFunction = []
    , pregnancy = []
    , hba1c = []
    , lipidPanel = []
    }


viewProgressPhotosPane : Language -> NominalDate -> Bool -> AssembledData -> Html Msg
viewProgressPhotosPane language currentDate isChw assembled =
    let
        allNurseEncountersData =
            List.map (\data -> ( data.startDate, data.measurements )) assembled.nursePreviousEncountersData
                ++ (if isChw then
                        []

                    else
                        [ ( currentDate, assembled.measurements ) ]
                   )

        content =
            allNurseEncountersData
                |> List.filterMap
                    (\( date, measurements ) ->
                        measurements.prenatalPhoto
                            |> Maybe.map
                                (Tuple.second
                                    >> .value
                                    >> (\photoUrl ->
                                            let
                                                egaLabel =
                                                    assembled.globalLmpDate
                                                        |> Maybe.map (\lmpDate -> diffDays lmpDate date |> generateEGAWeeksDaysLabel language)
                                                        |> Maybe.withDefault ""
                                            in
                                            div [ class "progress-photo" ]
                                                [ viewPhotoThumbFromPhotoUrl photoUrl
                                                , div [ class "ega" ] [ text egaLabel ]
                                                ]
                                       )
                                )
                    )
    in
    div [ class "progress-photos" ]
        [ viewItemHeading language Translate.ProgressPhotos "blue"
        , div [ class "pane-content" ] content
        ]


viewKnownPositives :
    Language
    -> NominalDate
    -> PrenatalMeasurements
    -> List (Html any)
viewKnownPositives language date measurements =
    let
        resolveKnownPositive getMeasurementFunc knownPositiveTransId =
            getMeasurementFunc measurements
                |> getMeasurementValueFunc
                |> Maybe.map
                    (\value ->
                        if value.executionNote == TestNoteKnownAsPositive then
                            li []
                                [ text <|
                                    translate language knownPositiveTransId
                                        ++ " "
                                        ++ (String.toLower <| translate language Translate.On)
                                        ++ " "
                                        ++ formatDDMMYYYY date
                                ]

                        else
                            emptyNode
                    )
                |> Maybe.withDefault emptyNode
    in
    [ resolveKnownPositive .hivTest Translate.KnownPositiveHIV
    , resolveKnownPositive .hepatitisBTest Translate.KnownPositiveHepatitisB
    ]


viewTreatmentForDiagnosis :
    Language
    -> NominalDate
    -> PrenatalMeasurements
    -> EverySet PrenatalDiagnosis
    -> PrenatalDiagnosis
    -> List (Html any)
viewTreatmentForDiagnosis language date measurements allDiagnoses diagnosis =
    let
        diagnosisForProgressReport =
            diagnosisForProgressReportToString language diagnosis

        hypertensionTreatmentMessage =
            getMeasurementValueFunc measurements.medicationDistribution
                |> Maybe.andThen .recommendedTreatmentSigns
                |> Maybe.map
                    (EverySet.toList
                        >> List.filter (\sign -> List.member sign recommendedTreatmentSignsForHypertension)
                        >> List.head
                        >> Maybe.map
                            (\treatmentSign ->
                                if treatmentSign == NoTreatmentForHypertension then
                                    noTreatmentAdministeredMessage

                                else
                                    let
                                        continued =
                                            if EverySet.member diagnosis allDiagnoses then
                                                ""

                                            else
                                                " (" ++ (String.toLower <| translate language Translate.Continued) ++ ") "

                                        treatmentLabel =
                                            case treatmentSign of
                                                TreatmentHypertensionAddCarvedilol ->
                                                    [ TreatmentMethyldopa4, TreatmentHypertensionAddCarvedilol ]
                                                        |> List.map (Translate.RecommendedTreatmentSignLabel >> translate language)
                                                        |> String.join ", "

                                                TreatmentHypertensionAddAmlodipine ->
                                                    [ TreatmentMethyldopa4, TreatmentHypertensionAddCarvedilol, TreatmentHypertensionAddAmlodipine ]
                                                        |> List.map (Translate.RecommendedTreatmentSignLabel >> translate language)
                                                        |> String.join ", "

                                                _ ->
                                                    translate language <| Translate.RecommendedTreatmentSignLabel treatmentSign
                                    in
                                    diagnosisForProgressReport
                                        ++ continued
                                        ++ " - "
                                        ++ (String.toLower <| translate language Translate.TreatedWith)
                                        ++ " "
                                        ++ treatmentLabel
                                        ++ " "
                                        ++ (String.toLower <| translate language Translate.On)
                                        ++ " "
                                        ++ formatDDMMYYYY date
                                        |> wrapWithLI
                            )
                        >> Maybe.withDefault noTreatmentRecordedMessage
                    )
                |> Maybe.withDefault noTreatmentRecordedMessage

        syphilisTreatmentMessage complications =
            getMeasurementValueFunc measurements.medicationDistribution
                |> Maybe.andThen .recommendedTreatmentSigns
                |> Maybe.map
                    (EverySet.toList
                        >> List.filter (\sign -> List.member sign recommendedTreatmentSignsForSyphilis)
                        >> (\treatment ->
                                if List.isEmpty treatment then
                                    noTreatmentRecordedMessage

                                else if List.member NoTreatmentForSyphilis treatment then
                                    noTreatmentAdministeredMessage

                                else
                                    let
                                        treatedWithMessage =
                                            List.head treatment
                                                |> Maybe.map
                                                    (\medication ->
                                                        " - "
                                                            ++ (String.toLower <| translate language Translate.TreatedWith)
                                                            ++ " "
                                                            ++ (translate language <| Translate.RecommendedTreatmentSignLabel medication)
                                                    )
                                                |> Maybe.withDefault ""
                                    in
                                    diagnosisForProgressReport
                                        ++ complications
                                        ++ treatedWithMessage
                                        ++ " "
                                        ++ (String.toLower <| translate language Translate.On)
                                        ++ " "
                                        ++ formatDDMMYYYY date
                                        |> wrapWithLI
                           )
                    )
                |> Maybe.withDefault noTreatmentRecordedMessage

        malariaTreatmentMessage =
            getMeasurementValueFunc measurements.medicationDistribution
                |> Maybe.andThen .recommendedTreatmentSigns
                |> Maybe.map
                    (EverySet.toList
                        >> List.filter (\sign -> List.member sign recommendedTreatmentSignsForMalaria)
                        >> (\treatment ->
                                if List.isEmpty treatment then
                                    noTreatmentRecordedMessage

                                else if List.member NoTreatmentForMalaria treatment then
                                    noTreatmentAdministeredMessage

                                else if List.member TreatmentReferToHospital treatment then
                                    referredToHospitalMessage

                                else if List.member TreatmentWrittenProtocols treatment then
                                    translate language Translate.MalariaWithGIComplications
                                        ++ " "
                                        ++ (String.toLower <| translate language Translate.On)
                                        ++ " "
                                        ++ formatDDMMYYYY date
                                        ++ " - "
                                        ++ translate language Translate.WrittenProtocolsFollowed
                                        |> wrapWithLI

                                else
                                    let
                                        treatedWithMessage =
                                            List.head treatment
                                                |> Maybe.map
                                                    (\medication ->
                                                        " - "
                                                            ++ (String.toLower <| translate language Translate.TreatedWith)
                                                            ++ " "
                                                            ++ (translate language <| Translate.RecommendedTreatmentSignLabelForProgressReport medication)
                                                    )
                                                |> Maybe.withDefault ""
                                    in
                                    diagnosisForProgressReport
                                        ++ treatedWithMessage
                                        ++ " "
                                        ++ (String.toLower <| translate language Translate.On)
                                        ++ " "
                                        ++ formatDDMMYYYY date
                                        |> wrapWithLI
                           )
                    )
                |> Maybe.withDefault noTreatmentRecordedMessage

        mentalHealthMessage =
            translate language Translate.EPDSPreformedOn
                ++ " "
                ++ formatDDMMYYYY date
                ++ " - "
                ++ diagnosisForProgressReport
                |> wrapWithLI

        referredToHospitalMessage =
            referredToHospitalMessageWithComplications ""

        referredToHospitalMessageWithComplications complications =
            referredToFacilityMessageWithComplications FacilityHospital complications

        referredToFacilityMessage facility =
            referredToFacilityMessageWithComplications facility ""

        referredToFacilityMessageWithComplications facility complications =
            if isNothing measurements.sendToHC then
                noTreatmentRecordedMessageWithComplications complications

            else
                let
                    refferedToFacility =
                        getMeasurementValueFunc measurements.sendToHC
                            |> Maybe.andThen .referToFacilitySigns
                            |> Maybe.map
                                (\referToFacilitySigns ->
                                    case facility of
                                        FacilityHospital ->
                                            EverySet.member ReferToHospital referToFacilitySigns

                                        FacilityMentalHealthSpecialist ->
                                            EverySet.member ReferToMentalHealthSpecialist referToFacilitySigns

                                        FacilityARVProgram ->
                                            EverySet.member ReferToARVProgram referToFacilitySigns

                                        FacilityNCDProgram ->
                                            EverySet.member ReferToNCDProgram referToFacilitySigns

                                        FacilityANCServices ->
                                            -- Explicit NCD facility.
                                            False

                                        FacilityHealthCenter ->
                                            -- We should never get here.
                                            False
                                )
                            |> Maybe.withDefault False
                in
                if refferedToFacility then
                    diagnosisForProgressReport
                        ++ complications
                        ++ " - "
                        ++ (String.toLower <| translate language <| Translate.ReferredToFacility facility)
                        ++ " "
                        ++ (String.toLower <| translate language Translate.On)
                        ++ " "
                        ++ formatDDMMYYYY date
                        |> wrapWithLI

                else
                    let
                        reason =
                            getMeasurementValueFunc measurements.sendToHC
                                |> Maybe.andThen
                                    (\value ->
                                        case facility of
                                            FacilityHospital ->
                                                getCurrentReasonForNonReferral NonReferralReasonHospital value.facilityNonReferralReasons

                                            FacilityMentalHealthSpecialist ->
                                                getCurrentReasonForNonReferral NonReferralReasonMentalHealthSpecialist value.facilityNonReferralReasons

                                            FacilityARVProgram ->
                                                getCurrentReasonForNonReferral NonReferralReasonARVProgram value.facilityNonReferralReasons

                                            FacilityNCDProgram ->
                                                getCurrentReasonForNonReferral NonReferralReasonNCDProgram value.facilityNonReferralReasons

                                            FacilityANCServices ->
                                                getCurrentReasonForNonReferral NonReferralReasonANCServices value.facilityNonReferralReasons

                                            FacilityHealthCenter ->
                                                -- We should never get here.
                                                Nothing
                                    )

                        suffix =
                            Maybe.map
                                (\reason_ ->
                                    if reason_ == NoReasonForNonReferral then
                                        ""

                                    else
                                        " - " ++ (String.toLower <| translate language <| Translate.ReasonForNonReferral reason_)
                                )
                                reason
                                |> Maybe.withDefault ""
                    in
                    diagnosisForProgressReport
                        ++ complications
                        ++ " - "
                        ++ (String.toLower <| translate language <| Translate.ReferredToFacilityNot facility)
                        ++ " "
                        ++ (String.toLower <| translate language Translate.On)
                        ++ " "
                        ++ formatDDMMYYYY date
                        ++ suffix
                        |> wrapWithLI

        undeterminedDiagnosisMessage =
            diagnosisForProgressReport
                ++ " - "
                ++ translate language Translate.UndeterminedDiagnosisMessage
                ++ " "
                ++ (String.toLower <| translate language Translate.On)
                ++ " "
                ++ formatDDMMYYYY date
                |> wrapWithLI

        noTreatmentRecordedMessage =
            noTreatmentRecordedMessageWithComplications ""

        noTreatmentRecordedMessageWithComplications complication =
            diagnosisForProgressReport
                ++ complication
                ++ " "
                ++ (String.toLower <| translate language Translate.On)
                ++ " "
                ++ formatDDMMYYYY date
                ++ " - "
                ++ (String.toLower <| translate language Translate.NoTreatmentRecorded)
                |> wrapWithLI

        noTreatmentAdministeredMessage =
            diagnosisForProgressReport
                ++ " "
                ++ (String.toLower <| translate language Translate.On)
                ++ " "
                ++ formatDDMMYYYY date
                ++ " - "
                ++ (String.toLower <| translate language Translate.NoTreatmentAdministered)
                |> wrapWithLI

        treatmentMessageForMedication =
            translate language Translate.TreatedWith
                |> customTreatmentMessageForMedication

        treatmentMessageForMedicationLower =
            translate language Translate.TreatedWith
                |> String.toLower
                |> customTreatmentMessageForMedication

        customTreatmentMessageForMedication treatmentLabel distributionSigns nonAdministrationReasons medication =
            if EverySet.member medication distributionSigns then
                treatmentLabel
                    ++ " "
                    ++ (translate language <| Translate.MedicationDistributionSign medication)
                    |> Just

            else
                Dict.get medication nonAdministrationReasons
                    |> Maybe.map
                        (\nonAdministrationReason ->
                            translate language Translate.TreatedWithNot
                                ++ " "
                                ++ (translate language <| Translate.MedicationDistributionSign medication)
                                ++ " "
                                ++ (String.toLower <| translate language Translate.DueTo)
                                ++ " "
                                ++ (translate language <| Translate.AdministrationNote nonAdministrationReason)
                        )

        diagnosisTreatedWithOnDateMessage recommendedTreatmentSign =
            diagnosisForProgressReport
                ++ " - "
                ++ (String.toLower <| translate language Translate.TreatedWith)
                ++ " "
                ++ (translate language <| Translate.RecommendedTreatmentSignLabel recommendedTreatmentSign)
                ++ " "
                ++ (String.toLower <| translate language Translate.On)
                ++ " "
                ++ formatDDMMYYYY date
                |> wrapWithLI
    in
    case diagnosis of
        DiagnosisHIV ->
            getMeasurementValueFunc measurements.sendToHC
                |> Maybe.map
                    (\value ->
                        let
                            refferedToARVProgram =
                                Maybe.map (EverySet.member ReferToARVProgram)
                                    value.referToFacilitySigns
                                    |> Maybe.withDefault False
                        in
                        if refferedToARVProgram then
                            referredToFacilityMessage FacilityARVProgram

                        else
                            getMeasurementValueFunc measurements.medicationDistribution
                                |> Maybe.andThen
                                    (\value_ ->
                                        let
                                            nonAdministrationReasons =
                                                Measurement.Utils.resolveMedicationsNonAdministrationReasons value_
                                        in
                                        Maybe.map2
                                            (\tdf3TCTreatmentMessage dolutegravirTreatmentmessage ->
                                                let
                                                    diagnosisMessage =
                                                        diagnosisForProgressReport
                                                            ++ " "
                                                            ++ (String.toLower <| translate language Translate.On)
                                                            ++ " "
                                                            ++ formatDDMMYYYY date
                                                in
                                                [ li []
                                                    [ p [] [ text diagnosisMessage ]
                                                    , p [] [ text tdf3TCTreatmentMessage ]
                                                    , p [] [ text dolutegravirTreatmentmessage ]
                                                    ]
                                                ]
                                            )
                                            (treatmentMessageForMedication value_.distributionSigns nonAdministrationReasons TDF3TC)
                                            (treatmentMessageForMedication value_.distributionSigns nonAdministrationReasons Dolutegravir)
                                    )
                                |> Maybe.withDefault noTreatmentRecordedMessage
                    )
                |> Maybe.withDefault noTreatmentRecordedMessage

        DiagnosisHIVDetectableViralLoad ->
            getMeasurementValueFunc measurements.hivPCRTest
                |> Maybe.andThen .hivViralLoad
                |> Maybe.map
                    (\viralLoad ->
                        diagnosisForProgressReportToString language diagnosis
                            ++ " "
                            ++ (String.toLower <| translate language Translate.On)
                            ++ " "
                            ++ formatDDMMYYYY date
                            ++ " -- "
                            ++ String.fromFloat viralLoad
                            |> wrapWithLI
                    )
                |> Maybe.withDefault []

        DiagnosisDiscordantPartnership ->
            getMeasurementValueFunc measurements.medicationDistribution
                |> Maybe.andThen
                    (\value ->
                        let
                            nonAdministrationReasons =
                                Measurement.Utils.resolveMedicationsNonAdministrationReasons value
                        in
                        treatmentMessageForMedication value.distributionSigns nonAdministrationReasons TDF3TC
                            |> Maybe.map
                                (\tdf3TCTreatmentMessage ->
                                    let
                                        diagnosisMessage =
                                            diagnosisForProgressReport
                                                ++ " "
                                                ++ (String.toLower <| translate language Translate.On)
                                                ++ " "
                                                ++ formatDDMMYYYY date
                                    in
                                    [ li []
                                        [ p [] [ text diagnosisMessage ]
                                        , p [] [ text tdf3TCTreatmentMessage ]
                                        ]
                                    ]
                                )
                    )
                |> Maybe.withDefault noTreatmentRecordedMessage

        DiagnosisSyphilis ->
            syphilisTreatmentMessage ""

        DiagnosisSyphilisWithComplications ->
            let
                complications =
                    getMeasurementValueFunc measurements.syphilisTest
                        |> Maybe.andThen .symptoms
                        |> Maybe.map
                            (\symptoms ->
                                if EverySet.isEmpty symptoms then
                                    ""

                                else if EverySet.member NoIllnessSymptoms symptoms then
                                    ""

                                else
                                    " - ["
                                        ++ (EverySet.toList symptoms
                                                |> List.map (Translate.IllnessSymptom >> translate language)
                                                |> String.join ", "
                                           )
                                        ++ "]"
                            )
                        |> Maybe.withDefault ""
            in
            syphilisTreatmentMessage complications

        DiagnosisChronicHypertensionImmediate ->
            hypertensionTreatmentMessage

        DiagnosisChronicHypertensionAfterRecheck ->
            hypertensionTreatmentMessage

        DiagnosisGestationalHypertensionImmediate ->
            hypertensionTreatmentMessage

        DiagnosisGestationalHypertensionAfterRecheck ->
            hypertensionTreatmentMessage

        DiagnosisEclampsia ->
            referredToHospitalMessage

        DiagnosisMiscarriage ->
            referredToHospitalMessage

        DiagnosisMolarPregnancy ->
            referredToHospitalMessage

        DiagnosisPlacentaPrevia ->
            referredToHospitalMessage

        DiagnosisPlacentalAbruption ->
            referredToHospitalMessage

        DiagnosisUterineRupture ->
            referredToHospitalMessage

        DiagnosisObstructedLabor ->
            referredToHospitalMessage

        DiagnosisPostAbortionSepsis ->
            referredToHospitalMessage

        DiagnosisEctopicPregnancy ->
            referredToHospitalMessage

        DiagnosisPROM ->
            referredToHospitalMessage

        DiagnosisPPROM ->
            referredToHospitalMessage

        DiagnosisHyperemesisGravidum ->
            referredToHospitalMessage

        DiagnosisHyperemesisGravidumBySymptoms ->
            referredToHospitalMessage

        DiagnosisSevereVomiting ->
            referredToHospitalMessage

        DiagnosisSevereVomitingBySymptoms ->
            referredToHospitalMessage

        DiagnosisMaternalComplications ->
            referredToHospitalMessage

        DiagnosisInfection ->
            referredToHospitalMessage

        DiagnosisImminentDelivery ->
            referredToHospitalMessage

        DiagnosisLaborAndDelivery ->
            referredToHospitalMessage

        DiagnosisModerateAnemia ->
            getMeasurementValueFunc measurements.medicationDistribution
                |> Maybe.andThen
                    (\value ->
                        let
                            nonAdministrationReasons =
                                Measurement.Utils.resolveMedicationsNonAdministrationReasons value
                        in
                        Maybe.map2
                            (\ironTreatmentMessage folicAcidTreatmentMessage ->
                                let
                                    diagnosisMessage =
                                        diagnosisForProgressReport
                                            ++ " "
                                            ++ (String.toLower <| translate language Translate.On)
                                            ++ " "
                                            ++ formatDDMMYYYY date
                                in
                                [ li []
                                    [ p [] [ text diagnosisMessage ]
                                    , p [] [ text ironTreatmentMessage ]
                                    , p [] [ text folicAcidTreatmentMessage ]
                                    ]
                                ]
                            )
                            (treatmentMessageForMedication value.distributionSigns nonAdministrationReasons Iron)
                            (treatmentMessageForMedication value.distributionSigns nonAdministrationReasons FolicAcid)
                    )
                |> Maybe.withDefault noTreatmentRecordedMessage

        DiagnosisSevereAnemia ->
            referredToHospitalMessage

        DiagnosisSevereAnemiaWithComplications ->
            let
                complication =
                    " - ["
                        ++ (complicationsByExamination
                                ++ complicationsByDangerSigns
                                ++ elevatedRespiratoryRate
                                |> String.join ", "
                           )
                        ++ "]"

                elevatedRespiratoryRate =
                    if respiratoryRateElevated measurements then
                        [ translate language Translate.ElevatedRespiratoryRate ]

                    else
                        []

                complicationsByDangerSigns =
                    getMeasurementValueFunc measurements.dangerSigns
                        |> Maybe.map
                            (\value ->
                                if EverySet.member DifficultyBreathing value.signs then
                                    [ translate language <| Translate.DangerSign DifficultyBreathing ]

                                else
                                    []
                            )
                        |> Maybe.withDefault []

                complicationsByExamination =
                    getMeasurementValueFunc measurements.corePhysicalExam
                        |> Maybe.map
                            (\exam ->
                                let
                                    pallorHands =
                                        if EverySet.member PallorHands exam.hands then
                                            [ translate language Translate.HandPallor ]

                                        else
                                            []

                                    paleConjuctiva =
                                        if EverySet.member PaleConjuctiva exam.eyes then
                                            [ translate language Translate.PaleConjuctiva ]

                                        else
                                            []
                                in
                                pallorHands ++ paleConjuctiva
                            )
                        |> Maybe.withDefault []
            in
            referredToHospitalMessageWithComplications complication

        DiagnosisMalaria ->
            malariaTreatmentMessage

        DiagnosisMalariaMedicatedContinued ->
            referredToHospitalMessage

        DiagnosisMalariaWithAnemia ->
            malariaTreatmentMessage

        DiagnosisMalariaWithAnemiaMedicatedContinued ->
            referredToHospitalMessage

        DiagnosisMalariaWithSevereAnemia ->
            malariaTreatmentMessage

        DiagnosisHepatitisB ->
            referredToHospitalMessage

        DiagnosisNeurosyphilis ->
            referredToHospitalMessage

        DiagnosisModeratePreeclampsiaInitialPhase ->
            if EverySet.member DiagnosisModeratePreeclampsiaInitialPhase allDiagnoses then
                referredToHospitalMessage

            else
                hypertensionTreatmentMessage

        DiagnosisModeratePreeclampsiaInitialPhaseEGA37Plus ->
            referredToHospitalMessage

        DiagnosisModeratePreeclampsiaRecurrentPhase ->
            if EverySet.member DiagnosisModeratePreeclampsiaRecurrentPhase allDiagnoses then
                referredToHospitalMessage

            else
                hypertensionTreatmentMessage

        DiagnosisModeratePreeclampsiaRecurrentPhaseEGA37Plus ->
            referredToHospitalMessage

        DiagnosisSeverePreeclampsiaInitialPhase ->
            referredToHospitalMessage

        DiagnosisSeverePreeclampsiaInitialPhaseEGA37Plus ->
            referredToHospitalMessage

        DiagnosisSeverePreeclampsiaRecurrentPhase ->
            referredToHospitalMessage

        DiagnosisSeverePreeclampsiaRecurrentPhaseEGA37Plus ->
            referredToHospitalMessage

        DiagnosisHeartburn ->
            getMeasurementValueFunc measurements.medicationDistribution
                |> Maybe.andThen .recommendedTreatmentSigns
                |> Maybe.map
                    (\signs ->
                        if EverySet.member TreatmentAluminiumHydroxide signs then
                            diagnosisTreatedWithOnDateMessage TreatmentAluminiumHydroxide

                        else if EverySet.member TreatmentHealthEducationForHeartburn signs then
                            noTreatmentAdministeredMessage

                        else
                            noTreatmentRecordedMessage
                    )
                |> Maybe.withDefault noTreatmentRecordedMessage

        DiagnosisHeartburnPersistent ->
            referredToHospitalMessage

        DiagnosisDeepVeinThrombosis ->
            let
                location =
                    getMeasurementValueFunc measurements.symptomReview
                        |> Maybe.map
                            (\value ->
                                if EverySet.member SymptomQuestionLegPainRednessLeft value.symptomQuestions then
                                    " (" ++ String.toLower (translate language Translate.LegLeft) ++ ") "

                                else
                                    " (" ++ String.toLower (translate language Translate.LegRight) ++ ") "
                            )
                        |> Maybe.withDefault ""
            in
            referredToHospitalMessageWithComplications location

        DiagnosisPelvicPainIntense ->
            referredToHospitalMessage

        DiagnosisPelvicPainContinued ->
            referredToHospitalMessage

        DiagnosisUrinaryTractInfection ->
            getMeasurementValueFunc measurements.medicationDistribution
                |> Maybe.andThen .recommendedTreatmentSigns
                |> Maybe.map
                    (\signs ->
                        if EverySet.member TreatmentNitrofurantoin signs then
                            diagnosisTreatedWithOnDateMessage TreatmentNitrofurantoin

                        else if EverySet.member TreatmentAmoxicillin signs then
                            diagnosisTreatedWithOnDateMessage TreatmentAmoxicillin

                        else
                            noTreatmentRecordedMessage
                    )
                |> Maybe.withDefault noTreatmentRecordedMessage

        DiagnosisUrinaryTractInfectionContinued ->
            referredToHospitalMessage

        DiagnosisPyelonephritis ->
            referredToHospitalMessage

        DiagnosisCandidiasis ->
            getMeasurementValueFunc measurements.medicationDistribution
                |> Maybe.andThen .recommendedTreatmentSigns
                |> Maybe.map
                    (\signs ->
                        if EverySet.member TreatmentClotrimaxazole200 signs then
                            diagnosisTreatedWithOnDateMessage TreatmentClotrimaxazole200

                        else if EverySet.member TreatmentClotrimaxazole500 signs then
                            diagnosisTreatedWithOnDateMessage TreatmentClotrimaxazole500

                        else
                            noTreatmentRecordedMessage
                    )
                |> Maybe.withDefault noTreatmentRecordedMessage

        DiagnosisCandidiasisContinued ->
            referredToHospitalMessage

        DiagnosisGonorrhea ->
            getMeasurementValueFunc measurements.medicationDistribution
                |> Maybe.andThen
                    (\value ->
                        let
                            nonAdministrationReasons =
                                Measurement.Utils.resolveMedicationsNonAdministrationReasons value
                        in
                        Maybe.map2
                            (\ceftriaxoneMessage azithromycinMessage ->
                                let
                                    diagnosisMessage =
                                        diagnosisForProgressReport
                                            ++ " "
                                            ++ (String.toLower <| translate language Translate.On)
                                            ++ " "
                                            ++ formatDDMMYYYY date
                                in
                                [ li []
                                    [ p [] [ text diagnosisMessage ]
                                    , p [] [ text ceftriaxoneMessage ]
                                    , p [] [ text azithromycinMessage ]
                                    ]
                                ]
                            )
                            (treatmentMessageForMedication value.distributionSigns nonAdministrationReasons Ceftriaxone)
                            (treatmentMessageForMedication value.distributionSigns nonAdministrationReasons Azithromycin)
                    )
                |> Maybe.withDefault noTreatmentRecordedMessage

        DiagnosisGonorrheaContinued ->
            referredToHospitalMessage

        DiagnosisTrichomonasOrBacterialVaginosis ->
            getMeasurementValueFunc measurements.medicationDistribution
                |> Maybe.andThen
                    (\value ->
                        let
                            nonAdministrationReasons =
                                Measurement.Utils.resolveMedicationsNonAdministrationReasons value
                        in
                        treatmentMessageForMedicationLower value.distributionSigns nonAdministrationReasons Metronidazole
                            |> Maybe.map
                                (\message ->
                                    diagnosisForProgressReport
                                        ++ " - "
                                        ++ message
                                        ++ " "
                                        ++ (String.toLower <| translate language Translate.On)
                                        ++ " "
                                        ++ formatDDMMYYYY date
                                        |> wrapWithLI
                                )
                    )
                |> Maybe.withDefault noTreatmentRecordedMessage

        DiagnosisTrichomonasOrBacterialVaginosisContinued ->
            referredToHospitalMessage

        DiagnosisTuberculosis ->
            diagnosisForProgressReport
                ++ " - "
                ++ translate language Translate.TuberculosisInstructionsFollowed
                ++ " "
                ++ (String.toLower <| translate language Translate.On)
                ++ " "
                ++ formatDDMMYYYY date
                |> wrapWithLI

        DiagnosisDiabetes ->
            referredToHospitalMessage

        DiagnosisGestationalDiabetes ->
            referredToHospitalMessage

        DiagnosisRhesusNegative ->
            referredToHospitalMessage

        DiagnosisDepressionNotLikely ->
            mentalHealthMessage

        DiagnosisDepressionPossible ->
            mentalHealthMessage

        DiagnosisDepressionHighlyPossible ->
            mentalHealthMessage

        DiagnosisDepressionProbable ->
            mentalHealthMessage

        DiagnosisSuicideRisk ->
            mentalHealthMessage

        DiagnosisPostpartumAbdominalPain ->
            undeterminedDiagnosisMessage

        DiagnosisPostpartumHeadache ->
            undeterminedDiagnosisMessage

        DiagnosisPostpartumFatigue ->
            undeterminedDiagnosisMessage

        DiagnosisPostpartumFever ->
            undeterminedDiagnosisMessage

        DiagnosisPostpartumPerinealPainOrDischarge ->
            undeterminedDiagnosisMessage

        DiagnosisPostpartumUrinaryIncontinence ->
            referredToHospitalMessage

        DiagnosisPostpartumInfection ->
            referredToHospitalMessage

        DiagnosisPostpartumExcessiveBleeding ->
            referredToHospitalMessage

        DiagnosisPostpartumEarlyMastitisOrEngorgment ->
            getMeasurementValueFunc measurements.medicationDistribution
                |> Maybe.andThen
                    (\value ->
                        let
                            nonAdministrationReasons =
                                Measurement.Utils.resolveMedicationsNonAdministrationReasons value
                        in
                        treatmentMessageForMedicationLower value.distributionSigns nonAdministrationReasons Paracetamol
                            |> Maybe.map
                                (\message ->
                                    diagnosisForProgressReport
                                        ++ " - "
                                        ++ message
                                        ++ " "
                                        ++ (String.toLower <| translate language Translate.On)
                                        ++ " "
                                        ++ formatDDMMYYYY date
                                        |> wrapWithLI
                                )
                    )
                |> Maybe.withDefault noTreatmentRecordedMessage

        DiagnosisPostpartumMastitis ->
            getMeasurementValueFunc measurements.medicationDistribution
                |> Maybe.andThen .recommendedTreatmentSigns
                |> Maybe.map
                    (EverySet.toList
                        >> List.filter (\sign -> List.member sign recommendedTreatmentSignsForMastitis)
                        >> (\treatment ->
                                if List.isEmpty treatment then
                                    noTreatmentRecordedMessage

                                else if List.member NoTreatmentForMastitis treatment then
                                    noTreatmentAdministeredMessage

                                else
                                    let
                                        treatedWithMessage =
                                            List.head treatment
                                                |> Maybe.map
                                                    (\medication ->
                                                        " - "
                                                            ++ (String.toLower <| translate language Translate.TreatedWith)
                                                            ++ " "
                                                            ++ (translate language <| Translate.RecommendedTreatmentSignLabel medication)
                                                    )
                                                |> Maybe.withDefault ""
                                    in
                                    diagnosisForProgressReport
                                        ++ treatedWithMessage
                                        ++ " "
                                        ++ (String.toLower <| translate language Translate.On)
                                        ++ " "
                                        ++ formatDDMMYYYY date
                                        |> wrapWithLI
                           )
                    )
                |> Maybe.withDefault noTreatmentRecordedMessage

        DiagnosisOther ->
            -- Other diagnosis is used only at outside care diagnostics.
            []

        NoPrenatalDiagnosis ->
            []


viewTreatmentForOutsideCareDiagnosis :
    Language
    -> NominalDate
    -> Maybe (EverySet OutsideCareMedication)
    -> PrenatalDiagnosis
    -> List (Html any)
viewTreatmentForOutsideCareDiagnosis language date medications diagnosis =
    let
        completePhrase maybeTreatedWithPhrase =
            let
                treatedWith =
                    Maybe.map (\phrase -> ", " ++ phrase)
                        maybeTreatedWithPhrase
                        |> Maybe.withDefault ""
            in
            diagnosisForProgressReportToString language diagnosis
                ++ " - "
                ++ (String.toLower <| translate language <| Translate.DiagnosedByOutsideCare)
                ++ treatedWith
                ++ ", "
                ++ (String.toLower <| translate language Translate.AddedToPatientRecordOn)
                ++ " "
                ++ formatDDMMYYYY date
                |> wrapWithLI
    in
    if List.member diagnosis outsideCareDiagnosesWithPossibleMedication then
        let
            treatmentForHypertensionMessage =
                treatedWithPhrase outsideCareMedicationOptionsHypertension NoOutsideCareMedicationForHypertension
                    |> Just
                    |> completePhrase

            treatedWithPhrase treartmentOptions noTreatmentOption =
                Maybe.map
                    (EverySet.toList
                        >> List.filter (\treatment -> List.member treatment treartmentOptions)
                        >> (\treatments ->
                                if List.isEmpty treatments || List.member noTreatmentOption treatments then
                                    noTreatmentAdministeredPhrase

                                else
                                    " "
                                        ++ (String.toLower <| translate language Translate.TreatedWith)
                                        ++ " "
                                        ++ (List.map
                                                (Translate.OutsideCareMedicationLabel >> translate language)
                                                treatments
                                                |> String.join ", "
                                           )
                           )
                    )
                    medications
                    |> Maybe.withDefault noTreatmentAdministeredPhrase

            noTreatmentAdministeredPhrase =
                " "
                    ++ (String.toLower <| translate language Translate.NoTreatmentAdministered)
                    ++ " "
        in
        case diagnosis of
            DiagnosisHIV ->
                treatedWithPhrase outsideCareMedicationOptionsHIV NoOutsideCareMedicationForMalaria
                    |> Just
                    |> completePhrase

            DiagnosisSyphilis ->
                treatedWithPhrase outsideCareMedicationOptionsSyphilis NoOutsideCareMedicationForSyphilis
                    |> Just
                    |> completePhrase

            DiagnosisMalaria ->
                treatedWithPhrase outsideCareMedicationOptionsMalaria NoOutsideCareMedicationForMalaria
                    |> Just
                    |> completePhrase

            DiagnosisModerateAnemia ->
                treatedWithPhrase outsideCareMedicationOptionsAnemia NoOutsideCareMedicationForAnemia
                    |> Just
                    |> completePhrase

            DiagnosisGestationalHypertensionImmediate ->
                treatmentForHypertensionMessage

            DiagnosisChronicHypertensionImmediate ->
                treatmentForHypertensionMessage

            DiagnosisModeratePreeclampsiaInitialPhase ->
                treatmentForHypertensionMessage

            -- Will never get here.
            _ ->
                []

    else if List.member diagnosis outsideCareDiagnoses then
        completePhrase Nothing

    else
        -- Not an outside care diagnosis.
        []


viewTreatmentForPastDiagnosis : Language -> NominalDate -> PrenatalDiagnosis -> List (Html any)
viewTreatmentForPastDiagnosis language date diagnosis =
    diagnosisForProgressReportToString language diagnosis
        ++ " - "
        ++ (String.toLower <| translate language Translate.DiagnosedOn)
        ++ " "
        ++ formatDDMMYYYY date
        ++ " "
        ++ (String.toLower <| translate language Translate.PastDiagnosisReportReason)
        ++ "."
        |> wrapWithLI<|MERGE_RESOLUTION|>--- conflicted
+++ resolved
@@ -93,13 +93,9 @@
         , resolveARVReferralDiagnosis
         , resolveNCDReferralDiagnoses
         )
-<<<<<<< HEAD
-import Pages.Utils exposing (viewEndEncounterDialog, viewEndEncounterMenuForProgressReport, viewPhotoThumbFromPhotoUrl)
-=======
 import Pages.Report.Model exposing (..)
 import Pages.Report.View exposing (..)
-import Pages.Utils exposing (viewEndEncounterButton, viewEndEncounterDialog, viewPhotoThumbFromPhotoUrl)
->>>>>>> 1f44fa22
+import Pages.Utils exposing (viewEndEncounterButton, viewEndEncounterDialog, viewEndEncounterMenuForProgressReport, viewPhotoThumbFromPhotoUrl)
 import RemoteData exposing (RemoteData(..), WebData)
 import Round
 import Translate exposing (Language, TranslationId, translate, translateText)
@@ -233,27 +229,27 @@
 viewContent language currentDate isChw initiator model assembled =
     let
         derivedContent =
+            let
+                labResultsConfig =
+                    { hivPCR = True
+                    , syphilis = True
+                    , hepatitisB = True
+                    , malaria = True
+                    , hemoglobin = True
+                    , bloodGpRs = True
+                    , creatinine = False
+                    , liverFunction = False
+                    , pregnancy = False
+                    , hba1c = False
+                    , lipidPanel = False
+                    }
+            in
             case model.labResultsMode of
                 Just mode ->
                     case mode of
                         LabResultsCurrent currentMode ->
-                            let
-                                config =
-                                    { hivPCR = True
-                                    , syphilis = True
-                                    , hepatitisB = True
-                                    , malaria = True
-                                    , hemoglobin = True
-                                    , bloodGpRs = True
-                                    , creatinine = False
-                                    , liverFunction = False
-                                    , pregnancy = False
-                                    , hba1c = False
-                                    , lipidPanel = False
-                                    }
-                            in
                             [ generateLabsResultsPaneData currentDate assembled
-                                |> viewLabResultsPane language currentDate currentMode SetLabResultsMode config
+                                |> viewLabResultsPane language currentDate currentMode SetLabResultsMode labResultsConfig
                             ]
 
                         LabResultsHistory historyMode ->
@@ -267,11 +263,12 @@
                         labsPane =
                             Maybe.map
                                 (\components ->
-                                    viewLabResultsPane language currentDate LabResultsCurrentMain assembled
+                                    generateLabsResultsPaneData currentDate assembled
+                                        |> viewLabResultsPane language currentDate LabResultsCurrentMain SetLabResultsMode labResultsConfig
                                         |> showIf (showComponent Components.SendViaWhatsAppDialog.Model.ComponentAntenatalLabsResults)
                                 )
                                 model.components
-                                |> Maybe.withDefault (viewLabsPane language currentDate assembled)
+                                |> Maybe.withDefault (viewLabsPane language currentDate SetLabResultsMode)
 
                         actions =
                             case initiator of
@@ -312,17 +309,13 @@
                                         allowEndEncounter =
                                             List.isEmpty pendingActivities
                                     in
-<<<<<<< HEAD
                                     viewEndEncounterMenuForProgressReport language
-                                        allowEndEcounter
+                                        allowEndEncounter
                                         (always <| SetActivePage PinCodePage)
                                         (MsgSendViaWhatsAppDialog <|
                                             Components.SendViaWhatsAppDialog.Model.SetState <|
                                                 Just Components.SendViaWhatsAppDialog.Model.Consent
                                         )
-=======
-                                    viewEndEncounterButton language allowEndEncounter (always <| SetActivePage PinCodePage)
->>>>>>> 1f44fa22
 
                                 InitiatorNewEncounter encounterId ->
                                     div [ class "actions" ]
@@ -366,15 +359,11 @@
                                 || showComponent Components.SendViaWhatsAppDialog.Model.ComponentAntenatalCHWActivity
                             )
                     , viewPatientProgressPane language currentDate isChw assembled
-<<<<<<< HEAD
                         |> showIf
                             ((regularViewMode && isNothing model.labResultsMode)
                                 || showComponent Components.SendViaWhatsAppDialog.Model.ComponentAntenatalPatientProgress
                             )
                     , labsPane
-=======
-                    , viewLabsPane language currentDate SetLabResultsMode
->>>>>>> 1f44fa22
                     , viewProgressPhotosPane language currentDate isChw assembled
                         |> showIf
                             ((regularViewMode && isNothing model.labResultsMode)
