--- conflicted
+++ resolved
@@ -848,9 +848,6 @@
                 Dict.empty
                 allNurseEncountersData
 
-<<<<<<< HEAD
-        diganoses =
-=======
         -- RH Factor Uknown should be a default Obsteric Diagnosis on any patient who has
         -- not had an RH lab result (for any reason).
         rhesusEntry =
@@ -870,7 +867,6 @@
                 []
 
         dignoses =
->>>>>>> f682edbd
             List.concatMap
                 (\data ->
                     let
@@ -971,12 +967,8 @@
 
         common =
             ul [] <|
-<<<<<<< HEAD
-                diganoses
-=======
                 rhesusEntry
                     ++ dignoses
->>>>>>> f682edbd
                     ++ lmpDateNonConfidentEntry
 
         alerts =
