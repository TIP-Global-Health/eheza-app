module Pages.Prenatal.ProgressReport.View exposing (view)

import AssocList as Dict exposing (Dict)
import Backend.Entities exposing (..)
import Backend.IndividualEncounterParticipant.Model exposing (IndividualEncounterParticipant)
import Backend.Measurement.Model
    exposing
        ( DangerSign(..)
        , EyesCPESign(..)
        , HIVPCRResult(..)
        , HandsCPESign(..)
        , IllnessSymptom(..)
        , MedicationDistributionSign(..)
        , NonReferralSign(..)
        , PrenatalHIVSign(..)
        , PrenatalHealthEducationSign(..)
        , PrenatalMeasurements
        , PrenatalOutsideCareMedication(..)
        , PrenatalSymptomQuestion(..)
        , PrenatalTestExecutionNote(..)
        , PrenatalTestResult(..)
        , PrenatalTestVariant(..)
        , ReasonForNonReferral(..)
        , RecommendedTreatmentSign(..)
        , ReferToFacilitySign(..)
        , ReferralFacility(..)
        , SendToHCSign(..)
        , SpecialityCareSign(..)
        , ViralLoadStatus(..)
        )
import Backend.Measurement.Utils exposing (getMeasurementValueFunc, prenatalLabExpirationPeriod)
import Backend.Model exposing (ModelIndexedDb)
import Backend.NutritionEncounter.Utils exposing (sortByDateDesc, sortTuplesByDateDesc)
import Backend.PatientRecord.Model exposing (PatientRecordInitiator(..))
import Backend.Person.Model exposing (Person)
import Backend.Person.Utils exposing (ageInYears)
import Backend.PrenatalActivity.Model
    exposing
        ( PregnancyTrimester(..)
        , allMedicalDiagnoses
        , allObstetricalDiagnoses
        , allRiskFactors
        , allTrimesters
        )
import Backend.PrenatalActivity.Utils
    exposing
        ( generateRiskFactorAlertData
        , getEncounterTrimesterData
        )
import Backend.PrenatalEncounter.Model exposing (PrenatalEncounter, PrenatalProgressReportInitiator(..))
import Backend.PrenatalEncounter.Types exposing (PrenatalDiagnosis(..))
import Backend.PrenatalEncounter.Utils exposing (lmpToEDDDate)
import Components.SendViaWhatsAppDialog.Model
import Components.SendViaWhatsAppDialog.View
import Date exposing (Interval(..), Unit(..))
import EverySet exposing (EverySet)
import Gizra.Html exposing (emptyNode, showIf, showMaybe)
import Gizra.NominalDate exposing (NominalDate, diffDays, formatDDMMYYYY)
import Html exposing (..)
import Html.Attributes exposing (..)
import Html.Events exposing (..)
import List.Extra exposing (greedyGroupsOf)
import Maybe.Extra exposing (isJust, isNothing, unwrap)
import Measurement.Utils
import Pages.Page exposing (Page(..), UserPage(..))
import Pages.Prenatal.Activity.Types exposing (LaboratoryTask(..))
import Pages.Prenatal.Activity.Utils
    exposing
        ( outsideCareMedicationOptionsAnemia
        , outsideCareMedicationOptionsHIV
        , outsideCareMedicationOptionsHypertension
        , outsideCareMedicationOptionsMalaria
        , outsideCareMedicationOptionsSyphilis
        , respiratoryRateElevated
        )
import Pages.Prenatal.DemographicsReport.View exposing (viewItemHeading)
import Pages.Prenatal.Encounter.Utils exposing (..)
import Pages.Prenatal.Encounter.View exposing (viewActionButton)
import Pages.Prenatal.Model exposing (AssembledData)
import Pages.Prenatal.ProgressReport.Model exposing (..)
import Pages.Prenatal.ProgressReport.Svg exposing (viewBMIForEGA, viewFundalHeightForEGA, viewMarkers)
import Pages.Prenatal.ProgressReport.Utils exposing (..)
import Pages.Prenatal.RecurrentActivity.Utils
import Pages.Prenatal.RecurrentEncounter.Utils
import Pages.Prenatal.Utils
    exposing
        ( diagnosedMalaria
        , getCurrentReasonForNonReferral
        , hypertensionDiagnoses
        , outsideCareDiagnoses
        , outsideCareDiagnosesWithPossibleMedication
        , recommendedTreatmentSignsForHypertension
        , recommendedTreatmentSignsForMalaria
        , recommendedTreatmentSignsForMastitis
        , recommendedTreatmentSignsForSyphilis
        , resolveARVReferralDiagnosis
        , resolveNCDReferralDiagnoses
        )
import Pages.Utils exposing (viewEndEncounterDialog, viewEndEncounterMenuForProgressReport, viewPhotoThumbFromPhotoUrl)
import RemoteData exposing (RemoteData(..), WebData)
import Round
import Translate exposing (Language, TranslationId, translate, translateText)
import Utils.Html exposing (thumbnailImage, viewModal)
import Utils.WebData exposing (viewWebData)


view : Language -> NominalDate -> PrenatalEncounterId -> Bool -> PrenatalProgressReportInitiator -> ModelIndexedDb -> Model -> Html Msg
view language currentDate id isChw initiator db model =
    let
        assembled =
            generateAssembledData id db
    in
    viewWebData language (viewContentAndHeader language currentDate isChw initiator model) identity assembled


viewContentAndHeader : Language -> NominalDate -> Bool -> PrenatalProgressReportInitiator -> Model -> AssembledData -> Html Msg
viewContentAndHeader language currentDate isChw initiator model assembled =
    let
        endEncounterDialog =
            if model.showEndEncounterDialog then
                Just <|
                    viewEndEncounterDialog language
                        Translate.EndEncounterQuestion
                        Translate.OnceYouEndTheEncounter
                        (CloseEncounter assembled.id)
                        (SetEndEncounterDialogState False)

            else
                Nothing

        componentsConfig =
            Just
                { reportType = Components.SendViaWhatsAppDialog.Model.ReportAntenatal
                , setReportComponentsMsg = SetReportComponents
                }
    in
    div [ class "page-report clinical" ] <|
        [ viewHeader language assembled.id initiator model
        , viewContent language currentDate isChw initiator model assembled
        , viewModal endEncounterDialog
        , Html.map MsgSendViaWhatsAppDialog
            (Components.SendViaWhatsAppDialog.View.view
                language
                currentDate
                ( assembled.participant.person, assembled.person )
                componentsConfig
                model.sendViaWhatsAppDialog
            )
        ]


viewHeader : Language -> PrenatalEncounterId -> PrenatalProgressReportInitiator -> Model -> Html Msg
viewHeader language id initiator model =
    let
        label =
            Maybe.map
                (\mode ->
                    case mode of
                        LabResultsCurrent currentMode ->
                            Translate.LabResults

                        LabResultsHistory _ ->
                            Translate.LabHistory
                )
                model.labResultsMode
                |> Maybe.withDefault Translate.AntenatalProgressReport

        backIcon =
            let
                iconForView action =
                    span
                        [ class "link-back" ]
                        [ span
                            [ class "icon-back"
                            , onClick action
                            ]
                            []
                        ]

                goBackActionByLabResultsState defaultAction =
                    Maybe.map
                        (\mode ->
                            let
                                backToCurrentMsg targetMode =
                                    SetLabResultsMode (Just (LabResultsCurrent targetMode))
                            in
                            case mode of
                                LabResultsCurrent currentMode ->
                                    case currentMode of
                                        LabResultsCurrentMain ->
                                            SetLabResultsMode Nothing

                                        LabResultsCurrentDipstickShort ->
                                            backToCurrentMsg LabResultsCurrentMain

                                        LabResultsCurrentDipstickLong ->
                                            backToCurrentMsg LabResultsCurrentMain

                                LabResultsHistory historyMode ->
                                    Maybe.withDefault LabResultsCurrentMain model.labResultsHistoryOrigin
                                        |> backToCurrentMsg
                        )
                        model.labResultsMode
                        |> Maybe.withDefault defaultAction
            in
            case initiator of
                InitiatorEncounterPage prenatalEncounterId ->
                    iconForView <| goBackActionByLabResultsState (SetActivePage <| UserPage <| PrenatalEncounterPage id)

                InitiatorRecurrentEncounterPage prenatalEncounterId ->
                    iconForView <| goBackActionByLabResultsState (SetActivePage <| UserPage <| PrenatalRecurrentEncounterPage id)

                InitiatorNewEncounter _ ->
                    emptyNode

                Backend.PrenatalEncounter.Model.InitiatorPatientRecord patientId ->
                    iconForView <| goBackActionByLabResultsState (SetActivePage <| UserPage <| PatientRecordPage InitiatorParticipantDirectory patientId)
    in
    div
        [ class "ui basic segment head" ]
        [ h1 [ class "ui header" ]
            [ text <| translate language label ]
        , backIcon
        ]


viewContent : Language -> NominalDate -> Bool -> PrenatalProgressReportInitiator -> Model -> AssembledData -> Html Msg
viewContent language currentDate isChw initiator model assembled =
    let
        derivedContent =
            case model.labResultsMode of
                Just mode ->
                    case mode of
                        LabResultsCurrent currentMode ->
                            [ viewLabResultsPane language currentDate currentMode assembled ]

                        LabResultsHistory historyMode ->
                            [ viewLabResultsHistoryPane language currentDate historyMode ]

                Nothing ->
                    let
                        firstEncounterMeasurements =
                            getFirstEncounterMeasurements isChw assembled

                        labsPane =
                            Maybe.map
                                (\components ->
                                    viewLabResultsPane language currentDate LabResultsCurrentMain assembled
                                        |> showIf (showComponent Components.SendViaWhatsAppDialog.Model.ComponentAntenatalLabsResults)
                                )
                                model.components
                                |> Maybe.withDefault (viewLabsPane language currentDate assembled)

                        actions =
                            case initiator of
                                InitiatorEncounterPage id ->
                                    let
                                        ( completedActivities, pendingActivities ) =
                                            getAllActivities assembled
                                                |> List.filter (Pages.Prenatal.Activity.Utils.expectActivity currentDate assembled)
                                                |> List.partition (Pages.Prenatal.Activity.Utils.activityCompleted currentDate assembled)
                                    in
                                    div [ class "actions two" ]
                                        [ viewActionButton language
                                            pendingActivities
                                            completedActivities
                                            -- When pausing, we close the encounter.
                                            -- Entering lab results is available from
                                            -- Case management page.
                                            (CloseEncounter id)
                                            SetEndEncounterDialogState
                                            assembled
                                        , button
                                            [ class "ui fluid primary button"
                                            , onClick <|
                                                MsgSendViaWhatsAppDialog <|
                                                    Components.SendViaWhatsAppDialog.Model.SetState <|
                                                        Just Components.SendViaWhatsAppDialog.Model.Consent
                                            ]
                                            [ text <| translate language Translate.SendViaWhatsApp ]
                                        ]

                                InitiatorRecurrentEncounterPage _ ->
                                    let
                                        ( completedActivities, pendingActivities ) =
                                            Pages.Prenatal.RecurrentEncounter.Utils.allActivities
                                                |> List.filter (Pages.Prenatal.RecurrentActivity.Utils.expectActivity currentDate assembled)
                                                |> List.partition (Pages.Prenatal.RecurrentActivity.Utils.activityCompleted currentDate assembled)

                                        allowEndEcounter =
                                            List.isEmpty pendingActivities
                                    in
                                    viewEndEncounterMenuForProgressReport language
                                        allowEndEcounter
                                        (always <| SetActivePage PinCodePage)
                                        (MsgSendViaWhatsAppDialog <|
                                            Components.SendViaWhatsAppDialog.Model.SetState <|
                                                Just Components.SendViaWhatsAppDialog.Model.Consent
                                        )

                                InitiatorNewEncounter encounterId ->
                                    div [ class "actions" ]
                                        [ button
                                            [ class "ui fluid primary button"
                                            , onClick <| SetActivePage <| UserPage <| PrenatalEncounterPage encounterId
                                            ]
                                            [ text <| translate language Translate.Reviewed ]
                                        ]

                                Backend.PrenatalEncounter.Model.InitiatorPatientRecord _ ->
                                    emptyNode

                        regularViewMode =
                            isNothing model.components

                        showComponent component =
                            -- Show component if it was selected to be shared via WhatsApp,
                            -- or, if viewing not for sharing via WhatsApp.
                            Maybe.map (EverySet.member component) model.components
                                |> Maybe.withDefault False
                    in
                    [ viewHeaderPane language currentDate assembled
                    , viewRiskFactorsPane language currentDate firstEncounterMeasurements
                        |> showIf
                            ((regularViewMode && isNothing model.labResultsMode)
                                || showComponent Components.SendViaWhatsAppDialog.Model.ComponentAntenatalRiskFactors
                            )
                    , viewMedicalDiagnosisPane language currentDate isChw firstEncounterMeasurements assembled
                        |> showIf
                            ((regularViewMode && isNothing model.labResultsMode)
                                || showComponent Components.SendViaWhatsAppDialog.Model.ComponentAntenatalMedicalDiagnoses
                            )
                    , viewObstetricalDiagnosisPane language currentDate isChw firstEncounterMeasurements assembled
                        |> showIf
                            ((regularViewMode && isNothing model.labResultsMode)
                                || showComponent Components.SendViaWhatsAppDialog.Model.ComponentAntenatalObstetricalDiagnoses
                            )
                    , viewPatientProgressPane language currentDate isChw assembled
                        |> showIf
                            ((regularViewMode && isNothing model.labResultsMode)
                                || showComponent Components.SendViaWhatsAppDialog.Model.ComponentAntenatalPatientProgress
                            )
                    , labsPane
                    , viewProgressPhotosPane language currentDate isChw assembled
                        |> showIf
                            ((regularViewMode && isNothing model.labResultsMode)
                                || showComponent Components.SendViaWhatsAppDialog.Model.ComponentAntenatalProgressPhotos
                            )
                    , -- Actions are hidden when viewing for sharing via WhatsApp.
                      showIf regularViewMode actions
                    ]
    in
<<<<<<< HEAD
    div
        [ class "ui unstackable items"
        , Html.Attributes.id "report-content"
        ]
        [ viewHeaderPane language currentDate assembled
        , viewRiskFactorsPane language currentDate firstEncounterMeasurements
            |> showIf
                ((regularViewMode && isNothing model.labResultsMode)
                    || showComponent Components.SendViaWhatsAppDialog.Model.ComponentAntenatalRiskFactors
                )
        , viewMedicalDiagnosisPane language currentDate isChw firstEncounterMeasurements assembled
            |> showIf
                ((regularViewMode && isNothing model.labResultsMode)
                    || showComponent Components.SendViaWhatsAppDialog.Model.ComponentAntenatalMedicalDiagnoses
                )
        , viewObstetricalDiagnosisPane language currentDate isChw firstEncounterMeasurements assembled
            |> showIf
                ((regularViewMode && isNothing model.labResultsMode)
                    || showComponent Components.SendViaWhatsAppDialog.Model.ComponentAntenatalObstetricalDiagnoses
                )
        , viewPatientProgressPane language currentDate isChw assembled
            |> showIf
                ((regularViewMode && isNothing model.labResultsMode)
                    || showComponent Components.SendViaWhatsAppDialog.Model.ComponentAntenatalPatientProgress
                )
        , labsPane
        , viewProgressPhotosPane language currentDate isChw assembled
            |> showIf
                ((regularViewMode && isNothing model.labResultsMode)
                    || showComponent Components.SendViaWhatsAppDialog.Model.ComponentAntenatalProgressPhotos
                )
        , -- Actions are hidden when viewing for sharing via WhatsApp.
          showIf regularViewMode actions
        ]
=======
    div [ class "ui unstackable items" ] <|
        viewHeaderPane language currentDate assembled
            :: derivedContent
>>>>>>> 931b04ce


viewHeaderPane : Language -> NominalDate -> AssembledData -> Html Msg
viewHeaderPane language currentDate assembled =
    let
        mother =
            assembled.person

        ( edd, ega ) =
            assembled.globalLmpDate
                |> generateEDDandEGA language currentDate ( "--/--/----", "----" )

        obstetricHistoryValue =
            assembled.globalObstetricHistory

        ( gravida, para ) =
            unwrap
                ( "----", "----" )
                (\value ->
                    ( generateGravida value
                    , generatePara value
                    )
                )
                obstetricHistoryValue

        viewLineItem class_ label value =
            p [ class class_ ]
                [ span [ class "label" ] [ text <| translate language label ++ ":" ]
                , span [ class "value" ] [ text value ]
                ]
    in
    div [ class "header-pane" ]
        [ viewItemHeading language Translate.PatientInformation "blue"
        , div [ class "pane-content" ]
            [ div [ class "mother-details" ]
                [ div [ class "ui image" ]
                    [ thumbnailImage "mother" mother.avatarUrl mother.name thumbnailDimensions.height thumbnailDimensions.width ]
                , div [ class "content middle" ]
                    [ p [ class "mother-name" ] [ text mother.name ]
                    , showMaybe <|
                        Maybe.map
                            (\age ->
                                viewLineItem "age-wrapper" Translate.AgeWord (translate language <| Translate.YearsOld age)
                            )
                            (ageInYears currentDate mother)
                    ]
                , div [ class "content right" ]
                    [ viewLineItem "edd" Translate.Edd edd
                    , viewLineItem "ega" Translate.Ega ega
                    ]
                ]
            , div [ class "gravida-para" ]
                [ div [ class "gravida" ]
                    [ div [ class "label" ] [ text <| translate language Translate.Gravida ]
                    , div [ class "value" ] [ text gravida ]
                    ]
                , div [ class "para" ]
                    [ div [ class "label" ] [ text <| translate language Translate.Para ]
                    , div [ class "para-breakdown" ]
                        [ div [ class "term" ]
                            [ div [] [ text <| String.slice 0 1 para ]
                            , div [ class "label small" ] [ text <| translate language Translate.Term ]
                            ]
                        , div [ class "pre-term" ]
                            [ div [] [ text <| String.slice 1 2 para ]
                            , div [ class "label small" ] [ text <| translate language Translate.PreTerm ]
                            ]
                        , div [ class "abortions" ]
                            [ div [] [ text <| String.slice 2 3 para ]
                            , div [ class "label small" ] [ text <| translate language Translate.Abortions ]
                            ]
                        , div [ class "live-children" ]
                            [ div [] [ text <| String.slice 3 4 para ]
                            , div [ class "label small" ] [ text <| translate language Translate.LiveChildren ]
                            ]
                        ]
                    ]
                ]
            ]
        ]


viewRiskFactorsPane : Language -> NominalDate -> PrenatalMeasurements -> Html Msg
viewRiskFactorsPane language currentDate measurements =
    let
        alerts =
            List.filterMap
                (generateRiskFactorAlertData language currentDate measurements)
                allRiskFactors
                |> List.map (\alert -> li [] [ text alert ])
                |> ul []
                |> List.singleton
    in
    div [ class "risk-factors" ]
        [ div [ class <| "pane-heading red" ]
            [ img [ src "assets/images/exclamation-white-outline.png" ] []
            , span [] [ text <| translate language Translate.RiskFactors ]
            ]
        , div [ class "pane-content" ] alerts
        ]


viewMedicalDiagnosisPane : Language -> NominalDate -> Bool -> PrenatalMeasurements -> AssembledData -> Html Msg
viewMedicalDiagnosisPane language currentDate isChw firstEncounterMeasurements assembled =
    let
        allNurseEncountersData =
            assembled.nursePreviousEncountersData
                ++ (if isChw then
                        []

                    else
                        [ { startDate = assembled.encounter.startDate
                          , diagnoses = assembled.encounter.diagnoses
                          , pastDiagnoses = assembled.encounter.pastDiagnoses
                          , measurements = assembled.measurements
                          }
                        ]
                   )
                |> List.sortWith (sortByDateDesc .startDate)

        dignoses =
            List.map
                (\data ->
                    let
                        diagnosesIncludingChronic =
                            updateChronicHypertensionDiagnoses data.startDate data.diagnoses assembled medicalDiagnoses

                        diagnosesEntries =
                            List.map (viewTreatmentForDiagnosis language data.startDate data.measurements data.diagnoses) diagnosesIncludingChronic
                                |> List.concat

                        outsideCareDiagnosesEntries =
                            getMeasurementValueFunc data.measurements.outsideCare
                                |> Maybe.andThen
                                    (\value ->
                                        Maybe.map
                                            (EverySet.toList
                                                >> List.filter (\diagnosis -> List.member diagnosis medicalDiagnoses)
                                                >> List.map (viewTreatmentForOutsideCareDiagnosis language data.startDate value.medications)
                                                >> List.concat
                                            )
                                            value.diagnoses
                                    )
                                |> Maybe.withDefault []

                        knownAsPositiveEntries =
                            viewKnownPositives language data.startDate data.measurements

                        programReferralEntries =
                            getMeasurementValueFunc data.measurements.specialityCare
                                |> Maybe.map
                                    (\value ->
                                        let
                                            arvEntry =
                                                resolveARVReferralDiagnosis assembled.nursePreviousEncountersData
                                                    |> Maybe.map
                                                        (\diagnosis ->
                                                            if not <| EverySet.member EnrolledToARVProgram value then
                                                                viewProgramReferralEntry language data.startDate diagnosis FacilityARVProgram

                                                            else
                                                                []
                                                        )
                                                    |> Maybe.withDefault []

                                            ncdEntries =
                                                resolveNCDReferralDiagnoses assembled.nursePreviousEncountersData
                                                    |> List.map
                                                        (\diagnosis ->
                                                            if not <| EverySet.member EnrolledToARVProgram value then
                                                                viewProgramReferralEntry language data.startDate diagnosis FacilityNCDProgram

                                                            else
                                                                []
                                                        )
                                                    |> List.concat
                                        in
                                        arvEntry ++ ncdEntries
                                    )
                                |> Maybe.withDefault []

                        pastDiagnosesEntries =
                            EverySet.toList data.pastDiagnoses
                                |> List.filter (\diagnosis -> List.member diagnosis medicalDiagnoses)
                                |> List.map (viewTreatmentForPastDiagnosis language data.startDate)
                                |> List.concat
                    in
                    knownAsPositiveEntries
                        ++ diagnosesEntries
                        ++ outsideCareDiagnosesEntries
                        ++ pastDiagnosesEntries
                        ++ programReferralEntries
                )
                allNurseEncountersData
                |> List.concat
                |> ul []

        alerts =
            -- Alerts are displayed only for CHW.
            if isChw then
                List.filterMap
                    (generateMedicalDiagnosisAlertData language currentDate firstEncounterMeasurements)
                    allMedicalDiagnoses
                    |> List.map (\alert -> li [] [ text alert ])
                    |> ul []
                    |> List.singleton

            else
                []
    in
    div [ class "medical-diagnosis" ]
        [ viewItemHeading language Translate.MedicalDiagnosis "blue"
        , div [ class "pane-content" ] <|
            dignoses
                :: alerts
        ]


viewProgramReferralEntry : Language -> NominalDate -> PrenatalDiagnosis -> ReferralFacility -> List (Html Msg)
viewProgramReferralEntry language date diagnosis facility =
    diagnosisForProgressReportToString language diagnosis
        ++ " - "
        ++ (translate language <| Translate.ReferredToFacilityPostpartum facility)
        ++ " "
        ++ (String.toLower <| translate language Translate.On)
        ++ " "
        ++ formatDDMMYYYY date
        |> wrapWithLI


viewObstetricalDiagnosisPane : Language -> NominalDate -> Bool -> PrenatalMeasurements -> AssembledData -> Html Msg
viewObstetricalDiagnosisPane language currentDate isChw firstEncounterMeasurements assembled =
    let
        allNurseEncountersData =
            assembled.nursePreviousEncountersData
                ++ (if isChw then
                        []

                    else
                        [ { startDate = assembled.encounter.startDate
                          , diagnoses = assembled.encounter.diagnoses
                          , pastDiagnoses = assembled.encounter.pastDiagnoses
                          , measurements = assembled.measurements
                          }
                        ]
                   )
                |> List.sortWith (sortByDateDesc .startDate)

        initialHealthEducationOccurances =
            List.foldr
                (\data accum ->
                    getMeasurementValueFunc data.measurements.healthEducation
                        |> Maybe.map
                            (\value ->
                                let
                                    signRecord sign =
                                        if
                                            EverySet.member sign value.signs
                                                && (isNothing <| Dict.get sign accum)
                                        then
                                            Just ( sign, data.startDate )

                                        else
                                            Nothing
                                in
                                [ signRecord EducationNauseaVomiting
                                , signRecord EducationLegCramps
                                , signRecord EducationLowBackPain
                                , signRecord EducationConstipation
                                , signRecord EducationVaricoseVeins
                                , signRecord EducationLegPainRedness
                                , signRecord EducationPelvicPain
                                ]
                                    |> Maybe.Extra.values
                                    |> Dict.fromList
                                    |> Dict.union accum
                            )
                        |> Maybe.withDefault accum
                )
                Dict.empty
                allNurseEncountersData

        dignoses =
            List.map
                (\data ->
                    let
                        diagnosesIncludingChronic =
                            updateChronicHypertensionDiagnoses data.startDate data.diagnoses assembled obstetricalDiagnoses

                        diagnosesEntries =
                            List.map (viewTreatmentForDiagnosis language data.startDate data.measurements data.diagnoses) diagnosesIncludingChronic
                                |> List.concat

                        outsideCareDiagnosesEntries =
                            getMeasurementValueFunc data.measurements.outsideCare
                                |> Maybe.andThen
                                    (\value ->
                                        Maybe.map
                                            (EverySet.toList
                                                >> List.filter (\diagnosis -> List.member diagnosis obstetricalDiagnoses)
                                                >> List.map (viewTreatmentForOutsideCareDiagnosis language data.startDate value.medications)
                                                >> List.concat
                                            )
                                            value.diagnoses
                                    )
                                |> Maybe.withDefault []

                        pastDiagnosesEntries =
                            EverySet.toList data.pastDiagnoses
                                |> List.filter (\diagnosis -> List.member diagnosis obstetricalDiagnoses)
                                |> List.map (viewTreatmentForPastDiagnosis language data.startDate)
                                |> List.concat

                        healthEducationDiagnosesEntries =
                            getMeasurementValueFunc data.measurements.healthEducation
                                |> Maybe.map
                                    (\value ->
                                        let
                                            formatedDate =
                                                formatDDMMYYYY data.startDate

                                            messageForSign sign =
                                                if EverySet.member sign value.signs then
                                                    Dict.get sign initialHealthEducationOccurances
                                                        |> Maybe.map
                                                            (\initialDate ->
                                                                let
                                                                    currentIsInitial =
                                                                        Date.compare initialDate data.startDate == EQ
                                                                in
                                                                Translate.PrenatalHealthEducationSignsDiagnosis currentIsInitial formatedDate sign
                                                                    |> translate language
                                                                    |> wrapWithLI
                                                            )

                                                else
                                                    Nothing
                                        in
                                        [ messageForSign EducationNauseaVomiting
                                        , messageForSign EducationLegCramps
                                        , messageForSign EducationLowBackPain
                                        , messageForSign EducationConstipation
                                        , messageForSign EducationVaricoseVeins
                                        , messageForSign EducationLegPainRedness
                                        , messageForSign EducationPelvicPain
                                        ]
                                            |> Maybe.Extra.values
                                            |> List.concat
                                    )
                                |> Maybe.withDefault []
                    in
                    diagnosesEntries ++ outsideCareDiagnosesEntries ++ pastDiagnosesEntries ++ healthEducationDiagnosesEntries
                )
                allNurseEncountersData
                |> List.concat
                |> ul []

        alerts =
            -- Alerts are displayed only for CHW.
            if isChw then
                List.filterMap
                    (generateObstetricalDiagnosisAlertData language currentDate isChw firstEncounterMeasurements assembled)
                    allObstetricalDiagnoses
                    |> List.map (\alert -> li [] [ text alert ])
                    |> ul []
                    |> List.singleton

            else
                []
    in
    div [ class "obstetric-diagnosis" ]
        [ viewItemHeading language Translate.ObstetricalDiagnosis "blue"
        , div [ class "pane-content" ] <|
            dignoses
                :: alerts
        ]


viewChwActivityPane : Language -> NominalDate -> Bool -> AssembledData -> Html Msg
viewChwActivityPane language currentDate isChw assembled =
    let
        allMeasurementsWithDates =
            assembled.chwPreviousMeasurementsWithDates
                ++ (if isChw then
                        [ ( currentDate, assembled.encounter.encounterType, assembled.measurements ) ]

                    else
                        []
                   )
                |> List.sortWith (sortByDateDesc (\( date, _, _ ) -> date))

        activitiesWithDate =
            List.map
                (\( date, _, measurements ) ->
                    ( date, List.filter (matchCHWActivityAtEncounter measurements) allCHWActions )
                )
                allMeasurementsWithDates

        content =
            if not <| List.isEmpty actions then
                div [ class "heading" ]
                    [ div [ class "date" ] [ text <| translate language Translate.Date ]
                    , div [ class "chw-actions" ] [ text <| translate language Translate.Actions ]
                    ]
                    :: actions

            else
                []

        actions =
            List.map
                (\( date, activities ) ->
                    div [ class "table-row" ]
                        [ div [ class "date" ] [ text <| formatDDMMYYYY date ]
                        , List.map
                            (\activity ->
                                li [ class <| chwActionToColor activity ]
                                    [ text <| translate language <| Translate.CHWAction activity ]
                            )
                            activities
                            |> ul [ class "chw-actions" ]
                        ]
                )
                activitiesWithDate
    in
    div [ class "chw-activities" ]
        [ viewItemHeading language Translate.ChwActivity "blue"
        , div [ class "pane-content" ]
            content
        ]


matchCHWActivityAtEncounter : PrenatalMeasurements -> CHWAction -> Bool
matchCHWActivityAtEncounter measurements activity =
    case activity of
        ActionPregnancyDating ->
            isJust measurements.lastMenstrualPeriod

        ActionLabs ->
            isJust measurements.pregnancyTest

        ActionDangerSignsPresent ->
            getMeasurementValueFunc measurements.dangerSigns
                |> Maybe.map
                    (\value ->
                        case EverySet.toList value.signs of
                            [] ->
                                False

                            [ NoDangerSign ] ->
                                False

                            _ ->
                                True
                    )
                |> Maybe.withDefault False

        ActionReferredToHealthCenter ->
            getMeasurementValueFunc measurements.sendToHC
                |> Maybe.andThen (.sendToHCSigns >> Maybe.map (EverySet.member ReferToHealthCenter))
                |> Maybe.withDefault False

        ActionAppointmentConfirmation ->
            isJust measurements.appointmentConfirmation

        ActionHealthEducation ->
            isJust measurements.healthEducation

        ActionBirthPlan ->
            isJust measurements.birthPlan


viewPatientProgressPane : Language -> NominalDate -> Bool -> AssembledData -> Html Msg
viewPatientProgressPane language currentDate isChw assembled =
    let
        allNurseEncountersData =
            List.map (\data -> ( data.startDate, data.measurements )) assembled.nursePreviousEncountersData
                ++ (if isChw then
                        []

                    else
                        [ ( currentDate, assembled.measurements ) ]
                   )

        allMeasurements =
            List.map Tuple.second allNurseEncountersData

        encountersTrimestersData =
            allNurseEncountersData
                |> List.map
                    (\( date, _ ) ->
                        ( date
                        , getEncounterTrimesterData date assembled.globalLmpDate
                        )
                    )

        getTrimesterEncounters trimester =
            encountersTrimestersData
                |> List.filter (\t -> Tuple.second t == Just trimester)
                |> List.map Tuple.first

        encountersFirstTrimester =
            getTrimesterEncounters FirstTrimester

        encountersFirstTrimesterCount =
            List.length encountersFirstTrimester

        encountersSecondTrimester =
            getTrimesterEncounters SecondTrimester

        encountersSecondTrimesterCount =
            List.length encountersSecondTrimester

        encountersThirdTrimester =
            getTrimesterEncounters ThirdTrimester

        encountersThirdTrimesterCount =
            List.length encountersThirdTrimester

        fetalMovementsDate =
            allNurseEncountersData
                |> List.filter
                    (\( _, measurements ) ->
                        measurements.obstetricalExam
                            |> Maybe.map (Tuple.second >> .value >> .fetalMovement >> (==) True)
                            |> Maybe.withDefault False
                    )
                |> List.head
                |> Maybe.map Tuple.first

        fetalHeartRateDate =
            allNurseEncountersData
                |> List.filter
                    (\( _, measurements ) ->
                        measurements.obstetricalExam
                            |> Maybe.map (Tuple.second >> .value >> .fetalHeartRate >> (<) 0)
                            |> Maybe.withDefault False
                    )
                |> List.head
                |> Maybe.map Tuple.first

        egaWeeksDaysLabel language_ encounterDate lmpDate =
            let
                diffInDays =
                    diffDays lmpDate encounterDate
            in
            generateEGAWeeksDaysLabel language_ diffInDays

        ( eddLabel, fetalHeartRateLabel, fetalMovementsLabel ) =
            assembled.globalLmpDate
                |> Maybe.map
                    (\lmpDate ->
                        let
                            eddDate =
                                lmpToEDDDate lmpDate
                        in
                        ( div [ class "due-date-label" ]
                            [ div [] [ text <| translate language Translate.DueDate ++ ":" ]
                            , div []
                                [ text <|
                                    (Date.day eddDate |> String.fromInt)
                                        ++ " "
                                        ++ translate language (Translate.ResolveMonth False (Date.month eddDate))
                                ]
                            ]
                        , fetalHeartRateDate
                            |> Maybe.map
                                (\date ->
                                    div [ class "heart-rate-label" ]
                                        [ span [] [ text <| translate language Translate.FetalHeartRate ++ ": " ]
                                        , span [] [ egaWeeksDaysLabel language date lmpDate |> text ]
                                        ]
                                )
                            |> Maybe.withDefault emptyNode
                        , fetalMovementsDate
                            |> Maybe.map
                                (\date ->
                                    div [ class "movements-label" ]
                                        [ span [] [ text <| translate language Translate.FetalMovement ++ ": " ]
                                        , span [] [ egaWeeksDaysLabel language date lmpDate |> text ]
                                        ]
                                )
                            |> Maybe.withDefault emptyNode
                        )
                    )
                |> Maybe.withDefault ( emptyNode, emptyNode, emptyNode )

        viewTrimesterTimeline trimester =
            let
                encounterIconWidth =
                    18

                currentEncounterTrimester =
                    if encountersThirdTrimesterCount > 0 then
                        ThirdTrimester

                    else if encountersSecondTrimesterCount > 0 then
                        SecondTrimester

                    else
                        FirstTrimester

                periodWidth =
                    case trimester of
                        FirstTrimester ->
                            (180 - encounterIconWidth * encountersFirstTrimesterCount) // (encountersFirstTrimesterCount + 1)

                        SecondTrimester ->
                            (180 - encounterIconWidth * encountersSecondTrimesterCount) // (encountersSecondTrimesterCount + 1)

                        ThirdTrimester ->
                            (210 - encounterIconWidth * encountersThirdTrimesterCount) // (encountersThirdTrimesterCount + 1)

                ( trimesterPeriodsColors, trimesterEncountersDates ) =
                    case trimester of
                        FirstTrimester ->
                            ( if currentEncounterTrimester == FirstTrimester then
                                List.repeat encountersFirstTrimesterCount "blue" ++ [ "gray" ]

                              else
                                List.repeat (encountersFirstTrimesterCount + 1) "blue"
                            , encountersFirstTrimester
                            )

                        SecondTrimester ->
                            ( if currentEncounterTrimester == SecondTrimester then
                                List.repeat encountersSecondTrimesterCount "blue" ++ [ "gray" ]

                              else if currentEncounterTrimester == FirstTrimester then
                                List.repeat (encountersSecondTrimesterCount + 1) "gray"

                              else
                                List.repeat (encountersSecondTrimesterCount + 1) "blue"
                            , encountersSecondTrimester
                            )

                        ThirdTrimester ->
                            ( if currentEncounterTrimester == ThirdTrimester then
                                List.repeat encountersThirdTrimesterCount "blue" ++ [ "gray" ]

                              else
                                List.repeat (encountersThirdTrimesterCount + 1) "gray"
                            , encountersThirdTrimester
                            )

                fetalMovementsIcon =
                    span [ class "fetal-movements" ]
                        [ img
                            [ src "assets/images/icon-fetal-movement.png"
                            , style "height" "30px"
                            ]
                            []
                        ]

                fetalHeartRateIcon rightMargin =
                    span
                        [ class "fetal-heart-rate"
                        , style "margin-right" rightMargin
                        ]
                        [ img
                            [ src "assets/images/icon-fetal-heartrate.png"
                            , style "height" "30px"
                            ]
                            []
                        ]

                dueDateInfo =
                    if trimester == ThirdTrimester then
                        div [ class "due-date-info" ]
                            [ span [ class "due-date-icon" ] [ img [ src "assets/images/icon-baby-due-date.png" ] [] ]
                            , eddLabel
                            ]

                    else
                        emptyNode

                trimesterPeriods =
                    trimesterPeriodsColors
                        |> List.map
                            (\color ->
                                p
                                    [ class <| "period " ++ color
                                    , style "width" (String.fromInt periodWidth ++ "px")
                                    ]
                                    []
                            )

                timelineIcons date =
                    if fetalMovementsDate == Just date && fetalHeartRateDate == Just date then
                        div [ style "margin-left" "-25px", style "width" "65px" ]
                            [ fetalHeartRateIcon "5px"
                            , fetalMovementsIcon
                            ]

                    else if fetalHeartRateDate == Just date then
                        div [ style "margin-left" "-6px", style "width" "35px" ] [ fetalHeartRateIcon "0" ]

                    else if fetalMovementsDate == Just date then
                        div [ style "margin-left" "-2px", style "width" "30px" ] [ fetalMovementsIcon ]

                    else
                        emptyNode

                trimesterEncounters =
                    trimesterEncountersDates
                        |> List.map
                            (\date ->
                                span [ style "width" (String.fromInt encounterIconWidth ++ "px") ]
                                    [ img
                                        [ src "assets/images/icon-blue-circle.png"
                                        , style "width" (String.fromInt encounterIconWidth ++ "px")
                                        ]
                                        []
                                    , timelineIcons date
                                    ]
                            )
            in
            List.Extra.interweave trimesterPeriods trimesterEncounters
                |> List.append [ dueDateInfo ]
                |> div [ class "trimester-timeline" ]

        viewTrimesterVisits trimester =
            let
                ( expectedVisits, actualVisists, visitsLabel ) =
                    case trimester of
                        FirstTrimester ->
                            ( 1, encountersFirstTrimesterCount, Translate.OneVisit )

                        SecondTrimester ->
                            ( 2, encountersSecondTrimesterCount, Translate.TwoVisits )

                        ThirdTrimester ->
                            ( 5, encountersThirdTrimesterCount, Translate.FiveVisits )

                actualVisists_ =
                    if actualVisists > expectedVisits then
                        expectedVisits

                    else
                        actualVisists

                missingVisits =
                    expectedVisits - actualVisists_

                visitsView =
                    List.repeat actualVisists_ "icon-checked-green-circle.png"
                        ++ List.repeat missingVisits "icon-gray-circle-small.png"
                        |> List.map (\icon -> img [ src <| "assets/images/" ++ icon ] [])
            in
            div [ class "trimester-visits" ]
                [ div [ class "label-trimester" ] [ text <| translate language <| Translate.PregnancyTrimester trimester ]
                , div [ class "details" ]
                    [ div [ class "label-visit" ] [ text <| translate language visitsLabel ]
                    , div [ class "visits" ] visitsView
                    ]
                ]

        viewChartHeading transId =
            div [ class "chart-heading" ]
                [ img [ src <| "assets/images/icon-gray-circle-small.png" ] []
                , span [] [ text <| translate language transId ]
                ]

        egaBmiValues =
            allNurseEncountersData
                |> List.filterMap
                    (\( date, measurements ) ->
                        assembled.globalLmpDate
                            |> Maybe.map
                                (\lmpDate ->
                                    let
                                        bmi =
                                            measurements.nutrition
                                                |> Maybe.map
                                                    (\measurement ->
                                                        let
                                                            height =
                                                                Tuple.second measurement
                                                                    |> .value
                                                                    |> .height
                                                                    |> (\(Backend.Measurement.Model.HeightInCm cm) -> cm)

                                                            weight =
                                                                Tuple.second measurement
                                                                    |> .value
                                                                    |> .weight
                                                                    |> (\(Backend.Measurement.Model.WeightInKg kg) -> kg)
                                                        in
                                                        calculateBmi (Just height) (Just weight)
                                                            |> Maybe.withDefault 0
                                                    )
                                                |> Maybe.withDefault 0
                                    in
                                    ( diffDays lmpDate date, bmi )
                                )
                    )

        egaFundalHeightValues =
            allNurseEncountersData
                |> List.filterMap
                    (\( date, measurements ) ->
                        assembled.globalLmpDate
                            |> Maybe.map
                                (\lmpDate ->
                                    let
                                        fundalHeight =
                                            measurements.obstetricalExam
                                                |> Maybe.map
                                                    (\measurement ->
                                                        Tuple.second measurement
                                                            |> .value
                                                            |> .fundalHeight
                                                            |> (\(Backend.Measurement.Model.HeightInCm cm) -> cm)
                                                    )
                                                |> Maybe.withDefault 0
                                    in
                                    ( diffDays lmpDate date, fundalHeight )
                                )
                    )
    in
    div [ class "patient-progress" ]
        [ viewItemHeading language Translate.PatientProgress "blue"
        , div [ class "pane-content" ]
            [ div [ class "caption timeline" ] [ text <| translate language Translate.ProgressTimeline ++ ":" ]
            , div [ class "timeline-section" ]
                [ div [ class "indicators" ]
                    [ fetalHeartRateLabel
                    , fetalMovementsLabel
                    ]
                , allTrimesters
                    |> List.map viewTrimesterTimeline
                    |> div [ class "timeline" ]
                ]
            , allTrimesters
                |> List.map viewTrimesterVisits
                |> div [ class "visits-section" ]
            , div [ class "caption trends" ] [ text <| translate language Translate.ProgressTrends ++ ":" ]
            , div [ class "trends-section" ]
                [ viewMarkers
                , div [ class "bmi-info" ]
                    [ viewChartHeading Translate.BMI
                    , heightWeightBMITable language currentDate assembled.globalLmpDate allNurseEncountersData
                    , viewBMIForEGA language egaBmiValues
                    , illustrativePurposes language
                    ]
                , div [ class "fundal-height-info" ]
                    [ viewChartHeading Translate.FundalHeight
                    , fundalHeightTable language currentDate assembled.globalLmpDate allNurseEncountersData
                    , viewFundalHeightForEGA language egaFundalHeightValues
                    , illustrativePurposes language
                    ]
                ]
            ]
        ]


tableEgaHeading : Language -> NominalDate -> Maybe NominalDate -> List ( NominalDate, PrenatalMeasurements ) -> Html any
tableEgaHeading language currentDate maybeLmpDate measurementsWithDates =
    measurementsWithDates
        |> List.map
            (\( date, measurements ) ->
                maybeLmpDate
                    |> Maybe.map
                        (\lmpDate ->
                            diffDays lmpDate date
                                |> generateEGAWeeksDaysLabel language
                                |> String.toLower
                                |> text
                                |> List.singleton
                        )
                    |> Maybe.withDefault [ text "--" ]
                    |> th
                        [ classList
                            [ ( "center", True )
                            , ( "bottom", True )
                            , ( "aligned", True )
                            , ( "ega-header", True )
                            ]
                        ]
            )
        |> (::)
            (th
                [ class "uppercase" ]
                [ text <| translate language Translate.Ega ]
            )
        |> tr []


heightWeightBMITable : Language -> NominalDate -> Maybe NominalDate -> List ( NominalDate, PrenatalMeasurements ) -> Html any
heightWeightBMITable language currentDate maybeLmpDate allMeasurementsWithDates =
    let
        cell language_ transId =
            td [ class "uppercase" ]
                [ text <| translate language_ transId ]
    in
    allMeasurementsWithDates
        |> greedyGroupsOf 6
        |> List.map
            (\groupOfSix ->
                let
                    egas =
                        tableEgaHeading language currentDate maybeLmpDate groupOfSix

                    heights =
                        groupOfSix
                            |> List.map
                                (Tuple.second
                                    >> .nutrition
                                    >> Maybe.map
                                        (\measurement ->
                                            let
                                                height =
                                                    Tuple.second measurement
                                                        |> .value
                                                        |> .height
                                                        |> (\(Backend.Measurement.Model.HeightInCm cm) -> cm)
                                            in
                                            [ text <| String.fromFloat height ++ translate language Translate.CentimeterShorthand ]
                                        )
                                    >> Maybe.withDefault [ text "--" ]
                                    >> td [ class "center aligned" ]
                                )
                            |> (::) (cell language Translate.Height)
                            |> tr []

                    weights =
                        groupOfSix
                            |> List.map
                                (Tuple.second
                                    >> .nutrition
                                    >> Maybe.map
                                        (\measurement ->
                                            let
                                                weight =
                                                    Tuple.second measurement
                                                        |> .value
                                                        |> .weight
                                                        |> (\(Backend.Measurement.Model.WeightInKg kg) -> kg)
                                            in
                                            [ text <| String.fromFloat weight ++ translate language Translate.KilogramShorthand ]
                                        )
                                    >> Maybe.withDefault [ text "--" ]
                                    >> td [ class "center aligned" ]
                                )
                            |> (::) (cell language Translate.Weight)
                            |> tr []

                    bmis =
                        groupOfSix
                            |> List.map
                                (Tuple.second
                                    >> .nutrition
                                    >> Maybe.map
                                        (\measurement ->
                                            let
                                                height =
                                                    Tuple.second measurement
                                                        |> .value
                                                        |> .height
                                                        |> (\(Backend.Measurement.Model.HeightInCm cm) -> cm)

                                                weight =
                                                    Tuple.second measurement
                                                        |> .value
                                                        |> .weight
                                                        |> (\(Backend.Measurement.Model.WeightInKg kg) -> kg)

                                                bmi =
                                                    calculateBmi (Just height) (Just weight)
                                                        |> Maybe.withDefault 0
                                                        |> Round.round 1
                                            in
                                            [ text bmi ]
                                        )
                                    >> Maybe.withDefault [ text "--" ]
                                    >> td [ class "center aligned" ]
                                )
                            |> (::) (cell language Translate.BMI)
                            |> tr []
                in
                [ egas
                , heights
                , weights
                , bmis
                ]
            )
        |> List.concat
        |> tbody []
        |> List.singleton
        |> table [ class "ui collapsing celled table" ]


fundalHeightTable : Language -> NominalDate -> Maybe NominalDate -> List ( NominalDate, PrenatalMeasurements ) -> Html any
fundalHeightTable language currentDate maybeLmpDate allMeasurementsWithDates =
    let
        cell language_ transId =
            td [ class "uppercase" ]
                [ text <| translate language_ transId ]
    in
    allMeasurementsWithDates
        |> greedyGroupsOf 6
        |> List.map
            (\groupOfSix ->
                let
                    egas =
                        tableEgaHeading language currentDate maybeLmpDate groupOfSix

                    heights =
                        groupOfSix
                            |> List.map
                                (Tuple.second
                                    >> .obstetricalExam
                                    >> Maybe.map
                                        (\measurement ->
                                            let
                                                height =
                                                    Tuple.second measurement
                                                        |> .value
                                                        |> .fundalHeight
                                                        |> (\(Backend.Measurement.Model.HeightInCm cm) -> cm)
                                            in
                                            [ text <| String.fromFloat height ++ translate language Translate.CentimeterShorthand ]
                                        )
                                    >> Maybe.withDefault [ text "--" ]
                                    >> td [ class "center aligned" ]
                                )
                            |> (::) (cell language Translate.FundalHeight)
                            |> tr []
                in
                [ egas
                , heights
                ]
            )
        |> List.concat
        |> tbody []
        |> List.singleton
        |> table [ class "ui collapsing celled table" ]


illustrativePurposes : Language -> Html any
illustrativePurposes language =
    div [ class "illustrative-purposes" ] [ text <| translate language Translate.ForIllustrativePurposesOnly ]


viewLabsPane : Language -> NominalDate -> AssembledData -> Html Msg
viewLabsPane language currentDate assembled =
    div [ class "labs" ] <|
        [ viewItemHeading language Translate.LabResults "blue"
        , div [ class "pane-content" ]
            [ div
                [ class "ui primary button"
                , onClick <| SetLabResultsMode <| Just (LabResultsCurrent LabResultsCurrentMain)
                ]
                [ text <| translate language Translate.SeeLabResults ]
            ]
        ]


viewLabResultsPane : Language -> NominalDate -> LabResultsCurrentMode -> AssembledData -> Html Msg
viewLabResultsPane language currentDate mode assembled =
    let
        heading =
            div [ class "heading" ]
                [ div [ class "name" ] [ translateText language Translate.TestName ]
                , div [ class "date" ] [ translateText language Translate.TestDate ]
                , div [ class "result" ] [ translateText language Translate.Result ]
                , div [ class "normal-range" ] [ translateText language Translate.NormalRange ]
                ]

        measurementsWithLabResults =
            assembled.measurements
                :: List.map .measurements assembled.nursePreviousEncountersData

        getTestResults getMeasurementFunc getResultFunc =
            List.filterMap (getMeasurementFunc >> getMeasurementValueFunc)
                measurementsWithLabResults
                |> List.filterMap
                    (\value ->
                        if List.member value.executionNote [ TestNoteRunToday, TestNoteRunPreviously ] then
                            Maybe.map (\executionDate -> ( executionDate, getResultFunc value ))
                                value.executionDate

                        else
                            Nothing
                    )
                |> List.sortWith sortTuplesByDateDesc

        getTestResultsKnownAsPositive getMeasurementFunc getResultFunc =
            List.filterMap (getMeasurementFunc >> getMeasurementValueFunc)
                measurementsWithLabResults
                |> List.filterMap
                    (\value ->
                        if value.executionNote == TestNoteKnownAsPositive then
                            Just ( currentDate, Just TestNotPerformedKnownAsPositive )

                        else if List.member value.executionNote [ TestNoteRunToday, TestNoteRunPreviously ] then
                            Maybe.map (\executionDate -> ( executionDate, getResultFunc value |> Maybe.map TestPerformed ))
                                value.executionDate

                        else
                            Nothing
                    )
                |> List.sortWith sortTuplesByDateDesc

        hivTestResults =
            getTestResultsKnownAsPositive .hivTest .testResult

        hivPCRTestResults =
            getTestResults .hivPCRTest
                (\value ->
                    Maybe.andThen
                        (\status ->
                            case status of
                                ViralLoadUndetectable ->
                                    Just ResultSuppressedViralLoad

                                ViralLoadDetectable ->
                                    Maybe.map ResultDetectibleViralLoad value.hivViralLoad
                        )
                        value.hivViralLoadStatus
                )

        syphilisTestResults =
            getTestResults .syphilisTest .testResult

        hepatitisBTestResults =
            getTestResultsKnownAsPositive .hepatitisBTest .testResult

        malariaTestResults =
            getTestResults .malariaTest .testResult

        urineDipstickTestValues =
            List.filterMap (.urineDipstickTest >> getMeasurementValueFunc)
                measurementsWithLabResults

        urineDipstickTestResults =
            List.filterMap
                (\value ->
                    if List.member value.executionNote [ TestNoteRunToday, TestNoteRunPreviously ] then
                        Maybe.map (\executionDate -> ( executionDate, ( value.protein, value.ph, value.glucose ) ))
                            value.executionDate

                    else
                        Nothing
                )
                urineDipstickTestValues
                |> List.sortWith sortTuplesByDateDesc

        longUrineDipstickTestResults =
            List.filterMap
                (\value ->
                    if value.testVariant == Just VariantLongTest && List.member value.executionNote [ TestNoteRunToday, TestNoteRunPreviously ] then
                        Maybe.map (\executionDate -> ( executionDate, value ))
                            value.executionDate

                    else
                        Nothing
                )
                urineDipstickTestValues
                |> List.sortWith sortTuplesByDateDesc

        proteinResults =
            List.map (\( date, ( protein, _, _ ) ) -> ( date, protein )) urineDipstickTestResults

        phResults =
            List.map (\( date, ( _, ph, _ ) ) -> ( date, ph )) urineDipstickTestResults

        glucoseResults =
            List.map (\( date, ( _, _, glucose ) ) -> ( date, glucose )) urineDipstickTestResults

        leukocytesResults =
            List.map (\( date, value ) -> ( date, value.leukocytes )) longUrineDipstickTestResults

        nitriteResults =
            List.map (\( date, value ) -> ( date, value.nitrite )) longUrineDipstickTestResults

        urobilinogenResults =
            List.map (\( date, value ) -> ( date, value.urobilinogen )) longUrineDipstickTestResults

        haemoglobinResults =
            List.map (\( date, value ) -> ( date, value.haemoglobin )) longUrineDipstickTestResults

        ketoneResults =
            List.map (\( date, value ) -> ( date, value.ketone )) longUrineDipstickTestResults

        bilirubinResults =
            List.map (\( date, value ) -> ( date, value.bilirubin )) longUrineDipstickTestResults

        randomBloodSugarResults =
            getTestResults .randomBloodSugarTest .sugarCount

        hemoglobinResults =
            getTestResults .hemoglobinTest .hemoglobinCount

        bloodGpRsResults =
            getTestResults .bloodGpRsTest (\value -> ( value.bloodGroup, value.rhesus ))

        bloodGroupResults =
            List.map (\( date, ( bloodGroup, _ ) ) -> ( date, bloodGroup )) bloodGpRsResults

        rhesusResults =
            List.map (\( date, ( _, rhesus ) ) -> ( date, rhesus )) bloodGpRsResults

        content =
            case mode of
                LabResultsCurrentMain ->
                    [ viewLabResultsEntry language currentDate (LabResultsHistoryHIV hivTestResults)
                    , viewLabResultsEntry language currentDate (LabResultsHistoryHIVPCR hivPCRTestResults)
                    , viewLabResultsEntry language currentDate (LabResultsHistorySyphilis syphilisTestResults)
                    , viewLabResultsEntry language currentDate (LabResultsHistoryHepatitisB hepatitisBTestResults)
                    , viewLabResultsEntry language currentDate (LabResultsHistoryMalaria malariaTestResults)
                    , dipstickShortEntry
                    , dipstickLongEntry
                    , viewLabResultsEntry language currentDate (LabResultsHistoryRandomBloodSugar randomBloodSugarResults)
                    , viewLabResultsEntry language currentDate (LabResultsHistoryHemoglobin hemoglobinResults)
                    , viewLabResultsEntry language currentDate (LabResultsHistoryBloodGroup bloodGroupResults)
                    , viewLabResultsEntry language currentDate (LabResultsHistoryRhesus rhesusResults)
                    ]

                LabResultsCurrentDipstickShort ->
                    [ proteinEntry
                    , phEntry
                    , glucoseEntry
                    ]

                LabResultsCurrentDipstickLong ->
                    [ proteinEntry
                    , phEntry
                    , glucoseEntry
                    , viewLabResultsEntry language currentDate (LabResultsHistoryLeukocytes leukocytesResults)
                    , viewLabResultsEntry language currentDate (LabResultsHistoryNitrite nitriteResults)
                    , viewLabResultsEntry language currentDate (LabResultsHistoryUrobilinogen urobilinogenResults)
                    , viewLabResultsEntry language currentDate (LabResultsHistoryHaemoglobin haemoglobinResults)
                    , viewLabResultsEntry language currentDate (LabResultsHistoryKetone ketoneResults)
                    , viewLabResultsEntry language currentDate (LabResultsHistoryBilirubin bilirubinResults)
                    ]

        proteinEntry =
            viewLabResultsEntry language currentDate (LabResultsHistoryProtein proteinResults)

        phEntry =
            viewLabResultsEntry language currentDate (LabResultsHistoryPH phResults)

        glucoseEntry =
            viewLabResultsEntry language currentDate (LabResultsHistoryGlucose glucoseResults)

        dipstickShortEntry =
            List.head proteinResults
                |> Maybe.map
                    (\( date, proteinResult ) ->
                        let
                            proteinResultNormal_ =
                                Maybe.map proteinResultNormal proteinResult
                                    |> -- It's ok not to have a result, because test
                                       -- may have been not performed yet.
                                       Maybe.withDefault True

                            resultsNormal =
                                if not proteinResultNormal_ then
                                    False

                                else
                                    Maybe.map2
                                        (\phResult glucoseResult ->
                                            phResultNormal phResult && glucoseResultNormal glucoseResult
                                        )
                                        (List.head phResults |> Maybe.andThen Tuple.second)
                                        (List.head glucoseResults |> Maybe.andThen Tuple.second)
                                        |> -- We should never get here since protein result
                                           -- existed, and all 3 are entered together.
                                           Maybe.withDefault False

                            result =
                                if resultsNormal then
                                    translate language Translate.Normal

                                else
                                    translate language Translate.Abnormal
                        in
                        viewDipstickEntry (Translate.PrenatalUrineDipstickTestLabel VariantShortTest)
                            (formatDDMMYYYY date)
                            result
                            (Just <| SetLabResultsMode <| Just <| LabResultsCurrent LabResultsCurrentDipstickShort)
                            resultsNormal
                    )
                |> Maybe.withDefault (emptyDipstickEntry (Translate.PrenatalUrineDipstickTestLabel VariantShortTest))

        dipstickLongEntry =
            List.head leukocytesResults
                |> Maybe.map
                    (\( date, leukocytesResult ) ->
                        let
                            leukocytesResultNormal_ =
                                Maybe.map leukocytesResultNormal leukocytesResult
                                    |> -- It's ok not to have a result, because test
                                       -- may have been not performed yet.
                                       Maybe.withDefault True

                            resultsNormal =
                                if not leukocytesResultNormal_ then
                                    False

                                else
                                    let
                                        firstGroupResultsNormal =
                                            Maybe.map5
                                                (\proteinResult phResult glucoseResult nitriteResult urobilinogenResult ->
                                                    proteinResultNormal proteinResult
                                                        && phResultNormal phResult
                                                        && glucoseResultNormal glucoseResult
                                                        && nitriteResultNormal nitriteResult
                                                        && urobilinogenResultNormal urobilinogenResult
                                                )
                                                (List.head proteinResults |> Maybe.andThen Tuple.second)
                                                (List.head phResults |> Maybe.andThen Tuple.second)
                                                (List.head glucoseResults |> Maybe.andThen Tuple.second)
                                                (List.head nitriteResults |> Maybe.andThen Tuple.second)
                                                (List.head urobilinogenResults |> Maybe.andThen Tuple.second)
                                                |> -- We should never get here since leukocytes result
                                                   -- existed, and all the results are entered together.
                                                   Maybe.withDefault False

                                        secondGroupResultsNormal =
                                            Maybe.map3
                                                (\haemoglobinResult ketoneResult bilirubinResult ->
                                                    urineHaemoglobinValueResultNormal haemoglobinResult
                                                        && ketoneResultNormal ketoneResult
                                                        && bilirubinResultNormal bilirubinResult
                                                )
                                                (List.head haemoglobinResults |> Maybe.andThen Tuple.second)
                                                (List.head ketoneResults |> Maybe.andThen Tuple.second)
                                                (List.head bilirubinResults |> Maybe.andThen Tuple.second)
                                                |> -- We should never get here since leukocytes result
                                                   -- existed, and all the results are entered together.
                                                   Maybe.withDefault False
                                    in
                                    firstGroupResultsNormal && secondGroupResultsNormal

                            result =
                                if resultsNormal then
                                    translate language Translate.Normal

                                else
                                    translate language Translate.Abnormal
                        in
                        viewDipstickEntry (Translate.PrenatalUrineDipstickTestLabel VariantLongTest)
                            (formatDDMMYYYY date)
                            result
                            (Just <| SetLabResultsMode <| Just <| LabResultsCurrent LabResultsCurrentDipstickLong)
                            resultsNormal
                    )
                |> Maybe.withDefault (emptyDipstickEntry (Translate.PrenatalUrineDipstickTestLabel VariantLongTest))

        emptyDipstickEntry label =
            viewDipstickEntry label "--/--/----" "---" Nothing True

        viewDipstickEntry label date result maybeAction resultNormal =
            let
                forwardIcon =
                    Maybe.map
                        (\action ->
                            div
                                [ class "icon-forward"
                                , onClick action
                                ]
                                []
                        )
                        maybeAction
                        |> Maybe.withDefault emptyNode
            in
            div [ classList [ ( "entry", True ), ( "warning", not resultNormal ) ] ]
                [ div [ class "name" ] [ translateText language label ]
                , div [ class "date" ] [ text date ]
                , div [ class "result" ] [ text result ]
                , div [ class "normal-range" ] [ translateText language Translate.Normal ]
                , forwardIcon
                ]
    in
    div [ class "lab-results" ]
        [ viewItemHeading language (Translate.LabResultsPaneHeader mode) "blue"
        , div [ class "pane-content" ] [ heading ]
        , div [ class "group-content" ] content
        ]


viewLabResultsEntry : Language -> NominalDate -> LabResultsHistoryMode -> Html Msg
viewLabResultsEntry language currentDate results =
    let
        config =
            case results of
                LabResultsHistoryHIV assembled ->
                    let
                        recentResultValue =
                            List.head assembled |> Maybe.andThen Tuple.second
                    in
                    { label = Translate.PrenatalLaboratoryTaskLabel TaskHIVTest
                    , recentResult = Maybe.map (translatePrenatalTestReport language) recentResultValue
                    , knownAsPositive = recentResultValue == Just TestNotPerformedKnownAsPositive
                    , recentResultDate = List.head assembled |> Maybe.map Tuple.first
                    , totalResults = List.length assembled
                    , recentResultNormal =
                        Maybe.map hivResultNormal recentResultValue
                            |> Maybe.withDefault True
                    }

                LabResultsHistoryHIVPCR assembled ->
                    let
                        recentResultValue =
                            List.head assembled |> Maybe.andThen Tuple.second
                    in
                    { label = Translate.PrenatalLaboratoryTaskLabel TaskHIVPCRTest
                    , recentResult = Maybe.map (Translate.HIVPCRResult >> translate language) recentResultValue
                    , knownAsPositive = False
                    , recentResultDate = List.head assembled |> Maybe.map Tuple.first
                    , totalResults = List.length assembled
                    , recentResultNormal =
                        Maybe.map hivPCRResultNormal recentResultValue
                            |> Maybe.withDefault True
                    }

                LabResultsHistorySyphilis assembled ->
                    let
                        recentResultValue =
                            List.head assembled |> Maybe.andThen Tuple.second
                    in
                    { label = Translate.PrenatalLaboratoryTaskLabel TaskSyphilisTest
                    , recentResult = Maybe.map (Translate.PrenatalTestResult >> translate language) recentResultValue
                    , knownAsPositive = False
                    , recentResultDate = List.head assembled |> Maybe.map Tuple.first
                    , totalResults = List.length assembled
                    , recentResultNormal =
                        Maybe.map syphilisResultNormal recentResultValue
                            |> Maybe.withDefault True
                    }

                LabResultsHistoryHepatitisB assembled ->
                    let
                        recentResultValue =
                            List.head assembled |> Maybe.andThen Tuple.second
                    in
                    { label = Translate.PrenatalLaboratoryTaskLabel TaskHepatitisBTest
                    , recentResult = Maybe.map (translatePrenatalTestReport language) recentResultValue
                    , knownAsPositive = recentResultValue == Just TestNotPerformedKnownAsPositive
                    , recentResultDate = List.head assembled |> Maybe.map Tuple.first
                    , totalResults = List.length assembled
                    , recentResultNormal =
                        Maybe.map hepatitisBResultNormal recentResultValue
                            |> Maybe.withDefault True
                    }

                LabResultsHistoryMalaria assembled ->
                    let
                        recentResultValue =
                            List.head assembled |> Maybe.andThen Tuple.second
                    in
                    { label = Translate.PrenatalLaboratoryTaskLabel TaskMalariaTest
                    , recentResult = Maybe.map (Translate.PrenatalTestResult >> translate language) recentResultValue
                    , knownAsPositive = False
                    , recentResultDate = List.head assembled |> Maybe.map Tuple.first
                    , totalResults = List.length assembled
                    , recentResultNormal =
                        Maybe.map malariaResultNormal recentResultValue
                            |> Maybe.withDefault True
                    }

                LabResultsHistoryProtein assembled ->
                    let
                        recentResultValue =
                            List.head assembled |> Maybe.andThen Tuple.second
                    in
                    { label = Translate.PrenatalLaboratoryProteinLabel
                    , recentResult = Maybe.map (Translate.PrenatalLaboratoryProteinValue >> translate language) recentResultValue
                    , knownAsPositive = False
                    , recentResultDate = List.head assembled |> Maybe.map Tuple.first
                    , totalResults = List.length assembled
                    , recentResultNormal =
                        Maybe.map proteinResultNormal recentResultValue
                            |> Maybe.withDefault True
                    }

                LabResultsHistoryPH assembled ->
                    let
                        recentResultValue =
                            List.head assembled |> Maybe.andThen Tuple.second
                    in
                    { label = Translate.PrenatalLaboratoryPHLabel
                    , recentResult = Maybe.map (Translate.PrenatalLaboratoryPHValue >> translate language) recentResultValue
                    , knownAsPositive = False
                    , recentResultDate = List.head assembled |> Maybe.map Tuple.first
                    , totalResults = List.length assembled
                    , recentResultNormal =
                        Maybe.map phResultNormal recentResultValue
                            |> Maybe.withDefault True
                    }

                LabResultsHistoryGlucose assembled ->
                    let
                        recentResultValue =
                            List.head assembled |> Maybe.andThen Tuple.second
                    in
                    { label = Translate.PrenatalLaboratoryGlucoseLabel
                    , recentResult = Maybe.map (Translate.PrenatalLaboratoryGlucoseValue >> translate language) recentResultValue
                    , knownAsPositive = False
                    , recentResultDate = List.head assembled |> Maybe.map Tuple.first
                    , totalResults = List.length assembled
                    , recentResultNormal =
                        Maybe.map glucoseResultNormal recentResultValue
                            |> Maybe.withDefault True
                    }

                LabResultsHistoryLeukocytes assembled ->
                    let
                        recentResultValue =
                            List.head assembled |> Maybe.andThen Tuple.second
                    in
                    { label = Translate.PrenatalLaboratoryLeukocytesLabel
                    , recentResult = Maybe.map (Translate.PrenatalLaboratoryLeukocytesValue >> translate language) recentResultValue
                    , knownAsPositive = False
                    , recentResultDate = List.head assembled |> Maybe.map Tuple.first
                    , totalResults = List.length assembled
                    , recentResultNormal =
                        Maybe.map leukocytesResultNormal recentResultValue
                            |> Maybe.withDefault True
                    }

                LabResultsHistoryNitrite assembled ->
                    let
                        recentResultValue =
                            List.head assembled |> Maybe.andThen Tuple.second
                    in
                    { label = Translate.PrenatalLaboratoryNitriteLabel
                    , recentResult = Maybe.map (Translate.PrenatalLaboratoryNitriteValue >> translate language) recentResultValue
                    , knownAsPositive = False
                    , recentResultDate = List.head assembled |> Maybe.map Tuple.first
                    , totalResults = List.length assembled
                    , recentResultNormal =
                        Maybe.map nitriteResultNormal recentResultValue
                            |> Maybe.withDefault True
                    }

                LabResultsHistoryUrobilinogen assembled ->
                    let
                        recentResultValue =
                            List.head assembled |> Maybe.andThen Tuple.second
                    in
                    { label = Translate.PrenatalLaboratoryUrobilinogenLabel
                    , recentResult = Maybe.map (Translate.PrenatalLaboratoryUrobilinogenValue >> translate language) recentResultValue
                    , knownAsPositive = False
                    , recentResultDate = List.head assembled |> Maybe.map Tuple.first
                    , totalResults = List.length assembled
                    , recentResultNormal =
                        Maybe.map urobilinogenResultNormal recentResultValue
                            |> Maybe.withDefault True
                    }

                LabResultsHistoryHaemoglobin assembled ->
                    let
                        recentResultValue =
                            List.head assembled |> Maybe.andThen Tuple.second
                    in
                    { label = Translate.PrenatalLaboratoryHaemoglobinLabel
                    , recentResult = Maybe.map (Translate.PrenatalLaboratoryHaemoglobinValue >> translate language) recentResultValue
                    , knownAsPositive = False
                    , recentResultDate = List.head assembled |> Maybe.map Tuple.first
                    , totalResults = List.length assembled
                    , recentResultNormal =
                        Maybe.map urineHaemoglobinValueResultNormal recentResultValue
                            |> Maybe.withDefault True
                    }

                LabResultsHistoryKetone assembled ->
                    let
                        recentResultValue =
                            List.head assembled |> Maybe.andThen Tuple.second
                    in
                    { label = Translate.PrenatalLaboratoryKetoneLabel
                    , recentResult = Maybe.map (Translate.PrenatalLaboratoryKetoneValue >> translate language) recentResultValue
                    , knownAsPositive = False
                    , recentResultDate = List.head assembled |> Maybe.map Tuple.first
                    , totalResults = List.length assembled
                    , recentResultNormal =
                        Maybe.map ketoneResultNormal recentResultValue
                            |> Maybe.withDefault True
                    }

                LabResultsHistoryBilirubin assembled ->
                    let
                        recentResultValue =
                            List.head assembled |> Maybe.andThen Tuple.second
                    in
                    { label = Translate.PrenatalLaboratoryBilirubinLabel
                    , recentResult = Maybe.map (Translate.PrenatalLaboratoryBilirubinValue >> translate language) recentResultValue
                    , knownAsPositive = False
                    , recentResultDate = List.head assembled |> Maybe.map Tuple.first
                    , totalResults = List.length assembled
                    , recentResultNormal =
                        Maybe.map bilirubinResultNormal recentResultValue
                            |> Maybe.withDefault True
                    }

                LabResultsHistoryRandomBloodSugar assembled ->
                    let
                        recentResultValue =
                            List.head assembled |> Maybe.andThen Tuple.second
                    in
                    { label = Translate.PrenatalLaboratoryTaskLabel TaskRandomBloodSugarTest
                    , recentResult = Maybe.map String.fromFloat recentResultValue
                    , knownAsPositive = False
                    , recentResultDate = List.head assembled |> Maybe.map Tuple.first
                    , totalResults = List.length assembled
                    , recentResultNormal =
                        Maybe.map randomBloodSugarResultNormal recentResultValue
                            |> Maybe.withDefault True
                    }

                LabResultsHistoryHemoglobin assembled ->
                    let
                        recentResultValue =
                            List.head assembled |> Maybe.andThen Tuple.second
                    in
                    { label = Translate.PrenatalLaboratoryTaskLabel TaskHemoglobinTest
                    , recentResult = Maybe.map String.fromFloat recentResultValue
                    , knownAsPositive = False
                    , recentResultDate = List.head assembled |> Maybe.map Tuple.first
                    , totalResults = List.length assembled
                    , recentResultNormal =
                        Maybe.map hemoglobinResultNormal recentResultValue
                            |> Maybe.withDefault True
                    }

                LabResultsHistoryBloodGroup assembled ->
                    let
                        recentResultValue =
                            List.head assembled |> Maybe.andThen Tuple.second
                    in
                    { label = Translate.PrenatalLaboratoryBloodGroupLabel
                    , recentResult = Maybe.map (Translate.PrenatalLaboratoryBloodGroup >> translate language) recentResultValue
                    , recentResultDate = List.head assembled |> Maybe.map Tuple.first
                    , knownAsPositive = False
                    , totalResults = List.length assembled
                    , recentResultNormal = True
                    }

                LabResultsHistoryRhesus assembled ->
                    let
                        recentResultValue =
                            List.head assembled |> Maybe.andThen Tuple.second
                    in
                    { label = Translate.PrenatalLaboratoryRhesusLabel
                    , recentResult = Maybe.map (Translate.PrenatalLaboratoryRhesus >> translate language) recentResultValue
                    , knownAsPositive = False
                    , recentResultDate = List.head assembled |> Maybe.map Tuple.first
                    , totalResults = List.length assembled
                    , recentResultNormal =
                        Maybe.map rhesusResultsNormal recentResultValue
                            |> Maybe.withDefault True
                    }

        dateCell =
            Maybe.map (formatDDMMYYYY >> text) config.recentResultDate
                |> Maybe.withDefault (text "")

        resultCell =
            if config.totalResults == 0 then
                text ""

            else if config.knownAsPositive then
                viewKnownAsPositiveResult language

            else
                Maybe.map text config.recentResult
                    |> Maybe.withDefault (viewUncompetedResult language currentDate config.recentResultDate)

        historyResultsIcon =
            if config.totalResults > 1 then
                div
                    [ class "icon-forward"
                    , onClick <| SetLabResultsMode <| Just (LabResultsHistory results)
                    ]
                    []

            else
                emptyNode
    in
    div [ classList [ ( "entry", True ), ( "warning", not config.recentResultNormal ) ] ]
        [ div [ class "name" ] [ translateText language config.label ]
        , div [ class "date" ] [ dateCell ]
        , div [ class "result" ] [ resultCell ]
        , div [ class "normal-range" ] [ text <| translate language <| Translate.LabResultsNormalRange results ]
        , historyResultsIcon
        ]


translatePrenatalTestReport : Language -> PrenatalTestReport -> String
translatePrenatalTestReport language report =
    case report of
        TestPerformed result ->
            Translate.PrenatalTestResult result
                |> translate language

        TestNotPerformedKnownAsPositive ->
            -- We don't need this, since this result is displayed
            -- using viewKnownAsPositiveResult funciton.
            ""


viewKnownAsPositiveResult : Language -> Html any
viewKnownAsPositiveResult language =
    span [ class "known-positive" ]
        [ text <| translate language Translate.KnownPositive ]


viewUncompetedResult : Language -> NominalDate -> Maybe NominalDate -> Html any
viewUncompetedResult language currentDate resultDate =
    let
        transId =
            Maybe.map
                (\date ->
                    if Date.diff Days date currentDate >= prenatalLabExpirationPeriod then
                        Translate.ResultsMissing

                    else
                        Translate.ResultsPending
                )
                resultDate
                |> Maybe.withDefault Translate.ResultsPending
    in
    span [ class "uncompleted" ] [ translateText language transId ]


viewLabResultsHistoryPane : Language -> NominalDate -> LabResultsHistoryMode -> Html Msg
viewLabResultsHistoryPane language currentDate mode =
    let
        heading =
            div [ class "heading" ]
                [ div [ class "date" ] [ translateText language Translate.TestDate ]
                , div [ class "result" ] [ translateText language Translate.Result ]
                , div [ class "normal-range" ] [ translateText language Translate.NormalRange ]
                ]

        entries =
            case mode of
                LabResultsHistoryHIV assembled ->
                    List.map (viewEntry (translatePrenatalTestReport language) hivResultNormal) assembled

                LabResultsHistoryHIVPCR assembled ->
                    List.map (viewEntry (Translate.HIVPCRResult >> translate language) hivPCRResultNormal) assembled

                LabResultsHistorySyphilis assembled ->
                    List.map (viewEntry (Translate.PrenatalTestResult >> translate language) syphilisResultNormal) assembled

                LabResultsHistoryHepatitisB assembled ->
                    List.map (viewEntry (translatePrenatalTestReport language) hepatitisBResultNormal) assembled

                LabResultsHistoryMalaria assembled ->
                    List.map (viewEntry (Translate.PrenatalTestResult >> translate language) malariaResultNormal) assembled

                LabResultsHistoryProtein assembled ->
                    List.map (viewEntry (Translate.PrenatalLaboratoryProteinValue >> translate language) proteinResultNormal) assembled

                LabResultsHistoryPH assembled ->
                    List.map (viewEntry (Translate.PrenatalLaboratoryPHValue >> translate language) phResultNormal) assembled

                LabResultsHistoryGlucose assembled ->
                    List.map (viewEntry (Translate.PrenatalLaboratoryGlucoseValue >> translate language) glucoseResultNormal) assembled

                LabResultsHistoryLeukocytes assembled ->
                    List.map (viewEntry (Translate.PrenatalLaboratoryLeukocytesValue >> translate language) leukocytesResultNormal) assembled

                LabResultsHistoryNitrite assembled ->
                    List.map (viewEntry (Translate.PrenatalLaboratoryNitriteValue >> translate language) nitriteResultNormal) assembled

                LabResultsHistoryUrobilinogen assembled ->
                    List.map (viewEntry (Translate.PrenatalLaboratoryUrobilinogenValue >> translate language) urobilinogenResultNormal) assembled

                LabResultsHistoryHaemoglobin assembled ->
                    List.map (viewEntry (Translate.PrenatalLaboratoryHaemoglobinValue >> translate language) urineHaemoglobinValueResultNormal) assembled

                LabResultsHistoryKetone assembled ->
                    List.map (viewEntry (Translate.PrenatalLaboratoryKetoneValue >> translate language) ketoneResultNormal) assembled

                LabResultsHistoryBilirubin assembled ->
                    List.map (viewEntry (Translate.PrenatalLaboratoryBilirubinValue >> translate language) bilirubinResultNormal) assembled

                LabResultsHistoryRandomBloodSugar assembled ->
                    List.map (viewEntry String.fromFloat randomBloodSugarResultNormal) assembled

                LabResultsHistoryHemoglobin assembled ->
                    List.map (viewEntry String.fromFloat hemoglobinResultNormal) assembled

                LabResultsHistoryBloodGroup assembled ->
                    List.map (viewEntry (Translate.PrenatalLaboratoryBloodGroup >> translate language) (always True)) assembled

                LabResultsHistoryRhesus assembled ->
                    List.map (viewEntry (Translate.PrenatalLaboratoryRhesus >> translate language) rhesusResultsNormal) assembled

        viewEntry resultToStringFunc resultNormalFunc ( date, maybeResult ) =
            let
                resultCell =
                    Maybe.map (resultToStringFunc >> text) maybeResult
                        |> Maybe.withDefault (viewUncompetedResult language currentDate (Just date))

                resultNormal =
                    Maybe.map resultNormalFunc maybeResult
                        |> Maybe.withDefault True

                warningIcon =
                    if not resultNormal then
                        img [ class "icon-warning", src "assets/images/exclamation-red.png" ] []

                    else
                        emptyNode
            in
            div [ classList [ ( "entry", True ), ( "warning", not resultNormal ) ] ]
                [ div [ class "date" ] [ text <| formatDDMMYYYY date ]
                , div [ class "result" ] [ resultCell ]
                , div [ class "normal-range" ] [ text <| translate language <| Translate.LabResultsNormalRange mode ]
                , warningIcon
                ]
    in
    div [ class "lab-results-history" ]
        [ viewItemHeading language (Translate.LabResultsHistoryModeLabel mode) "blue"
        , div [ class "pane-content" ] [ heading ]
        , div [ class "group-content" ] entries
        ]


viewProgressPhotosPane : Language -> NominalDate -> Bool -> AssembledData -> Html Msg
viewProgressPhotosPane language currentDate isChw assembled =
    let
        allNurseEncountersData =
            List.map (\data -> ( data.startDate, data.measurements )) assembled.nursePreviousEncountersData
                ++ (if isChw then
                        []

                    else
                        [ ( currentDate, assembled.measurements ) ]
                   )

        content =
            allNurseEncountersData
                |> List.filterMap
                    (\( date, measurements ) ->
                        measurements.prenatalPhoto
                            |> Maybe.map
                                (Tuple.second
                                    >> .value
                                    >> (\photoUrl ->
                                            let
                                                egaLabel =
                                                    assembled.globalLmpDate
                                                        |> Maybe.map (\lmpDate -> diffDays lmpDate date |> generateEGAWeeksDaysLabel language)
                                                        |> Maybe.withDefault ""
                                            in
                                            div [ class "progress-photo" ]
                                                [ viewPhotoThumbFromPhotoUrl photoUrl
                                                , div [ class "ega" ] [ text egaLabel ]
                                                ]
                                       )
                                )
                    )
    in
    div [ class "progress-photos" ]
        [ viewItemHeading language Translate.ProgressPhotos "blue"
        , div [ class "pane-content" ] content
        ]


viewKnownPositives :
    Language
    -> NominalDate
    -> PrenatalMeasurements
    -> List (Html any)
viewKnownPositives language date measurements =
    let
        resolveKnownPositive getMeasurementFunc knownPositiveTransId =
            getMeasurementFunc measurements
                |> getMeasurementValueFunc
                |> Maybe.map
                    (\value ->
                        if value.executionNote == TestNoteKnownAsPositive then
                            li []
                                [ text <|
                                    translate language knownPositiveTransId
                                        ++ " "
                                        ++ (String.toLower <| translate language Translate.On)
                                        ++ " "
                                        ++ formatDDMMYYYY date
                                ]

                        else
                            emptyNode
                    )
                |> Maybe.withDefault emptyNode
    in
    [ resolveKnownPositive .hivTest Translate.KnownPositiveHIV
    , resolveKnownPositive .hepatitisBTest Translate.KnownPositiveHepatitisB
    ]


viewTreatmentForDiagnosis :
    Language
    -> NominalDate
    -> PrenatalMeasurements
    -> EverySet PrenatalDiagnosis
    -> PrenatalDiagnosis
    -> List (Html any)
viewTreatmentForDiagnosis language date measurements allDiagnoses diagnosis =
    let
        diagnosisForProgressReport =
            diagnosisForProgressReportToString language diagnosis

        hypertensionTreatmentMessage =
            getMeasurementValueFunc measurements.medicationDistribution
                |> Maybe.andThen .recommendedTreatmentSigns
                |> Maybe.map
                    (EverySet.toList
                        >> List.filter (\sign -> List.member sign recommendedTreatmentSignsForHypertension)
                        >> List.head
                        >> Maybe.map
                            (\treatmentSign ->
                                if treatmentSign == NoTreatmentForHypertension then
                                    noTreatmentAdministeredMessage

                                else
                                    let
                                        continued =
                                            if EverySet.member diagnosis allDiagnoses then
                                                ""

                                            else
                                                " (" ++ (String.toLower <| translate language Translate.Continued) ++ ") "

                                        treatmentLabel =
                                            case treatmentSign of
                                                TreatmentHypertensionAddCarvedilol ->
                                                    [ TreatmentMethyldopa4, TreatmentHypertensionAddCarvedilol ]
                                                        |> List.map (Translate.RecommendedTreatmentSignLabel >> translate language)
                                                        |> String.join ", "

                                                TreatmentHypertensionAddAmlodipine ->
                                                    [ TreatmentMethyldopa4, TreatmentHypertensionAddCarvedilol, TreatmentHypertensionAddAmlodipine ]
                                                        |> List.map (Translate.RecommendedTreatmentSignLabel >> translate language)
                                                        |> String.join ", "

                                                _ ->
                                                    translate language <| Translate.RecommendedTreatmentSignLabel treatmentSign
                                    in
                                    diagnosisForProgressReport
                                        ++ continued
                                        ++ " - "
                                        ++ (String.toLower <| translate language Translate.TreatedWith)
                                        ++ " "
                                        ++ treatmentLabel
                                        ++ " "
                                        ++ (String.toLower <| translate language Translate.On)
                                        ++ " "
                                        ++ formatDDMMYYYY date
                                        |> wrapWithLI
                            )
                        >> Maybe.withDefault noTreatmentRecordedMessage
                    )
                |> Maybe.withDefault noTreatmentRecordedMessage

        syphilisTreatmentMessage complications =
            getMeasurementValueFunc measurements.medicationDistribution
                |> Maybe.andThen .recommendedTreatmentSigns
                |> Maybe.map
                    (EverySet.toList
                        >> List.filter (\sign -> List.member sign recommendedTreatmentSignsForSyphilis)
                        >> (\treatment ->
                                if List.isEmpty treatment then
                                    noTreatmentRecordedMessage

                                else if List.member NoTreatmentForSyphilis treatment then
                                    noTreatmentAdministeredMessage

                                else
                                    let
                                        treatedWithMessage =
                                            List.head treatment
                                                |> Maybe.map
                                                    (\medication ->
                                                        " - "
                                                            ++ (String.toLower <| translate language Translate.TreatedWith)
                                                            ++ " "
                                                            ++ (translate language <| Translate.RecommendedTreatmentSignLabel medication)
                                                    )
                                                |> Maybe.withDefault ""
                                    in
                                    diagnosisForProgressReport
                                        ++ complications
                                        ++ treatedWithMessage
                                        ++ " "
                                        ++ (String.toLower <| translate language Translate.On)
                                        ++ " "
                                        ++ formatDDMMYYYY date
                                        |> wrapWithLI
                           )
                    )
                |> Maybe.withDefault noTreatmentRecordedMessage

        malariaTreatmentMessage =
            getMeasurementValueFunc measurements.medicationDistribution
                |> Maybe.andThen .recommendedTreatmentSigns
                |> Maybe.map
                    (EverySet.toList
                        >> List.filter (\sign -> List.member sign recommendedTreatmentSignsForMalaria)
                        >> (\treatment ->
                                if List.isEmpty treatment then
                                    noTreatmentRecordedMessage

                                else if List.member NoTreatmentForMalaria treatment then
                                    noTreatmentAdministeredMessage

                                else if List.member TreatmentReferToHospital treatment then
                                    referredToHospitalMessage

                                else if List.member TreatmentWrittenProtocols treatment then
                                    translate language Translate.MalariaWithGIComplications
                                        ++ " "
                                        ++ (String.toLower <| translate language Translate.On)
                                        ++ " "
                                        ++ formatDDMMYYYY date
                                        ++ " - "
                                        ++ translate language Translate.WrittenProtocolsFollowed
                                        |> wrapWithLI

                                else
                                    let
                                        treatedWithMessage =
                                            List.head treatment
                                                |> Maybe.map
                                                    (\medication ->
                                                        " - "
                                                            ++ (String.toLower <| translate language Translate.TreatedWith)
                                                            ++ " "
                                                            ++ (translate language <| Translate.RecommendedTreatmentSignLabelForProgressReport medication)
                                                    )
                                                |> Maybe.withDefault ""
                                    in
                                    diagnosisForProgressReport
                                        ++ treatedWithMessage
                                        ++ " "
                                        ++ (String.toLower <| translate language Translate.On)
                                        ++ " "
                                        ++ formatDDMMYYYY date
                                        |> wrapWithLI
                           )
                    )
                |> Maybe.withDefault noTreatmentRecordedMessage

        mentalHealthMessage =
            translate language Translate.EPDSPreformedOn
                ++ " "
                ++ formatDDMMYYYY date
                ++ " - "
                ++ diagnosisForProgressReport
                |> wrapWithLI

        referredToHospitalMessage =
            referredToHospitalMessageWithComplications ""

        referredToHospitalMessageWithComplications complications =
            referredToFacilityMessageWithComplications FacilityHospital complications

        referredToFacilityMessage facility =
            referredToFacilityMessageWithComplications facility ""

        referredToFacilityMessageWithComplications facility complications =
            if isNothing measurements.sendToHC then
                noTreatmentRecordedMessageWithComplications complications

            else
                let
                    refferedToFacility =
                        getMeasurementValueFunc measurements.sendToHC
                            |> Maybe.andThen .referToFacilitySigns
                            |> Maybe.map
                                (\referToFacilitySigns ->
                                    case facility of
                                        FacilityHospital ->
                                            EverySet.member ReferToHospital referToFacilitySigns

                                        FacilityMentalHealthSpecialist ->
                                            EverySet.member ReferToMentalHealthSpecialist referToFacilitySigns

                                        FacilityARVProgram ->
                                            EverySet.member ReferToARVProgram referToFacilitySigns

                                        FacilityNCDProgram ->
                                            EverySet.member ReferToNCDProgram referToFacilitySigns

                                        FacilityHealthCenter ->
                                            -- We should never get here.
                                            False
                                )
                            |> Maybe.withDefault False
                in
                if refferedToFacility then
                    diagnosisForProgressReport
                        ++ complications
                        ++ " - "
                        ++ (String.toLower <| translate language <| Translate.ReferredToFacility facility)
                        ++ " "
                        ++ (String.toLower <| translate language Translate.On)
                        ++ " "
                        ++ formatDDMMYYYY date
                        |> wrapWithLI

                else
                    let
                        reason =
                            getMeasurementValueFunc measurements.sendToHC
                                |> Maybe.andThen
                                    (\value ->
                                        case facility of
                                            FacilityHospital ->
                                                getCurrentReasonForNonReferral NonReferralReasonHospital value.facilityNonReferralReasons

                                            FacilityMentalHealthSpecialist ->
                                                getCurrentReasonForNonReferral NonReferralReasonMentalHealthSpecialist value.facilityNonReferralReasons

                                            FacilityARVProgram ->
                                                getCurrentReasonForNonReferral NonReferralReasonARVProgram value.facilityNonReferralReasons

                                            FacilityNCDProgram ->
                                                getCurrentReasonForNonReferral NonReferralReasonNCDProgram value.facilityNonReferralReasons

                                            FacilityHealthCenter ->
                                                -- We should never get here.
                                                Nothing
                                    )

                        suffix =
                            Maybe.map
                                (\reason_ ->
                                    if reason_ == NoReasonForNonReferral then
                                        ""

                                    else
                                        " - " ++ (String.toLower <| translate language <| Translate.ReasonForNonReferral reason_)
                                )
                                reason
                                |> Maybe.withDefault ""
                    in
                    diagnosisForProgressReport
                        ++ complications
                        ++ " - "
                        ++ (String.toLower <| translate language <| Translate.ReferredToFacilityNot facility)
                        ++ " "
                        ++ (String.toLower <| translate language Translate.On)
                        ++ " "
                        ++ formatDDMMYYYY date
                        ++ suffix
                        |> wrapWithLI

        undeterminedDiagnosisMessage =
            diagnosisForProgressReport
                ++ " - "
                ++ translate language Translate.UndeterminedDiagnosisMessage
                ++ " "
                ++ (String.toLower <| translate language Translate.On)
                ++ " "
                ++ formatDDMMYYYY date
                |> wrapWithLI

        noTreatmentRecordedMessage =
            noTreatmentRecordedMessageWithComplications ""

        noTreatmentRecordedMessageWithComplications complication =
            diagnosisForProgressReport
                ++ complication
                ++ " "
                ++ (String.toLower <| translate language Translate.On)
                ++ " "
                ++ formatDDMMYYYY date
                ++ " - "
                ++ (String.toLower <| translate language Translate.NoTreatmentRecorded)
                |> wrapWithLI

        noTreatmentAdministeredMessage =
            diagnosisForProgressReport
                ++ " "
                ++ (String.toLower <| translate language Translate.On)
                ++ " "
                ++ formatDDMMYYYY date
                ++ " - "
                ++ (String.toLower <| translate language Translate.NoTreatmentAdministered)
                |> wrapWithLI

        treatmentMessageForMedication =
            translate language Translate.TreatedWith
                |> customTreatmentMessageForMedication

        treatmentMessageForMedicationLower =
            translate language Translate.TreatedWith
                |> String.toLower
                |> customTreatmentMessageForMedication

        customTreatmentMessageForMedication treatmentLabel distributionSigns nonAdministrationReasons medication =
            if EverySet.member medication distributionSigns then
                treatmentLabel
                    ++ " "
                    ++ (translate language <| Translate.MedicationDistributionSign medication)
                    |> Just

            else
                Dict.get medication nonAdministrationReasons
                    |> Maybe.map
                        (\nonAdministrationReason ->
                            translate language Translate.TreatedWithNot
                                ++ " "
                                ++ (translate language <| Translate.MedicationDistributionSign medication)
                                ++ " "
                                ++ (String.toLower <| translate language Translate.DueTo)
                                ++ " "
                                ++ (translate language <| Translate.AdministrationNote nonAdministrationReason)
                        )

        diagnosisTreatedWithOnDateMessage recommendedTreatmentSign =
            diagnosisForProgressReport
                ++ " - "
                ++ (String.toLower <| translate language Translate.TreatedWith)
                ++ " "
                ++ (translate language <| Translate.RecommendedTreatmentSignLabel recommendedTreatmentSign)
                ++ " "
                ++ (String.toLower <| translate language Translate.On)
                ++ " "
                ++ formatDDMMYYYY date
                |> wrapWithLI
    in
    case diagnosis of
        DiagnosisHIV ->
            getMeasurementValueFunc measurements.sendToHC
                |> Maybe.map
                    (\value ->
                        let
                            refferedToARVProgram =
                                Maybe.map (EverySet.member ReferToARVProgram)
                                    value.referToFacilitySigns
                                    |> Maybe.withDefault False
                        in
                        if refferedToARVProgram then
                            referredToFacilityMessage FacilityARVProgram

                        else
                            getMeasurementValueFunc measurements.medicationDistribution
                                |> Maybe.andThen
                                    (\value_ ->
                                        let
                                            nonAdministrationReasons =
                                                Measurement.Utils.resolveMedicationsNonAdministrationReasons value_
                                        in
                                        Maybe.map2
                                            (\tdf3TCTreatmentMessage dolutegravirTreatmentmessage ->
                                                let
                                                    diagnosisMessage =
                                                        diagnosisForProgressReport
                                                            ++ " "
                                                            ++ (String.toLower <| translate language Translate.On)
                                                            ++ " "
                                                            ++ formatDDMMYYYY date
                                                in
                                                [ li []
                                                    [ p [] [ text diagnosisMessage ]
                                                    , p [] [ text tdf3TCTreatmentMessage ]
                                                    , p [] [ text dolutegravirTreatmentmessage ]
                                                    ]
                                                ]
                                            )
                                            (treatmentMessageForMedication value_.distributionSigns nonAdministrationReasons TDF3TC)
                                            (treatmentMessageForMedication value_.distributionSigns nonAdministrationReasons Dolutegravir)
                                    )
                                |> Maybe.withDefault noTreatmentRecordedMessage
                    )
                |> Maybe.withDefault noTreatmentRecordedMessage

        DiagnosisHIVDetectableViralLoad ->
            getMeasurementValueFunc measurements.hivPCRTest
                |> Maybe.andThen .hivViralLoad
                |> Maybe.map
                    (\viralLoad ->
                        diagnosisForProgressReportToString language diagnosis
                            ++ " "
                            ++ (String.toLower <| translate language Translate.On)
                            ++ " "
                            ++ formatDDMMYYYY date
                            ++ " -- "
                            ++ String.fromFloat viralLoad
                            |> wrapWithLI
                    )
                |> Maybe.withDefault []

        DiagnosisDiscordantPartnership ->
            getMeasurementValueFunc measurements.medicationDistribution
                |> Maybe.andThen
                    (\value ->
                        let
                            nonAdministrationReasons =
                                Measurement.Utils.resolveMedicationsNonAdministrationReasons value
                        in
                        treatmentMessageForMedication value.distributionSigns nonAdministrationReasons TDF3TC
                            |> Maybe.map
                                (\tdf3TCTreatmentMessage ->
                                    let
                                        diagnosisMessage =
                                            diagnosisForProgressReport
                                                ++ " "
                                                ++ (String.toLower <| translate language Translate.On)
                                                ++ " "
                                                ++ formatDDMMYYYY date
                                    in
                                    [ li []
                                        [ p [] [ text diagnosisMessage ]
                                        , p [] [ text tdf3TCTreatmentMessage ]
                                        ]
                                    ]
                                )
                    )
                |> Maybe.withDefault noTreatmentRecordedMessage

        DiagnosisSyphilis ->
            syphilisTreatmentMessage ""

        DiagnosisSyphilisWithComplications ->
            let
                complications =
                    getMeasurementValueFunc measurements.syphilisTest
                        |> Maybe.andThen .symptoms
                        |> Maybe.map
                            (\symptoms ->
                                if EverySet.isEmpty symptoms then
                                    ""

                                else if EverySet.member NoIllnessSymptoms symptoms then
                                    ""

                                else
                                    " - ["
                                        ++ (EverySet.toList symptoms
                                                |> List.map (Translate.IllnessSymptom >> translate language)
                                                |> String.join ", "
                                           )
                                        ++ "]"
                            )
                        |> Maybe.withDefault ""
            in
            syphilisTreatmentMessage complications

        DiagnosisChronicHypertensionImmediate ->
            hypertensionTreatmentMessage

        DiagnosisChronicHypertensionAfterRecheck ->
            hypertensionTreatmentMessage

        DiagnosisGestationalHypertensionImmediate ->
            hypertensionTreatmentMessage

        DiagnosisGestationalHypertensionAfterRecheck ->
            hypertensionTreatmentMessage

        DiagnosisEclampsia ->
            referredToHospitalMessage

        DiagnosisMiscarriage ->
            referredToHospitalMessage

        DiagnosisMolarPregnancy ->
            referredToHospitalMessage

        DiagnosisPlacentaPrevia ->
            referredToHospitalMessage

        DiagnosisPlacentalAbruption ->
            referredToHospitalMessage

        DiagnosisUterineRupture ->
            referredToHospitalMessage

        DiagnosisObstructedLabor ->
            referredToHospitalMessage

        DiagnosisPostAbortionSepsis ->
            referredToHospitalMessage

        DiagnosisEctopicPregnancy ->
            referredToHospitalMessage

        DiagnosisPROM ->
            referredToHospitalMessage

        DiagnosisPPROM ->
            referredToHospitalMessage

        DiagnosisHyperemesisGravidum ->
            referredToHospitalMessage

        DiagnosisHyperemesisGravidumBySymptoms ->
            referredToHospitalMessage

        DiagnosisSevereVomiting ->
            referredToHospitalMessage

        DiagnosisSevereVomitingBySymptoms ->
            referredToHospitalMessage

        DiagnosisMaternalComplications ->
            referredToHospitalMessage

        DiagnosisInfection ->
            referredToHospitalMessage

        DiagnosisImminentDelivery ->
            referredToHospitalMessage

        DiagnosisLaborAndDelivery ->
            referredToHospitalMessage

        DiagnosisModerateAnemia ->
            getMeasurementValueFunc measurements.medicationDistribution
                |> Maybe.andThen
                    (\value ->
                        let
                            nonAdministrationReasons =
                                Measurement.Utils.resolveMedicationsNonAdministrationReasons value
                        in
                        Maybe.map2
                            (\ironTreatmentMessage folicAcidTreatmentMessage ->
                                let
                                    diagnosisMessage =
                                        diagnosisForProgressReport
                                            ++ " "
                                            ++ (String.toLower <| translate language Translate.On)
                                            ++ " "
                                            ++ formatDDMMYYYY date
                                in
                                [ li []
                                    [ p [] [ text diagnosisMessage ]
                                    , p [] [ text ironTreatmentMessage ]
                                    , p [] [ text folicAcidTreatmentMessage ]
                                    ]
                                ]
                            )
                            (treatmentMessageForMedication value.distributionSigns nonAdministrationReasons Iron)
                            (treatmentMessageForMedication value.distributionSigns nonAdministrationReasons FolicAcid)
                    )
                |> Maybe.withDefault noTreatmentRecordedMessage

        DiagnosisSevereAnemia ->
            referredToHospitalMessage

        DiagnosisSevereAnemiaWithComplications ->
            let
                complication =
                    " - ["
                        ++ (complicationsByExamination
                                ++ complicationsByDangerSigns
                                ++ elevatedRespiratoryRate
                                |> String.join ", "
                           )
                        ++ "]"

                elevatedRespiratoryRate =
                    if respiratoryRateElevated measurements then
                        [ translate language Translate.ElevatedRespiratoryRate ]

                    else
                        []

                complicationsByDangerSigns =
                    getMeasurementValueFunc measurements.dangerSigns
                        |> Maybe.map
                            (\value ->
                                if EverySet.member DifficultyBreathing value.signs then
                                    [ translate language <| Translate.DangerSign DifficultyBreathing ]

                                else
                                    []
                            )
                        |> Maybe.withDefault []

                complicationsByExamination =
                    getMeasurementValueFunc measurements.corePhysicalExam
                        |> Maybe.map
                            (\exam ->
                                let
                                    pallorHands =
                                        if EverySet.member PallorHands exam.hands then
                                            [ translate language Translate.HandPallor ]

                                        else
                                            []

                                    paleConjuctiva =
                                        if EverySet.member PaleConjuctiva exam.eyes then
                                            [ translate language Translate.PaleConjuctiva ]

                                        else
                                            []
                                in
                                pallorHands ++ paleConjuctiva
                            )
                        |> Maybe.withDefault []
            in
            referredToHospitalMessageWithComplications complication

        DiagnosisMalaria ->
            malariaTreatmentMessage

        DiagnosisMalariaMedicatedContinued ->
            referredToHospitalMessage

        DiagnosisMalariaWithAnemia ->
            malariaTreatmentMessage

        DiagnosisMalariaWithAnemiaMedicatedContinued ->
            referredToHospitalMessage

        DiagnosisMalariaWithSevereAnemia ->
            malariaTreatmentMessage

        DiagnosisHepatitisB ->
            referredToHospitalMessage

        DiagnosisNeurosyphilis ->
            referredToHospitalMessage

        DiagnosisModeratePreeclampsiaInitialPhase ->
            if EverySet.member DiagnosisModeratePreeclampsiaInitialPhase allDiagnoses then
                referredToHospitalMessage

            else
                hypertensionTreatmentMessage

        DiagnosisModeratePreeclampsiaInitialPhaseEGA37Plus ->
            referredToHospitalMessage

        DiagnosisModeratePreeclampsiaRecurrentPhase ->
            if EverySet.member DiagnosisModeratePreeclampsiaRecurrentPhase allDiagnoses then
                referredToHospitalMessage

            else
                hypertensionTreatmentMessage

        DiagnosisModeratePreeclampsiaRecurrentPhaseEGA37Plus ->
            referredToHospitalMessage

        DiagnosisSeverePreeclampsiaInitialPhase ->
            referredToHospitalMessage

        DiagnosisSeverePreeclampsiaInitialPhaseEGA37Plus ->
            referredToHospitalMessage

        DiagnosisSeverePreeclampsiaRecurrentPhase ->
            referredToHospitalMessage

        DiagnosisSeverePreeclampsiaRecurrentPhaseEGA37Plus ->
            referredToHospitalMessage

        DiagnosisHeartburn ->
            getMeasurementValueFunc measurements.medicationDistribution
                |> Maybe.andThen .recommendedTreatmentSigns
                |> Maybe.map
                    (\signs ->
                        if EverySet.member TreatmentAluminiumHydroxide signs then
                            diagnosisTreatedWithOnDateMessage TreatmentAluminiumHydroxide

                        else if EverySet.member TreatmentHealthEducationForHeartburn signs then
                            noTreatmentAdministeredMessage

                        else
                            noTreatmentRecordedMessage
                    )
                |> Maybe.withDefault noTreatmentRecordedMessage

        DiagnosisHeartburnPersistent ->
            referredToHospitalMessage

        DiagnosisDeepVeinThrombosis ->
            let
                location =
                    getMeasurementValueFunc measurements.symptomReview
                        |> Maybe.map
                            (\value ->
                                if EverySet.member SymptomQuestionLegPainRednessLeft value.symptomQuestions then
                                    " (" ++ String.toLower (translate language Translate.LegLeft) ++ ") "

                                else
                                    " (" ++ String.toLower (translate language Translate.LegRight) ++ ") "
                            )
                        |> Maybe.withDefault ""
            in
            referredToHospitalMessageWithComplications location

        DiagnosisPelvicPainIntense ->
            referredToHospitalMessage

        DiagnosisPelvicPainContinued ->
            referredToHospitalMessage

        DiagnosisUrinaryTractInfection ->
            getMeasurementValueFunc measurements.medicationDistribution
                |> Maybe.andThen .recommendedTreatmentSigns
                |> Maybe.map
                    (\signs ->
                        if EverySet.member TreatmentNitrofurantoin signs then
                            diagnosisTreatedWithOnDateMessage TreatmentNitrofurantoin

                        else if EverySet.member TreatmentAmoxicillin signs then
                            diagnosisTreatedWithOnDateMessage TreatmentAmoxicillin

                        else
                            noTreatmentRecordedMessage
                    )
                |> Maybe.withDefault noTreatmentRecordedMessage

        DiagnosisUrinaryTractInfectionContinued ->
            referredToHospitalMessage

        DiagnosisPyelonephritis ->
            referredToHospitalMessage

        DiagnosisCandidiasis ->
            getMeasurementValueFunc measurements.medicationDistribution
                |> Maybe.andThen .recommendedTreatmentSigns
                |> Maybe.map
                    (\signs ->
                        if EverySet.member TreatmentClotrimaxazole200 signs then
                            diagnosisTreatedWithOnDateMessage TreatmentClotrimaxazole200

                        else if EverySet.member TreatmentClotrimaxazole500 signs then
                            diagnosisTreatedWithOnDateMessage TreatmentClotrimaxazole500

                        else
                            noTreatmentRecordedMessage
                    )
                |> Maybe.withDefault noTreatmentRecordedMessage

        DiagnosisCandidiasisContinued ->
            referredToHospitalMessage

        DiagnosisGonorrhea ->
            getMeasurementValueFunc measurements.medicationDistribution
                |> Maybe.andThen
                    (\value ->
                        let
                            nonAdministrationReasons =
                                Measurement.Utils.resolveMedicationsNonAdministrationReasons value
                        in
                        Maybe.map2
                            (\ceftriaxoneMessage azithromycinMessage ->
                                let
                                    diagnosisMessage =
                                        diagnosisForProgressReport
                                            ++ " "
                                            ++ (String.toLower <| translate language Translate.On)
                                            ++ " "
                                            ++ formatDDMMYYYY date
                                in
                                [ li []
                                    [ p [] [ text diagnosisMessage ]
                                    , p [] [ text ceftriaxoneMessage ]
                                    , p [] [ text azithromycinMessage ]
                                    ]
                                ]
                            )
                            (treatmentMessageForMedication value.distributionSigns nonAdministrationReasons Ceftriaxone)
                            (treatmentMessageForMedication value.distributionSigns nonAdministrationReasons Azithromycin)
                    )
                |> Maybe.withDefault noTreatmentRecordedMessage

        DiagnosisGonorrheaContinued ->
            referredToHospitalMessage

        DiagnosisTrichomonasOrBacterialVaginosis ->
            getMeasurementValueFunc measurements.medicationDistribution
                |> Maybe.andThen
                    (\value ->
                        let
                            nonAdministrationReasons =
                                Measurement.Utils.resolveMedicationsNonAdministrationReasons value
                        in
                        treatmentMessageForMedicationLower value.distributionSigns nonAdministrationReasons Metronidazole
                            |> Maybe.map
                                (\message ->
                                    diagnosisForProgressReport
                                        ++ " - "
                                        ++ message
                                        ++ " "
                                        ++ (String.toLower <| translate language Translate.On)
                                        ++ " "
                                        ++ formatDDMMYYYY date
                                        |> wrapWithLI
                                )
                    )
                |> Maybe.withDefault noTreatmentRecordedMessage

        DiagnosisTrichomonasOrBacterialVaginosisContinued ->
            referredToHospitalMessage

        DiagnosisTuberculosis ->
            diagnosisForProgressReport
                ++ " - "
                ++ translate language Translate.TuberculosisInstructionsFollowed
                ++ " "
                ++ (String.toLower <| translate language Translate.On)
                ++ " "
                ++ formatDDMMYYYY date
                |> wrapWithLI

        DiagnosisDiabetes ->
            referredToHospitalMessage

        DiagnosisGestationalDiabetes ->
            referredToHospitalMessage

        DiagnosisRhesusNegative ->
            referredToHospitalMessage

        DiagnosisDepressionNotLikely ->
            mentalHealthMessage

        DiagnosisDepressionPossible ->
            mentalHealthMessage

        DiagnosisDepressionHighlyPossible ->
            mentalHealthMessage

        DiagnosisDepressionProbable ->
            mentalHealthMessage

        DiagnosisSuicideRisk ->
            mentalHealthMessage

        DiagnosisPostpartumAbdominalPain ->
            undeterminedDiagnosisMessage

        DiagnosisPostpartumHeadache ->
            undeterminedDiagnosisMessage

        DiagnosisPostpartumFatigue ->
            undeterminedDiagnosisMessage

        DiagnosisPostpartumFever ->
            undeterminedDiagnosisMessage

        DiagnosisPostpartumPerinealPainOrDischarge ->
            undeterminedDiagnosisMessage

        DiagnosisPostpartumUrinaryIncontinence ->
            referredToHospitalMessage

        DiagnosisPostpartumInfection ->
            referredToHospitalMessage

        DiagnosisPostpartumExcessiveBleeding ->
            referredToHospitalMessage

        DiagnosisPostpartumEarlyMastitisOrEngorgment ->
            getMeasurementValueFunc measurements.medicationDistribution
                |> Maybe.andThen
                    (\value ->
                        let
                            nonAdministrationReasons =
                                Measurement.Utils.resolveMedicationsNonAdministrationReasons value
                        in
                        treatmentMessageForMedicationLower value.distributionSigns nonAdministrationReasons Paracetamol
                            |> Maybe.map
                                (\message ->
                                    diagnosisForProgressReport
                                        ++ " - "
                                        ++ message
                                        ++ " "
                                        ++ (String.toLower <| translate language Translate.On)
                                        ++ " "
                                        ++ formatDDMMYYYY date
                                        |> wrapWithLI
                                )
                    )
                |> Maybe.withDefault noTreatmentRecordedMessage

        DiagnosisPostpartumMastitis ->
            getMeasurementValueFunc measurements.medicationDistribution
                |> Maybe.andThen .recommendedTreatmentSigns
                |> Maybe.map
                    (EverySet.toList
                        >> List.filter (\sign -> List.member sign recommendedTreatmentSignsForMastitis)
                        >> (\treatment ->
                                if List.isEmpty treatment then
                                    noTreatmentRecordedMessage

                                else if List.member NoTreatmentForMastitis treatment then
                                    noTreatmentAdministeredMessage

                                else
                                    let
                                        treatedWithMessage =
                                            List.head treatment
                                                |> Maybe.map
                                                    (\medication ->
                                                        " - "
                                                            ++ (String.toLower <| translate language Translate.TreatedWith)
                                                            ++ " "
                                                            ++ (translate language <| Translate.RecommendedTreatmentSignLabel medication)
                                                    )
                                                |> Maybe.withDefault ""
                                    in
                                    diagnosisForProgressReport
                                        ++ treatedWithMessage
                                        ++ " "
                                        ++ (String.toLower <| translate language Translate.On)
                                        ++ " "
                                        ++ formatDDMMYYYY date
                                        |> wrapWithLI
                           )
                    )
                |> Maybe.withDefault noTreatmentRecordedMessage

        DiagnosisOther ->
            -- Other diagnosis is used only at outside care diagnostics.
            []

        NoPrenatalDiagnosis ->
            []


viewTreatmentForOutsideCareDiagnosis :
    Language
    -> NominalDate
    -> Maybe (EverySet PrenatalOutsideCareMedication)
    -> PrenatalDiagnosis
    -> List (Html any)
viewTreatmentForOutsideCareDiagnosis language date medications diagnosis =
    let
        completePhrase maybeTreatedWithPhrase =
            let
                treatedWith =
                    Maybe.map (\phrase -> ", " ++ phrase)
                        maybeTreatedWithPhrase
                        |> Maybe.withDefault ""
            in
            diagnosisForProgressReportToString language diagnosis
                ++ " - "
                ++ (String.toLower <| translate language <| Translate.DiagnosedByOutsideCare)
                ++ treatedWith
                ++ ", "
                ++ (String.toLower <| translate language Translate.AddedToPatientRecordOn)
                ++ " "
                ++ formatDDMMYYYY date
                |> wrapWithLI
    in
    if List.member diagnosis outsideCareDiagnosesWithPossibleMedication then
        let
            treatmentForHypertensionMessage =
                treatedWithPhrase outsideCareMedicationOptionsHypertension NoOutsideCareMedicationForHypertension
                    |> Just
                    |> completePhrase

            treatedWithPhrase treartmentOptions noTreatmentOption =
                Maybe.map
                    (EverySet.toList
                        >> List.filter (\treatment -> List.member treatment treartmentOptions)
                        >> (\treatments ->
                                if List.isEmpty treatments || List.member noTreatmentOption treatments then
                                    noTreatmentAdministeredPhrase

                                else
                                    " "
                                        ++ (String.toLower <| translate language Translate.TreatedWith)
                                        ++ " "
                                        ++ (List.map
                                                (Translate.PrenatalOutsideCareMedicationLabel >> translate language)
                                                treatments
                                                |> String.join ", "
                                           )
                           )
                    )
                    medications
                    |> Maybe.withDefault noTreatmentAdministeredPhrase

            noTreatmentAdministeredPhrase =
                " "
                    ++ (String.toLower <| translate language Translate.NoTreatmentAdministered)
                    ++ " "
        in
        case diagnosis of
            DiagnosisHIV ->
                treatedWithPhrase outsideCareMedicationOptionsHIV NoOutsideCareMedicationForMalaria
                    |> Just
                    |> completePhrase

            DiagnosisSyphilis ->
                treatedWithPhrase outsideCareMedicationOptionsSyphilis NoOutsideCareMedicationForSyphilis
                    |> Just
                    |> completePhrase

            DiagnosisMalaria ->
                treatedWithPhrase outsideCareMedicationOptionsMalaria NoOutsideCareMedicationForMalaria
                    |> Just
                    |> completePhrase

            DiagnosisModerateAnemia ->
                treatedWithPhrase outsideCareMedicationOptionsAnemia NoOutsideCareMedicationForAnemia
                    |> Just
                    |> completePhrase

            DiagnosisGestationalHypertensionImmediate ->
                treatmentForHypertensionMessage

            DiagnosisChronicHypertensionImmediate ->
                treatmentForHypertensionMessage

            DiagnosisModeratePreeclampsiaInitialPhase ->
                treatmentForHypertensionMessage

            -- Will never get here.
            _ ->
                []

    else if List.member diagnosis outsideCareDiagnoses then
        completePhrase Nothing

    else
        -- Not an outside care diagnosis.
        []


viewTreatmentForPastDiagnosis : Language -> NominalDate -> PrenatalDiagnosis -> List (Html any)
viewTreatmentForPastDiagnosis language date diagnosis =
    diagnosisForProgressReportToString language diagnosis
        ++ " - "
        ++ (String.toLower <| translate language Translate.DiagnosedOn)
        ++ " "
        ++ formatDDMMYYYY date
        ++ " "
        ++ (String.toLower <| translate language Translate.PastDiagnosisReportReason)
        ++ "."
        |> wrapWithLI<|MERGE_RESOLUTION|>--- conflicted
+++ resolved
@@ -350,46 +350,13 @@
                       showIf regularViewMode actions
                     ]
     in
-<<<<<<< HEAD
     div
         [ class "ui unstackable items"
         , Html.Attributes.id "report-content"
         ]
-        [ viewHeaderPane language currentDate assembled
-        , viewRiskFactorsPane language currentDate firstEncounterMeasurements
-            |> showIf
-                ((regularViewMode && isNothing model.labResultsMode)
-                    || showComponent Components.SendViaWhatsAppDialog.Model.ComponentAntenatalRiskFactors
-                )
-        , viewMedicalDiagnosisPane language currentDate isChw firstEncounterMeasurements assembled
-            |> showIf
-                ((regularViewMode && isNothing model.labResultsMode)
-                    || showComponent Components.SendViaWhatsAppDialog.Model.ComponentAntenatalMedicalDiagnoses
-                )
-        , viewObstetricalDiagnosisPane language currentDate isChw firstEncounterMeasurements assembled
-            |> showIf
-                ((regularViewMode && isNothing model.labResultsMode)
-                    || showComponent Components.SendViaWhatsAppDialog.Model.ComponentAntenatalObstetricalDiagnoses
-                )
-        , viewPatientProgressPane language currentDate isChw assembled
-            |> showIf
-                ((regularViewMode && isNothing model.labResultsMode)
-                    || showComponent Components.SendViaWhatsAppDialog.Model.ComponentAntenatalPatientProgress
-                )
-        , labsPane
-        , viewProgressPhotosPane language currentDate isChw assembled
-            |> showIf
-                ((regularViewMode && isNothing model.labResultsMode)
-                    || showComponent Components.SendViaWhatsAppDialog.Model.ComponentAntenatalProgressPhotos
-                )
-        , -- Actions are hidden when viewing for sharing via WhatsApp.
-          showIf regularViewMode actions
-        ]
-=======
-    div [ class "ui unstackable items" ] <|
+    <|
         viewHeaderPane language currentDate assembled
             :: derivedContent
->>>>>>> 931b04ce
 
 
 viewHeaderPane : Language -> NominalDate -> AssembledData -> Html Msg
