module Pages.Prenatal.Activity.Utils exposing (..)

import AssocList as Dict exposing (Dict)
import Backend.Entities exposing (PrenatalEncounterId)
import Backend.Measurement.Model exposing (..)
import Backend.Measurement.Utils exposing (getHeightValue, getMeasurementValueFunc, muacIndication, muacValueFunc, prenatalLabExpirationPeriod, weightValueFunc)
import Backend.Model exposing (ModelIndexedDb)
import Backend.Person.Model exposing (Person)
import Backend.PrenatalActivity.Model exposing (..)
import Backend.PrenatalEncounter.Model exposing (PrenatalEncounterType(..), PrenatalIndicator(..))
import Backend.PrenatalEncounter.Types exposing (PrenatalDiagnosis(..))
import Backend.PrenatalEncounter.Utils exposing (isNurseEncounter)
import Date exposing (Unit(..))
import DateSelector.Model exposing (DateSelectorConfig)
import DateSelector.SelectorPopup exposing (viewCalendarPopup)
import EverySet exposing (EverySet)
import Gizra.Html exposing (emptyNode, showIf)
import Gizra.NominalDate exposing (NominalDate, diffDays, diffWeeks, formatDDMMYYYY)
import Html exposing (..)
import Html.Attributes exposing (..)
import Html.Events exposing (..)
import List.Extra
import Maybe.Extra exposing (andMap, isJust, isNothing, or, unwrap)
import Measurement.Model exposing (VaccinationFormViewMode(..), VitalsForm)
import Measurement.Utils
    exposing
        ( getNextVaccineDose
        , vaccinationFormWithDefault
        , vaccineDoseToComparable
        , vitalsFormWithDefault
        )
<<<<<<< HEAD
=======
import Measurement.View exposing (viewActionTakenLabel)
import Pages.AcuteIllness.Activity.Utils exposing (getCurrentReasonForMedicationNonAdministration, nonAdministrationReasonToSign)
>>>>>>> b126d5e3
import Pages.AcuteIllness.Activity.View exposing (viewAdministeredMedicationCustomLabel, viewAdministeredMedicationLabel, viewAdministeredMedicationQuestion)
import Pages.Prenatal.Activity.Model exposing (..)
import Pages.Prenatal.Activity.Types exposing (..)
import Pages.Prenatal.Encounter.Utils exposing (diagnosisRequiresEmergencyReferal, emergencyReferalRequired, getAllActivities)
import Pages.Prenatal.Model exposing (AssembledData, HealthEducationForm, PrenatalEncounterPhase(..), ReferralForm, VaccinationProgressDict)
import Pages.Prenatal.Utils exposing (..)
import Pages.Utils
    exposing
        ( ifEverySetEmpty
        , ifNullableTrue
        , ifTrue
        , maybeValueConsideringIsDirtyField
        , taskAllCompleted
        , taskCompleted
        , taskCompletedWithException
        , valueConsideringIsDirtyField
        , viewBoolInput
        , viewCheckBoxMultipleSelectCustomInput
        , viewCheckBoxMultipleSelectInput
        , viewCheckBoxSelectCustomInput
        , viewCheckBoxSelectInput
        , viewCustomBoolInput
        , viewCustomLabel
        , viewInstructionsLabel
        , viewLabel
        , viewQuestionLabel
        )
import Translate exposing (Language, translate)
import Translate.Model exposing (Language(..))
import Utils.Html exposing (viewModal)


expectActivity : NominalDate -> AssembledData -> PrenatalActivity -> Bool
expectActivity currentDate assembled activity =
    case assembled.encounter.encounterType of
        -- Note that for nurse it's always used after
        -- Pages.Prenatal.Encounter.Utils.getAllActivities, which supplies
        -- different activities, depending if nurse encounter was performed
        -- previously, or not.
        NurseEncounter ->
            case activity of
                PregnancyDating ->
                    True

                History ->
                    True

                Examination ->
                    True

                FamilyPlanning ->
                    True

                Backend.PrenatalActivity.Model.MalariaPrevention ->
                    assembled.nursePreviousMeasurementsWithDates
                        |> List.filter
                            (\( _, _, measurements ) ->
                                measurements.malariaPrevention
                                    |> Maybe.map (Tuple.second >> .value >> EverySet.member MosquitoNet)
                                    |> Maybe.withDefault False
                            )
                        |> List.isEmpty

                Backend.PrenatalActivity.Model.Medication ->
                    True

                DangerSigns ->
                    True

                Laboratory ->
                    -- Always True, as there are sub activities that should be
                    -- presented on every encounter.
                    True

                PrenatalPhoto ->
                    expectPrenatalPhoto currentDate assembled

                NextSteps ->
                    mandatoryActivitiesForNextStepsCompleted currentDate assembled
                        && (resolveNextStepsTasks currentDate assembled
                                |> List.filter (expectNextStepsTask currentDate assembled)
                                |> List.isEmpty
                                |> not
                           )

                SymptomReview ->
                    True

                PrenatalTreatmentReview ->
                    -- There will always be at least the Prenatal Medication
                    -- task to complete.
                    True

                MaternalMentalHealth ->
                    -- From 28 weeks EGA and not done already.
                    Maybe.map
                        (\lmpDate ->
                            let
                                egaInWeeks =
                                    calculateEGAWeeks currentDate lmpDate

                                performedPreviously =
                                    assembled.nursePreviousMeasurementsWithDates
                                        |> List.filter
                                            (\( _, _, measurements ) ->
                                                isJust measurements.mentalHealth
                                            )
                                        |> List.isEmpty
                                        |> not
                            in
                            egaInWeeks >= 28 && not performedPreviously
                        )
                        assembled.globalLmpDate
                        |> Maybe.withDefault False

                PrenatalImmunisation ->
                    Maybe.map
                        (\lmpDate ->
                            let
                                egaInWeeks =
                                    calculateEGAWeeks currentDate lmpDate
                            in
                            generateSuggestedVaccinations currentDate egaInWeeks assembled
                                |> List.isEmpty
                                |> not
                        )
                        assembled.globalLmpDate
                        |> Maybe.withDefault False

                -- Activities that do not participate at Nurse encounter.
                _ ->
                    False

        NursePostpartumEncounter ->
            case activity of
                PregnancyOutcome ->
                    True

                SymptomReview ->
                    True

                MaternalMentalHealth ->
                    True

                Backend.PrenatalActivity.Model.Breastfeeding ->
                    True

                Examination ->
                    True

                FamilyPlanning ->
                    True

                PostpartumTreatmentReview ->
                    True

                SpecialityCare ->
                    True

                NextSteps ->
                    mandatoryActivitiesForPostpartumNextStepsCompleted currentDate assembled
                        && (resolveNextStepsTasks currentDate assembled
                                |> List.filter (expectNextStepsTask currentDate assembled)
                                |> List.isEmpty
                                |> not
                           )

                -- Activities that do not participate at Nurse Postpartum encounter.
                _ ->
                    False

        ChwFirstEncounter ->
            case activity of
                PregnancyDating ->
                    -- Do not show, if patient already visited health center.
                    nurseEncounterNotPerformed assembled

                Laboratory ->
                    -- Do not show, if patient already visited health center.
                    nurseEncounterNotPerformed assembled

                DangerSigns ->
                    True

                Backend.PrenatalActivity.Model.HealthEducation ->
                    activityCompleted currentDate assembled DangerSigns
                        && noDangerSigns assembled

                NextSteps ->
                    mandatoryActivitiesForNextStepsCompleted currentDate assembled

                -- Activities that do not participate at CHW encounter 1.
                _ ->
                    False

        ChwSecondEncounter ->
            case activity of
                DangerSigns ->
                    True

                BirthPlan ->
                    activityCompleted currentDate assembled DangerSigns
                        && noDangerSigns assembled

                Backend.PrenatalActivity.Model.HealthEducation ->
                    activityCompleted currentDate assembled DangerSigns
                        && noDangerSigns assembled

                NextSteps ->
                    mandatoryActivitiesForNextStepsCompleted currentDate assembled

                -- Activities that do not participate at CHW encounter 2.
                _ ->
                    False

        ChwThirdPlusEncounter ->
            case activity of
                DangerSigns ->
                    True

                Backend.PrenatalActivity.Model.HealthEducation ->
                    activityCompleted currentDate assembled DangerSigns
                        && noDangerSigns assembled

                NextSteps ->
                    mandatoryActivitiesForNextStepsCompleted currentDate assembled

                -- Activities that do not participate at CHW encounter 3.
                _ ->
                    False

        ChwPostpartumEncounter ->
            case activity of
                PregnancyOutcome ->
                    True

                DangerSigns ->
                    True

                NextSteps ->
                    mandatoryActivitiesForNextStepsCompleted currentDate assembled

                -- Activities that do not participate at CHW Postpartum encounter.
                _ ->
                    False


activityCompleted : NominalDate -> AssembledData -> PrenatalActivity -> Bool
activityCompleted currentDate assembled activity =
    case activity of
        PregnancyDating ->
            isJust assembled.measurements.lastMenstrualPeriod

        History ->
            if nurseEncounterNotPerformed assembled then
                -- First antenatal encounter - all tasks should be completed
                isJust assembled.measurements.obstetricHistory
                    && isJust assembled.measurements.obstetricHistoryStep2
                    && isJust assembled.measurements.medicalHistory
                    && isJust assembled.measurements.socialHistory

            else
                -- Subsequent antenatal encounter - only Social history task
                -- needs to be completed.
                isJust assembled.measurements.socialHistory

        Examination ->
            resolveExaminationTasks assembled
                |> List.all (examinationTaskCompleted assembled)

        FamilyPlanning ->
            isJust assembled.measurements.familyPlanning

        Backend.PrenatalActivity.Model.MalariaPrevention ->
            isJust assembled.measurements.malariaPrevention

        Backend.PrenatalActivity.Model.Medication ->
            isJust assembled.measurements.medication

        DangerSigns ->
            isJust assembled.measurements.dangerSigns

        PrenatalPhoto ->
            isJust assembled.measurements.prenatalPhoto

        Laboratory ->
            if isNurseEncounter assembled.encounter.encounterType then
                List.all (laboratoryTaskCompleted currentDate assembled) laboratoryTasks

            else
                -- CHW only got one lab on first encounter
                isJust assembled.measurements.pregnancyTest

        Backend.PrenatalActivity.Model.HealthEducation ->
            isJust assembled.measurements.healthEducation

        BirthPlan ->
            isJust assembled.measurements.birthPlan

        NextSteps ->
            resolveNextStepsTasks currentDate assembled
                |> List.all (nextStepsTaskCompleted assembled)

        PregnancyOutcome ->
            isJust assembled.participant.dateConcluded

        SymptomReview ->
            isJust assembled.measurements.symptomReview

        PrenatalTreatmentReview ->
            resolveTreatmentReviewTasks assembled
                |> List.all (treatmentReviewTaskCompleted assembled)

        MaternalMentalHealth ->
            isJust assembled.measurements.mentalHealth

        PrenatalImmunisation ->
            (not <| expectActivity currentDate assembled PrenatalImmunisation)
                || List.all (immunisationTaskCompleted currentDate assembled) immunisationTasks

        Backend.PrenatalActivity.Model.Breastfeeding ->
            isJust assembled.measurements.breastfeeding

        SpecialityCare ->
            -- @todo
            False

        PostpartumTreatmentReview ->
            isJust assembled.measurements.medication


resolveNextStepsTasks : NominalDate -> AssembledData -> List NextStepsTask
resolveNextStepsTasks currentDate assembled =
    let
        tasks =
            case assembled.encounter.encounterType of
                NurseEncounter ->
                    -- The order is important. Do not change.
                    [ NextStepsHealthEducation, NextStepsMedicationDistribution, NextStepsSendToHC, NextStepsWait ]

                NursePostpartumEncounter ->
                    [ NextStepsHealthEducation, NextStepsMedicationDistribution, NextStepsSendToHC ]

                _ ->
                    -- The order is important. Do not change.
                    [ NextStepsAppointmentConfirmation, NextStepsSendToHC, NextStepsFollowUp, NextStepsHealthEducation, NextStepsNewbornEnrolment ]
    in
    List.filter (expectNextStepsTask currentDate assembled) tasks


expectNextStepsTask : NominalDate -> AssembledData -> NextStepsTask -> Bool
expectNextStepsTask currentDate assembled task =
    let
        dangerSigns =
            dangerSignsPresent assembled
    in
    case task of
        -- Exclusive CHW task.
        NextStepsAppointmentConfirmation ->
            not dangerSigns && assembled.encounter.encounterType /= ChwPostpartumEncounter

        -- Exclusive CHW task.
        NextStepsFollowUp ->
            case assembled.encounter.encounterType of
                ChwPostpartumEncounter ->
                    dangerSigns

                _ ->
                    True

        -- Common task for nurse and CHW.
        NextStepsSendToHC ->
            case assembled.encounter.encounterType of
                NurseEncounter ->
                    resolveRequiredReferralFacilities assembled
                        |> List.isEmpty
                        |> not

                NursePostpartumEncounter ->
                    referToHospitalForNonHIVDiagnosis assembled

                _ ->
                    dangerSigns

        -- Common task for nurse and CHW.
        NextStepsHealthEducation ->
            case assembled.encounter.encounterType of
                NurseEncounter ->
                    -- Emergency referral is not required.
                    (not <| emergencyReferalRequired assembled)
                        && (-- HIV education appears whenever HIV test was performed.
                            isJust assembled.measurements.hivTest
                                || provideNauseaAndVomitingEducation assembled
                                || List.any (symptomRecorded assembled.measurements)
                                    [ LegCramps, LowBackPain, Constipation, VaricoseVeins ]
                                || provideLegPainRednessEducation assembled
                                || providePelvicPainEducation assembled
                                || diagnosedAnyOf
                                    [ DiagnosisHeartburn
                                    , DiagnosisCandidiasis
                                    , DiagnosisGonorrhea
                                    , DiagnosisTrichomonasOrBacterialVaginosis
                                    ]
                                    assembled
                                || provideMentalHealthEducation assembled
                           )

                NursePostpartumEncounter ->
                    (not <| emergencyReferalRequired assembled)
                        && (provideNauseaAndVomitingEducation assembled
                                || List.any (symptomRecorded assembled.measurements)
                                    [ LegCramps, LowBackPain, Constipation, VaricoseVeins ]
                                || provideLegPainRednessEducation assembled
                                || providePelvicPainEducation assembled
                                || diagnosedAnyOf
                                    [ DiagnosisHeartburn
                                    , DiagnosisCandidiasis
                                    , DiagnosisGonorrhea
                                    , DiagnosisTrichomonasOrBacterialVaginosis
                                    , DiagnosisPostpartumEarlyMastitisOrEngorgment
                                    ]
                                    assembled
                                || provideMentalHealthEducation assembled
                           )

                ChwPostpartumEncounter ->
                    True

                _ ->
                    False

        -- Exclusive CHW task.
        NextStepsNewbornEnrolment ->
            assembled.encounter.encounterType == ChwPostpartumEncounter

        -- Exclusive task for Nurse encounter.
        NextStepsMedicationDistribution ->
            case assembled.encounter.encounterType of
                NurseEncounter ->
                    -- Emergency referral is not required.
                    (not <| emergencyReferalRequired assembled)
                        && ((resolveRequiredMedicationsSet English currentDate PrenatalEncounterPhaseInitial assembled
                                |> List.isEmpty
                                |> not
                            )
                                || (diagnosedMalaria assembled
                                        && (not <| referToHospitalDueToAdverseEventForMalariaTreatment assembled)
                                   )
                                || diagnosedHypertension PrenatalEncounterPhaseInitial assembled
                                || diagnosedAnyOf
                                    [ DiagnosisHeartburn
                                    , DiagnosisUrinaryTractInfection
                                    , DiagnosisCandidiasis
                                    , DiagnosisGonorrhea
                                    , DiagnosisTrichomonasOrBacterialVaginosis
                                    ]
                                    assembled
                                || (updateHypertensionTreatmentWithMedication assembled
                                        && (-- Hypertension / Moderate Preeclamsia treatemnt
                                            -- did not cause an adverse event.
                                            not <| referToHospitalDueToAdverseEventForHypertensionTreatment assembled
                                           )
                                        && (-- Moderate Preeclamsia not diagnosed at current encounter, since it results
                                            -- in referral to hospital. EGA37 diagnoses are not included, since they
                                            -- trigger emergency referral.
                                            not <| diagnosedAnyOf moderatePreeclampsiaDiagnoses assembled
                                           )
                                   )
                           )

                NursePostpartumEncounter ->
                    -- Emergency referral is not required.
                    (not <| emergencyReferalRequired assembled)
                        && ((resolveRequiredMedicationsSet English currentDate PrenatalEncounterPhaseInitial assembled
                                |> List.isEmpty
                                |> not
                            )
                                || diagnosedAnyOf
                                    [ DiagnosisHeartburn
                                    , DiagnosisUrinaryTractInfection
                                    , DiagnosisCandidiasis
                                    , DiagnosisGonorrhea
                                    , DiagnosisTrichomonasOrBacterialVaginosis
                                    ]
                                    assembled
                           )

                -- CHW encounter types where medication is not distributed.
                _ ->
                    False

        NextStepsWait ->
            -- Exclusive task for Nurse encounter.
            (assembled.encounter.encounterType == NurseEncounter)
                && -- If we refer patients somewhere, there's no need to wait.
                   (not <| expectNextStepsTask currentDate assembled NextStepsSendToHC)
                && -- We show Wait activity when there's at least one
                   -- test that was performed, or, 2 hours waiting is
                   -- required for blood preasure recheck.
                   (getMeasurementValueFunc assembled.measurements.labsResults
                        |> Maybe.map (.performedTests >> EverySet.isEmpty >> not)
                        |> Maybe.withDefault False
                   )


nextStepsTaskCompleted : AssembledData -> NextStepsTask -> Bool
nextStepsTaskCompleted assembled task =
    case task of
        NextStepsAppointmentConfirmation ->
            isJust assembled.measurements.appointmentConfirmation

        NextStepsFollowUp ->
            isJust assembled.measurements.followUp

        NextStepsSendToHC ->
            isJust assembled.measurements.sendToHC

        NextStepsHealthEducation ->
            isJust assembled.measurements.healthEducation

        NextStepsNewbornEnrolment ->
            isJust assembled.participant.newborn

        NextStepsMedicationDistribution ->
            let
                allowedSigns =
                    NoMedicationDistributionSignsInitialPhase :: medicationsInitialPhase

                malariaTreatmentCompleted =
                    if diagnosedMalaria assembled then
                        recommendedTreatmentMeasurementTaken recommendedTreatmentSignsForMalaria assembled.measurements

                    else
                        True

                heartburnTreatmentCompleted =
                    if diagnosed DiagnosisHeartburn assembled then
                        recommendedTreatmentMeasurementTaken recommendedTreatmentSignsForHeartburn assembled.measurements

                    else
                        True

                hypertensionTreatmentCompleted =
                    if diagnosedHypertension PrenatalEncounterPhaseInitial assembled then
                        recommendedTreatmentMeasurementTaken recommendedTreatmentSignsForHypertension assembled.measurements

                    else
                        True

                candidiasisTreatmentCompleted =
                    if diagnosed DiagnosisCandidiasis assembled then
                        recommendedTreatmentMeasurementTaken recommendedTreatmentSignsForCandidiasis assembled.measurements

                    else
                        True

                urinaryTractInfectionTreatmentCompleted =
                    if diagnosed DiagnosisUrinaryTractInfection assembled then
                        recommendedTreatmentMeasurementTaken recommendedTreatmentSignsForUrinaryTractInfection assembled.measurements

                    else
                        True
            in
            medicationDistributionMeasurementTaken allowedSigns assembled.measurements
                && malariaTreatmentCompleted
                && heartburnTreatmentCompleted
                && hypertensionTreatmentCompleted
                && candidiasisTreatmentCompleted
                && urinaryTractInfectionTreatmentCompleted

        NextStepsWait ->
            getMeasurementValueFunc assembled.measurements.labsResults
                |> Maybe.map .patientNotified
                |> Maybe.withDefault False


resolveTreatmentReviewTasks : AssembledData -> List TreatmentReviewTask
resolveTreatmentReviewTasks assembled =
    let
        tasks =
            [ TreatmentReviewPrenatalMedication
            , TreatmentReviewHIV
            , TreatmentReviewHypertension
            , TreatmentReviewMalaria
            , TreatmentReviewAnemia
            , TreatmentReviewSyphilis
            ]
    in
    List.filter (expectTreatmentReviewTask assembled) tasks


expectTreatmentReviewTask : AssembledData -> TreatmentReviewTask -> Bool
expectTreatmentReviewTask assembled task =
    case task of
        TreatmentReviewPrenatalMedication ->
            True

        TreatmentReviewHIV ->
            -- Show, if there was medication treatment, or if patient was
            -- referred to HIV program.
            (isJust <| latestMedicationTreatmentForHIV assembled)
                || referredToHIVProgramPreviously assembled

        TreatmentReviewHypertension ->
            -- Show, if there was medication treatment.
            latestMedicationTreatmentForHypertension assembled
                |> isJust

        TreatmentReviewMalaria ->
            -- Show, if there was medication treatment.
            latestMedicationTreatmentForMalaria assembled
                |> isJust

        TreatmentReviewAnemia ->
            -- Show, if there was medication treatment.
            latestMedicationTreatmentForAnemia assembled
                |> isJust

        TreatmentReviewSyphilis ->
            -- Show, if there was medication treatment.
            latestMedicationTreatmentForSyphilis assembled
                |> isJust


treatmentReviewTaskCompleted : AssembledData -> TreatmentReviewTask -> Bool
treatmentReviewTaskCompleted assembled task =
    case task of
        TreatmentReviewPrenatalMedication ->
            getMeasurementValueFunc assembled.measurements.medication
                |> Maybe.map (.signs >> isJust)
                |> Maybe.withDefault False

        TreatmentReviewHIV ->
            getMeasurementValueFunc assembled.measurements.medication
                |> Maybe.map (.hivTreatment >> isJust)
                |> Maybe.withDefault False

        TreatmentReviewHypertension ->
            getMeasurementValueFunc assembled.measurements.medication
                |> Maybe.map (.hypertensionTreatment >> isJust)
                |> Maybe.withDefault False

        TreatmentReviewMalaria ->
            getMeasurementValueFunc assembled.measurements.medication
                |> Maybe.map (.malariaTreatment >> isJust)
                |> Maybe.withDefault False

        TreatmentReviewAnemia ->
            getMeasurementValueFunc assembled.measurements.medication
                |> Maybe.map (.anemiaTreatment >> isJust)
                |> Maybe.withDefault False

        TreatmentReviewSyphilis ->
            getMeasurementValueFunc assembled.measurements.medication
                |> Maybe.map (.syphilisTreatment >> isJust)
                |> Maybe.withDefault False


resolveHistoryTasks : AssembledData -> List HistoryTask
resolveHistoryTasks assembled =
    let
        tasks =
            [ Obstetric, Medical, Social, OutsideCare ]
    in
    List.filter (expectHistoryTask assembled) tasks


expectHistoryTask : AssembledData -> HistoryTask -> Bool
expectHistoryTask assembled task =
    let
        firstEnconter =
            nurseEncounterNotPerformed assembled
    in
    case task of
        Obstetric ->
            firstEnconter

        Medical ->
            firstEnconter

        Social ->
            True

        OutsideCare ->
            not firstEnconter


resolveExaminationTasks : AssembledData -> List ExaminationTask
resolveExaminationTasks assembled =
    let
        tasks =
            [ Vitals, NutritionAssessment, CorePhysicalExam, ObstetricalExam, BreastExam, GUExam ]
    in
    List.filter (expectExaminationTask assembled) tasks


expectExaminationTask : AssembledData -> ExaminationTask -> Bool
expectExaminationTask assembled task =
    case task of
        Vitals ->
            True

        NutritionAssessment ->
            True

        CorePhysicalExam ->
            True

        ObstetricalExam ->
            assembled.encounter.encounterType /= NursePostpartumEncounter

        BreastExam ->
            True

        GUExam ->
            assembled.encounter.encounterType == NursePostpartumEncounter


examinationTaskCompleted : AssembledData -> ExaminationTask -> Bool
examinationTaskCompleted assembled task =
    case task of
        Vitals ->
            isJust assembled.measurements.vitals

        NutritionAssessment ->
            isJust assembled.measurements.nutrition

        CorePhysicalExam ->
            isJust assembled.measurements.corePhysicalExam

        ObstetricalExam ->
            isJust assembled.measurements.obstetricalExam

        BreastExam ->
            isJust assembled.measurements.breastExam

        GUExam ->
            isJust assembled.measurements.guExam


referredToHIVProgramPreviously : AssembledData -> Bool
referredToHIVProgramPreviously assembled =
    List.filterMap
        (\( _, diagnoses, measurements ) ->
            if EverySet.member DiagnosisHIV diagnoses then
                Just measurements

            else
                Nothing
        )
        assembled.nursePreviousMeasurementsWithDates
        |> List.head
        |> Maybe.map hivProgramAtHC
        |> Maybe.withDefault False


latestMedicationTreatmentForHIV : AssembledData -> Maybe Translate.TranslationId
latestMedicationTreatmentForHIV assembled =
    let
        prescribedMedications =
            List.reverse assembled.nursePreviousMeasurementsWithDates
                |> List.filterMap
                    (\( _, _, measurements ) ->
                        getMeasurementValueFunc measurements.medicationDistribution
                            |> Maybe.andThen
                                (\value ->
                                    let
                                        dolutegravirPrescribed =
                                            EverySet.member Dolutegravir value.distributionSigns

                                        arvsPrescribed =
                                            EverySet.member TDF3TC value.distributionSigns
                                    in
                                    if dolutegravirPrescribed || arvsPrescribed then
                                        Just ( dolutegravirPrescribed, arvsPrescribed )

                                    else
                                        Nothing
                                )
                    )
                |> List.head
    in
    Maybe.map
        (\( dolutegravir, arvs ) ->
            Translate.TreatmentDetailsHIV dolutegravir arvs
        )
        prescribedMedications


{-| Note: Even though name says Hypertension, it includes Moderate Preeclamsia as well.
-}
latestMedicationTreatmentForHypertension : AssembledData -> Maybe Translate.TranslationId
latestMedicationTreatmentForHypertension assembled =
    getLatestTreatmentByTreatmentOptions recommendedTreatmentSignsForHypertension assembled
        |> Maybe.map
            (\treatment ->
                let
                    forModeratePreeclamsia =
                        diagnosedModeratePreeclampsiaPrevoiusly assembled
                in
                Translate.TreatmentDetailsHypertension forModeratePreeclamsia treatment
            )


latestMedicationTreatmentForMalaria : AssembledData -> Maybe Translate.TranslationId
latestMedicationTreatmentForMalaria assembled =
    let
        treatmentOptions =
            [ TreatmentQuinineSulphate
            , TreatmentCoartem
            ]
    in
    getLatestTreatmentByTreatmentOptions treatmentOptions assembled
        |> Maybe.map Translate.TreatmentDetailsMalaria


latestMedicationTreatmentForAnemia : AssembledData -> Maybe Translate.TranslationId
latestMedicationTreatmentForAnemia assembled =
    let
        medicationPrescribed =
            List.reverse assembled.nursePreviousMeasurementsWithDates
                |> List.filter
                    (\( _, _, measurements ) ->
                        getMeasurementValueFunc measurements.medicationDistribution
                            |> Maybe.map
                                (\value ->
                                    List.any (\sign -> EverySet.member sign value.distributionSigns)
                                        [ Iron
                                        , FolicAcid
                                        ]
                                )
                            |> Maybe.withDefault False
                    )
                |> List.isEmpty
                |> not
    in
    if medicationPrescribed then
        Just Translate.TreatmentDetailsAnemia

    else
        Nothing


latestMedicationTreatmentForSyphilis : AssembledData -> Maybe Translate.TranslationId
latestMedicationTreatmentForSyphilis assembled =
    let
        treatmentOptions =
            [ TreatmentPenecilin1
            , TreatmentPenecilin3
            , TreatmentErythromycin
            , TreatmentAzithromycin
            , TreatmentCeftriaxon
            ]
    in
    getLatestTreatmentByTreatmentOptions treatmentOptions assembled
        |> Maybe.map Translate.TreatmentDetailsSyphilis


historyTaskCompleted : AssembledData -> HistoryTask -> Bool
historyTaskCompleted assembled task =
    case task of
        Obstetric ->
            isJust assembled.measurements.obstetricHistory
                && isJust assembled.measurements.obstetricHistoryStep2

        Medical ->
            isJust assembled.measurements.medicalHistory

        Social ->
            isJust assembled.measurements.socialHistory

        OutsideCare ->
            isJust assembled.measurements.outsideCare


<<<<<<< HEAD
diagnosesCausingHospitalReferral : AssembledData -> EverySet PrenatalDiagnosis
diagnosesCausingHospitalReferral assembled =
    let
        nonHIV =
            nonHIVDiagnosesCausingHospitalReferral assembled

        byAdverseEvent =
            diagnosesCausingHospitalReferralByAdverseEventForTreatment assembled

        byPastDiagnoses =
            diagnosesCausingHospitalReferralByPastDiagnoses assembled

        overall =
            nonHIV
                ++ byAdverseEvent
                ++ byPastDiagnoses

        additional =
            -- There are 2 cases where patient is referred to hospital, skipping
            -- referals to other facilities:
            -- 1. HIV-positive patients, while there's an HIV program, at the health center.
            -- 2. Patient with a mental health diagnosis, and available mental health
            --   specialist at helath center.
            -- In both cases, since we have a need to refer to the hospital, it must
            -- be more urgent, and therefore, treatment for (HIV/Mental health) will
            -- be given at the hospital.
            if not <| List.isEmpty overall then
                let
                    hiv =
                        if diagnosed DiagnosisHIV assembled && hivProgramAtHC assembled.measurements then
                            [ DiagnosisHIV ]

                        else
                            []

                    mentalHealth =
                        if mentalHealthSpecialistAtHC assembled then
                            List.filter (\diagnosis -> diagnosed diagnosis assembled) mentalHealthDiagnosesRequiringTreatment

                        else
                            []
                in
                hiv

            else
                []
    in
    overall
        ++ additional
        |> EverySet.fromList


referToHospitalForNonHIVDiagnosis : AssembledData -> Bool
referToHospitalForNonHIVDiagnosis =
    nonHIVDiagnosesCausingHospitalReferral >> List.isEmpty >> not


nonHIVDiagnosesCausingHospitalReferral : AssembledData -> List PrenatalDiagnosis
nonHIVDiagnosesCausingHospitalReferral assembled =
    diagnosesCausingHospitalReferralByImmediateDiagnoses assembled
        ++ diagnosesCausingHospitalReferralByMentalHealth assembled
        ++ diagnosesCausingHospitalReferralByOtherReasons assembled


diagnosesCausingHospitalReferralByImmediateDiagnoses : AssembledData -> List PrenatalDiagnosis
diagnosesCausingHospitalReferralByImmediateDiagnoses assembled =
    let
        immediateReferralDiagnoses =
            emergencyReferralDiagnosesInitial
                ++ [ DiagnosisModeratePreeclampsiaInitialPhase
                   , DiagnosisHeartburnPersistent
                   , DiagnosisDeepVeinThrombosis
                   , DiagnosisPelvicPainIntense
                   , DiagnosisPelvicPainContinued
                   , DiagnosisPyelonephritis
                   , DiagnosisMalariaMedicatedContinued
                   , DiagnosisMalariaWithAnemiaMedicatedContinued
                   , DiagnosisUrinaryTractInfectionContinued
                   , DiagnosisCandidiasisContinued
                   , DiagnosisGonorrheaContinued
                   , DiagnosisTrichomonasOrBacterialVaginosisContinued
                   , DiagnosisPostpartumUrinaryIncontinence
                   ]
    in
    List.filter (\diagnosis -> diagnosed diagnosis assembled)
        immediateReferralDiagnoses


diagnosesCausingHospitalReferralByMentalHealth : AssembledData -> List PrenatalDiagnosis
diagnosesCausingHospitalReferralByMentalHealth assembled =
    if mentalHealthSpecialistAtHC assembled then
        []

    else
        List.filter (\diagnosis -> diagnosed diagnosis assembled) mentalHealthDiagnosesRequiringTreatment


diagnosesCausingHospitalReferralByOtherReasons : AssembledData -> List PrenatalDiagnosis
diagnosesCausingHospitalReferralByOtherReasons assembled =
    let
        severeMalariaTreatment =
            getMeasurementValueFunc assembled.measurements.medicationDistribution
                |> Maybe.andThen (.recommendedTreatmentSigns >> Maybe.map (EverySet.member TreatmentReferToHospital))
                |> Maybe.withDefault False
=======
referToHospital : AssembledData -> Bool
referToHospital =
    diagnosesCausingHospitalReferral >> EverySet.isEmpty >> not
>>>>>>> b126d5e3


diagnosesCausingHospitalReferral : AssembledData -> EverySet PrenatalDiagnosis
diagnosesCausingHospitalReferral =
    diagnosesCausingHospitalReferralByPhase PrenatalEncounterPhaseInitial


referToMentalHealthSpecialist : AssembledData -> Bool
referToMentalHealthSpecialist assembled =
    mentalHealthSpecialistAtHC assembled && diagnosedAnyOf mentalHealthDiagnosesRequiringTreatment assembled


referToHIVProgram : AssembledData -> Bool
referToHIVProgram assembled =
    diagnosed DiagnosisHIV assembled && hivProgramAtHC assembled.measurements


provideNauseaAndVomitingEducation : AssembledData -> Bool
provideNauseaAndVomitingEducation assembled =
    let
        -- NauseaAndVomiting reported at current encounter, and
        -- all follow up questions were answered No.
        byCurrentEncounter =
            getMeasurementValueFunc assembled.measurements.symptomReview
                |> Maybe.map
                    (\value ->
                        EverySet.member NauseaAndVomiting value.symptoms
                            && List.all (\question -> not <| EverySet.member question value.symptomQuestions)
                                [ SymptomQuestionDizziness, SymptomQuestionLowUrineOutput, SymptomQuestionDarkUrine ]
                    )
                |> Maybe.withDefault False

        -- NauseaAndVomiting was not reported at any of previous encounters.
        byPreviousEncounters =
            not <| symptomRecordedPreviously assembled NauseaAndVomiting
    in
    byCurrentEncounter && byPreviousEncounters


hospitalizeDueToNauseaAndVomiting : AssembledData -> Bool
hospitalizeDueToNauseaAndVomiting assembled =
    let
        -- NauseaAndVomiting reported at current encounter, and
        -- any of follow up questions were answered Yes.
        byCurrentEncounter =
            getMeasurementValueFunc assembled.measurements.symptomReview
                |> Maybe.map
                    (\value ->
                        EverySet.member NauseaAndVomiting value.symptoms
                            && List.any (\question -> EverySet.member question value.symptomQuestions)
                                [ SymptomQuestionDizziness, SymptomQuestionLowUrineOutput, SymptomQuestionDarkUrine ]
                    )
                |> Maybe.withDefault False

        -- NauseaAndVomiting was reported at any of previous encounters.
        byPreviousEncounters =
            symptomRecorded assembled.measurements NauseaAndVomiting
                && symptomRecordedPreviously assembled NauseaAndVomiting
    in
    byCurrentEncounter || byPreviousEncounters


provideLegPainRednessEducation : AssembledData -> Bool
provideLegPainRednessEducation assembled =
    -- LegPainRedness reported at current encounter, and
    -- all follow up questions were answered No.
    getMeasurementValueFunc assembled.measurements.symptomReview
        |> Maybe.map
            (\value ->
                EverySet.member LegPainRedness value.symptoms
                    && List.all (\question -> not <| EverySet.member question value.symptomQuestions)
                        [ SymptomQuestionLegPainful, SymptomQuestionLegSwollen, SymptomQuestionLegWarm ]
            )
        |> Maybe.withDefault False


hospitalizeDueToLegPainRedness : AssembledData -> Bool
hospitalizeDueToLegPainRedness assembled =
    -- LegPainRedness reported at current encounter, and
    -- at least one follow up questions were answered Yes.
    getMeasurementValueFunc assembled.measurements.symptomReview
        |> Maybe.map
            (\value ->
                EverySet.member LegPainRedness value.symptoms
                    && List.any (\question -> EverySet.member question value.symptomQuestions)
                        [ SymptomQuestionLegPainful, SymptomQuestionLegSwollen, SymptomQuestionLegWarm ]
            )
        |> Maybe.withDefault False


providePelvicPainEducation : AssembledData -> Bool
providePelvicPainEducation assembled =
    let
        -- PelvicPain reported at current encounter, and
        -- all follow up questions were answered No.
        byCurrentEncounter =
            getMeasurementValueFunc assembled.measurements.symptomReview
                |> Maybe.map
                    (\value ->
                        EverySet.member PelvicPain value.symptoms
                            && (not <| EverySet.member SymptomQuestionPelvicPainHospitalization value.symptomQuestions)
                    )
                |> Maybe.withDefault False

        -- PelvicPain was not reported at any of previous encounters.
        byPreviousEncounters =
            not <| symptomRecordedPreviously assembled PelvicPain
    in
    byCurrentEncounter && byPreviousEncounters
<<<<<<< HEAD
=======


provideMentalHealthEducation : AssembledData -> Bool
provideMentalHealthEducation assembled =
    -- Mental health survey was taken and none of
    -- mental health diagnoses was determined.
    isJust assembled.measurements.mentalHealth
        && diagnosedNoneOf mentalHealthDiagnosesRequiringTreatment assembled


hospitalizeDueToPelvicPain : AssembledData -> Bool
hospitalizeDueToPelvicPain assembled =
    -- PelvicPain reported at current encounter, and
    -- any of follow up questions were answered Yes.
    getMeasurementValueFunc assembled.measurements.symptomReview
        |> Maybe.map
            (\value ->
                EverySet.member PelvicPain value.symptoms
                    && EverySet.member SymptomQuestionPelvicPainHospitalization value.symptomQuestions
            )
        |> Maybe.withDefault False


symptomRecorded : PrenatalMeasurements -> PrenatalSymptom -> Bool
symptomRecorded measurements symptom =
    getMeasurementValueFunc measurements.symptomReview
        |> Maybe.map (.symptoms >> EverySet.member symptom)
        |> Maybe.withDefault False


symptomRecordedPreviously : AssembledData -> PrenatalSymptom -> Bool
symptomRecordedPreviously assembled symptom =
    assembled.nursePreviousMeasurementsWithDates
        |> List.filter
            (\( _, _, measurements ) ->
                symptomRecorded measurements symptom
            )
        |> List.isEmpty
        |> not


nextStepsTaskCompleted : AssembledData -> NextStepsTask -> Bool
nextStepsTaskCompleted assembled task =
    case task of
        NextStepsAppointmentConfirmation ->
            isJust assembled.measurements.appointmentConfirmation

        NextStepsFollowUp ->
            isJust assembled.measurements.followUp

        NextStepsSendToHC ->
            resolveRequiredReferralFacilities assembled
                |> List.all (referralToFacilityCompleted assembled)

        NextStepsHealthEducation ->
            isJust assembled.measurements.healthEducation

        NextStepsNewbornEnrolment ->
            isJust assembled.participant.newborn

        NextStepsMedicationDistribution ->
            let
                allowedSigns =
                    NoMedicationDistributionSignsInitialPhase :: medicationsInitialPhase

                malariaTreatmentCompleted =
                    if diagnosedMalaria assembled then
                        recommendedTreatmentMeasurementTaken recommendedTreatmentSignsForMalaria assembled.measurements

                    else
                        True

                heartburnTreatmentCompleted =
                    if diagnosed DiagnosisHeartburn assembled then
                        recommendedTreatmentMeasurementTaken recommendedTreatmentSignsForHeartburn assembled.measurements
>>>>>>> b126d5e3


provideMentalHealthEducation : AssembledData -> Bool
provideMentalHealthEducation assembled =
    -- Mental health survey was taken and none of
    -- mental health diagnoses was determined.
    isJust assembled.measurements.mentalHealth
        && diagnosedNoneOf mentalHealthDiagnosesRequiringTreatment assembled


hospitalizeDueToPelvicPain : AssembledData -> Bool
hospitalizeDueToPelvicPain assembled =
    -- PelvicPain reported at current encounter, and
    -- any of follow up questions were answered Yes.
    getMeasurementValueFunc assembled.measurements.symptomReview
        |> Maybe.map
            (\value ->
                EverySet.member PelvicPain value.symptoms
                    && EverySet.member SymptomQuestionPelvicPainHospitalization value.symptomQuestions
            )
        |> Maybe.withDefault False


symptomRecorded : PrenatalMeasurements -> PrenatalSymptom -> Bool
symptomRecorded measurements symptom =
    getMeasurementValueFunc measurements.symptomReview
        |> Maybe.map (.symptoms >> EverySet.member symptom)
        |> Maybe.withDefault False


symptomRecordedPreviously : AssembledData -> PrenatalSymptom -> Bool
symptomRecordedPreviously assembled symptom =
    assembled.nursePreviousMeasurementsWithDates
        |> List.filter
            (\( _, _, measurements ) ->
                symptomRecorded measurements symptom
            )
        |> List.isEmpty
        |> not


mandatoryActivitiesForAssessmentCompleted : NominalDate -> AssembledData -> Bool
mandatoryActivitiesForAssessmentCompleted currentDate assembled =
    case assembled.encounter.encounterType of
        NurseEncounter ->
            activityCompleted currentDate assembled DangerSigns

        NursePostpartumEncounter ->
            --@todo
            True

        _ ->
            mandatoryActivitiesForNextStepsCompleted currentDate assembled


mandatoryActivitiesForNextStepsCompleted : NominalDate -> AssembledData -> Bool
mandatoryActivitiesForNextStepsCompleted currentDate assembled =
    case assembled.encounter.encounterType of
        NurseEncounter ->
            -- If we have emergency diagnosis that require immediate referral,
            -- we allow displaying Next steps right away.
            diagnosedAnyOf emergencyReferralDiagnoses assembled
                || (-- Otherwise, we need all activities that will appear at
                    -- current encounter completed, besides Photo
                    -- and Next Steps itself.
                    getAllActivities assembled
                        |> EverySet.fromList
                        |> EverySet.remove PrenatalPhoto
                        |> EverySet.remove NextSteps
                        |> EverySet.toList
                        |> List.filter (expectActivity currentDate assembled)
                        |> List.all (activityCompleted currentDate assembled)
                   )

        NursePostpartumEncounter ->
            -- @todo:
            True

        ChwFirstEncounter ->
            let
                commonMandatoryActivitiesCompleted =
                    ((not <| expectActivity currentDate assembled PregnancyDating) || activityCompleted currentDate assembled PregnancyDating)
                        && ((not <| expectActivity currentDate assembled Laboratory) || activityCompleted currentDate assembled Laboratory)
                        && activityCompleted currentDate assembled DangerSigns
            in
            if dangerSignsPresent assembled then
                commonMandatoryActivitiesCompleted

            else
                commonMandatoryActivitiesCompleted
                    && activityCompleted currentDate assembled Backend.PrenatalActivity.Model.HealthEducation

        ChwSecondEncounter ->
            let
                commonMandatoryActivitiesCompleted =
                    activityCompleted currentDate assembled DangerSigns
            in
            if dangerSignsPresent assembled then
                commonMandatoryActivitiesCompleted

            else
                commonMandatoryActivitiesCompleted
                    && activityCompleted currentDate assembled BirthPlan
                    && activityCompleted currentDate assembled Backend.PrenatalActivity.Model.HealthEducation

        ChwThirdPlusEncounter ->
            let
                commonMandatoryActivitiesCompleted =
                    activityCompleted currentDate assembled DangerSigns
            in
            if dangerSignsPresent assembled then
                commonMandatoryActivitiesCompleted

            else
                commonMandatoryActivitiesCompleted
                    && activityCompleted currentDate assembled Backend.PrenatalActivity.Model.HealthEducation

        ChwPostpartumEncounter ->
            activityCompleted currentDate assembled PregnancyOutcome
                && activityCompleted currentDate assembled DangerSigns


mandatoryActivitiesForPostpartumNextStepsCompleted : NominalDate -> AssembledData -> Bool
mandatoryActivitiesForPostpartumNextStepsCompleted currentDate assembled =
    -- @todo
    True


expectPrenatalPhoto : NominalDate -> AssembledData -> Bool
expectPrenatalPhoto currentDate assembled =
    let
        periods =
            -- Periods, where we want to have 1 photo:
            --  1. 12 weeks, or less.
            --  2. Between week 13 and week 27.
            --  3. Week 28, or more.
            [ [ (>) 13 ], [ (>) 28, (<=) 13 ], [ (<=) 28 ] ]

        nursePreviousMeasurements =
            List.map (\( _, _, measurements ) -> measurements) assembled.nursePreviousMeasurementsWithDates
    in
    assembled.globalLmpDate
        |> Maybe.map
            (\lmpDate ->
                let
                    currentWeek =
                        calculateEGAWeeks currentDate lmpDate

                    conditionsForCurrentWeek =
                        periods
                            |> List.filter
                                (\periodConditions ->
                                    List.all (\condition -> condition currentWeek == True) periodConditions
                                )
                            |> List.head
                in
                conditionsForCurrentWeek
                    |> Maybe.map
                        (\conditions ->
                            -- There should be no encounters that are  within dates range,
                            -- that got a photo measurement.
                            assembled.nursePreviousMeasurementsWithDates
                                |> List.filterMap
                                    (\( encounterDate, _, measurements ) ->
                                        let
                                            encounterWeek =
                                                diffDays lmpDate encounterDate // 7
                                        in
                                        -- Encounter is within dates range, and it's has a photo measurement.
                                        if
                                            List.all (\condition -> condition encounterWeek == True) conditions
                                                && isJust measurements.prenatalPhoto
                                        then
                                            Just encounterDate

                                        else
                                            Nothing
                                    )
                                |> List.isEmpty
                        )
                    -- There are no period conditions, meaning we're not within required dates
                    -- range. Therefore, we do not allow photo activity.
                    |> Maybe.withDefault False
            )
        -- We do not allow photo activity when Lmp date is not known.
        |> Maybe.withDefault False


noDangerSigns : AssembledData -> Bool
noDangerSigns assembled =
    let
        getDangerSignsType getFunc =
            assembled.measurements.dangerSigns
                |> Maybe.map (Tuple.second >> .value >> getFunc >> EverySet.toList)
                |> Maybe.withDefault []

        dangerSignsEmpty emptySign signsList =
            List.isEmpty signsList || signsList == [ emptySign ]
    in
    case assembled.encounter.encounterType of
        ChwPostpartumEncounter ->
            let
                motherSignsEmpty =
                    getDangerSignsType .postpartumMother
                        |> dangerSignsEmpty NoPostpartumMotherDangerSigns

                childSignsEmpty =
                    getDangerSignsType .postpartumChild
                        |> dangerSignsEmpty NoPostpartumChildDangerSigns
            in
            motherSignsEmpty && childSignsEmpty

        _ ->
            getDangerSignsType .signs
                |> dangerSignsEmpty NoDangerSign


dangerSignsPresent : AssembledData -> Bool
dangerSignsPresent assembled =
    isJust assembled.measurements.dangerSigns && not (noDangerSigns assembled)


generateDangerSignsListForNurse : AssembledData -> List DangerSign
generateDangerSignsListForNurse assembled =
    case assembled.encounter.encounterType of
        NurseEncounter ->
            getDangerSignsListForType .signs
                identity
                NoDangerSign
                assembled.measurements

        NursePostpartumEncounter ->
            -- No need for this, becasue there's no
            -- Danger signs activity at Postpartum encounter.
            []

        _ ->
            []


generateDangerSignsListForChw : Language -> AssembledData -> List String
generateDangerSignsListForChw language assembled =
    case assembled.encounter.encounterType of
        NurseEncounter ->
            []

        NursePostpartumEncounter ->
            []

        ChwPostpartumEncounter ->
            let
                motherSigns =
                    getDangerSignsListForType .postpartumMother
                        (Translate.PostpartumMotherDangerSign >> translate language)
                        NoPostpartumMotherDangerSigns
                        assembled.measurements

                childSigns =
                    getDangerSignsListForType .postpartumChild
                        (Translate.PostpartumChildDangerSign >> translate language)
                        NoPostpartumChildDangerSigns
                        assembled.measurements
            in
            motherSigns ++ childSigns

        _ ->
            getDangerSignsListForType .signs
                (Translate.DangerSign >> translate language)
                NoDangerSign
                assembled.measurements


getDangerSignsListForType : (DangerSignsValue -> EverySet s) -> (s -> ms) -> s -> PrenatalMeasurements -> List ms
getDangerSignsListForType getFunc mappingFunc noSignsValue measurements =
    getMeasurementValueFunc measurements.dangerSigns
        |> Maybe.map
            (getFunc
                >> EverySet.toList
                >> List.filter ((/=) noSignsValue)
                >> List.map mappingFunc
            )
        |> Maybe.withDefault []


resolveMeasuredHeight : AssembledData -> Maybe HeightInCm
resolveMeasuredHeight assembled =
    let
        resolveHeight measurements =
            getMeasurementValueFunc measurements.nutrition
                |> Maybe.map .height

        heightMeasuredByNurse =
            List.filterMap
                (\( _, _, measurements ) ->
                    resolveHeight measurements
                )
                assembled.nursePreviousMeasurementsWithDates
                |> List.head

        heightMeasuredByCHW =
            List.filterMap
                (\( _, _, measurements ) ->
                    resolveHeight measurements
                )
                assembled.chwPreviousMeasurementsWithDates
                |> List.head
    in
    Maybe.Extra.or heightMeasuredByNurse heightMeasuredByCHW


generatePrenatalAssesmentForChw : AssembledData -> PrenatalAssesment
generatePrenatalAssesmentForChw assembled =
    if noDangerSigns assembled then
        AssesmentNormalPregnancy

    else
        AssesmentHighRiskPregnancy


generatePrenatalDiagnosesForNurse : NominalDate -> AssembledData -> EverySet PrenatalDiagnosis
generatePrenatalDiagnosesForNurse currentDate assembled =
    let
        egaInWeeks =
            Maybe.map
                (calculateEGAWeeks currentDate)
                assembled.globalLmpDate

        dangerSignsList =
            generateDangerSignsListForNurse assembled

        emergencyDiagnoses =
            List.filter
                (matchEmergencyReferalPrenatalDiagnosis
                    egaInWeeks
                    dangerSignsList
                    assembled
                )
                emergencyReferralDiagnoses
                |> EverySet.fromList

        diagnosesByLabResultsAndExamination =
            List.filter (matchLabResultsAndExaminationPrenatalDiagnosis egaInWeeks dangerSignsList assembled)
                labResultsAndExaminationDiagnoses
                |> EverySet.fromList

        diagnosesBySymptoms =
            List.filter (matchSymptomsPrenatalDiagnosis egaInWeeks assembled)
                symptomsDiagnoses
                |> EverySet.fromList

        diagnosesByMentalHealth =
            List.filter (matchMentalHealthPrenatalDiagnosis assembled)
                mentalHealthDiagnoses
                |> EverySet.fromList
    in
    EverySet.union emergencyDiagnoses diagnosesByLabResultsAndExamination
        |> EverySet.union diagnosesBySymptoms
        |> EverySet.union diagnosesByMentalHealth
        |> applyBloodPreasureDiagnosesHierarchy


applyBloodPreasureDiagnosesHierarchy : EverySet PrenatalDiagnosis -> EverySet PrenatalDiagnosis
applyBloodPreasureDiagnosesHierarchy diagnoses =
    let
        ( bloodPreasureDiagnoses, others ) =
            EverySet.toList diagnoses
                |> List.partition (\diagnosis -> List.member diagnosis hierarchalBloodPreasureDiagnoses)

        topBloodPreasureDiagnosis =
            List.map hierarchalBloodPreasureDiagnosisToNumber bloodPreasureDiagnoses
                |> Maybe.Extra.values
                |> List.maximum
                |> Maybe.andThen hierarchalBloodPreasureDiagnosisFromNumber
                |> Maybe.map List.singleton
                |> Maybe.withDefault []
    in
    topBloodPreasureDiagnosis
        ++ others
        |> EverySet.fromList


matchEmergencyReferalPrenatalDiagnosis : Maybe Int -> List DangerSign -> AssembledData -> PrenatalDiagnosis -> Bool
matchEmergencyReferalPrenatalDiagnosis egaInWeeks signs assembled diagnosis =
    let
        measurements =
            assembled.measurements

        resolveEGAWeeksAndThen func =
            resolveEGAInWeeksAndThen func egaInWeeks
    in
    case diagnosis of
        DiagnosisModeratePreeclampsiaInitialPhaseEGA37Plus ->
            -- Moderate Preeclampsia is a chronic diagnosis for whole duration
            -- of pregnancy. Therefore, if diagnosed once, we do not need
            -- to diagnose it again.
            -- Instead, we adjust medication, or send to hospital, depending
            -- on current BP and previous treatment.
            (not <| diagnosedModeratePreeclampsiaPrevoiusly assembled)
                && resolveEGAWeeksAndThen
                    (\egaWeeks ->
                        (egaWeeks >= 37)
                            && moderatePreeclampsiaByMeasurements measurements
                    )

        DiagnosisModeratePreeclampsiaRecurrentPhaseEGA37Plus ->
            -- Moderate Preeclampsia is a chronic diagnosis for whole duration
            -- of pregnancy. Therefore, if diagnosed once, we do not need
            -- to diagnose it again.
            -- Instead, we adjust medication, or send to hospital, depending
            -- on current BP and previous treatment.
            (not <| diagnosedModeratePreeclampsiaPrevoiusly assembled)
                && (-- If diagnosed Moderate Preeclampsia at initial stage, we do not
                    -- need to diagnose again.
                    not <| diagnosed DiagnosisModeratePreeclampsiaInitialPhaseEGA37Plus assembled
                   )
                && resolveEGAWeeksAndThen
                    (\egaWeeks ->
                        (egaWeeks >= 37)
                            && moderatePreeclampsiaByMeasurementsRecurrentPhase measurements
                    )

        DiagnosisSeverePreeclampsiaInitialPhaseEGA37Plus ->
            resolveEGAWeeksAndThen
                (\egaWeeks ->
                    (egaWeeks >= 37)
                        && severePreeclampsiaByDangerSigns signs
                )

        DiagnosisSeverePreeclampsiaRecurrentPhaseEGA37Plus ->
            (-- If diagnosed Severe Preeclampsia at initial stage, we do not
             -- need to diagnose again.
             not <| diagnosed DiagnosisSeverePreeclampsiaInitialPhaseEGA37Plus assembled
            )
                && resolveEGAWeeksAndThen
                    (\egaWeeks ->
                        (egaWeeks >= 37)
                            && severePreeclampsiaRecurrentPhase signs measurements
                    )

        DiagnosisEclampsia ->
            List.member Convulsions signs

        DiagnosisMiscarriage ->
            Maybe.map
                (\egaWeeks ->
                    (egaWeeks <= 22) && List.member VaginalBleeding signs
                )
                egaInWeeks
                |> Maybe.withDefault False

        DiagnosisMolarPregnancy ->
            matchEmergencyReferalPrenatalDiagnosis egaInWeeks signs assembled DiagnosisMiscarriage

        DiagnosisPlacentaPrevia ->
            Maybe.map
                (\egaWeeks ->
                    (egaWeeks > 22) && List.member VaginalBleeding signs
                )
                egaInWeeks
                |> Maybe.withDefault False

        DiagnosisPlacentalAbruption ->
            matchEmergencyReferalPrenatalDiagnosis egaInWeeks signs assembled DiagnosisPlacentaPrevia
                || matchEmergencyReferalPrenatalDiagnosis egaInWeeks signs assembled DiagnosisObstructedLabor

        DiagnosisUterineRupture ->
            matchEmergencyReferalPrenatalDiagnosis egaInWeeks signs assembled DiagnosisPlacentaPrevia
                || matchEmergencyReferalPrenatalDiagnosis egaInWeeks signs assembled DiagnosisObstructedLabor

        DiagnosisObstructedLabor ->
            Maybe.map
                (\egaWeeks ->
                    (egaWeeks >= 22) && List.member AbdominalPain signs
                )
                egaInWeeks
                |> Maybe.withDefault False

        DiagnosisPostAbortionSepsis ->
            List.member AbdominalPain signs
                || matchEmergencyReferalPrenatalDiagnosis egaInWeeks signs assembled DiagnosisMiscarriage

        DiagnosisEctopicPregnancy ->
            matchEmergencyReferalPrenatalDiagnosis egaInWeeks signs assembled DiagnosisMiscarriage
                || (Maybe.map
                        (\egaWeeks ->
                            (egaWeeks < 22) && List.member AbdominalPain signs
                        )
                        egaInWeeks
                        |> Maybe.withDefault False
                   )

        DiagnosisPROM ->
            Maybe.map
                (\egaWeeks ->
                    (egaWeeks > 37) && List.member GushLeakingVaginalFluid signs
                )
                egaInWeeks
                |> Maybe.withDefault False

        DiagnosisPPROM ->
            Maybe.map
                (\egaWeeks ->
                    (egaWeeks <= 37) && List.member GushLeakingVaginalFluid signs
                )
                egaInWeeks
                |> Maybe.withDefault False

        DiagnosisHyperemesisGravidum ->
            Maybe.map
                (\egaWeeks ->
                    (egaWeeks < 20) && List.member SevereVomiting signs
                )
                egaInWeeks
                |> Maybe.withDefault False

        DiagnosisSevereVomiting ->
            Maybe.map
                (\egaWeeks ->
                    (egaWeeks >= 20) && List.member SevereVomiting signs
                )
                egaInWeeks
                |> Maybe.withDefault False

        DiagnosisMaternalComplications ->
            List.member ExtremeWeakness signs
                || List.member Unconscious signs
                || List.member LooksVeryIll signs

        -- Infection diagnosis will be available at latter phase.
        DiagnosisInfection ->
            List.member Fever signs
                && (List.member ExtremeWeakness signs || respiratoryRateElevated assembled.measurements)

        DiagnosisImminentDelivery ->
            List.member ImminentDelivery signs

        DiagnosisLaborAndDelivery ->
            List.member Labor signs

        DiagnosisSevereAnemiaWithComplications ->
            severeAnemiaWithComplicationsDiagnosed signs assembled.measurements

        -- Non Emergency Referral diagnoses.
        _ ->
            False


resolveEGAInWeeksAndThen : (Int -> Bool) -> Maybe Int -> Bool
resolveEGAInWeeksAndThen func =
    Maybe.map func
        >> Maybe.withDefault False


severeAnemiaWithComplicationsDiagnosed : List DangerSign -> PrenatalMeasurements -> Bool
severeAnemiaWithComplicationsDiagnosed dangerSigns measurements =
    let
        hemoglobinCount =
            resolveHemoglobinCount measurements
    in
    (-- Hemoglobin test was performed, and, hemoglobin
     -- count indicates severe anemia.
     Maybe.map (\count -> count < 7) hemoglobinCount
        |> Maybe.withDefault False
    )
        && anemiaComplicationSignsPresent dangerSigns measurements


anemiaComplicationSignsPresent : List DangerSign -> PrenatalMeasurements -> Bool
anemiaComplicationSignsPresent dangerSigns measurements =
    let
        anemiaComplicationSignsByExamination =
            getMeasurementValueFunc measurements.corePhysicalExam
                |> Maybe.map
                    (\exam ->
                        EverySet.member PallorHands exam.hands || EverySet.member PaleConjuctiva exam.eyes
                    )
                |> Maybe.withDefault False
    in
    respiratoryRateElevated measurements
        || List.member DifficultyBreathing dangerSigns
        || anemiaComplicationSignsByExamination


resolveHemoglobinCount : PrenatalMeasurements -> Maybe Float
resolveHemoglobinCount measurements =
    getMeasurementValueFunc measurements.hemoglobinTest
        |> Maybe.andThen .hemoglobinCount


matchLabResultsAndExaminationPrenatalDiagnosis : Maybe Int -> List DangerSign -> AssembledData -> PrenatalDiagnosis -> Bool
matchLabResultsAndExaminationPrenatalDiagnosis egaInWeeks dangerSigns assembled diagnosis =
    let
        measurements =
            assembled.measurements

        positiveMalariaTest =
            testedPositiveAt .malariaTest

        positiveSyphilisTest =
            testedPositiveAt .syphilisTest

        testedPositiveAt getMeasurementFunc =
            getMeasurementFunc measurements
                |> getMeasurementValueFunc
                |> Maybe.andThen (.testResult >> Maybe.map ((==) PrenatalTestPositive))
                |> Maybe.withDefault False

        hemoglobinCount =
            resolveHemoglobinCount measurements

        malariaDiagnosed =
            positiveMalariaTest
                && ((-- Either hemoglobin test was not performed, or,
                     -- hemoglobin count is within normal ranges.
                     Maybe.map (\count -> count >= 11) hemoglobinCount
                        |> Maybe.withDefault True
                    )
                        || -- When severe Anemia with complications is diagnosed,
                           -- we view Malaria as separate diagnosis.
                           -- There's not 'Malaria and Severe Anemia with
                           -- complications' diagnosis.
                           severeAnemiaWithComplicationsDiagnosed dangerSigns measurements
                   )

        malariaWithAnemiaDiagnosed =
            positiveMalariaTest
                && (-- Hemoglobin test was performed, and,
                    -- hemoglobin count indicates mild to moderate anemia.
                    Maybe.map (\count -> count >= 7 && count < 11) hemoglobinCount
                        |> Maybe.withDefault False
                   )

        diabetesDiagnosed =
            getMeasurementValueFunc measurements.randomBloodSugarTest
                |> Maybe.map
                    (\value ->
                        let
                            bySugarCount =
                                Maybe.map2
                                    (\testPrerequisites sugarCount ->
                                        if EverySet.member PrerequisiteFastFor12h testPrerequisites then
                                            sugarCount > 126

                                        else
                                            sugarCount >= 200
                                    )
                                    value.testPrerequisites
                                    value.sugarCount
                                    |> Maybe.withDefault False

                            byUrineGlucose =
                                if List.member value.executionNote [ TestNoteRunToday, TestNoteRunPreviously ] then
                                    -- If random blood sugar test was perfomed, we determine by its results.
                                    False

                                else
                                    -- If random blood sugar test was not perfomed, we determine by
                                    -- glucose level at urine dipstick test.
                                    getMeasurementValueFunc measurements.urineDipstickTest
                                        |> Maybe.andThen .glucose
                                        |> Maybe.map (\glucose -> List.member glucose [ GlucosePlus2, GlucosePlus3, GlucosePlus4 ])
                                        |> Maybe.withDefault False
                        in
                        bySugarCount || byUrineGlucose
                    )
                |> Maybe.withDefault False

        resolveEGAWeeksAndThen func =
            resolveEGAInWeeksAndThen func egaInWeeks
    in
    case diagnosis of
        DiagnosisChronicHypertensionImmediate ->
            -- Hypertension is a chronic diagnosis for whole duration
            -- of pregnancy.
            -- Moderate Preeclamsia is higher level of Hypertension disease.
            -- and a chronic diagnosis as well.
            -- Therefore, if Hypertension or Moderate Preeclamsia were
            -- diagnosed once, we do not need to diagnose Hypertension again.
            -- Instead, we adjust medication, or send to hospital, depending
            -- on current BP and previous treatment.
            (not <| diagnosedHypertensionPrevoiusly assembled)
                && (not <| diagnosedModeratePreeclampsiaPrevoiusly assembled)
                && resolveEGAWeeksAndThen (chronicHypertensionByMeasurements measurements)

        DiagnosisChronicHypertensionAfterRecheck ->
            -- Hypertension is a chronic diagnosis for whole duration
            -- of pregnancy.
            -- Moderate Preeclamsia is higher level of Hypertension disease.
            -- and a chronic diagnosis as well.
            -- Therefore, if Hypertension or Moderate Preeclamsia were
            -- diagnosed once, we do not need to diagnose Hypertension again.
            -- Instead, we adjust medication, or send to hospital, depending
            -- on current BP and previous treatment.
            (not <| diagnosedHypertensionPrevoiusly assembled)
                && (not <| diagnosedModeratePreeclampsiaPrevoiusly assembled)
                && resolveEGAWeeksAndThen (chronicHypertensionByMeasurementsAfterRecheck measurements)

        DiagnosisGestationalHypertensionImmediate ->
            -- Hypertension is a chronic diagnosis for whole duration
            -- of pregnancy.
            -- Moderate Preeclamsia is higher level of Hypertension disease.
            -- and a chronic diagnosis as well.
            -- Therefore, if Hypertension or Moderate Preeclamsia were
            -- diagnosed once, we do not need to diagnose Hypertension again.
            -- Instead, we adjust medication, or send to hospital, depending
            -- on current BP and previous treatment.
            (not <| diagnosedHypertensionPrevoiusly assembled)
                && (not <| diagnosedModeratePreeclampsiaPrevoiusly assembled)
                && resolveEGAWeeksAndThen (gestationalHypertensionByMeasurements measurements)

        DiagnosisGestationalHypertensionAfterRecheck ->
            -- Hypertension is a chronic diagnosis for whole duration
            -- of pregnancy.
            -- Moderate Preeclamsia is higher level of Hypertension disease.
            -- and a chronic diagnosis as well.
            -- Therefore, if Hypertension or Moderate Preeclamsia were
            -- diagnosed once, we do not need to diagnose Hypertension again.
            -- Instead, we adjust medication, or send to hospital, depending
            -- on current BP and previous treatment.
            (not <| diagnosedHypertensionPrevoiusly assembled)
                && (not <| diagnosedModeratePreeclampsiaPrevoiusly assembled)
                && resolveEGAWeeksAndThen (gestationalHypertensionByMeasurementsAfterRecheck measurements)

        DiagnosisModeratePreeclampsiaInitialPhase ->
            -- Moderate Preeclampsia is a chronic diagnosis for whole duration
            -- of pregnancy. Therefore, if diagnosed once, we do not need
            -- to diagnose it again.
            -- Instead, we adjust medication, or send to hospital, depending
            -- on current BP and previous treatment.
            (not <| diagnosedModeratePreeclampsiaPrevoiusly assembled)
                && resolveEGAWeeksAndThen
                    (\egaWeeks ->
                        (egaWeeks >= 20)
                            && (egaWeeks < 37)
                            && moderatePreeclampsiaByMeasurements measurements
                    )

        DiagnosisModeratePreeclampsiaRecurrentPhase ->
            -- Moderate Preeclampsia is a chronic diagnosis for whole duration
            -- of pregnancy. Therefore, if diagnosed once, we do not need
            -- to diagnose it again.
            -- Instead, we adjust medication, or send to hospital, depending
            -- on current BP and previous treatment.
            (not <| diagnosedModeratePreeclampsiaPrevoiusly assembled)
                && -- If diagnosed Moderate Preeclampsia at initial stage, we do not
                   -- need to diagnose again.
                   (not <| diagnosed DiagnosisModeratePreeclampsiaInitialPhase assembled)
                && resolveEGAWeeksAndThen
                    (\egaWeeks ->
                        (egaWeeks >= 20)
                            && (egaWeeks < 37)
                            && moderatePreeclampsiaByMeasurementsRecurrentPhase measurements
                    )

        DiagnosisSeverePreeclampsiaInitialPhase ->
            resolveEGAWeeksAndThen
                (\egaWeeks ->
                    (egaWeeks < 37)
                        && severePreeclampsiaByDangerSigns dangerSigns
                )

        DiagnosisSeverePreeclampsiaRecurrentPhase ->
            (-- If diagnosed Severe Preeclampsia at initial stage, we do not
             -- need to diagnose again.
             not <| diagnosed DiagnosisSeverePreeclampsiaInitialPhase assembled
            )
                && resolveEGAWeeksAndThen
                    (\egaWeeks ->
                        (egaWeeks < 37)
                            && severePreeclampsiaRecurrentPhase dangerSigns measurements
                    )

        DiagnosisHIV ->
            testedPositiveAt .hivTest

        DiagnosisHIVDetectableViralLoad ->
            getMeasurementValueFunc measurements.hivPCRTest
                |> Maybe.andThen
                    (.hivViralLoad >> Maybe.map (\viralLoad -> viralLoad >= 20))
                |> Maybe.withDefault False

        DiagnosisDiscordantPartnership ->
            getMeasurementValueFunc measurements.hivTest
                |> Maybe.andThen .hivSigns
                |> Maybe.map
                    (\hivSigns ->
                        -- Partner is HIV positive.
                        EverySet.member PartnerHIVPositive hivSigns
                            && (-- Partner is not taking ARVs.
                                (not <| EverySet.member PartnerTakingARV hivSigns)
                                    || -- Partner is taking ARVs, but did not
                                       -- reach surpressed viral load.
                                       (EverySet.member PartnerTakingARV hivSigns
                                            && (not <| EverySet.member PartnerSurpressedViralLoad hivSigns)
                                       )
                               )
                    )
                |> Maybe.withDefault False

        DiagnosisSyphilis ->
            positiveSyphilisTest
                && -- No symptoms were reported.
                   (getMeasurementValueFunc measurements.syphilisTest
                        |> Maybe.andThen .symptoms
                        |> Maybe.map
                            (\symptoms ->
                                EverySet.isEmpty symptoms || (EverySet.toList symptoms == [ NoIllnessSymptoms ])
                            )
                        |> Maybe.withDefault True
                   )

        DiagnosisSyphilisWithComplications ->
            positiveSyphilisTest
                && (getMeasurementValueFunc measurements.syphilisTest
                        |> Maybe.andThen .symptoms
                        |> Maybe.map
                            (\symptoms ->
                                (EverySet.member IllnessSymptomRash symptoms
                                    || EverySet.member IllnessSymptomPainlessUlcerMouth symptoms
                                    || EverySet.member IllnessSymptomPainlessUlcerGenitals symptoms
                                )
                                    -- Exclude Neurosyphilis conditions.
                                    && (not <| EverySet.member IllnessSymptomHeadache symptoms)
                                    && (not <| EverySet.member IllnessSymptomVisionChanges symptoms)
                            )
                        |> Maybe.withDefault False
                   )

        DiagnosisNeurosyphilis ->
            positiveSyphilisTest
                && (getMeasurementValueFunc measurements.syphilisTest
                        |> Maybe.andThen .symptoms
                        |> Maybe.map
                            (\symptoms ->
                                EverySet.member IllnessSymptomHeadache symptoms
                                    || EverySet.member IllnessSymptomVisionChanges symptoms
                            )
                        |> Maybe.withDefault False
                   )

        DiagnosisHepatitisB ->
            testedPositiveAt .hepatitisBTest

        DiagnosisMalaria ->
            malariaDiagnosed
                && ((isNothing <| latestMedicationTreatmentForMalaria assembled)
                        || (not <| diagnosedPreviously DiagnosisMalaria assembled)
                   )

        DiagnosisMalariaMedicatedContinued ->
            malariaDiagnosed
                && (isJust <| latestMedicationTreatmentForMalaria assembled)
                && diagnosedPreviously DiagnosisMalaria assembled

        DiagnosisMalariaWithAnemia ->
            malariaWithAnemiaDiagnosed
                && ((isNothing <| latestMedicationTreatmentForMalaria assembled)
                        || (not <| diagnosedPreviously DiagnosisMalariaWithAnemia assembled)
                   )

        DiagnosisMalariaWithAnemiaMedicatedContinued ->
            malariaWithAnemiaDiagnosed
                && (isJust <| latestMedicationTreatmentForMalaria assembled)
                && diagnosedPreviously DiagnosisMalariaWithAnemia assembled

        DiagnosisMalariaWithSevereAnemia ->
            positiveMalariaTest
                && (-- Hemoglobin test was performed, and,
                    -- hemoglobin count indicates severe anemia.
                    Maybe.map (\count -> count < 7) hemoglobinCount
                        |> Maybe.withDefault False
                   )

        DiagnosisModerateAnemia ->
            not positiveMalariaTest
                && (-- No indication for being positive for malaria,
                    -- Hemoglobin test was performed, and, hemoglobin
                    -- count indicates mild to moderate anemia.
                    Maybe.map (\count -> count >= 7 && count < 11) hemoglobinCount
                        |> Maybe.withDefault False
                   )

        DiagnosisSevereAnemia ->
            not positiveMalariaTest
                && (-- No indication for being positive for malaria,
                    -- Hemoglobin test was performed, and, hemoglobin
                    -- count indicates severe anemia.
                    Maybe.map (\count -> count < 7) hemoglobinCount
                        |> Maybe.withDefault False
                   )
                && (not <| anemiaComplicationSignsPresent dangerSigns measurements)

        Backend.PrenatalEncounter.Types.DiagnosisDiabetes ->
            (not <| diagnosedPreviouslyAnyOf diabetesDiagnoses assembled)
                && resolveEGAWeeksAndThen
                    (\egaWeeks ->
                        egaWeeks <= 20 && diabetesDiagnosed
                    )

        Backend.PrenatalEncounter.Types.DiagnosisGestationalDiabetes ->
            (not <| diagnosedPreviouslyAnyOf diabetesDiagnoses assembled)
                && resolveEGAWeeksAndThen
                    (\egaWeeks ->
                        egaWeeks > 20 && diabetesDiagnosed
                    )

        DiagnosisRhesusNegative ->
            getMeasurementValueFunc measurements.bloodGpRsTest
                |> Maybe.andThen .rhesus
                |> Maybe.map ((==) RhesusNegative)
                |> Maybe.withDefault False

        DiagnosisPostpartumEarlyMastitisOrEngorgment ->
            let
                byBreastfeeding =
                    getMeasurementValueFunc assembled.measurements.breastfeeding
                        |> Maybe.map
                            (\signs ->
                                List.any (\sign -> EverySet.member sign signs)
                                    [ BreastPain, BreastRedness ]
                            )
                        |> Maybe.withDefault False

                byBreastExam =
                    getMeasurementValueFunc assembled.measurements.breastExam
                        |> Maybe.map
                            (\value ->
                                case EverySet.toList value.exam of
                                    [ NormalBreast ] ->
                                        False

                                    _ ->
                                        True
                            )
                        |> Maybe.withDefault False
            in
            (assembled.encounter.encounterType == NursePostpartumEncounter)
                && (byBreastfeeding || byBreastExam)

        -- Non Lab Results diagnoses.
        _ ->
            False


matchSymptomsPrenatalDiagnosis : Maybe Int -> AssembledData -> PrenatalDiagnosis -> Bool
matchSymptomsPrenatalDiagnosis egaInWeeks assembled diagnosis =
    let
        heartburnDiagnosed =
            symptomRecorded assembled.measurements Heartburn

        urinaryTractInfectionDiagnosed =
            getMeasurementValueFunc assembled.measurements.symptomReview
                |> Maybe.map
                    (\value ->
                        EverySet.member BurningWithUrination value.symptoms
                            && List.all (\question -> not <| EverySet.member question value.symptomQuestions)
                                [ SymptomQuestionVaginalItching, SymptomQuestionVaginalDischarge ]
                            && (not <| flankPainPresent value.flankPainSign)
                    )
                |> Maybe.withDefault False

        candidiasisDiagnosed =
            getMeasurementValueFunc assembled.measurements.symptomReview
                |> Maybe.map
                    (\value ->
                        -- Burning with Urination + vaginal itching or discharge.
                        (EverySet.member BurningWithUrination value.symptoms
                            && List.any (\question -> EverySet.member question value.symptomQuestions)
                                [ SymptomQuestionVaginalItching, SymptomQuestionVaginalDischarge ]
                        )
                            || -- Abnormal discharge +  vaginal itching.
                               (EverySet.member AbnormalVaginalDischarge value.symptoms
                                    && EverySet.member SymptomQuestionVaginalItching value.symptomQuestions
                               )
                    )
                |> Maybe.withDefault False

        gonorrheaDiagnosed =
            getMeasurementValueFunc assembled.measurements.symptomReview
                |> Maybe.map
                    (\value ->
                        EverySet.member AbnormalVaginalDischarge value.symptoms
                            && EverySet.member SymptomQuestionPartnerUrethralDischarge value.symptomQuestions
                    )
                |> Maybe.withDefault False

        trichomonasOrBacterialVaginosisDiagnosed =
            getMeasurementValueFunc assembled.measurements.symptomReview
                |> Maybe.map
                    (\value ->
                        EverySet.member AbnormalVaginalDischarge value.symptoms
                            && List.all (\question -> not <| EverySet.member question value.symptomQuestions)
                                [ SymptomQuestionVaginalItching, SymptomQuestionPartnerUrethralDischarge ]
                    )
                |> Maybe.withDefault False
    in
    case diagnosis of
        DiagnosisHyperemesisGravidumBySymptoms ->
            Maybe.map
                (\egaWeeks ->
                    (egaWeeks < 20) && hospitalizeDueToNauseaAndVomiting assembled
                )
                egaInWeeks
                |> Maybe.withDefault False

        DiagnosisSevereVomitingBySymptoms ->
            Maybe.map
                (\egaWeeks ->
                    (egaWeeks >= 20) && hospitalizeDueToNauseaAndVomiting assembled
                )
                egaInWeeks
                |> Maybe.withDefault False

        DiagnosisHeartburn ->
            heartburnDiagnosed
                && (not <| diagnosedPreviously DiagnosisHeartburn assembled)

        DiagnosisHeartburnPersistent ->
            heartburnDiagnosed
                && diagnosedPreviously DiagnosisHeartburn assembled

        DiagnosisDeepVeinThrombosis ->
            hospitalizeDueToLegPainRedness assembled

        DiagnosisPelvicPainIntense ->
            hospitalizeDueToPelvicPain assembled

        DiagnosisPelvicPainContinued ->
            -- Pelvic pain was reported previously.
            symptomRecorded assembled.measurements PelvicPain
                && symptomRecordedPreviously assembled PelvicPain

        DiagnosisUrinaryTractInfection ->
            urinaryTractInfectionDiagnosed
                && (not <| diagnosedPreviously DiagnosisUrinaryTractInfection assembled)

        DiagnosisUrinaryTractInfectionContinued ->
            urinaryTractInfectionDiagnosed
                && diagnosedPreviously DiagnosisUrinaryTractInfection assembled

        DiagnosisPyelonephritis ->
            getMeasurementValueFunc assembled.measurements.symptomReview
                |> Maybe.map
                    (\value ->
                        EverySet.member BurningWithUrination value.symptoms
                            && flankPainPresent value.flankPainSign
                    )
                |> Maybe.withDefault False

        DiagnosisCandidiasis ->
            candidiasisDiagnosed
                && (not <| diagnosedPreviously DiagnosisCandidiasis assembled)

        DiagnosisCandidiasisContinued ->
            candidiasisDiagnosed
                && diagnosedPreviously DiagnosisCandidiasis assembled

        DiagnosisGonorrhea ->
            gonorrheaDiagnosed
                && (not <| diagnosedPreviously DiagnosisGonorrhea assembled)

        DiagnosisGonorrheaContinued ->
            gonorrheaDiagnosed
                && diagnosedPreviously DiagnosisGonorrhea assembled

        DiagnosisTrichomonasOrBacterialVaginosis ->
            trichomonasOrBacterialVaginosisDiagnosed
                && (not <| diagnosedPreviously DiagnosisGonorrhea assembled)

        DiagnosisTrichomonasOrBacterialVaginosisContinued ->
            trichomonasOrBacterialVaginosisDiagnosed
                && diagnosedPreviously DiagnosisGonorrhea assembled

        Backend.PrenatalEncounter.Types.DiagnosisTuberculosis ->
            symptomRecorded assembled.measurements CoughContinuous

        DiagnosisPostpartumAbdominalPain ->
            symptomRecorded assembled.measurements PostpartumAbdominalPain

        DiagnosisPostpartumUrinaryIncontinence ->
            symptomRecorded assembled.measurements PostpartumUrinaryIncontinence

        DiagnosisPostpartumHeadache ->
            symptomRecorded assembled.measurements PostpartumHeadache

        DiagnosisPostpartumFatigue ->
            symptomRecorded assembled.measurements PostpartumFatigue

        DiagnosisPostpartumFever ->
            symptomRecorded assembled.measurements PostpartumFever

        DiagnosisPostpartumPerinealPainOrDischarge ->
            symptomRecorded assembled.measurements PostpartumPerinealPainOrDischarge

        -- Non Symptoms diagnoses.
        _ ->
            False


matchMentalHealthPrenatalDiagnosis : AssembledData -> PrenatalDiagnosis -> Bool
matchMentalHealthPrenatalDiagnosis assembled diagnosis =
    let
        suicideRiskDiagnosed =
            getMeasurementValueFunc assembled.measurements.mentalHealth
                |> Maybe.andThen (.signs >> suicideRiskDiagnosedBySigns)
                |> Maybe.withDefault False
    in
    if suicideRiskDiagnosed then
        diagnosis == DiagnosisSuicideRisk

    else
        getMeasurementValueFunc assembled.measurements.mentalHealth
            |> Maybe.map
                (.signs
                    >> Dict.values
                    >> List.map mentalHealthQuestionOptionToScore
                    >> List.sum
                    >> (\mentalHealthScore ->
                            case diagnosis of
                                DiagnosisDepressionNotLikely ->
                                    mentalHealthScore < 9

                                DiagnosisDepressionPossible ->
                                    mentalHealthScore >= 9 && mentalHealthScore < 12

                                DiagnosisDepressionHighlyPossible ->
                                    mentalHealthScore >= 12 && mentalHealthScore < 14

                                DiagnosisDepressionProbable ->
                                    mentalHealthScore >= 14

                                -- Others are not mental health diagnoses that
                                -- are being determined by score.
                                _ ->
                                    False
                       )
                )
            |> Maybe.withDefault False


suicideRiskDiagnosedBySigns : Dict PrenatalMentalHealthQuestion PrenatalMentalHealthQuestionOption -> Maybe Bool
suicideRiskDiagnosedBySigns signs =
    Dict.get MentalHealthQuestion10 signs
        |> Maybe.map
            (\answer ->
                List.member answer
                    [ MentalHealthQuestionOption3
                    , MentalHealthQuestionOption2
                    , MentalHealthQuestionOption1
                    ]
            )


mentalHealthQuestionOptionToScore : PrenatalMentalHealthQuestionOption -> Int
mentalHealthQuestionOptionToScore option =
    case option of
        MentalHealthQuestionOption0 ->
            0

        MentalHealthQuestionOption1 ->
            1

        MentalHealthQuestionOption2 ->
            2

        MentalHealthQuestionOption3 ->
            3


{-| Flank pain on left, right or both sides.
-}
flankPainPresent : Maybe PrenatalFlankPainSign -> Bool
flankPainPresent sign =
    case sign of
        Nothing ->
            False

        Just NoFlankPain ->
            False

        _ ->
            True


chronicHypertensionByMeasurements : PrenatalMeasurements -> Int -> Bool
chronicHypertensionByMeasurements measurements egaWeeks =
    egaWeeks < 20 && highBloodPressure measurements


chronicHypertensionByMeasurementsAfterRecheck : PrenatalMeasurements -> Int -> Bool
chronicHypertensionByMeasurementsAfterRecheck measurements egaWeeks =
    egaWeeks < 20 && repeatedTestForMarginalBloodPressure measurements


gestationalHypertensionByMeasurements : PrenatalMeasurements -> Int -> Bool
gestationalHypertensionByMeasurements measurements egaWeeks =
    (egaWeeks >= 20) && highBloodPressure measurements


gestationalHypertensionByMeasurementsAfterRecheck : PrenatalMeasurements -> Int -> Bool
gestationalHypertensionByMeasurementsAfterRecheck measurements egaWeeks =
    egaWeeks >= 20 && repeatedTestForMarginalBloodPressure measurements


moderatePreeclampsiaByMeasurements : PrenatalMeasurements -> Bool
moderatePreeclampsiaByMeasurements measurements =
    highBloodPressure measurements
        && edemaOnHandOrLegs measurements


moderatePreeclampsiaByMeasurementsRecurrentPhase : PrenatalMeasurements -> Bool
moderatePreeclampsiaByMeasurementsRecurrentPhase measurements =
    let
        highProtein =
            highUrineProtein measurements
    in
    (highBloodPressure measurements && highProtein)
        || (repeatedTestForMarginalBloodPressure measurements
                && (edemaOnHandOrLegs measurements || highProtein)
           )


severePreeclampsiaByDangerSigns : List DangerSign -> Bool
severePreeclampsiaByDangerSigns =
    List.member HeadacheBlurredVision


severePreeclampsiaRecurrentPhase : List DangerSign -> PrenatalMeasurements -> Bool
severePreeclampsiaRecurrentPhase dangerSigns measurements =
    let
        byBloodPreasure =
            getMeasurementValueFunc measurements.vitals
                |> Maybe.andThen
                    (\value ->
                        Maybe.map4
                            (\dia sys diaRepeated sysRepeated ->
                                (dia >= 110 && sys >= 160)
                                    || (diaRepeated >= 110 && sys >= 160)
                            )
                            value.dia
                            value.sys
                            value.diaRepeated
                            value.sysRepeated
                    )
                |> Maybe.withDefault False
    in
    byBloodPreasure
        && highUrineProtein measurements
        && severePreeclampsiaSigns measurements


highBloodPressure : PrenatalMeasurements -> Bool
highBloodPressure measurements =
    getMeasurementValueFunc measurements.vitals
        |> Maybe.andThen
            (\value ->
                Maybe.map2 highBloodPressureCondition
                    value.dia
                    value.sys
            )
        |> Maybe.withDefault False


repeatedHighBloodPressure : PrenatalMeasurements -> Bool
repeatedHighBloodPressure measurements =
    getMeasurementValueFunc measurements.vitals
        |> Maybe.andThen
            (\value ->
                Maybe.map2 highBloodPressureCondition
                    value.diaRepeated
                    value.sysRepeated
            )
        |> Maybe.withDefault False


highBloodPressureCondition : Float -> Float -> Bool
highBloodPressureCondition dia sys =
    dia >= 110 || sys >= 160


{-| We measure BP again when we suspect Hypertension or Preeclamsia
(dia between 90 and 110, and sys between 140 and 160).
We diagnose Hypertension if repeated measurements are within
those boundries, or exceed them.
-}
repeatedTestForMarginalBloodPressure : PrenatalMeasurements -> Bool
repeatedTestForMarginalBloodPressure measurements =
    getMeasurementValueFunc measurements.vitals
        |> Maybe.andThen
            (\value ->
                Maybe.map2 (\dia sys -> dia >= 90 || sys >= 140)
                    value.diaRepeated
                    value.sysRepeated
            )
        |> Maybe.withDefault False


edemaOnHandOrLegs : PrenatalMeasurements -> Bool
edemaOnHandOrLegs measurements =
    getMeasurementValueFunc measurements.corePhysicalExam
        |> Maybe.map
            (\value ->
                EverySet.member EdemaHands value.hands
                    || EverySet.member EdemaLegs value.legs
            )
        |> Maybe.withDefault False


severePreeclampsiaSigns : PrenatalMeasurements -> Bool
severePreeclampsiaSigns measurements =
    getMeasurementValueFunc measurements.corePhysicalExam
        |> Maybe.map
            (\value ->
                EverySet.member Wheezes value.lungs
                    || EverySet.member Crackles value.lungs
                    || EverySet.member TPRightUpper value.abdomen
            )
        |> Maybe.withDefault False


highUrineProtein : PrenatalMeasurements -> Bool
highUrineProtein measurements =
    getMeasurementValueFunc measurements.urineDipstickTest
        |> Maybe.andThen .protein
        |> Maybe.map
            (\protein ->
                List.member protein
                    [ ProteinPlus1
                    , ProteinPlus2
                    , ProteinPlus3
                    , ProteinPlus4
                    ]
            )
        |> Maybe.withDefault False


respiratoryRateElevated : PrenatalMeasurements -> Bool
respiratoryRateElevated measurements =
    getMeasurementValueFunc measurements.vitals
        |> Maybe.map (\value -> value.respiratoryRate > 30)
        |> Maybe.withDefault False


maternityWardDiagnoses : List PrenatalDiagnosis
maternityWardDiagnoses =
    [ DiagnosisImminentDelivery
    , DiagnosisLaborAndDelivery
    ]


immediateDeliveryDiagnoses : List PrenatalDiagnosis
immediateDeliveryDiagnoses =
    [ DiagnosisModeratePreeclampsiaInitialPhaseEGA37Plus
    , DiagnosisModeratePreeclampsiaRecurrentPhaseEGA37Plus
    , DiagnosisSeverePreeclampsiaInitialPhaseEGA37Plus
    , DiagnosisSeverePreeclampsiaRecurrentPhaseEGA37Plus
    ]


labResultsAndExaminationDiagnoses : List PrenatalDiagnosis
labResultsAndExaminationDiagnoses =
    [ DiagnosisChronicHypertensionImmediate
    , DiagnosisChronicHypertensionAfterRecheck
    , DiagnosisGestationalHypertensionImmediate
    , DiagnosisGestationalHypertensionAfterRecheck
    , DiagnosisModeratePreeclampsiaInitialPhase
    , DiagnosisModeratePreeclampsiaRecurrentPhase
    , DiagnosisSeverePreeclampsiaInitialPhase
    , DiagnosisSeverePreeclampsiaRecurrentPhase
    , DiagnosisHIV
    , DiagnosisHIVDetectableViralLoad
    , DiagnosisDiscordantPartnership
    , DiagnosisSyphilis
    , DiagnosisSyphilisWithComplications
    , DiagnosisNeurosyphilis
    , DiagnosisHepatitisB
    , DiagnosisMalaria
    , DiagnosisMalariaMedicatedContinued
    , DiagnosisMalariaWithAnemia
    , DiagnosisMalariaWithAnemiaMedicatedContinued
    , DiagnosisMalariaWithSevereAnemia
    , DiagnosisModerateAnemia
    , DiagnosisSevereAnemia
    , DiagnosisSevereAnemiaWithComplications
    , Backend.PrenatalEncounter.Types.DiagnosisDiabetes
    , Backend.PrenatalEncounter.Types.DiagnosisGestationalDiabetes
    , DiagnosisRhesusNegative
    , DiagnosisPostpartumEarlyMastitisOrEngorgment
    ]


symptomsDiagnoses : List PrenatalDiagnosis
symptomsDiagnoses =
    [ DiagnosisHyperemesisGravidumBySymptoms
    , DiagnosisSevereVomitingBySymptoms
    , DiagnosisHeartburn
    , DiagnosisHeartburnPersistent
    , DiagnosisDeepVeinThrombosis
    , DiagnosisPelvicPainIntense
    , DiagnosisPelvicPainContinued
    , DiagnosisUrinaryTractInfection
    , DiagnosisUrinaryTractInfectionContinued
    , DiagnosisPyelonephritis
    , DiagnosisCandidiasis
    , DiagnosisCandidiasisContinued
    , DiagnosisGonorrhea
    , DiagnosisGonorrheaContinued
    , DiagnosisTrichomonasOrBacterialVaginosis
    , DiagnosisTrichomonasOrBacterialVaginosisContinued
    , Backend.PrenatalEncounter.Types.DiagnosisTuberculosis
    , DiagnosisPostpartumAbdominalPain
    , DiagnosisPostpartumUrinaryIncontinence
    , DiagnosisPostpartumHeadache
    , DiagnosisPostpartumFatigue
    , DiagnosisPostpartumFever
    , DiagnosisPostpartumPerinealPainOrDischarge
    ]


mentalHealthDiagnoses : List PrenatalDiagnosis
mentalHealthDiagnoses =
    DiagnosisDepressionNotLikely :: mentalHealthDiagnosesRequiringTreatment


<<<<<<< HEAD
mentalHealthDiagnosesRequiringTreatment : List PrenatalDiagnosis
mentalHealthDiagnosesRequiringTreatment =
    [ DiagnosisDepressionPossible
    , DiagnosisDepressionHighlyPossible
    , DiagnosisDepressionProbable
    , DiagnosisSuicideRisk
    ]


undeterminedPostpartumDiagnoses : List PrenatalDiagnosis
undeterminedPostpartumDiagnoses =
    [ DiagnosisPostpartumAbdominalPain
    , DiagnosisPostpartumHeadache
    , DiagnosisPostpartumFatigue
    , DiagnosisPostpartumFever
    , DiagnosisPostpartumPerinealPainOrDischarge
    ]


=======
>>>>>>> b126d5e3
healthEducationFormInputsAndTasks : Language -> AssembledData -> HealthEducationForm -> ( List (Html Msg), List (Maybe Bool) )
healthEducationFormInputsAndTasks language assembled healthEducationForm =
    let
        form =
            assembled.measurements.healthEducation
                |> getMeasurementValueFunc
                |> healthEducationFormWithDefault healthEducationForm
    in
    case assembled.encounter.encounterType of
        NurseEncounter ->
            healthEducationFormInputsAndTasksForNurse language assembled form

        NursePostpartumEncounter ->
            healthEducationFormInputsAndTasksForNurse language assembled form

        _ ->
            healthEducationFormInputsAndTasksForChw language assembled form


healthEducationFormInputsAndTasksForNurse : Language -> AssembledData -> HealthEducationForm -> ( List (Html Msg), List (Maybe Bool) )
healthEducationFormInputsAndTasksForNurse language assembled form =
    let
        ( hivInputs, hivTasks ) =
            if isJust assembled.measurements.hivTest then
                healthEducationFormInputsAndTasksForHIV language assembled form

            else
                ( [], [] )

        nauseaVomiting =
            if provideNauseaAndVomitingEducation assembled then
                ( [ viewCustomLabel language (Translate.PrenatalHealthEducationLabel EducationNauseaVomiting) "" "label header"
                  , viewCustomLabel language Translate.PrenatalHealthEducationNauseaAndVomitingInform "." "label paragraph"
                  , viewCustomLabel language Translate.PrenatalHealthEducationNauseaAndVomitingAdvise "." "label paragraph"
                  , viewQuestionLabel language Translate.PrenatalHealthEducationAppropriateProvided
                  , viewBoolInput
                        language
                        form.nauseaVomiting
                        (SetHealthEducationSubActivityBoolInput (\value form_ -> { form_ | nauseaVomiting = Just value }))
                        "nausea-vomiting"
                        Nothing
                  ]
                , Just form.nauseaVomiting
                )

            else
                ( [], Nothing )

        legCramps =
            if symptomRecorded assembled.measurements LegCramps then
                let
                    reliefMethods =
                        List.map
                            (Translate.LegCrampsReliefMethod
                                >> translate language
                                >> String.toLower
                                >> text
                                >> List.singleton
                                >> li []
                            )
                            [ ReliefMethodMuscleStretching
                            , ReliefMethodDorsiflexion
                            , ReliefMethodRelaxation
                            , ReliefMethodSleepWithPillowBetweenLegs
                            , ReliefMethodHeatTherapy
                            , ReliefMethodMassage
                            ]
                            |> ul []
                in
                ( [ viewCustomLabel language (Translate.PrenatalHealthEducationLabel EducationLegCramps) "" "label header"
                  , viewLabel language Translate.PrenatalHealthEducationLegCrampsInform
                  , reliefMethods
                  , viewQuestionLabel language Translate.PrenatalHealthEducationAppropriateProvided
                  , viewBoolInput
                        language
                        form.legCramps
                        (SetHealthEducationSubActivityBoolInput (\value form_ -> { form_ | legCramps = Just value }))
                        "leg-cramps"
                        Nothing
                  ]
                , Just form.legCramps
                )

            else
                ( [], Nothing )

        lowBackPain =
            if symptomRecorded assembled.measurements LowBackPain then
                ( [ viewCustomLabel language (Translate.PrenatalHealthEducationLabel EducationLowBackPain) "" "label header"
                  , viewCustomLabel language Translate.PrenatalHealthEducationLowBackPainInform "." "label paragraph"
                  , viewQuestionLabel language Translate.PrenatalHealthEducationAppropriateProvided
                  , viewBoolInput
                        language
                        form.lowBackPain
                        (SetHealthEducationSubActivityBoolInput (\value form_ -> { form_ | lowBackPain = Just value }))
                        "low-back-pain"
                        Nothing
                  ]
                , Just form.lowBackPain
                )

            else
                ( [], Nothing )

        constipation =
            if symptomRecorded assembled.measurements Constipation then
                ( [ viewCustomLabel language (Translate.PrenatalHealthEducationLabel EducationConstipation) "" "label header"
                  , viewCustomLabel language Translate.PrenatalHealthEducationConstipationInform "." "label paragraph"
                  , viewQuestionLabel language Translate.PrenatalHealthEducationAppropriateProvided
                  , viewBoolInput
                        language
                        form.constipation
                        (SetHealthEducationSubActivityBoolInput (\value form_ -> { form_ | constipation = Just value }))
                        "constipation"
                        Nothing
                  ]
                , Just form.constipation
                )

            else
                ( [], Nothing )

        heartburn =
            let
                reliefMethods =
                    List.map
                        (Translate.HeartburnReliefMethod
                            >> translate language
                            >> String.toLower
                            >> text
                            >> List.singleton
                            >> li []
                        )
                        [ ReliefMethodAvoidLargeMeals
                        , ReliefMethodCeaseSmoking
                        , ReliefMethodAvoidAlcohom
                        , ReliefMethodSleepWithHeadRaised
                        ]
                        |> ul []
            in
            if diagnosed DiagnosisHeartburn assembled then
                ( [ viewCustomLabel language (Translate.PrenatalHealthEducationLabel EducationHeartburn) "" "label header"
                  , viewLabel language Translate.PrenatalHealthEducationHeartburnInform
                  , reliefMethods
                  , viewQuestionLabel language Translate.PrenatalHealthEducationAppropriateProvided
                  , viewBoolInput
                        language
                        form.heartburn
                        (SetHealthEducationSubActivityBoolInput (\value form_ -> { form_ | heartburn = Just value }))
                        "heartburn"
                        Nothing
                  ]
                , Just form.heartburn
                )

            else
                ( [], Nothing )

        varicoseVeins =
            if symptomRecorded assembled.measurements VaricoseVeins then
                ( [ viewCustomLabel language (Translate.PrenatalHealthEducationLabel EducationVaricoseVeins) "" "label header"
                  , viewCustomLabel language Translate.PrenatalHealthEducationVaricoseVeinsInform "." "label paragraph"
                  , viewQuestionLabel language Translate.PrenatalHealthEducationAppropriateProvided
                  , viewBoolInput
                        language
                        form.varicoseVeins
                        (SetHealthEducationSubActivityBoolInput (\value form_ -> { form_ | varicoseVeins = Just value }))
                        "varicose-veins"
                        Nothing
                  ]
                , Just form.varicoseVeins
                )

            else
                ( [], Nothing )

        legPainRedness =
            if provideLegPainRednessEducation assembled then
                ( [ viewCustomLabel language (Translate.PrenatalHealthEducationLabel EducationLegPainRedness) "" "label header"
                  , viewCustomLabel language Translate.PrenatalHealthEducationLegPainRednessInform "." "label paragraph"
                  , viewQuestionLabel language Translate.PrenatalHealthEducationAppropriateProvided
                  , viewBoolInput
                        language
                        form.legPainRedness
                        (SetHealthEducationSubActivityBoolInput (\value form_ -> { form_ | legPainRedness = Just value }))
                        "leg-pain-redness"
                        Nothing
                  ]
                , Just form.legPainRedness
                )

            else
                ( [], Nothing )

        pelvicPain =
            if providePelvicPainEducation assembled then
                ( [ viewCustomLabel language (Translate.PrenatalHealthEducationLabel EducationPelvicPain) "" "label header"
                  , viewCustomLabel language Translate.PrenatalHealthEducationPelvicPainInform "." "label paragraph"
                  , viewQuestionLabel language Translate.PrenatalHealthEducationAppropriateProvided
                  , viewBoolInput
                        language
                        form.pelvicPain
                        (SetHealthEducationSubActivityBoolInput (\value form_ -> { form_ | pelvicPain = Just value }))
                        "pelvic-pain"
                        Nothing
                  ]
                , Just form.pelvicPain
                )

            else
                ( [], Nothing )

        saferSex =
            let
                saferSexDiagnoses =
                    List.filter
                        (\diagnosis ->
                            EverySet.member diagnosis assembled.encounter.diagnoses
                        )
                        -- Diagnoses that require safer sex practices education.
                        [ DiagnosisCandidiasis, DiagnosisGonorrhea, DiagnosisTrichomonasOrBacterialVaginosis ]
            in
            if not <| List.isEmpty saferSexDiagnoses then
                let
                    label =
                        List.filter (symptomRecorded assembled.measurements)
                            -- Symptoms that may  require safer sex practices education.
                            [ BurningWithUrination, AbnormalVaginalDischarge ]
                            |> List.map (Translate.PrenatalSymptom >> translate language)
                            |> String.join ", "
                in
                ( [ div [ class "label header" ] [ text label ]
                  , viewCustomLabel language Translate.PrenatalHealthEducationSaferSexInform "." "label paragraph"
                  , viewQuestionLabel language Translate.PrenatalHealthEducationAppropriateProvided
                  , viewBoolInput
                        language
                        form.saferSex
                        (SetHealthEducationSubActivityBoolInput (\value form_ -> { form_ | saferSex = Just value }))
                        "safer-sex"
                        Nothing
                  ]
                , Just form.saferSex
                )

            else
                ( [], Nothing )

        mentalHealth =
            if provideMentalHealthEducation assembled then
                ( [ viewCustomLabel language (Translate.PrenatalHealthEducationLabel EducationMentalHealth) "" "label header"
                  , viewCustomLabel language Translate.PrenatalHealthEducationMentalHealthInform "." "label paragraph"
                  , viewQuestionLabel language Translate.PrenatalHealthEducationAppropriateProvided
                  , viewBoolInput
                        language
                        form.mentalHealth
                        (SetHealthEducationSubActivityBoolInput (\value form_ -> { form_ | mentalHealth = Just value }))
                        "mental-health"
                        Nothing
                  ]
                , Just form.mentalHealth
                )

            else
                ( [], Nothing )

        earlyMastitisOrEngorgment =
            let
                reliefMethods =
                    List.map
                        (Translate.EarlyMastitisOrEngorgmentReliefMethod
                            >> translate language
                            >> String.toLower
                            >> text
                            >> List.singleton
                            >> li []
                        )
                        [ ReliefMethodBreastMassage
                        , ReliefMethodIncreaseFluid
                        , ReliefMethodBreastfeedingOrHandExpression
                        ]
                        |> ul []
            in
            if diagnosed DiagnosisPostpartumEarlyMastitisOrEngorgment assembled then
                ( [ viewCustomLabel language (Translate.PrenatalHealthEducationLabel EducationEarlyMastitisOrEngorgment) "" "label header"
                  , viewCustomLabel language Translate.PrenatalHealthEducationEarlyMastitisOrEngorgmentInform ":" "label paragraph"
                  , reliefMethods
                  , viewQuestionLabel language Translate.PrenatalHealthEducationAppropriateProvided
                  , viewBoolInput
                        language
                        form.earlyMastitisOrEngorgment
                        (SetHealthEducationSubActivityBoolInput (\value form_ -> { form_ | earlyMastitisOrEngorgment = Just value }))
                        "mental-health"
                        Nothing
                  ]
                , Just form.earlyMastitisOrEngorgment
                )

            else
                ( [], Nothing )

        inputsAndTasks =
            [ nauseaVomiting
            , legCramps
            , lowBackPain
            , constipation
            , heartburn
            , varicoseVeins
            , legPainRedness
            , pelvicPain
            , saferSex
            , mentalHealth
            , earlyMastitisOrEngorgment
            ]
    in
    ( hivInputs
        ++ (List.map Tuple.first inputsAndTasks
                |> List.concat
           )
    , hivTasks
        ++ (List.map Tuple.second inputsAndTasks
                |> Maybe.Extra.values
           )
    )


healthEducationFormInputsAndTasksForHIV : Language -> AssembledData -> HealthEducationForm -> ( List (Html Msg), List (Maybe Bool) )
healthEducationFormInputsAndTasksForHIV language assembled form =
    let
        translatePrenatalHealthEducationQuestion =
            Translate.PrenatalHealthEducationQuestion False

        positiveHIVUpdateFunc value form_ =
            { form_ | positiveHIV = Just value }

        positiveHIVInput =
            [ viewQuestionLabel language <| translatePrenatalHealthEducationQuestion EducationPositiveHIV
            , viewBoolInput
                language
                form.positiveHIV
                (SetHealthEducationSubActivityBoolInput positiveHIVUpdateFunc)
                "positive-hiv"
                Nothing
            ]

        saferSexHIVUpdateFunc value form_ =
            { form_ | saferSexHIV = Just value }

        saferSexHIVInput =
            [ viewQuestionLabel language <| translatePrenatalHealthEducationQuestion EducationSaferSexHIV
            , viewBoolInput
                language
                form.saferSexHIV
                (SetHealthEducationSubActivityBoolInput saferSexHIVUpdateFunc)
                "safer-sex-hiv"
                Nothing
            ]

        partnerTestingUpdateFunc value form_ =
            { form_ | partnerTesting = Just value }

        partnerTestingInput =
            [ viewQuestionLabel language <| translatePrenatalHealthEducationQuestion EducationPartnerTesting
            , viewBoolInput
                language
                form.partnerTesting
                (SetHealthEducationSubActivityBoolInput partnerTestingUpdateFunc)
                "partner-testing"
                Nothing
            ]

        familyPlanningInput =
            healthEducationFormFamilyPlanningInput language False form

        partnerSurpressedViralLoad =
            getMeasurementValueFunc assembled.measurements.hivTest
                |> Maybe.andThen .hivSigns
                |> Maybe.map
                    (\hivSigns ->
                        -- Partner is HIV positive.
                        EverySet.member PartnerHIVPositive hivSigns
                            -- Partner is taking ARVs.
                            && EverySet.member PartnerTakingARV hivSigns
                            -- Partner reached surpressed viral load.
                            && EverySet.member PartnerSurpressedViralLoad hivSigns
                    )
                |> Maybe.withDefault False

        header =
            viewCustomLabel language Translate.HIV "" "label header"
    in
    if diagnosedAnyOf [ DiagnosisHIV, DiagnosisDiscordantPartnership ] assembled then
        ( header :: positiveHIVInput ++ saferSexHIVInput ++ partnerTestingInput ++ familyPlanningInput
        , [ form.positiveHIV, form.saferSexHIV, form.partnerTesting, form.familyPlanning ]
        )

    else if partnerSurpressedViralLoad then
        ( header :: saferSexHIVInput
        , [ form.saferSexHIV ]
        )

    else
        ( header :: saferSexHIVInput ++ partnerTestingInput
        , [ form.saferSexHIV, form.partnerTesting ]
        )


healthEducationFormFamilyPlanningInput : Language -> Bool -> HealthEducationForm -> List (Html Msg)
healthEducationFormFamilyPlanningInput language isChw form =
    let
        familyPlanningUpdateFunc value form_ =
            { form_ | familyPlanning = Just value }
    in
    [ viewQuestionLabel language <| Translate.PrenatalHealthEducationQuestion isChw EducationFamilyPlanning
    , viewBoolInput
        language
        form.familyPlanning
        (SetHealthEducationSubActivityBoolInput familyPlanningUpdateFunc)
        "family-planning"
        Nothing
    ]


healthEducationFormInputsAndTasksForChw : Language -> AssembledData -> HealthEducationForm -> ( List (Html Msg), List (Maybe Bool) )
healthEducationFormInputsAndTasksForChw language assembled form =
    let
        healthEducationCompletedAtEncounter encounterType =
            assembled.chwPreviousMeasurementsWithDates
                |> List.filterMap
                    (\( _, encounterType_, measurements ) ->
                        if encounterType == encounterType_ then
                            Just measurements

                        else
                            Nothing
                    )
                -- There's a posibility to have more than one
                -- 'Third' encounter, therefore, the check
                -- for ANY in list.
                |> List.any (.healthEducation >> isJust)

        firstEnconterInputs =
            [ expectationsInput, visitsReviewInput, warningSignsInput ]

        firstEnconterTasks =
            [ form.expectations, form.visitsReview, form.warningSigns ]

        secondEnconterInputs =
            [ hemorrhagingInput ]

        secondEnconterTasks =
            [ form.hemorrhaging ]

        thirdEnconterInputs =
            [ hemorrhagingInput, familyPlanningInput, breastfeedingInput ]

        thirdEnconterTasks =
            [ form.hemorrhaging, form.familyPlanning, form.breastfeeding ]

        postpartumEnconterInputs =
            [ breastfeedingInput, immunizationInput, hygieneInput ]

        postpartumEnconterTasks =
            [ form.breastfeeding, form.immunization, form.hygiene ]

        expectationsUpdateFunc value form_ =
            { form_ | expectations = Just value }

        setBoolInputMsg =
            case assembled.encounter.encounterType of
                ChwPostpartumEncounter ->
                    SetHealthEducationSubActivityBoolInput

                _ ->
                    SetHealthEducationBoolInput

        translatePrenatalHealthEducationQuestion =
            Translate.PrenatalHealthEducationQuestion True

        expectationsInput =
            [ viewQuestionLabel language <| translatePrenatalHealthEducationQuestion EducationExpectations
            , viewBoolInput
                language
                form.expectations
                (setBoolInputMsg expectationsUpdateFunc)
                "expectations"
                Nothing
            ]

        visitsReviewUpdateFunc value form_ =
            { form_ | visitsReview = Just value }

        visitsReviewInput =
            [ viewQuestionLabel language <| translatePrenatalHealthEducationQuestion EducationVisitsReview
            , viewBoolInput
                language
                form.visitsReview
                (setBoolInputMsg visitsReviewUpdateFunc)
                "visits-review"
                Nothing
            ]

        warningSignsUpdateFunc value form_ =
            { form_ | warningSigns = Just value }

        warningSignsInput =
            [ viewQuestionLabel language <| translatePrenatalHealthEducationQuestion EducationWarningSigns
            , viewBoolInput
                language
                form.warningSigns
                (setBoolInputMsg warningSignsUpdateFunc)
                "warning-signs"
                Nothing
            ]

        hemorrhagingUpdateFunc value form_ =
            { form_ | hemorrhaging = Just value }

        hemorrhagingInput =
            [ viewQuestionLabel language <| translatePrenatalHealthEducationQuestion EducationHemorrhaging
            , viewBoolInput
                language
                form.hemorrhaging
                (setBoolInputMsg hemorrhagingUpdateFunc)
                "hemorrhaging"
                Nothing
            ]

        familyPlanningInput =
            healthEducationFormFamilyPlanningInput language True form

        breastfeedingUpdateFunc value form_ =
            { form_ | breastfeeding = Just value }

        breastfeedingInput =
            [ viewQuestionLabel language <| translatePrenatalHealthEducationQuestion EducationBreastfeeding
            , viewBoolInput
                language
                form.breastfeeding
                (setBoolInputMsg breastfeedingUpdateFunc)
                "breastfeeding"
                Nothing
            ]

        immunizationUpdateFunc value form_ =
            { form_ | immunization = Just value }

        immunizationInput =
            [ viewQuestionLabel language <| translatePrenatalHealthEducationQuestion EducationImmunization
            , viewBoolInput
                language
                form.immunization
                (setBoolInputMsg immunizationUpdateFunc)
                "immunization"
                Nothing
            ]

        hygieneUpdateFunc value form_ =
            { form_ | hygiene = Just value }

        hygieneInput =
            [ viewQuestionLabel language <| translatePrenatalHealthEducationQuestion EducationHygiene
            , viewBoolInput
                language
                form.hygiene
                (setBoolInputMsg hygieneUpdateFunc)
                "hygiene"
                Nothing
            ]

        ( inputsFromFirst, tasksFromFirst ) =
            if healthEducationCompletedAtFirst || healthEducationCompletedAtSecond || healthEducationCompletedAtThird then
                ( [], [] )

            else
                ( firstEnconterInputs, firstEnconterTasks )

        healthEducationCompletedAtFirst =
            healthEducationCompletedAtEncounter ChwFirstEncounter

        healthEducationCompletedAtSecond =
            healthEducationCompletedAtEncounter ChwSecondEncounter

        healthEducationCompletedAtThird =
            healthEducationCompletedAtEncounter ChwThirdPlusEncounter
    in
    -- For all encounter types but postpartum, if Health
    -- education was not completed at previous encounter,
    -- its inputs are added to next encounter.
    case assembled.encounter.encounterType of
        ChwFirstEncounter ->
            ( List.concat firstEnconterInputs
            , firstEnconterTasks
            )

        ChwSecondEncounter ->
            ( List.concat <| inputsFromFirst ++ secondEnconterInputs
            , tasksFromFirst ++ secondEnconterTasks
            )

        ChwThirdPlusEncounter ->
            -- Second encounter tasks reappear at third encounter anyway,
            -- so, we do not need to add them explicitly.
            ( List.concat <| inputsFromFirst ++ thirdEnconterInputs
            , tasksFromFirst ++ thirdEnconterTasks
            )

        ChwPostpartumEncounter ->
            ( List.concat postpartumEnconterInputs
            , postpartumEnconterTasks
            )

        -- We should never get here, as function is only for CHW.
        NurseEncounter ->
            ( [], [] )

        -- We should never get here, as function is only for CHW.
        NursePostpartumEncounter ->
            ( [], [] )


nextStepsTasksCompletedFromTotal :
    Language
    -> NominalDate
    -> Bool
    -> AssembledData
    -> NextStepsData
    -> NextStepsTask
    -> ( Int, Int )
nextStepsTasksCompletedFromTotal language currentDate isChw assembled data task =
    case task of
        NextStepsAppointmentConfirmation ->
            let
                form =
                    assembled.measurements.appointmentConfirmation
                        |> getMeasurementValueFunc
                        |> appointmentConfirmationFormWithDefault data.appointmentConfirmationForm
            in
            ( taskCompleted form.appointmentDate
            , 1
            )

        NextStepsFollowUp ->
            let
                form =
                    assembled.measurements.followUp
                        |> getMeasurementValueFunc
                        |> followUpFormWithDefault data.followUpForm
            in
            ( taskCompleted form.option
            , 1
            )

        NextStepsSendToHC ->
            let
                form =
                    assembled.measurements.sendToHC
                        |> getMeasurementValueFunc
                        |> referralFormWithDefault data.referralForm

                ( _, tasks ) =
                    case assembled.encounter.encounterType of
                        NurseEncounter ->
                            resolveReferralInputsAndTasksForNurse language
                                currentDate
                                assembled
                                SetReferralBoolInput
                                SetFacilityNonReferralReason
                                form

                        _ ->
                            resolveReferralInputsAndTasksForCHW language currentDate assembled form
            in
            ( Maybe.Extra.values tasks
                |> List.length
            , List.length tasks
            )

        NextStepsHealthEducation ->
            let
                form =
                    getMeasurementValueFunc assembled.measurements.healthEducation
                        |> healthEducationFormWithDefault data.healthEducationForm

                ( _, tasks ) =
                    healthEducationFormInputsAndTasks language assembled form
            in
            ( Maybe.Extra.values tasks
                |> List.length
            , List.length tasks
            )

        NextStepsNewbornEnrolment ->
            ( taskCompleted assembled.participant.newborn
            , 1
            )

        NextStepsMedicationDistribution ->
            let
                form =
                    getMeasurementValueFunc assembled.measurements.medicationDistribution
                        |> medicationDistributionFormWithDefaultInitialPhase data.medicationDistributionForm

                ( _, completed, total ) =
                    resolveMedicationDistributionInputsAndTasks language
                        currentDate
                        PrenatalEncounterPhaseInitial
                        assembled
                        SetMedicationDistributionBoolInput
                        SetMedicationDistributionAdministrationNote
                        SetRecommendedTreatmentSign
                        SetAvoidingGuidanceReason
                        form
            in
            ( completed, total )

        NextStepsWait ->
            let
                completed =
                    if nextStepsTaskCompleted assembled NextStepsWait then
                        1

                    else
                        0
            in
            ( completed
            , 1
            )


{-| This is a convenience for cases where the form values ought to be redefined
to allow multiple values. So, it should go away eventually.
-}
toEverySet : a -> a -> Bool -> EverySet a
toEverySet presentValue absentValue present =
    if present then
        EverySet.singleton presentValue

    else
        EverySet.singleton absentValue


resolvePreviousValue : AssembledData -> (PrenatalMeasurements -> Maybe ( id, PrenatalMeasurement a )) -> (a -> b) -> Maybe b
resolvePreviousValue assembled measurementFunc valueFunc =
    assembled.nursePreviousMeasurementsWithDates
        |> List.filterMap
            (\( _, _, measurements ) ->
                measurementFunc measurements
                    |> Maybe.map (Tuple.second >> .value >> valueFunc)
            )
        |> List.reverse
        |> List.head


resolvePreviousMaybeValue : AssembledData -> (PrenatalMeasurements -> Maybe ( id, PrenatalMeasurement a )) -> (a -> Maybe b) -> Maybe b
resolvePreviousMaybeValue assembled measurementFunc valueFunc =
    assembled.nursePreviousMeasurementsWithDates
        |> List.filterMap
            (\( _, _, measurements ) ->
                measurementFunc measurements
                    |> Maybe.andThen (Tuple.second >> .value >> valueFunc)
            )
        |> List.reverse
        |> List.head


fromBreastExamValue : Maybe BreastExamValue -> BreastExamForm
fromBreastExamValue saved =
    { breast = Maybe.map (.exam >> EverySet.toList) saved
    , selfGuidance = Maybe.map .selfGuidance saved
    }


breastExamFormWithDefault : BreastExamForm -> Maybe BreastExamValue -> BreastExamForm
breastExamFormWithDefault form saved =
    saved
        |> unwrap
            form
            (\value ->
                { breast = or form.breast (value.exam |> EverySet.toList |> Just)
                , selfGuidance = or form.selfGuidance (Just value.selfGuidance)
                }
            )


toBreastExamValueWithDefault : Maybe BreastExamValue -> BreastExamForm -> Maybe BreastExamValue
toBreastExamValueWithDefault saved form =
    breastExamFormWithDefault form saved
        |> toBreastExamValue


toBreastExamValue : BreastExamForm -> Maybe BreastExamValue
toBreastExamValue form =
    -- The `EverySet.singleton` is temporary, until BresatExamForm is
    -- redefined to allow more than one.
    Maybe.map BreastExamValue (Maybe.map EverySet.fromList form.breast)
        |> andMap form.selfGuidance


fromCorePhysicalExamValue : Maybe CorePhysicalExamValue -> CorePhysicalExamForm
fromCorePhysicalExamValue saved =
    { brittleHair = Maybe.map (.hairHead >> EverySet.member BrittleHairCPE) saved
    , paleConjuctiva = Maybe.map (.eyes >> EverySet.member PaleConjuctiva) saved
    , neck = Maybe.map (.neck >> EverySet.toList) saved
    , heart = Maybe.andThen (.heart >> EverySet.toList >> List.head) saved
    , heartMurmur = Maybe.map .heartMurmur saved
    , lungs = Maybe.map (.lungs >> EverySet.toList) saved
    , abdomen = Maybe.map (.abdomen >> EverySet.toList) saved
    , hands = Maybe.map (.hands >> EverySet.toList) saved
    , legs = Maybe.map (.legs >> EverySet.toList) saved
    }


corePhysicalExamFormWithDefault : CorePhysicalExamForm -> Maybe CorePhysicalExamValue -> CorePhysicalExamForm
corePhysicalExamFormWithDefault form saved =
    saved
        |> unwrap
            form
            (\value ->
                { brittleHair = or form.brittleHair (value.hairHead |> EverySet.member BrittleHairCPE |> Just)
                , paleConjuctiva = or form.paleConjuctiva (value.eyes |> EverySet.member PaleConjuctiva |> Just)
                , neck = or form.neck (value.neck |> EverySet.toList |> Just)
                , heart = or form.heart (value.heart |> EverySet.toList |> List.head)
                , heartMurmur = or form.heartMurmur (Just value.heartMurmur)
                , lungs = or form.lungs (value.lungs |> EverySet.toList |> Just)
                , abdomen = or form.abdomen (value.abdomen |> EverySet.toList |> Just)
                , hands = or form.hands (value.hands |> EverySet.toList |> Just)
                , legs = or form.legs (value.legs |> EverySet.toList |> Just)
                }
            )


toCorePhysicalExamValueWithDefault : Maybe CorePhysicalExamValue -> CorePhysicalExamForm -> Maybe CorePhysicalExamValue
toCorePhysicalExamValueWithDefault saved form =
    corePhysicalExamFormWithDefault form saved
        |> toCorePhysicalExamValue


toCorePhysicalExamValue : CorePhysicalExamForm -> Maybe CorePhysicalExamValue
toCorePhysicalExamValue form =
    Maybe.map CorePhysicalExamValue (Maybe.map (toEverySet BrittleHairCPE NormalHairHead) form.brittleHair)
        |> andMap (Maybe.map (toEverySet PaleConjuctiva NormalEyes) form.paleConjuctiva)
        |> andMap (Maybe.map EverySet.singleton form.heart)
        |> andMap form.heartMurmur
        |> andMap (Maybe.map EverySet.fromList form.neck)
        |> andMap (Maybe.map EverySet.fromList form.lungs)
        |> andMap (Maybe.map EverySet.fromList form.abdomen)
        |> andMap (Maybe.map EverySet.fromList form.hands)
        |> andMap (Maybe.map EverySet.fromList form.legs)


fromDangerSignsValue : Maybe DangerSignsValue -> DangerSignsForm
fromDangerSignsValue saved =
    { signs = Maybe.map (.signs >> EverySet.toList) saved
    , postpartumMother = Maybe.map (.postpartumMother >> EverySet.toList) saved
    , postpartumChild = Maybe.map (.postpartumChild >> EverySet.toList) saved
    }


dangerSignsFormWithDefault : DangerSignsForm -> Maybe DangerSignsValue -> DangerSignsForm
dangerSignsFormWithDefault form saved =
    saved
        |> unwrap
            form
            (\value ->
                { signs = or form.signs (EverySet.toList value.signs |> Just)
                , postpartumMother = or form.postpartumMother (EverySet.toList value.postpartumMother |> Just)
                , postpartumChild = or form.postpartumChild (EverySet.toList value.postpartumChild |> Just)
                }
            )


toDangerSignsValueWithDefault : Maybe DangerSignsValue -> DangerSignsForm -> Maybe DangerSignsValue
toDangerSignsValueWithDefault saved form =
    dangerSignsFormWithDefault form saved
        |> toDangerSignsValue


toDangerSignsValue : DangerSignsForm -> Maybe DangerSignsValue
toDangerSignsValue form =
    let
        signs =
            form.signs
                |> Maybe.withDefault [ NoDangerSign ]
                |> EverySet.fromList

        postpartumMother =
            form.postpartumMother
                |> Maybe.withDefault [ NoPostpartumMotherDangerSigns ]
                |> EverySet.fromList

        postpartumChild =
            form.postpartumChild
                |> Maybe.withDefault [ NoPostpartumChildDangerSigns ]
                |> EverySet.fromList
    in
    Just <| DangerSignsValue signs postpartumMother postpartumChild


fromLastMenstrualPeriodValue : Maybe LastMenstrualPeriodValue -> PregnancyDatingForm
fromLastMenstrualPeriodValue saved =
    { lmpRange = Nothing
    , lmpDate = Maybe.map .date saved
    , lmpDateConfident = Maybe.map .confident saved
    , chwLmpConfirmation = Maybe.map .confirmation saved
    , dateSelectorPopupState = Nothing
    }


lastMenstrualPeriodFormWithDefault : PregnancyDatingForm -> Maybe LastMenstrualPeriodValue -> PregnancyDatingForm
lastMenstrualPeriodFormWithDefault form saved =
    saved
        |> unwrap
            form
            (\value ->
                { lmpRange = or form.lmpRange (Just SixMonth)
                , lmpDate = or form.lmpDate (Just value.date)
                , lmpDateConfident = or form.lmpDateConfident (Just value.confident)
                , chwLmpConfirmation = or form.chwLmpConfirmation (Just value.confirmation)
                , dateSelectorPopupState = form.dateSelectorPopupState
                }
            )


toLastMenstrualPeriodValueWithDefault : Maybe LastMenstrualPeriodValue -> PregnancyDatingForm -> Maybe LastMenstrualPeriodValue
toLastMenstrualPeriodValueWithDefault saved form =
    lastMenstrualPeriodFormWithDefault form saved
        |> toLastMenstrualPeriodValue


toLastMenstrualPeriodValue : PregnancyDatingForm -> Maybe LastMenstrualPeriodValue
toLastMenstrualPeriodValue form =
    let
        chwLmpConfirmation =
            Maybe.withDefault False form.chwLmpConfirmation
    in
    Maybe.map LastMenstrualPeriodValue form.lmpDate
        |> andMap form.lmpDateConfident
        |> andMap (Just chwLmpConfirmation)


fromMedicalHistoryValue : Maybe (EverySet MedicalHistorySign) -> MedicalHistoryForm
fromMedicalHistoryValue saved =
    { uterineMyoma = Maybe.map (EverySet.member UterineMyoma) saved
    , diabetes = Maybe.map (EverySet.member Diabetes) saved
    , cardiacDisease = Maybe.map (EverySet.member CardiacDisease) saved
    , renalDisease = Maybe.map (EverySet.member RenalDisease) saved
    , hypertensionBeforePregnancy = Maybe.map (EverySet.member HypertensionBeforePregnancy) saved
    , tuberculosisPast = Maybe.map (EverySet.member TuberculosisPast) saved
    , tuberculosisPresent = Maybe.map (EverySet.member TuberculosisPresent) saved
    , asthma = Maybe.map (EverySet.member Asthma) saved
    , bowedLegs = Maybe.map (EverySet.member BowedLegs) saved
    , hiv = Maybe.map (EverySet.member HIV) saved
    , mentalHealthHistory = Maybe.map (EverySet.member MentalHealthHistory) saved
    }


medicalHistoryFormWithDefault : MedicalHistoryForm -> Maybe (EverySet MedicalHistorySign) -> MedicalHistoryForm
medicalHistoryFormWithDefault form saved =
    saved
        |> unwrap
            form
            (\value ->
                { uterineMyoma = or form.uterineMyoma (EverySet.member UterineMyoma value |> Just)
                , diabetes = or form.diabetes (EverySet.member Diabetes value |> Just)
                , cardiacDisease = or form.cardiacDisease (EverySet.member CardiacDisease value |> Just)
                , renalDisease = or form.renalDisease (EverySet.member RenalDisease value |> Just)
                , hypertensionBeforePregnancy = or form.hypertensionBeforePregnancy (EverySet.member HypertensionBeforePregnancy value |> Just)
                , tuberculosisPast = or form.tuberculosisPast (EverySet.member TuberculosisPast value |> Just)
                , tuberculosisPresent = or form.tuberculosisPresent (EverySet.member TuberculosisPresent value |> Just)
                , asthma = or form.asthma (EverySet.member Asthma value |> Just)
                , bowedLegs = or form.bowedLegs (EverySet.member BowedLegs value |> Just)
                , hiv = or form.hiv (EverySet.member HIV value |> Just)
                , mentalHealthHistory = or form.mentalHealthHistory (EverySet.member MentalHealthHistory value |> Just)
                }
            )


toMedicalHistoryValueWithDefault : Maybe (EverySet MedicalHistorySign) -> MedicalHistoryForm -> Maybe (EverySet MedicalHistorySign)
toMedicalHistoryValueWithDefault saved form =
    medicalHistoryFormWithDefault form saved
        |> toMedicalHistoryValue


toMedicalHistoryValue : MedicalHistoryForm -> Maybe (EverySet MedicalHistorySign)
toMedicalHistoryValue form =
    [ Maybe.map (ifTrue UterineMyoma) form.uterineMyoma
    , Maybe.map (ifTrue Diabetes) form.diabetes
    , Maybe.map (ifTrue CardiacDisease) form.cardiacDisease
    , Maybe.map (ifTrue HypertensionBeforePregnancy) form.hypertensionBeforePregnancy
    , Maybe.map (ifTrue TuberculosisPast) form.tuberculosisPast
    , Maybe.map (ifTrue TuberculosisPresent) form.tuberculosisPresent
    , Maybe.map (ifTrue Asthma) form.asthma
    , Maybe.map (ifTrue BowedLegs) form.bowedLegs
    , Maybe.map (ifTrue HIV) form.hiv
    , Maybe.map (ifTrue MentalHealthHistory) form.mentalHealthHistory
    ]
        |> Maybe.Extra.combine
        |> Maybe.map (List.foldl EverySet.union EverySet.empty >> ifEverySetEmpty NoMedicalHistorySigns)


medicationFormWithDefault : MedicationForm -> Maybe MedicationValue -> MedicationForm
medicationFormWithDefault form saved =
    saved
        |> unwrap
            form
            (\value ->
                let
                    hivMedicationNotGivenReason =
                        Maybe.andThen
                            (EverySet.toList
                                >> List.filter (\sign -> List.member sign reasonsForNoMedicationByPMTCT)
                                >> List.head
                            )
                            value.hivTreatment

                    treatmentSignFromValue sign treatment =
                        Maybe.map (EverySet.member sign) treatment

                    treatmentStillTakingFromValue =
                        treatmentSignFromValue MedicationTreatmentStillTaking

                    treatmentMissedDosesFromValue =
                        treatmentSignFromValue MedicationTreatmentMissedDoses

                    treatmentAdverseEventsFromValue =
                        treatmentSignFromValue MedicationTreatmentAdverseEvents

                    treatmentAdverseEventsHospitalizationFromValue =
                        treatmentSignFromValue MedicationTreatmentAdverseEventsHospitalization
                in
                { receivedIronFolicAcid = or form.receivedIronFolicAcid (Maybe.map (EverySet.member IronAndFolicAcidSupplement) value.signs)
                , receivedDewormingPill = or form.receivedDewormingPill (Maybe.map (EverySet.member DewormingPill) value.signs)
                , receivedMebendazole = or form.receivedMebendazole (Maybe.map (EverySet.member Mebendazole) value.signs)
                , receivedFolicAcid = or form.receivedFolicAcid (Maybe.map (EverySet.member PostpartumFolicAcid) value.signs)
                , receivedVitaminA = or form.receivedVitaminA (Maybe.map (EverySet.member PostpartumVitaminA) value.signs)
                , hivMedicationByPMTCT = or form.hivMedicationByPMTCT (Maybe.map (EverySet.member HIVTreatmentMedicineByPMTCT) value.hivTreatment)
                , hivMedicationNotGivenReason =
                    maybeValueConsideringIsDirtyField form.hivMedicationNotGivenReasonDirty
                        form.hivMedicationNotGivenReason
                        hivMedicationNotGivenReason
                , hivMedicationNotGivenReasonDirty = form.hivMedicationNotGivenReasonDirty
                , hivStillTaking = or form.hivStillTaking (treatmentSignFromValue HIVTreatmentStillTaking value.hivTreatment)
                , hivMissedDoses = or form.hivMissedDoses (treatmentSignFromValue HIVTreatmentMissedDoses value.hivTreatment)
                , hivAdverseEvents = or form.hivAdverseEvents (treatmentSignFromValue HIVTreatmentAdverseEvents value.hivTreatment)
                , hivAdverseEventsHospitalization =
                    maybeValueConsideringIsDirtyField form.hivAdverseEventsHospitalizationDirty
                        form.hivAdverseEventsHospitalization
                        (treatmentSignFromValue HIVTreatmentAdverseEventsHospitalization value.hivTreatment)
                , hivAdverseEventsHospitalizationDirty = form.hivAdverseEventsHospitalizationDirty
                , hypertensionStillTaking = or form.hypertensionStillTaking (treatmentStillTakingFromValue value.hypertensionTreatment)
                , hypertensionMissedDoses = or form.hypertensionMissedDoses (treatmentMissedDosesFromValue value.hypertensionTreatment)
                , hypertensionAdverseEvents = or form.hypertensionAdverseEvents (treatmentAdverseEventsFromValue value.hypertensionTreatment)
                , hypertensionAdverseEventsHospitalization =
                    maybeValueConsideringIsDirtyField form.hypertensionAdverseEventsHospitalizationDirty
                        form.hypertensionAdverseEventsHospitalization
                        (treatmentAdverseEventsHospitalizationFromValue value.hypertensionTreatment)
                , hypertensionAdverseEventsHospitalizationDirty = form.hypertensionAdverseEventsHospitalizationDirty
                , malariaStillTaking = or form.malariaStillTaking (treatmentStillTakingFromValue value.malariaTreatment)
                , malariaMissedDoses = or form.malariaMissedDoses (treatmentMissedDosesFromValue value.malariaTreatment)
                , malariaAdverseEvents = or form.malariaAdverseEvents (treatmentAdverseEventsFromValue value.malariaTreatment)
                , malariaAdverseEventsHospitalization =
                    maybeValueConsideringIsDirtyField form.malariaAdverseEventsHospitalizationDirty
                        form.malariaAdverseEventsHospitalization
                        (treatmentAdverseEventsHospitalizationFromValue value.malariaTreatment)
                , malariaAdverseEventsHospitalizationDirty = form.malariaAdverseEventsHospitalizationDirty
                , anemiaStillTaking = or form.anemiaStillTaking (treatmentStillTakingFromValue value.anemiaTreatment)
                , anemiaMissedDoses = or form.anemiaMissedDoses (treatmentMissedDosesFromValue value.anemiaTreatment)
                , anemiaAdverseEvents = or form.anemiaAdverseEvents (treatmentAdverseEventsFromValue value.anemiaTreatment)
                , anemiaAdverseEventsHospitalization =
                    maybeValueConsideringIsDirtyField form.anemiaAdverseEventsHospitalizationDirty
                        form.anemiaAdverseEventsHospitalization
                        (treatmentAdverseEventsHospitalizationFromValue value.anemiaTreatment)
                , anemiaAdverseEventsHospitalizationDirty = form.anemiaAdverseEventsHospitalizationDirty
                , syphilisStillTaking = or form.syphilisStillTaking (treatmentStillTakingFromValue value.syphilisTreatment)
                , syphilisMissedDoses = or form.syphilisMissedDoses (treatmentMissedDosesFromValue value.syphilisTreatment)
                , syphilisAdverseEvents = or form.syphilisAdverseEvents (treatmentAdverseEventsFromValue value.syphilisTreatment)
                , syphilisAdverseEventsHospitalization =
                    maybeValueConsideringIsDirtyField form.syphilisAdverseEventsHospitalizationDirty
                        form.syphilisAdverseEventsHospitalization
                        (treatmentAdverseEventsHospitalizationFromValue value.syphilisTreatment)
                , syphilisAdverseEventsHospitalizationDirty = form.syphilisAdverseEventsHospitalizationDirty
                }
            )


toMedicationValueWithDefault : Maybe MedicationValue -> MedicationForm -> Maybe MedicationValue
toMedicationValueWithDefault saved form =
    medicationFormWithDefault form saved
        |> toMedicationValue


toMedicationValue : MedicationForm -> Maybe MedicationValue
toMedicationValue form =
    let
        signs =
            if
                List.all isNothing
                    [ form.receivedIronFolicAcid
                    , form.receivedDewormingPill
                    , form.receivedMebendazole
                    , form.receivedFolicAcid
                    , form.receivedVitaminA
                    ]
            then
                Nothing

            else
                [ ifNullableTrue IronAndFolicAcidSupplement form.receivedIronFolicAcid
                , ifNullableTrue DewormingPill form.receivedDewormingPill
                , ifNullableTrue Mebendazole form.receivedMebendazole
                , ifNullableTrue PostpartumFolicAcid form.receivedFolicAcid
                , ifNullableTrue PostpartumVitaminA form.receivedVitaminA
                ]
                    |> Maybe.Extra.combine
                    |> Maybe.map (List.foldl EverySet.union EverySet.empty >> ifEverySetEmpty NoMedication)

        hivTreatment =
            if
                isNothing form.hivMedicationNotGivenReason
                    && List.all isNothing
                        [ form.hivMedicationByPMTCT
                        , form.hivStillTaking
                        , form.hivMissedDoses
                        , form.hivAdverseEvents
                        , form.hivAdverseEventsHospitalization
                        ]
            then
                Nothing

            else
                [ ifNullableTrue HIVTreatmentMedicineByPMTCT form.hivMedicationByPMTCT
                , ifNullableTrue HIVTreatmentStillTaking form.hivStillTaking
                , ifNullableTrue HIVTreatmentMissedDoses form.hivMissedDoses
                , ifNullableTrue HIVTreatmentAdverseEvents form.hivAdverseEvents
                , ifNullableTrue HIVTreatmentAdverseEventsHospitalization form.hivAdverseEventsHospitalization
                ]
                    ++ [ Maybe.map (EverySet.singleton >> Just) form.hivMedicationNotGivenReason
                            |> Maybe.withDefault (Just EverySet.empty)
                       ]
                    |> Maybe.Extra.combine
                    |> Maybe.map (List.foldl EverySet.union EverySet.empty >> ifEverySetEmpty NoHIVTreatment)

        hypertensionTreatment =
            if
                List.all isNothing
                    [ form.hypertensionStillTaking
                    , form.hypertensionMissedDoses
                    , form.hypertensionAdverseEvents
                    , form.hypertensionAdverseEventsHospitalization
                    ]
            then
                Nothing

            else
                [ ifNullableTrue MedicationTreatmentStillTaking form.hypertensionStillTaking
                , ifNullableTrue MedicationTreatmentMissedDoses form.hypertensionMissedDoses
                , ifNullableTrue MedicationTreatmentAdverseEvents form.hypertensionAdverseEvents
                , ifNullableTrue MedicationTreatmentAdverseEventsHospitalization form.hypertensionAdverseEventsHospitalization
                ]
                    |> Maybe.Extra.combine
                    |> Maybe.map (List.foldl EverySet.union EverySet.empty >> ifEverySetEmpty NoMedicationTreatment)

        malariaTreatment =
            if
                List.all isNothing
                    [ form.malariaStillTaking
                    , form.malariaMissedDoses
                    , form.malariaAdverseEvents
                    , form.malariaAdverseEventsHospitalization
                    ]
            then
                Nothing

            else
                [ ifNullableTrue MedicationTreatmentStillTaking form.malariaStillTaking
                , ifNullableTrue MedicationTreatmentMissedDoses form.malariaMissedDoses
                , ifNullableTrue MedicationTreatmentAdverseEvents form.malariaAdverseEvents
                , ifNullableTrue MedicationTreatmentAdverseEventsHospitalization form.malariaAdverseEventsHospitalization
                ]
                    |> Maybe.Extra.combine
                    |> Maybe.map (List.foldl EverySet.union EverySet.empty >> ifEverySetEmpty NoMedicationTreatment)

        anemiaTreatment =
            if
                List.all isNothing
                    [ form.anemiaStillTaking
                    , form.anemiaMissedDoses
                    , form.anemiaAdverseEvents
                    , form.anemiaAdverseEventsHospitalization
                    ]
            then
                Nothing

            else
                [ ifNullableTrue MedicationTreatmentStillTaking form.anemiaStillTaking
                , ifNullableTrue MedicationTreatmentMissedDoses form.anemiaMissedDoses
                , ifNullableTrue MedicationTreatmentAdverseEvents form.anemiaAdverseEvents
                , ifNullableTrue MedicationTreatmentAdverseEventsHospitalization form.anemiaAdverseEventsHospitalization
                ]
                    |> Maybe.Extra.combine
                    |> Maybe.map (List.foldl EverySet.union EverySet.empty >> ifEverySetEmpty NoMedicationTreatment)

        syphilisTreatment =
            if List.all isNothing [ form.syphilisStillTaking, form.syphilisMissedDoses, form.syphilisAdverseEvents ] then
                Nothing

            else
                [ ifNullableTrue MedicationTreatmentStillTaking form.syphilisStillTaking
                , ifNullableTrue MedicationTreatmentMissedDoses form.syphilisMissedDoses
                , ifNullableTrue MedicationTreatmentAdverseEvents form.syphilisAdverseEvents
                , ifNullableTrue MedicationTreatmentAdverseEventsHospitalization form.syphilisAdverseEventsHospitalization
                ]
                    |> Maybe.Extra.combine
                    |> Maybe.map (List.foldl EverySet.union EverySet.empty >> ifEverySetEmpty NoMedicationTreatment)
    in
    if
        isNothing signs
            && isNothing hivTreatment
            && List.all isNothing [ hypertensionTreatment, malariaTreatment, anemiaTreatment, syphilisTreatment ]
    then
        Nothing

    else
        Just
            { signs = signs
            , hivTreatment = hivTreatment
            , hypertensionTreatment = hypertensionTreatment
            , malariaTreatment = malariaTreatment
            , anemiaTreatment = anemiaTreatment
            , syphilisTreatment = syphilisTreatment
            }


treatmentReviewTasksCompletedFromTotal :
    Language
    -> NominalDate
    -> AssembledData
    -> TreatmentReviewData
    -> TreatmentReviewTask
    -> ( Int, Int )
treatmentReviewTasksCompletedFromTotal language currentDate assembled data task =
    let
        form =
            assembled.measurements.medication
                |> getMeasurementValueFunc
                |> medicationFormWithDefault data.medicationForm
    in
    case task of
        TreatmentReviewPrenatalMedication ->
            let
                ( _, tasks ) =
                    resolvePrenatalMedicationFormInputsAndTasks language
                        currentDate
                        SetMedicationSubActivityBoolInput
                        assembled
                        form
            in
            ( Maybe.Extra.values tasks
                |> List.length
            , List.length tasks
            )

        _ ->
            let
                ( _, tasks ) =
                    resolveMedicationTreatmentFormInputsAndTasks language
                        currentDate
                        SetMedicationSubActivityBoolInput
                        assembled
                        form
                        task
            in
            ( Maybe.Extra.values tasks
                |> List.length
            , List.length tasks
            )


resolvePrenatalMedicationFormInputsAndTasks :
    Language
    -> NominalDate
    -> ((Bool -> MedicationForm -> MedicationForm) -> Bool -> Msg)
    -> AssembledData
    -> MedicationForm
    -> ( List (Html Msg), List (Maybe Bool) )
resolvePrenatalMedicationFormInputsAndTasks language currentDate setBoolInputMsg assembled form =
    let
        receivedIronFolicAcidUpdateFunc value form_ =
            { form_ | receivedIronFolicAcid = Just value }

        receivedIronFolicAcidInput =
            [ viewQuestionLabel language Translate.ReceivedIronFolicAcid
            , viewBoolInput
                language
                form.receivedIronFolicAcid
                (setBoolInputMsg receivedIronFolicAcidUpdateFunc)
                "iron-folic-acid"
                Nothing
            ]

        ( receivedMebendazoleInput, receivedMebendazoleTask ) =
            if showMebendazoleQuestion currentDate assembled then
                let
                    receivedMebendazoleUpdateFunc value form_ =
                        { form_ | receivedMebendazole = Just value }
                in
                ( [ viewQuestionLabel language Translate.ReceivedMebendazole
                  , viewBoolInput
                        language
                        form.receivedMebendazole
                        (setBoolInputMsg receivedMebendazoleUpdateFunc)
                        "mebendezole"
                        Nothing
                  ]
                , [ form.receivedMebendazole ]
                )

            else
                ( [], [] )
    in
    ( receivedIronFolicAcidInput ++ receivedMebendazoleInput
    , form.receivedIronFolicAcid :: receivedMebendazoleTask
    )


resolveMedicationTreatmentFormInputsAndTasks :
    Language
    -> NominalDate
    -> ((Bool -> MedicationForm -> MedicationForm) -> Bool -> Msg)
    -> AssembledData
    -> MedicationForm
    -> TreatmentReviewTask
    -> ( List (Html Msg), List (Maybe Bool) )
resolveMedicationTreatmentFormInputsAndTasks language currentDate setBoolInputMsg assembled form task =
    case task of
        TreatmentReviewHIV ->
            let
                recievedHIVMedicationAtHC =
                    latestMedicationTreatmentForHIV assembled
                        |> isJust

                referredToHIVProgram =
                    referredToHIVProgramPreviously assembled
            in
            -- There's a scenario when there's HIV program at HC,
            -- patient is referred there, but did not get medication.
            -- In this case we'll find this out at Treatment review, and
            -- prescribe medication at HC, essentially, moving that patient
            -- from PMTCT to our care.
            -- Therefore, we take HIV program path, only if patient was
            -- referred to HIV program, and also was not medicated for
            -- HIV at HC.
            if referredToHIVProgramPreviously assembled && not recievedHIVMedicationAtHC then
                let
                    updateFunc =
                        \value form_ ->
                            { form_
                                | hivMedicationByPMTCT = Just value
                                , hivMedicationNotGivenReason = Nothing
                                , hivMedicationNotGivenReasonDirty = True
                            }

                    ( derivedSection, derivedTasks ) =
                        Maybe.map
                            (\gotMedicine ->
                                if gotMedicine then
                                    ( [], [] )

                                else
                                    ( [ div [ class "why-not" ]
                                            [ viewQuestionLabel language Translate.WhyNot
                                            , viewCheckBoxSelectInput language
                                                reasonsForNoMedicationByPMTCT
                                                []
                                                form.hivMedicationNotGivenReason
                                                SetHIVMedicationNotGivenReason
                                                Translate.HIVTreatmentSign
                                            ]
                                      ]
                                    , [ if isJust form.hivMedicationNotGivenReason then
                                            Just True

                                        else
                                            Nothing
                                      ]
                                    )
                            )
                            form.hivMedicationByPMTCT
                            |> Maybe.withDefault ( [], [] )
                in
                ( [ viewQuestionLabel language Translate.TreatmentReviewQuestionMedicationByPMTCT
                  , viewBoolInput
                        language
                        form.hivMedicationByPMTCT
                        (setBoolInputMsg updateFunc)
                        "hiv-medication-by-pmtct"
                        Nothing
                  ]
                    ++ derivedSection
                , form.hivMedicationByPMTCT :: derivedTasks
                )

            else
                -- No HIV program at heath center => patient was supposed to get medication.
                resolveMedicationTreatmentFormInputsAndTasksCommon language currentDate setBoolInputMsg assembled form task

        _ ->
            resolveMedicationTreatmentFormInputsAndTasksCommon language currentDate setBoolInputMsg assembled form task


reasonsForNoMedicationByPMTCT : List HIVTreatmentSign
reasonsForNoMedicationByPMTCT =
    [ HIVTreatmentNoMedicineNotSeenAtPMTCT
    , HIVTreatmentNoMedicineOutOfStock
    , HIVTreatmentNoMedicinePatientRefused
    , HIVTreatmentNoMedicineOther
    ]


resolveMedicationTreatmentFormInputsAndTasksCommon :
    Language
    -> NominalDate
    -> ((Bool -> MedicationForm -> MedicationForm) -> Bool -> Msg)
    -> AssembledData
    -> MedicationForm
    -> TreatmentReviewTask
    -> ( List (Html Msg), List (Maybe Bool) )
resolveMedicationTreatmentFormInputsAndTasksCommon language currentDate setBoolInputMsg assembled form task =
    let
        configForTask =
            case task of
                TreatmentReviewPrenatalMedication ->
                    Nothing

                TreatmentReviewHIV ->
                    Just
                        { latestMedicationTreatment = latestMedicationTreatmentForHIV assembled
                        , stillTakingFormValue = form.hivStillTaking
                        , missedDosesFormValue = form.hivMissedDoses
                        , adverseEventsFormValue = form.hivAdverseEvents
                        , adverseEventsHospitalizationFormValue = form.hivAdverseEventsHospitalization
                        , stillTakingUpdateFunc = \value form_ -> { form_ | hivStillTaking = Just value }
                        , missedDosesUpdateFunc = \value form_ -> { form_ | hivMissedDoses = Just value }
                        , adverseEventsUpdateFunc =
                            \value form_ ->
                                { form_
                                    | hivAdverseEvents = Just value
                                    , hivAdverseEventsHospitalization = Nothing
                                    , hivAdverseEventsHospitalizationDirty = True
                                }
                        , adverseEventsHospitalizationUpdateFunc =
                            \value form_ ->
                                { form_
                                    | hivAdverseEventsHospitalization = Just value
                                    , hivAdverseEventsHospitalizationDirty = True
                                }
                        }

                TreatmentReviewHypertension ->
                    Just
                        { latestMedicationTreatment = latestMedicationTreatmentForHypertension assembled
                        , stillTakingFormValue = form.hypertensionStillTaking
                        , missedDosesFormValue = form.hypertensionMissedDoses
                        , adverseEventsFormValue = form.hypertensionAdverseEvents
                        , adverseEventsHospitalizationFormValue = form.hypertensionAdverseEventsHospitalization
                        , stillTakingUpdateFunc = \value form_ -> { form_ | hypertensionStillTaking = Just value }
                        , missedDosesUpdateFunc = \value form_ -> { form_ | hypertensionMissedDoses = Just value }
                        , adverseEventsUpdateFunc =
                            \value form_ ->
                                { form_
                                    | hypertensionAdverseEvents = Just value
                                    , hypertensionAdverseEventsHospitalization = Nothing
                                    , hypertensionAdverseEventsHospitalizationDirty = True
                                }
                        , adverseEventsHospitalizationUpdateFunc =
                            \value form_ ->
                                { form_
                                    | hypertensionAdverseEventsHospitalization = Just value
                                    , hypertensionAdverseEventsHospitalizationDirty = True
                                }
                        }

                TreatmentReviewMalaria ->
                    Just
                        { latestMedicationTreatment = latestMedicationTreatmentForMalaria assembled
                        , stillTakingFormValue = form.malariaStillTaking
                        , missedDosesFormValue = form.malariaMissedDoses
                        , adverseEventsFormValue = form.malariaAdverseEvents
                        , adverseEventsHospitalizationFormValue = form.malariaAdverseEventsHospitalization
                        , stillTakingUpdateFunc = \value form_ -> { form_ | malariaStillTaking = Just value }
                        , missedDosesUpdateFunc = \value form_ -> { form_ | malariaMissedDoses = Just value }
                        , adverseEventsUpdateFunc =
                            \value form_ ->
                                { form_
                                    | malariaAdverseEvents = Just value
                                    , malariaAdverseEventsHospitalization = Nothing
                                    , malariaAdverseEventsHospitalizationDirty = True
                                }
                        , adverseEventsHospitalizationUpdateFunc =
                            \value form_ ->
                                { form_
                                    | malariaAdverseEventsHospitalization = Just value
                                    , malariaAdverseEventsHospitalizationDirty = True
                                }
                        }

                TreatmentReviewAnemia ->
                    Just
                        { latestMedicationTreatment = latestMedicationTreatmentForAnemia assembled
                        , stillTakingFormValue = form.anemiaStillTaking
                        , missedDosesFormValue = form.anemiaMissedDoses
                        , adverseEventsFormValue = form.anemiaAdverseEvents
                        , adverseEventsHospitalizationFormValue = form.anemiaAdverseEventsHospitalization
                        , stillTakingUpdateFunc = \value form_ -> { form_ | anemiaStillTaking = Just value }
                        , missedDosesUpdateFunc = \value form_ -> { form_ | anemiaMissedDoses = Just value }
                        , adverseEventsUpdateFunc =
                            \value form_ ->
                                { form_
                                    | anemiaAdverseEvents = Just value
                                    , anemiaAdverseEventsHospitalization = Nothing
                                    , anemiaAdverseEventsHospitalizationDirty = True
                                }
                        , adverseEventsHospitalizationUpdateFunc =
                            \value form_ ->
                                { form_
                                    | anemiaAdverseEventsHospitalization = Just value
                                    , anemiaAdverseEventsHospitalizationDirty = True
                                }
                        }

                TreatmentReviewSyphilis ->
                    Just
                        { latestMedicationTreatment = latestMedicationTreatmentForSyphilis assembled
                        , stillTakingFormValue = form.syphilisStillTaking
                        , missedDosesFormValue = form.syphilisMissedDoses
                        , adverseEventsFormValue = form.syphilisAdverseEvents
                        , adverseEventsHospitalizationFormValue = form.syphilisAdverseEventsHospitalization
                        , stillTakingUpdateFunc = \value form_ -> { form_ | syphilisStillTaking = Just value }
                        , missedDosesUpdateFunc = \value form_ -> { form_ | syphilisMissedDoses = Just value }
                        , adverseEventsUpdateFunc =
                            \value form_ ->
                                { form_
                                    | syphilisAdverseEvents = Just value
                                    , syphilisAdverseEventsHospitalization = Nothing
                                    , syphilisAdverseEventsHospitalizationDirty = True
                                }
                        , adverseEventsHospitalizationUpdateFunc =
                            \value form_ ->
                                { form_
                                    | syphilisAdverseEventsHospitalization = Just value
                                    , syphilisAdverseEventsHospitalizationDirty = True
                                }
                        }
    in
    Maybe.map
        (\config ->
            let
                header =
                    Maybe.map
                        (\transId ->
                            viewCustomLabel language transId "" "label header"
                        )
                        config.latestMedicationTreatment
                        |> Maybe.withDefault emptyNode

                ( derrivedInput, derrivedTask ) =
                    if config.adverseEventsFormValue == Just True then
                        ( [ viewQuestionLabel language Translate.TreatmentReviewQuestionAdverseEventsHospitalization
                          , viewBoolInput
                                language
                                config.adverseEventsHospitalizationFormValue
                                (setBoolInputMsg config.adverseEventsHospitalizationUpdateFunc)
                                "adverse-events-hospitalization"
                                Nothing
                          ]
                        , [ config.adverseEventsHospitalizationFormValue ]
                        )

                    else
                        ( [], [] )
            in
            ( [ header
              , viewQuestionLabel language Translate.TreatmentReviewQuestionStillTaking
              , viewBoolInput
                    language
                    config.stillTakingFormValue
                    (setBoolInputMsg config.stillTakingUpdateFunc)
                    "still-taking"
                    Nothing
              , viewQuestionLabel language Translate.TreatmentReviewQuestionMissedDoses
              , viewBoolInput
                    language
                    config.missedDosesFormValue
                    (setBoolInputMsg config.missedDosesUpdateFunc)
                    "missed-doses"
                    Nothing
              , viewQuestionLabel language Translate.TreatmentReviewQuestionAdverseEvents
              , viewBoolInput
                    language
                    config.adverseEventsFormValue
                    (setBoolInputMsg config.adverseEventsUpdateFunc)
                    "adverse-events"
                    Nothing
              ]
                ++ derrivedInput
            , [ config.stillTakingFormValue
              , config.missedDosesFormValue
              , config.adverseEventsFormValue
              ]
                ++ derrivedTask
            )
        )
        configForTask
        |> Maybe.withDefault ( [], [] )


fromObstetricalExamValue : Maybe ObstetricalExamValue -> ObstetricalExamForm
fromObstetricalExamValue saved =
    { fundalHeight = Maybe.map (.fundalHeight >> getHeightValue) saved
    , fundalHeightDirty = False
    , fetalPresentation = Maybe.map .fetalPresentation saved
    , fetalMovement = Maybe.map .fetalMovement saved
    , fetalHeartRate = Maybe.map .fetalHeartRate saved
    , fetalHeartRateDirty = False
    , cSectionScar = Maybe.map .cSectionScar saved
    }


obstetricalExamFormWithDefault : ObstetricalExamForm -> Maybe ObstetricalExamValue -> ObstetricalExamForm
obstetricalExamFormWithDefault form saved =
    saved
        |> unwrap
            form
            (\value ->
                { fundalHeight = valueConsideringIsDirtyField form.fundalHeightDirty form.fundalHeight (getHeightValue value.fundalHeight)
                , fundalHeightDirty = form.fundalHeightDirty
                , fetalPresentation = or form.fetalPresentation (Just value.fetalPresentation)
                , fetalMovement = or form.fetalMovement (Just value.fetalMovement)
                , fetalHeartRate = valueConsideringIsDirtyField form.fetalHeartRateDirty form.fetalHeartRate value.fetalHeartRate
                , fetalHeartRateDirty = form.fetalHeartRateDirty
                , cSectionScar = or form.cSectionScar (Just value.cSectionScar)
                }
            )


toObstetricalExamValueWithDefault : Maybe ObstetricalExamValue -> ObstetricalExamForm -> Maybe ObstetricalExamValue
toObstetricalExamValueWithDefault saved form =
    obstetricalExamFormWithDefault form saved
        |> toObstetricalExamValue


toObstetricalExamValue : ObstetricalExamForm -> Maybe ObstetricalExamValue
toObstetricalExamValue form =
    Maybe.map ObstetricalExamValue (Maybe.map HeightInCm form.fundalHeight)
        |> andMap form.fetalPresentation
        |> andMap form.fetalMovement
        |> andMap form.fetalHeartRate
        |> andMap form.cSectionScar


fromObstetricHistoryValue : Maybe ObstetricHistoryValue -> ObstetricFormFirstStep
fromObstetricHistoryValue saved =
    { currentlyPregnant = Maybe.map .currentlyPregnant saved
    , termPregnancy = Maybe.map .termPregnancy saved
    , termPregnancyDirty = False
    , preTermPregnancy = Maybe.map .preTermPregnancy saved
    , preTermPregnancyDirty = False
    , stillbirthsAtTerm = Maybe.map .stillbirthsAtTerm saved
    , stillbirthsAtTermDirty = False
    , stillbirthsPreTerm = Maybe.map .stillbirthsPreTerm saved
    , stillbirthsPreTermDirty = False
    , abortions = Maybe.map .abortions saved
    , abortionsDirty = False
    , liveChildren = Maybe.map .liveChildren saved
    , liveChildrenDirty = False
    }


obstetricHistoryFormWithDefault : ObstetricFormFirstStep -> Maybe ObstetricHistoryValue -> ObstetricFormFirstStep
obstetricHistoryFormWithDefault form saved =
    saved
        |> unwrap
            form
            (\value ->
                { currentlyPregnant = or form.currentlyPregnant (Just value.currentlyPregnant)
                , termPregnancy = valueConsideringIsDirtyField form.termPregnancyDirty form.termPregnancy value.termPregnancy
                , termPregnancyDirty = form.termPregnancyDirty
                , preTermPregnancy = valueConsideringIsDirtyField form.preTermPregnancyDirty form.preTermPregnancy value.preTermPregnancy
                , preTermPregnancyDirty = form.preTermPregnancyDirty
                , stillbirthsAtTerm = valueConsideringIsDirtyField form.stillbirthsAtTermDirty form.stillbirthsAtTerm value.stillbirthsAtTerm
                , stillbirthsAtTermDirty = form.stillbirthsAtTermDirty
                , stillbirthsPreTerm = valueConsideringIsDirtyField form.stillbirthsPreTermDirty form.stillbirthsPreTerm value.stillbirthsPreTerm
                , stillbirthsPreTermDirty = form.stillbirthsPreTermDirty
                , abortions = valueConsideringIsDirtyField form.abortionsDirty form.abortions value.abortions
                , abortionsDirty = form.abortionsDirty
                , liveChildren = valueConsideringIsDirtyField form.liveChildrenDirty form.liveChildren value.liveChildren
                , liveChildrenDirty = form.liveChildrenDirty
                }
            )


toObstetricHistoryValueWithDefault : Maybe ObstetricHistoryValue -> ObstetricFormFirstStep -> Maybe ObstetricHistoryValue
toObstetricHistoryValueWithDefault saved form =
    obstetricHistoryFormWithDefault form saved
        |> toObstetricHistoryValue


toObstetricHistoryValue : ObstetricFormFirstStep -> Maybe ObstetricHistoryValue
toObstetricHistoryValue form =
    Maybe.map ObstetricHistoryValue form.currentlyPregnant
        |> andMap form.termPregnancy
        |> andMap form.preTermPregnancy
        |> andMap form.stillbirthsAtTerm
        |> andMap form.stillbirthsPreTerm
        |> andMap form.abortions
        |> andMap form.liveChildren


obstetricHistoryStep2FormWithDefault : ObstetricFormSecondStep -> Maybe ObstetricHistoryStep2Value -> ObstetricFormSecondStep
obstetricHistoryStep2FormWithDefault form saved =
    saved
        |> unwrap
            form
            (\value ->
                { cSections = valueConsideringIsDirtyField form.cSectionsDirty form.cSections value.cSections
                , cSectionsDirty = form.cSectionsDirty
                , cSectionInPreviousDelivery = or form.cSectionInPreviousDelivery (EverySet.member CSectionInPreviousDelivery value.previousDelivery |> Just)
                , cSectionReason = or form.cSectionReason (value.cSectionReason |> EverySet.toList |> List.head)
                , previousDeliveryPeriod = or form.previousDeliveryPeriod (value.previousDeliveryPeriod |> EverySet.toList |> List.head)
                , successiveAbortions = or form.successiveAbortions (EverySet.member SuccessiveAbortions value.obstetricHistory |> Just)
                , successivePrematureDeliveries = or form.successivePrematureDeliveries (EverySet.member SuccessivePrematureDeliveries value.obstetricHistory |> Just)
                , stillbornPreviousDelivery = or form.stillbornPreviousDelivery (EverySet.member StillbornPreviousDelivery value.previousDelivery |> Just)
                , babyDiedOnDayOfBirthPreviousDelivery = or form.babyDiedOnDayOfBirthPreviousDelivery (EverySet.member BabyDiedOnDayOfBirthPreviousDelivery value.previousDelivery |> Just)
                , partialPlacentaPreviousDelivery = or form.partialPlacentaPreviousDelivery (EverySet.member PartialPlacentaPreviousDelivery value.previousDelivery |> Just)
                , severeHemorrhagingPreviousDelivery = or form.severeHemorrhagingPreviousDelivery (EverySet.member SevereHemorrhagingPreviousDelivery value.previousDelivery |> Just)
                , preeclampsiaPreviousPregnancy = or form.preeclampsiaPreviousPregnancy (EverySet.member PreeclampsiaPreviousPregnancy value.obstetricHistory |> Just)
                , convulsionsPreviousDelivery = or form.convulsionsPreviousDelivery (EverySet.member ConvulsionsPreviousDelivery value.previousDelivery |> Just)
                , convulsionsAndUnconsciousPreviousDelivery = or form.convulsionsAndUnconsciousPreviousDelivery (EverySet.member ConvulsionsAndUnconsciousPreviousDelivery value.previousDelivery |> Just)
                , gestationalDiabetesPreviousPregnancy = or form.gestationalDiabetesPreviousPregnancy (EverySet.member GestationalDiabetesPreviousPregnancy value.obstetricHistory |> Just)
                , incompleteCervixPreviousPregnancy = or form.incompleteCervixPreviousPregnancy (EverySet.member IncompleteCervixPreviousPregnancy value.obstetricHistory |> Just)
                , rhNegative = or form.rhNegative (EverySet.member RhNegative value.obstetricHistory |> Just)
                }
            )


toObstetricHistoryStep2ValueWithDefault : Maybe ObstetricHistoryStep2Value -> ObstetricFormSecondStep -> Maybe ObstetricHistoryStep2Value
toObstetricHistoryStep2ValueWithDefault saved form =
    obstetricHistoryStep2FormWithDefault form saved
        |> toObstetricHistoryStep2Value


toObstetricHistoryStep2Value : ObstetricFormSecondStep -> Maybe ObstetricHistoryStep2Value
toObstetricHistoryStep2Value form =
    let
        previousDeliverySet =
            [ Maybe.map (ifTrue CSectionInPreviousDelivery) form.cSectionInPreviousDelivery
            , Maybe.map (ifTrue StillbornPreviousDelivery) form.stillbornPreviousDelivery
            , Maybe.map (ifTrue BabyDiedOnDayOfBirthPreviousDelivery) form.babyDiedOnDayOfBirthPreviousDelivery
            , Maybe.map (ifTrue PartialPlacentaPreviousDelivery) form.partialPlacentaPreviousDelivery
            , Maybe.map (ifTrue SevereHemorrhagingPreviousDelivery) form.severeHemorrhagingPreviousDelivery
            , Maybe.map (ifTrue ConvulsionsPreviousDelivery) form.convulsionsPreviousDelivery
            , Maybe.map (ifTrue ConvulsionsAndUnconsciousPreviousDelivery) form.convulsionsAndUnconsciousPreviousDelivery
            ]
                |> Maybe.Extra.combine
                |> Maybe.map (List.foldl EverySet.union EverySet.empty >> ifEverySetEmpty NoPreviousDeliverySign)

        obstetricHistorySet =
            [ Maybe.map (ifTrue SuccessiveAbortions) form.successiveAbortions
            , Maybe.map (ifTrue SuccessivePrematureDeliveries) form.successivePrematureDeliveries
            , Maybe.map (ifTrue PreeclampsiaPreviousPregnancy) form.preeclampsiaPreviousPregnancy
            , Maybe.map (ifTrue GestationalDiabetesPreviousPregnancy) form.gestationalDiabetesPreviousPregnancy
            , Maybe.map (ifTrue IncompleteCervixPreviousPregnancy) form.incompleteCervixPreviousPregnancy
            , Maybe.map (ifTrue RhNegative) form.rhNegative
            ]
                |> Maybe.Extra.combine
                |> Maybe.map (List.foldl EverySet.union EverySet.empty >> ifEverySetEmpty NoObstetricHistorySign)
    in
    Maybe.map ObstetricHistoryStep2Value form.cSections
        |> andMap (Maybe.map EverySet.singleton form.cSectionReason)
        |> andMap previousDeliverySet
        |> andMap (Maybe.map EverySet.singleton form.previousDeliveryPeriod)
        |> andMap obstetricHistorySet


fromFamilyPlanningValue : Maybe (EverySet FamilyPlanningSign) -> FamilyPlanningForm
fromFamilyPlanningValue saved =
    { signs = Maybe.map EverySet.toList saved }


familyPlanningFormWithDefault : FamilyPlanningForm -> Maybe (EverySet FamilyPlanningSign) -> FamilyPlanningForm
familyPlanningFormWithDefault form saved =
    saved
        |> unwrap
            form
            (\value ->
                { signs = or form.signs (EverySet.toList value |> Just) }
            )


toFamilyPlanningValueWithDefault : Maybe (EverySet FamilyPlanningSign) -> FamilyPlanningForm -> Maybe (EverySet FamilyPlanningSign)
toFamilyPlanningValueWithDefault saved form =
    familyPlanningFormWithDefault form saved
        |> toFamilyPlanningValue


toFamilyPlanningValue : FamilyPlanningForm -> Maybe (EverySet FamilyPlanningSign)
toFamilyPlanningValue form =
    Maybe.map (EverySet.fromList >> ifEverySetEmpty NoFamilyPlanning) form.signs


fromPrenatalNutritionValue : Maybe PrenatalNutritionValue -> NutritionAssessmentForm
fromPrenatalNutritionValue saved =
    { height = Maybe.map (.height >> getHeightValue) saved
    , heightDirty = False
    , weight = Maybe.map (.weight >> weightValueFunc) saved
    , weightDirty = False
    , muac = Maybe.map (.muac >> muacValueFunc) saved
    , muacDirty = False
    }


prenatalNutritionFormWithDefault : NutritionAssessmentForm -> Maybe PrenatalNutritionValue -> NutritionAssessmentForm
prenatalNutritionFormWithDefault form saved =
    saved
        |> unwrap
            form
            (\value ->
                { height = valueConsideringIsDirtyField form.heightDirty form.height (getHeightValue value.height)
                , heightDirty = form.heightDirty
                , weight = valueConsideringIsDirtyField form.weightDirty form.weight (weightValueFunc value.weight)
                , weightDirty = form.weightDirty
                , muac = valueConsideringIsDirtyField form.muacDirty form.muac (muacValueFunc value.muac)
                , muacDirty = form.muacDirty
                }
            )


toPrenatalNutritionValueWithDefault : Maybe PrenatalNutritionValue -> NutritionAssessmentForm -> Maybe PrenatalNutritionValue
toPrenatalNutritionValueWithDefault saved form =
    prenatalNutritionFormWithDefault form saved
        |> toPrenatalNutritionValue


toPrenatalNutritionValue : NutritionAssessmentForm -> Maybe PrenatalNutritionValue
toPrenatalNutritionValue form =
    Maybe.map PrenatalNutritionValue (Maybe.map HeightInCm form.height)
        |> andMap (Maybe.map WeightInKg form.weight)
        |> andMap (Maybe.map MuacInCm form.muac)


malariaPreventionFormWithDefault : MalariaPreventionForm -> Maybe (EverySet MalariaPreventionSign) -> MalariaPreventionForm
malariaPreventionFormWithDefault form saved =
    saved
        |> unwrap
            form
            (\value ->
                { receivedMosquitoNet = or form.receivedMosquitoNet (EverySet.member MosquitoNet value |> Just)
                }
            )


toMalariaPreventionValueWithDefault : Maybe (EverySet MalariaPreventionSign) -> MalariaPreventionForm -> Maybe (EverySet MalariaPreventionSign)
toMalariaPreventionValueWithDefault saved form =
    malariaPreventionFormWithDefault form saved
        |> toMalariaPreventionValue


toMalariaPreventionValue : MalariaPreventionForm -> Maybe (EverySet MalariaPreventionSign)
toMalariaPreventionValue form =
    Maybe.map (toEverySet MosquitoNet NoMalariaPreventionSigns) form.receivedMosquitoNet


fromSocialHistoryValue : Maybe SocialHistoryValue -> SocialHistoryForm
fromSocialHistoryValue saved =
    { accompaniedByPartner = Maybe.map (.socialHistory >> EverySet.member AccompaniedByPartner) saved
    , partnerReceivedCounseling = Maybe.map (.socialHistory >> EverySet.member PartnerHivCounseling) saved
    , partnerReceivedTesting = Maybe.map (.hivTestingResult >> (==) NoHivTesting >> not) saved
    , partnerTestingResult = Maybe.map .hivTestingResult saved
    }


socialHistoryFormWithDefault : SocialHistoryForm -> Maybe SocialHistoryValue -> SocialHistoryForm
socialHistoryFormWithDefault form saved =
    saved
        |> unwrap
            form
            (\value ->
                { accompaniedByPartner = or form.accompaniedByPartner (EverySet.member AccompaniedByPartner value.socialHistory |> Just)
                , partnerReceivedCounseling = or form.partnerReceivedCounseling (EverySet.member PartnerHivCounseling value.socialHistory |> Just)
                , partnerReceivedTesting = or form.partnerReceivedTesting (value.hivTestingResult == NoHivTesting |> not |> Just)
                , partnerTestingResult = or form.partnerTestingResult (Just value.hivTestingResult)
                }
            )


toSocialHistoryValueWithDefault : Maybe SocialHistoryValue -> SocialHistoryForm -> Maybe SocialHistoryValue
toSocialHistoryValueWithDefault saved form =
    socialHistoryFormWithDefault form saved
        |> toSocialHistoryValue


toSocialHistoryValue : SocialHistoryForm -> Maybe SocialHistoryValue
toSocialHistoryValue form =
    let
        socialHistory =
            [ Maybe.map (ifTrue AccompaniedByPartner) form.accompaniedByPartner
            , ifNullableTrue PartnerHivCounseling form.partnerReceivedCounseling
            ]
                |> Maybe.Extra.combine
                |> Maybe.map (List.foldl EverySet.union EverySet.empty >> ifEverySetEmpty NoSocialHistorySign)
    in
    Maybe.map SocialHistoryValue socialHistory
        |> andMap form.partnerTestingResult


fromPregnancyTestValue : Maybe PregnancyTestResult -> PregnancyTestForm
fromPregnancyTestValue saved =
    { pregnancyTestResult = saved }


pregnancyTestFormWithDefault : PregnancyTestForm -> Maybe PregnancyTestResult -> PregnancyTestForm
pregnancyTestFormWithDefault form saved =
    saved
        |> unwrap
            form
            (\value ->
                let
                    formWithDefault =
                        fromPregnancyTestValue saved
                in
                { pregnancyTestResult = or form.pregnancyTestResult formWithDefault.pregnancyTestResult
                }
            )


toPregnancyTestValueWithDefault : Maybe PregnancyTestResult -> PregnancyTestForm -> Maybe PregnancyTestResult
toPregnancyTestValueWithDefault saved form =
    pregnancyTestFormWithDefault form saved
        |> (\form_ ->
                form_
           )
        |> toPregnancyTestValue


toPregnancyTestValue : PregnancyTestForm -> Maybe PregnancyTestResult
toPregnancyTestValue form =
    form.pregnancyTestResult


historyTasksCompletedFromTotal : AssembledData -> HistoryData -> HistoryTask -> ( Int, Int )
historyTasksCompletedFromTotal assembled data task =
    case task of
        Obstetric ->
            case data.obstetricHistoryStep of
                ObstetricHistoryFirstStep ->
                    let
                        formStep1_ =
                            assembled.measurements.obstetricHistory
                                |> getMeasurementValueFunc
                                |> obstetricHistoryFormWithDefault data.obstetricFormFirstStep

                        intInputs =
                            [ formStep1_.termPregnancy
                            , formStep1_.preTermPregnancy
                            , formStep1_.stillbirthsAtTerm
                            , formStep1_.stillbirthsPreTerm
                            , formStep1_.abortions
                            , formStep1_.liveChildren
                            ]
                    in
                    ( (intInputs
                        |> List.map taskCompleted
                        |> List.sum
                      )
                        + taskCompleted formStep1_.currentlyPregnant
                    , List.length intInputs + 1
                    )

                ObstetricHistorySecondStep ->
                    let
                        formStep2_ =
                            assembled.measurements.obstetricHistoryStep2
                                |> getMeasurementValueFunc
                                |> obstetricHistoryStep2FormWithDefault data.obstetricFormSecondStep

                        boolInputs =
                            [ formStep2_.cSectionInPreviousDelivery
                            , formStep2_.successiveAbortions
                            , formStep2_.successivePrematureDeliveries
                            , formStep2_.stillbornPreviousDelivery
                            , formStep2_.babyDiedOnDayOfBirthPreviousDelivery
                            , formStep2_.partialPlacentaPreviousDelivery
                            , formStep2_.severeHemorrhagingPreviousDelivery
                            , formStep2_.preeclampsiaPreviousPregnancy
                            , formStep2_.convulsionsPreviousDelivery
                            , formStep2_.convulsionsAndUnconsciousPreviousDelivery
                            , formStep2_.gestationalDiabetesPreviousPregnancy
                            , formStep2_.incompleteCervixPreviousPregnancy
                            , formStep2_.rhNegative
                            ]
                    in
                    ( (boolInputs
                        |> List.map taskCompleted
                        |> List.sum
                      )
                        + taskCompleted formStep2_.cSections
                        + taskCompleted formStep2_.cSectionReason
                        + taskCompleted formStep2_.previousDeliveryPeriod
                    , List.length boolInputs + 3
                    )

        Medical ->
            let
                medicalForm =
                    assembled.measurements.medicalHistory
                        |> getMeasurementValueFunc
                        |> medicalHistoryFormWithDefault data.medicalForm

                boolInputs =
                    [ medicalForm.uterineMyoma
                    , medicalForm.diabetes
                    , medicalForm.cardiacDisease
                    , medicalForm.renalDisease
                    , medicalForm.hypertensionBeforePregnancy
                    , medicalForm.tuberculosisPast
                    , medicalForm.tuberculosisPresent
                    , medicalForm.asthma
                    , medicalForm.bowedLegs
                    , medicalForm.hiv
                    ]
            in
            ( boolInputs
                |> List.map taskCompleted
                |> List.sum
            , List.length boolInputs
            )

        Social ->
            let
                socialForm =
                    assembled.measurements.socialHistory
                        |> getMeasurementValueFunc
                        |> socialHistoryFormWithDefault data.socialForm

                showCounselingQuestion =
                    assembled.nursePreviousMeasurementsWithDates
                        |> List.filter
                            (\( _, _, measurements ) ->
                                measurements.socialHistory
                                    |> Maybe.map (Tuple.second >> .value >> .socialHistory >> EverySet.member PartnerHivCounseling)
                                    |> Maybe.withDefault False
                            )
                        |> List.isEmpty

                partnerReceivedCounselingInput =
                    if showCounselingQuestion then
                        [ socialForm.partnerReceivedCounseling ]

                    else
                        []

                showTestingQuestions =
                    assembled.nursePreviousMeasurementsWithDates
                        |> List.filter
                            (\( _, _, measurements ) ->
                                measurements.socialHistory
                                    |> Maybe.map
                                        (\socialHistory ->
                                            let
                                                value =
                                                    Tuple.second socialHistory |> .value
                                            in
                                            (value.hivTestingResult == ResultHivPositive)
                                                || (value.hivTestingResult == ResultHivNegative)
                                        )
                                    |> Maybe.withDefault False
                            )
                        |> List.isEmpty

                partnerReceivedTestingInput =
                    if showTestingQuestions then
                        [ socialForm.partnerReceivedTesting ]

                    else
                        []

                boolInputs =
                    (socialForm.accompaniedByPartner
                        :: partnerReceivedCounselingInput
                    )
                        ++ partnerReceivedTestingInput

                listInputs =
                    if socialForm.partnerReceivedTesting == Just True then
                        [ socialForm.partnerTestingResult ]

                    else
                        []
            in
            ( (boolInputs |> List.map taskCompleted |> List.sum)
                + (listInputs |> List.map taskCompleted |> List.sum)
            , List.length boolInputs + List.length listInputs
            )

        OutsideCare ->
            -- This is not in use, because OutsideCare task got
            -- special treatment at viewHistoryContent().
            ( 0, 0 )


examinationTasksCompletedFromTotal : AssembledData -> ExaminationData -> ExaminationTask -> ( Int, Int )
examinationTasksCompletedFromTotal assembled data task =
    case task of
        Vitals ->
            let
                form =
                    assembled.measurements.vitals
                        |> getMeasurementValueFunc
                        |> vitalsFormWithDefault data.vitalsForm
            in
            ( taskAllCompleted [ form.sysBloodPressure, form.diaBloodPressure ]
                + ([ Maybe.map (always ()) form.heartRate
                   , Maybe.map (always ()) form.respiratoryRate
                   , Maybe.map (always ()) form.bodyTemperature
                   ]
                    |> List.map taskCompleted
                    |> List.sum
                  )
            , 4
            )

        NutritionAssessment ->
            let
                measuredHeight =
                    resolveMeasuredHeight assembled

                hideHeightInput =
                    isJust measuredHeight

                form_ =
                    assembled.measurements.nutrition
                        |> getMeasurementValueFunc
                        |> prenatalNutritionFormWithDefault data.nutritionAssessmentForm

                form =
                    if hideHeightInput then
                        Maybe.map (\(HeightInCm height) -> { form_ | height = Just height }) measuredHeight
                            |> Maybe.withDefault form_

                    else
                        form_

                tasks_ =
                    if hideHeightInput then
                        [ form.weight, form.muac ]

                    else
                        [ form.height, form.weight, form.muac ]

                tasksForBmi =
                    if hideHeightInput then
                        [ form.weight ]

                    else
                        [ form.height, form.weight ]
            in
            ( (List.map taskCompleted tasks_ |> List.sum)
                -- This is for BMI task, which is considered as completed
                -- when both height and weight are set.
                + taskAllCompleted tasksForBmi
            , List.length tasks_ + 1
            )

        CorePhysicalExam ->
            let
                form =
                    assembled.measurements.corePhysicalExam
                        |> getMeasurementValueFunc
                        |> corePhysicalExamFormWithDefault data.corePhysicalExamForm

                extremitiesTaskCompleted =
                    if isJust form.hands && isJust form.legs then
                        1

                    else
                        0
            in
            ( extremitiesTaskCompleted
                + taskCompleted form.neck
                + taskCompleted form.lungs
                + taskCompleted form.abdomen
                + taskCompleted form.heart
                + ([ form.brittleHair
                   , form.paleConjuctiva
                   ]
                    |> List.map taskCompleted
                    |> List.sum
                  )
            , 7
            )

        ObstetricalExam ->
            let
                form =
                    assembled.measurements.obstetricalExam
                        |> getMeasurementValueFunc
                        |> obstetricalExamFormWithDefault data.obstetricalExamForm
            in
            ( taskCompleted form.fetalPresentation
                + taskCompleted form.fetalMovement
                + taskCompleted form.cSectionScar
                + ([ Maybe.map (always ()) form.fundalHeight, Maybe.map (always ()) form.fetalHeartRate ]
                    |> List.map taskCompleted
                    |> List.sum
                  )
            , 5
            )

        BreastExam ->
            let
                form =
                    assembled.measurements.breastExam
                        |> getMeasurementValueFunc
                        |> breastExamFormWithDefault data.breastExamForm
            in
            ( taskCompleted form.breast + taskCompleted form.selfGuidance
            , 2
            )

        GUExam ->
            let
                form =
                    getMeasurementValueFunc assembled.measurements.guExam
                        |> guExamFormWithDefault data.guExamForm

                ( _, tasks ) =
                    guExamFormInputsAndTasks English assembled form
            in
            ( Maybe.Extra.values tasks
                |> List.length
            , List.length tasks
            )


fromBirthPlanValue : Maybe BirthPlanValue -> BirthPlanForm
fromBirthPlanValue saved =
    { haveInsurance = Maybe.map (.signs >> EverySet.member Insurance) saved
    , boughtClothes = Maybe.map (.signs >> EverySet.member BoughtClothes) saved
    , caregiverAccompany = Maybe.map (.signs >> EverySet.member CaregiverAccompany) saved
    , savedMoney = Maybe.map (.signs >> EverySet.member SavedMoney) saved
    , haveTransportation = Maybe.map (.signs >> EverySet.member Transportation) saved
    , familyPlanning = Maybe.map (.familyPlanning >> EverySet.toList) saved
    }


birthPlanFormWithDefault : BirthPlanForm -> Maybe BirthPlanValue -> BirthPlanForm
birthPlanFormWithDefault form saved =
    saved
        |> unwrap
            form
            (\value ->
                { haveInsurance = or form.haveInsurance (EverySet.member Insurance value.signs |> Just)
                , boughtClothes = or form.boughtClothes (EverySet.member BoughtClothes value.signs |> Just)
                , caregiverAccompany = or form.caregiverAccompany (EverySet.member CaregiverAccompany value.signs |> Just)
                , savedMoney = or form.savedMoney (EverySet.member SavedMoney value.signs |> Just)
                , haveTransportation = or form.haveTransportation (EverySet.member Transportation value.signs |> Just)
                , familyPlanning = or form.familyPlanning (value.familyPlanning |> EverySet.toList |> Just)
                }
            )


toBirthPlanValueWithDefault : Maybe BirthPlanValue -> BirthPlanForm -> Maybe BirthPlanValue
toBirthPlanValueWithDefault saved form =
    birthPlanFormWithDefault form saved
        |> toBirthPlanValue


toBirthPlanValue : BirthPlanForm -> Maybe BirthPlanValue
toBirthPlanValue form =
    let
        signs =
            [ Maybe.map (ifTrue Insurance) form.haveInsurance
            , Maybe.map (ifTrue BoughtClothes) form.boughtClothes
            , Maybe.map (ifTrue CaregiverAccompany) form.caregiverAccompany
            , Maybe.map (ifTrue SavedMoney) form.savedMoney
            , Maybe.map (ifTrue Transportation) form.haveTransportation
            ]
                |> Maybe.Extra.combine
                |> Maybe.map (List.foldl EverySet.union EverySet.empty >> ifEverySetEmpty NoBirthPlan)
    in
    Maybe.map BirthPlanValue signs
        |> andMap (Maybe.map EverySet.fromList form.familyPlanning)


fromFollowUpValue : Maybe PrenatalFollowUpValue -> FollowUpForm
fromFollowUpValue saved =
    { option = Maybe.andThen (.options >> EverySet.toList >> List.head) saved
    , assesment = Maybe.map .assesment saved
    , resolutionDate = Maybe.andThen .resolutionDate saved
    }


followUpFormWithDefault : FollowUpForm -> Maybe PrenatalFollowUpValue -> FollowUpForm
followUpFormWithDefault form saved =
    saved
        |> unwrap
            form
            (\value ->
                { option = or form.option (EverySet.toList value.options |> List.head)
                , assesment = or form.assesment (Just value.assesment)
                , resolutionDate = or form.resolutionDate value.resolutionDate
                }
            )


toFollowUpValueWithDefault : Maybe PrenatalFollowUpValue -> FollowUpForm -> Maybe PrenatalFollowUpValue
toFollowUpValueWithDefault saved form =
    followUpFormWithDefault form saved
        |> toFollowUpValue


toFollowUpValue : FollowUpForm -> Maybe PrenatalFollowUpValue
toFollowUpValue form =
    Maybe.map2
        (\options assesment ->
            PrenatalFollowUpValue options assesment form.resolutionDate
        )
        (Maybe.map (List.singleton >> EverySet.fromList) form.option)
        form.assesment


fromAppointmentConfirmationValue : Maybe PrenatalAppointmentConfirmationValue -> AppointmentConfirmationForm
fromAppointmentConfirmationValue saved =
    { appointmentDate = Maybe.map .date saved
    , dateSelectorPopupState = Nothing
    }


appointmentConfirmationFormWithDefault : AppointmentConfirmationForm -> Maybe PrenatalAppointmentConfirmationValue -> AppointmentConfirmationForm
appointmentConfirmationFormWithDefault form saved =
    saved
        |> unwrap
            form
            (\value ->
                { appointmentDate = or form.appointmentDate (Just value.date)
                , dateSelectorPopupState = form.dateSelectorPopupState
                }
            )


toAppointmentConfirmationValueWithDefault : Maybe PrenatalAppointmentConfirmationValue -> AppointmentConfirmationForm -> Maybe PrenatalAppointmentConfirmationValue
toAppointmentConfirmationValueWithDefault saved form =
    let
        form_ =
            appointmentConfirmationFormWithDefault form saved
    in
    toAppointmentConfirmationValue form_


toAppointmentConfirmationValue : AppointmentConfirmationForm -> Maybe PrenatalAppointmentConfirmationValue
toAppointmentConfirmationValue form =
    Maybe.map PrenatalAppointmentConfirmationValue form.appointmentDate


prenatalMalariaTestFormWithDefault : PrenatalMalariaTestForm -> Maybe PrenatalMalariaTestValue -> PrenatalMalariaTestForm
prenatalMalariaTestFormWithDefault form saved =
    saved
        |> unwrap
            form
            (\value ->
                let
                    testPerformedValue =
                        List.member value.executionNote [ TestNoteRunToday, TestNoteRunPreviously ]

                    testPerformedTodayFromValue =
                        value.executionNote == TestNoteRunToday
                in
                { testPerformed = valueConsideringIsDirtyField form.testPerformedDirty form.testPerformed testPerformedValue
                , testPerformedDirty = form.testPerformedDirty
                , testPerformedToday = valueConsideringIsDirtyField form.testPerformedTodayDirty form.testPerformedToday testPerformedTodayFromValue
                , testPerformedTodayDirty = form.testPerformedTodayDirty
                , executionNote = valueConsideringIsDirtyField form.executionNoteDirty form.executionNote value.executionNote
                , executionNoteDirty = form.executionNoteDirty
                , executionDate = maybeValueConsideringIsDirtyField form.executionDateDirty form.executionDate value.executionDate
                , executionDateDirty = form.executionDateDirty
                , testResult = or form.testResult value.testResult
                , dateSelectorPopupState = form.dateSelectorPopupState
                }
            )


toPrenatalMalariaTestValueWithDefault : Maybe PrenatalMalariaTestValue -> PrenatalMalariaTestForm -> Maybe PrenatalMalariaTestValue
toPrenatalMalariaTestValueWithDefault saved form =
    prenatalMalariaTestFormWithDefault form saved
        |> toPrenatalMalariaTestValue


toPrenatalMalariaTestValue : PrenatalMalariaTestForm -> Maybe PrenatalMalariaTestValue
toPrenatalMalariaTestValue form =
    Maybe.map
        (\executionNote ->
            { executionNote = executionNote
            , executionDate = form.executionDate
            , testResult = form.testResult
            }
        )
        form.executionNote


prenatalHIVTestFormWithDefault : PrenatalHIVTestForm -> Maybe PrenatalHIVTestValue -> PrenatalHIVTestForm
prenatalHIVTestFormWithDefault form saved =
    saved
        |> unwrap
            form
            (\value ->
                let
                    knownAsPositiveValue =
                        List.member value.executionNote [ TestNoteKnownAsPositive ]

                    testPerformedValue =
                        List.member value.executionNote [ TestNoteRunToday, TestNoteRunPreviously ]

                    testPerformedTodayFromValue =
                        value.executionNote == TestNoteRunToday

                    hivProgramHCValue =
                        Maybe.map (EverySet.member HIVProgramHC)
                            value.hivSigns
                            |> Maybe.withDefault False

                    partnerHIVPositiveValue =
                        Maybe.map (EverySet.member PartnerHIVPositive)
                            value.hivSigns
                            |> Maybe.withDefault False

                    partnerTakingARVValue =
                        Maybe.map (EverySet.member PartnerTakingARV)
                            value.hivSigns
                            |> Maybe.withDefault False

                    partnerSurpressedViralLoadValue =
                        Maybe.map (EverySet.member PartnerSurpressedViralLoad)
                            value.hivSigns
                            |> Maybe.withDefault False
                in
                { knownAsPositive = or form.knownAsPositive (Just knownAsPositiveValue)
                , testPerformed = valueConsideringIsDirtyField form.testPerformedDirty form.testPerformed testPerformedValue
                , testPerformedDirty = form.testPerformedDirty
                , testPerformedToday = valueConsideringIsDirtyField form.testPerformedTodayDirty form.testPerformedToday testPerformedTodayFromValue
                , testPerformedTodayDirty = form.testPerformedTodayDirty
                , executionNote = valueConsideringIsDirtyField form.executionNoteDirty form.executionNote value.executionNote
                , executionNoteDirty = form.executionNoteDirty
                , executionDate = maybeValueConsideringIsDirtyField form.executionDateDirty form.executionDate value.executionDate
                , executionDateDirty = form.executionDateDirty
                , testResult = or form.testResult value.testResult
                , hivProgramHC = valueConsideringIsDirtyField form.hivProgramHCDirty form.hivProgramHC hivProgramHCValue
                , hivProgramHCDirty = form.hivProgramHCDirty
                , partnerHIVPositive = valueConsideringIsDirtyField form.partnerHIVPositiveDirty form.partnerHIVPositive partnerHIVPositiveValue
                , partnerHIVPositiveDirty = form.partnerHIVPositiveDirty
                , partnerTakingARV = valueConsideringIsDirtyField form.partnerTakingARVDirty form.partnerTakingARV partnerTakingARVValue
                , partnerTakingARVDirty = form.partnerTakingARVDirty
                , partnerSurpressedViralLoad = valueConsideringIsDirtyField form.partnerSurpressedViralLoadDirty form.partnerSurpressedViralLoad partnerSurpressedViralLoadValue
                , partnerSurpressedViralLoadDirty = form.partnerSurpressedViralLoadDirty
                , dateSelectorPopupState = form.dateSelectorPopupState
                }
            )


toPrenatalHIVTestValueWithDefault : Maybe PrenatalHIVTestValue -> PrenatalHIVTestForm -> Maybe PrenatalHIVTestValue
toPrenatalHIVTestValueWithDefault saved form =
    prenatalHIVTestFormWithDefault form saved
        |> toPrenatalHIVTestValue


toPrenatalHIVTestValue : PrenatalHIVTestForm -> Maybe PrenatalHIVTestValue
toPrenatalHIVTestValue form =
    Maybe.map
        (\executionNote ->
            let
                hivSigns =
                    [ ifNullableTrue HIVProgramHC form.hivProgramHC
                    , ifNullableTrue PartnerHIVPositive form.partnerHIVPositive
                    , ifNullableTrue PartnerTakingARV form.partnerTakingARV
                    , ifNullableTrue PartnerSurpressedViralLoad form.partnerSurpressedViralLoad
                    ]
                        |> Maybe.Extra.combine
                        |> Maybe.map (List.foldl EverySet.union EverySet.empty >> ifEverySetEmpty NoPrenatalHIVSign)
            in
            { executionNote = executionNote
            , executionDate = form.executionDate
            , testResult = form.testResult
            , hivSigns = hivSigns
            }
        )
        form.executionNote


prenatalUrineDipstickFormWithDefault : PrenatalUrineDipstickForm -> Maybe PrenatalUrineDipstickTestValue -> PrenatalUrineDipstickForm
prenatalUrineDipstickFormWithDefault form saved =
    saved
        |> unwrap
            form
            (\value ->
                let
                    testPerformedValue =
                        List.member value.executionNote [ TestNoteRunToday, TestNoteRunPreviously ]

                    testPerformedTodayFromValue =
                        value.executionNote == TestNoteRunToday
                in
                { testPerformed = valueConsideringIsDirtyField form.testPerformedDirty form.testPerformed testPerformedValue
                , testPerformedDirty = form.testPerformedDirty
                , testPerformedToday = valueConsideringIsDirtyField form.testPerformedTodayDirty form.testPerformedToday testPerformedTodayFromValue
                , testPerformedTodayDirty = form.testPerformedTodayDirty
                , testVariant = or form.testVariant value.testVariant
                , executionNote = valueConsideringIsDirtyField form.executionNoteDirty form.executionNote value.executionNote
                , executionNoteDirty = form.executionNoteDirty
                , executionDate = maybeValueConsideringIsDirtyField form.executionDateDirty form.executionDate value.executionDate
                , executionDateDirty = form.executionDateDirty
                , dateSelectorPopupState = form.dateSelectorPopupState
                }
            )


toPrenatalUrineDipstickTestValueWithDefault : Maybe PrenatalUrineDipstickTestValue -> PrenatalUrineDipstickForm -> Maybe PrenatalUrineDipstickTestValue
toPrenatalUrineDipstickTestValueWithDefault saved form =
    prenatalUrineDipstickFormWithDefault form saved
        |> toPrenatalUrineDipstickTestValue


toPrenatalUrineDipstickTestValue : PrenatalUrineDipstickForm -> Maybe PrenatalUrineDipstickTestValue
toPrenatalUrineDipstickTestValue form =
    Maybe.map
        (\executionNote ->
            { testVariant = form.testVariant
            , executionNote = executionNote
            , executionDate = form.executionDate
            , protein = Nothing
            , ph = Nothing
            , glucose = Nothing
            , leukocytes = Nothing
            , nitrite = Nothing
            , urobilinogen = Nothing
            , haemoglobin = Nothing
            , ketone = Nothing
            , bilirubin = Nothing
            }
        )
        form.executionNote


prenatalRandomBloodSugarFormWithDefault : PrenatalRandomBloodSugarForm -> Maybe PrenatalRandomBloodSugarTestValue -> PrenatalRandomBloodSugarForm
prenatalRandomBloodSugarFormWithDefault form saved =
    saved
        |> unwrap
            form
            (\value ->
                let
                    testPerformedValue =
                        List.member value.executionNote [ TestNoteRunToday, TestNoteRunPreviously ]

                    testPerformedTodayFromValue =
                        value.executionNote == TestNoteRunToday

                    patientFastedValue =
                        Maybe.map (EverySet.member PrerequisiteFastFor12h)
                            value.testPrerequisites
                in
                { testPerformed = valueConsideringIsDirtyField form.testPerformedDirty form.testPerformed testPerformedValue
                , testPerformedDirty = form.testPerformedDirty
                , patientFasted = or form.patientFasted patientFastedValue
                , testPerformedToday = valueConsideringIsDirtyField form.testPerformedTodayDirty form.testPerformedToday testPerformedTodayFromValue
                , testPerformedTodayDirty = form.testPerformedTodayDirty
                , executionNote = valueConsideringIsDirtyField form.executionNoteDirty form.executionNote value.executionNote
                , executionNoteDirty = form.executionNoteDirty
                , executionDate = maybeValueConsideringIsDirtyField form.executionDateDirty form.executionDate value.executionDate
                , executionDateDirty = form.executionDateDirty
                , dateSelectorPopupState = form.dateSelectorPopupState
                }
            )


toPrenatalRandomBloodSugarValueWithDefault : Maybe PrenatalRandomBloodSugarTestValue -> PrenatalRandomBloodSugarForm -> Maybe PrenatalRandomBloodSugarTestValue
toPrenatalRandomBloodSugarValueWithDefault saved form =
    prenatalRandomBloodSugarFormWithDefault form saved
        |> toPrenatalRandomBloodSugarTestValue


toPrenatalRandomBloodSugarTestValue : PrenatalRandomBloodSugarForm -> Maybe PrenatalRandomBloodSugarTestValue
toPrenatalRandomBloodSugarTestValue form =
    Maybe.map
        (\executionNote ->
            let
                testPrerequisites =
                    Maybe.map
                        (\patientFasted ->
                            if patientFasted then
                                EverySet.singleton PrerequisiteFastFor12h

                            else
                                EverySet.singleton NoTestPrerequisites
                        )
                        form.patientFasted
            in
            { executionNote = executionNote
            , executionDate = form.executionDate
            , testPrerequisites = testPrerequisites
            , sugarCount = Nothing
            , originatingEncounter = Nothing
            }
        )
        form.executionNote


prenatalNonRDTFormWithDefault :
    PrenatalLabsNonRDTForm
    -> Maybe { value | executionNote : PrenatalTestExecutionNote, executionDate : Maybe NominalDate }
    -> PrenatalLabsNonRDTForm
prenatalNonRDTFormWithDefault form saved =
    saved
        |> unwrap
            form
            (\value ->
                let
                    knownAsPositiveValue =
                        List.member value.executionNote [ TestNoteKnownAsPositive ]

                    testPerformedValue =
                        List.member value.executionNote [ TestNoteRunToday, TestNoteRunPreviously ]

                    testPerformedTodayFromValue =
                        value.executionNote == TestNoteRunToday
                in
                { knownAsPositive = or form.knownAsPositive (Just knownAsPositiveValue)
                , testPerformed = valueConsideringIsDirtyField form.testPerformedDirty form.testPerformed testPerformedValue
                , testPerformedDirty = form.testPerformedDirty
                , testPerformedToday = valueConsideringIsDirtyField form.testPerformedTodayDirty form.testPerformedToday testPerformedTodayFromValue
                , testPerformedTodayDirty = form.testPerformedTodayDirty
                , executionNote = valueConsideringIsDirtyField form.executionNoteDirty form.executionNote value.executionNote
                , executionNoteDirty = form.executionNoteDirty
                , executionDate = maybeValueConsideringIsDirtyField form.executionDateDirty form.executionDate value.executionDate
                , executionDateDirty = form.executionDateDirty
                , dateSelectorPopupState = form.dateSelectorPopupState
                }
            )


toPrenatalNonRDTValueWithDefault :
    Maybe { value | executionNote : PrenatalTestExecutionNote, executionDate : Maybe NominalDate }
    -> (PrenatalTestExecutionNote -> Maybe NominalDate -> { value | executionNote : PrenatalTestExecutionNote, executionDate : Maybe NominalDate })
    -> PrenatalLabsNonRDTForm
    -> Maybe { value | executionNote : PrenatalTestExecutionNote, executionDate : Maybe NominalDate }
toPrenatalNonRDTValueWithDefault saved withEmptyResultsFunc form =
    let
        formWithDefault =
            prenatalNonRDTFormWithDefault form saved
    in
    Maybe.map (\executionNote -> withEmptyResultsFunc executionNote formWithDefault.executionDate)
        formWithDefault.executionNote


toHepatitisBTestValueWithEmptyResults : PrenatalTestExecutionNote -> Maybe NominalDate -> PrenatalHepatitisBTestValue
toHepatitisBTestValueWithEmptyResults note date =
    PrenatalHepatitisBTestValue note date Nothing Nothing


toSyphilisTestValueWithEmptyResults : PrenatalTestExecutionNote -> Maybe NominalDate -> PrenatalSyphilisTestValue
toSyphilisTestValueWithEmptyResults note date =
    PrenatalSyphilisTestValue note date Nothing Nothing Nothing


toHemoglobinTestValueWithEmptyResults : PrenatalTestExecutionNote -> Maybe NominalDate -> PrenatalHemoglobinTestValue
toHemoglobinTestValueWithEmptyResults note date =
    PrenatalHemoglobinTestValue note date Nothing


toBloodGpRsTestValueWithEmptyResults : PrenatalTestExecutionNote -> Maybe NominalDate -> PrenatalBloodGpRsTestValue
toBloodGpRsTestValueWithEmptyResults note date =
    PrenatalBloodGpRsTestValue note date Nothing Nothing Nothing


toHIVPCRTestValueWithEmptyResults : PrenatalTestExecutionNote -> Maybe NominalDate -> PrenatalHIVPCRTestValue
toHIVPCRTestValueWithEmptyResults note date =
    PrenatalHIVPCRTestValue note date Nothing Nothing


laboratoryTasks : List LaboratoryTask
laboratoryTasks =
    [ TaskHIVTest
    , TaskHIVPCRTest
    , TaskSyphilisTest
    , TaskHepatitisBTest
    , TaskMalariaTest
    , TaskBloodGpRsTest
    , TaskUrineDipstickTest
    , TaskHemoglobinTest
    , TaskRandomBloodSugarTest
    , TaskCompletePreviousTests
    ]


laboratoryTaskCompleted : NominalDate -> AssembledData -> LaboratoryTask -> Bool
laboratoryTaskCompleted currentDate assembled task =
    let
        measurements =
            assembled.measurements

        taskExpected =
            expectLaboratoryTask currentDate assembled
    in
    case task of
        TaskHIVTest ->
            (not <| taskExpected TaskHIVTest) || isJust measurements.hivTest

        TaskSyphilisTest ->
            (not <| taskExpected TaskSyphilisTest) || isJust measurements.syphilisTest

        TaskHepatitisBTest ->
            (not <| taskExpected TaskHepatitisBTest) || isJust measurements.hepatitisBTest

        TaskMalariaTest ->
            (not <| taskExpected TaskMalariaTest) || isJust measurements.malariaTest

        TaskBloodGpRsTest ->
            (not <| taskExpected TaskBloodGpRsTest) || isJust measurements.bloodGpRsTest

        TaskUrineDipstickTest ->
            (not <| taskExpected TaskUrineDipstickTest) || isJust measurements.urineDipstickTest

        TaskHemoglobinTest ->
            (not <| taskExpected TaskHemoglobinTest) || isJust measurements.hemoglobinTest

        TaskRandomBloodSugarTest ->
            (not <| taskExpected TaskRandomBloodSugarTest) || isJust measurements.randomBloodSugarTest

        TaskHIVPCRTest ->
            (not <| taskExpected TaskHIVPCRTest) || isJust measurements.hivPCRTest

        TaskCompletePreviousTests ->
            not <| taskExpected TaskCompletePreviousTests


expectLaboratoryTask : NominalDate -> AssembledData -> LaboratoryTask -> Bool
expectLaboratoryTask currentDate assembled task =
    if assembled.encounter.encounterType /= NurseEncounter then
        False

    else
        let
            pendingLabs =
                generatePendingLabsFromPreviousEncounters assembled
        in
        if
            -- No pending tests left, or, nurse has indicated that there're no
            -- additional results record.
            List.isEmpty pendingLabs
                || EverySet.member IndicatorHistoryLabsCompleted assembled.encounter.indicators
        then
            let
                testsDates =
                    generatePreviousLaboratoryTestsDatesDict currentDate assembled

                isInitialTest test =
                    Dict.get test testsDates
                        |> Maybe.map List.isEmpty
                        |> Maybe.withDefault True

                isRepeatingTestOnWeek week test =
                    Maybe.map
                        (\lmpDate ->
                            if diffWeeks lmpDate currentDate < week then
                                isInitialTest test

                            else
                                let
                                    lastTestWeek =
                                        Dict.get test testsDates
                                            |> Maybe.map (List.map (\testsDate -> diffWeeks lmpDate testsDate))
                                            |> Maybe.withDefault []
                                            |> List.sort
                                            |> List.reverse
                                            |> List.head
                                in
                                Maybe.map (\testWeek -> testWeek < week) lastTestWeek
                                    |> Maybe.withDefault True
                        )
                        assembled.globalLmpDate
                        |> Maybe.withDefault (isInitialTest test)

                -- This function checks if patient has reported of having a disease.
                -- HIV and Hepatitis B are considered chronic diseases.
                -- If patient declared to have one of them, there's no point
                -- in testing for it.
                isKnownAsPositive getMeasurementFunc =
                    List.filter
                        (\( _, _, measurements ) ->
                            getMeasurementFunc measurements
                                |> getMeasurementValueFunc
                                |> Maybe.map (.executionNote >> (==) TestNoteKnownAsPositive)
                                |> Maybe.withDefault False
                        )
                        assembled.nursePreviousMeasurementsWithDates
                        |> List.isEmpty
                        |> not
            in
            case task of
                TaskHIVTest ->
                    (not <| isKnownAsPositive .hivTest)
                        && isInitialTest TaskHIVTest

                TaskSyphilisTest ->
                    List.all (\diagnosis -> not <| EverySet.member diagnosis assembled.encounter.pastDiagnoses)
                        syphilisDiagnosesIncludingNeurosyphilis
                        && isRepeatingTestOnWeek 38 TaskSyphilisTest

                TaskHepatitisBTest ->
                    (not <| isKnownAsPositive .hepatitisBTest)
                        && (not <| EverySet.member DiagnosisHepatitisB assembled.encounter.pastDiagnoses)
                        && isInitialTest TaskHepatitisBTest

                TaskMalariaTest ->
                    True

                TaskBloodGpRsTest ->
                    isInitialTest TaskBloodGpRsTest

                TaskUrineDipstickTest ->
                    True

                TaskHemoglobinTest ->
                    True

                TaskRandomBloodSugarTest ->
                    List.all (\diagnosis -> not <| EverySet.member diagnosis assembled.encounter.pastDiagnoses)
                        diabetesDiagnoses

                TaskHIVPCRTest ->
                    isKnownAsPositive .hivTest || diagnosedPreviously DiagnosisHIV assembled

                TaskCompletePreviousTests ->
                    -- If we got this far, history task was completed.
                    False

        else
            task == TaskCompletePreviousTests


generatePendingLabsFromPreviousEncounters : AssembledData -> List ( NominalDate, PrenatalEncounterId, List PrenatalLaboratoryTest )
generatePendingLabsFromPreviousEncounters assembled =
    List.filterMap
        (\( date, _, measurements ) ->
            getMeasurementValueFunc measurements.labsResults
                |> Maybe.andThen
                    (\value ->
                        let
                            encounterId =
                                Maybe.andThen (Tuple.second >> .encounterId) measurements.labsResults

                            pendingTests =
                                EverySet.diff value.performedTests value.completedTests
                                    |> EverySet.toList
                                    |> -- Vitals recheck should ne completed on same day
                                       -- it was scheduled, and therefore we're not
                                       -- catching up with it.
                                       List.filter ((/=) TestVitalsRecheck)
                        in
                        if List.isEmpty pendingTests then
                            Nothing

                        else
                            Maybe.map (\id -> ( date, id, pendingTests )) encounterId
                    )
        )
        assembled.nursePreviousMeasurementsWithDates


generatePreviousLaboratoryTestsDatesDict : NominalDate -> AssembledData -> Dict LaboratoryTask (List NominalDate)
generatePreviousLaboratoryTestsDatesDict currentDate assembled =
    let
        generateTestDates getMeasurementFunc resultsExistFunc resultsValidFunc =
            List.filterMap
                (\( _, _, measurements ) ->
                    let
                        measurement =
                            getMeasurementFunc measurements

                        dateMeasured =
                            -- Date on which test was recorded.
                            -- Note that this is not the date when test was performed,
                            -- because it's possible to set past date for that.
                            -- We need the recorded date, because the logic says that
                            -- test that will not have results set for over 14 days is expired.
                            -- Can default to current date, because we use it only when there's
                            -- measurement value, and this means that there must be dateMeasured set.
                            Maybe.map (Tuple.second >> .dateMeasured) measurement
                                |> Maybe.withDefault currentDate
                    in
                    getMeasurementValueFunc measurement
                        |> Maybe.andThen
                            (\value ->
                                if List.member value.executionNote [ TestNoteRunToday, TestNoteRunPreviously ] then
                                    if resultsExistFunc value && (not <| resultsValidFunc value) then
                                        -- Entered result is not valid, therefore,
                                        -- we treat the test as if it was not performed.
                                        Nothing

                                    else if (not <| resultsExistFunc value) && (Date.diff Days dateMeasured currentDate >= prenatalLabExpirationPeriod) then
                                        -- No results were entered for more than 35 days since the
                                        -- day on which measurement was taken.
                                        -- Test is considered expired, and is being ignored
                                        -- (as if it was never performed).
                                        Nothing

                                    else
                                        value.executionDate

                                else
                                    Nothing
                            )
                )
                assembled.nursePreviousMeasurementsWithDates

        isTestResultValid =
            .testResult
                >> Maybe.map ((/=) PrenatalTestIndeterminate)
                >> -- In case test result was not set yet, we consider
                   -- it to be valid, because results for some test are
                   -- updated after few hours, or even days.
                   Maybe.withDefault True
    in
    [ ( TaskHIVTest, generateTestDates .hivTest (always True) isTestResultValid )
    , ( TaskSyphilisTest, generateTestDates .syphilisTest (.testResult >> isJust) isTestResultValid )
    , ( TaskHepatitisBTest, generateTestDates .hepatitisBTest (.testResult >> isJust) isTestResultValid )
    , ( TaskMalariaTest, generateTestDates .malariaTest (always True) isTestResultValid )
    , ( TaskBloodGpRsTest, generateTestDates .bloodGpRsTest (.bloodGroup >> isJust) (always True) )
    , ( TaskUrineDipstickTest, generateTestDates .urineDipstickTest (.protein >> isJust) (always True) )
    , ( TaskHemoglobinTest, generateTestDates .hemoglobinTest (.hemoglobinCount >> isJust) (always True) )
    , ( TaskRandomBloodSugarTest, generateTestDates .randomBloodSugarTest (.sugarCount >> isJust) (always True) )
    ]
        |> Dict.fromList


laboratoryTaskIconClass : LaboratoryTask -> String
laboratoryTaskIconClass task =
    case task of
        TaskHIVTest ->
            "laboratory-hiv"

        TaskSyphilisTest ->
            "laboratory-syphilis"

        TaskHepatitisBTest ->
            "laboratory-hepatitis-b"

        TaskMalariaTest ->
            "laboratory-malaria-testing"

        TaskBloodGpRsTest ->
            "laboratory-blood-group"

        TaskUrineDipstickTest ->
            "laboratory-urine-dipstick"

        TaskHemoglobinTest ->
            "laboratory-hemoglobin"

        TaskRandomBloodSugarTest ->
            "laboratory-blood-sugar"

        TaskHIVPCRTest ->
            "laboratory-hiv"

        TaskCompletePreviousTests ->
            "laboratory-history"


symptomReviewFormWithDefault : SymptomReviewForm -> Maybe PrenatalSymptomReviewValue -> SymptomReviewForm
symptomReviewFormWithDefault form saved =
    saved
        |> unwrap
            form
            (\value ->
                let
                    symptoms =
                        or form.symptoms (EverySet.toList value.symptoms |> Just)

                    resolveFromValue question =
                        EverySet.member question value.symptomQuestions |> Just
                in
                { symptoms = symptoms
                , dizziness = or form.dizziness (resolveFromValue SymptomQuestionDizziness)
                , lowUrineOutput = or form.lowUrineOutput (resolveFromValue SymptomQuestionLowUrineOutput)
                , darkUrine = or form.darkUrine (resolveFromValue SymptomQuestionDarkUrine)
                , pelvicPainHospitalization = or form.pelvicPainHospitalization (resolveFromValue SymptomQuestionPelvicPainHospitalization)
                , problemLeftLeg = or form.problemLeftLeg (resolveFromValue SymptomQuestionLegPainRednessLeft)
                , legPainful = or form.legPainful (resolveFromValue SymptomQuestionLegPainful)
                , legWarm = or form.legWarm (resolveFromValue SymptomQuestionLegWarm)
                , legSwollen = or form.legSwollen (resolveFromValue SymptomQuestionLegSwollen)
                , nightSweats = or form.nightSweats (resolveFromValue SymptomQuestionNightSweats)
                , bloodInSputum = or form.bloodInSputum (resolveFromValue SymptomQuestionBloodInSputum)
                , weightLoss = or form.weightLoss (resolveFromValue SymptomQuestionWeightLoss)
                , severeFatigue = or form.severeFatigue (resolveFromValue SymptomQuestionSevereFatigue)
                , vaginalDischarge = or form.vaginalDischarge (resolveFromValue SymptomQuestionVaginalDischarge)
                , frequentUrination = or form.frequentUrination (resolveFromValue SymptomQuestionFrequentUrination)
                , vaginalItching = or form.vaginalItching (resolveFromValue SymptomQuestionVaginalItching)
                , partnerUrethralDischarge = or form.partnerUrethralDischarge (resolveFromValue SymptomQuestionPartnerUrethralDischarge)
                , flankPainSign = or form.flankPainSign value.flankPainSign
                }
            )


toSymptomReviewValueWithDefault : Maybe PrenatalSymptomReviewValue -> SymptomReviewForm -> Maybe PrenatalSymptomReviewValue
toSymptomReviewValueWithDefault saved form =
    symptomReviewFormWithDefault form saved
        |> toSymptomReviewValue


toSymptomReviewValue : SymptomReviewForm -> Maybe PrenatalSymptomReviewValue
toSymptomReviewValue form =
    let
        symptoms =
            Maybe.map (EverySet.fromList >> ifEverySetEmpty NoPrenatalSymptoms) form.symptoms

        symptomQuestions =
            [ ifNullableTrue SymptomQuestionDizziness form.dizziness
            , ifNullableTrue SymptomQuestionLowUrineOutput form.lowUrineOutput
            , ifNullableTrue SymptomQuestionDarkUrine form.darkUrine
            , ifNullableTrue SymptomQuestionPelvicPainHospitalization form.pelvicPainHospitalization
            , ifNullableTrue SymptomQuestionLegPainRednessLeft form.problemLeftLeg
            , ifNullableTrue SymptomQuestionLegPainful form.legPainful
            , ifNullableTrue SymptomQuestionLegSwollen form.legSwollen
            , ifNullableTrue SymptomQuestionLegWarm form.legWarm
            , ifNullableTrue SymptomQuestionNightSweats form.nightSweats
            , ifNullableTrue SymptomQuestionBloodInSputum form.bloodInSputum
            , ifNullableTrue SymptomQuestionWeightLoss form.weightLoss
            , ifNullableTrue SymptomQuestionSevereFatigue form.severeFatigue
            , ifNullableTrue SymptomQuestionVaginalDischarge form.vaginalDischarge
            , ifNullableTrue SymptomQuestionFrequentUrination form.frequentUrination
            , ifNullableTrue SymptomQuestionVaginalItching form.vaginalItching
            , ifNullableTrue SymptomQuestionPartnerUrethralDischarge form.partnerUrethralDischarge
            ]
                |> Maybe.Extra.combine
                |> Maybe.map (List.foldl EverySet.union EverySet.empty >> ifEverySetEmpty NoSymptomQuestions)
    in
    Maybe.map PrenatalSymptomReviewValue symptoms
        |> andMap symptomQuestions
        |> andMap (Just form.flankPainSign)


updateSymptomReviewFormWithSymptoms : SymptomReviewForm -> List PrenatalSymptom -> SymptomReviewForm
updateSymptomReviewFormWithSymptoms form symptoms =
    let
        updateFromValue formValue question =
            if expectPrenatalSymptomQuestion symptoms question then
                formValue

            else
                Nothing
    in
    { symptoms = Just symptoms
    , dizziness = updateFromValue form.dizziness SymptomQuestionDizziness
    , lowUrineOutput = updateFromValue form.lowUrineOutput SymptomQuestionLowUrineOutput
    , darkUrine = updateFromValue form.darkUrine SymptomQuestionDarkUrine
    , pelvicPainHospitalization = updateFromValue form.pelvicPainHospitalization SymptomQuestionPelvicPainHospitalization
    , problemLeftLeg = updateFromValue form.problemLeftLeg SymptomQuestionLegPainRednessLeft
    , legPainful = updateFromValue form.legPainful SymptomQuestionLegPainful
    , legWarm = updateFromValue form.legWarm SymptomQuestionLegWarm
    , legSwollen = updateFromValue form.legSwollen SymptomQuestionLegSwollen
    , nightSweats = updateFromValue form.nightSweats SymptomQuestionNightSweats
    , bloodInSputum = updateFromValue form.bloodInSputum SymptomQuestionBloodInSputum
    , weightLoss = updateFromValue form.weightLoss SymptomQuestionWeightLoss
    , severeFatigue = updateFromValue form.severeFatigue SymptomQuestionSevereFatigue
    , vaginalDischarge = updateFromValue form.vaginalDischarge SymptomQuestionVaginalDischarge
    , frequentUrination = updateFromValue form.frequentUrination SymptomQuestionFrequentUrination
    , vaginalItching = updateFromValue form.vaginalItching SymptomQuestionVaginalItching
    , partnerUrethralDischarge = updateFromValue form.partnerUrethralDischarge SymptomQuestionPartnerUrethralDischarge
    , flankPainSign = updateFromValue form.flankPainSign SymptomQuestionFlankPain
    }


symptomReviewFormInputsAndTasks : Language -> PrenatalEncounterType -> SymptomReviewStep -> SymptomReviewForm -> ( List (Html Msg), Int, Int )
symptomReviewFormInputsAndTasks language encounterType step form =
    case step of
        SymptomReviewStepSymptoms ->
            symptomReviewFormInputsAndTasksSymptoms language encounterType form

        SymptomReviewStepQuestions ->
            symptomReviewFormInputsAndTasksQuestions language form


symptomReviewFormInputsAndTasksSymptoms : Language -> PrenatalEncounterType -> SymptomReviewForm -> ( List (Html Msg), Int, Int )
symptomReviewFormInputsAndTasksSymptoms language encounterType form =
    let
        ( symptomsLeft, symptomsRight ) =
            case encounterType of
                NurseEncounter ->
                    ( [ BurningWithUrination, AbnormalVaginalDischarge, NauseaAndVomiting, Heartburn, LegCramps, LowBackPain ]
                    , [ CoughContinuous, PelvicPain, Constipation, VaricoseVeins, LegPainRedness ]
                    )

                NursePostpartumEncounter ->
                    ( [ BurningWithUrination
                      , AbnormalVaginalDischarge
                      , NauseaAndVomiting
                      , Heartburn
                      , LegCramps
                      , LowBackPain
                      , CoughContinuous
                      , PostpartumAbdominalPain
                      , PostpartumUrinaryIncontinence
                      ]
                    , [ PelvicPain
                      , Constipation
                      , VaricoseVeins
                      , PostpartumHeadache
                      , PostpartumFatigue
                      , PostpartumFever
                      , PostpartumPerinealPainOrDischarge
                      , LegPainRedness
                      ]
                    )

                -- We should never get here, as these are CHW encounter types.
                _ ->
                    ( [], [] )
    in
    ( [ div [ class "ui form symptom-review" ]
            [ viewLabel language Translate.SelectIllnessSymptoms
            , viewCheckBoxMultipleSelectInput language
                symptomsLeft
                symptomsRight
                (form.symptoms |> Maybe.withDefault [])
                (Just NoPrenatalSymptoms)
                SetPrenatalSymptom
                Translate.PrenatalSymptom
            ]
      ]
    , taskCompleted form.symptoms
    , 1
    )


symptomReviewFormInputsAndTasksQuestions : Language -> SymptomReviewForm -> ( List (Html Msg), Int, Int )
symptomReviewFormInputsAndTasksQuestions language form =
    Maybe.map
        (\symptoms ->
            let
                inputsWithState =
                    List.filter (expectPrenatalSymptomQuestion symptoms) prenatalSymptomQuestion
                        |> List.map (prenatalSymptomQuestionInputAndState language form)

                inputs =
                    List.map Tuple.first inputsWithState
            in
            ( List.concat inputs
            , List.map Tuple.second inputsWithState |> List.sum
            , List.length inputs
            )
        )
        form.symptoms
        |> Maybe.withDefault ( [], 0, 0 )


prenatalSymptomQuestion : List PrenatalSymptomQuestion
prenatalSymptomQuestion =
    [ SymptomQuestionDizziness
    , SymptomQuestionLowUrineOutput
    , SymptomQuestionDarkUrine
    , SymptomQuestionPelvicPainHospitalization
    , SymptomQuestionLegPainRednessLeft
    , SymptomQuestionLegPainful
    , SymptomQuestionLegSwollen
    , SymptomQuestionLegWarm
    , SymptomQuestionNightSweats
    , SymptomQuestionBloodInSputum
    , SymptomQuestionWeightLoss
    , SymptomQuestionSevereFatigue
    , SymptomQuestionVaginalItching
    , SymptomQuestionVaginalDischarge
    , SymptomQuestionFrequentUrination
    , SymptomQuestionFlankPain
    , SymptomQuestionPartnerUrethralDischarge
    ]


expectPrenatalSymptomQuestion : List PrenatalSymptom -> PrenatalSymptomQuestion -> Bool
expectPrenatalSymptomQuestion symptoms question =
    let
        symptomReported symptom =
            List.member symptom symptoms
    in
    case question of
        SymptomQuestionDizziness ->
            symptomReported NauseaAndVomiting

        SymptomQuestionLowUrineOutput ->
            symptomReported NauseaAndVomiting

        SymptomQuestionDarkUrine ->
            symptomReported NauseaAndVomiting

        SymptomQuestionPelvicPainHospitalization ->
            symptomReported PelvicPain

        SymptomQuestionLegPainRednessLeft ->
            symptomReported LegPainRedness

        SymptomQuestionLegPainful ->
            symptomReported LegPainRedness

        SymptomQuestionLegSwollen ->
            symptomReported LegPainRedness

        SymptomQuestionLegWarm ->
            symptomReported LegPainRedness

        SymptomQuestionNightSweats ->
            symptomReported CoughContinuous

        SymptomQuestionBloodInSputum ->
            symptomReported CoughContinuous

        SymptomQuestionWeightLoss ->
            symptomReported CoughContinuous

        SymptomQuestionSevereFatigue ->
            symptomReported CoughContinuous

        SymptomQuestionVaginalDischarge ->
            symptomReported BurningWithUrination

        SymptomQuestionFrequentUrination ->
            symptomReported BurningWithUrination

        SymptomQuestionFlankPain ->
            symptomReported BurningWithUrination

        SymptomQuestionVaginalItching ->
            symptomReported BurningWithUrination
                || symptomReported AbnormalVaginalDischarge

        SymptomQuestionPartnerUrethralDischarge ->
            symptomReported AbnormalVaginalDischarge

        NoSymptomQuestions ->
            False


prenatalSymptomQuestionInputAndState : Language -> SymptomReviewForm -> PrenatalSymptomQuestion -> ( List (Html Msg), Int )
prenatalSymptomQuestionInputAndState language form question =
    let
        viewQuestion field updateFunc =
            [ viewQuestionLabel language (Translate.PrenatalSymptomQuestion question)
            , viewBoolInput
                language
                field
                (SetPrenatalSymptomQuestionBoolInput updateFunc)
                "symptom-question"
                Nothing
            ]
    in
    case question of
        SymptomQuestionDizziness ->
            ( viewQuestion form.dizziness (\value form_ -> { form_ | dizziness = Just value })
            , taskCompleted form.dizziness
            )

        SymptomQuestionLowUrineOutput ->
            ( viewQuestion form.lowUrineOutput (\value form_ -> { form_ | lowUrineOutput = Just value })
            , taskCompleted form.lowUrineOutput
            )

        SymptomQuestionDarkUrine ->
            ( viewQuestion form.darkUrine (\value form_ -> { form_ | darkUrine = Just value })
            , taskCompleted form.darkUrine
            )

        SymptomQuestionPelvicPainHospitalization ->
            ( viewQuestion form.pelvicPainHospitalization
                (\value form_ -> { form_ | pelvicPainHospitalization = Just value })
            , taskCompleted form.pelvicPainHospitalization
            )

        SymptomQuestionLegPainRednessLeft ->
            ( [ viewQuestionLabel language (Translate.PrenatalSymptomQuestion SymptomQuestionLegPainRednessLeft)
              , viewCustomBoolInput
                    language
                    form.problemLeftLeg
                    (SetPrenatalSymptomQuestionBoolInput (\value form_ -> { form_ | problemLeftLeg = Just value }))
                    "symptom-question"
                    ( Translate.Left, Translate.Right )
                    "four"
              ]
            , taskCompleted form.problemLeftLeg
            )

        SymptomQuestionLegPainful ->
            ( viewQuestion form.legPainful (\value form_ -> { form_ | legPainful = Just value })
            , taskCompleted form.legPainful
            )

        SymptomQuestionLegSwollen ->
            ( viewQuestion form.legSwollen (\value form_ -> { form_ | legSwollen = Just value })
            , taskCompleted form.legSwollen
            )

        SymptomQuestionLegWarm ->
            ( viewQuestion form.legWarm (\value form_ -> { form_ | legWarm = Just value })
            , taskCompleted form.legWarm
            )

        SymptomQuestionNightSweats ->
            ( viewQuestion form.nightSweats (\value form_ -> { form_ | nightSweats = Just value })
            , taskCompleted form.nightSweats
            )

        SymptomQuestionBloodInSputum ->
            ( viewQuestion form.bloodInSputum (\value form_ -> { form_ | bloodInSputum = Just value })
            , taskCompleted form.bloodInSputum
            )

        SymptomQuestionWeightLoss ->
            ( viewQuestion form.weightLoss (\value form_ -> { form_ | weightLoss = Just value })
            , taskCompleted form.weightLoss
            )

        SymptomQuestionSevereFatigue ->
            ( viewQuestion form.severeFatigue (\value form_ -> { form_ | severeFatigue = Just value })
            , taskCompleted form.severeFatigue
            )

        SymptomQuestionVaginalDischarge ->
            ( viewQuestion form.vaginalDischarge (\value form_ -> { form_ | vaginalDischarge = Just value })
            , taskCompleted form.vaginalDischarge
            )

        SymptomQuestionFrequentUrination ->
            ( viewQuestion form.frequentUrination (\value form_ -> { form_ | frequentUrination = Just value })
            , taskCompleted form.frequentUrination
            )

        SymptomQuestionFlankPain ->
            ( [ viewQuestionLabel language (Translate.PrenatalSymptomQuestion SymptomQuestionFlankPain)
              , viewCheckBoxSelectInput language
                    [ NoFlankPain, FlankPainLeftSide ]
                    [ FlankPainRightSide, FlankPainBothSides ]
                    form.flankPainSign
                    SetFlankPainSign
                    Translate.PrenatalFlankPainSign
              ]
            , taskCompleted form.flankPainSign
            )

        SymptomQuestionVaginalItching ->
            ( viewQuestion form.vaginalItching (\value form_ -> { form_ | vaginalItching = Just value })
            , taskCompleted form.vaginalItching
            )

        SymptomQuestionPartnerUrethralDischarge ->
            ( viewQuestion form.partnerUrethralDischarge (\value form_ -> { form_ | partnerUrethralDischarge = Just value })
            , taskCompleted form.partnerUrethralDischarge
            )

        NoSymptomQuestions ->
            -- We should never get here.
            ( [], 0 )


outsideCareFormWithDefault : OutsideCareForm -> Maybe PrenatalOutsideCareValue -> OutsideCareForm
outsideCareFormWithDefault form saved =
    saved
        |> unwrap
            form
            (\value ->
                let
                    malariaMedications =
                        filterIllnessOptions outsideCareMedicationOptionsMalaria

                    hypertensionMedications =
                        filterIllnessOptions outsideCareMedicationOptionsHypertension

                    syphilisMedications =
                        filterIllnessOptions outsideCareMedicationOptionsSyphilis

                    anemiaMedications =
                        filterIllnessOptions outsideCareMedicationOptionsAnemia

                    hivMedications =
                        filterIllnessOptions outsideCareMedicationOptionsHIV

                    filterIllnessOptions options =
                        Maybe.map
                            (EverySet.toList
                                >> List.filter
                                    (\medication ->
                                        List.member medication options
                                    )
                            )
                            value.medications
                in
                { seenAtAnotherFacility = or form.seenAtAnotherFacility (EverySet.member SeenAtAnotherFacility value.signs |> Just)
                , givenNewDiagnosis = or form.givenNewDiagnosis (EverySet.member GivenNewDiagnoses value.signs |> Just)
                , givenMedicine = or form.givenMedicine (EverySet.member GivenMedicine value.signs |> Just)
                , plannedFollowUp = or form.plannedFollowUp (EverySet.member PlannedFollowUpCareWithSpecialist value.signs |> Just)
                , diagnoses = maybeValueConsideringIsDirtyField form.diagnosesDirty form.diagnoses (value.diagnoses |> Maybe.map EverySet.toList)
                , diagnosesDirty = form.diagnosesDirty
                , malariaMedications = or form.malariaMedications malariaMedications
                , hypertensionMedications = or form.hypertensionMedications hypertensionMedications
                , syphilisMedications = or form.syphilisMedications syphilisMedications
                , hivMedications = or form.hivMedications hivMedications
                , anemiaMedications = or form.anemiaMedications anemiaMedications
                }
            )


toPrenatalOutsideCareValueWithDefault : Maybe PrenatalOutsideCareValue -> OutsideCareForm -> Maybe PrenatalOutsideCareValue
toPrenatalOutsideCareValueWithDefault saved form =
    outsideCareFormWithDefault form saved
        |> toPrenatalOutsideCareValue


toPrenatalOutsideCareValue : OutsideCareForm -> Maybe PrenatalOutsideCareValue
toPrenatalOutsideCareValue form =
    let
        maybeSigns =
            [ Maybe.map (ifTrue SeenAtAnotherFacility) form.seenAtAnotherFacility
            , ifNullableTrue GivenNewDiagnoses form.givenNewDiagnosis
            , ifNullableTrue GivenMedicine form.givenMedicine
            , ifNullableTrue PlannedFollowUpCareWithSpecialist form.plannedFollowUp
            ]
                |> Maybe.Extra.combine
                |> Maybe.map (List.foldl EverySet.union EverySet.empty >> ifEverySetEmpty NoPrenatalOutsideCareSigns)
    in
    Maybe.map
        (\signs ->
            let
                diagnoses =
                    Maybe.map (EverySet.fromList >> ifEverySetEmpty NoPrenatalDiagnosis) form.diagnoses

                mapMedications illnessMedications =
                    [ Maybe.map (EverySet.fromList >> Just) illnessMedications
                        |> Maybe.withDefault (Just EverySet.empty)
                    ]

                medications =
                    mapMedications form.malariaMedications
                        ++ mapMedications form.hypertensionMedications
                        ++ mapMedications form.syphilisMedications
                        ++ mapMedications form.anemiaMedications
                        ++ mapMedications form.hivMedications
                        |> Maybe.Extra.combine
                        |> Maybe.map (List.foldl EverySet.union EverySet.empty >> ifEverySetEmpty NoPrenatalOutsideCareMedications)
            in
            { signs = signs
            , diagnoses = diagnoses
            , medications = medications
            }
        )
        maybeSigns


outsideCareFormInputsAndTasks : Language -> OutsideCareStep -> OutsideCareForm -> ( List (Html Msg), List (Maybe Bool) )
outsideCareFormInputsAndTasks language step form =
    case step of
        OutsideCareStepDiagnoses ->
            outsideCareFormInputsAndTasksDiagnoses language form

        OutsideCareStepMedications ->
            outsideCareFormInputsAndTasksMedications language form


outsideCareFormInputsAndTasksDiagnoses : Language -> OutsideCareForm -> ( List (Html Msg), List (Maybe Bool) )
outsideCareFormInputsAndTasksDiagnoses language form =
    let
        ( givenNewDiagnosisSection, givenNewDiagnosisTasks ) =
            if form.seenAtAnotherFacility == Just True then
                let
                    ( newDiagnosisSection, newDiagnosisTasks ) =
                        if form.givenNewDiagnosis == Just True then
                            let
                                ( givenMedicineSection, givenMedicineTasks ) =
                                    Maybe.map
                                        (\diagnoses ->
                                            if
                                                List.any (\diagnosis -> List.member diagnosis diagnoses)
                                                    outsideCareDiagnosesWithPossibleMedication
                                            then
                                                ( [ viewQuestionLabel language <| Translate.PrenatalOutsideCareSignQuestion GivenMedicine
                                                  , viewBoolInput
                                                        language
                                                        form.givenMedicine
                                                        (SetOutsideCareSignBoolInput
                                                            (\value form_ ->
                                                                { form_
                                                                    | givenMedicine = Just value
                                                                    , malariaMedications = Nothing
                                                                    , hypertensionMedications = Nothing
                                                                    , syphilisMedications = Nothing
                                                                    , hivMedications = Nothing
                                                                    , anemiaMedications = Nothing
                                                                }
                                                            )
                                                        )
                                                        "given-medicine"
                                                        Nothing
                                                  ]
                                                , [ form.givenMedicine ]
                                                )

                                            else
                                                ( [], [] )
                                        )
                                        form.diagnoses
                                        |> Maybe.withDefault ( [], [] )
                            in
                            ( [ viewLabel language Translate.SelectAllDiagnoses
                              , viewCheckBoxMultipleSelectInput language
                                    outsideCareDiagnosesLeftColumn
                                    outsideCareDiagnosesRightColumn
                                    (form.diagnoses |> Maybe.withDefault [])
                                    (Just DiagnosisOther)
                                    SetOutsideCareDiagnosis
                                    Translate.PrenatalDiagnosis
                              , viewQuestionLabel language <| Translate.PrenatalOutsideCareSignQuestion PlannedFollowUpCareWithSpecialist
                              , viewBoolInput
                                    language
                                    form.plannedFollowUp
                                    (SetOutsideCareSignBoolInput
                                        (\value form_ -> { form_ | plannedFollowUp = Just value })
                                    )
                                    "planned-follow-up"
                                    Nothing
                              ]
                                ++ givenMedicineSection
                            , [ if isJust form.diagnoses then
                                    Just True

                                else
                                    Nothing
                              , form.plannedFollowUp
                              ]
                                ++ givenMedicineTasks
                            )

                        else
                            ( [], [] )
                in
                ( [ viewQuestionLabel language <| Translate.PrenatalOutsideCareSignQuestion GivenNewDiagnoses
                  , viewBoolInput
                        language
                        form.givenNewDiagnosis
                        (SetOutsideCareSignBoolInput
                            (\value form_ ->
                                { form_
                                    | givenNewDiagnosis = Just value
                                    , givenMedicine = Nothing
                                    , diagnoses = Nothing
                                    , diagnosesDirty = True
                                }
                            )
                        )
                        "given-new-diagnosis"
                        Nothing
                  ]
                    ++ newDiagnosisSection
                , [ form.givenNewDiagnosis ] ++ newDiagnosisTasks
                )

            else
                ( [], [] )
    in
    ( [ viewQuestionLabel language <| Translate.PrenatalOutsideCareSignQuestion SeenAtAnotherFacility
      , viewBoolInput
            language
            form.seenAtAnotherFacility
            (SetOutsideCareSignBoolInput
                (\value form_ ->
                    { form_
                        | seenAtAnotherFacility = Just value
                        , givenNewDiagnosis = Nothing
                        , givenMedicine = Nothing
                        , diagnoses = Nothing
                        , diagnosesDirty = True
                    }
                )
            )
            "seen-at-another-facility"
            Nothing
      ]
        ++ givenNewDiagnosisSection
    , [ form.seenAtAnotherFacility ] ++ givenNewDiagnosisTasks
    )


outsideCareFormInputsAndTasksMedications : Language -> OutsideCareForm -> ( List (Html Msg), List (Maybe Bool) )
outsideCareFormInputsAndTasksMedications language form =
    if form.givenMedicine == Just True then
        Maybe.map
            (\diagnoses ->
                let
                    ( malariaInputs, malariaTasks ) =
                        if List.member DiagnosisMalaria diagnoses then
                            ( [ viewHeader <| Translate.PrenatalDiagnosis DiagnosisMalaria
                              , selectTreatmentOptionsInput outsideCareMedicationOptionsMalaria
                                    NoOutsideCareMedicationForMalaria
                                    form.malariaMedications
                                    SetOutsideCareMalariaMedication
                              ]
                            , [ if isJust form.malariaMedications then
                                    Just True

                                else
                                    Nothing
                              ]
                            )

                        else
                            ( [], [] )

                    ( hypertensionInputs, hypertensionTasks ) =
                        if
                            List.any (\diagnosis -> List.member diagnosis diagnoses)
                                [ DiagnosisGestationalHypertensionImmediate
                                , DiagnosisChronicHypertensionImmediate
                                , DiagnosisModeratePreeclampsiaInitialPhase
                                ]
                        then
                            let
                                headerTransId =
                                    if List.member DiagnosisModeratePreeclampsiaInitialPhase diagnoses then
                                        Translate.ModeratePreeclampsia

                                    else
                                        Translate.Hypertension
                            in
                            ( [ viewHeader headerTransId
                              , selectTreatmentOptionsInput outsideCareMedicationOptionsHypertension
                                    NoOutsideCareMedicationForHypertension
                                    form.hypertensionMedications
                                    SetOutsideCareHypertensionMedication
                              ]
                            , [ if isJust form.hypertensionMedications then
                                    Just True

                                else
                                    Nothing
                              ]
                            )

                        else
                            ( [], [] )

                    ( syphilisInputs, syphilisTasks ) =
                        if List.member DiagnosisSyphilis diagnoses then
                            ( [ viewHeader <| Translate.PrenatalDiagnosis DiagnosisSyphilis
                              , selectTreatmentOptionsInput outsideCareMedicationOptionsSyphilis
                                    NoOutsideCareMedicationForSyphilis
                                    form.syphilisMedications
                                    SetOutsideCareSyphilisMedication
                              ]
                            , [ if isJust form.syphilisMedications then
                                    Just True

                                else
                                    Nothing
                              ]
                            )

                        else
                            ( [], [] )

                    ( anemiaInputs, anemiaTasks ) =
                        if List.member DiagnosisModerateAnemia diagnoses then
                            ( [ viewHeader <| Translate.PrenatalDiagnosis DiagnosisModerateAnemia
                              , selectTreatmentOptionsInput outsideCareMedicationOptionsAnemia
                                    NoOutsideCareMedicationForAnemia
                                    form.anemiaMedications
                                    SetOutsideCareAnemiaMedication
                              ]
                            , [ if isJust form.anemiaMedications then
                                    Just True

                                else
                                    Nothing
                              ]
                            )

                        else
                            ( [], [] )

                    ( hivInputs, hivTasks ) =
                        if List.member DiagnosisHIV diagnoses then
                            ( [ viewHeader <| Translate.PrenatalDiagnosis DiagnosisHIV
                              , selectTreatmentOptionsInput outsideCareMedicationOptionsHIV
                                    NoOutsideCareMedicationForHIV
                                    form.hivMedications
                                    SetOutsideCareHIVMedication
                              ]
                            , [ if isJust form.hivMedications then
                                    Just True

                                else
                                    Nothing
                              ]
                            )

                        else
                            ( [], [] )

                    selectTreatmentOptionsInput allOptions noneOption currentValue setMsg =
                        let
                            options =
                                List.filter ((/=) noneOption) allOptions
                        in
                        viewCheckBoxMultipleSelectCustomInput language
                            options
                            []
                            (Maybe.withDefault [] currentValue)
                            (Just noneOption)
                            setMsg
                            (viewOutsideCareMedicationOption language)

                    viewHeader diagnosisTransId =
                        div [ class "label" ]
                            [ span [] [ text <| translate language Translate.DiagnosedAtAnotherFacilityPrefix ]
                            , text " "
                            , span [ class "diagnosis" ] [ text <| translate language diagnosisTransId ]
                            , text " "
                            , span [] [ text <| translate language Translate.DiagnosedAtAnotherFacilitySuffix ]
                            ]
                in
                ( malariaInputs ++ hypertensionInputs ++ syphilisInputs ++ anemiaInputs ++ hivInputs
                , malariaTasks ++ hypertensionTasks ++ syphilisTasks ++ anemiaTasks ++ hivTasks
                )
            )
            form.diagnoses
            |> Maybe.withDefault ( [], [] )

    else
        ( [], [] )


viewOutsideCareMedicationOption : Language -> PrenatalOutsideCareMedication -> Html any
viewOutsideCareMedicationOption language medication =
    if List.member medication noOutsideCareMedicationOptions then
        label [] [ text <| translate language <| Translate.PrenatalOutsideCareMedicationLabel medication ]

    else
        viewOutsideCareMedicationOptionWithDosage language medication


outsideCareMedicationOptionsMalaria : List PrenatalOutsideCareMedication
outsideCareMedicationOptionsMalaria =
    [ OutsideCareMedicationQuinineSulphate
    , OutsideCareMedicationCoartem
    , NoOutsideCareMedicationForMalaria
    ]


outsideCareMedicationOptionsHypertension : List PrenatalOutsideCareMedication
outsideCareMedicationOptionsHypertension =
    [ OutsideCareMedicationMethyldopa2
    , OutsideCareMedicationMethyldopa3
    , OutsideCareMedicationMethyldopa4
    , OutsideCareMedicationCarvedilol
    , OutsideCareMedicationAmlodipine
    , NoOutsideCareMedicationForHypertension
    ]


outsideCareMedicationOptionsSyphilis : List PrenatalOutsideCareMedication
outsideCareMedicationOptionsSyphilis =
    [ OutsideCareMedicationPenecilin1
    , OutsideCareMedicationPenecilin3
    , OutsideCareMedicationErythromycin
    , OutsideCareMedicationAzithromycin
    , OutsideCareMedicationCeftriaxon
    , NoOutsideCareMedicationForSyphilis
    ]


outsideCareMedicationOptionsAnemia : List PrenatalOutsideCareMedication
outsideCareMedicationOptionsAnemia =
    [ OutsideCareMedicationIron1
    , OutsideCareMedicationIron2
    , OutsideCareMedicationFolicAcid
    , NoOutsideCareMedicationForAnemia
    ]


outsideCareMedicationOptionsHIV : List PrenatalOutsideCareMedication
outsideCareMedicationOptionsHIV =
    [ OutsideCareMedicationTDF3TC
    , OutsideCareMedicationDolutegravir
    , NoOutsideCareMedicationForHIV
    ]


noOutsideCareMedicationOptions : List PrenatalOutsideCareMedication
noOutsideCareMedicationOptions =
    [ NoOutsideCareMedicationForMalaria
    , NoOutsideCareMedicationForHypertension
    , NoOutsideCareMedicationForSyphilis
    , NoOutsideCareMedicationForAnemia
    , NoOutsideCareMedicationForHIV
    ]


viewOutsideCareMedicationOptionWithDosage : Language -> PrenatalOutsideCareMedication -> Html any
viewOutsideCareMedicationOptionWithDosage language medication =
    label []
        [ span [ class "treatment" ] [ text <| translate language <| Translate.PrenatalOutsideCareMedicationLabel medication ]
        , text ": "
        , span [ class "dosage" ] [ text <| translate language <| Translate.PrenatalOutsideCareMedicationDosage medication ]
        ]


mentalHealthFormWithDefault : MentalHealthForm -> Maybe PrenatalMentalHealthValue -> MentalHealthForm
mentalHealthFormWithDefault form saved =
    saved
        |> unwrap
            form
            (\value ->
                { signs = or form.signs (Just value.signs)
                , specialistAtHC = or form.specialistAtHC (Just value.specialistAtHC)
                , step = form.step
                }
            )


toPrenatalMentalHealthValueWithDefault : Maybe PrenatalMentalHealthValue -> MentalHealthForm -> Maybe PrenatalMentalHealthValue
toPrenatalMentalHealthValueWithDefault saved form =
    mentalHealthFormWithDefault form saved
        |> toPrenatalMentalHealthValue


toPrenatalMentalHealthValue : MentalHealthForm -> Maybe PrenatalMentalHealthValue
toPrenatalMentalHealthValue form =
    Maybe.map2
        (\signs specialistAtHC ->
            { signs = signs
            , specialistAtHC = specialistAtHC
            }
        )
        form.signs
        form.specialistAtHC


immunisationTaskCompleted : NominalDate -> AssembledData -> ImmunisationTask -> Bool
immunisationTaskCompleted currentDate data task =
    let
        measurements =
            data.measurements

        taskExpected =
            expectImmunisationTask currentDate data
    in
    case task of
        TaskTetanus ->
            (not <| taskExpected TaskTetanus) || isJust measurements.tetanusImmunisation


expectImmunisationTask : NominalDate -> AssembledData -> ImmunisationTask -> Bool
expectImmunisationTask currentDate assembled task =
    let
        futureVaccinations =
            generateFutureVaccinationsData currentDate assembled
                |> Dict.fromList

        isTaskExpected vaccineType =
            Dict.get vaccineType futureVaccinations
                |> Maybe.Extra.join
                |> Maybe.map
                    (\( dose, date ) ->
                        not <| Date.compare date currentDate == GT
                    )
                |> Maybe.withDefault False
    in
    immunisationTaskToVaccineType task
        |> isTaskExpected


{-| For each type of vaccine, we generate next dose and administration date.
If there's no need for future vaccination, Nothing is returned.
-}
generateFutureVaccinationsData : NominalDate -> AssembledData -> List ( PrenatalVaccineType, Maybe ( VaccineDose, NominalDate ) )
generateFutureVaccinationsData currentDate assembled =
    Maybe.map
        (\lmpDate ->
            let
                egaInWeeks =
                    calculateEGAWeeks currentDate lmpDate
            in
            List.map
                (\vaccineType ->
                    let
                        nextVaccinationData =
                            case latestVaccinationDataForVaccine assembled.vaccinationHistory vaccineType of
                                Just ( lastDoseAdministered, lastDoseDate ) ->
                                    nextVaccinationDataForVaccine currentDate egaInWeeks vaccineType lastDoseDate lastDoseAdministered

                                Nothing ->
                                    -- There were no vaccination so far, so
                                    -- we offer first dose for today.
                                    Just ( VaccineDoseFirst, currentDate )
                    in
                    -- Getting Nothing at nextVaccinationData indicates that
                    -- vacination cycle is completed for this vaccine.
                    ( vaccineType, nextVaccinationData )
                )
                allVaccineTypes
        )
        assembled.globalLmpDate
        |> Maybe.withDefault []


immunisationTaskToVaccineType : ImmunisationTask -> PrenatalVaccineType
immunisationTaskToVaccineType task =
    case task of
        TaskTetanus ->
            VaccineTetanus


immunisationTasks : List ImmunisationTask
immunisationTasks =
    [ TaskTetanus ]


generateSuggestedVaccinations : NominalDate -> Int -> AssembledData -> List ( PrenatalVaccineType, VaccineDose )
generateSuggestedVaccinations currentDate egaInWeeks assembled =
    List.filterMap
        (\vaccineType ->
            let
                suggestedDose =
                    case latestVaccinationDataForVaccine assembled.vaccinationHistory vaccineType of
                        Just ( lastDoseAdministered, lastDoseDate ) ->
                            nextDoseForVaccine currentDate egaInWeeks vaccineType lastDoseDate lastDoseAdministered

                        Nothing ->
                            Just VaccineDoseFirst
            in
            Maybe.map (\nextDose -> ( vaccineType, nextDose )) suggestedDose
        )
        allVaccineTypes


allVaccineTypes : List PrenatalVaccineType
allVaccineTypes =
    [ VaccineTetanus ]


latestVaccinationDataForVaccine : VaccinationProgressDict -> PrenatalVaccineType -> Maybe ( VaccineDose, NominalDate )
latestVaccinationDataForVaccine vaccinationHistory vaccineType =
    Dict.get vaccineType vaccinationHistory
        |> Maybe.andThen
            (Dict.toList
                >> List.sortBy (Tuple.first >> vaccineDoseToComparable)
                >> List.reverse
                >> List.head
            )


nextDoseForVaccine : NominalDate -> Int -> PrenatalVaccineType -> NominalDate -> VaccineDose -> Maybe VaccineDose
nextDoseForVaccine currentDate egaInWeeks vaccineType lastDoseDate lastDoseAdministered =
    nextVaccinationDataForVaccine currentDate egaInWeeks vaccineType lastDoseDate lastDoseAdministered
        |> Maybe.andThen
            (\( dose, dueDate ) ->
                if Date.compare dueDate currentDate == GT then
                    Nothing

                else
                    Just dose
            )


nextVaccinationDataForVaccine : NominalDate -> Int -> PrenatalVaccineType -> NominalDate -> VaccineDose -> Maybe ( VaccineDose, NominalDate )
nextVaccinationDataForVaccine currentDate egaInWeeks vaccineType lastDoseDate lastDoseAdministered =
    if getLastDoseForVaccine vaccineType == lastDoseAdministered then
        Nothing

    else
        getNextVaccineDose lastDoseAdministered
            |> Maybe.map
                (\dose ->
                    let
                        ( interval, unit ) =
                            getIntervalForVaccine vaccineType lastDoseAdministered

                        nextVaccinationDateByInterval =
                            Date.add unit interval lastDoseDate

                        nextVaccinationDate =
                            -- Per requirements, if patient got less than 5 doses,
                            -- and did not recieve a dose during current pregnancy, we
                            -- need to give that dose right away.
                            -- Therefore, in case next shot date per standard interval
                            -- is in future, but last shot was given before current
                            -- pregnancy started, we suggest next shot to be given today.
                            if
                                (Date.compare currentDate nextVaccinationDateByInterval == LT)
                                    && (Date.diff Weeks lastDoseDate currentDate > egaInWeeks)
                            then
                                currentDate

                            else
                                nextVaccinationDateByInterval
                    in
                    ( dose, nextVaccinationDate )
                )


getLastDoseForVaccine : PrenatalVaccineType -> VaccineDose
getLastDoseForVaccine vaccineType =
    case vaccineType of
        VaccineTetanus ->
            VaccineDoseFifth


getIntervalForVaccine : PrenatalVaccineType -> VaccineDose -> ( Int, Unit )
getIntervalForVaccine vaccineType lastDoseAdministered =
    case vaccineType of
        VaccineTetanus ->
            case lastDoseAdministered of
                VaccineDoseFirst ->
                    ( 4, Weeks )

                VaccineDoseSecond ->
                    ( 6, Months )

                VaccineDoseThird ->
                    ( 1, Years )

                VaccineDoseFourth ->
                    ( 1, Years )

                VaccineDoseFifth ->
                    -- We should never get here.
                    ( 99, Years )


immunisationTasksCompletedFromTotal : Language -> NominalDate -> AssembledData -> ImmunisationData -> Pages.Prenatal.Activity.Types.ImmunisationTask -> ( Int, Int )
immunisationTasksCompletedFromTotal language currentDate assembled data task =
    let
        vaccineType =
            immunisationTaskToVaccineType task

        form =
            case vaccineType of
                VaccineTetanus ->
                    assembled.measurements.tetanusImmunisation
                        |> getMeasurementValueFunc
                        |> vaccinationFormWithDefault data.tetanusForm

        ( _, tasksActive, tasksCompleted ) =
            vaccinationFormDynamicContentAndTasks language currentDate assembled vaccineType form
    in
    ( tasksActive, tasksCompleted )


vaccinationFormDynamicContentAndTasks :
    Language
    -> NominalDate
    -> AssembledData
    -> PrenatalVaccineType
    -> PrenatalVaccinationForm
    -> ( List (Html Msg), Int, Int )
vaccinationFormDynamicContentAndTasks language currentDate assembled vaccineType form =
    Maybe.map2
        (\birthDate lmpDate ->
            let
                config =
                    { birthDate = birthDate
                    , expectedDoses = expectedDoses
                    , dosesFromPreviousEncountersData = dosesFromPreviousEncountersData
                    , dosesFromCurrentEncounterData = dosesFromCurrentEncounterData
                    , setVaccinationFormViewModeMsg = SetVaccinationFormViewMode vaccineType
                    , setUpdatePreviousVaccinesMsg = SetUpdatePreviousVaccines vaccineType
                    , setWillReceiveVaccineTodayMsg = SetWillReceiveVaccineToday vaccineType
                    , setAdministrationNoteMsg = SetAdministrationNote vaccineType
                    , setVaccinationUpdateDateSelectorStateMsg = SetVaccinationUpdateDateSelectorState vaccineType
                    , setVaccinationUpdateDateMsg = SetVaccinationUpdateDate vaccineType
                    , saveVaccinationUpdateDateMsg = SaveVaccinationUpdateDate vaccineType
                    , deleteVaccinationUpdateDateMsg = DeleteVaccinationUpdateDate vaccineType
                    , nextVaccinationDataForVaccine = nextVaccinationDataForVaccine currentDate egaInWeeks vaccineType
                    , getIntervalForVaccine = getIntervalForVaccine vaccineType
                    , firstDoseExpectedFrom = birthDate
                    }

                egaInWeeks =
                    calculateEGAWeeks currentDate lmpDate

                expectedDoses =
                    getAllDosesForVaccine vaccineType

                dosesFromPreviousEncountersData =
                    Dict.get vaccineType assembled.vaccinationHistory
                        |> Maybe.withDefault Dict.empty
                        |> Dict.toList

                dosesFromCurrentEncounterData =
                    Maybe.map2
                        (\doses dates ->
                            let
                                orderedDoses =
                                    EverySet.toList doses
                                        |> List.sortBy vaccineDoseToComparable

                                orderedDates =
                                    EverySet.toList dates
                                        |> List.sortWith Date.compare
                            in
                            List.Extra.zip orderedDoses orderedDates
                        )
                        form.administeredDoses
                        form.administrationDates
                        |> Maybe.withDefault []
            in
            Measurement.Utils.vaccinationFormDynamicContentAndTasks language currentDate config (PrenatalVaccine vaccineType) form
        )
        assembled.person.birthDate
        assembled.globalLmpDate
        |> Maybe.withDefault ( [], 0, 1 )


getAllDosesForVaccine : PrenatalVaccineType -> List VaccineDose
getAllDosesForVaccine vaccineType =
    let
        lastDose =
            getLastDoseForVaccine vaccineType
    in
    List.filterMap
        (\dose ->
            if vaccineDoseToComparable dose <= vaccineDoseToComparable lastDose then
                Just dose

            else
                Nothing
        )
        allVaccineDoses


allVaccineDoses : List VaccineDose
allVaccineDoses =
    [ VaccineDoseFirst, VaccineDoseSecond, VaccineDoseThird, VaccineDoseFourth, VaccineDoseFifth ]


getFormByVaccineTypeFunc : PrenatalVaccineType -> (ImmunisationData -> PrenatalVaccinationForm)
getFormByVaccineTypeFunc vaccineType =
    case vaccineType of
        VaccineTetanus ->
            .tetanusForm


updateVaccinationFormByVaccineType : PrenatalVaccineType -> PrenatalVaccinationForm -> ImmunisationData -> ImmunisationData
updateVaccinationFormByVaccineType vaccineType form data =
    case vaccineType of
        VaccineTetanus ->
            { data | tetanusForm = form }


getMeasurementByVaccineTypeFunc : PrenatalVaccineType -> PrenatalMeasurements -> Maybe VaccinationValue
getMeasurementByVaccineTypeFunc vaccineType measurements =
    case vaccineType of
        VaccineTetanus ->
            getMeasurementValueFunc measurements.tetanusImmunisation


toHealthEducationValueWithDefault : Maybe PrenatalHealthEducationValue -> HealthEducationForm -> Maybe PrenatalHealthEducationValue
toHealthEducationValueWithDefault saved form =
    healthEducationFormWithDefault form saved
        |> toHealthEducationValue saved


healthEducationFormWithDefault :
    HealthEducationForm
    -> Maybe PrenatalHealthEducationValue
    -> HealthEducationForm
healthEducationFormWithDefault form saved =
    saved
        |> unwrap
            form
            (\value ->
                { expectations = or form.expectations (EverySet.member EducationExpectations value.signs |> Just)
                , visitsReview = or form.visitsReview (EverySet.member EducationVisitsReview value.signs |> Just)
                , warningSigns = or form.warningSigns (EverySet.member EducationWarningSigns value.signs |> Just)
                , hemorrhaging = or form.hemorrhaging (EverySet.member EducationHemorrhaging value.signs |> Just)
                , familyPlanning = or form.familyPlanning (EverySet.member EducationFamilyPlanning value.signs |> Just)
                , breastfeeding = or form.breastfeeding (EverySet.member EducationBreastfeeding value.signs |> Just)
                , immunization = or form.immunization (EverySet.member EducationImmunization value.signs |> Just)
                , hygiene = or form.hygiene (EverySet.member EducationHygiene value.signs |> Just)
                , positiveHIV = or form.positiveHIV (EverySet.member EducationPositiveHIV value.signs |> Just)
                , saferSexHIV = or form.saferSexHIV (EverySet.member EducationSaferSexHIV value.signs |> Just)
                , partnerTesting = or form.partnerTesting (EverySet.member EducationPartnerTesting value.signs |> Just)
                , nauseaVomiting = or form.nauseaVomiting (EverySet.member EducationNauseaVomiting value.signs |> Just)
                , legCramps = or form.legCramps (EverySet.member EducationLegCramps value.signs |> Just)
                , lowBackPain = or form.lowBackPain (EverySet.member EducationLowBackPain value.signs |> Just)
                , constipation = or form.constipation (EverySet.member EducationConstipation value.signs |> Just)
                , heartburn = or form.heartburn (EverySet.member EducationHeartburn value.signs |> Just)
                , varicoseVeins = or form.varicoseVeins (EverySet.member EducationVaricoseVeins value.signs |> Just)
                , legPainRedness = or form.legPainRedness (EverySet.member EducationLegPainRedness value.signs |> Just)
                , pelvicPain = or form.pelvicPain (EverySet.member EducationPelvicPain value.signs |> Just)
                , saferSex = or form.saferSex (EverySet.member EducationSaferSex value.signs |> Just)
                , mentalHealth = or form.mentalHealth (EverySet.member EducationMentalHealth value.signs |> Just)
                , earlyMastitisOrEngorgment = or form.earlyMastitisOrEngorgment (EverySet.member EducationEarlyMastitisOrEngorgment value.signs |> Just)

                -- Signs that do not participate at initial phase. Resolved directly from value.
                , hivDetectableViralLoad = Maybe.map (EverySet.member EducationHIVDetectableViralLoad) value.signsPhase2
                , diabetes = Maybe.map (EverySet.member EducationDiabetes) value.signsPhase2
                }
            )


toHealthEducationValue : Maybe PrenatalHealthEducationValue -> HealthEducationForm -> Maybe PrenatalHealthEducationValue
toHealthEducationValue saved form =
    [ ifNullableTrue EducationExpectations form.expectations
    , ifNullableTrue EducationVisitsReview form.visitsReview
    , ifNullableTrue EducationWarningSigns form.warningSigns
    , ifNullableTrue EducationHemorrhaging form.hemorrhaging
    , ifNullableTrue EducationFamilyPlanning form.familyPlanning
    , ifNullableTrue EducationBreastfeeding form.breastfeeding
    , ifNullableTrue EducationImmunization form.immunization
    , ifNullableTrue EducationHygiene form.hygiene
    , ifNullableTrue EducationPositiveHIV form.positiveHIV
    , ifNullableTrue EducationSaferSexHIV form.saferSexHIV
    , ifNullableTrue EducationPartnerTesting form.partnerTesting
    , ifNullableTrue EducationNauseaVomiting form.nauseaVomiting
    , ifNullableTrue EducationLegCramps form.legCramps
    , ifNullableTrue EducationLowBackPain form.lowBackPain
    , ifNullableTrue EducationConstipation form.constipation
    , ifNullableTrue EducationHeartburn form.heartburn
    , ifNullableTrue EducationVaricoseVeins form.varicoseVeins
    , ifNullableTrue EducationLegPainRedness form.legPainRedness
    , ifNullableTrue EducationPelvicPain form.pelvicPain
    , ifNullableTrue EducationSaferSex form.saferSex
    , ifNullableTrue EducationMentalHealth form.mentalHealth
    , ifNullableTrue EducationEarlyMastitisOrEngorgment form.earlyMastitisOrEngorgment
    ]
        |> Maybe.Extra.combine
        |> Maybe.map (List.foldl EverySet.union EverySet.empty >> ifEverySetEmpty NoPrenatalHealthEducationSigns)
        |> Maybe.map
            (\signs ->
                { signs = signs
                , signsPhase2 = Maybe.andThen .signsPhase2 saved
                }
            )


<<<<<<< HEAD
breastfeedingFormWithDefault : BreastfeedingForm -> Maybe BreastfeedingValue -> BreastfeedingForm
breastfeedingFormWithDefault form saved =
    saved
        |> unwrap
            form
            (\value ->
                let
                    reasonForNotBreastfeedingFromValue =
                        EverySet.toList value
                            |> List.filter (\sign -> List.member sign reasonsForNotBreastfeeding)
                            |> List.head
                in
                { isBreastfeeding = or form.isBreastfeeding (EverySet.member IsBreastfeeding value |> Just)
                , reasonForNotBreastfeeding =
                    maybeValueConsideringIsDirtyField form.reasonForNotBreastfeedingDirty
                        form.reasonForNotBreastfeeding
                        reasonForNotBreastfeedingFromValue
                , reasonForNotBreastfeedingDirty = form.reasonForNotBreastfeedingDirty
                , breastPain = maybeValueConsideringIsDirtyField form.breastPainDirty form.breastPain (EverySet.member BreastPain value |> Just)
                , breastPainDirty = form.breastPainDirty
                , breastRedness = maybeValueConsideringIsDirtyField form.breastRednessDirty form.breastRedness (EverySet.member BreastRedness value |> Just)
                , breastRednessDirty = form.breastRednessDirty
                , enoughMilk = maybeValueConsideringIsDirtyField form.enoughMilkDirty form.enoughMilk (EverySet.member EnoughMilk value |> Just)
                , enoughMilkDirty = form.enoughMilkDirty
                , latchingWell = maybeValueConsideringIsDirtyField form.latchingWellDirty form.latchingWell (EverySet.member LatchingWell value |> Just)
                , latchingWellDirty = form.latchingWellDirty
                }
            )


toBreastfeedingValueWithDefault : Maybe BreastfeedingValue -> BreastfeedingForm -> Maybe BreastfeedingValue
toBreastfeedingValueWithDefault saved form =
    breastfeedingFormWithDefault form saved
        |> toBreastfeedingValue


toBreastfeedingValue : BreastfeedingForm -> Maybe BreastfeedingValue
toBreastfeedingValue form =
    [ Maybe.map (ifTrue IsBreastfeeding) form.isBreastfeeding
    , ifNullableTrue BreastPain form.breastPain
    , ifNullableTrue BreastRedness form.breastRedness
    , ifNullableTrue EnoughMilk form.enoughMilk
    , ifNullableTrue LatchingWell form.latchingWell
    ]
        ++ [ Maybe.map (EverySet.singleton >> Just) form.reasonForNotBreastfeeding
                |> Maybe.withDefault (Just EverySet.empty)
           ]
        |> Maybe.Extra.combine
        |> Maybe.map (List.foldl EverySet.union EverySet.empty >> ifEverySetEmpty NoBreastfeedingSigns)


reasonsForNotBreastfeeding : List BreastfeedingSign
reasonsForNotBreastfeeding =
    reasonsForNotBreastfeedingLeft ++ reasonsForNotBreastfeedingRight


reasonsForNotBreastfeedingLeft : List BreastfeedingSign
reasonsForNotBreastfeedingLeft =
    [ NotBreastfeedingBreastPain
    , NotBreastfeedingBreastRedness
    , NotBreastfeedingLowMilkProduction
    , NotBreastfeedingProblemsLatching
    ]


reasonsForNotBreastfeedingRight : List BreastfeedingSign
reasonsForNotBreastfeedingRight =
    [ NotBreastfeedingMedicalProblems
    , NotBreastfeedingPersonalChoice
    , NotBreastfeedingOther
    ]


guExamFormWithDefault : GUExamForm -> Maybe GUExamValue -> GUExamForm
guExamFormWithDefault form saved =
    saved
        |> unwrap
            form
            (\value ->
                let
                    postpartumHealingProblemsFromValue =
                        Maybe.andThen
                            (\problems ->
                                case EverySet.toList problems of
                                    [ NormalPostpartumHealing ] ->
                                        Nothing

                                    _ ->
                                        Just <| EverySet.toList problems
                            )
                            value.postpartumHealingProblems
                in
                { vaginalExamSigns = or form.vaginalExamSigns (EverySet.toList value.vaginalExamSigns |> Just)
                , episiotomyOrPerinealTear = or form.episiotomyOrPerinealTear (EverySet.member EpisiotomyOrPerinealTear value.guExamSigns |> Just)
                , healingNormally =
                    maybeValueConsideringIsDirtyField
                        form.healingNormallyDirty
                        form.healingNormally
                        (Maybe.map (EverySet.member NormalPostpartumHealing) value.postpartumHealingProblems)
                , healingNormallyDirty = form.healingNormallyDirty
                , postpartumHealingProblems =
                    maybeValueConsideringIsDirtyField
                        form.postpartumHealingProblemsDirty
                        form.postpartumHealingProblems
                        postpartumHealingProblemsFromValue
                , postpartumHealingProblemsDirty = form.postpartumHealingProblemsDirty
                , rectalHemorrhoids = or form.rectalHemorrhoids (EverySet.member RectalHemorrhoids value.guExamSigns |> Just)
                }
            )


toGUExamValueWithDefault : Maybe GUExamValue -> GUExamForm -> Maybe GUExamValue
toGUExamValueWithDefault saved form =
    guExamFormWithDefault form saved
        |> toGUExamValue


toGUExamValue : GUExamForm -> Maybe GUExamValue
toGUExamValue form =
    let
        maybeGUExamSigns =
            [ Maybe.map (ifTrue EpisiotomyOrPerinealTear) form.episiotomyOrPerinealTear
            , Maybe.map (ifTrue RectalHemorrhoids) form.rectalHemorrhoids
            ]
                |> Maybe.Extra.combine
                |> Maybe.map (List.foldl EverySet.union EverySet.empty >> ifEverySetEmpty NoGUExamSigns)
    in
    Maybe.map2
        (\vaginalExamSigns guExamSigns ->
            let
                postpartumHealingProblems =
                    Maybe.andThen
                        (\healingNormally ->
                            if healingNormally then
                                Just <| EverySet.singleton NormalPostpartumHealing

                            else
                                Maybe.map EverySet.fromList form.postpartumHealingProblems
                        )
                        form.healingNormally
            in
            { vaginalExamSigns = EverySet.fromList vaginalExamSigns
            , guExamSigns = guExamSigns
            , postpartumHealingProblems = postpartumHealingProblems
            }
        )
        form.vaginalExamSigns
        maybeGUExamSigns


guExamFormInputsAndTasks : Language -> AssembledData -> GUExamForm -> ( List (Html Msg), List (Maybe Bool) )
guExamFormInputsAndTasks language assembled form =
    let
        ( initialSection, initialTasks ) =
            let
                episiotomyOrPerinealTeareUpdateFunc value form_ =
                    { form_
                        | episiotomyOrPerinealTear = Just value
                        , healingNormally = Nothing
                        , healingNormallyDirty = True
                        , postpartumHealingProblems = Nothing
                        , postpartumHealingProblemsDirty = True
                    }
            in
            ( [ div [ class "ui grid" ]
                    [ div [ class "twelve wide column" ]
                        [ viewLabel language Translate.VaginalExamination ]
                    ]
              , viewCheckBoxMultipleSelectInput language
                    [ FoulSmellingLochia, ExcessiveVaginalBleeding ]
                    [ NormalVaginalExam ]
                    (form.vaginalExamSigns |> Maybe.withDefault [])
                    Nothing
                    SetVaginalExamSign
                    Translate.VaginalExamSign
              , div [ class "separator double" ] []
              , viewCustomLabel language Translate.EpisiotomyOrPerinealTearQuestion "?" "label question"
              , viewBoolInput
                    language
                    form.episiotomyOrPerinealTear
                    (SetGUExamBoolInput episiotomyOrPerinealTeareUpdateFunc)
                    "episiotomy"
                    Nothing
              ]
            , [ if isJust form.vaginalExamSigns then
                    Just True

                else
                    Nothing
              , form.episiotomyOrPerinealTear
              ]
            )

        ( derivedSection, derivedTasks ) =
            if isNothing form.episiotomyOrPerinealTear then
                ( [], [] )

            else if form.episiotomyOrPerinealTear == Just True then
                let
                    ( healingProblemsSection, healingProblemsTasks ) =
                        if form.healingNormally == Just False then
                            ( [ viewCustomLabel language Translate.PostpartumHealingProblemQuestion "?" "label question"
                              , viewCheckBoxMultipleSelectInput language
                                    [ HealingProblemSwelling, HealingProblemDischarge, HealingProblemReleaseOfSutures ]
                                    [ HealingProblemHematoma, HealingProblemBruising ]
                                    (form.postpartumHealingProblems |> Maybe.withDefault [])
                                    Nothing
                                    SetPostpartumHealingProblem
                                    Translate.PostpartumHealingProblem
                              , div [ class "separator double" ] []
                              ]
                            , [ if isJust form.postpartumHealingProblems then
                                    Just True

                                else
                                    Nothing
                              ]
                            )

                        else
                            ( [], [] )

                    healingNormallyUpdateFunc value form_ =
                        { form_
                            | healingNormally = Just value
                            , healingNormallyDirty = True
                            , postpartumHealingProblems = Nothing
                            , postpartumHealingProblemsDirty = True
                        }
                in
                ( [ viewCustomLabel language Translate.EpisiotomyOrPerinealTearHealingQuestion "?" "label question"
                  , viewBoolInput
                        language
                        form.healingNormally
                        (SetGUExamBoolInput healingNormallyUpdateFunc)
                        "healing-normally"
                        Nothing
                  ]
                    ++ healingProblemsSection
                    ++ rectalHemorrhoidsSection
                , [ form.healingNormally ] ++ healingProblemsTasks ++ rectalHemorrhoidsTasks
                )

            else
                ( rectalHemorrhoidsSection, rectalHemorrhoidsTasks )

        ( rectalHemorrhoidsSection, rectalHemorrhoidsTasks ) =
            let
                rectalHemorrhoidsUpdateFunc value form_ =
                    { form_ | rectalHemorrhoids = Just value }
            in
            ( [ viewCustomLabel language Translate.RectalHemorrhoids "?" "label question"
              , viewBoolInput
                    language
                    form.rectalHemorrhoids
                    (SetGUExamBoolInput rectalHemorrhoidsUpdateFunc)
                    "rectal-hemorrhoids"
                    Nothing
              ]
            , [ form.rectalHemorrhoids ]
            )
    in
    ( initialSection ++ derivedSection, initialTasks ++ derivedTasks )
=======
resolveReferralInputsAndTasksForCHW :
    Language
    -> NominalDate
    -> AssembledData
    -> ReferralForm
    -> ( List (Html Msg), List (Maybe Bool) )
resolveReferralInputsAndTasksForCHW language currentDate assembled form =
    let
        ( derivedSection, derivedTasks ) =
            Maybe.map
                (\referToHealthCenter ->
                    if referToHealthCenter then
                        ( [ viewQuestionLabel language Translate.HandedReferralFormQuestion
                          , viewBoolInput
                                language
                                form.handReferralForm
                                (SetReferralBoolInput
                                    (\value form_ ->
                                        { form_ | handReferralForm = Just value }
                                    )
                                )
                                "hand-referral-form"
                                Nothing
                          , viewQuestionLabel language <| Translate.AccompanyToFacilityQuestion FacilityHealthCenter
                          , viewBoolInput
                                language
                                form.accompanyToHealthCenter
                                (SetReferralBoolInput
                                    (\value form_ ->
                                        { form_ | accompanyToHealthCenter = Just value }
                                    )
                                )
                                "accompany-to-hc"
                                Nothing
                          ]
                        , [ form.handReferralForm, form.accompanyToHealthCenter ]
                        )

                    else
                        ( [ div [ class "why-not" ]
                                [ viewQuestionLabel language Translate.WhyNot
                                , viewCheckBoxSelectInput language
                                    [ ClientRefused
                                    , NoAmbulance
                                    , ClientUnableToAffordFees
                                    , ReasonForNonReferralNotIndicated
                                    , ReasonForNonReferralOther
                                    ]
                                    []
                                    form.reasonForNotSendingToHC
                                    SetHealthCenterNonReferralReason
                                    Translate.ReasonForNonReferral
                                ]
                          ]
                        , [ if isJust form.reasonForNotSendingToHC then
                                Just True

                            else
                                Nothing
                          ]
                        )
                )
                form.referToHealthCenter
                |> Maybe.withDefault ( [], [] )
    in
    ( [ h2 [] [ text <| translate language Translate.ActionsToTake ++ ":" ]
      , div [ class "instructions" ]
            [ viewActionTakenLabel language (Translate.CompleteFacilityReferralForm FacilityHealthCenter) "icon-forms" Nothing
            , viewActionTakenLabel language (Translate.SendPatientToFacility FacilityHealthCenter) "icon-shuttle" Nothing
            ]
      , viewQuestionLabel language <| Translate.ReferredPatientToFacilityQuestion FacilityHealthCenter
      , viewBoolInput
            language
            form.referToHealthCenter
            (SetReferralBoolInput
                (\value form_ ->
                    { form_ | referToHealthCenter = Just value, reasonForNotSendingToHC = Nothing }
                )
            )
            "refer-to-hc"
            Nothing
      ]
        ++ derivedSection
    , [ form.referToHealthCenter ] ++ derivedTasks
    )


resolveReferralInputsAndTasksForNurse :
    Language
    -> NominalDate
    -> AssembledData
    -> ((Bool -> ReferralForm -> ReferralForm) -> Bool -> msg)
    -> (Maybe ReasonForNonReferral -> ReferralFacility -> ReasonForNonReferral -> msg)
    -> ReferralForm
    -> ( List (Html msg), List (Maybe Bool) )
resolveReferralInputsAndTasksForNurse language currentDate assembled setReferralBoolInputMsg setNonReferralReasonMsg form =
    let
        foldResults =
            List.foldr
                (\( inputs, tasks ) ( accumInputs, accumTasks ) ->
                    ( inputs ++ accumInputs, tasks ++ accumTasks )
                )
                ( [], [] )
    in
    resolveRequiredReferralFacilities assembled
        |> List.map (resolveReferralToFacilityInputsAndTasks language currentDate PrenatalEncounterPhaseInitial assembled setReferralBoolInputMsg setNonReferralReasonMsg form)
        |> foldResults


resolveRequiredReferralFacilities : AssembledData -> List ReferralFacility
resolveRequiredReferralFacilities assembled =
    List.filter (matchRequiredReferralFacility assembled) referralFacilities


matchRequiredReferralFacility : AssembledData -> ReferralFacility -> Bool
matchRequiredReferralFacility assembled facility =
    case facility of
        FacilityHospital ->
            referToHospital assembled

        FacilityMentalHealthSpecialist ->
            referToMentalHealthSpecialist assembled

        FacilityARVProgram ->
            referToHIVProgram assembled

        FacilityNCDProgram ->
            -- @todo : Implement when developing NCD feature.
            False

        FacilityHealthCenter ->
            -- We should never get here. HC inputs are resolved
            -- with resolveReferralInputsAndTasksForCHW.
            False


referralFacilities : List ReferralFacility
referralFacilities =
    [ FacilityHospital, FacilityMentalHealthSpecialist, FacilityARVProgram, FacilityNCDProgram ]
>>>>>>> b126d5e3
<|MERGE_RESOLUTION|>--- conflicted
+++ resolved
@@ -29,11 +29,7 @@
         , vaccineDoseToComparable
         , vitalsFormWithDefault
         )
-<<<<<<< HEAD
-=======
 import Measurement.View exposing (viewActionTakenLabel)
-import Pages.AcuteIllness.Activity.Utils exposing (getCurrentReasonForMedicationNonAdministration, nonAdministrationReasonToSign)
->>>>>>> b126d5e3
 import Pages.AcuteIllness.Activity.View exposing (viewAdministeredMedicationCustomLabel, viewAdministeredMedicationLabel, viewAdministeredMedicationQuestion)
 import Pages.Prenatal.Activity.Model exposing (..)
 import Pages.Prenatal.Activity.Types exposing (..)
@@ -413,7 +409,9 @@
                         |> not
 
                 NursePostpartumEncounter ->
-                    referToHospitalForNonHIVDiagnosis assembled
+                    resolveRequiredReferralFacilities assembled
+                        |> List.isEmpty
+                        |> not
 
                 _ ->
                     dangerSigns
@@ -549,7 +547,8 @@
             isJust assembled.measurements.followUp
 
         NextStepsSendToHC ->
-            isJust assembled.measurements.sendToHC
+            resolveRequiredReferralFacilities assembled
+                |> List.all (referralToFacilityCompleted assembled)
 
         NextStepsHealthEducation ->
             isJust assembled.measurements.healthEducation
@@ -909,116 +908,9 @@
             isJust assembled.measurements.outsideCare
 
 
-<<<<<<< HEAD
-diagnosesCausingHospitalReferral : AssembledData -> EverySet PrenatalDiagnosis
-diagnosesCausingHospitalReferral assembled =
-    let
-        nonHIV =
-            nonHIVDiagnosesCausingHospitalReferral assembled
-
-        byAdverseEvent =
-            diagnosesCausingHospitalReferralByAdverseEventForTreatment assembled
-
-        byPastDiagnoses =
-            diagnosesCausingHospitalReferralByPastDiagnoses assembled
-
-        overall =
-            nonHIV
-                ++ byAdverseEvent
-                ++ byPastDiagnoses
-
-        additional =
-            -- There are 2 cases where patient is referred to hospital, skipping
-            -- referals to other facilities:
-            -- 1. HIV-positive patients, while there's an HIV program, at the health center.
-            -- 2. Patient with a mental health diagnosis, and available mental health
-            --   specialist at helath center.
-            -- In both cases, since we have a need to refer to the hospital, it must
-            -- be more urgent, and therefore, treatment for (HIV/Mental health) will
-            -- be given at the hospital.
-            if not <| List.isEmpty overall then
-                let
-                    hiv =
-                        if diagnosed DiagnosisHIV assembled && hivProgramAtHC assembled.measurements then
-                            [ DiagnosisHIV ]
-
-                        else
-                            []
-
-                    mentalHealth =
-                        if mentalHealthSpecialistAtHC assembled then
-                            List.filter (\diagnosis -> diagnosed diagnosis assembled) mentalHealthDiagnosesRequiringTreatment
-
-                        else
-                            []
-                in
-                hiv
-
-            else
-                []
-    in
-    overall
-        ++ additional
-        |> EverySet.fromList
-
-
-referToHospitalForNonHIVDiagnosis : AssembledData -> Bool
-referToHospitalForNonHIVDiagnosis =
-    nonHIVDiagnosesCausingHospitalReferral >> List.isEmpty >> not
-
-
-nonHIVDiagnosesCausingHospitalReferral : AssembledData -> List PrenatalDiagnosis
-nonHIVDiagnosesCausingHospitalReferral assembled =
-    diagnosesCausingHospitalReferralByImmediateDiagnoses assembled
-        ++ diagnosesCausingHospitalReferralByMentalHealth assembled
-        ++ diagnosesCausingHospitalReferralByOtherReasons assembled
-
-
-diagnosesCausingHospitalReferralByImmediateDiagnoses : AssembledData -> List PrenatalDiagnosis
-diagnosesCausingHospitalReferralByImmediateDiagnoses assembled =
-    let
-        immediateReferralDiagnoses =
-            emergencyReferralDiagnosesInitial
-                ++ [ DiagnosisModeratePreeclampsiaInitialPhase
-                   , DiagnosisHeartburnPersistent
-                   , DiagnosisDeepVeinThrombosis
-                   , DiagnosisPelvicPainIntense
-                   , DiagnosisPelvicPainContinued
-                   , DiagnosisPyelonephritis
-                   , DiagnosisMalariaMedicatedContinued
-                   , DiagnosisMalariaWithAnemiaMedicatedContinued
-                   , DiagnosisUrinaryTractInfectionContinued
-                   , DiagnosisCandidiasisContinued
-                   , DiagnosisGonorrheaContinued
-                   , DiagnosisTrichomonasOrBacterialVaginosisContinued
-                   , DiagnosisPostpartumUrinaryIncontinence
-                   ]
-    in
-    List.filter (\diagnosis -> diagnosed diagnosis assembled)
-        immediateReferralDiagnoses
-
-
-diagnosesCausingHospitalReferralByMentalHealth : AssembledData -> List PrenatalDiagnosis
-diagnosesCausingHospitalReferralByMentalHealth assembled =
-    if mentalHealthSpecialistAtHC assembled then
-        []
-
-    else
-        List.filter (\diagnosis -> diagnosed diagnosis assembled) mentalHealthDiagnosesRequiringTreatment
-
-
-diagnosesCausingHospitalReferralByOtherReasons : AssembledData -> List PrenatalDiagnosis
-diagnosesCausingHospitalReferralByOtherReasons assembled =
-    let
-        severeMalariaTreatment =
-            getMeasurementValueFunc assembled.measurements.medicationDistribution
-                |> Maybe.andThen (.recommendedTreatmentSigns >> Maybe.map (EverySet.member TreatmentReferToHospital))
-                |> Maybe.withDefault False
-=======
 referToHospital : AssembledData -> Bool
 referToHospital =
     diagnosesCausingHospitalReferral >> EverySet.isEmpty >> not
->>>>>>> b126d5e3
 
 
 diagnosesCausingHospitalReferral : AssembledData -> EverySet PrenatalDiagnosis
@@ -1128,84 +1020,6 @@
             not <| symptomRecordedPreviously assembled PelvicPain
     in
     byCurrentEncounter && byPreviousEncounters
-<<<<<<< HEAD
-=======
-
-
-provideMentalHealthEducation : AssembledData -> Bool
-provideMentalHealthEducation assembled =
-    -- Mental health survey was taken and none of
-    -- mental health diagnoses was determined.
-    isJust assembled.measurements.mentalHealth
-        && diagnosedNoneOf mentalHealthDiagnosesRequiringTreatment assembled
-
-
-hospitalizeDueToPelvicPain : AssembledData -> Bool
-hospitalizeDueToPelvicPain assembled =
-    -- PelvicPain reported at current encounter, and
-    -- any of follow up questions were answered Yes.
-    getMeasurementValueFunc assembled.measurements.symptomReview
-        |> Maybe.map
-            (\value ->
-                EverySet.member PelvicPain value.symptoms
-                    && EverySet.member SymptomQuestionPelvicPainHospitalization value.symptomQuestions
-            )
-        |> Maybe.withDefault False
-
-
-symptomRecorded : PrenatalMeasurements -> PrenatalSymptom -> Bool
-symptomRecorded measurements symptom =
-    getMeasurementValueFunc measurements.symptomReview
-        |> Maybe.map (.symptoms >> EverySet.member symptom)
-        |> Maybe.withDefault False
-
-
-symptomRecordedPreviously : AssembledData -> PrenatalSymptom -> Bool
-symptomRecordedPreviously assembled symptom =
-    assembled.nursePreviousMeasurementsWithDates
-        |> List.filter
-            (\( _, _, measurements ) ->
-                symptomRecorded measurements symptom
-            )
-        |> List.isEmpty
-        |> not
-
-
-nextStepsTaskCompleted : AssembledData -> NextStepsTask -> Bool
-nextStepsTaskCompleted assembled task =
-    case task of
-        NextStepsAppointmentConfirmation ->
-            isJust assembled.measurements.appointmentConfirmation
-
-        NextStepsFollowUp ->
-            isJust assembled.measurements.followUp
-
-        NextStepsSendToHC ->
-            resolveRequiredReferralFacilities assembled
-                |> List.all (referralToFacilityCompleted assembled)
-
-        NextStepsHealthEducation ->
-            isJust assembled.measurements.healthEducation
-
-        NextStepsNewbornEnrolment ->
-            isJust assembled.participant.newborn
-
-        NextStepsMedicationDistribution ->
-            let
-                allowedSigns =
-                    NoMedicationDistributionSignsInitialPhase :: medicationsInitialPhase
-
-                malariaTreatmentCompleted =
-                    if diagnosedMalaria assembled then
-                        recommendedTreatmentMeasurementTaken recommendedTreatmentSignsForMalaria assembled.measurements
-
-                    else
-                        True
-
-                heartburnTreatmentCompleted =
-                    if diagnosed DiagnosisHeartburn assembled then
-                        recommendedTreatmentMeasurementTaken recommendedTreatmentSignsForHeartburn assembled.measurements
->>>>>>> b126d5e3
 
 
 provideMentalHealthEducation : AssembledData -> Bool
@@ -2630,16 +2444,6 @@
     DiagnosisDepressionNotLikely :: mentalHealthDiagnosesRequiringTreatment
 
 
-<<<<<<< HEAD
-mentalHealthDiagnosesRequiringTreatment : List PrenatalDiagnosis
-mentalHealthDiagnosesRequiringTreatment =
-    [ DiagnosisDepressionPossible
-    , DiagnosisDepressionHighlyPossible
-    , DiagnosisDepressionProbable
-    , DiagnosisSuicideRisk
-    ]
-
-
 undeterminedPostpartumDiagnoses : List PrenatalDiagnosis
 undeterminedPostpartumDiagnoses =
     [ DiagnosisPostpartumAbdominalPain
@@ -2650,8 +2454,6 @@
     ]
 
 
-=======
->>>>>>> b126d5e3
 healthEducationFormInputsAndTasks : Language -> AssembledData -> HealthEducationForm -> ( List (Html Msg), List (Maybe Bool) )
 healthEducationFormInputsAndTasks language assembled healthEducationForm =
     let
@@ -6899,7 +6701,6 @@
             )
 
 
-<<<<<<< HEAD
 breastfeedingFormWithDefault : BreastfeedingForm -> Maybe BreastfeedingValue -> BreastfeedingForm
 breastfeedingFormWithDefault form saved =
     saved
@@ -7163,7 +6964,8 @@
             )
     in
     ( initialSection ++ derivedSection, initialTasks ++ derivedTasks )
-=======
+
+
 resolveReferralInputsAndTasksForCHW :
     Language
     -> NominalDate
@@ -7302,5 +7104,4 @@
 
 referralFacilities : List ReferralFacility
 referralFacilities =
-    [ FacilityHospital, FacilityMentalHealthSpecialist, FacilityARVProgram, FacilityNCDProgram ]
->>>>>>> b126d5e3
+    [ FacilityHospital, FacilityMentalHealthSpecialist, FacilityARVProgram, FacilityNCDProgram ]