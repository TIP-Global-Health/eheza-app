module Pages.Prenatal.Activity.Utils exposing (..)

import AssocList as Dict exposing (Dict)
import Backend.Entities exposing (PrenatalEncounterId)
import Backend.Measurement.Model exposing (..)
import Backend.Measurement.Utils
    exposing
        ( diabetesBySugarCount
        , diabetesByUrineGlucose
        , getHeightValue
        , getMeasurementValueFunc
        , labExpirationPeriod
        , muacIndication
        , muacValueFunc
        , weightValueFunc
        )
import Backend.Model exposing (ModelIndexedDb)
import Backend.Person.Model exposing (Person)
import Backend.PrenatalActivity.Model exposing (..)
import Backend.PrenatalEncounter.Model exposing (PrenatalEncounterType(..), PrenatalIndicator(..))
import Backend.PrenatalEncounter.Types exposing (PrenatalDiagnosis(..))
import Backend.PrenatalEncounter.Utils exposing (isNurseEncounter)
import Date exposing (Unit(..))
import DateSelector.Model exposing (DateSelectorConfig)
import DateSelector.SelectorPopup exposing (viewCalendarPopup)
import EverySet exposing (EverySet)
import Gizra.Html exposing (emptyNode, showIf)
import Gizra.NominalDate exposing (NominalDate, diffDays, diffWeeks, formatDDMMYYYY)
import Html exposing (..)
import Html.Attributes exposing (..)
import Html.Events exposing (..)
import List.Extra
import Maybe.Extra exposing (andMap, isJust, isNothing, or, unwrap)
import Measurement.Model exposing (FamilyPlanningForm, LaboratoryTask(..), OutsideCareForm, VaccinationFormViewMode(..), VitalsForm)
import Measurement.Utils
    exposing
        ( corePhysicalExamFormWithDefault
        , getNextVaccineDose
        , toEverySet
        , vaccinationFormWithDefault
        , vaccineDoseToComparable
        , vitalsFormWithDefault
        )
import Measurement.View exposing (viewActionTakenLabel)
import Pages.AcuteIllness.Activity.View exposing (viewAdministeredMedicationCustomLabel, viewAdministeredMedicationLabel, viewAdministeredMedicationQuestion)
import Pages.Prenatal.Activity.Model exposing (..)
import Pages.Prenatal.Activity.Types exposing (..)
import Pages.Prenatal.Encounter.Utils exposing (diagnosisRequiresEmergencyReferal, emergencyReferalRequired, getAllActivities)
import Pages.Prenatal.Model exposing (AssembledData, HealthEducationForm, PrenatalEncounterPhase(..), ReferralForm, VaccinationProgressDict)
import Pages.Prenatal.Utils exposing (..)
import Pages.Utils
    exposing
        ( ifEverySetEmpty
        , ifNullableTrue
        , ifTrue
        , maybeToBoolTask
        , maybeValueConsideringIsDirtyField
        , taskAllCompleted
        , taskCompleted
        , taskCompletedWithException
        , valueConsideringIsDirtyField
        , viewBoolInput
        , viewCheckBoxMultipleSelectCustomInput
        , viewCheckBoxMultipleSelectInput
        , viewCheckBoxSelectCustomInput
        , viewCheckBoxSelectInput
        , viewCustomBoolInput
        , viewCustomLabel
        , viewInstructionsLabel
        , viewLabel
        , viewQuestionLabel
        )
import Translate exposing (Language, translate)
import Translate.Model exposing (Language(..))
import Utils.Html exposing (viewModal)


expectActivity : NominalDate -> AssembledData -> PrenatalActivity -> Bool
expectActivity currentDate assembled activity =
    case assembled.encounter.encounterType of
        -- Note that for nurse it's always used after
        -- Pages.Prenatal.Encounter.Utils.getAllActivities, which supplies
        -- different activities, depending if nurse encounter was performed
        -- previously, or not.
        NurseEncounter ->
            case activity of
                PregnancyDating ->
                    True

                History ->
                    True

                Examination ->
                    True

                FamilyPlanning ->
                    True

                Backend.PrenatalActivity.Model.MalariaPrevention ->
                    assembled.nursePreviousEncountersData
                        |> List.filter
                            (.measurements
                                >> .malariaPrevention
                                >> Maybe.map (Tuple.second >> .value >> EverySet.member MosquitoNet)
                                >> Maybe.withDefault False
                            )
                        |> List.isEmpty

                Backend.PrenatalActivity.Model.Medication ->
                    True

                DangerSigns ->
                    True

                Laboratory ->
                    -- Always True, as there are sub activities that should be
                    -- presented on every encounter.
                    True

                PrenatalPhoto ->
                    expectPrenatalPhoto currentDate assembled

                NextSteps ->
                    mandatoryActivitiesForNextStepsCompleted currentDate assembled
                        && (resolveNextStepsTasks currentDate assembled
                                |> List.filter (expectNextStepsTask currentDate assembled)
                                |> List.isEmpty
                                |> not
                           )

                SymptomReview ->
                    True

                PrenatalTreatmentReview ->
                    -- There will always be at least the Prenatal Medication
                    -- task to complete.
                    True

                MaternalMentalHealth ->
                    -- From 28 weeks EGA and not done already.
                    Maybe.map
                        (\lmpDate ->
                            let
                                egaInWeeks =
                                    calculateEGAWeeks currentDate lmpDate

                                performedPreviously =
                                    assembled.nursePreviousEncountersData
                                        |> List.filter (.measurements >> .mentalHealth >> isJust)
                                        |> List.isEmpty
                                        |> not
                            in
                            egaInWeeks >= 28 && not performedPreviously
                        )
                        assembled.globalLmpDate
                        |> Maybe.withDefault False

                PrenatalImmunisation ->
                    Maybe.map
                        (\lmpDate ->
                            let
                                egaInWeeks =
                                    calculateEGAWeeks currentDate lmpDate
                            in
                            generateSuggestedVaccinations currentDate egaInWeeks assembled
                                |> List.isEmpty
                                |> not
                        )
                        assembled.globalLmpDate
                        |> Maybe.withDefault False

                -- Activities that do not participate at Nurse encounter.
                _ ->
                    False

        NursePostpartumEncounter ->
            case activity of
                PregnancyOutcome ->
                    True

                SymptomReview ->
                    True

                MaternalMentalHealth ->
                    True

                Backend.PrenatalActivity.Model.Breastfeeding ->
                    True

                Examination ->
                    True

                FamilyPlanning ->
                    True

                PostpartumTreatmentReview ->
                    True

                SpecialityCare ->
                    List.any (expectSpecialityCareSignSection assembled)
                        specialityCareSections

                NextSteps ->
                    mandatoryActivitiesForNextStepsCompleted currentDate assembled
                        && (resolveNextStepsTasks currentDate assembled
                                |> List.filter (expectNextStepsTask currentDate assembled)
                                |> List.isEmpty
                                |> not
                           )

                -- Activities that do not participate at Nurse Postpartum encounter.
                _ ->
                    False

        ChwFirstEncounter ->
            case activity of
                PregnancyDating ->
                    -- Do not show, if patient already visited health center.
                    nurseEncounterNotPerformed assembled

                Laboratory ->
                    -- Do not show, if patient already visited health center.
                    nurseEncounterNotPerformed assembled

                DangerSigns ->
                    True

                Backend.PrenatalActivity.Model.HealthEducation ->
                    activityCompleted currentDate assembled DangerSigns
                        && noDangerSigns assembled

                NextSteps ->
                    mandatoryActivitiesForNextStepsCompleted currentDate assembled

                -- Activities that do not participate at CHW encounter 1.
                _ ->
                    False

        ChwSecondEncounter ->
            case activity of
                DangerSigns ->
                    True

                BirthPlan ->
                    activityCompleted currentDate assembled DangerSigns
                        && noDangerSigns assembled

                Backend.PrenatalActivity.Model.HealthEducation ->
                    activityCompleted currentDate assembled DangerSigns
                        && noDangerSigns assembled

                NextSteps ->
                    mandatoryActivitiesForNextStepsCompleted currentDate assembled

                -- Activities that do not participate at CHW encounter 2.
                _ ->
                    False

        ChwThirdPlusEncounter ->
            case activity of
                DangerSigns ->
                    True

                Backend.PrenatalActivity.Model.HealthEducation ->
                    activityCompleted currentDate assembled DangerSigns
                        && noDangerSigns assembled

                NextSteps ->
                    mandatoryActivitiesForNextStepsCompleted currentDate assembled

                -- Activities that do not participate at CHW encounter 3.
                _ ->
                    False

        ChwPostpartumEncounter ->
            case activity of
                PregnancyOutcome ->
                    True

                DangerSigns ->
                    True

                NextSteps ->
                    mandatoryActivitiesForNextStepsCompleted currentDate assembled

                -- Activities that do not participate at CHW Postpartum encounter.
                _ ->
                    False


activityCompleted : NominalDate -> AssembledData -> PrenatalActivity -> Bool
activityCompleted currentDate assembled activity =
    case activity of
        PregnancyDating ->
            isJust assembled.measurements.lastMenstrualPeriod

        History ->
            if nurseEncounterNotPerformed assembled then
                -- First antenatal encounter - all tasks should be completed
                isJust assembled.measurements.obstetricHistory
                    && isJust assembled.measurements.obstetricHistoryStep2
                    && isJust assembled.measurements.medicalHistory
                    && isJust assembled.measurements.socialHistory

            else
                -- Subsequent antenatal encounter - only Social history task
                -- needs to be completed.
                isJust assembled.measurements.socialHistory

        Examination ->
            resolveExaminationTasks assembled
                |> List.all (examinationTaskCompleted assembled)

        FamilyPlanning ->
            isJust assembled.measurements.familyPlanning

        Backend.PrenatalActivity.Model.MalariaPrevention ->
            isJust assembled.measurements.malariaPrevention

        Backend.PrenatalActivity.Model.Medication ->
            isJust assembled.measurements.medication

        DangerSigns ->
            isJust assembled.measurements.dangerSigns

        PrenatalPhoto ->
            isJust assembled.measurements.prenatalPhoto

        Laboratory ->
            if isNurseEncounter assembled.encounter.encounterType then
                List.all (laboratoryTaskCompleted currentDate assembled) laboratoryTasks

            else
                -- CHW only got one lab on first encounter
                isJust assembled.measurements.pregnancyTest

        Backend.PrenatalActivity.Model.HealthEducation ->
            isJust assembled.measurements.healthEducation

        BirthPlan ->
            isJust assembled.measurements.birthPlan

        NextSteps ->
            resolveNextStepsTasks currentDate assembled
                |> List.all (nextStepsTaskCompleted currentDate assembled)

        PregnancyOutcome ->
            isJust assembled.participant.dateConcluded

        SymptomReview ->
            isJust assembled.measurements.symptomReview

        PrenatalTreatmentReview ->
            resolveTreatmentReviewTasks assembled
                |> List.all (treatmentReviewTaskCompleted assembled)

        MaternalMentalHealth ->
            isJust assembled.measurements.mentalHealth

        PrenatalImmunisation ->
            (not <| expectActivity currentDate assembled PrenatalImmunisation)
                || List.all (immunisationTaskCompleted currentDate assembled) immunisationTasks

        Backend.PrenatalActivity.Model.Breastfeeding ->
            isJust assembled.measurements.breastfeeding

        SpecialityCare ->
            isJust assembled.measurements.specialityCare

        PostpartumTreatmentReview ->
            isJust assembled.measurements.medication


resolveNextStepsTasks : NominalDate -> AssembledData -> List NextStepsTask
resolveNextStepsTasks currentDate assembled =
    let
        tasks =
            case assembled.encounter.encounterType of
                NurseEncounter ->
                    -- The order is important. Do not change.
                    [ NextStepsHealthEducation, NextStepsMedicationDistribution, NextStepsSendToHC, NextStepsWait ]

                NursePostpartumEncounter ->
                    [ NextStepsHealthEducation, NextStepsMedicationDistribution, NextStepsSendToHC ]

                _ ->
                    -- The order is important. Do not change.
                    [ NextStepsAppointmentConfirmation, NextStepsSendToHC, NextStepsFollowUp, NextStepsHealthEducation, NextStepsNewbornEnrolment ]
    in
    List.filter (expectNextStepsTask currentDate assembled) tasks


expectNextStepsTask : NominalDate -> AssembledData -> NextStepsTask -> Bool
expectNextStepsTask currentDate assembled task =
    let
        dangerSigns =
            dangerSignsPresent assembled
    in
    case task of
        -- Exclusive CHW task.
        NextStepsAppointmentConfirmation ->
            not dangerSigns && assembled.encounter.encounterType /= ChwPostpartumEncounter

        -- Exclusive CHW task.
        NextStepsFollowUp ->
            case assembled.encounter.encounterType of
                ChwPostpartumEncounter ->
                    dangerSigns

                _ ->
                    True

        -- Common task for nurse and CHW.
        NextStepsSendToHC ->
            case assembled.encounter.encounterType of
                NurseEncounter ->
                    resolveRequiredReferralFacilities assembled
                        |> List.isEmpty
                        |> not

                NursePostpartumEncounter ->
                    resolveRequiredReferralFacilities assembled
                        |> List.isEmpty
                        |> not

                _ ->
                    dangerSigns

        -- Common task for nurse and CHW.
        NextStepsHealthEducation ->
            case assembled.encounter.encounterType of
                NurseEncounter ->
                    -- Emergency referral is not required.
                    (not <| emergencyReferalRequired assembled)
                        && (-- HIV education appears whenever HIV test was performed.
                            isJust assembled.measurements.hivTest
                                || provideNauseaAndVomitingEducation assembled
                                || List.any (symptomRecorded assembled.measurements)
                                    [ LegCramps, LowBackPain, Constipation, VaricoseVeins ]
                                || provideLegPainRednessEducation assembled
                                || providePelvicPainEducation assembled
                                || diagnosedAnyOf
                                    [ DiagnosisHeartburn
                                    , DiagnosisCandidiasis
                                    , DiagnosisGonorrhea
                                    , DiagnosisTrichomonasOrBacterialVaginosis
                                    ]
                                    assembled
                                || provideMentalHealthEducation assembled
                           )

                NursePostpartumEncounter ->
                    (not <| emergencyReferalRequired assembled)
                        && (provideNauseaAndVomitingEducation assembled
                                || List.any (symptomRecorded assembled.measurements)
                                    [ LegCramps, LowBackPain, Constipation, VaricoseVeins ]
                                || provideLegPainRednessEducation assembled
                                || providePelvicPainEducation assembled
                                || diagnosedAnyOf
                                    [ DiagnosisHeartburn
                                    , DiagnosisCandidiasis
                                    , DiagnosisGonorrhea
                                    , DiagnosisTrichomonasOrBacterialVaginosis
                                    , DiagnosisPostpartumEarlyMastitisOrEngorgment
                                    , DiagnosisPostpartumMastitis
                                    ]
                                    assembled
                                || provideMentalHealthEducation assembled
                           )

                ChwPostpartumEncounter ->
                    True

                _ ->
                    False

        -- Exclusive CHW task.
        NextStepsNewbornEnrolment ->
            assembled.encounter.encounterType == ChwPostpartumEncounter

        -- Exclusive task for Nurse.
        NextStepsMedicationDistribution ->
            case assembled.encounter.encounterType of
                NurseEncounter ->
                    let
                        hypertensionlikeDiagnosesCondition =
                            -- Given treatment to Hypertension / Moderate Preeclampsia, which needs updating.
                            (updateHypertensionTreatmentWithMedication assembled
                                && (-- Hypertension / Moderate Preeclamsia treatment
                                    -- did not cause an adverse event.
                                    not <| referToHospitalDueToAdverseEventForHypertensionTreatment assembled
                                   )
                                && (-- Moderate Preeclamsia not diagnosed at current encounter, since it results
                                    -- in referral to hospital.
                                    not <| diagnosedAnyOf moderatePreeclampsiaDiagnoses assembled
                                   )
                            )
                                || -- Diagnosed with Moderate Preeclampsia at previous encounter, and BP taken
                                   -- at current encounter does not indicate a need for hospitalization.
                                   (moderatePreeclampsiaAsPreviousHypertensionlikeDiagnosis assembled
                                        && (not <| bloodPreasureAtHypertensionTreatmentRequiresHospitalization assembled)
                                   )
                    in
                    -- Emergency referral is not required.
                    (not <| emergencyReferalRequired assembled)
                        && ((resolveRequiredMedicationsSet English currentDate PrenatalEncounterPhaseInitial assembled
                                |> List.isEmpty
                                |> not
                            )
                                || (diagnosedMalaria assembled
                                        && (not <| referToHospitalDueToAdverseEventForMalariaTreatment assembled)
                                   )
                                || diagnosedHypertension PrenatalEncounterPhaseInitial assembled
                                || diagnosedAnyOf
                                    [ DiagnosisHeartburn
                                    , DiagnosisUrinaryTractInfection
                                    , DiagnosisCandidiasis
                                    , DiagnosisGonorrhea
                                    , DiagnosisTrichomonasOrBacterialVaginosis
                                    ]
                                    assembled
                                || (hypertensionlikeDiagnosesCondition
                                        && -- If Preeclampsia was diagnosed at current
                                           -- encounter, there's no need to medicate, because
                                           -- patient is sent to hospital anyway.
                                           (not <|
                                                diagnosedAnyOf
                                                    [ DiagnosisModeratePreeclampsiaInitialPhase
                                                    , DiagnosisSeverePreeclampsiaInitialPhase
                                                    ]
                                                    assembled
                                           )
                                   )
                           )

                NursePostpartumEncounter ->
                    -- Emergency referral is not required.
                    (not <| emergencyReferalRequired assembled)
                        && ((resolveRequiredMedicationsSet English currentDate PrenatalEncounterPhaseInitial assembled
                                |> List.isEmpty
                                |> not
                            )
                                || diagnosedAnyOf
                                    [ DiagnosisHeartburn
                                    , DiagnosisUrinaryTractInfection
                                    , DiagnosisCandidiasis
                                    , DiagnosisGonorrhea
                                    , DiagnosisTrichomonasOrBacterialVaginosis
                                    , DiagnosisPostpartumMastitis
                                    ]
                                    assembled
                           )

                -- CHW encounter types where medication is not distributed.
                _ ->
                    False

        NextStepsWait ->
            -- Exclusive task for Nurse encounter.
            (assembled.encounter.encounterType == NurseEncounter)
                && -- If we refer patients somewhere, there's no need to wait.
                   (not <| expectNextStepsTask currentDate assembled NextStepsSendToHC)
                && -- We show Wait activity when there's at least one
                   -- test that was performed, or, 2 hours waiting is
                   -- required for blood pressure recheck.
                   (getMeasurementValueFunc assembled.measurements.labsResults
                        |> Maybe.map (.performedTests >> EverySet.isEmpty >> not)
                        |> Maybe.withDefault False
                   )


nextStepsTaskCompleted : NominalDate -> AssembledData -> NextStepsTask -> Bool
nextStepsTaskCompleted currentDate assembled task =
    case task of
        NextStepsAppointmentConfirmation ->
            isJust assembled.measurements.appointmentConfirmation

        NextStepsFollowUp ->
            isJust assembled.measurements.followUp

        NextStepsSendToHC ->
            resolveRequiredReferralFacilities assembled
                |> List.all (referralToFacilityCompleted assembled)

        NextStepsHealthEducation ->
            isJust assembled.measurements.healthEducation

        NextStepsNewbornEnrolment ->
            isJust assembled.participant.newborn

        NextStepsMedicationDistribution ->
            let
                allowedSigns =
                    NoMedicationDistributionSignsInitialPhase :: medicationsInitialPhase

                medicationDistributionRequired =
                    resolveRequiredMedicationsSet English currentDate PrenatalEncounterPhaseInitial assembled
                        |> List.isEmpty
                        |> not

                medicationDistributionCompleted =
                    if medicationDistributionRequired then
                        medicationDistributionMeasurementTaken allowedSigns assembled.measurements

                    else
                        True

                malariaTreatmentCompleted =
                    if diagnosedMalaria assembled then
                        recommendedTreatmentMeasurementTaken recommendedTreatmentSignsForMalaria assembled.measurements

                    else
                        True

                heartburnTreatmentCompleted =
                    if diagnosed DiagnosisHeartburn assembled then
                        recommendedTreatmentMeasurementTaken recommendedTreatmentSignsForHeartburn assembled.measurements

                    else
                        True

                hypertensionTreatmentCompleted =
                    if
                        diagnosedHypertension PrenatalEncounterPhaseInitial assembled
                            || -- Adding this to account for continuous treatment that may be
                               -- provided for Moderate Preeclampsia.
                               diagnosedPreviouslyAnyOf
                                [ DiagnosisModeratePreeclampsiaInitialPhase
                                , DiagnosisModeratePreeclampsiaRecurrentPhase
                                ]
                                assembled
                    then
                        recommendedTreatmentMeasurementTaken recommendedTreatmentSignsForHypertension assembled.measurements

                    else
                        True

                candidiasisTreatmentCompleted =
                    if diagnosed DiagnosisCandidiasis assembled then
                        recommendedTreatmentMeasurementTaken recommendedTreatmentSignsForCandidiasis assembled.measurements

                    else
                        True

                urinaryTractInfectionTreatmentCompleted =
                    if diagnosed DiagnosisUrinaryTractInfection assembled then
                        recommendedTreatmentMeasurementTaken recommendedTreatmentSignsForUrinaryTractInfection assembled.measurements

                    else
                        True

                mastitisTreatmentCompleted =
                    if diagnosed DiagnosisPostpartumMastitis assembled then
                        recommendedTreatmentMeasurementTaken recommendedTreatmentSignsForMastitis assembled.measurements

                    else
                        True
            in
            medicationDistributionCompleted
                && malariaTreatmentCompleted
                && heartburnTreatmentCompleted
                && hypertensionTreatmentCompleted
                && candidiasisTreatmentCompleted
                && urinaryTractInfectionTreatmentCompleted
                && mastitisTreatmentCompleted

        NextStepsWait ->
            getMeasurementValueFunc assembled.measurements.labsResults
                |> Maybe.map .patientNotified
                |> Maybe.withDefault False


resolveTreatmentReviewTasks : AssembledData -> List TreatmentReviewTask
resolveTreatmentReviewTasks assembled =
    let
        tasks =
            [ TreatmentReviewPrenatalMedication
            , TreatmentReviewHIV
            , TreatmentReviewHypertension
            , TreatmentReviewMalaria
            , TreatmentReviewAnemia
            , TreatmentReviewSyphilis
            ]
    in
    List.filter (expectTreatmentReviewTask assembled) tasks


expectTreatmentReviewTask : AssembledData -> TreatmentReviewTask -> Bool
expectTreatmentReviewTask assembled task =
    case task of
        TreatmentReviewPrenatalMedication ->
            True

        TreatmentReviewHIV ->
            -- Show, if there was medication treatment, or if patient was
            -- referred to HIV program.
            (isJust <| latestMedicationTreatmentForHIV assembled)
                || referredToHIVProgramPreviously assembled

        TreatmentReviewHypertension ->
            -- Show, if there was medication treatment.
            latestMedicationTreatmentForHypertension assembled
                |> isJust

        TreatmentReviewMalaria ->
            -- Show, if there was medication treatment.
            latestMedicationTreatmentForMalaria assembled
                |> isJust

        TreatmentReviewAnemia ->
            -- Show, if there was medication treatment.
            latestMedicationTreatmentForAnemia assembled
                |> isJust

        TreatmentReviewSyphilis ->
            -- Show, if there was medication treatment.
            latestMedicationTreatmentForSyphilis assembled
                |> isJust


treatmentReviewTaskCompleted : AssembledData -> TreatmentReviewTask -> Bool
treatmentReviewTaskCompleted assembled task =
    case task of
        TreatmentReviewPrenatalMedication ->
            getMeasurementValueFunc assembled.measurements.medication
                |> Maybe.map (.signs >> isJust)
                |> Maybe.withDefault False

        TreatmentReviewHIV ->
            getMeasurementValueFunc assembled.measurements.medication
                |> Maybe.map (.hivTreatment >> isJust)
                |> Maybe.withDefault False

        TreatmentReviewHypertension ->
            getMeasurementValueFunc assembled.measurements.medication
                |> Maybe.map (.hypertensionTreatment >> isJust)
                |> Maybe.withDefault False

        TreatmentReviewMalaria ->
            getMeasurementValueFunc assembled.measurements.medication
                |> Maybe.map (.malariaTreatment >> isJust)
                |> Maybe.withDefault False

        TreatmentReviewAnemia ->
            getMeasurementValueFunc assembled.measurements.medication
                |> Maybe.map (.anemiaTreatment >> isJust)
                |> Maybe.withDefault False

        TreatmentReviewSyphilis ->
            getMeasurementValueFunc assembled.measurements.medication
                |> Maybe.map (.syphilisTreatment >> isJust)
                |> Maybe.withDefault False


resolveHistoryTasks : AssembledData -> List HistoryTask
resolveHistoryTasks assembled =
    let
        tasks =
            [ Obstetric, Medical, Social, OutsideCare ]
    in
    List.filter (expectHistoryTask assembled) tasks


expectHistoryTask : AssembledData -> HistoryTask -> Bool
expectHistoryTask assembled task =
    let
        firstEnconter =
            nurseEncounterNotPerformed assembled
    in
    case task of
        Obstetric ->
            firstEnconter

        Medical ->
            firstEnconter

        Social ->
            True

        OutsideCare ->
            not firstEnconter


resolveExaminationTasks : AssembledData -> List ExaminationTask
resolveExaminationTasks assembled =
    let
        tasks =
            [ Vitals, NutritionAssessment, CorePhysicalExam, ObstetricalExam, BreastExam, GUExam ]
    in
    List.filter (expectExaminationTask assembled) tasks


expectExaminationTask : AssembledData -> ExaminationTask -> Bool
expectExaminationTask assembled task =
    case task of
        Vitals ->
            True

        NutritionAssessment ->
            True

        CorePhysicalExam ->
            True

        ObstetricalExam ->
            assembled.encounter.encounterType /= NursePostpartumEncounter

        BreastExam ->
            True

        GUExam ->
            assembled.encounter.encounterType == NursePostpartumEncounter


examinationTaskCompleted : AssembledData -> ExaminationTask -> Bool
examinationTaskCompleted assembled task =
    case task of
        Vitals ->
            isJust assembled.measurements.vitals

        NutritionAssessment ->
            isJust assembled.measurements.nutrition

        CorePhysicalExam ->
            isJust assembled.measurements.corePhysicalExam

        ObstetricalExam ->
            isJust assembled.measurements.obstetricalExam

        BreastExam ->
            isJust assembled.measurements.breastExam

        GUExam ->
            isJust assembled.measurements.guExam


expectSpecialityCareSignSection : AssembledData -> SpecialityCareSign -> Bool
expectSpecialityCareSignSection assembled sign =
    case sign of
        EnrolledToARVProgram ->
            resolveARVReferralDiagnosis assembled.nursePreviousEncountersData
                |> isJust

        EnrolledToNCDProgram ->
            resolveNCDReferralDiagnoses assembled.nursePreviousEncountersData
                |> List.isEmpty
                |> not

        NoSpecialityCareSigns ->
            False


specialityCareSections : List SpecialityCareSign
specialityCareSections =
    [ EnrolledToARVProgram, EnrolledToNCDProgram ]


referredToHIVProgramPreviously : AssembledData -> Bool
referredToHIVProgramPreviously assembled =
    List.filterMap
        (\data ->
            if EverySet.member DiagnosisHIV data.diagnoses then
                Just data.measurements

            else
                Nothing
        )
        assembled.nursePreviousEncountersData
        |> List.head
        |> Maybe.map hivProgramAtHC
        |> Maybe.withDefault False


latestMedicationTreatmentForHIV : AssembledData -> Maybe Translate.TranslationId
latestMedicationTreatmentForHIV assembled =
    let
        prescribedMedications =
            List.reverse assembled.nursePreviousEncountersData
                |> List.filterMap
                    (.measurements
                        >> .medicationDistribution
                        >> getMeasurementValueFunc
                        >> Maybe.andThen
                            (\value ->
                                let
                                    dolutegravirPrescribed =
                                        EverySet.member Dolutegravir value.distributionSigns

                                    arvsPrescribed =
                                        EverySet.member TDF3TC value.distributionSigns
                                in
                                if dolutegravirPrescribed || arvsPrescribed then
                                    Just ( dolutegravirPrescribed, arvsPrescribed )

                                else
                                    Nothing
                            )
                    )
                |> List.head
    in
    Maybe.map
        (\( dolutegravir, arvs ) ->
            Translate.TreatmentDetailsHIV dolutegravir arvs
        )
        prescribedMedications


{-| Note: Even though name says Hypertension, it includes Moderate Preeclamsia as well.
-}
latestMedicationTreatmentForHypertension : AssembledData -> Maybe Translate.TranslationId
latestMedicationTreatmentForHypertension assembled =
    getLatestTreatmentByTreatmentOptions recommendedTreatmentSignsForHypertension assembled
        |> Maybe.map
            (\treatment ->
                let
                    forModeratePreeclamsia =
                        diagnosedModeratePreeclampsiaPrevoiusly assembled
                in
                Translate.TreatmentDetailsHypertension forModeratePreeclamsia treatment
            )


latestMedicationTreatmentForMalaria : AssembledData -> Maybe Translate.TranslationId
latestMedicationTreatmentForMalaria assembled =
    let
        treatmentOptions =
            [ TreatmentQuinineSulphate
            , TreatmentCoartem
            ]
    in
    getLatestTreatmentByTreatmentOptions treatmentOptions assembled
        |> Maybe.map Translate.TreatmentDetailsMalaria


latestMedicationTreatmentForAnemia : AssembledData -> Maybe Translate.TranslationId
latestMedicationTreatmentForAnemia assembled =
    let
        medicationPrescribed =
            List.reverse assembled.nursePreviousEncountersData
                |> List.filter
                    (.measurements
                        >> .medicationDistribution
                        >> getMeasurementValueFunc
                        >> Maybe.map
                            (\value ->
                                List.any (\sign -> EverySet.member sign value.distributionSigns)
                                    [ Iron
                                    , FolicAcid
                                    ]
                            )
                        >> Maybe.withDefault False
                    )
                |> List.isEmpty
                |> not
    in
    if medicationPrescribed then
        Just Translate.TreatmentDetailsAnemia

    else
        Nothing


latestMedicationTreatmentForSyphilis : AssembledData -> Maybe Translate.TranslationId
latestMedicationTreatmentForSyphilis assembled =
    let
        treatmentOptions =
            [ TreatmentPenecilin1
            , TreatmentPenecilin3
            , TreatmentErythromycin
            , TreatmentAzithromycin
            , TreatmentCeftriaxon
            ]
    in
    getLatestTreatmentByTreatmentOptions treatmentOptions assembled
        |> Maybe.map Translate.TreatmentDetailsSyphilis


historyTaskCompleted : AssembledData -> HistoryTask -> Bool
historyTaskCompleted assembled task =
    case task of
        Obstetric ->
            isJust assembled.measurements.obstetricHistory
                && isJust assembled.measurements.obstetricHistoryStep2

        Medical ->
            isJust assembled.measurements.medicalHistory

        Social ->
            isJust assembled.measurements.socialHistory

        OutsideCare ->
            isJust assembled.measurements.outsideCare


referToHospital : AssembledData -> Bool
referToHospital =
    diagnosesCausingHospitalReferralByPhase PrenatalEncounterPhaseInitial >> EverySet.isEmpty >> not


referToMentalHealthSpecialist : AssembledData -> Bool
referToMentalHealthSpecialist assembled =
    mentalHealthSpecialistAtHC assembled && diagnosedAnyOf mentalHealthDiagnosesRequiringTreatment assembled


referToARVProgram : AssembledData -> Bool
referToARVProgram assembled =
    (diagnosed DiagnosisHIV assembled && hivProgramAtHC assembled.measurements)
        || referredToSpecialityCareProgram EnrolledToARVProgram assembled


referredToSpecialityCareProgram : SpecialityCareSign -> AssembledData -> Bool
referredToSpecialityCareProgram program assembled =
    getMeasurementValueFunc assembled.measurements.specialityCare
        |> Maybe.map (EverySet.member program >> not)
        |> Maybe.withDefault False


provideNauseaAndVomitingEducation : AssembledData -> Bool
provideNauseaAndVomitingEducation assembled =
    let
        -- NauseaAndVomiting reported at current encounter, and
        -- all follow up questions were answered No.
        byCurrentEncounter =
            getMeasurementValueFunc assembled.measurements.symptomReview
                |> Maybe.map
                    (\value ->
                        EverySet.member NauseaAndVomiting value.symptoms
                            && List.all (\question -> not <| EverySet.member question value.symptomQuestions)
                                [ SymptomQuestionDizziness, SymptomQuestionLowUrineOutput, SymptomQuestionDarkUrine ]
                    )
                |> Maybe.withDefault False

        -- NauseaAndVomiting was not reported at any of previous encounters.
        byPreviousEncounters =
            not <| symptomRecordedPreviously assembled NauseaAndVomiting
    in
    byCurrentEncounter && byPreviousEncounters


hospitalizeDueToNauseaAndVomiting : AssembledData -> Bool
hospitalizeDueToNauseaAndVomiting assembled =
    let
        -- NauseaAndVomiting reported at current encounter, and
        -- any of follow up questions were answered Yes.
        byCurrentEncounter =
            getMeasurementValueFunc assembled.measurements.symptomReview
                |> Maybe.map
                    (\value ->
                        EverySet.member NauseaAndVomiting value.symptoms
                            && List.any (\question -> EverySet.member question value.symptomQuestions)
                                [ SymptomQuestionDizziness, SymptomQuestionLowUrineOutput, SymptomQuestionDarkUrine ]
                    )
                |> Maybe.withDefault False

        -- NauseaAndVomiting was reported at any of previous encounters.
        byPreviousEncounters =
            symptomRecorded assembled.measurements NauseaAndVomiting
                && symptomRecordedPreviously assembled NauseaAndVomiting
    in
    byCurrentEncounter || byPreviousEncounters


provideLegPainRednessEducation : AssembledData -> Bool
provideLegPainRednessEducation assembled =
    -- LegPainRedness reported at current encounter, and
    -- all follow up questions were answered No.
    getMeasurementValueFunc assembled.measurements.symptomReview
        |> Maybe.map
            (\value ->
                EverySet.member LegPainRedness value.symptoms
                    && List.all (\question -> not <| EverySet.member question value.symptomQuestions)
                        [ SymptomQuestionLegPainful, SymptomQuestionLegSwollen, SymptomQuestionLegWarm ]
            )
        |> Maybe.withDefault False


hospitalizeDueToLegPainRedness : AssembledData -> Bool
hospitalizeDueToLegPainRedness assembled =
    -- LegPainRedness reported at current encounter, and
    -- at least one follow up questions were answered Yes.
    getMeasurementValueFunc assembled.measurements.symptomReview
        |> Maybe.map
            (\value ->
                EverySet.member LegPainRedness value.symptoms
                    && List.any (\question -> EverySet.member question value.symptomQuestions)
                        [ SymptomQuestionLegPainful, SymptomQuestionLegSwollen, SymptomQuestionLegWarm ]
            )
        |> Maybe.withDefault False


providePelvicPainEducation : AssembledData -> Bool
providePelvicPainEducation assembled =
    let
        -- PelvicPain reported at current encounter, and
        -- all follow up questions were answered No.
        byCurrentEncounter =
            getMeasurementValueFunc assembled.measurements.symptomReview
                |> Maybe.map
                    (\value ->
                        EverySet.member PelvicPain value.symptoms
                            && (not <| EverySet.member SymptomQuestionPelvicPainHospitalization value.symptomQuestions)
                    )
                |> Maybe.withDefault False

        -- PelvicPain was not reported at any of previous encounters.
        byPreviousEncounters =
            not <| symptomRecordedPreviously assembled PelvicPain
    in
    byCurrentEncounter && byPreviousEncounters


provideMentalHealthEducation : AssembledData -> Bool
provideMentalHealthEducation assembled =
    -- Mental health survey was taken and none of
    -- mental health diagnoses was determined.
    -- No need to display at Postpartum encounter.
    (assembled.encounter.encounterType == NurseEncounter)
        && isJust assembled.measurements.mentalHealth
        && diagnosedNoneOf mentalHealthDiagnosesRequiringTreatment assembled


hospitalizeDueToPelvicPain : AssembledData -> Bool
hospitalizeDueToPelvicPain assembled =
    -- PelvicPain reported at current encounter, and
    -- any of follow up questions were answered Yes.
    getMeasurementValueFunc assembled.measurements.symptomReview
        |> Maybe.map
            (\value ->
                EverySet.member PelvicPain value.symptoms
                    && EverySet.member SymptomQuestionPelvicPainHospitalization value.symptomQuestions
            )
        |> Maybe.withDefault False


symptomRecorded : PrenatalMeasurements -> PrenatalSymptom -> Bool
symptomRecorded measurements symptom =
    getMeasurementValueFunc measurements.symptomReview
        |> Maybe.map (.symptoms >> EverySet.member symptom)
        |> Maybe.withDefault False


symptomRecordedPreviously : AssembledData -> PrenatalSymptom -> Bool
symptomRecordedPreviously assembled symptom =
    assembled.nursePreviousEncountersData
        |> List.filter
            (\data ->
                symptomRecorded data.measurements symptom
            )
        |> List.isEmpty
        |> not


mandatoryActivitiesForAssessmentCompleted : NominalDate -> AssembledData -> Bool
mandatoryActivitiesForAssessmentCompleted currentDate assembled =
    case assembled.encounter.encounterType of
        NurseEncounter ->
            activityCompleted currentDate assembled DangerSigns

        NursePostpartumEncounter ->
            True

        _ ->
            mandatoryActivitiesForNextStepsCompleted currentDate assembled


mandatoryActivitiesForNextStepsCompleted : NominalDate -> AssembledData -> Bool
mandatoryActivitiesForNextStepsCompleted currentDate assembled =
    let
        mandatoryActivitiesForNurseCompleted =
            -- All activities that will appear at
            -- current encounter are completed, besides
            -- Photo and Next Steps itself.
            getAllActivities assembled
                |> EverySet.fromList
                |> EverySet.remove PrenatalPhoto
                |> EverySet.remove NextSteps
                |> EverySet.toList
                |> List.filter (expectActivity currentDate assembled)
                |> List.all (activityCompleted currentDate assembled)
    in
    case assembled.encounter.encounterType of
        NurseEncounter ->
            -- If we have emergency diagnosis that require immediate referral,
            -- we allow displaying Next steps right away.
            diagnosedAnyOf emergencyReferralDiagnoses assembled
                || (-- Otherwise, we need all activities that will appear at
                    -- current encounter completed, besides Photo
                    -- and Next Steps itself.
                    mandatoryActivitiesForNurseCompleted
                   )

        NursePostpartumEncounter ->
            mandatoryActivitiesForNurseCompleted

        ChwFirstEncounter ->
            let
                commonMandatoryActivitiesCompleted =
                    ((not <| expectActivity currentDate assembled PregnancyDating) || activityCompleted currentDate assembled PregnancyDating)
                        && ((not <| expectActivity currentDate assembled Laboratory) || activityCompleted currentDate assembled Laboratory)
                        && activityCompleted currentDate assembled DangerSigns
            in
            if dangerSignsPresent assembled then
                commonMandatoryActivitiesCompleted

            else
                commonMandatoryActivitiesCompleted
                    && activityCompleted currentDate assembled Backend.PrenatalActivity.Model.HealthEducation

        ChwSecondEncounter ->
            let
                commonMandatoryActivitiesCompleted =
                    activityCompleted currentDate assembled DangerSigns
            in
            if dangerSignsPresent assembled then
                commonMandatoryActivitiesCompleted

            else
                commonMandatoryActivitiesCompleted
                    && activityCompleted currentDate assembled BirthPlan
                    && activityCompleted currentDate assembled Backend.PrenatalActivity.Model.HealthEducation

        ChwThirdPlusEncounter ->
            let
                commonMandatoryActivitiesCompleted =
                    activityCompleted currentDate assembled DangerSigns
            in
            if dangerSignsPresent assembled then
                commonMandatoryActivitiesCompleted

            else
                commonMandatoryActivitiesCompleted
                    && activityCompleted currentDate assembled Backend.PrenatalActivity.Model.HealthEducation

        ChwPostpartumEncounter ->
            activityCompleted currentDate assembled PregnancyOutcome
                && activityCompleted currentDate assembled DangerSigns


expectPrenatalPhoto : NominalDate -> AssembledData -> Bool
expectPrenatalPhoto currentDate assembled =
    let
        periods =
            -- Periods, where we want to have 1 photo:
            --  1. 12 weeks, or less.
            --  2. Between week 13 and week 27.
            --  3. Week 28, or more.
            [ [ (>) 13 ], [ (>) 28, (<=) 13 ], [ (<=) 28 ] ]

        nursePreviousMeasurements =
            List.map .measurements assembled.nursePreviousEncountersData
    in
    assembled.globalLmpDate
        |> Maybe.map
            (\lmpDate ->
                let
                    currentWeek =
                        calculateEGAWeeks currentDate lmpDate

                    conditionsForCurrentWeek =
                        periods
                            |> List.filter
                                (\periodConditions ->
                                    List.all (\condition -> condition currentWeek == True) periodConditions
                                )
                            |> List.head
                in
                conditionsForCurrentWeek
                    |> Maybe.map
                        (\conditions ->
                            -- There should be no encounters that are  within dates range,
                            -- that got a photo measurement.
                            assembled.nursePreviousEncountersData
                                |> List.filterMap
                                    (\data ->
                                        let
                                            encounterWeek =
                                                diffDays lmpDate data.startDate // 7
                                        in
                                        -- Encounter is within dates range, and it's has a photo measurement.
                                        if
                                            List.all (\condition -> condition encounterWeek == True) conditions
                                                && isJust data.measurements.prenatalPhoto
                                        then
                                            Just data.startDate

                                        else
                                            Nothing
                                    )
                                |> List.isEmpty
                        )
                    -- There are no period conditions, meaning we're not within required dates
                    -- range. Therefore, we do not allow photo activity.
                    |> Maybe.withDefault False
            )
        -- We do not allow photo activity when Lmp date is not known.
        |> Maybe.withDefault False


noDangerSigns : AssembledData -> Bool
noDangerSigns assembled =
    let
        getDangerSignsType getFunc =
            assembled.measurements.dangerSigns
                |> Maybe.map (Tuple.second >> .value >> getFunc >> EverySet.toList)
                |> Maybe.withDefault []

        dangerSignsEmpty emptySign signsList =
            List.isEmpty signsList || signsList == [ emptySign ]
    in
    case assembled.encounter.encounterType of
        ChwPostpartumEncounter ->
            let
                motherSignsEmpty =
                    getDangerSignsType .postpartumMother
                        |> dangerSignsEmpty NoPostpartumMotherDangerSigns

                childSignsEmpty =
                    getDangerSignsType .postpartumChild
                        |> dangerSignsEmpty NoPostpartumChildDangerSigns
            in
            motherSignsEmpty && childSignsEmpty

        _ ->
            getDangerSignsType .signs
                |> dangerSignsEmpty NoDangerSign


dangerSignsPresent : AssembledData -> Bool
dangerSignsPresent assembled =
    isJust assembled.measurements.dangerSigns && not (noDangerSigns assembled)


generateDangerSignsListForNurse : AssembledData -> List DangerSign
generateDangerSignsListForNurse assembled =
    case assembled.encounter.encounterType of
        NurseEncounter ->
            getDangerSignsListForType .signs
                identity
                NoDangerSign
                assembled.measurements

        NursePostpartumEncounter ->
            -- No need for this, becasue there's no
            -- Danger signs activity at Postpartum encounter.
            []

        _ ->
            []


generateDangerSignsListForChw : Language -> AssembledData -> List String
generateDangerSignsListForChw language assembled =
    case assembled.encounter.encounterType of
        NurseEncounter ->
            []

        NursePostpartumEncounter ->
            []

        ChwPostpartumEncounter ->
            let
                motherSigns =
                    getDangerSignsListForType .postpartumMother
                        (Translate.PostpartumMotherDangerSign >> translate language)
                        NoPostpartumMotherDangerSigns
                        assembled.measurements

                childSigns =
                    getDangerSignsListForType .postpartumChild
                        (Translate.PostpartumChildDangerSign >> translate language)
                        NoPostpartumChildDangerSigns
                        assembled.measurements
            in
            motherSigns ++ childSigns

        _ ->
            getDangerSignsListForType .signs
                (Translate.DangerSign >> translate language)
                NoDangerSign
                assembled.measurements


getDangerSignsListForType : (DangerSignsValue -> EverySet s) -> (s -> ms) -> s -> PrenatalMeasurements -> List ms
getDangerSignsListForType getFunc mappingFunc noSignsValue measurements =
    getMeasurementValueFunc measurements.dangerSigns
        |> Maybe.map
            (getFunc
                >> EverySet.toList
                >> List.filter ((/=) noSignsValue)
                >> List.map mappingFunc
            )
        |> Maybe.withDefault []


resolveMeasuredHeight : AssembledData -> Maybe HeightInCm
resolveMeasuredHeight assembled =
    let
        resolveHeight measurements =
            getMeasurementValueFunc measurements.nutrition
                |> Maybe.map .height

        heightMeasuredByNurse =
            List.filterMap (.measurements >> resolveHeight)
                assembled.nursePreviousEncountersData
                |> List.head

        heightMeasuredByCHW =
            List.filterMap
                (\( _, _, measurements ) ->
                    resolveHeight measurements
                )
                assembled.chwPreviousMeasurementsWithDates
                |> List.head
    in
    Maybe.Extra.or heightMeasuredByNurse heightMeasuredByCHW


generatePrenatalAssesmentForChw : AssembledData -> PrenatalAssesment
generatePrenatalAssesmentForChw assembled =
    if noDangerSigns assembled then
        AssesmentNormalPregnancy

    else
        AssesmentHighRiskPregnancy


generatePrenatalDiagnosesForNurse : NominalDate -> AssembledData -> EverySet PrenatalDiagnosis
generatePrenatalDiagnosesForNurse currentDate assembled =
    let
        egaInWeeks =
            Maybe.map
                (calculateEGAWeeks currentDate)
                assembled.globalLmpDate

        dangerSignsList =
            generateDangerSignsListForNurse assembled

        emergencyDiagnoses =
            List.filter
                (matchEmergencyReferalPrenatalDiagnosis
                    egaInWeeks
                    dangerSignsList
                    assembled
                )
                emergencyReferralDiagnoses
                |> EverySet.fromList

        diagnosesByLabResultsAndExamination =
            List.filter (matchLabResultsAndExaminationPrenatalDiagnosis egaInWeeks dangerSignsList assembled)
                labResultsAndExaminationDiagnoses
                |> EverySet.fromList

        diagnosesBySymptoms =
            List.filter (matchSymptomsPrenatalDiagnosis egaInWeeks assembled)
                symptomsDiagnoses
                |> EverySet.fromList

        diagnosesByMentalHealth =
            List.filter (matchMentalHealthPrenatalDiagnosis assembled)
                mentalHealthDiagnoses
                |> EverySet.fromList
    in
    EverySet.union emergencyDiagnoses diagnosesByLabResultsAndExamination
        |> EverySet.union diagnosesBySymptoms
        |> EverySet.union diagnosesByMentalHealth
        |> applyDiagnosesHierarchy


<<<<<<< HEAD
applyDiagnosesHierarchy : EverySet PrenatalDiagnosis -> EverySet PrenatalDiagnosis
applyDiagnosesHierarchy =
    applyHypertensionlikeDiagnosesHierarchy
        >> applyMastitisDiagnosesHierarchy
        >> applyGeneralDiagnosesHierarchy


applyHypertensionlikeDiagnosesHierarchy : EverySet PrenatalDiagnosis -> EverySet PrenatalDiagnosis
applyHypertensionlikeDiagnosesHierarchy diagnoses =
    let
        ( bloodPressureDiagnoses, others ) =
            EverySet.toList diagnoses
                |> List.partition (\diagnosis -> List.member diagnosis hierarchalBloodPressureDiagnoses)

        topBloodPressureDiagnosis =
            List.map hierarchalHypertensionlikeDiagnosisToNumber bloodPressureDiagnoses
                |> Maybe.Extra.values
                |> List.maximum
                |> Maybe.andThen hierarchalHypertensionlikeDiagnosisFromNumber
                |> Maybe.map List.singleton
                |> Maybe.withDefault []
    in
    topBloodPressureDiagnosis
        ++ others
        |> EverySet.fromList


applyMastitisDiagnosesHierarchy : EverySet PrenatalDiagnosis -> EverySet PrenatalDiagnosis
applyMastitisDiagnosesHierarchy diagnoses =
    let
        ( mastitisDiagnoses, others ) =
            EverySet.toList diagnoses
                |> List.partition (\diagnosis -> List.member diagnosis hierarchalMastitisDiagnoses)

        topMastitisDiagnosis =
            List.map hierarchalMastitisDiagnosisToNumber mastitisDiagnoses
                |> Maybe.Extra.values
                |> List.maximum
                |> Maybe.andThen hierarchalMastitisDiagnosisFromNumber
                |> Maybe.map List.singleton
                |> Maybe.withDefault []
    in
    topMastitisDiagnosis
        ++ others
        |> EverySet.fromList


applyGeneralDiagnosesHierarchy : EverySet PrenatalDiagnosis -> EverySet PrenatalDiagnosis
applyGeneralDiagnosesHierarchy diagnoses =
    -- When Mastitis is diagnosed, we eliminate Fever diagnosis, because
    -- fever is one of the symptoms for Mastitis.
    if EverySet.member DiagnosisPostpartumMastitis diagnoses then
        EverySet.remove DiagnosisPostpartumFever diagnoses

    else
        diagnoses


=======
>>>>>>> dda4058d
matchEmergencyReferalPrenatalDiagnosis : Maybe Int -> List DangerSign -> AssembledData -> PrenatalDiagnosis -> Bool
matchEmergencyReferalPrenatalDiagnosis egaInWeeks signs assembled diagnosis =
    let
        measurements =
            assembled.measurements

        resolveEGAWeeksAndThen func =
            resolveEGAInWeeksAndThen func egaInWeeks
    in
    case diagnosis of
        DiagnosisModeratePreeclampsiaInitialPhaseEGA37Plus ->
            -- Moderate Preeclampsia is a chronic diagnosis for whole duration
            -- of pregnancy. Therefore, if diagnosed once, we do not need
            -- to diagnose it again.
            -- Instead, we adjust medication, or send to hospital, depending
            -- on current BP and previous treatment.
            (not <| diagnosedModeratePreeclampsiaPrevoiusly assembled)
                && resolveEGAWeeksAndThen
                    (\egaWeeks ->
                        (egaWeeks >= 37)
                            && moderatePreeclampsiaByMeasurements measurements
                    )

        DiagnosisModeratePreeclampsiaRecurrentPhaseEGA37Plus ->
            -- Moderate Preeclampsia is a chronic diagnosis for whole duration
            -- of pregnancy. Therefore, if diagnosed once, we do not need
            -- to diagnose it again.
            -- Instead, we adjust medication, or send to hospital, depending
            -- on current BP and previous treatment.
            (not <| diagnosedModeratePreeclampsiaPrevoiusly assembled)
                && (-- If diagnosed Moderate Preeclampsia at initial stage, we do not
                    -- need to diagnose again.
                    not <| diagnosed DiagnosisModeratePreeclampsiaInitialPhaseEGA37Plus assembled
                   )
                && resolveEGAWeeksAndThen
                    (\egaWeeks ->
                        (egaWeeks >= 37)
                            && moderatePreeclampsiaByMeasurementsRecurrentPhase measurements
                    )

        DiagnosisSeverePreeclampsiaInitialPhaseEGA37Plus ->
            resolveEGAWeeksAndThen
                (\egaWeeks ->
                    (egaWeeks >= 37)
                        && severePreeclampsiaByDangerSigns signs
                )

        DiagnosisSeverePreeclampsiaRecurrentPhaseEGA37Plus ->
            (-- If diagnosed Severe Preeclampsia at initial stage, we do not
             -- need to diagnose again.
             not <| diagnosed DiagnosisSeverePreeclampsiaInitialPhaseEGA37Plus assembled
            )
                && resolveEGAWeeksAndThen
                    (\egaWeeks ->
                        (egaWeeks >= 37)
                            && severePreeclampsiaRecurrentPhase signs measurements
                    )

        DiagnosisEclampsia ->
            List.member Convulsions signs

        DiagnosisMiscarriage ->
            Maybe.map
                (\egaWeeks ->
                    (egaWeeks <= 22) && List.member VaginalBleeding signs
                )
                egaInWeeks
                |> Maybe.withDefault False

        DiagnosisMolarPregnancy ->
            matchEmergencyReferalPrenatalDiagnosis egaInWeeks signs assembled DiagnosisMiscarriage

        DiagnosisPlacentaPrevia ->
            Maybe.map
                (\egaWeeks ->
                    (egaWeeks > 22) && List.member VaginalBleeding signs
                )
                egaInWeeks
                |> Maybe.withDefault False

        DiagnosisPlacentalAbruption ->
            matchEmergencyReferalPrenatalDiagnosis egaInWeeks signs assembled DiagnosisPlacentaPrevia
                || matchEmergencyReferalPrenatalDiagnosis egaInWeeks signs assembled DiagnosisObstructedLabor

        DiagnosisUterineRupture ->
            matchEmergencyReferalPrenatalDiagnosis egaInWeeks signs assembled DiagnosisPlacentaPrevia
                || matchEmergencyReferalPrenatalDiagnosis egaInWeeks signs assembled DiagnosisObstructedLabor

        DiagnosisObstructedLabor ->
            Maybe.map
                (\egaWeeks ->
                    (egaWeeks >= 22) && List.member AbdominalPain signs
                )
                egaInWeeks
                |> Maybe.withDefault False

        DiagnosisPostAbortionSepsis ->
            List.member AbdominalPain signs
                || matchEmergencyReferalPrenatalDiagnosis egaInWeeks signs assembled DiagnosisMiscarriage

        DiagnosisEctopicPregnancy ->
            matchEmergencyReferalPrenatalDiagnosis egaInWeeks signs assembled DiagnosisMiscarriage
                || (Maybe.map
                        (\egaWeeks ->
                            (egaWeeks < 22) && List.member AbdominalPain signs
                        )
                        egaInWeeks
                        |> Maybe.withDefault False
                   )

        DiagnosisPROM ->
            Maybe.map
                (\egaWeeks ->
                    (egaWeeks > 37) && List.member GushLeakingVaginalFluid signs
                )
                egaInWeeks
                |> Maybe.withDefault False

        DiagnosisPPROM ->
            Maybe.map
                (\egaWeeks ->
                    (egaWeeks <= 37) && List.member GushLeakingVaginalFluid signs
                )
                egaInWeeks
                |> Maybe.withDefault False

        DiagnosisHyperemesisGravidum ->
            Maybe.map
                (\egaWeeks ->
                    (egaWeeks < 20) && List.member SevereVomiting signs
                )
                egaInWeeks
                |> Maybe.withDefault False

        DiagnosisSevereVomiting ->
            Maybe.map
                (\egaWeeks ->
                    (egaWeeks >= 20) && List.member SevereVomiting signs
                )
                egaInWeeks
                |> Maybe.withDefault False

        DiagnosisMaternalComplications ->
            List.member ExtremeWeakness signs
                || List.member Unconscious signs
                || List.member LooksVeryIll signs

        -- Infection diagnosis will be available at latter phase.
        DiagnosisInfection ->
            List.member Fever signs
                && (List.member ExtremeWeakness signs || respiratoryRateElevated assembled.measurements)

        DiagnosisImminentDelivery ->
            List.member ImminentDelivery signs

        DiagnosisLaborAndDelivery ->
            List.member Labor signs

        DiagnosisSevereAnemiaWithComplications ->
            severeAnemiaWithComplicationsDiagnosed signs assembled.measurements

        -- Non Emergency Referral diagnoses.
        _ ->
            False


resolveEGAInWeeksAndThen : (Int -> Bool) -> Maybe Int -> Bool
resolveEGAInWeeksAndThen func =
    Maybe.map func
        >> Maybe.withDefault False


severeAnemiaWithComplicationsDiagnosed : List DangerSign -> PrenatalMeasurements -> Bool
severeAnemiaWithComplicationsDiagnosed dangerSigns measurements =
    let
        hemoglobinCount =
            resolveHemoglobinCount measurements
    in
    (-- Hemoglobin test was performed, and, hemoglobin
     -- count indicates severe anemia.
     Maybe.map (\count -> count < 7) hemoglobinCount
        |> Maybe.withDefault False
    )
        && anemiaComplicationSignsPresent dangerSigns measurements


anemiaComplicationSignsPresent : List DangerSign -> PrenatalMeasurements -> Bool
anemiaComplicationSignsPresent dangerSigns measurements =
    let
        anemiaComplicationSignsByExamination =
            getMeasurementValueFunc measurements.corePhysicalExam
                |> Maybe.map
                    (\exam ->
                        EverySet.member PallorHands exam.hands || EverySet.member PaleConjuctiva exam.eyes
                    )
                |> Maybe.withDefault False
    in
    respiratoryRateElevated measurements
        || List.member DifficultyBreathing dangerSigns
        || anemiaComplicationSignsByExamination


resolveHemoglobinCount : PrenatalMeasurements -> Maybe Float
resolveHemoglobinCount measurements =
    getMeasurementValueFunc measurements.hemoglobinTest
        |> Maybe.andThen .hemoglobinCount


matchLabResultsAndExaminationPrenatalDiagnosis : Maybe Int -> List DangerSign -> AssembledData -> PrenatalDiagnosis -> Bool
matchLabResultsAndExaminationPrenatalDiagnosis egaInWeeks dangerSigns assembled diagnosis =
    let
        measurements =
            assembled.measurements

        positiveMalariaTest =
            testedPositiveAt .malariaTest

        positiveSyphilisTest =
            testedPositiveAt .syphilisTest

        testedPositiveAt getMeasurementFunc =
            getMeasurementFunc measurements
                |> getMeasurementValueFunc
                |> Maybe.andThen (.testResult >> Maybe.map ((==) TestPositive))
                |> Maybe.withDefault False

        hemoglobinCount =
            resolveHemoglobinCount measurements

        malariaDiagnosed =
            positiveMalariaTest
                && ((-- Either hemoglobin test was not performed, or,
                     -- hemoglobin count is within normal ranges.
                     Maybe.map (\count -> count >= 11) hemoglobinCount
                        |> Maybe.withDefault True
                    )
                        || -- When severe Anemia with complications is diagnosed,
                           -- we view Malaria as separate diagnosis.
                           -- There's not 'Malaria and Severe Anemia with
                           -- complications' diagnosis.
                           severeAnemiaWithComplicationsDiagnosed dangerSigns measurements
                   )

        malariaWithAnemiaDiagnosed =
            positiveMalariaTest
                && (-- Hemoglobin test was performed, and,
                    -- hemoglobin count indicates mild to moderate anemia.
                    Maybe.map (\count -> count >= 7 && count < 11) hemoglobinCount
                        |> Maybe.withDefault False
                   )

        diabetesDiagnosed =
            getMeasurementValueFunc measurements.randomBloodSugarTest
                |> Maybe.map
                    (\value ->
                        let
                            bySugarCount =
                                diabetesBySugarCount value

                            byUrineGlucose =
                                if List.member value.executionNote [ TestNoteRunToday, TestNoteRunPreviously ] then
                                    -- If random blood sugar test was perfomed, we determine by its results.
                                    False

                                else
                                    -- If random blood sugar test was not perfomed, we determine by
                                    -- glucose level at urine dipstick test.
                                    getMeasurementValueFunc measurements.urineDipstickTest
                                        |> Maybe.map diabetesByUrineGlucose
                                        |> Maybe.withDefault False
                        in
                        bySugarCount || byUrineGlucose
                    )
                |> Maybe.withDefault False

        resolveEGAWeeksAndThen func =
            resolveEGAInWeeksAndThen func egaInWeeks
    in
    case diagnosis of
        DiagnosisChronicHypertensionImmediate ->
            -- Hypertension is a chronic diagnosis for whole duration
            -- of pregnancy.
            -- Moderate Preeclamsia is higher level of Hypertension disease.
            -- and a chronic diagnosis as well.
            -- Therefore, if Hypertension or Moderate Preeclamsia were
            -- diagnosed once, we do not need to diagnose Hypertension again.
            -- Instead, we adjust medication, or send to hospital, depending
            -- on current BP and previous treatment.
            (not <| diagnosedHypertensionPrevoiusly assembled)
                && (not <| diagnosedModeratePreeclampsiaPrevoiusly assembled)
                && resolveEGAWeeksAndThen (chronicHypertensionByMeasurements measurements)

        DiagnosisChronicHypertensionAfterRecheck ->
            -- Hypertension is a chronic diagnosis for whole duration
            -- of pregnancy.
            -- Moderate Preeclamsia is higher level of Hypertension disease.
            -- and a chronic diagnosis as well.
            -- Therefore, if Hypertension or Moderate Preeclamsia were
            -- diagnosed once, we do not need to diagnose Hypertension again.
            -- Instead, we adjust medication, or send to hospital, depending
            -- on current BP and previous treatment.
            (not <| diagnosedHypertensionPrevoiusly assembled)
                && (not <| diagnosedModeratePreeclampsiaPrevoiusly assembled)
                && resolveEGAWeeksAndThen (chronicHypertensionByMeasurementsAfterRecheck measurements)

        DiagnosisGestationalHypertensionImmediate ->
            -- Hypertension is a chronic diagnosis for whole duration
            -- of pregnancy.
            -- Moderate Preeclamsia is higher level of Hypertension disease.
            -- and a chronic diagnosis as well.
            -- Therefore, if Hypertension or Moderate Preeclamsia were
            -- diagnosed once, we do not need to diagnose Hypertension again.
            -- Instead, we adjust medication, or send to hospital, depending
            -- on current BP and previous treatment.
            (not <| diagnosedHypertensionPrevoiusly assembled)
                && (not <| diagnosedModeratePreeclampsiaPrevoiusly assembled)
                && resolveEGAWeeksAndThen (gestationalHypertensionByMeasurements measurements)

        DiagnosisGestationalHypertensionAfterRecheck ->
            -- Hypertension is a chronic diagnosis for whole duration
            -- of pregnancy.
            -- Moderate Preeclamsia is higher level of Hypertension disease.
            -- and a chronic diagnosis as well.
            -- Therefore, if Hypertension or Moderate Preeclamsia were
            -- diagnosed once, we do not need to diagnose Hypertension again.
            -- Instead, we adjust medication, or send to hospital, depending
            -- on current BP and previous treatment.
            (not <| diagnosedHypertensionPrevoiusly assembled)
                && (not <| diagnosedModeratePreeclampsiaPrevoiusly assembled)
                && resolveEGAWeeksAndThen (gestationalHypertensionByMeasurementsAfterRecheck measurements)

        DiagnosisModeratePreeclampsiaInitialPhase ->
            -- Moderate Preeclampsia is a chronic diagnosis for whole duration
            -- of pregnancy. Therefore, if diagnosed once, we do not need
            -- to diagnose it again.
            -- Instead, we adjust medication, or send to hospital, depending
            -- on current BP and previous treatment.
            (not <| diagnosedModeratePreeclampsiaPrevoiusly assembled)
                && resolveEGAWeeksAndThen
                    (\egaWeeks ->
                        (egaWeeks >= 20)
                            && (egaWeeks < 37)
                            && moderatePreeclampsiaByMeasurements measurements
                    )

        DiagnosisModeratePreeclampsiaRecurrentPhase ->
            -- Moderate Preeclampsia is a chronic diagnosis for whole duration
            -- of pregnancy. Therefore, if diagnosed once, we do not need
            -- to diagnose it again.
            -- Instead, we adjust medication, or send to hospital, depending
            -- on current BP and previous treatment.
            (not <| diagnosedModeratePreeclampsiaPrevoiusly assembled)
                && -- If diagnosed Moderate Preeclampsia at initial stage, we do not
                   -- need to diagnose again.
                   (not <| diagnosed DiagnosisModeratePreeclampsiaInitialPhase assembled)
                && resolveEGAWeeksAndThen
                    (\egaWeeks ->
                        (egaWeeks >= 20)
                            && (egaWeeks < 37)
                            && moderatePreeclampsiaByMeasurementsRecurrentPhase measurements
                    )

        DiagnosisSeverePreeclampsiaInitialPhase ->
            resolveEGAWeeksAndThen
                (\egaWeeks ->
                    (egaWeeks < 37)
                        && severePreeclampsiaByDangerSigns dangerSigns
                )

        DiagnosisSeverePreeclampsiaRecurrentPhase ->
            (-- If diagnosed Severe Preeclampsia at initial stage, we do not
             -- need to diagnose again.
             not <| diagnosed DiagnosisSeverePreeclampsiaInitialPhase assembled
            )
                && resolveEGAWeeksAndThen
                    (\egaWeeks ->
                        (egaWeeks < 37)
                            && severePreeclampsiaRecurrentPhase dangerSigns measurements
                    )

        DiagnosisHIV ->
            testedPositiveAt .hivTest

        DiagnosisHIVDetectableViralLoad ->
            getMeasurementValueFunc measurements.hivPCRTest
                |> Maybe.andThen
                    (.hivViralLoad >> Maybe.map (\viralLoad -> viralLoad >= 20))
                |> Maybe.withDefault False

        DiagnosisDiscordantPartnership ->
            getMeasurementValueFunc measurements.hivTest
                |> Maybe.andThen .hivSigns
                |> Maybe.map
                    (\hivSigns ->
                        -- Partner is HIV positive.
                        EverySet.member PartnerHIVPositive hivSigns
                            && (-- Partner is not taking ARVs.
                                (not <| EverySet.member PartnerTakingARV hivSigns)
                                    || -- Partner is taking ARVs, but did not
                                       -- reach surpressed viral load.
                                       (EverySet.member PartnerTakingARV hivSigns
                                            && (not <| EverySet.member PartnerSurpressedViralLoad hivSigns)
                                       )
                               )
                    )
                |> Maybe.withDefault False

        DiagnosisSyphilis ->
            positiveSyphilisTest
                && -- No symptoms were reported.
                   (getMeasurementValueFunc measurements.syphilisTest
                        |> Maybe.andThen .symptoms
                        |> Maybe.map
                            (\symptoms ->
                                EverySet.isEmpty symptoms || (EverySet.toList symptoms == [ NoIllnessSymptoms ])
                            )
                        |> Maybe.withDefault True
                   )

        DiagnosisSyphilisWithComplications ->
            positiveSyphilisTest
                && (getMeasurementValueFunc measurements.syphilisTest
                        |> Maybe.andThen .symptoms
                        |> Maybe.map
                            (\symptoms ->
                                (EverySet.member IllnessSymptomRash symptoms
                                    || EverySet.member IllnessSymptomPainlessUlcerMouth symptoms
                                    || EverySet.member IllnessSymptomPainlessUlcerGenitals symptoms
                                )
                                    -- Exclude Neurosyphilis conditions.
                                    && (not <| EverySet.member IllnessSymptomHeadache symptoms)
                                    && (not <| EverySet.member IllnessSymptomVisionChanges symptoms)
                            )
                        |> Maybe.withDefault False
                   )

        DiagnosisNeurosyphilis ->
            positiveSyphilisTest
                && (getMeasurementValueFunc measurements.syphilisTest
                        |> Maybe.andThen .symptoms
                        |> Maybe.map
                            (\symptoms ->
                                EverySet.member IllnessSymptomHeadache symptoms
                                    || EverySet.member IllnessSymptomVisionChanges symptoms
                            )
                        |> Maybe.withDefault False
                   )

        DiagnosisHepatitisB ->
            testedPositiveAt .hepatitisBTest

        DiagnosisMalaria ->
            malariaDiagnosed
                && ((isNothing <| latestMedicationTreatmentForMalaria assembled)
                        || (not <| diagnosedPreviously DiagnosisMalaria assembled)
                   )

        DiagnosisMalariaMedicatedContinued ->
            malariaDiagnosed
                && (isJust <| latestMedicationTreatmentForMalaria assembled)
                && diagnosedPreviously DiagnosisMalaria assembled

        DiagnosisMalariaWithAnemia ->
            malariaWithAnemiaDiagnosed
                && ((isNothing <| latestMedicationTreatmentForMalaria assembled)
                        || (not <| diagnosedPreviously DiagnosisMalariaWithAnemia assembled)
                   )

        DiagnosisMalariaWithAnemiaMedicatedContinued ->
            malariaWithAnemiaDiagnosed
                && (isJust <| latestMedicationTreatmentForMalaria assembled)
                && diagnosedPreviously DiagnosisMalariaWithAnemia assembled

        DiagnosisMalariaWithSevereAnemia ->
            positiveMalariaTest
                && (-- Hemoglobin test was performed, and,
                    -- hemoglobin count indicates severe anemia.
                    Maybe.map (\count -> count < 7) hemoglobinCount
                        |> Maybe.withDefault False
                   )

        DiagnosisModerateAnemia ->
            not positiveMalariaTest
                && (-- No indication for being positive for malaria,
                    -- Hemoglobin test was performed, and, hemoglobin
                    -- count indicates mild to moderate anemia.
                    Maybe.map (\count -> count >= 7 && count < 11) hemoglobinCount
                        |> Maybe.withDefault False
                   )

        DiagnosisSevereAnemia ->
            not positiveMalariaTest
                && (-- No indication for being positive for malaria,
                    -- Hemoglobin test was performed, and, hemoglobin
                    -- count indicates severe anemia.
                    Maybe.map (\count -> count < 7) hemoglobinCount
                        |> Maybe.withDefault False
                   )
                && (not <| anemiaComplicationSignsPresent dangerSigns measurements)

        Backend.PrenatalEncounter.Types.DiagnosisDiabetes ->
            (not <| diagnosedPreviouslyAnyOf diabetesDiagnoses assembled)
                && resolveEGAWeeksAndThen
                    (\egaWeeks ->
                        egaWeeks <= 20 && diabetesDiagnosed
                    )

        Backend.PrenatalEncounter.Types.DiagnosisGestationalDiabetes ->
            (not <| diagnosedPreviouslyAnyOf diabetesDiagnoses assembled)
                && resolveEGAWeeksAndThen
                    (\egaWeeks ->
                        egaWeeks > 20 && diabetesDiagnosed
                    )

        DiagnosisRhesusNegative ->
            getMeasurementValueFunc measurements.bloodGpRsTest
                |> Maybe.andThen .rhesus
                |> Maybe.map ((==) RhesusNegative)
                |> Maybe.withDefault False

        -- If criterias for DiagnosisPostpartumMastitis also matches, this
        -- diagnosis will be filtered out when applying diagnoses hierarchy.
        DiagnosisPostpartumEarlyMastitisOrEngorgment ->
            let
                byBreastfeeding =
                    getMeasurementValueFunc assembled.measurements.breastfeeding
                        |> Maybe.map
                            (\signs ->
                                List.any (\sign -> EverySet.member sign signs)
                                    [ BreastPain, BreastRedness ]
                            )
                        |> Maybe.withDefault False

                byBreastExam =
                    getMeasurementValueFunc assembled.measurements.breastExam
                        |> Maybe.map
                            (\value ->
                                case EverySet.toList value.exam of
                                    [ NormalBreast ] ->
                                        False

                                    _ ->
                                        True
                            )
                        |> Maybe.withDefault False
            in
            (assembled.encounter.encounterType == NursePostpartumEncounter)
                && (byBreastfeeding || byBreastExam)

        DiagnosisPostpartumMastitis ->
            let
                byBreastfeeding =
                    getMeasurementValueFunc assembled.measurements.breastfeeding
                        |> Maybe.map
                            (\signs ->
                                List.any (\sign -> EverySet.member sign signs)
                                    [ BreastPain, BreastRedness ]
                            )
                        |> Maybe.withDefault False

                byBreastExam =
                    getMeasurementValueFunc assembled.measurements.breastExam
                        |> Maybe.map
                            (\value ->
                                List.any (\sign -> EverySet.member sign value.exam)
                                    [ Warmth, Discharge ]
                            )
                        |> Maybe.withDefault False
            in
            (assembled.encounter.encounterType == NursePostpartumEncounter)
                && symptomRecorded assembled.measurements PostpartumFever
                && (byBreastfeeding || byBreastExam)

        DiagnosisPostpartumInfection ->
            getMeasurementValueFunc assembled.measurements.guExam
                |> Maybe.map
                    (\value ->
                        EverySet.member FoulSmellingLochia value.vaginalExamSigns
                            || (EverySet.member EpisiotomyOrPerinealTear value.guExamSigns
                                    && (Maybe.map (EverySet.member NormalPostpartumHealing >> not)
                                            value.postpartumHealingProblems
                                            |> Maybe.withDefault False
                                       )
                               )
                    )
                |> Maybe.withDefault False

        DiagnosisPostpartumExcessiveBleeding ->
            getMeasurementValueFunc assembled.measurements.guExam
                |> Maybe.map (.vaginalExamSigns >> EverySet.member ExcessiveVaginalBleeding)
                |> Maybe.withDefault False

        -- Non Lab Results diagnoses.
        _ ->
            False


matchSymptomsPrenatalDiagnosis : Maybe Int -> AssembledData -> PrenatalDiagnosis -> Bool
matchSymptomsPrenatalDiagnosis egaInWeeks assembled diagnosis =
    let
        heartburnDiagnosed =
            symptomRecorded assembled.measurements Heartburn

        urinaryTractInfectionDiagnosed =
            getMeasurementValueFunc assembled.measurements.symptomReview
                |> Maybe.map
                    (\value ->
                        EverySet.member BurningWithUrination value.symptoms
                            && List.all (\question -> not <| EverySet.member question value.symptomQuestions)
                                [ SymptomQuestionVaginalItching, SymptomQuestionVaginalDischarge ]
                            && (not <| flankPainPresent value.flankPainSign)
                    )
                |> Maybe.withDefault False

        candidiasisDiagnosed =
            getMeasurementValueFunc assembled.measurements.symptomReview
                |> Maybe.map
                    (\value ->
                        -- Burning with Urination + vaginal itching or discharge.
                        (EverySet.member BurningWithUrination value.symptoms
                            && List.any (\question -> EverySet.member question value.symptomQuestions)
                                [ SymptomQuestionVaginalItching, SymptomQuestionVaginalDischarge ]
                        )
                            || -- Abnormal discharge +  vaginal itching.
                               (EverySet.member AbnormalVaginalDischarge value.symptoms
                                    && EverySet.member SymptomQuestionVaginalItching value.symptomQuestions
                               )
                    )
                |> Maybe.withDefault False

        gonorrheaDiagnosed =
            getMeasurementValueFunc assembled.measurements.symptomReview
                |> Maybe.map
                    (\value ->
                        EverySet.member AbnormalVaginalDischarge value.symptoms
                            && EverySet.member SymptomQuestionPartnerUrethralDischarge value.symptomQuestions
                    )
                |> Maybe.withDefault False

        trichomonasOrBacterialVaginosisDiagnosed =
            getMeasurementValueFunc assembled.measurements.symptomReview
                |> Maybe.map
                    (\value ->
                        EverySet.member AbnormalVaginalDischarge value.symptoms
                            && List.all (\question -> not <| EverySet.member question value.symptomQuestions)
                                [ SymptomQuestionVaginalItching, SymptomQuestionPartnerUrethralDischarge ]
                    )
                |> Maybe.withDefault False
    in
    case diagnosis of
        DiagnosisHyperemesisGravidumBySymptoms ->
            Maybe.map
                (\egaWeeks ->
                    (egaWeeks < 20) && hospitalizeDueToNauseaAndVomiting assembled
                )
                egaInWeeks
                |> Maybe.withDefault False

        DiagnosisSevereVomitingBySymptoms ->
            Maybe.map
                (\egaWeeks ->
                    (egaWeeks >= 20) && hospitalizeDueToNauseaAndVomiting assembled
                )
                egaInWeeks
                |> Maybe.withDefault False

        DiagnosisHeartburn ->
            heartburnDiagnosed
                && (not <| diagnosedPreviously DiagnosisHeartburn assembled)

        DiagnosisHeartburnPersistent ->
            heartburnDiagnosed
                && diagnosedPreviously DiagnosisHeartburn assembled

        DiagnosisDeepVeinThrombosis ->
            hospitalizeDueToLegPainRedness assembled

        DiagnosisPelvicPainIntense ->
            hospitalizeDueToPelvicPain assembled

        DiagnosisPelvicPainContinued ->
            -- Pelvic pain was reported previously.
            symptomRecorded assembled.measurements PelvicPain
                && symptomRecordedPreviously assembled PelvicPain

        DiagnosisUrinaryTractInfection ->
            urinaryTractInfectionDiagnosed
                && (not <| diagnosedPreviously DiagnosisUrinaryTractInfection assembled)

        DiagnosisUrinaryTractInfectionContinued ->
            urinaryTractInfectionDiagnosed
                && diagnosedPreviously DiagnosisUrinaryTractInfection assembled

        DiagnosisPyelonephritis ->
            getMeasurementValueFunc assembled.measurements.symptomReview
                |> Maybe.map
                    (\value ->
                        EverySet.member BurningWithUrination value.symptoms
                            && flankPainPresent value.flankPainSign
                    )
                |> Maybe.withDefault False

        DiagnosisCandidiasis ->
            candidiasisDiagnosed
                && (not <| diagnosedPreviously DiagnosisCandidiasis assembled)

        DiagnosisCandidiasisContinued ->
            candidiasisDiagnosed
                && diagnosedPreviously DiagnosisCandidiasis assembled

        DiagnosisGonorrhea ->
            gonorrheaDiagnosed
                && (not <| diagnosedPreviously DiagnosisGonorrhea assembled)

        DiagnosisGonorrheaContinued ->
            gonorrheaDiagnosed
                && diagnosedPreviously DiagnosisGonorrhea assembled

        DiagnosisTrichomonasOrBacterialVaginosis ->
            trichomonasOrBacterialVaginosisDiagnosed
                && (not <| diagnosedPreviously DiagnosisGonorrhea assembled)

        DiagnosisTrichomonasOrBacterialVaginosisContinued ->
            trichomonasOrBacterialVaginosisDiagnosed
                && diagnosedPreviously DiagnosisGonorrhea assembled

        Backend.PrenatalEncounter.Types.DiagnosisTuberculosis ->
            symptomRecorded assembled.measurements CoughContinuous

        DiagnosisPostpartumAbdominalPain ->
            symptomRecorded assembled.measurements PostpartumAbdominalPain

        DiagnosisPostpartumUrinaryIncontinence ->
            symptomRecorded assembled.measurements PostpartumUrinaryIncontinence

        DiagnosisPostpartumHeadache ->
            symptomRecorded assembled.measurements PostpartumHeadache

        DiagnosisPostpartumFatigue ->
            symptomRecorded assembled.measurements PostpartumFatigue

        DiagnosisPostpartumFever ->
            symptomRecorded assembled.measurements PostpartumFever

        DiagnosisPostpartumPerinealPainOrDischarge ->
            symptomRecorded assembled.measurements PostpartumPerinealPainOrDischarge

        -- Non Symptoms diagnoses.
        _ ->
            False


matchMentalHealthPrenatalDiagnosis : AssembledData -> PrenatalDiagnosis -> Bool
matchMentalHealthPrenatalDiagnosis assembled diagnosis =
    let
        suicideRiskDiagnosed =
            getMeasurementValueFunc assembled.measurements.mentalHealth
                |> Maybe.andThen (.signs >> suicideRiskDiagnosedBySigns)
                |> Maybe.withDefault False
    in
    if suicideRiskDiagnosed then
        diagnosis == DiagnosisSuicideRisk

    else
        getMeasurementValueFunc assembled.measurements.mentalHealth
            |> Maybe.map
                (.signs
                    >> Dict.values
                    >> List.map mentalHealthQuestionOptionToScore
                    >> List.sum
                    >> (\mentalHealthScore ->
                            case diagnosis of
                                DiagnosisDepressionNotLikely ->
                                    mentalHealthScore < 9

                                DiagnosisDepressionPossible ->
                                    mentalHealthScore >= 9 && mentalHealthScore < 12

                                DiagnosisDepressionHighlyPossible ->
                                    mentalHealthScore >= 12 && mentalHealthScore < 14

                                DiagnosisDepressionProbable ->
                                    mentalHealthScore >= 14

                                -- Others are not mental health diagnoses that
                                -- are being determined by score.
                                _ ->
                                    False
                       )
                )
            |> Maybe.withDefault False


suicideRiskDiagnosedBySigns : Dict PrenatalMentalHealthQuestion PrenatalMentalHealthQuestionOption -> Maybe Bool
suicideRiskDiagnosedBySigns signs =
    Dict.get MentalHealthQuestion10 signs
        |> Maybe.map
            (\answer ->
                List.member answer
                    [ MentalHealthQuestionOption3
                    , MentalHealthQuestionOption2
                    , MentalHealthQuestionOption1
                    ]
            )


mentalHealthQuestionOptionToScore : PrenatalMentalHealthQuestionOption -> Int
mentalHealthQuestionOptionToScore option =
    case option of
        MentalHealthQuestionOption0 ->
            0

        MentalHealthQuestionOption1 ->
            1

        MentalHealthQuestionOption2 ->
            2

        MentalHealthQuestionOption3 ->
            3


{-| Flank pain on left, right or both sides.
-}
flankPainPresent : Maybe PrenatalFlankPainSign -> Bool
flankPainPresent sign =
    case sign of
        Nothing ->
            False

        Just NoFlankPain ->
            False

        _ ->
            True


chronicHypertensionByMeasurements : PrenatalMeasurements -> Int -> Bool
chronicHypertensionByMeasurements measurements egaWeeks =
    egaWeeks < 20 && highBloodPressure measurements


chronicHypertensionByMeasurementsAfterRecheck : PrenatalMeasurements -> Int -> Bool
chronicHypertensionByMeasurementsAfterRecheck measurements egaWeeks =
    egaWeeks < 20 && repeatedTestForMarginalBloodPressure measurements


gestationalHypertensionByMeasurements : PrenatalMeasurements -> Int -> Bool
gestationalHypertensionByMeasurements measurements egaWeeks =
    (egaWeeks >= 20) && highBloodPressure measurements


gestationalHypertensionByMeasurementsAfterRecheck : PrenatalMeasurements -> Int -> Bool
gestationalHypertensionByMeasurementsAfterRecheck measurements egaWeeks =
    egaWeeks >= 20 && repeatedTestForMarginalBloodPressure measurements


moderatePreeclampsiaByMeasurements : PrenatalMeasurements -> Bool
moderatePreeclampsiaByMeasurements measurements =
    highBloodPressure measurements
        && edemaOnHandOrLegs measurements


moderatePreeclampsiaByMeasurementsRecurrentPhase : PrenatalMeasurements -> Bool
moderatePreeclampsiaByMeasurementsRecurrentPhase measurements =
    let
        highProtein =
            highUrineProtein measurements
    in
    (highBloodPressure measurements && highProtein)
        || (repeatedTestForMarginalBloodPressure measurements
                && (edemaOnHandOrLegs measurements || highProtein)
           )


severePreeclampsiaByDangerSigns : List DangerSign -> Bool
severePreeclampsiaByDangerSigns =
    List.member HeadacheBlurredVision


severePreeclampsiaRecurrentPhase : List DangerSign -> PrenatalMeasurements -> Bool
severePreeclampsiaRecurrentPhase dangerSigns measurements =
    let
        byBloodPressure =
            getMeasurementValueFunc measurements.vitals
                |> Maybe.map
                    (\value ->
                        let
                            byInital =
                                Maybe.map2
                                    (\dia sys -> dia >= 110 && sys >= 160)
                                    value.dia
                                    value.sys
                                    |> Maybe.withDefault False

                            byRecurrent =
                                Maybe.map2
                                    (\dia sys -> dia >= 110 && sys >= 160)
                                    value.diaRepeated
                                    value.sysRepeated
                                    |> Maybe.withDefault False
                        in
                        byInital || byRecurrent
                    )
                |> Maybe.withDefault False
    in
    byBloodPressure
        && highUrineProtein measurements
        && severePreeclampsiaSigns measurements


highBloodPressure : PrenatalMeasurements -> Bool
highBloodPressure measurements =
    getMeasurementValueFunc measurements.vitals
        |> Maybe.andThen
            (\value ->
                Maybe.map2 highBloodPressureCondition
                    value.dia
                    value.sys
            )
        |> Maybe.withDefault False


repeatedHighBloodPressure : PrenatalMeasurements -> Bool
repeatedHighBloodPressure measurements =
    getMeasurementValueFunc measurements.vitals
        |> Maybe.andThen
            (\value ->
                Maybe.map2 highBloodPressureCondition
                    value.diaRepeated
                    value.sysRepeated
            )
        |> Maybe.withDefault False


highBloodPressureCondition : Float -> Float -> Bool
highBloodPressureCondition dia sys =
    dia >= 110 || sys >= 160


{-| We measure BP again when we suspect Hypertension or Preeclamsia
(dia between 90 and 110, and sys between 140 and 160).
We diagnose Hypertension if repeated measurements are within
those boundries, or exceed them.
-}
repeatedTestForMarginalBloodPressure : PrenatalMeasurements -> Bool
repeatedTestForMarginalBloodPressure measurements =
    getMeasurementValueFunc measurements.vitals
        |> Maybe.andThen
            (\value ->
                Maybe.map2 (\dia sys -> dia >= 90 || sys >= 140)
                    value.diaRepeated
                    value.sysRepeated
            )
        |> Maybe.withDefault False


edemaOnHandOrLegs : PrenatalMeasurements -> Bool
edemaOnHandOrLegs measurements =
    getMeasurementValueFunc measurements.corePhysicalExam
        |> Maybe.map
            (\value ->
                EverySet.member EdemaHands value.hands
                    || EverySet.member EdemaLegs value.legs
            )
        |> Maybe.withDefault False


severePreeclampsiaSigns : PrenatalMeasurements -> Bool
severePreeclampsiaSigns measurements =
    getMeasurementValueFunc measurements.corePhysicalExam
        |> Maybe.map
            (\value ->
                EverySet.member Wheezes value.lungs
                    || EverySet.member Crackles value.lungs
                    || EverySet.member TPRightUpper value.abdomen
            )
        |> Maybe.withDefault False


highUrineProtein : PrenatalMeasurements -> Bool
highUrineProtein measurements =
    getMeasurementValueFunc measurements.urineDipstickTest
        |> Maybe.andThen .protein
        |> Maybe.map
            (\protein ->
                List.member protein
                    [ ProteinPlus1
                    , ProteinPlus2
                    , ProteinPlus3
                    , ProteinPlus4
                    ]
            )
        |> Maybe.withDefault False


respiratoryRateElevated : PrenatalMeasurements -> Bool
respiratoryRateElevated measurements =
    getMeasurementValueFunc measurements.vitals
        |> Maybe.map (\value -> value.respiratoryRate > 30)
        |> Maybe.withDefault False


maternityWardDiagnoses : List PrenatalDiagnosis
maternityWardDiagnoses =
    [ DiagnosisImminentDelivery
    , DiagnosisLaborAndDelivery
    ]


immediateDeliveryDiagnoses : List PrenatalDiagnosis
immediateDeliveryDiagnoses =
    [ DiagnosisModeratePreeclampsiaInitialPhaseEGA37Plus
    , DiagnosisModeratePreeclampsiaRecurrentPhaseEGA37Plus
    , DiagnosisSeverePreeclampsiaInitialPhaseEGA37Plus
    , DiagnosisSeverePreeclampsiaRecurrentPhaseEGA37Plus
    ]


labResultsAndExaminationDiagnoses : List PrenatalDiagnosis
labResultsAndExaminationDiagnoses =
    [ DiagnosisChronicHypertensionImmediate
    , DiagnosisChronicHypertensionAfterRecheck
    , DiagnosisGestationalHypertensionImmediate
    , DiagnosisGestationalHypertensionAfterRecheck
    , DiagnosisModeratePreeclampsiaInitialPhase
    , DiagnosisModeratePreeclampsiaRecurrentPhase
    , DiagnosisSeverePreeclampsiaInitialPhase
    , DiagnosisSeverePreeclampsiaRecurrentPhase
    , DiagnosisHIV
    , DiagnosisHIVDetectableViralLoad
    , DiagnosisDiscordantPartnership
    , DiagnosisSyphilis
    , DiagnosisSyphilisWithComplications
    , DiagnosisNeurosyphilis
    , DiagnosisHepatitisB
    , DiagnosisMalaria
    , DiagnosisMalariaMedicatedContinued
    , DiagnosisMalariaWithAnemia
    , DiagnosisMalariaWithAnemiaMedicatedContinued
    , DiagnosisMalariaWithSevereAnemia
    , DiagnosisModerateAnemia
    , DiagnosisSevereAnemia
    , DiagnosisSevereAnemiaWithComplications
    , Backend.PrenatalEncounter.Types.DiagnosisDiabetes
    , Backend.PrenatalEncounter.Types.DiagnosisGestationalDiabetes
    , DiagnosisRhesusNegative
    , DiagnosisPostpartumEarlyMastitisOrEngorgment
    , DiagnosisPostpartumMastitis
    , DiagnosisPostpartumInfection
    , DiagnosisPostpartumExcessiveBleeding
    ]


symptomsDiagnoses : List PrenatalDiagnosis
symptomsDiagnoses =
    [ DiagnosisHyperemesisGravidumBySymptoms
    , DiagnosisSevereVomitingBySymptoms
    , DiagnosisHeartburn
    , DiagnosisHeartburnPersistent
    , DiagnosisDeepVeinThrombosis
    , DiagnosisPelvicPainIntense
    , DiagnosisPelvicPainContinued
    , DiagnosisUrinaryTractInfection
    , DiagnosisUrinaryTractInfectionContinued
    , DiagnosisPyelonephritis
    , DiagnosisCandidiasis
    , DiagnosisCandidiasisContinued
    , DiagnosisGonorrhea
    , DiagnosisGonorrheaContinued
    , DiagnosisTrichomonasOrBacterialVaginosis
    , DiagnosisTrichomonasOrBacterialVaginosisContinued
    , Backend.PrenatalEncounter.Types.DiagnosisTuberculosis
    , DiagnosisPostpartumAbdominalPain
    , DiagnosisPostpartumUrinaryIncontinence
    , DiagnosisPostpartumHeadache
    , DiagnosisPostpartumFatigue
    , DiagnosisPostpartumFever
    , DiagnosisPostpartumPerinealPainOrDischarge
    ]


mentalHealthDiagnoses : List PrenatalDiagnosis
mentalHealthDiagnoses =
    DiagnosisDepressionNotLikely :: mentalHealthDiagnosesRequiringTreatment


healthEducationFormInputsAndTasks : Language -> AssembledData -> HealthEducationForm -> ( List (Html Msg), List (Maybe Bool) )
healthEducationFormInputsAndTasks language assembled healthEducationForm =
    let
        form =
            assembled.measurements.healthEducation
                |> getMeasurementValueFunc
                |> healthEducationFormWithDefault healthEducationForm
    in
    case assembled.encounter.encounterType of
        NurseEncounter ->
            healthEducationFormInputsAndTasksForNurse language assembled form

        NursePostpartumEncounter ->
            healthEducationFormInputsAndTasksForNurse language assembled form

        _ ->
            healthEducationFormInputsAndTasksForChw language assembled form


healthEducationFormInputsAndTasksForNurse : Language -> AssembledData -> HealthEducationForm -> ( List (Html Msg), List (Maybe Bool) )
healthEducationFormInputsAndTasksForNurse language assembled form =
    let
        ( hivInputs, hivTasks ) =
            if isJust assembled.measurements.hivTest then
                healthEducationFormInputsAndTasksForHIV language assembled form

            else
                ( [], [] )

        nauseaVomiting =
            if provideNauseaAndVomitingEducation assembled then
                ( [ viewCustomLabel language (Translate.PrenatalHealthEducationLabel EducationNauseaVomiting) "" "label header"
                  , viewCustomLabel language Translate.PrenatalHealthEducationNauseaAndVomitingInform "." "label paragraph"
                  , viewCustomLabel language Translate.PrenatalHealthEducationNauseaAndVomitingAdvise "." "label paragraph"
                  , viewQuestionLabel language Translate.PrenatalHealthEducationAppropriateProvided
                  , viewBoolInput
                        language
                        form.nauseaVomiting
                        (SetHealthEducationSubActivityBoolInput (\value form_ -> { form_ | nauseaVomiting = Just value }))
                        "nausea-vomiting"
                        Nothing
                  ]
                , Just form.nauseaVomiting
                )

            else
                ( [], Nothing )

        legCramps =
            if symptomRecorded assembled.measurements LegCramps then
                let
                    reliefMethods =
                        List.map
                            (Translate.LegCrampsReliefMethod
                                >> translate language
                                >> String.toLower
                                >> text
                                >> List.singleton
                                >> li []
                            )
                            [ ReliefMethodMuscleStretching
                            , ReliefMethodDorsiflexion
                            , ReliefMethodRelaxation
                            , ReliefMethodSleepWithPillowBetweenLegs
                            , ReliefMethodHeatTherapy
                            , ReliefMethodMassage
                            ]
                            |> ul []
                in
                ( [ viewCustomLabel language (Translate.PrenatalHealthEducationLabel EducationLegCramps) "" "label header"
                  , viewLabel language Translate.PrenatalHealthEducationLegCrampsInform
                  , reliefMethods
                  , viewQuestionLabel language Translate.PrenatalHealthEducationAppropriateProvided
                  , viewBoolInput
                        language
                        form.legCramps
                        (SetHealthEducationSubActivityBoolInput (\value form_ -> { form_ | legCramps = Just value }))
                        "leg-cramps"
                        Nothing
                  ]
                , Just form.legCramps
                )

            else
                ( [], Nothing )

        lowBackPain =
            if symptomRecorded assembled.measurements LowBackPain then
                ( [ viewCustomLabel language (Translate.PrenatalHealthEducationLabel EducationLowBackPain) "" "label header"
                  , viewCustomLabel language Translate.PrenatalHealthEducationLowBackPainInform "." "label paragraph"
                  , viewQuestionLabel language Translate.PrenatalHealthEducationAppropriateProvided
                  , viewBoolInput
                        language
                        form.lowBackPain
                        (SetHealthEducationSubActivityBoolInput (\value form_ -> { form_ | lowBackPain = Just value }))
                        "low-back-pain"
                        Nothing
                  ]
                , Just form.lowBackPain
                )

            else
                ( [], Nothing )

        constipation =
            if symptomRecorded assembled.measurements Constipation then
                ( [ viewCustomLabel language (Translate.PrenatalHealthEducationLabel EducationConstipation) "" "label header"
                  , viewCustomLabel language Translate.PrenatalHealthEducationConstipationInform "." "label paragraph"
                  , viewQuestionLabel language Translate.PrenatalHealthEducationAppropriateProvided
                  , viewBoolInput
                        language
                        form.constipation
                        (SetHealthEducationSubActivityBoolInput (\value form_ -> { form_ | constipation = Just value }))
                        "constipation"
                        Nothing
                  ]
                , Just form.constipation
                )

            else
                ( [], Nothing )

        heartburn =
            let
                reliefMethods =
                    List.map
                        (Translate.HeartburnReliefMethod
                            >> translate language
                            >> String.toLower
                            >> text
                            >> List.singleton
                            >> li []
                        )
                        [ ReliefMethodAvoidLargeMeals
                        , ReliefMethodCeaseSmoking
                        , ReliefMethodAvoidAlcohom
                        , ReliefMethodSleepWithHeadRaised
                        ]
                        |> ul []
            in
            if diagnosed DiagnosisHeartburn assembled then
                ( [ viewCustomLabel language (Translate.PrenatalHealthEducationLabel EducationHeartburn) "" "label header"
                  , viewLabel language Translate.PrenatalHealthEducationHeartburnInform
                  , reliefMethods
                  , viewQuestionLabel language Translate.PrenatalHealthEducationAppropriateProvided
                  , viewBoolInput
                        language
                        form.heartburn
                        (SetHealthEducationSubActivityBoolInput (\value form_ -> { form_ | heartburn = Just value }))
                        "heartburn"
                        Nothing
                  ]
                , Just form.heartburn
                )

            else
                ( [], Nothing )

        varicoseVeins =
            if symptomRecorded assembled.measurements VaricoseVeins then
                ( [ viewCustomLabel language (Translate.PrenatalHealthEducationLabel EducationVaricoseVeins) "" "label header"
                  , viewCustomLabel language Translate.PrenatalHealthEducationVaricoseVeinsInform "." "label paragraph"
                  , viewQuestionLabel language Translate.PrenatalHealthEducationAppropriateProvided
                  , viewBoolInput
                        language
                        form.varicoseVeins
                        (SetHealthEducationSubActivityBoolInput (\value form_ -> { form_ | varicoseVeins = Just value }))
                        "varicose-veins"
                        Nothing
                  ]
                , Just form.varicoseVeins
                )

            else
                ( [], Nothing )

        legPainRedness =
            if provideLegPainRednessEducation assembled then
                ( [ viewCustomLabel language (Translate.PrenatalHealthEducationLabel EducationLegPainRedness) "" "label header"
                  , viewCustomLabel language Translate.PrenatalHealthEducationLegPainRednessInform "." "label paragraph"
                  , viewQuestionLabel language Translate.PrenatalHealthEducationAppropriateProvided
                  , viewBoolInput
                        language
                        form.legPainRedness
                        (SetHealthEducationSubActivityBoolInput (\value form_ -> { form_ | legPainRedness = Just value }))
                        "leg-pain-redness"
                        Nothing
                  ]
                , Just form.legPainRedness
                )

            else
                ( [], Nothing )

        pelvicPain =
            if providePelvicPainEducation assembled then
                ( [ viewCustomLabel language (Translate.PrenatalHealthEducationLabel EducationPelvicPain) "" "label header"
                  , viewCustomLabel language Translate.PrenatalHealthEducationPelvicPainInform "." "label paragraph"
                  , viewQuestionLabel language Translate.PrenatalHealthEducationAppropriateProvided
                  , viewBoolInput
                        language
                        form.pelvicPain
                        (SetHealthEducationSubActivityBoolInput (\value form_ -> { form_ | pelvicPain = Just value }))
                        "pelvic-pain"
                        Nothing
                  ]
                , Just form.pelvicPain
                )

            else
                ( [], Nothing )

        saferSex =
            let
                saferSexDiagnoses =
                    List.filter
                        (\diagnosis ->
                            EverySet.member diagnosis assembled.encounter.diagnoses
                        )
                        -- Diagnoses that require safer sex practices education.
                        [ DiagnosisCandidiasis, DiagnosisGonorrhea, DiagnosisTrichomonasOrBacterialVaginosis ]
            in
            if not <| List.isEmpty saferSexDiagnoses then
                let
                    label =
                        List.filter (symptomRecorded assembled.measurements)
                            -- Symptoms that may  require safer sex practices education.
                            [ BurningWithUrination, AbnormalVaginalDischarge ]
                            |> List.map (Translate.PrenatalSymptom >> translate language)
                            |> String.join ", "
                in
                ( [ div [ class "label header" ] [ text label ]
                  , viewCustomLabel language Translate.PrenatalHealthEducationSaferSexInform "." "label paragraph"
                  , viewQuestionLabel language Translate.PrenatalHealthEducationAppropriateProvided
                  , viewBoolInput
                        language
                        form.saferSex
                        (SetHealthEducationSubActivityBoolInput (\value form_ -> { form_ | saferSex = Just value }))
                        "safer-sex"
                        Nothing
                  ]
                , Just form.saferSex
                )

            else
                ( [], Nothing )

        mentalHealth =
            if provideMentalHealthEducation assembled then
                ( [ viewCustomLabel language (Translate.PrenatalHealthEducationLabel EducationMentalHealth) "" "label header"
                  , viewCustomLabel language Translate.PrenatalHealthEducationMentalHealthInform "." "label paragraph"
                  , viewQuestionLabel language Translate.PrenatalHealthEducationAppropriateProvided
                  , viewBoolInput
                        language
                        form.mentalHealth
                        (SetHealthEducationSubActivityBoolInput (\value form_ -> { form_ | mentalHealth = Just value }))
                        "mental-health"
                        Nothing
                  ]
                , Just form.mentalHealth
                )

            else
                ( [], Nothing )

        hierarchalMastitis =
            if diagnosedAnyOf [ DiagnosisPostpartumEarlyMastitisOrEngorgment, DiagnosisPostpartumMastitis ] assembled then
                let
                    reliefMethods =
                        List.map
                            (Translate.EarlyMastitisOrEngorgmentReliefMethod
                                >> translate language
                                >> String.toLower
                                >> text
                                >> List.singleton
                                >> li []
                            )
                            [ ReliefMethodBreastMassage
                            , ReliefMethodIncreaseFluid
                            , ReliefMethodBreastfeedingOrHandExpression
                            ]
                            |> ul []

                    ( eudcationSign, formField, updateFunc ) =
                        if diagnosed DiagnosisPostpartumMastitis assembled then
                            ( EducationMastitis
                            , form.mastitis
                            , \value form_ -> { form_ | mastitis = Just value }
                            )

                        else
                            ( EducationEarlyMastitisOrEngorgment
                            , form.earlyMastitisOrEngorgment
                            , \value form_ -> { form_ | earlyMastitisOrEngorgment = Just value }
                            )
                in
                ( [ viewCustomLabel language (Translate.PrenatalHealthEducationLabel eudcationSign) "" "label header"
                  , viewCustomLabel language Translate.PrenatalHealthEducationEarlyMastitisOrEngorgmentInform ":" "label paragraph"
                  , reliefMethods
                  , viewQuestionLabel language Translate.PrenatalHealthEducationAppropriateProvided
                  , viewBoolInput
                        language
                        formField
                        (SetHealthEducationSubActivityBoolInput updateFunc)
                        "mastitis"
                        Nothing
                  ]
                , Just formField
                )

            else
                ( [], Nothing )

        inputsAndTasks =
            [ nauseaVomiting
            , legCramps
            , lowBackPain
            , constipation
            , heartburn
            , varicoseVeins
            , legPainRedness
            , pelvicPain
            , saferSex
            , mentalHealth
            , hierarchalMastitis
            ]
    in
    ( hivInputs
        ++ (List.map Tuple.first inputsAndTasks
                |> List.concat
           )
    , hivTasks
        ++ (List.map Tuple.second inputsAndTasks
                |> Maybe.Extra.values
           )
    )


healthEducationFormInputsAndTasksForHIV : Language -> AssembledData -> HealthEducationForm -> ( List (Html Msg), List (Maybe Bool) )
healthEducationFormInputsAndTasksForHIV language assembled form =
    let
        translatePrenatalHealthEducationQuestion =
            Translate.PrenatalHealthEducationQuestion False

        positiveHIVUpdateFunc value form_ =
            { form_ | positiveHIV = Just value }

        positiveHIVInput =
            [ viewQuestionLabel language <| translatePrenatalHealthEducationQuestion EducationPositiveHIV
            , viewBoolInput
                language
                form.positiveHIV
                (SetHealthEducationSubActivityBoolInput positiveHIVUpdateFunc)
                "positive-hiv"
                Nothing
            ]

        saferSexHIVUpdateFunc value form_ =
            { form_ | saferSexHIV = Just value }

        saferSexHIVInput =
            [ viewQuestionLabel language <| translatePrenatalHealthEducationQuestion EducationSaferSexHIV
            , viewBoolInput
                language
                form.saferSexHIV
                (SetHealthEducationSubActivityBoolInput saferSexHIVUpdateFunc)
                "safer-sex-hiv"
                Nothing
            ]

        partnerTestingUpdateFunc value form_ =
            { form_ | partnerTesting = Just value }

        partnerTestingInput =
            [ viewQuestionLabel language <| translatePrenatalHealthEducationQuestion EducationPartnerTesting
            , viewBoolInput
                language
                form.partnerTesting
                (SetHealthEducationSubActivityBoolInput partnerTestingUpdateFunc)
                "partner-testing"
                Nothing
            ]

        familyPlanningInput =
            healthEducationFormFamilyPlanningInput language False form

        partnerSurpressedViralLoad =
            getMeasurementValueFunc assembled.measurements.hivTest
                |> Maybe.andThen .hivSigns
                |> Maybe.map
                    (\hivSigns ->
                        -- Partner is HIV positive.
                        EverySet.member PartnerHIVPositive hivSigns
                            -- Partner is taking ARVs.
                            && EverySet.member PartnerTakingARV hivSigns
                            -- Partner reached surpressed viral load.
                            && EverySet.member PartnerSurpressedViralLoad hivSigns
                    )
                |> Maybe.withDefault False

        header =
            viewCustomLabel language Translate.HIV "" "label header"
    in
    if diagnosedAnyOf [ DiagnosisHIV, DiagnosisDiscordantPartnership ] assembled then
        ( header :: positiveHIVInput ++ saferSexHIVInput ++ partnerTestingInput ++ familyPlanningInput
        , [ form.positiveHIV, form.saferSexHIV, form.partnerTesting, form.familyPlanning ]
        )

    else if partnerSurpressedViralLoad then
        ( header :: saferSexHIVInput
        , [ form.saferSexHIV ]
        )

    else
        ( header :: saferSexHIVInput ++ partnerTestingInput
        , [ form.saferSexHIV, form.partnerTesting ]
        )


healthEducationFormFamilyPlanningInput : Language -> Bool -> HealthEducationForm -> List (Html Msg)
healthEducationFormFamilyPlanningInput language isChw form =
    let
        familyPlanningUpdateFunc value form_ =
            { form_ | familyPlanning = Just value }
    in
    [ viewQuestionLabel language <| Translate.PrenatalHealthEducationQuestion isChw EducationFamilyPlanning
    , viewBoolInput
        language
        form.familyPlanning
        (SetHealthEducationSubActivityBoolInput familyPlanningUpdateFunc)
        "family-planning"
        Nothing
    ]


healthEducationFormInputsAndTasksForChw : Language -> AssembledData -> HealthEducationForm -> ( List (Html Msg), List (Maybe Bool) )
healthEducationFormInputsAndTasksForChw language assembled form =
    let
        healthEducationCompletedAtEncounter encounterType =
            assembled.chwPreviousMeasurementsWithDates
                |> List.filterMap
                    (\( _, encounterType_, measurements ) ->
                        if encounterType == encounterType_ then
                            Just measurements

                        else
                            Nothing
                    )
                -- There's a posibility to have more than one
                -- 'Third' encounter, therefore, the check
                -- for ANY in list.
                |> List.any (.healthEducation >> isJust)

        firstEnconterInputs =
            [ expectationsInput, visitsReviewInput, warningSignsInput ]

        firstEnconterTasks =
            [ form.expectations, form.visitsReview, form.warningSigns ]

        secondEnconterInputs =
            [ hemorrhagingInput ]

        secondEnconterTasks =
            [ form.hemorrhaging ]

        thirdEnconterInputs =
            [ hemorrhagingInput, familyPlanningInput, breastfeedingInput ]

        thirdEnconterTasks =
            [ form.hemorrhaging, form.familyPlanning, form.breastfeeding ]

        postpartumEnconterInputs =
            [ breastfeedingInput, immunizationInput, hygieneInput ]

        postpartumEnconterTasks =
            [ form.breastfeeding, form.immunization, form.hygiene ]

        expectationsUpdateFunc value form_ =
            { form_ | expectations = Just value }

        setBoolInputMsg =
            case assembled.encounter.encounterType of
                ChwPostpartumEncounter ->
                    SetHealthEducationSubActivityBoolInput

                _ ->
                    SetHealthEducationBoolInput

        translatePrenatalHealthEducationQuestion =
            Translate.PrenatalHealthEducationQuestion True

        expectationsInput =
            [ viewQuestionLabel language <| translatePrenatalHealthEducationQuestion EducationExpectations
            , viewBoolInput
                language
                form.expectations
                (setBoolInputMsg expectationsUpdateFunc)
                "expectations"
                Nothing
            ]

        visitsReviewUpdateFunc value form_ =
            { form_ | visitsReview = Just value }

        visitsReviewInput =
            [ viewQuestionLabel language <| translatePrenatalHealthEducationQuestion EducationVisitsReview
            , viewBoolInput
                language
                form.visitsReview
                (setBoolInputMsg visitsReviewUpdateFunc)
                "visits-review"
                Nothing
            ]

        warningSignsUpdateFunc value form_ =
            { form_ | warningSigns = Just value }

        warningSignsInput =
            [ viewQuestionLabel language <| translatePrenatalHealthEducationQuestion EducationWarningSigns
            , viewBoolInput
                language
                form.warningSigns
                (setBoolInputMsg warningSignsUpdateFunc)
                "warning-signs"
                Nothing
            ]

        hemorrhagingUpdateFunc value form_ =
            { form_ | hemorrhaging = Just value }

        hemorrhagingInput =
            [ viewQuestionLabel language <| translatePrenatalHealthEducationQuestion EducationHemorrhaging
            , viewBoolInput
                language
                form.hemorrhaging
                (setBoolInputMsg hemorrhagingUpdateFunc)
                "hemorrhaging"
                Nothing
            ]

        familyPlanningInput =
            healthEducationFormFamilyPlanningInput language True form

        breastfeedingUpdateFunc value form_ =
            { form_ | breastfeeding = Just value }

        breastfeedingInput =
            [ viewQuestionLabel language <| translatePrenatalHealthEducationQuestion EducationBreastfeeding
            , viewBoolInput
                language
                form.breastfeeding
                (setBoolInputMsg breastfeedingUpdateFunc)
                "breastfeeding"
                Nothing
            ]

        immunizationUpdateFunc value form_ =
            { form_ | immunization = Just value }

        immunizationInput =
            [ viewQuestionLabel language <| translatePrenatalHealthEducationQuestion EducationImmunization
            , viewBoolInput
                language
                form.immunization
                (setBoolInputMsg immunizationUpdateFunc)
                "immunization"
                Nothing
            ]

        hygieneUpdateFunc value form_ =
            { form_ | hygiene = Just value }

        hygieneInput =
            [ viewQuestionLabel language <| translatePrenatalHealthEducationQuestion EducationHygiene
            , viewBoolInput
                language
                form.hygiene
                (setBoolInputMsg hygieneUpdateFunc)
                "hygiene"
                Nothing
            ]

        ( inputsFromFirst, tasksFromFirst ) =
            if healthEducationCompletedAtFirst || healthEducationCompletedAtSecond || healthEducationCompletedAtThird then
                ( [], [] )

            else
                ( firstEnconterInputs, firstEnconterTasks )

        healthEducationCompletedAtFirst =
            healthEducationCompletedAtEncounter ChwFirstEncounter

        healthEducationCompletedAtSecond =
            healthEducationCompletedAtEncounter ChwSecondEncounter

        healthEducationCompletedAtThird =
            healthEducationCompletedAtEncounter ChwThirdPlusEncounter
    in
    -- For all encounter types but postpartum, if Health
    -- education was not completed at previous encounter,
    -- its inputs are added to next encounter.
    case assembled.encounter.encounterType of
        ChwFirstEncounter ->
            ( List.concat firstEnconterInputs
            , firstEnconterTasks
            )

        ChwSecondEncounter ->
            ( List.concat <| inputsFromFirst ++ secondEnconterInputs
            , tasksFromFirst ++ secondEnconterTasks
            )

        ChwThirdPlusEncounter ->
            -- Second encounter tasks reappear at third encounter anyway,
            -- so, we do not need to add them explicitly.
            ( List.concat <| inputsFromFirst ++ thirdEnconterInputs
            , tasksFromFirst ++ thirdEnconterTasks
            )

        ChwPostpartumEncounter ->
            ( List.concat postpartumEnconterInputs
            , postpartumEnconterTasks
            )

        -- We should never get here, as function is only for CHW.
        NurseEncounter ->
            ( [], [] )

        -- We should never get here, as function is only for CHW.
        NursePostpartumEncounter ->
            ( [], [] )


nextStepsTasksCompletedFromTotal :
    Language
    -> NominalDate
    -> Bool
    -> AssembledData
    -> NextStepsData
    -> NextStepsTask
    -> ( Int, Int )
nextStepsTasksCompletedFromTotal language currentDate isChw assembled data task =
    case task of
        NextStepsAppointmentConfirmation ->
            let
                form =
                    assembled.measurements.appointmentConfirmation
                        |> getMeasurementValueFunc
                        |> appointmentConfirmationFormWithDefault data.appointmentConfirmationForm
            in
            ( taskCompleted form.appointmentDate
            , 1
            )

        NextStepsFollowUp ->
            let
                form =
                    assembled.measurements.followUp
                        |> getMeasurementValueFunc
                        |> followUpFormWithDefault data.followUpForm
            in
            ( taskCompleted form.option
            , 1
            )

        NextStepsSendToHC ->
            let
                form =
                    assembled.measurements.sendToHC
                        |> getMeasurementValueFunc
                        |> referralFormWithDefault data.referralForm

                ( _, tasks ) =
                    case assembled.encounter.encounterType of
                        NurseEncounter ->
                            tasksForNurse

                        NursePostpartumEncounter ->
                            tasksForNurse

                        _ ->
                            resolveReferralInputsAndTasksForCHW language currentDate assembled form

                tasksForNurse =
                    resolveReferralInputsAndTasksForNurse language
                        currentDate
                        assembled
                        SetReferralBoolInput
                        SetFacilityNonReferralReason
                        form
            in
            ( Maybe.Extra.values tasks
                |> List.length
            , List.length tasks
            )

        NextStepsHealthEducation ->
            let
                form =
                    getMeasurementValueFunc assembled.measurements.healthEducation
                        |> healthEducationFormWithDefault data.healthEducationForm

                ( _, tasks ) =
                    healthEducationFormInputsAndTasks language assembled form
            in
            ( Maybe.Extra.values tasks
                |> List.length
            , List.length tasks
            )

        NextStepsNewbornEnrolment ->
            ( taskCompleted assembled.participant.newborn
            , 1
            )

        NextStepsMedicationDistribution ->
            let
                form =
                    getMeasurementValueFunc assembled.measurements.medicationDistribution
                        |> medicationDistributionFormWithDefaultInitialPhase data.medicationDistributionForm

                ( _, completed, total ) =
                    resolveMedicationDistributionInputsAndTasks language
                        currentDate
                        PrenatalEncounterPhaseInitial
                        assembled
                        SetMedicationDistributionBoolInput
                        SetMedicationDistributionAdministrationNote
                        SetRecommendedTreatmentSign
                        SetAvoidingGuidanceReason
                        form
            in
            ( completed, total )

        NextStepsWait ->
            let
                completed =
                    if nextStepsTaskCompleted currentDate assembled NextStepsWait then
                        1

                    else
                        0
            in
            ( completed
            , 1
            )


resolvePreviousValue : AssembledData -> (PrenatalMeasurements -> Maybe ( id, PrenatalMeasurement a )) -> (a -> b) -> Maybe b
resolvePreviousValue assembled measurementFunc valueFunc =
    assembled.nursePreviousEncountersData
        |> List.filterMap (.measurements >> measurementFunc >> Maybe.map (Tuple.second >> .value >> valueFunc))
        |> List.reverse
        |> List.head


resolvePreviousMaybeValue : AssembledData -> (PrenatalMeasurements -> Maybe ( id, PrenatalMeasurement a )) -> (a -> Maybe b) -> Maybe b
resolvePreviousMaybeValue assembled measurementFunc valueFunc =
    assembled.nursePreviousEncountersData
        |> List.filterMap (.measurements >> measurementFunc >> Maybe.andThen (Tuple.second >> .value >> valueFunc))
        |> List.reverse
        |> List.head


fromBreastExamValue : Maybe BreastExamValue -> BreastExamForm
fromBreastExamValue saved =
    { breast = Maybe.map (.exam >> EverySet.toList) saved
    , selfGuidance = Maybe.map .selfGuidance saved
    }


breastExamFormWithDefault : BreastExamForm -> Maybe BreastExamValue -> BreastExamForm
breastExamFormWithDefault form saved =
    saved
        |> unwrap
            form
            (\value ->
                { breast = or form.breast (value.exam |> EverySet.toList |> Just)
                , selfGuidance = or form.selfGuidance (Just value.selfGuidance)
                }
            )


toBreastExamValueWithDefault : Maybe BreastExamValue -> BreastExamForm -> Maybe BreastExamValue
toBreastExamValueWithDefault saved form =
    breastExamFormWithDefault form saved
        |> toBreastExamValue


toBreastExamValue : BreastExamForm -> Maybe BreastExamValue
toBreastExamValue form =
    -- The `EverySet.singleton` is temporary, until BresatExamForm is
    -- redefined to allow more than one.
    Maybe.map BreastExamValue (Maybe.map EverySet.fromList form.breast)
        |> andMap form.selfGuidance


fromDangerSignsValue : Maybe DangerSignsValue -> DangerSignsForm
fromDangerSignsValue saved =
    { signs = Maybe.map (.signs >> EverySet.toList) saved
    , postpartumMother = Maybe.map (.postpartumMother >> EverySet.toList) saved
    , postpartumChild = Maybe.map (.postpartumChild >> EverySet.toList) saved
    }


dangerSignsFormWithDefault : DangerSignsForm -> Maybe DangerSignsValue -> DangerSignsForm
dangerSignsFormWithDefault form saved =
    saved
        |> unwrap
            form
            (\value ->
                { signs = or form.signs (EverySet.toList value.signs |> Just)
                , postpartumMother = or form.postpartumMother (EverySet.toList value.postpartumMother |> Just)
                , postpartumChild = or form.postpartumChild (EverySet.toList value.postpartumChild |> Just)
                }
            )


toDangerSignsValueWithDefault : Maybe DangerSignsValue -> DangerSignsForm -> Maybe DangerSignsValue
toDangerSignsValueWithDefault saved form =
    dangerSignsFormWithDefault form saved
        |> toDangerSignsValue


toDangerSignsValue : DangerSignsForm -> Maybe DangerSignsValue
toDangerSignsValue form =
    let
        signs =
            form.signs
                |> Maybe.withDefault [ NoDangerSign ]
                |> EverySet.fromList

        postpartumMother =
            form.postpartumMother
                |> Maybe.withDefault [ NoPostpartumMotherDangerSigns ]
                |> EverySet.fromList

        postpartumChild =
            form.postpartumChild
                |> Maybe.withDefault [ NoPostpartumChildDangerSigns ]
                |> EverySet.fromList
    in
    Just <| DangerSignsValue signs postpartumMother postpartumChild


fromLastMenstrualPeriodValue : Maybe LastMenstrualPeriodValue -> PregnancyDatingForm
fromLastMenstrualPeriodValue saved =
    { lmpRange = Nothing
    , lmpDate = Maybe.map .date saved
    , lmpDateConfident = Maybe.map .confident saved
    , chwLmpConfirmation = Maybe.map .confirmation saved
    , dateSelectorPopupState = Nothing
    }


lastMenstrualPeriodFormWithDefault : PregnancyDatingForm -> Maybe LastMenstrualPeriodValue -> PregnancyDatingForm
lastMenstrualPeriodFormWithDefault form saved =
    saved
        |> unwrap
            form
            (\value ->
                { lmpRange = or form.lmpRange (Just SixMonth)
                , lmpDate = or form.lmpDate (Just value.date)
                , lmpDateConfident = or form.lmpDateConfident (Just value.confident)
                , chwLmpConfirmation = or form.chwLmpConfirmation (Just value.confirmation)
                , dateSelectorPopupState = form.dateSelectorPopupState
                }
            )


toLastMenstrualPeriodValueWithDefault : Maybe LastMenstrualPeriodValue -> PregnancyDatingForm -> Maybe LastMenstrualPeriodValue
toLastMenstrualPeriodValueWithDefault saved form =
    lastMenstrualPeriodFormWithDefault form saved
        |> toLastMenstrualPeriodValue


toLastMenstrualPeriodValue : PregnancyDatingForm -> Maybe LastMenstrualPeriodValue
toLastMenstrualPeriodValue form =
    let
        chwLmpConfirmation =
            Maybe.withDefault False form.chwLmpConfirmation
    in
    Maybe.map LastMenstrualPeriodValue form.lmpDate
        |> andMap form.lmpDateConfident
        |> andMap (Just chwLmpConfirmation)


fromMedicalHistoryValue : Maybe (EverySet MedicalHistorySign) -> MedicalHistoryForm
fromMedicalHistoryValue saved =
    { uterineMyoma = Maybe.map (EverySet.member UterineMyoma) saved
    , diabetes = Maybe.map (EverySet.member Diabetes) saved
    , cardiacDisease = Maybe.map (EverySet.member CardiacDisease) saved
    , renalDisease = Maybe.map (EverySet.member RenalDisease) saved
    , hypertensionBeforePregnancy = Maybe.map (EverySet.member HypertensionBeforePregnancy) saved
    , tuberculosisPast = Maybe.map (EverySet.member TuberculosisPast) saved
    , tuberculosisPresent = Maybe.map (EverySet.member TuberculosisPresent) saved
    , asthma = Maybe.map (EverySet.member Asthma) saved
    , bowedLegs = Maybe.map (EverySet.member BowedLegs) saved
    , hiv = Maybe.map (EverySet.member HIV) saved
    , mentalHealthHistory = Maybe.map (EverySet.member MentalHealthHistory) saved
    }


medicalHistoryFormWithDefault : MedicalHistoryForm -> Maybe (EverySet MedicalHistorySign) -> MedicalHistoryForm
medicalHistoryFormWithDefault form saved =
    saved
        |> unwrap
            form
            (\value ->
                { uterineMyoma = or form.uterineMyoma (EverySet.member UterineMyoma value |> Just)
                , diabetes = or form.diabetes (EverySet.member Diabetes value |> Just)
                , cardiacDisease = or form.cardiacDisease (EverySet.member CardiacDisease value |> Just)
                , renalDisease = or form.renalDisease (EverySet.member RenalDisease value |> Just)
                , hypertensionBeforePregnancy = or form.hypertensionBeforePregnancy (EverySet.member HypertensionBeforePregnancy value |> Just)
                , tuberculosisPast = or form.tuberculosisPast (EverySet.member TuberculosisPast value |> Just)
                , tuberculosisPresent = or form.tuberculosisPresent (EverySet.member TuberculosisPresent value |> Just)
                , asthma = or form.asthma (EverySet.member Asthma value |> Just)
                , bowedLegs = or form.bowedLegs (EverySet.member BowedLegs value |> Just)
                , hiv = or form.hiv (EverySet.member HIV value |> Just)
                , mentalHealthHistory = or form.mentalHealthHistory (EverySet.member MentalHealthHistory value |> Just)
                }
            )


toMedicalHistoryValueWithDefault : Maybe (EverySet MedicalHistorySign) -> MedicalHistoryForm -> Maybe (EverySet MedicalHistorySign)
toMedicalHistoryValueWithDefault saved form =
    medicalHistoryFormWithDefault form saved
        |> toMedicalHistoryValue


toMedicalHistoryValue : MedicalHistoryForm -> Maybe (EverySet MedicalHistorySign)
toMedicalHistoryValue form =
    [ Maybe.map (ifTrue UterineMyoma) form.uterineMyoma
    , Maybe.map (ifTrue Diabetes) form.diabetes
    , Maybe.map (ifTrue CardiacDisease) form.cardiacDisease
    , Maybe.map (ifTrue HypertensionBeforePregnancy) form.hypertensionBeforePregnancy
    , Maybe.map (ifTrue TuberculosisPast) form.tuberculosisPast
    , Maybe.map (ifTrue TuberculosisPresent) form.tuberculosisPresent
    , Maybe.map (ifTrue Asthma) form.asthma
    , Maybe.map (ifTrue BowedLegs) form.bowedLegs
    , Maybe.map (ifTrue HIV) form.hiv
    , Maybe.map (ifTrue MentalHealthHistory) form.mentalHealthHistory
    ]
        |> Maybe.Extra.combine
        |> Maybe.map (List.foldl EverySet.union EverySet.empty >> ifEverySetEmpty NoMedicalHistorySigns)


medicationFormWithDefault : MedicationForm -> Maybe MedicationValue -> MedicationForm
medicationFormWithDefault form saved =
    saved
        |> unwrap
            form
            (\value ->
                let
                    hivMedicationNotGivenReason =
                        Maybe.andThen
                            (EverySet.toList
                                >> List.filter (\sign -> List.member sign reasonsForNoMedicationByPMTCT)
                                >> List.head
                            )
                            value.hivTreatment

                    treatmentSignFromValue sign treatment =
                        Maybe.map (EverySet.member sign) treatment

                    treatmentStillTakingFromValue =
                        treatmentSignFromValue MedicationTreatmentStillTaking

                    treatmentMissedDosesFromValue =
                        treatmentSignFromValue MedicationTreatmentMissedDoses

                    treatmentAdverseEventsFromValue =
                        treatmentSignFromValue MedicationTreatmentAdverseEvents

                    treatmentAdverseEventsHospitalizationFromValue =
                        treatmentSignFromValue MedicationTreatmentAdverseEventsHospitalization
                in
                { receivedIronFolicAcid = or form.receivedIronFolicAcid (Maybe.map (EverySet.member IronAndFolicAcidSupplement) value.signs)
                , receivedDewormingPill = or form.receivedDewormingPill (Maybe.map (EverySet.member DewormingPill) value.signs)
                , receivedMebendazole = or form.receivedMebendazole (Maybe.map (EverySet.member Mebendazole) value.signs)
                , receivedFolicAcid = or form.receivedFolicAcid (Maybe.map (EverySet.member PostpartumFolicAcid) value.signs)
                , receivedVitaminA = or form.receivedVitaminA (Maybe.map (EverySet.member PostpartumVitaminA) value.signs)
                , hivMedicationByPMTCT = or form.hivMedicationByPMTCT (Maybe.map (EverySet.member HIVTreatmentMedicineByPMTCT) value.hivTreatment)
                , hivMedicationNotGivenReason =
                    maybeValueConsideringIsDirtyField form.hivMedicationNotGivenReasonDirty
                        form.hivMedicationNotGivenReason
                        hivMedicationNotGivenReason
                , hivMedicationNotGivenReasonDirty = form.hivMedicationNotGivenReasonDirty
                , hivStillTaking = or form.hivStillTaking (treatmentSignFromValue HIVTreatmentStillTaking value.hivTreatment)
                , hivMissedDoses = or form.hivMissedDoses (treatmentSignFromValue HIVTreatmentMissedDoses value.hivTreatment)
                , hivAdverseEvents = or form.hivAdverseEvents (treatmentSignFromValue HIVTreatmentAdverseEvents value.hivTreatment)
                , hivAdverseEventsHospitalization =
                    maybeValueConsideringIsDirtyField form.hivAdverseEventsHospitalizationDirty
                        form.hivAdverseEventsHospitalization
                        (treatmentSignFromValue HIVTreatmentAdverseEventsHospitalization value.hivTreatment)
                , hivAdverseEventsHospitalizationDirty = form.hivAdverseEventsHospitalizationDirty
                , hypertensionStillTaking = or form.hypertensionStillTaking (treatmentStillTakingFromValue value.hypertensionTreatment)
                , hypertensionMissedDoses = or form.hypertensionMissedDoses (treatmentMissedDosesFromValue value.hypertensionTreatment)
                , hypertensionAdverseEvents = or form.hypertensionAdverseEvents (treatmentAdverseEventsFromValue value.hypertensionTreatment)
                , hypertensionAdverseEventsHospitalization =
                    maybeValueConsideringIsDirtyField form.hypertensionAdverseEventsHospitalizationDirty
                        form.hypertensionAdverseEventsHospitalization
                        (treatmentAdverseEventsHospitalizationFromValue value.hypertensionTreatment)
                , hypertensionAdverseEventsHospitalizationDirty = form.hypertensionAdverseEventsHospitalizationDirty
                , malariaStillTaking = or form.malariaStillTaking (treatmentStillTakingFromValue value.malariaTreatment)
                , malariaMissedDoses = or form.malariaMissedDoses (treatmentMissedDosesFromValue value.malariaTreatment)
                , malariaAdverseEvents = or form.malariaAdverseEvents (treatmentAdverseEventsFromValue value.malariaTreatment)
                , malariaAdverseEventsHospitalization =
                    maybeValueConsideringIsDirtyField form.malariaAdverseEventsHospitalizationDirty
                        form.malariaAdverseEventsHospitalization
                        (treatmentAdverseEventsHospitalizationFromValue value.malariaTreatment)
                , malariaAdverseEventsHospitalizationDirty = form.malariaAdverseEventsHospitalizationDirty
                , anemiaStillTaking = or form.anemiaStillTaking (treatmentStillTakingFromValue value.anemiaTreatment)
                , anemiaMissedDoses = or form.anemiaMissedDoses (treatmentMissedDosesFromValue value.anemiaTreatment)
                , anemiaAdverseEvents = or form.anemiaAdverseEvents (treatmentAdverseEventsFromValue value.anemiaTreatment)
                , anemiaAdverseEventsHospitalization =
                    maybeValueConsideringIsDirtyField form.anemiaAdverseEventsHospitalizationDirty
                        form.anemiaAdverseEventsHospitalization
                        (treatmentAdverseEventsHospitalizationFromValue value.anemiaTreatment)
                , anemiaAdverseEventsHospitalizationDirty = form.anemiaAdverseEventsHospitalizationDirty
                , syphilisStillTaking = or form.syphilisStillTaking (treatmentStillTakingFromValue value.syphilisTreatment)
                , syphilisMissedDoses = or form.syphilisMissedDoses (treatmentMissedDosesFromValue value.syphilisTreatment)
                , syphilisAdverseEvents = or form.syphilisAdverseEvents (treatmentAdverseEventsFromValue value.syphilisTreatment)
                , syphilisAdverseEventsHospitalization =
                    maybeValueConsideringIsDirtyField form.syphilisAdverseEventsHospitalizationDirty
                        form.syphilisAdverseEventsHospitalization
                        (treatmentAdverseEventsHospitalizationFromValue value.syphilisTreatment)
                , syphilisAdverseEventsHospitalizationDirty = form.syphilisAdverseEventsHospitalizationDirty
                }
            )


toMedicationValueWithDefault : Maybe MedicationValue -> MedicationForm -> Maybe MedicationValue
toMedicationValueWithDefault saved form =
    medicationFormWithDefault form saved
        |> toMedicationValue


toMedicationValue : MedicationForm -> Maybe MedicationValue
toMedicationValue form =
    let
        signs =
            if
                List.all isNothing
                    [ form.receivedIronFolicAcid
                    , form.receivedDewormingPill
                    , form.receivedMebendazole
                    , form.receivedFolicAcid
                    , form.receivedVitaminA
                    ]
            then
                Nothing

            else
                [ ifNullableTrue IronAndFolicAcidSupplement form.receivedIronFolicAcid
                , ifNullableTrue DewormingPill form.receivedDewormingPill
                , ifNullableTrue Mebendazole form.receivedMebendazole
                , ifNullableTrue PostpartumFolicAcid form.receivedFolicAcid
                , ifNullableTrue PostpartumVitaminA form.receivedVitaminA
                ]
                    |> Maybe.Extra.combine
                    |> Maybe.map (List.foldl EverySet.union EverySet.empty >> ifEverySetEmpty NoMedication)

        hivTreatment =
            if
                isNothing form.hivMedicationNotGivenReason
                    && List.all isNothing
                        [ form.hivMedicationByPMTCT
                        , form.hivStillTaking
                        , form.hivMissedDoses
                        , form.hivAdverseEvents
                        , form.hivAdverseEventsHospitalization
                        ]
            then
                Nothing

            else
                [ ifNullableTrue HIVTreatmentMedicineByPMTCT form.hivMedicationByPMTCT
                , ifNullableTrue HIVTreatmentStillTaking form.hivStillTaking
                , ifNullableTrue HIVTreatmentMissedDoses form.hivMissedDoses
                , ifNullableTrue HIVTreatmentAdverseEvents form.hivAdverseEvents
                , ifNullableTrue HIVTreatmentAdverseEventsHospitalization form.hivAdverseEventsHospitalization
                ]
                    ++ [ Maybe.map (EverySet.singleton >> Just) form.hivMedicationNotGivenReason
                            |> Maybe.withDefault (Just EverySet.empty)
                       ]
                    |> Maybe.Extra.combine
                    |> Maybe.map (List.foldl EverySet.union EverySet.empty >> ifEverySetEmpty NoHIVTreatment)

        hypertensionTreatment =
            if
                List.all isNothing
                    [ form.hypertensionStillTaking
                    , form.hypertensionMissedDoses
                    , form.hypertensionAdverseEvents
                    , form.hypertensionAdverseEventsHospitalization
                    ]
            then
                Nothing

            else
                [ ifNullableTrue MedicationTreatmentStillTaking form.hypertensionStillTaking
                , ifNullableTrue MedicationTreatmentMissedDoses form.hypertensionMissedDoses
                , ifNullableTrue MedicationTreatmentAdverseEvents form.hypertensionAdverseEvents
                , ifNullableTrue MedicationTreatmentAdverseEventsHospitalization form.hypertensionAdverseEventsHospitalization
                ]
                    |> Maybe.Extra.combine
                    |> Maybe.map (List.foldl EverySet.union EverySet.empty >> ifEverySetEmpty NoMedicationTreatment)

        malariaTreatment =
            if
                List.all isNothing
                    [ form.malariaStillTaking
                    , form.malariaMissedDoses
                    , form.malariaAdverseEvents
                    , form.malariaAdverseEventsHospitalization
                    ]
            then
                Nothing

            else
                [ ifNullableTrue MedicationTreatmentStillTaking form.malariaStillTaking
                , ifNullableTrue MedicationTreatmentMissedDoses form.malariaMissedDoses
                , ifNullableTrue MedicationTreatmentAdverseEvents form.malariaAdverseEvents
                , ifNullableTrue MedicationTreatmentAdverseEventsHospitalization form.malariaAdverseEventsHospitalization
                ]
                    |> Maybe.Extra.combine
                    |> Maybe.map (List.foldl EverySet.union EverySet.empty >> ifEverySetEmpty NoMedicationTreatment)

        anemiaTreatment =
            if
                List.all isNothing
                    [ form.anemiaStillTaking
                    , form.anemiaMissedDoses
                    , form.anemiaAdverseEvents
                    , form.anemiaAdverseEventsHospitalization
                    ]
            then
                Nothing

            else
                [ ifNullableTrue MedicationTreatmentStillTaking form.anemiaStillTaking
                , ifNullableTrue MedicationTreatmentMissedDoses form.anemiaMissedDoses
                , ifNullableTrue MedicationTreatmentAdverseEvents form.anemiaAdverseEvents
                , ifNullableTrue MedicationTreatmentAdverseEventsHospitalization form.anemiaAdverseEventsHospitalization
                ]
                    |> Maybe.Extra.combine
                    |> Maybe.map (List.foldl EverySet.union EverySet.empty >> ifEverySetEmpty NoMedicationTreatment)

        syphilisTreatment =
            if List.all isNothing [ form.syphilisStillTaking, form.syphilisMissedDoses, form.syphilisAdverseEvents ] then
                Nothing

            else
                [ ifNullableTrue MedicationTreatmentStillTaking form.syphilisStillTaking
                , ifNullableTrue MedicationTreatmentMissedDoses form.syphilisMissedDoses
                , ifNullableTrue MedicationTreatmentAdverseEvents form.syphilisAdverseEvents
                , ifNullableTrue MedicationTreatmentAdverseEventsHospitalization form.syphilisAdverseEventsHospitalization
                ]
                    |> Maybe.Extra.combine
                    |> Maybe.map (List.foldl EverySet.union EverySet.empty >> ifEverySetEmpty NoMedicationTreatment)
    in
    if
        isNothing signs
            && isNothing hivTreatment
            && List.all isNothing [ hypertensionTreatment, malariaTreatment, anemiaTreatment, syphilisTreatment ]
    then
        Nothing

    else
        Just
            { signs = signs
            , hivTreatment = hivTreatment
            , hypertensionTreatment = hypertensionTreatment
            , malariaTreatment = malariaTreatment
            , anemiaTreatment = anemiaTreatment
            , syphilisTreatment = syphilisTreatment
            }


treatmentReviewTasksCompletedFromTotal :
    Language
    -> NominalDate
    -> AssembledData
    -> TreatmentReviewData
    -> TreatmentReviewTask
    -> ( Int, Int )
treatmentReviewTasksCompletedFromTotal language currentDate assembled data task =
    let
        form =
            assembled.measurements.medication
                |> getMeasurementValueFunc
                |> medicationFormWithDefault data.medicationForm
    in
    case task of
        TreatmentReviewPrenatalMedication ->
            let
                ( _, tasks ) =
                    resolvePrenatalMedicationFormInputsAndTasks language
                        currentDate
                        SetMedicationSubActivityBoolInput
                        assembled
                        form
            in
            ( Maybe.Extra.values tasks
                |> List.length
            , List.length tasks
            )

        _ ->
            let
                ( _, tasks ) =
                    resolveMedicationTreatmentFormInputsAndTasks language
                        currentDate
                        SetMedicationSubActivityBoolInput
                        assembled
                        form
                        task
            in
            ( Maybe.Extra.values tasks
                |> List.length
            , List.length tasks
            )


resolvePrenatalMedicationFormInputsAndTasks :
    Language
    -> NominalDate
    -> ((Bool -> MedicationForm -> MedicationForm) -> Bool -> Msg)
    -> AssembledData
    -> MedicationForm
    -> ( List (Html Msg), List (Maybe Bool) )
resolvePrenatalMedicationFormInputsAndTasks language currentDate setBoolInputMsg assembled form =
    let
        receivedIronFolicAcidUpdateFunc value form_ =
            { form_ | receivedIronFolicAcid = Just value }

        receivedIronFolicAcidInput =
            [ viewQuestionLabel language Translate.ReceivedIronFolicAcid
            , viewBoolInput
                language
                form.receivedIronFolicAcid
                (setBoolInputMsg receivedIronFolicAcidUpdateFunc)
                "iron-folic-acid"
                Nothing
            ]

        ( receivedMebendazoleInput, receivedMebendazoleTask ) =
            if showMebendazoleQuestion currentDate assembled then
                let
                    receivedMebendazoleUpdateFunc value form_ =
                        { form_ | receivedMebendazole = Just value }
                in
                ( [ viewQuestionLabel language Translate.ReceivedMebendazole
                  , viewBoolInput
                        language
                        form.receivedMebendazole
                        (setBoolInputMsg receivedMebendazoleUpdateFunc)
                        "mebendezole"
                        Nothing
                  ]
                , [ form.receivedMebendazole ]
                )

            else
                ( [], [] )
    in
    ( receivedIronFolicAcidInput ++ receivedMebendazoleInput
    , form.receivedIronFolicAcid :: receivedMebendazoleTask
    )


resolveMedicationTreatmentFormInputsAndTasks :
    Language
    -> NominalDate
    -> ((Bool -> MedicationForm -> MedicationForm) -> Bool -> Msg)
    -> AssembledData
    -> MedicationForm
    -> TreatmentReviewTask
    -> ( List (Html Msg), List (Maybe Bool) )
resolveMedicationTreatmentFormInputsAndTasks language currentDate setBoolInputMsg assembled form task =
    case task of
        TreatmentReviewHIV ->
            let
                recievedHIVMedicationAtHC =
                    latestMedicationTreatmentForHIV assembled
                        |> isJust

                referredToHIVProgram =
                    referredToHIVProgramPreviously assembled
            in
            -- There's a scenario when there's HIV program at HC,
            -- patient is referred there, but did not get medication.
            -- In this case we'll find this out at Treatment review, and
            -- prescribe medication at HC, essentially, moving that patient
            -- from PMTCT to our care.
            -- Therefore, we take HIV program path, only if patient was
            -- referred to HIV program, and also was not medicated for
            -- HIV at HC.
            if referredToHIVProgramPreviously assembled && not recievedHIVMedicationAtHC then
                let
                    updateFunc =
                        \value form_ ->
                            { form_
                                | hivMedicationByPMTCT = Just value
                                , hivMedicationNotGivenReason = Nothing
                                , hivMedicationNotGivenReasonDirty = True
                            }

                    ( derivedSection, derivedTasks ) =
                        Maybe.map
                            (\gotMedicine ->
                                if gotMedicine then
                                    ( [], [] )

                                else
                                    ( [ div [ class "why-not" ]
                                            [ viewQuestionLabel language Translate.WhyNot
                                            , viewCheckBoxSelectInput language
                                                reasonsForNoMedicationByPMTCT
                                                []
                                                form.hivMedicationNotGivenReason
                                                SetHIVMedicationNotGivenReason
                                                Translate.HIVTreatmentSign
                                            ]
                                      ]
                                    , [ maybeToBoolTask form.hivMedicationNotGivenReason ]
                                    )
                            )
                            form.hivMedicationByPMTCT
                            |> Maybe.withDefault ( [], [] )
                in
                ( [ viewQuestionLabel language Translate.TreatmentReviewQuestionMedicationByPMTCT
                  , viewBoolInput
                        language
                        form.hivMedicationByPMTCT
                        (setBoolInputMsg updateFunc)
                        "hiv-medication-by-pmtct"
                        Nothing
                  ]
                    ++ derivedSection
                , form.hivMedicationByPMTCT :: derivedTasks
                )

            else
                -- No HIV program at heath center => patient was supposed to get medication.
                resolveMedicationTreatmentFormInputsAndTasksCommon language currentDate setBoolInputMsg assembled form task

        _ ->
            resolveMedicationTreatmentFormInputsAndTasksCommon language currentDate setBoolInputMsg assembled form task


reasonsForNoMedicationByPMTCT : List HIVTreatmentSign
reasonsForNoMedicationByPMTCT =
    [ HIVTreatmentNoMedicineNotSeenAtPMTCT
    , HIVTreatmentNoMedicineOutOfStock
    , HIVTreatmentNoMedicinePatientRefused
    , HIVTreatmentNoMedicineOther
    ]


resolveMedicationTreatmentFormInputsAndTasksCommon :
    Language
    -> NominalDate
    -> ((Bool -> MedicationForm -> MedicationForm) -> Bool -> Msg)
    -> AssembledData
    -> MedicationForm
    -> TreatmentReviewTask
    -> ( List (Html Msg), List (Maybe Bool) )
resolveMedicationTreatmentFormInputsAndTasksCommon language currentDate setBoolInputMsg assembled form task =
    let
        configForTask =
            case task of
                TreatmentReviewPrenatalMedication ->
                    Nothing

                TreatmentReviewHIV ->
                    Just
                        { latestMedicationTreatment = latestMedicationTreatmentForHIV assembled
                        , stillTakingFormValue = form.hivStillTaking
                        , missedDosesFormValue = form.hivMissedDoses
                        , adverseEventsFormValue = form.hivAdverseEvents
                        , adverseEventsHospitalizationFormValue = form.hivAdverseEventsHospitalization
                        , stillTakingUpdateFunc = \value form_ -> { form_ | hivStillTaking = Just value }
                        , missedDosesUpdateFunc = \value form_ -> { form_ | hivMissedDoses = Just value }
                        , adverseEventsUpdateFunc =
                            \value form_ ->
                                { form_
                                    | hivAdverseEvents = Just value
                                    , hivAdverseEventsHospitalization = Nothing
                                    , hivAdverseEventsHospitalizationDirty = True
                                }
                        , adverseEventsHospitalizationUpdateFunc =
                            \value form_ ->
                                { form_
                                    | hivAdverseEventsHospitalization = Just value
                                    , hivAdverseEventsHospitalizationDirty = True
                                }
                        }

                TreatmentReviewHypertension ->
                    Just
                        { latestMedicationTreatment = latestMedicationTreatmentForHypertension assembled
                        , stillTakingFormValue = form.hypertensionStillTaking
                        , missedDosesFormValue = form.hypertensionMissedDoses
                        , adverseEventsFormValue = form.hypertensionAdverseEvents
                        , adverseEventsHospitalizationFormValue = form.hypertensionAdverseEventsHospitalization
                        , stillTakingUpdateFunc = \value form_ -> { form_ | hypertensionStillTaking = Just value }
                        , missedDosesUpdateFunc = \value form_ -> { form_ | hypertensionMissedDoses = Just value }
                        , adverseEventsUpdateFunc =
                            \value form_ ->
                                { form_
                                    | hypertensionAdverseEvents = Just value
                                    , hypertensionAdverseEventsHospitalization = Nothing
                                    , hypertensionAdverseEventsHospitalizationDirty = True
                                }
                        , adverseEventsHospitalizationUpdateFunc =
                            \value form_ ->
                                { form_
                                    | hypertensionAdverseEventsHospitalization = Just value
                                    , hypertensionAdverseEventsHospitalizationDirty = True
                                }
                        }

                TreatmentReviewMalaria ->
                    Just
                        { latestMedicationTreatment = latestMedicationTreatmentForMalaria assembled
                        , stillTakingFormValue = form.malariaStillTaking
                        , missedDosesFormValue = form.malariaMissedDoses
                        , adverseEventsFormValue = form.malariaAdverseEvents
                        , adverseEventsHospitalizationFormValue = form.malariaAdverseEventsHospitalization
                        , stillTakingUpdateFunc = \value form_ -> { form_ | malariaStillTaking = Just value }
                        , missedDosesUpdateFunc = \value form_ -> { form_ | malariaMissedDoses = Just value }
                        , adverseEventsUpdateFunc =
                            \value form_ ->
                                { form_
                                    | malariaAdverseEvents = Just value
                                    , malariaAdverseEventsHospitalization = Nothing
                                    , malariaAdverseEventsHospitalizationDirty = True
                                }
                        , adverseEventsHospitalizationUpdateFunc =
                            \value form_ ->
                                { form_
                                    | malariaAdverseEventsHospitalization = Just value
                                    , malariaAdverseEventsHospitalizationDirty = True
                                }
                        }

                TreatmentReviewAnemia ->
                    Just
                        { latestMedicationTreatment = latestMedicationTreatmentForAnemia assembled
                        , stillTakingFormValue = form.anemiaStillTaking
                        , missedDosesFormValue = form.anemiaMissedDoses
                        , adverseEventsFormValue = form.anemiaAdverseEvents
                        , adverseEventsHospitalizationFormValue = form.anemiaAdverseEventsHospitalization
                        , stillTakingUpdateFunc = \value form_ -> { form_ | anemiaStillTaking = Just value }
                        , missedDosesUpdateFunc = \value form_ -> { form_ | anemiaMissedDoses = Just value }
                        , adverseEventsUpdateFunc =
                            \value form_ ->
                                { form_
                                    | anemiaAdverseEvents = Just value
                                    , anemiaAdverseEventsHospitalization = Nothing
                                    , anemiaAdverseEventsHospitalizationDirty = True
                                }
                        , adverseEventsHospitalizationUpdateFunc =
                            \value form_ ->
                                { form_
                                    | anemiaAdverseEventsHospitalization = Just value
                                    , anemiaAdverseEventsHospitalizationDirty = True
                                }
                        }

                TreatmentReviewSyphilis ->
                    Just
                        { latestMedicationTreatment = latestMedicationTreatmentForSyphilis assembled
                        , stillTakingFormValue = form.syphilisStillTaking
                        , missedDosesFormValue = form.syphilisMissedDoses
                        , adverseEventsFormValue = form.syphilisAdverseEvents
                        , adverseEventsHospitalizationFormValue = form.syphilisAdverseEventsHospitalization
                        , stillTakingUpdateFunc = \value form_ -> { form_ | syphilisStillTaking = Just value }
                        , missedDosesUpdateFunc = \value form_ -> { form_ | syphilisMissedDoses = Just value }
                        , adverseEventsUpdateFunc =
                            \value form_ ->
                                { form_
                                    | syphilisAdverseEvents = Just value
                                    , syphilisAdverseEventsHospitalization = Nothing
                                    , syphilisAdverseEventsHospitalizationDirty = True
                                }
                        , adverseEventsHospitalizationUpdateFunc =
                            \value form_ ->
                                { form_
                                    | syphilisAdverseEventsHospitalization = Just value
                                    , syphilisAdverseEventsHospitalizationDirty = True
                                }
                        }
    in
    Maybe.map
        (\config ->
            let
                header =
                    Maybe.map
                        (\transId ->
                            viewCustomLabel language transId "" "label header"
                        )
                        config.latestMedicationTreatment
                        |> Maybe.withDefault emptyNode

                ( derrivedInput, derrivedTask ) =
                    if config.adverseEventsFormValue == Just True then
                        ( [ viewQuestionLabel language Translate.TreatmentReviewQuestionAdverseEventsHospitalization
                          , viewBoolInput
                                language
                                config.adverseEventsHospitalizationFormValue
                                (setBoolInputMsg config.adverseEventsHospitalizationUpdateFunc)
                                "adverse-events-hospitalization"
                                Nothing
                          ]
                        , [ config.adverseEventsHospitalizationFormValue ]
                        )

                    else
                        ( [], [] )

                stillTakingTranslate =
                    if task == TreatmentReviewHIV then
                        Translate.TreatmentReviewQuestionStillTakingForHIV

                    else
                        Translate.TreatmentReviewQuestionStillTaking
            in
            ( [ header
              , viewQuestionLabel language stillTakingTranslate
              , viewBoolInput
                    language
                    config.stillTakingFormValue
                    (setBoolInputMsg config.stillTakingUpdateFunc)
                    "still-taking"
                    Nothing
              , viewQuestionLabel language Translate.TreatmentReviewQuestionMissedDoses
              , viewBoolInput
                    language
                    config.missedDosesFormValue
                    (setBoolInputMsg config.missedDosesUpdateFunc)
                    "missed-doses"
                    Nothing
              , viewQuestionLabel language Translate.TreatmentReviewQuestionAdverseEvents
              , viewBoolInput
                    language
                    config.adverseEventsFormValue
                    (setBoolInputMsg config.adverseEventsUpdateFunc)
                    "adverse-events"
                    Nothing
              ]
                ++ derrivedInput
            , [ config.stillTakingFormValue
              , config.missedDosesFormValue
              , config.adverseEventsFormValue
              ]
                ++ derrivedTask
            )
        )
        configForTask
        |> Maybe.withDefault ( [], [] )


fromObstetricalExamValue : Maybe ObstetricalExamValue -> ObstetricalExamForm
fromObstetricalExamValue saved =
    { fundalHeight = Maybe.map (.fundalHeight >> getHeightValue) saved
    , fundalHeightDirty = False
    , fetalPresentation = Maybe.map .fetalPresentation saved
    , fetalMovement = Maybe.map .fetalMovement saved
    , fetalHeartRate = Maybe.map .fetalHeartRate saved
    , fetalHeartRateDirty = False
    , cSectionScar = Maybe.map .cSectionScar saved
    }


obstetricalExamFormWithDefault : ObstetricalExamForm -> Maybe ObstetricalExamValue -> ObstetricalExamForm
obstetricalExamFormWithDefault form saved =
    saved
        |> unwrap
            form
            (\value ->
                { fundalHeight = valueConsideringIsDirtyField form.fundalHeightDirty form.fundalHeight (getHeightValue value.fundalHeight)
                , fundalHeightDirty = form.fundalHeightDirty
                , fetalPresentation = or form.fetalPresentation (Just value.fetalPresentation)
                , fetalMovement = or form.fetalMovement (Just value.fetalMovement)
                , fetalHeartRate = valueConsideringIsDirtyField form.fetalHeartRateDirty form.fetalHeartRate value.fetalHeartRate
                , fetalHeartRateDirty = form.fetalHeartRateDirty
                , cSectionScar = or form.cSectionScar (Just value.cSectionScar)
                }
            )


toObstetricalExamValueWithDefault : Maybe ObstetricalExamValue -> ObstetricalExamForm -> Maybe ObstetricalExamValue
toObstetricalExamValueWithDefault saved form =
    obstetricalExamFormWithDefault form saved
        |> toObstetricalExamValue


toObstetricalExamValue : ObstetricalExamForm -> Maybe ObstetricalExamValue
toObstetricalExamValue form =
    Maybe.map ObstetricalExamValue (Maybe.map HeightInCm form.fundalHeight)
        |> andMap form.fetalPresentation
        |> andMap form.fetalMovement
        |> andMap form.fetalHeartRate
        |> andMap form.cSectionScar


fromObstetricHistoryValue : Maybe ObstetricHistoryValue -> ObstetricFormFirstStep
fromObstetricHistoryValue saved =
    { currentlyPregnant = Maybe.map .currentlyPregnant saved
    , termPregnancy = Maybe.map .termPregnancy saved
    , termPregnancyDirty = False
    , preTermPregnancy = Maybe.map .preTermPregnancy saved
    , preTermPregnancyDirty = False
    , stillbirthsAtTerm = Maybe.map .stillbirthsAtTerm saved
    , stillbirthsAtTermDirty = False
    , stillbirthsPreTerm = Maybe.map .stillbirthsPreTerm saved
    , stillbirthsPreTermDirty = False
    , abortions = Maybe.map .abortions saved
    , abortionsDirty = False
    , liveChildren = Maybe.map .liveChildren saved
    , liveChildrenDirty = False
    }


obstetricHistoryFormWithDefault : ObstetricFormFirstStep -> Maybe ObstetricHistoryValue -> ObstetricFormFirstStep
obstetricHistoryFormWithDefault form saved =
    saved
        |> unwrap
            form
            (\value ->
                { currentlyPregnant = or form.currentlyPregnant (Just value.currentlyPregnant)
                , termPregnancy = valueConsideringIsDirtyField form.termPregnancyDirty form.termPregnancy value.termPregnancy
                , termPregnancyDirty = form.termPregnancyDirty
                , preTermPregnancy = valueConsideringIsDirtyField form.preTermPregnancyDirty form.preTermPregnancy value.preTermPregnancy
                , preTermPregnancyDirty = form.preTermPregnancyDirty
                , stillbirthsAtTerm = valueConsideringIsDirtyField form.stillbirthsAtTermDirty form.stillbirthsAtTerm value.stillbirthsAtTerm
                , stillbirthsAtTermDirty = form.stillbirthsAtTermDirty
                , stillbirthsPreTerm = valueConsideringIsDirtyField form.stillbirthsPreTermDirty form.stillbirthsPreTerm value.stillbirthsPreTerm
                , stillbirthsPreTermDirty = form.stillbirthsPreTermDirty
                , abortions = valueConsideringIsDirtyField form.abortionsDirty form.abortions value.abortions
                , abortionsDirty = form.abortionsDirty
                , liveChildren = valueConsideringIsDirtyField form.liveChildrenDirty form.liveChildren value.liveChildren
                , liveChildrenDirty = form.liveChildrenDirty
                }
            )


toObstetricHistoryValueWithDefault : Maybe ObstetricHistoryValue -> ObstetricFormFirstStep -> Maybe ObstetricHistoryValue
toObstetricHistoryValueWithDefault saved form =
    obstetricHistoryFormWithDefault form saved
        |> toObstetricHistoryValue


toObstetricHistoryValue : ObstetricFormFirstStep -> Maybe ObstetricHistoryValue
toObstetricHistoryValue form =
    Maybe.map ObstetricHistoryValue form.currentlyPregnant
        |> andMap form.termPregnancy
        |> andMap form.preTermPregnancy
        |> andMap form.stillbirthsAtTerm
        |> andMap form.stillbirthsPreTerm
        |> andMap form.abortions
        |> andMap form.liveChildren


obstetricHistoryStep2FormWithDefault : ObstetricFormSecondStep -> Maybe ObstetricHistoryStep2Value -> ObstetricFormSecondStep
obstetricHistoryStep2FormWithDefault form saved =
    saved
        |> unwrap
            form
            (\value ->
                { cSections = valueConsideringIsDirtyField form.cSectionsDirty form.cSections value.cSections
                , cSectionsDirty = form.cSectionsDirty
                , cSectionInPreviousDelivery = or form.cSectionInPreviousDelivery (EverySet.member CSectionInPreviousDelivery value.previousDelivery |> Just)
                , cSectionReason = or form.cSectionReason (value.cSectionReason |> EverySet.toList |> List.head)
                , previousDeliveryPeriod = or form.previousDeliveryPeriod (value.previousDeliveryPeriod |> EverySet.toList |> List.head)
                , successiveAbortions = or form.successiveAbortions (EverySet.member SuccessiveAbortions value.obstetricHistory |> Just)
                , successivePrematureDeliveries = or form.successivePrematureDeliveries (EverySet.member SuccessivePrematureDeliveries value.obstetricHistory |> Just)
                , stillbornPreviousDelivery = or form.stillbornPreviousDelivery (EverySet.member StillbornPreviousDelivery value.previousDelivery |> Just)
                , babyDiedOnDayOfBirthPreviousDelivery = or form.babyDiedOnDayOfBirthPreviousDelivery (EverySet.member BabyDiedOnDayOfBirthPreviousDelivery value.previousDelivery |> Just)
                , partialPlacentaPreviousDelivery = or form.partialPlacentaPreviousDelivery (EverySet.member PartialPlacentaPreviousDelivery value.previousDelivery |> Just)
                , severeHemorrhagingPreviousDelivery = or form.severeHemorrhagingPreviousDelivery (EverySet.member SevereHemorrhagingPreviousDelivery value.previousDelivery |> Just)
                , preeclampsiaPreviousPregnancy = or form.preeclampsiaPreviousPregnancy (EverySet.member PreeclampsiaPreviousPregnancy value.obstetricHistory |> Just)
                , convulsionsPreviousDelivery = or form.convulsionsPreviousDelivery (EverySet.member ConvulsionsPreviousDelivery value.previousDelivery |> Just)
                , convulsionsAndUnconsciousPreviousDelivery = or form.convulsionsAndUnconsciousPreviousDelivery (EverySet.member ConvulsionsAndUnconsciousPreviousDelivery value.previousDelivery |> Just)
                , gestationalDiabetesPreviousPregnancy = or form.gestationalDiabetesPreviousPregnancy (EverySet.member GestationalDiabetesPreviousPregnancy value.obstetricHistory |> Just)
                , incompleteCervixPreviousPregnancy = or form.incompleteCervixPreviousPregnancy (EverySet.member IncompleteCervixPreviousPregnancy value.obstetricHistory |> Just)
                , rhNegative = or form.rhNegative (EverySet.member RhNegative value.obstetricHistory |> Just)
                }
            )


toObstetricHistoryStep2ValueWithDefault : Maybe ObstetricHistoryStep2Value -> ObstetricFormSecondStep -> Maybe ObstetricHistoryStep2Value
toObstetricHistoryStep2ValueWithDefault saved form =
    obstetricHistoryStep2FormWithDefault form saved
        |> toObstetricHistoryStep2Value


toObstetricHistoryStep2Value : ObstetricFormSecondStep -> Maybe ObstetricHistoryStep2Value
toObstetricHistoryStep2Value form =
    let
        previousDeliverySet =
            [ Maybe.map (ifTrue CSectionInPreviousDelivery) form.cSectionInPreviousDelivery
            , Maybe.map (ifTrue StillbornPreviousDelivery) form.stillbornPreviousDelivery
            , Maybe.map (ifTrue BabyDiedOnDayOfBirthPreviousDelivery) form.babyDiedOnDayOfBirthPreviousDelivery
            , Maybe.map (ifTrue PartialPlacentaPreviousDelivery) form.partialPlacentaPreviousDelivery
            , Maybe.map (ifTrue SevereHemorrhagingPreviousDelivery) form.severeHemorrhagingPreviousDelivery
            , Maybe.map (ifTrue ConvulsionsPreviousDelivery) form.convulsionsPreviousDelivery
            , Maybe.map (ifTrue ConvulsionsAndUnconsciousPreviousDelivery) form.convulsionsAndUnconsciousPreviousDelivery
            ]
                |> Maybe.Extra.combine
                |> Maybe.map (List.foldl EverySet.union EverySet.empty >> ifEverySetEmpty NoPreviousDeliverySign)

        obstetricHistorySet =
            [ Maybe.map (ifTrue SuccessiveAbortions) form.successiveAbortions
            , Maybe.map (ifTrue SuccessivePrematureDeliveries) form.successivePrematureDeliveries
            , Maybe.map (ifTrue PreeclampsiaPreviousPregnancy) form.preeclampsiaPreviousPregnancy
            , Maybe.map (ifTrue GestationalDiabetesPreviousPregnancy) form.gestationalDiabetesPreviousPregnancy
            , Maybe.map (ifTrue IncompleteCervixPreviousPregnancy) form.incompleteCervixPreviousPregnancy
            , Maybe.map (ifTrue RhNegative) form.rhNegative
            ]
                |> Maybe.Extra.combine
                |> Maybe.map (List.foldl EverySet.union EverySet.empty >> ifEverySetEmpty NoObstetricHistorySign)
    in
    Maybe.map ObstetricHistoryStep2Value form.cSections
        |> andMap (Maybe.map EverySet.singleton form.cSectionReason)
        |> andMap previousDeliverySet
        |> andMap (Maybe.map EverySet.singleton form.previousDeliveryPeriod)
        |> andMap obstetricHistorySet


fromPrenatalNutritionValue : Maybe PrenatalNutritionValue -> NutritionAssessmentForm
fromPrenatalNutritionValue saved =
    { height = Maybe.map (.height >> getHeightValue) saved
    , heightDirty = False
    , weight = Maybe.map (.weight >> weightValueFunc) saved
    , weightDirty = False
    , muac = Maybe.map (.muac >> muacValueFunc) saved
    , muacDirty = False
    }


prenatalNutritionFormWithDefault : NutritionAssessmentForm -> Maybe PrenatalNutritionValue -> NutritionAssessmentForm
prenatalNutritionFormWithDefault form saved =
    saved
        |> unwrap
            form
            (\value ->
                { height = valueConsideringIsDirtyField form.heightDirty form.height (getHeightValue value.height)
                , heightDirty = form.heightDirty
                , weight = valueConsideringIsDirtyField form.weightDirty form.weight (weightValueFunc value.weight)
                , weightDirty = form.weightDirty
                , muac = valueConsideringIsDirtyField form.muacDirty form.muac (muacValueFunc value.muac)
                , muacDirty = form.muacDirty
                }
            )


toPrenatalNutritionValueWithDefault : Maybe PrenatalNutritionValue -> NutritionAssessmentForm -> Maybe PrenatalNutritionValue
toPrenatalNutritionValueWithDefault saved form =
    prenatalNutritionFormWithDefault form saved
        |> toPrenatalNutritionValue


toPrenatalNutritionValue : NutritionAssessmentForm -> Maybe PrenatalNutritionValue
toPrenatalNutritionValue form =
    Maybe.map PrenatalNutritionValue (Maybe.map HeightInCm form.height)
        |> andMap (Maybe.map WeightInKg form.weight)
        |> andMap (Maybe.map MuacInCm form.muac)


malariaPreventionFormWithDefault : MalariaPreventionForm -> Maybe (EverySet MalariaPreventionSign) -> MalariaPreventionForm
malariaPreventionFormWithDefault form saved =
    saved
        |> unwrap
            form
            (\value ->
                { receivedMosquitoNet = or form.receivedMosquitoNet (EverySet.member MosquitoNet value |> Just)
                }
            )


toMalariaPreventionValueWithDefault : Maybe (EverySet MalariaPreventionSign) -> MalariaPreventionForm -> Maybe (EverySet MalariaPreventionSign)
toMalariaPreventionValueWithDefault saved form =
    malariaPreventionFormWithDefault form saved
        |> toMalariaPreventionValue


toMalariaPreventionValue : MalariaPreventionForm -> Maybe (EverySet MalariaPreventionSign)
toMalariaPreventionValue form =
    Maybe.map (toEverySet MosquitoNet NoMalariaPreventionSigns) form.receivedMosquitoNet


fromSocialHistoryValue : Maybe SocialHistoryValue -> SocialHistoryForm
fromSocialHistoryValue saved =
    { accompaniedByPartner = Maybe.map (.socialHistory >> EverySet.member AccompaniedByPartner) saved
    , partnerReceivedCounseling = Maybe.map (.socialHistory >> EverySet.member PartnerHivCounseling) saved
    , partnerReceivedTesting = Maybe.map (.hivTestingResult >> (==) NoHivTesting >> not) saved
    , partnerTestingResult = Maybe.map .hivTestingResult saved
    }


socialHistoryFormWithDefault : SocialHistoryForm -> Maybe SocialHistoryValue -> SocialHistoryForm
socialHistoryFormWithDefault form saved =
    saved
        |> unwrap
            form
            (\value ->
                { accompaniedByPartner = or form.accompaniedByPartner (EverySet.member AccompaniedByPartner value.socialHistory |> Just)
                , partnerReceivedCounseling = or form.partnerReceivedCounseling (EverySet.member PartnerHivCounseling value.socialHistory |> Just)
                , partnerReceivedTesting = or form.partnerReceivedTesting (value.hivTestingResult == NoHivTesting |> not |> Just)
                , partnerTestingResult = or form.partnerTestingResult (Just value.hivTestingResult)
                }
            )


toSocialHistoryValueWithDefault : Maybe SocialHistoryValue -> SocialHistoryForm -> Maybe SocialHistoryValue
toSocialHistoryValueWithDefault saved form =
    socialHistoryFormWithDefault form saved
        |> toSocialHistoryValue


toSocialHistoryValue : SocialHistoryForm -> Maybe SocialHistoryValue
toSocialHistoryValue form =
    let
        socialHistory =
            [ Maybe.map (ifTrue AccompaniedByPartner) form.accompaniedByPartner
            , ifNullableTrue PartnerHivCounseling form.partnerReceivedCounseling
            ]
                |> Maybe.Extra.combine
                |> Maybe.map (List.foldl EverySet.union EverySet.empty >> ifEverySetEmpty NoSocialHistorySign)
    in
    Maybe.map SocialHistoryValue socialHistory
        |> andMap form.partnerTestingResult


fromPregnancyTestValue : Maybe PregnancyTestResult -> PregnancyTestForm
fromPregnancyTestValue saved =
    { pregnancyTestResult = saved }


pregnancyTestFormWithDefault : PregnancyTestForm -> Maybe PregnancyTestResult -> PregnancyTestForm
pregnancyTestFormWithDefault form saved =
    saved
        |> unwrap
            form
            (\value ->
                let
                    formWithDefault =
                        fromPregnancyTestValue saved
                in
                { pregnancyTestResult = or form.pregnancyTestResult formWithDefault.pregnancyTestResult
                }
            )


toPregnancyTestValueWithDefault : Maybe PregnancyTestResult -> PregnancyTestForm -> Maybe PregnancyTestResult
toPregnancyTestValueWithDefault saved form =
    pregnancyTestFormWithDefault form saved
        |> (\form_ ->
                form_
           )
        |> toPregnancyTestValue


toPregnancyTestValue : PregnancyTestForm -> Maybe PregnancyTestResult
toPregnancyTestValue form =
    form.pregnancyTestResult


historyTasksCompletedFromTotal : AssembledData -> HistoryData -> HistoryTask -> ( Int, Int )
historyTasksCompletedFromTotal assembled data task =
    case task of
        Obstetric ->
            case data.obstetricHistoryStep of
                ObstetricHistoryFirstStep ->
                    let
                        formStep1_ =
                            assembled.measurements.obstetricHistory
                                |> getMeasurementValueFunc
                                |> obstetricHistoryFormWithDefault data.obstetricFormFirstStep

                        intInputs =
                            [ formStep1_.termPregnancy
                            , formStep1_.preTermPregnancy
                            , formStep1_.stillbirthsAtTerm
                            , formStep1_.stillbirthsPreTerm
                            , formStep1_.abortions
                            , formStep1_.liveChildren
                            ]
                    in
                    ( (intInputs
                        |> List.map taskCompleted
                        |> List.sum
                      )
                        + taskCompleted formStep1_.currentlyPregnant
                    , List.length intInputs + 1
                    )

                ObstetricHistorySecondStep ->
                    let
                        formStep2_ =
                            assembled.measurements.obstetricHistoryStep2
                                |> getMeasurementValueFunc
                                |> obstetricHistoryStep2FormWithDefault data.obstetricFormSecondStep

                        boolInputs =
                            [ formStep2_.cSectionInPreviousDelivery
                            , formStep2_.successiveAbortions
                            , formStep2_.successivePrematureDeliveries
                            , formStep2_.stillbornPreviousDelivery
                            , formStep2_.babyDiedOnDayOfBirthPreviousDelivery
                            , formStep2_.partialPlacentaPreviousDelivery
                            , formStep2_.severeHemorrhagingPreviousDelivery
                            , formStep2_.preeclampsiaPreviousPregnancy
                            , formStep2_.convulsionsPreviousDelivery
                            , formStep2_.convulsionsAndUnconsciousPreviousDelivery
                            , formStep2_.gestationalDiabetesPreviousPregnancy
                            , formStep2_.incompleteCervixPreviousPregnancy
                            , formStep2_.rhNegative
                            ]
                    in
                    ( (boolInputs
                        |> List.map taskCompleted
                        |> List.sum
                      )
                        + taskCompleted formStep2_.cSections
                        + taskCompleted formStep2_.cSectionReason
                        + taskCompleted formStep2_.previousDeliveryPeriod
                    , List.length boolInputs + 3
                    )

        Medical ->
            let
                medicalForm =
                    assembled.measurements.medicalHistory
                        |> getMeasurementValueFunc
                        |> medicalHistoryFormWithDefault data.medicalForm

                boolInputs =
                    [ medicalForm.uterineMyoma
                    , medicalForm.diabetes
                    , medicalForm.cardiacDisease
                    , medicalForm.renalDisease
                    , medicalForm.hypertensionBeforePregnancy
                    , medicalForm.tuberculosisPast
                    , medicalForm.tuberculosisPresent
                    , medicalForm.asthma
                    , medicalForm.bowedLegs
                    , medicalForm.hiv
                    ]
            in
            ( boolInputs
                |> List.map taskCompleted
                |> List.sum
            , List.length boolInputs
            )

        Social ->
            let
                socialForm =
                    assembled.measurements.socialHistory
                        |> getMeasurementValueFunc
                        |> socialHistoryFormWithDefault data.socialForm

                showCounselingQuestion =
                    assembled.nursePreviousEncountersData
                        |> List.filter
                            (.measurements
                                >> .socialHistory
                                >> Maybe.map (Tuple.second >> .value >> .socialHistory >> EverySet.member PartnerHivCounseling)
                                >> Maybe.withDefault False
                            )
                        |> List.isEmpty

                partnerReceivedCounselingInput =
                    if showCounselingQuestion then
                        [ socialForm.partnerReceivedCounseling ]

                    else
                        []

                showTestingQuestions =
                    assembled.nursePreviousEncountersData
                        |> List.filter
                            (.measurements
                                >> .socialHistory
                                >> Maybe.map
                                    (\socialHistory ->
                                        let
                                            value =
                                                Tuple.second socialHistory |> .value
                                        in
                                        (value.hivTestingResult == ResultHivPositive)
                                            || (value.hivTestingResult == ResultHivNegative)
                                    )
                                >> Maybe.withDefault False
                            )
                        |> List.isEmpty

                partnerReceivedTestingInput =
                    if showTestingQuestions then
                        [ socialForm.partnerReceivedTesting ]

                    else
                        []

                boolInputs =
                    (socialForm.accompaniedByPartner
                        :: partnerReceivedCounselingInput
                    )
                        ++ partnerReceivedTestingInput

                listInputs =
                    if socialForm.partnerReceivedTesting == Just True then
                        [ socialForm.partnerTestingResult ]

                    else
                        []
            in
            ( (boolInputs |> List.map taskCompleted |> List.sum)
                + (listInputs |> List.map taskCompleted |> List.sum)
            , List.length boolInputs + List.length listInputs
            )

        OutsideCare ->
            -- This is not in use, because OutsideCare task got
            -- special treatment at viewHistoryContent().
            ( 0, 0 )


examinationTasksCompletedFromTotal : AssembledData -> ExaminationData -> ExaminationTask -> ( Int, Int )
examinationTasksCompletedFromTotal assembled data task =
    case task of
        Vitals ->
            let
                form =
                    assembled.measurements.vitals
                        |> getMeasurementValueFunc
                        |> vitalsFormWithDefault data.vitalsForm
            in
            ( taskAllCompleted [ form.sysBloodPressure, form.diaBloodPressure ]
                + ([ Maybe.map (always ()) form.heartRate
                   , Maybe.map (always ()) form.respiratoryRate
                   , Maybe.map (always ()) form.bodyTemperature
                   ]
                    |> List.map taskCompleted
                    |> List.sum
                  )
            , 4
            )

        NutritionAssessment ->
            let
                measuredHeight =
                    resolveMeasuredHeight assembled

                hideHeightInput =
                    isJust measuredHeight

                form_ =
                    assembled.measurements.nutrition
                        |> getMeasurementValueFunc
                        |> prenatalNutritionFormWithDefault data.nutritionAssessmentForm

                form =
                    if hideHeightInput then
                        Maybe.map (\(HeightInCm height) -> { form_ | height = Just height }) measuredHeight
                            |> Maybe.withDefault form_

                    else
                        form_

                tasks_ =
                    if hideHeightInput then
                        [ form.weight, form.muac ]

                    else
                        [ form.height, form.weight, form.muac ]

                tasksForBmi =
                    if hideHeightInput then
                        [ form.weight ]

                    else
                        [ form.height, form.weight ]
            in
            ( (List.map taskCompleted tasks_ |> List.sum)
                -- This is for BMI task, which is considered as completed
                -- when both height and weight are set.
                + taskAllCompleted tasksForBmi
            , List.length tasks_ + 1
            )

        CorePhysicalExam ->
            let
                form =
                    assembled.measurements.corePhysicalExam
                        |> getMeasurementValueFunc
                        |> corePhysicalExamFormWithDefault data.corePhysicalExamForm

                extremitiesTaskCompleted =
                    if isJust form.hands && isJust form.legs then
                        1

                    else
                        0
            in
            ( extremitiesTaskCompleted
                + taskCompleted form.neck
                + taskCompleted form.lungs
                + taskCompleted form.abdomen
                + taskCompleted form.heart
                + ([ form.brittleHair
                   , form.paleConjuctiva
                   ]
                    |> List.map taskCompleted
                    |> List.sum
                  )
            , 7
            )

        ObstetricalExam ->
            let
                form =
                    assembled.measurements.obstetricalExam
                        |> getMeasurementValueFunc
                        |> obstetricalExamFormWithDefault data.obstetricalExamForm
            in
            ( taskCompleted form.fetalPresentation
                + taskCompleted form.fetalMovement
                + taskCompleted form.cSectionScar
                + ([ Maybe.map (always ()) form.fundalHeight, Maybe.map (always ()) form.fetalHeartRate ]
                    |> List.map taskCompleted
                    |> List.sum
                  )
            , 5
            )

        BreastExam ->
            let
                form =
                    assembled.measurements.breastExam
                        |> getMeasurementValueFunc
                        |> breastExamFormWithDefault data.breastExamForm
            in
            ( taskCompleted form.breast + taskCompleted form.selfGuidance
            , 2
            )

        GUExam ->
            let
                form =
                    getMeasurementValueFunc assembled.measurements.guExam
                        |> guExamFormWithDefault data.guExamForm

                ( _, tasks ) =
                    guExamFormInputsAndTasks English assembled form
            in
            ( Maybe.Extra.values tasks
                |> List.length
            , List.length tasks
            )


fromBirthPlanValue : Maybe BirthPlanValue -> BirthPlanForm
fromBirthPlanValue saved =
    { haveInsurance = Maybe.map (.signs >> EverySet.member Insurance) saved
    , boughtClothes = Maybe.map (.signs >> EverySet.member BoughtClothes) saved
    , caregiverAccompany = Maybe.map (.signs >> EverySet.member CaregiverAccompany) saved
    , savedMoney = Maybe.map (.signs >> EverySet.member SavedMoney) saved
    , haveTransportation = Maybe.map (.signs >> EverySet.member Transportation) saved
    , familyPlanning = Maybe.map (.familyPlanning >> EverySet.toList) saved
    }


birthPlanFormWithDefault : BirthPlanForm -> Maybe BirthPlanValue -> BirthPlanForm
birthPlanFormWithDefault form saved =
    saved
        |> unwrap
            form
            (\value ->
                { haveInsurance = or form.haveInsurance (EverySet.member Insurance value.signs |> Just)
                , boughtClothes = or form.boughtClothes (EverySet.member BoughtClothes value.signs |> Just)
                , caregiverAccompany = or form.caregiverAccompany (EverySet.member CaregiverAccompany value.signs |> Just)
                , savedMoney = or form.savedMoney (EverySet.member SavedMoney value.signs |> Just)
                , haveTransportation = or form.haveTransportation (EverySet.member Transportation value.signs |> Just)
                , familyPlanning = or form.familyPlanning (value.familyPlanning |> EverySet.toList |> Just)
                }
            )


toBirthPlanValueWithDefault : Maybe BirthPlanValue -> BirthPlanForm -> Maybe BirthPlanValue
toBirthPlanValueWithDefault saved form =
    birthPlanFormWithDefault form saved
        |> toBirthPlanValue


toBirthPlanValue : BirthPlanForm -> Maybe BirthPlanValue
toBirthPlanValue form =
    let
        signs =
            [ Maybe.map (ifTrue Insurance) form.haveInsurance
            , Maybe.map (ifTrue BoughtClothes) form.boughtClothes
            , Maybe.map (ifTrue CaregiverAccompany) form.caregiverAccompany
            , Maybe.map (ifTrue SavedMoney) form.savedMoney
            , Maybe.map (ifTrue Transportation) form.haveTransportation
            ]
                |> Maybe.Extra.combine
                |> Maybe.map (List.foldl EverySet.union EverySet.empty >> ifEverySetEmpty NoBirthPlan)
    in
    Maybe.map BirthPlanValue signs
        |> andMap (Maybe.map EverySet.fromList form.familyPlanning)


fromFollowUpValue : Maybe PrenatalFollowUpValue -> FollowUpForm
fromFollowUpValue saved =
    { option = Maybe.andThen (.options >> EverySet.toList >> List.head) saved
    , assesment = Maybe.map .assesment saved
    , resolutionDate = Maybe.andThen .resolutionDate saved
    }


followUpFormWithDefault : FollowUpForm -> Maybe PrenatalFollowUpValue -> FollowUpForm
followUpFormWithDefault form saved =
    saved
        |> unwrap
            form
            (\value ->
                { option = or form.option (EverySet.toList value.options |> List.head)
                , assesment = or form.assesment (Just value.assesment)
                , resolutionDate = or form.resolutionDate value.resolutionDate
                }
            )


toFollowUpValueWithDefault : Maybe PrenatalFollowUpValue -> FollowUpForm -> Maybe PrenatalFollowUpValue
toFollowUpValueWithDefault saved form =
    followUpFormWithDefault form saved
        |> toFollowUpValue


toFollowUpValue : FollowUpForm -> Maybe PrenatalFollowUpValue
toFollowUpValue form =
    Maybe.map2
        (\options assesment ->
            PrenatalFollowUpValue options assesment form.resolutionDate
        )
        (Maybe.map (List.singleton >> EverySet.fromList) form.option)
        form.assesment


fromAppointmentConfirmationValue : Maybe PrenatalAppointmentConfirmationValue -> AppointmentConfirmationForm
fromAppointmentConfirmationValue saved =
    { appointmentDate = Maybe.map .date saved
    , dateSelectorPopupState = Nothing
    }


appointmentConfirmationFormWithDefault : AppointmentConfirmationForm -> Maybe PrenatalAppointmentConfirmationValue -> AppointmentConfirmationForm
appointmentConfirmationFormWithDefault form saved =
    saved
        |> unwrap
            form
            (\value ->
                { appointmentDate = or form.appointmentDate (Just value.date)
                , dateSelectorPopupState = form.dateSelectorPopupState
                }
            )


toAppointmentConfirmationValueWithDefault : Maybe PrenatalAppointmentConfirmationValue -> AppointmentConfirmationForm -> Maybe PrenatalAppointmentConfirmationValue
toAppointmentConfirmationValueWithDefault saved form =
    let
        form_ =
            appointmentConfirmationFormWithDefault form saved
    in
    toAppointmentConfirmationValue form_


toAppointmentConfirmationValue : AppointmentConfirmationForm -> Maybe PrenatalAppointmentConfirmationValue
toAppointmentConfirmationValue form =
    Maybe.map PrenatalAppointmentConfirmationValue form.appointmentDate


laboratoryTasks : List LaboratoryTask
laboratoryTasks =
    [ TaskHIVTest
    , TaskHIVPCRTest
    , TaskSyphilisTest
    , TaskHepatitisBTest
    , TaskMalariaTest
    , TaskBloodGpRsTest
    , TaskUrineDipstickTest
    , TaskHemoglobinTest
    , TaskRandomBloodSugarTest
    , TaskCompletePreviousTests
    ]


laboratoryTaskCompleted : NominalDate -> AssembledData -> LaboratoryTask -> Bool
laboratoryTaskCompleted currentDate assembled task =
    let
        measurements =
            assembled.measurements

        taskExpected =
            expectLaboratoryTask currentDate assembled
    in
    case task of
        TaskHIVTest ->
            (not <| taskExpected TaskHIVTest) || isJust measurements.hivTest

        TaskSyphilisTest ->
            (not <| taskExpected TaskSyphilisTest) || isJust measurements.syphilisTest

        TaskHepatitisBTest ->
            (not <| taskExpected TaskHepatitisBTest) || isJust measurements.hepatitisBTest

        TaskMalariaTest ->
            (not <| taskExpected TaskMalariaTest) || isJust measurements.malariaTest

        TaskBloodGpRsTest ->
            (not <| taskExpected TaskBloodGpRsTest) || isJust measurements.bloodGpRsTest

        TaskUrineDipstickTest ->
            (not <| taskExpected TaskUrineDipstickTest) || isJust measurements.urineDipstickTest

        TaskHemoglobinTest ->
            (not <| taskExpected TaskHemoglobinTest) || isJust measurements.hemoglobinTest

        TaskRandomBloodSugarTest ->
            (not <| taskExpected TaskRandomBloodSugarTest) || isJust measurements.randomBloodSugarTest

        TaskHIVPCRTest ->
            (not <| taskExpected TaskHIVPCRTest) || isJust measurements.hivPCRTest

        TaskCompletePreviousTests ->
            not <| taskExpected TaskCompletePreviousTests

        -- Others are not in use at Prenatal.
        _ ->
            False


expectLaboratoryTask : NominalDate -> AssembledData -> LaboratoryTask -> Bool
expectLaboratoryTask currentDate assembled task =
    if assembled.encounter.encounterType /= NurseEncounter then
        False

    else
        let
            pendingLabs =
                generatePendingLabsFromPreviousEncounters assembled
        in
        if
            -- No pending tests left, or, nurse has indicated that there're no
            -- additional results record.
            List.isEmpty pendingLabs
                || EverySet.member IndicatorHistoryLabsCompleted assembled.encounter.indicators
        then
            let
                testsDates =
                    generatePreviousLaboratoryTestsDatesDict currentDate assembled

                isInitialTest test =
                    Dict.get test testsDates
                        |> Maybe.map List.isEmpty
                        |> Maybe.withDefault True

                isRepeatingTestOnWeek week test =
                    Maybe.map
                        (\lmpDate ->
                            if diffWeeks lmpDate currentDate < week then
                                isInitialTest test

                            else
                                let
                                    lastTestWeek =
                                        Dict.get test testsDates
                                            |> Maybe.map (List.map (\testsDate -> diffWeeks lmpDate testsDate))
                                            |> Maybe.withDefault []
                                            |> List.sort
                                            |> List.reverse
                                            |> List.head
                                in
                                Maybe.map (\testWeek -> testWeek < week) lastTestWeek
                                    |> Maybe.withDefault True
                        )
                        assembled.globalLmpDate
                        |> Maybe.withDefault (isInitialTest test)

                -- This function checks if patient has reported of having a disease.
                -- HIV and Hepatitis B are considered chronic diseases.
                -- If patient declared to have one of them, there's no point
                -- in testing for it.
                isKnownAsPositive getMeasurementFunc =
                    List.filter
                        (.measurements
                            >> getMeasurementFunc
                            >> getMeasurementValueFunc
                            >> Maybe.map (.executionNote >> (==) TestNoteKnownAsPositive)
                            >> Maybe.withDefault False
                        )
                        assembled.nursePreviousEncountersData
                        |> List.isEmpty
                        |> not
            in
            case task of
                TaskHIVTest ->
                    (not <| isKnownAsPositive .hivTest)
                        && isInitialTest TaskHIVTest

                TaskSyphilisTest ->
                    List.all (\diagnosis -> not <| EverySet.member diagnosis assembled.encounter.pastDiagnoses)
                        syphilisDiagnosesIncludingNeurosyphilis
                        && isRepeatingTestOnWeek 38 TaskSyphilisTest

                TaskHepatitisBTest ->
                    (not <| isKnownAsPositive .hepatitisBTest)
                        && (not <| EverySet.member DiagnosisHepatitisB assembled.encounter.pastDiagnoses)
                        && isInitialTest TaskHepatitisBTest

                TaskMalariaTest ->
                    True

                TaskBloodGpRsTest ->
                    isInitialTest TaskBloodGpRsTest

                TaskUrineDipstickTest ->
                    True

                TaskHemoglobinTest ->
                    True

                TaskRandomBloodSugarTest ->
                    List.all (\diagnosis -> not <| EverySet.member diagnosis assembled.encounter.pastDiagnoses)
                        diabetesDiagnoses

                TaskHIVPCRTest ->
                    isKnownAsPositive .hivTest || diagnosedPreviously DiagnosisHIV assembled

                TaskCompletePreviousTests ->
                    -- If we got this far, history task was completed.
                    False

                -- Others are not in use at Prenatal.
                _ ->
                    False

        else
            task == TaskCompletePreviousTests


generatePendingLabsFromPreviousEncounters : AssembledData -> List ( NominalDate, PrenatalEncounterId, List LaboratoryTest )
generatePendingLabsFromPreviousEncounters assembled =
    List.filterMap
        (\data ->
            getMeasurementValueFunc data.measurements.labsResults
                |> Maybe.andThen
                    (\value ->
                        let
                            encounterId =
                                Maybe.andThen (Tuple.second >> .encounterId) data.measurements.labsResults

                            pendingTests =
                                EverySet.diff value.performedTests value.completedTests
                                    |> EverySet.toList
                                    |> -- Vitals recheck should ne completed on same day
                                       -- it was scheduled, and therefore we're not
                                       -- catching up with it.
                                       List.filter ((/=) TestVitalsRecheck)
                        in
                        if List.isEmpty pendingTests then
                            Nothing

                        else
                            Maybe.map (\id -> ( data.startDate, id, pendingTests )) encounterId
                    )
        )
        assembled.nursePreviousEncountersData


generatePreviousLaboratoryTestsDatesDict : NominalDate -> AssembledData -> Dict LaboratoryTask (List NominalDate)
generatePreviousLaboratoryTestsDatesDict currentDate assembled =
    let
        generateTestDates getMeasurementFunc resultsExistFunc resultsValidFunc =
            List.filterMap
                (\data ->
                    let
                        measurement =
                            getMeasurementFunc data.measurements

                        dateMeasured =
                            -- Date on which test was recorded.
                            -- Note that this is not the date when test was performed,
                            -- because it's possible to set past date for that.
                            -- We need the recorded date, because the logic says that
                            -- test that will not have results set for over 14 days is expired.
                            -- Can default to current date, because we use it only when there's
                            -- measurement value, and this means that there must be dateMeasured set.
                            Maybe.map (Tuple.second >> .dateMeasured) measurement
                                |> Maybe.withDefault currentDate
                    in
                    getMeasurementValueFunc measurement
                        |> Maybe.andThen
                            (\value ->
                                if List.member value.executionNote [ TestNoteRunToday, TestNoteRunPreviously ] then
                                    if resultsExistFunc value && (not <| resultsValidFunc value) then
                                        -- Entered result is not valid, therefore,
                                        -- we treat the test as if it was not performed.
                                        Nothing

                                    else if (not <| resultsExistFunc value) && (Date.diff Days dateMeasured currentDate >= labExpirationPeriod) then
                                        -- No results were entered for more than 35 days since the
                                        -- day on which measurement was taken.
                                        -- Test is considered expired, and is being ignored
                                        -- (as if it was never performed).
                                        Nothing

                                    else
                                        value.executionDate

                                else
                                    Nothing
                            )
                )
                assembled.nursePreviousEncountersData

        isTestResultValid =
            .testResult
                >> Maybe.map ((/=) TestIndeterminate)
                >> -- In case test result was not set yet, we consider
                   -- it to be valid, because results for some test are
                   -- updated after few hours, or even days.
                   Maybe.withDefault True
    in
    [ ( TaskHIVTest, generateTestDates .hivTest (always True) isTestResultValid )
    , ( TaskSyphilisTest, generateTestDates .syphilisTest (.testResult >> isJust) isTestResultValid )
    , ( TaskHepatitisBTest, generateTestDates .hepatitisBTest (.testResult >> isJust) isTestResultValid )
    , ( TaskMalariaTest, generateTestDates .malariaTest (always True) isTestResultValid )
    , ( TaskBloodGpRsTest, generateTestDates .bloodGpRsTest (.bloodGroup >> isJust) (always True) )
    , ( TaskUrineDipstickTest, generateTestDates .urineDipstickTest (.protein >> isJust) (always True) )
    , ( TaskHemoglobinTest, generateTestDates .hemoglobinTest (.hemoglobinCount >> isJust) (always True) )
    , ( TaskRandomBloodSugarTest, generateTestDates .randomBloodSugarTest (.sugarCount >> isJust) (always True) )
    ]
        |> Dict.fromList


symptomReviewFormWithDefault : SymptomReviewForm -> Maybe PrenatalSymptomReviewValue -> SymptomReviewForm
symptomReviewFormWithDefault form saved =
    saved
        |> unwrap
            form
            (\value ->
                let
                    symptoms =
                        or form.symptoms (EverySet.toList value.symptoms |> Just)

                    resolveFromValue question =
                        EverySet.member question value.symptomQuestions |> Just
                in
                { symptoms = symptoms
                , dizziness = or form.dizziness (resolveFromValue SymptomQuestionDizziness)
                , lowUrineOutput = or form.lowUrineOutput (resolveFromValue SymptomQuestionLowUrineOutput)
                , darkUrine = or form.darkUrine (resolveFromValue SymptomQuestionDarkUrine)
                , pelvicPainHospitalization = or form.pelvicPainHospitalization (resolveFromValue SymptomQuestionPelvicPainHospitalization)
                , problemLeftLeg = or form.problemLeftLeg (resolveFromValue SymptomQuestionLegPainRednessLeft)
                , legPainful = or form.legPainful (resolveFromValue SymptomQuestionLegPainful)
                , legWarm = or form.legWarm (resolveFromValue SymptomQuestionLegWarm)
                , legSwollen = or form.legSwollen (resolveFromValue SymptomQuestionLegSwollen)
                , nightSweats = or form.nightSweats (resolveFromValue SymptomQuestionNightSweats)
                , bloodInSputum = or form.bloodInSputum (resolveFromValue SymptomQuestionBloodInSputum)
                , weightLoss = or form.weightLoss (resolveFromValue SymptomQuestionWeightLoss)
                , severeFatigue = or form.severeFatigue (resolveFromValue SymptomQuestionSevereFatigue)
                , vaginalDischarge = or form.vaginalDischarge (resolveFromValue SymptomQuestionVaginalDischarge)
                , frequentUrination = or form.frequentUrination (resolveFromValue SymptomQuestionFrequentUrination)
                , vaginalItching = or form.vaginalItching (resolveFromValue SymptomQuestionVaginalItching)
                , partnerUrethralDischarge = or form.partnerUrethralDischarge (resolveFromValue SymptomQuestionPartnerUrethralDischarge)
                , flankPainSign = or form.flankPainSign value.flankPainSign
                }
            )


toSymptomReviewValueWithDefault : Maybe PrenatalSymptomReviewValue -> SymptomReviewForm -> Maybe PrenatalSymptomReviewValue
toSymptomReviewValueWithDefault saved form =
    symptomReviewFormWithDefault form saved
        |> toSymptomReviewValue


toSymptomReviewValue : SymptomReviewForm -> Maybe PrenatalSymptomReviewValue
toSymptomReviewValue form =
    let
        symptoms =
            Maybe.map (EverySet.fromList >> ifEverySetEmpty NoPrenatalSymptoms) form.symptoms

        symptomQuestions =
            [ ifNullableTrue SymptomQuestionDizziness form.dizziness
            , ifNullableTrue SymptomQuestionLowUrineOutput form.lowUrineOutput
            , ifNullableTrue SymptomQuestionDarkUrine form.darkUrine
            , ifNullableTrue SymptomQuestionPelvicPainHospitalization form.pelvicPainHospitalization
            , ifNullableTrue SymptomQuestionLegPainRednessLeft form.problemLeftLeg
            , ifNullableTrue SymptomQuestionLegPainful form.legPainful
            , ifNullableTrue SymptomQuestionLegSwollen form.legSwollen
            , ifNullableTrue SymptomQuestionLegWarm form.legWarm
            , ifNullableTrue SymptomQuestionNightSweats form.nightSweats
            , ifNullableTrue SymptomQuestionBloodInSputum form.bloodInSputum
            , ifNullableTrue SymptomQuestionWeightLoss form.weightLoss
            , ifNullableTrue SymptomQuestionSevereFatigue form.severeFatigue
            , ifNullableTrue SymptomQuestionVaginalDischarge form.vaginalDischarge
            , ifNullableTrue SymptomQuestionFrequentUrination form.frequentUrination
            , ifNullableTrue SymptomQuestionVaginalItching form.vaginalItching
            , ifNullableTrue SymptomQuestionPartnerUrethralDischarge form.partnerUrethralDischarge
            ]
                |> Maybe.Extra.combine
                |> Maybe.map (List.foldl EverySet.union EverySet.empty >> ifEverySetEmpty NoSymptomQuestions)
    in
    Maybe.map PrenatalSymptomReviewValue symptoms
        |> andMap symptomQuestions
        |> andMap (Just form.flankPainSign)


updateSymptomReviewFormWithSymptoms : SymptomReviewForm -> List PrenatalSymptom -> SymptomReviewForm
updateSymptomReviewFormWithSymptoms form symptoms =
    let
        updateFromValue formValue question =
            if expectPrenatalSymptomQuestion symptoms question then
                formValue

            else
                Nothing
    in
    { symptoms = Just symptoms
    , dizziness = updateFromValue form.dizziness SymptomQuestionDizziness
    , lowUrineOutput = updateFromValue form.lowUrineOutput SymptomQuestionLowUrineOutput
    , darkUrine = updateFromValue form.darkUrine SymptomQuestionDarkUrine
    , pelvicPainHospitalization = updateFromValue form.pelvicPainHospitalization SymptomQuestionPelvicPainHospitalization
    , problemLeftLeg = updateFromValue form.problemLeftLeg SymptomQuestionLegPainRednessLeft
    , legPainful = updateFromValue form.legPainful SymptomQuestionLegPainful
    , legWarm = updateFromValue form.legWarm SymptomQuestionLegWarm
    , legSwollen = updateFromValue form.legSwollen SymptomQuestionLegSwollen
    , nightSweats = updateFromValue form.nightSweats SymptomQuestionNightSweats
    , bloodInSputum = updateFromValue form.bloodInSputum SymptomQuestionBloodInSputum
    , weightLoss = updateFromValue form.weightLoss SymptomQuestionWeightLoss
    , severeFatigue = updateFromValue form.severeFatigue SymptomQuestionSevereFatigue
    , vaginalDischarge = updateFromValue form.vaginalDischarge SymptomQuestionVaginalDischarge
    , frequentUrination = updateFromValue form.frequentUrination SymptomQuestionFrequentUrination
    , vaginalItching = updateFromValue form.vaginalItching SymptomQuestionVaginalItching
    , partnerUrethralDischarge = updateFromValue form.partnerUrethralDischarge SymptomQuestionPartnerUrethralDischarge
    , flankPainSign = updateFromValue form.flankPainSign SymptomQuestionFlankPain
    }


symptomReviewFormInputsAndTasks : Language -> PrenatalEncounterType -> SymptomReviewStep -> SymptomReviewForm -> ( List (Html Msg), Int, Int )
symptomReviewFormInputsAndTasks language encounterType step form =
    case step of
        SymptomReviewStepSymptoms ->
            symptomReviewFormInputsAndTasksSymptoms language encounterType form

        SymptomReviewStepQuestions ->
            symptomReviewFormInputsAndTasksQuestions language form


symptomReviewFormInputsAndTasksSymptoms : Language -> PrenatalEncounterType -> SymptomReviewForm -> ( List (Html Msg), Int, Int )
symptomReviewFormInputsAndTasksSymptoms language encounterType form =
    let
        ( symptomsLeft, symptomsRight ) =
            case encounterType of
                NurseEncounter ->
                    ( [ BurningWithUrination, AbnormalVaginalDischarge, NauseaAndVomiting, Heartburn, LegCramps, LowBackPain ]
                    , [ CoughContinuous, PelvicPain, Constipation, VaricoseVeins, LegPainRedness ]
                    )

                NursePostpartumEncounter ->
                    ( [ BurningWithUrination
                      , AbnormalVaginalDischarge
                      , NauseaAndVomiting
                      , Heartburn
                      , LegCramps
                      , LowBackPain
                      , CoughContinuous
                      , PostpartumAbdominalPain
                      , PostpartumUrinaryIncontinence
                      ]
                    , [ PelvicPain
                      , Constipation
                      , VaricoseVeins
                      , PostpartumHeadache
                      , PostpartumFatigue
                      , PostpartumFever
                      , PostpartumPerinealPainOrDischarge
                      , LegPainRedness
                      ]
                    )

                -- We should never get here, as these are CHW encounter types.
                _ ->
                    ( [], [] )
    in
    ( [ div [ class "ui form symptom-review" ]
            [ viewLabel language Translate.SelectIllnessSymptoms
            , viewCheckBoxMultipleSelectInput language
                symptomsLeft
                symptomsRight
                (form.symptoms |> Maybe.withDefault [])
                (Just NoPrenatalSymptoms)
                SetPrenatalSymptom
                Translate.PrenatalSymptom
            ]
      ]
    , taskCompleted form.symptoms
    , 1
    )


symptomReviewFormInputsAndTasksQuestions : Language -> SymptomReviewForm -> ( List (Html Msg), Int, Int )
symptomReviewFormInputsAndTasksQuestions language form =
    Maybe.map
        (\symptoms ->
            let
                inputsWithState =
                    List.filter (expectPrenatalSymptomQuestion symptoms) prenatalSymptomQuestion
                        |> List.map (prenatalSymptomQuestionInputAndState language form)

                inputs =
                    List.map Tuple.first inputsWithState
            in
            ( List.concat inputs
            , List.map Tuple.second inputsWithState |> List.sum
            , List.length inputs
            )
        )
        form.symptoms
        |> Maybe.withDefault ( [], 0, 0 )


prenatalSymptomQuestion : List PrenatalSymptomQuestion
prenatalSymptomQuestion =
    [ SymptomQuestionDizziness
    , SymptomQuestionLowUrineOutput
    , SymptomQuestionDarkUrine
    , SymptomQuestionPelvicPainHospitalization
    , SymptomQuestionLegPainRednessLeft
    , SymptomQuestionLegPainful
    , SymptomQuestionLegSwollen
    , SymptomQuestionLegWarm
    , SymptomQuestionNightSweats
    , SymptomQuestionBloodInSputum
    , SymptomQuestionWeightLoss
    , SymptomQuestionSevereFatigue
    , SymptomQuestionVaginalItching
    , SymptomQuestionVaginalDischarge
    , SymptomQuestionFrequentUrination
    , SymptomQuestionFlankPain
    , SymptomQuestionPartnerUrethralDischarge
    ]


expectPrenatalSymptomQuestion : List PrenatalSymptom -> PrenatalSymptomQuestion -> Bool
expectPrenatalSymptomQuestion symptoms question =
    let
        symptomReported symptom =
            List.member symptom symptoms
    in
    case question of
        SymptomQuestionDizziness ->
            symptomReported NauseaAndVomiting

        SymptomQuestionLowUrineOutput ->
            symptomReported NauseaAndVomiting

        SymptomQuestionDarkUrine ->
            symptomReported NauseaAndVomiting

        SymptomQuestionPelvicPainHospitalization ->
            symptomReported PelvicPain

        SymptomQuestionLegPainRednessLeft ->
            symptomReported LegPainRedness

        SymptomQuestionLegPainful ->
            symptomReported LegPainRedness

        SymptomQuestionLegSwollen ->
            symptomReported LegPainRedness

        SymptomQuestionLegWarm ->
            symptomReported LegPainRedness

        SymptomQuestionNightSweats ->
            symptomReported CoughContinuous

        SymptomQuestionBloodInSputum ->
            symptomReported CoughContinuous

        SymptomQuestionWeightLoss ->
            symptomReported CoughContinuous

        SymptomQuestionSevereFatigue ->
            symptomReported CoughContinuous

        SymptomQuestionVaginalDischarge ->
            symptomReported BurningWithUrination

        SymptomQuestionFrequentUrination ->
            symptomReported BurningWithUrination

        SymptomQuestionFlankPain ->
            symptomReported BurningWithUrination

        SymptomQuestionVaginalItching ->
            symptomReported BurningWithUrination
                || symptomReported AbnormalVaginalDischarge

        SymptomQuestionPartnerUrethralDischarge ->
            symptomReported AbnormalVaginalDischarge

        NoSymptomQuestions ->
            False


prenatalSymptomQuestionInputAndState : Language -> SymptomReviewForm -> PrenatalSymptomQuestion -> ( List (Html Msg), Int )
prenatalSymptomQuestionInputAndState language form question =
    let
        viewQuestion field updateFunc =
            [ viewQuestionLabel language (Translate.PrenatalSymptomQuestion question)
            , viewBoolInput
                language
                field
                (SetPrenatalSymptomQuestionBoolInput updateFunc)
                "symptom-question"
                Nothing
            ]
    in
    case question of
        SymptomQuestionDizziness ->
            ( viewQuestion form.dizziness (\value form_ -> { form_ | dizziness = Just value })
            , taskCompleted form.dizziness
            )

        SymptomQuestionLowUrineOutput ->
            ( viewQuestion form.lowUrineOutput (\value form_ -> { form_ | lowUrineOutput = Just value })
            , taskCompleted form.lowUrineOutput
            )

        SymptomQuestionDarkUrine ->
            ( viewQuestion form.darkUrine (\value form_ -> { form_ | darkUrine = Just value })
            , taskCompleted form.darkUrine
            )

        SymptomQuestionPelvicPainHospitalization ->
            ( viewQuestion form.pelvicPainHospitalization
                (\value form_ -> { form_ | pelvicPainHospitalization = Just value })
            , taskCompleted form.pelvicPainHospitalization
            )

        SymptomQuestionLegPainRednessLeft ->
            ( [ viewQuestionLabel language (Translate.PrenatalSymptomQuestion SymptomQuestionLegPainRednessLeft)
              , viewCustomBoolInput
                    language
                    form.problemLeftLeg
                    (SetPrenatalSymptomQuestionBoolInput (\value form_ -> { form_ | problemLeftLeg = Just value }))
                    "symptom-question"
                    ( Translate.Left, Translate.Right )
                    "four"
              ]
            , taskCompleted form.problemLeftLeg
            )

        SymptomQuestionLegPainful ->
            ( viewQuestion form.legPainful (\value form_ -> { form_ | legPainful = Just value })
            , taskCompleted form.legPainful
            )

        SymptomQuestionLegSwollen ->
            ( viewQuestion form.legSwollen (\value form_ -> { form_ | legSwollen = Just value })
            , taskCompleted form.legSwollen
            )

        SymptomQuestionLegWarm ->
            ( viewQuestion form.legWarm (\value form_ -> { form_ | legWarm = Just value })
            , taskCompleted form.legWarm
            )

        SymptomQuestionNightSweats ->
            ( viewQuestion form.nightSweats (\value form_ -> { form_ | nightSweats = Just value })
            , taskCompleted form.nightSweats
            )

        SymptomQuestionBloodInSputum ->
            ( viewQuestion form.bloodInSputum (\value form_ -> { form_ | bloodInSputum = Just value })
            , taskCompleted form.bloodInSputum
            )

        SymptomQuestionWeightLoss ->
            ( viewQuestion form.weightLoss (\value form_ -> { form_ | weightLoss = Just value })
            , taskCompleted form.weightLoss
            )

        SymptomQuestionSevereFatigue ->
            ( viewQuestion form.severeFatigue (\value form_ -> { form_ | severeFatigue = Just value })
            , taskCompleted form.severeFatigue
            )

        SymptomQuestionVaginalDischarge ->
            ( viewQuestion form.vaginalDischarge (\value form_ -> { form_ | vaginalDischarge = Just value })
            , taskCompleted form.vaginalDischarge
            )

        SymptomQuestionFrequentUrination ->
            ( viewQuestion form.frequentUrination (\value form_ -> { form_ | frequentUrination = Just value })
            , taskCompleted form.frequentUrination
            )

        SymptomQuestionFlankPain ->
            ( [ viewQuestionLabel language (Translate.PrenatalSymptomQuestion SymptomQuestionFlankPain)
              , viewCheckBoxSelectInput language
                    [ NoFlankPain, FlankPainLeftSide ]
                    [ FlankPainRightSide, FlankPainBothSides ]
                    form.flankPainSign
                    SetFlankPainSign
                    Translate.PrenatalFlankPainSign
              ]
            , taskCompleted form.flankPainSign
            )

        SymptomQuestionVaginalItching ->
            ( viewQuestion form.vaginalItching (\value form_ -> { form_ | vaginalItching = Just value })
            , taskCompleted form.vaginalItching
            )

        SymptomQuestionPartnerUrethralDischarge ->
            ( viewQuestion form.partnerUrethralDischarge (\value form_ -> { form_ | partnerUrethralDischarge = Just value })
            , taskCompleted form.partnerUrethralDischarge
            )

        NoSymptomQuestions ->
            -- We should never get here.
            ( [], 0 )


mentalHealthFormWithDefault : MentalHealthForm -> Maybe PrenatalMentalHealthValue -> MentalHealthForm
mentalHealthFormWithDefault form saved =
    saved
        |> unwrap
            form
            (\value ->
                { signs = or form.signs (Just value.signs)
                , specialistAtHC = or form.specialistAtHC (Just value.specialistAtHC)
                , step = form.step
                }
            )


toPrenatalMentalHealthValueWithDefault : Maybe PrenatalMentalHealthValue -> MentalHealthForm -> Maybe PrenatalMentalHealthValue
toPrenatalMentalHealthValueWithDefault saved form =
    mentalHealthFormWithDefault form saved
        |> toPrenatalMentalHealthValue


toPrenatalMentalHealthValue : MentalHealthForm -> Maybe PrenatalMentalHealthValue
toPrenatalMentalHealthValue form =
    Maybe.map2
        (\signs specialistAtHC ->
            { signs = signs
            , specialistAtHC = specialistAtHC
            }
        )
        form.signs
        form.specialistAtHC


immunisationTaskCompleted : NominalDate -> AssembledData -> ImmunisationTask -> Bool
immunisationTaskCompleted currentDate data task =
    let
        measurements =
            data.measurements

        taskExpected =
            expectImmunisationTask currentDate data
    in
    case task of
        TaskTetanus ->
            (not <| taskExpected TaskTetanus) || isJust measurements.tetanusImmunisation


expectImmunisationTask : NominalDate -> AssembledData -> ImmunisationTask -> Bool
expectImmunisationTask currentDate assembled task =
    let
        futureVaccinations =
            generateFutureVaccinationsData currentDate assembled
                |> Dict.fromList

        isTaskExpected vaccineType =
            Dict.get vaccineType futureVaccinations
                |> Maybe.Extra.join
                |> Maybe.map
                    (\( dose, date ) ->
                        not <| Date.compare date currentDate == GT
                    )
                |> Maybe.withDefault False
    in
    immunisationTaskToVaccineType task
        |> isTaskExpected


{-| For each type of vaccine, we generate next dose and administration date.
If there's no need for future vaccination, Nothing is returned.
-}
generateFutureVaccinationsData : NominalDate -> AssembledData -> List ( PrenatalVaccineType, Maybe ( VaccineDose, NominalDate ) )
generateFutureVaccinationsData currentDate assembled =
    Maybe.map
        (\lmpDate ->
            let
                egaInWeeks =
                    calculateEGAWeeks currentDate lmpDate
            in
            List.map
                (\vaccineType ->
                    let
                        nextVaccinationData =
                            case latestVaccinationDataForVaccine assembled.vaccinationHistory vaccineType of
                                Just ( lastDoseAdministered, lastDoseDate ) ->
                                    nextVaccinationDataForVaccine currentDate egaInWeeks vaccineType lastDoseDate lastDoseAdministered

                                Nothing ->
                                    -- There were no vaccination so far, so
                                    -- we offer first dose for today.
                                    Just ( VaccineDoseFirst, currentDate )
                    in
                    -- Getting Nothing at nextVaccinationData indicates that
                    -- vacination cycle is completed for this vaccine.
                    ( vaccineType, nextVaccinationData )
                )
                allVaccineTypes
        )
        assembled.globalLmpDate
        |> Maybe.withDefault []


immunisationTaskToVaccineType : ImmunisationTask -> PrenatalVaccineType
immunisationTaskToVaccineType task =
    case task of
        TaskTetanus ->
            VaccineTetanus


immunisationTasks : List ImmunisationTask
immunisationTasks =
    [ TaskTetanus ]


generateSuggestedVaccinations : NominalDate -> Int -> AssembledData -> List ( PrenatalVaccineType, VaccineDose )
generateSuggestedVaccinations currentDate egaInWeeks assembled =
    List.filterMap
        (\vaccineType ->
            let
                suggestedDose =
                    case latestVaccinationDataForVaccine assembled.vaccinationHistory vaccineType of
                        Just ( lastDoseAdministered, lastDoseDate ) ->
                            nextDoseForVaccine currentDate egaInWeeks vaccineType lastDoseDate lastDoseAdministered

                        Nothing ->
                            Just VaccineDoseFirst
            in
            Maybe.map (\nextDose -> ( vaccineType, nextDose )) suggestedDose
        )
        allVaccineTypes


allVaccineTypes : List PrenatalVaccineType
allVaccineTypes =
    [ VaccineTetanus ]


latestVaccinationDataForVaccine : VaccinationProgressDict -> PrenatalVaccineType -> Maybe ( VaccineDose, NominalDate )
latestVaccinationDataForVaccine vaccinationHistory vaccineType =
    Dict.get vaccineType vaccinationHistory
        |> Maybe.andThen
            (Dict.toList
                >> List.sortBy (Tuple.first >> vaccineDoseToComparable)
                >> List.reverse
                >> List.head
            )


nextDoseForVaccine : NominalDate -> Int -> PrenatalVaccineType -> NominalDate -> VaccineDose -> Maybe VaccineDose
nextDoseForVaccine currentDate egaInWeeks vaccineType lastDoseDate lastDoseAdministered =
    nextVaccinationDataForVaccine currentDate egaInWeeks vaccineType lastDoseDate lastDoseAdministered
        |> Maybe.andThen
            (\( dose, dueDate ) ->
                if Date.compare dueDate currentDate == GT then
                    Nothing

                else
                    Just dose
            )


nextVaccinationDataForVaccine : NominalDate -> Int -> PrenatalVaccineType -> NominalDate -> VaccineDose -> Maybe ( VaccineDose, NominalDate )
nextVaccinationDataForVaccine currentDate egaInWeeks vaccineType lastDoseDate lastDoseAdministered =
    if getLastDoseForVaccine vaccineType == lastDoseAdministered then
        Nothing

    else
        getNextVaccineDose lastDoseAdministered
            |> Maybe.map
                (\dose ->
                    let
                        ( interval, unit ) =
                            getIntervalForVaccine vaccineType lastDoseAdministered

                        nextVaccinationDateByInterval =
                            Date.add unit interval lastDoseDate

                        nextVaccinationDate =
                            -- Per requirements, if patient got less than 5 doses,
                            -- and did not recieve a dose during current pregnancy, we
                            -- need to give that dose right away.
                            -- Therefore, in case next shot date per standard interval
                            -- is in future, but last shot was given before current
                            -- pregnancy started, we suggest next shot to be given today.
                            if
                                (Date.compare currentDate nextVaccinationDateByInterval == LT)
                                    && (Date.diff Weeks lastDoseDate currentDate > egaInWeeks)
                            then
                                currentDate

                            else
                                nextVaccinationDateByInterval
                    in
                    ( dose, nextVaccinationDate )
                )


getLastDoseForVaccine : PrenatalVaccineType -> VaccineDose
getLastDoseForVaccine vaccineType =
    case vaccineType of
        VaccineTetanus ->
            VaccineDoseFifth


getIntervalForVaccine : PrenatalVaccineType -> VaccineDose -> ( Int, Unit )
getIntervalForVaccine vaccineType lastDoseAdministered =
    case vaccineType of
        VaccineTetanus ->
            case lastDoseAdministered of
                VaccineDoseFirst ->
                    ( 4, Weeks )

                VaccineDoseSecond ->
                    ( 6, Months )

                VaccineDoseThird ->
                    ( 1, Years )

                VaccineDoseFourth ->
                    ( 1, Years )

                VaccineDoseFifth ->
                    -- We should never get here.
                    ( 99, Years )


immunisationTasksCompletedFromTotal : Language -> NominalDate -> AssembledData -> ImmunisationData -> Pages.Prenatal.Activity.Types.ImmunisationTask -> ( Int, Int )
immunisationTasksCompletedFromTotal language currentDate assembled data task =
    let
        vaccineType =
            immunisationTaskToVaccineType task

        form =
            case vaccineType of
                VaccineTetanus ->
                    assembled.measurements.tetanusImmunisation
                        |> getMeasurementValueFunc
                        |> vaccinationFormWithDefault data.tetanusForm

        ( _, tasksActive, tasksCompleted ) =
            vaccinationFormDynamicContentAndTasks language currentDate assembled vaccineType form
    in
    ( tasksActive, tasksCompleted )


vaccinationFormDynamicContentAndTasks :
    Language
    -> NominalDate
    -> AssembledData
    -> PrenatalVaccineType
    -> PrenatalVaccinationForm
    -> ( List (Html Msg), Int, Int )
vaccinationFormDynamicContentAndTasks language currentDate assembled vaccineType form =
    Maybe.map2
        (\birthDate lmpDate ->
            let
                config =
                    { birthDate = birthDate
                    , expectedDoses = expectedDoses
                    , dosesFromPreviousEncountersData = dosesFromPreviousEncountersData
                    , dosesFromCurrentEncounterData = dosesFromCurrentEncounterData
                    , setVaccinationFormViewModeMsg = SetVaccinationFormViewMode vaccineType
                    , setUpdatePreviousVaccinesMsg = SetUpdatePreviousVaccines vaccineType
                    , setWillReceiveVaccineTodayMsg = SetWillReceiveVaccineToday vaccineType
                    , setAdministrationNoteMsg = SetAdministrationNote vaccineType
                    , setVaccinationUpdateDateSelectorStateMsg = SetVaccinationUpdateDateSelectorState vaccineType
                    , setVaccinationUpdateDateMsg = SetVaccinationUpdateDate vaccineType
                    , saveVaccinationUpdateDateMsg = SaveVaccinationUpdateDate vaccineType
                    , deleteVaccinationUpdateDateMsg = DeleteVaccinationUpdateDate vaccineType
                    , nextVaccinationDataForVaccine = nextVaccinationDataForVaccine currentDate egaInWeeks vaccineType
                    , getIntervalForVaccine = getIntervalForVaccine vaccineType
                    , firstDoseExpectedFrom = birthDate
                    }

                egaInWeeks =
                    calculateEGAWeeks currentDate lmpDate

                expectedDoses =
                    getAllDosesForVaccine vaccineType

                dosesFromPreviousEncountersData =
                    Dict.get vaccineType assembled.vaccinationHistory
                        |> Maybe.withDefault Dict.empty
                        |> Dict.toList

                dosesFromCurrentEncounterData =
                    Maybe.map2
                        (\doses dates ->
                            let
                                orderedDoses =
                                    EverySet.toList doses
                                        |> List.sortBy vaccineDoseToComparable

                                orderedDates =
                                    EverySet.toList dates
                                        |> List.sortWith Date.compare
                            in
                            List.Extra.zip orderedDoses orderedDates
                        )
                        form.administeredDoses
                        form.administrationDates
                        |> Maybe.withDefault []
            in
            Measurement.Utils.vaccinationFormDynamicContentAndTasks language currentDate config (PrenatalVaccine vaccineType) form
        )
        assembled.person.birthDate
        assembled.globalLmpDate
        |> Maybe.withDefault ( [], 0, 1 )


getAllDosesForVaccine : PrenatalVaccineType -> List VaccineDose
getAllDosesForVaccine vaccineType =
    let
        lastDose =
            getLastDoseForVaccine vaccineType
    in
    List.filterMap
        (\dose ->
            if vaccineDoseToComparable dose <= vaccineDoseToComparable lastDose then
                Just dose

            else
                Nothing
        )
        allVaccineDoses


allVaccineDoses : List VaccineDose
allVaccineDoses =
    [ VaccineDoseFirst, VaccineDoseSecond, VaccineDoseThird, VaccineDoseFourth, VaccineDoseFifth ]


getFormByVaccineTypeFunc : PrenatalVaccineType -> (ImmunisationData -> PrenatalVaccinationForm)
getFormByVaccineTypeFunc vaccineType =
    case vaccineType of
        VaccineTetanus ->
            .tetanusForm


updateVaccinationFormByVaccineType : PrenatalVaccineType -> PrenatalVaccinationForm -> ImmunisationData -> ImmunisationData
updateVaccinationFormByVaccineType vaccineType form data =
    case vaccineType of
        VaccineTetanus ->
            { data | tetanusForm = form }


getMeasurementByVaccineTypeFunc : PrenatalVaccineType -> PrenatalMeasurements -> Maybe VaccinationValue
getMeasurementByVaccineTypeFunc vaccineType measurements =
    case vaccineType of
        VaccineTetanus ->
            getMeasurementValueFunc measurements.tetanusImmunisation


toHealthEducationValueWithDefault : Maybe PrenatalHealthEducationValue -> HealthEducationForm -> Maybe PrenatalHealthEducationValue
toHealthEducationValueWithDefault saved form =
    healthEducationFormWithDefault form saved
        |> toHealthEducationValue saved


healthEducationFormWithDefault :
    HealthEducationForm
    -> Maybe PrenatalHealthEducationValue
    -> HealthEducationForm
healthEducationFormWithDefault form saved =
    saved
        |> unwrap
            form
            (\value ->
                { expectations = or form.expectations (EverySet.member EducationExpectations value.signs |> Just)
                , visitsReview = or form.visitsReview (EverySet.member EducationVisitsReview value.signs |> Just)
                , warningSigns = or form.warningSigns (EverySet.member EducationWarningSigns value.signs |> Just)
                , hemorrhaging = or form.hemorrhaging (EverySet.member EducationHemorrhaging value.signs |> Just)
                , familyPlanning = or form.familyPlanning (EverySet.member EducationFamilyPlanning value.signs |> Just)
                , breastfeeding = or form.breastfeeding (EverySet.member EducationBreastfeeding value.signs |> Just)
                , immunization = or form.immunization (EverySet.member EducationImmunization value.signs |> Just)
                , hygiene = or form.hygiene (EverySet.member EducationHygiene value.signs |> Just)
                , positiveHIV = or form.positiveHIV (EverySet.member EducationPositiveHIV value.signs |> Just)
                , saferSexHIV = or form.saferSexHIV (EverySet.member EducationSaferSexHIV value.signs |> Just)
                , partnerTesting = or form.partnerTesting (EverySet.member EducationPartnerTesting value.signs |> Just)
                , nauseaVomiting = or form.nauseaVomiting (EverySet.member EducationNauseaVomiting value.signs |> Just)
                , legCramps = or form.legCramps (EverySet.member EducationLegCramps value.signs |> Just)
                , lowBackPain = or form.lowBackPain (EverySet.member EducationLowBackPain value.signs |> Just)
                , constipation = or form.constipation (EverySet.member EducationConstipation value.signs |> Just)
                , heartburn = or form.heartburn (EverySet.member EducationHeartburn value.signs |> Just)
                , varicoseVeins = or form.varicoseVeins (EverySet.member EducationVaricoseVeins value.signs |> Just)
                , legPainRedness = or form.legPainRedness (EverySet.member EducationLegPainRedness value.signs |> Just)
                , pelvicPain = or form.pelvicPain (EverySet.member EducationPelvicPain value.signs |> Just)
                , saferSex = or form.saferSex (EverySet.member EducationSaferSex value.signs |> Just)
                , mentalHealth = or form.mentalHealth (EverySet.member EducationMentalHealth value.signs |> Just)
                , earlyMastitisOrEngorgment = or form.earlyMastitisOrEngorgment (EverySet.member EducationEarlyMastitisOrEngorgment value.signs |> Just)
                , mastitis = or form.mastitis (EverySet.member EducationMastitis value.signs |> Just)

                -- Signs that do not participate at initial phase. Resolved directly from value.
                , hivDetectableViralLoad = Maybe.map (EverySet.member EducationHIVDetectableViralLoad) value.signsPhase2
                , diabetes = Maybe.map (EverySet.member EducationDiabetes) value.signsPhase2
                }
            )


toHealthEducationValue : Maybe PrenatalHealthEducationValue -> HealthEducationForm -> Maybe PrenatalHealthEducationValue
toHealthEducationValue saved form =
    [ ifNullableTrue EducationExpectations form.expectations
    , ifNullableTrue EducationVisitsReview form.visitsReview
    , ifNullableTrue EducationWarningSigns form.warningSigns
    , ifNullableTrue EducationHemorrhaging form.hemorrhaging
    , ifNullableTrue EducationFamilyPlanning form.familyPlanning
    , ifNullableTrue EducationBreastfeeding form.breastfeeding
    , ifNullableTrue EducationImmunization form.immunization
    , ifNullableTrue EducationHygiene form.hygiene
    , ifNullableTrue EducationPositiveHIV form.positiveHIV
    , ifNullableTrue EducationSaferSexHIV form.saferSexHIV
    , ifNullableTrue EducationPartnerTesting form.partnerTesting
    , ifNullableTrue EducationNauseaVomiting form.nauseaVomiting
    , ifNullableTrue EducationLegCramps form.legCramps
    , ifNullableTrue EducationLowBackPain form.lowBackPain
    , ifNullableTrue EducationConstipation form.constipation
    , ifNullableTrue EducationHeartburn form.heartburn
    , ifNullableTrue EducationVaricoseVeins form.varicoseVeins
    , ifNullableTrue EducationLegPainRedness form.legPainRedness
    , ifNullableTrue EducationPelvicPain form.pelvicPain
    , ifNullableTrue EducationSaferSex form.saferSex
    , ifNullableTrue EducationMentalHealth form.mentalHealth
    , ifNullableTrue EducationEarlyMastitisOrEngorgment form.earlyMastitisOrEngorgment
    , ifNullableTrue EducationMastitis form.mastitis
    ]
        |> Maybe.Extra.combine
        |> Maybe.map (List.foldl EverySet.union EverySet.empty >> ifEverySetEmpty NoPrenatalHealthEducationSigns)
        |> Maybe.map
            (\signs ->
                { signs = signs
                , signsPhase2 = Maybe.andThen .signsPhase2 saved
                }
            )


breastfeedingFormWithDefault : BreastfeedingForm -> Maybe BreastfeedingValue -> BreastfeedingForm
breastfeedingFormWithDefault form saved =
    saved
        |> unwrap
            form
            (\value ->
                let
                    reasonForNotBreastfeedingFromValue =
                        EverySet.toList value
                            |> List.filter (\sign -> List.member sign reasonsForNotBreastfeeding)
                            |> List.head
                in
                { isBreastfeeding = or form.isBreastfeeding (EverySet.member IsBreastfeeding value |> Just)
                , reasonForNotBreastfeeding =
                    maybeValueConsideringIsDirtyField form.reasonForNotBreastfeedingDirty
                        form.reasonForNotBreastfeeding
                        reasonForNotBreastfeedingFromValue
                , reasonForNotBreastfeedingDirty = form.reasonForNotBreastfeedingDirty
                , breastPain = maybeValueConsideringIsDirtyField form.breastPainDirty form.breastPain (EverySet.member BreastPain value |> Just)
                , breastPainDirty = form.breastPainDirty
                , breastRedness = maybeValueConsideringIsDirtyField form.breastRednessDirty form.breastRedness (EverySet.member BreastRedness value |> Just)
                , breastRednessDirty = form.breastRednessDirty
                , enoughMilk = maybeValueConsideringIsDirtyField form.enoughMilkDirty form.enoughMilk (EverySet.member EnoughMilk value |> Just)
                , enoughMilkDirty = form.enoughMilkDirty
                , latchingWell = maybeValueConsideringIsDirtyField form.latchingWellDirty form.latchingWell (EverySet.member LatchingWell value |> Just)
                , latchingWellDirty = form.latchingWellDirty
                }
            )


toBreastfeedingValueWithDefault : Maybe BreastfeedingValue -> BreastfeedingForm -> Maybe BreastfeedingValue
toBreastfeedingValueWithDefault saved form =
    breastfeedingFormWithDefault form saved
        |> toBreastfeedingValue


toBreastfeedingValue : BreastfeedingForm -> Maybe BreastfeedingValue
toBreastfeedingValue form =
    [ Maybe.map (ifTrue IsBreastfeeding) form.isBreastfeeding
    , ifNullableTrue BreastPain form.breastPain
    , ifNullableTrue BreastRedness form.breastRedness
    , ifNullableTrue EnoughMilk form.enoughMilk
    , ifNullableTrue LatchingWell form.latchingWell
    ]
        ++ [ Maybe.map (EverySet.singleton >> Just) form.reasonForNotBreastfeeding
                |> Maybe.withDefault (Just EverySet.empty)
           ]
        |> Maybe.Extra.combine
        |> Maybe.map (List.foldl EverySet.union EverySet.empty >> ifEverySetEmpty NoBreastfeedingSigns)


reasonsForNotBreastfeeding : List BreastfeedingSign
reasonsForNotBreastfeeding =
    reasonsForNotBreastfeedingLeft ++ reasonsForNotBreastfeedingRight


reasonsForNotBreastfeedingLeft : List BreastfeedingSign
reasonsForNotBreastfeedingLeft =
    [ NotBreastfeedingBreastPain
    , NotBreastfeedingBreastRedness
    , NotBreastfeedingLowMilkProduction
    , NotBreastfeedingProblemsLatching
    ]


reasonsForNotBreastfeedingRight : List BreastfeedingSign
reasonsForNotBreastfeedingRight =
    [ NotBreastfeedingMedicalProblems
    , NotBreastfeedingPersonalChoice
    , NotBreastfeedingOther
    ]


guExamFormWithDefault : GUExamForm -> Maybe GUExamValue -> GUExamForm
guExamFormWithDefault form saved =
    saved
        |> unwrap
            form
            (\value ->
                let
                    postpartumHealingProblemsFromValue =
                        Maybe.andThen
                            (\problems ->
                                case EverySet.toList problems of
                                    [ NormalPostpartumHealing ] ->
                                        Nothing

                                    _ ->
                                        Just <| EverySet.toList problems
                            )
                            value.postpartumHealingProblems
                in
                { vaginalExamSigns = or form.vaginalExamSigns (EverySet.toList value.vaginalExamSigns |> Just)
                , episiotomyOrPerinealTear = or form.episiotomyOrPerinealTear (EverySet.member EpisiotomyOrPerinealTear value.guExamSigns |> Just)
                , healingNormally =
                    maybeValueConsideringIsDirtyField
                        form.healingNormallyDirty
                        form.healingNormally
                        (Maybe.map (EverySet.member NormalPostpartumHealing) value.postpartumHealingProblems)
                , healingNormallyDirty = form.healingNormallyDirty
                , postpartumHealingProblems =
                    maybeValueConsideringIsDirtyField
                        form.postpartumHealingProblemsDirty
                        form.postpartumHealingProblems
                        postpartumHealingProblemsFromValue
                , postpartumHealingProblemsDirty = form.postpartumHealingProblemsDirty
                , rectalHemorrhoids = or form.rectalHemorrhoids (EverySet.member RectalHemorrhoids value.guExamSigns |> Just)
                }
            )


toGUExamValueWithDefault : Maybe GUExamValue -> GUExamForm -> Maybe GUExamValue
toGUExamValueWithDefault saved form =
    guExamFormWithDefault form saved
        |> toGUExamValue


toGUExamValue : GUExamForm -> Maybe GUExamValue
toGUExamValue form =
    let
        maybeGUExamSigns =
            [ Maybe.map (ifTrue EpisiotomyOrPerinealTear) form.episiotomyOrPerinealTear
            , Maybe.map (ifTrue RectalHemorrhoids) form.rectalHemorrhoids
            ]
                |> Maybe.Extra.combine
                |> Maybe.map (List.foldl EverySet.union EverySet.empty >> ifEverySetEmpty NoGUExamSigns)
    in
    Maybe.map2
        (\vaginalExamSigns guExamSigns ->
            let
                postpartumHealingProblems =
                    Maybe.andThen
                        (\healingNormally ->
                            if healingNormally then
                                Just <| EverySet.singleton NormalPostpartumHealing

                            else
                                Maybe.map EverySet.fromList form.postpartumHealingProblems
                        )
                        form.healingNormally
            in
            { vaginalExamSigns = EverySet.fromList vaginalExamSigns
            , guExamSigns = guExamSigns
            , postpartumHealingProblems = postpartumHealingProblems
            }
        )
        form.vaginalExamSigns
        maybeGUExamSigns


guExamFormInputsAndTasks : Language -> AssembledData -> GUExamForm -> ( List (Html Msg), List (Maybe Bool) )
guExamFormInputsAndTasks language assembled form =
    let
        ( initialSection, initialTasks ) =
            let
                episiotomyOrPerinealTeareUpdateFunc value form_ =
                    { form_
                        | episiotomyOrPerinealTear = Just value
                        , healingNormally = Nothing
                        , healingNormallyDirty = True
                        , postpartumHealingProblems = Nothing
                        , postpartumHealingProblemsDirty = True
                    }
            in
            ( [ div [ class "ui grid" ]
                    [ div [ class "twelve wide column" ]
                        [ viewLabel language Translate.VaginalExamination ]
                    ]
              , viewCheckBoxMultipleSelectInput language
                    [ FoulSmellingLochia, ExcessiveVaginalBleeding ]
                    [ NormalVaginalExam ]
                    (form.vaginalExamSigns |> Maybe.withDefault [])
                    Nothing
                    SetVaginalExamSign
                    Translate.VaginalExamSign
              , div [ class "separator double" ] []
              , viewCustomLabel language Translate.EpisiotomyOrPerinealTearQuestion "?" "label question"
              , viewBoolInput
                    language
                    form.episiotomyOrPerinealTear
                    (SetGUExamBoolInput episiotomyOrPerinealTeareUpdateFunc)
                    "episiotomy"
                    Nothing
              ]
            , [ maybeToBoolTask form.vaginalExamSigns
              , form.episiotomyOrPerinealTear
              ]
            )

        ( derivedSection, derivedTasks ) =
            if isNothing form.episiotomyOrPerinealTear then
                ( [], [] )

            else if form.episiotomyOrPerinealTear == Just True then
                let
                    ( healingProblemsSection, healingProblemsTasks ) =
                        if form.healingNormally == Just False then
                            ( [ viewCustomLabel language Translate.PostpartumHealingProblemQuestion "?" "label question"
                              , viewCheckBoxMultipleSelectInput language
                                    [ HealingProblemSwelling, HealingProblemDischarge, HealingProblemReleaseOfSutures ]
                                    [ HealingProblemHematoma, HealingProblemBruising ]
                                    (form.postpartumHealingProblems |> Maybe.withDefault [])
                                    Nothing
                                    SetPostpartumHealingProblem
                                    Translate.PostpartumHealingProblem
                              , div [ class "separator double" ] []
                              ]
                            , [ maybeToBoolTask form.postpartumHealingProblems ]
                            )

                        else
                            ( [], [] )

                    healingNormallyUpdateFunc value form_ =
                        { form_
                            | healingNormally = Just value
                            , healingNormallyDirty = True
                            , postpartumHealingProblems = Nothing
                            , postpartumHealingProblemsDirty = True
                        }
                in
                ( [ viewCustomLabel language Translate.EpisiotomyOrPerinealTearHealingQuestion "?" "label question"
                  , viewBoolInput
                        language
                        form.healingNormally
                        (SetGUExamBoolInput healingNormallyUpdateFunc)
                        "healing-normally"
                        Nothing
                  ]
                    ++ healingProblemsSection
                    ++ rectalHemorrhoidsSection
                , [ form.healingNormally ] ++ healingProblemsTasks ++ rectalHemorrhoidsTasks
                )

            else
                ( rectalHemorrhoidsSection, rectalHemorrhoidsTasks )

        ( rectalHemorrhoidsSection, rectalHemorrhoidsTasks ) =
            let
                rectalHemorrhoidsUpdateFunc value form_ =
                    { form_ | rectalHemorrhoids = Just value }
            in
            ( [ viewCustomLabel language Translate.RectalHemorrhoids "?" "label question"
              , viewBoolInput
                    language
                    form.rectalHemorrhoids
                    (SetGUExamBoolInput rectalHemorrhoidsUpdateFunc)
                    "rectal-hemorrhoids"
                    Nothing
              ]
            , [ form.rectalHemorrhoids ]
            )
    in
    ( initialSection ++ derivedSection, initialTasks ++ derivedTasks )


resolveReferralInputsAndTasksForCHW :
    Language
    -> NominalDate
    -> AssembledData
    -> ReferralForm
    -> ( List (Html Msg), List (Maybe Bool) )
resolveReferralInputsAndTasksForCHW language currentDate assembled form =
    let
        ( derivedSection, derivedTasks ) =
            Maybe.map
                (\referToHealthCenter ->
                    if referToHealthCenter then
                        ( [ viewQuestionLabel language Translate.HandedReferralFormQuestion
                          , viewBoolInput
                                language
                                form.handReferralForm
                                (SetReferralBoolInput
                                    (\value form_ ->
                                        { form_ | handReferralForm = Just value }
                                    )
                                )
                                "hand-referral-form"
                                Nothing
                          , viewQuestionLabel language <| Translate.AccompanyToFacilityQuestion FacilityHealthCenter
                          , viewBoolInput
                                language
                                form.accompanyToHealthCenter
                                (SetReferralBoolInput
                                    (\value form_ ->
                                        { form_ | accompanyToHealthCenter = Just value }
                                    )
                                )
                                "accompany-to-hc"
                                Nothing
                          ]
                        , [ form.handReferralForm, form.accompanyToHealthCenter ]
                        )

                    else
                        ( [ div [ class "why-not" ]
                                [ viewQuestionLabel language Translate.WhyNot
                                , viewCheckBoxSelectInput language
                                    [ ClientRefused
                                    , NoAmbulance
                                    , ClientUnableToAffordFees
                                    , ReasonForNonReferralNotIndicated
                                    , ReasonForNonReferralOther
                                    ]
                                    []
                                    form.reasonForNotSendingToHC
                                    SetHealthCenterNonReferralReason
                                    Translate.ReasonForNonReferral
                                ]
                          ]
                        , [ maybeToBoolTask form.reasonForNotSendingToHC ]
                        )
                )
                form.referToHealthCenter
                |> Maybe.withDefault ( [], [] )
    in
    ( [ h2 [] [ text <| translate language Translate.ActionsToTake ++ ":" ]
      , div [ class "instructions" ]
            [ viewActionTakenLabel language (Translate.CompleteFacilityReferralForm FacilityHealthCenter) "icon-forms" Nothing
            , viewActionTakenLabel language (Translate.SendPatientToFacility FacilityHealthCenter) "icon-shuttle" Nothing
            ]
      , viewQuestionLabel language <| Translate.ReferredPatientToFacilityQuestion FacilityHealthCenter
      , viewBoolInput
            language
            form.referToHealthCenter
            (SetReferralBoolInput
                (\value form_ ->
                    { form_ | referToHealthCenter = Just value, reasonForNotSendingToHC = Nothing }
                )
            )
            "refer-to-hc"
            Nothing
      ]
        ++ derivedSection
    , [ form.referToHealthCenter ] ++ derivedTasks
    )


resolveReferralInputsAndTasksForNurse :
    Language
    -> NominalDate
    -> AssembledData
    -> ((Bool -> ReferralForm -> ReferralForm) -> Bool -> msg)
    -> (Maybe ReasonForNonReferral -> ReferralFacility -> ReasonForNonReferral -> msg)
    -> ReferralForm
    -> ( List (Html msg), List (Maybe Bool) )
resolveReferralInputsAndTasksForNurse language currentDate assembled setReferralBoolInputMsg setNonReferralReasonMsg form =
    let
        foldResults =
            List.foldr
                (\( inputs, tasks ) ( accumInputs, accumTasks ) ->
                    ( inputs ++ accumInputs, tasks ++ accumTasks )
                )
                ( [], [] )
    in
    resolveRequiredReferralFacilities assembled
        |> List.map (resolveReferralToFacilityInputsAndTasks language currentDate PrenatalEncounterPhaseInitial assembled setReferralBoolInputMsg setNonReferralReasonMsg form)
        |> foldResults


resolveRequiredReferralFacilities : AssembledData -> List ReferralFacility
resolveRequiredReferralFacilities assembled =
    List.filter (matchRequiredReferralFacility assembled) referralFacilities


matchRequiredReferralFacility : AssembledData -> ReferralFacility -> Bool
matchRequiredReferralFacility assembled facility =
    case facility of
        FacilityHospital ->
            referToHospital assembled

        FacilityMentalHealthSpecialist ->
            referToMentalHealthSpecialist assembled

        FacilityARVProgram ->
            referToARVProgram assembled

        FacilityNCDProgram ->
            referredToSpecialityCareProgram EnrolledToNCDProgram assembled

        FacilityANCServices ->
            -- Explicit NCD facility.
            False

        FacilityHealthCenter ->
            -- We should never get here. HC inputs are resolved
            -- with resolveReferralInputsAndTasksForCHW.
            False


referralFacilities : List ReferralFacility
referralFacilities =
    [ FacilityHospital, FacilityMentalHealthSpecialist, FacilityARVProgram, FacilityNCDProgram ]


specialityCareFormWithDefault : SpecialityCareForm -> Maybe SpecialityCareValue -> SpecialityCareForm
specialityCareFormWithDefault form saved =
    saved
        |> unwrap
            form
            (\value ->
                { enrolledToARVProgram = or form.enrolledToARVProgram (EverySet.member EnrolledToARVProgram value |> Just)
                , enrolledToNCDProgram = or form.enrolledToNCDProgram (EverySet.member EnrolledToNCDProgram value |> Just)
                }
            )


toSpecialityCareValueWithDefault : Maybe SpecialityCareValue -> SpecialityCareForm -> Maybe SpecialityCareValue
toSpecialityCareValueWithDefault saved form =
    specialityCareFormWithDefault form saved
        |> toSpecialityCareValue


toSpecialityCareValue : SpecialityCareForm -> Maybe SpecialityCareValue
toSpecialityCareValue form =
    [ ifNullableTrue EnrolledToARVProgram form.enrolledToARVProgram
    , ifNullableTrue EnrolledToNCDProgram form.enrolledToNCDProgram
    ]
        |> Maybe.Extra.combine
        |> Maybe.map (List.foldl EverySet.union EverySet.empty >> ifEverySetEmpty NoSpecialityCareSigns)<|MERGE_RESOLUTION|>--- conflicted
+++ resolved
@@ -1466,67 +1466,6 @@
         |> applyDiagnosesHierarchy
 
 
-<<<<<<< HEAD
-applyDiagnosesHierarchy : EverySet PrenatalDiagnosis -> EverySet PrenatalDiagnosis
-applyDiagnosesHierarchy =
-    applyHypertensionlikeDiagnosesHierarchy
-        >> applyMastitisDiagnosesHierarchy
-        >> applyGeneralDiagnosesHierarchy
-
-
-applyHypertensionlikeDiagnosesHierarchy : EverySet PrenatalDiagnosis -> EverySet PrenatalDiagnosis
-applyHypertensionlikeDiagnosesHierarchy diagnoses =
-    let
-        ( bloodPressureDiagnoses, others ) =
-            EverySet.toList diagnoses
-                |> List.partition (\diagnosis -> List.member diagnosis hierarchalBloodPressureDiagnoses)
-
-        topBloodPressureDiagnosis =
-            List.map hierarchalHypertensionlikeDiagnosisToNumber bloodPressureDiagnoses
-                |> Maybe.Extra.values
-                |> List.maximum
-                |> Maybe.andThen hierarchalHypertensionlikeDiagnosisFromNumber
-                |> Maybe.map List.singleton
-                |> Maybe.withDefault []
-    in
-    topBloodPressureDiagnosis
-        ++ others
-        |> EverySet.fromList
-
-
-applyMastitisDiagnosesHierarchy : EverySet PrenatalDiagnosis -> EverySet PrenatalDiagnosis
-applyMastitisDiagnosesHierarchy diagnoses =
-    let
-        ( mastitisDiagnoses, others ) =
-            EverySet.toList diagnoses
-                |> List.partition (\diagnosis -> List.member diagnosis hierarchalMastitisDiagnoses)
-
-        topMastitisDiagnosis =
-            List.map hierarchalMastitisDiagnosisToNumber mastitisDiagnoses
-                |> Maybe.Extra.values
-                |> List.maximum
-                |> Maybe.andThen hierarchalMastitisDiagnosisFromNumber
-                |> Maybe.map List.singleton
-                |> Maybe.withDefault []
-    in
-    topMastitisDiagnosis
-        ++ others
-        |> EverySet.fromList
-
-
-applyGeneralDiagnosesHierarchy : EverySet PrenatalDiagnosis -> EverySet PrenatalDiagnosis
-applyGeneralDiagnosesHierarchy diagnoses =
-    -- When Mastitis is diagnosed, we eliminate Fever diagnosis, because
-    -- fever is one of the symptoms for Mastitis.
-    if EverySet.member DiagnosisPostpartumMastitis diagnoses then
-        EverySet.remove DiagnosisPostpartumFever diagnoses
-
-    else
-        diagnoses
-
-
-=======
->>>>>>> dda4058d
 matchEmergencyReferalPrenatalDiagnosis : Maybe Int -> List DangerSign -> AssembledData -> PrenatalDiagnosis -> Bool
 matchEmergencyReferalPrenatalDiagnosis egaInWeeks signs assembled diagnosis =
     let
