module Pages.Prenatal.Activity.Utils exposing (..)

import AssocList as Dict exposing (Dict)
import Backend.Entities exposing (PrenatalEncounterId)
import Backend.Measurement.Model exposing (..)
import Backend.Measurement.Utils exposing (getHeightValue, getMeasurementValueFunc, muacIndication, muacValueFunc, prenatalLabExpirationPeriod, weightValueFunc)
import Backend.Model exposing (ModelIndexedDb)
import Backend.Person.Model exposing (Person)
import Backend.PrenatalActivity.Model exposing (..)
import Backend.PrenatalEncounter.Model exposing (PrenatalEncounterType(..), PrenatalIndicator(..))
import Backend.PrenatalEncounter.Types exposing (PrenatalDiagnosis(..))
import Date exposing (Unit(..))
import DateSelector.Model exposing (DateSelectorConfig)
import DateSelector.SelectorPopup exposing (viewCalendarPopup)
import EverySet exposing (EverySet)
import Gizra.Html exposing (emptyNode, showIf)
import Gizra.NominalDate exposing (NominalDate, diffDays, diffWeeks, formatDDMMYYYY)
import Html exposing (..)
import Html.Attributes exposing (..)
import Html.Events exposing (..)
import List.Extra
import Maybe.Extra exposing (andMap, isJust, isNothing, or, unwrap)
import Measurement.Model exposing (VaccinationFormViewMode(..), VitalsForm)
import Measurement.Utils
    exposing
        ( getNextVaccineDose
        , sendToHCFormWithDefault
        , vaccinationFormWithDefault
        , vaccineDoseToComparable
        , vitalsFormWithDefault
        )
import Pages.AcuteIllness.Activity.Utils exposing (getCurrentReasonForMedicationNonAdministration, nonAdministrationReasonToSign)
import Pages.AcuteIllness.Activity.View exposing (viewAdministeredMedicationCustomLabel, viewAdministeredMedicationLabel, viewAdministeredMedicationQuestion)
import Pages.Prenatal.Activity.Model exposing (..)
import Pages.Prenatal.Activity.Types exposing (..)
import Pages.Prenatal.Encounter.Utils exposing (diagnosisRequiresEmergencyReferal, emergencyReferalRequired)
import Pages.Prenatal.Model exposing (AssembledData, HealthEducationForm, PrenatalEncounterPhase(..), VaccinationProgressDict)
import Pages.Prenatal.Utils exposing (..)
import Pages.Utils
    exposing
        ( ifEverySetEmpty
        , ifNullableTrue
        , ifTrue
        , maybeValueConsideringIsDirtyField
        , taskAllCompleted
        , taskCompleted
        , taskCompletedWithException
        , valueConsideringIsDirtyField
        , viewBoolInput
        , viewCheckBoxMultipleSelectCustomInput
        , viewCheckBoxMultipleSelectInput
        , viewCheckBoxSelectCustomInput
        , viewCheckBoxSelectInput
        , viewCustomBoolInput
        , viewCustomLabel
        , viewInstructionsLabel
        , viewLabel
        , viewQuestionLabel
        )
import Translate exposing (Language, translate)
import Translate.Model exposing (Language(..))
import Utils.Html exposing (viewModal)


expectActivity : NominalDate -> AssembledData -> PrenatalActivity -> Bool
expectActivity currentDate assembled activity =
    case assembled.encounter.encounterType of
        -- Note that for nurse it's always used after
        -- Pages.Prenatal.Encounter.Utils.getAllActivities, which supplies
        -- different activities, depending if nurse encounter was performed
        -- previously, or not.
        NurseEncounter ->
            case activity of
                PregnancyDating ->
                    True

                History ->
                    True

                Examination ->
                    True

                FamilyPlanning ->
                    True

                Backend.PrenatalActivity.Model.MalariaPrevention ->
                    assembled.nursePreviousMeasurementsWithDates
                        |> List.filter
                            (\( _, _, measurements ) ->
                                measurements.malariaPrevention
                                    |> Maybe.map (Tuple.second >> .value >> EverySet.member MosquitoNet)
                                    |> Maybe.withDefault False
                            )
                        |> List.isEmpty

                Backend.PrenatalActivity.Model.Medication ->
                    True

                DangerSigns ->
                    True

                Laboratory ->
                    -- Always True, as there are sub activities that should be
                    -- presented on every encounter.
                    True

                PrenatalPhoto ->
                    expectPrenatalPhoto currentDate assembled

                NextSteps ->
                    mandatoryActivitiesForNextStepsCompleted currentDate assembled
                        && (resolveNextStepsTasks currentDate assembled
                                |> List.filter (expectNextStepsTask currentDate assembled)
                                |> List.isEmpty
                                |> not
                           )

                SymptomReview ->
                    True

                PrenatalTreatmentReview ->
                    -- There will always be at least the Prenatal Medication
                    -- task to complete.
                    True

                MaternalMentalHealth ->
                    -- From 28 weeks EGA and not done already.
                    Maybe.map
                        (\lmpDate ->
                            let
                                egaInWeeks =
                                    calculateEGAWeeks currentDate lmpDate

                                performedPreviously =
                                    assembled.nursePreviousMeasurementsWithDates
                                        |> List.filter
                                            (\( _, _, measurements ) ->
                                                isJust measurements.mentalHealth
                                            )
                                        |> List.isEmpty
                                        |> not
                            in
                            egaInWeeks >= 28 && not performedPreviously
                        )
                        assembled.globalLmpDate
                        |> Maybe.withDefault False

                PrenatalImmunisation ->
                    Maybe.map
                        (\lmpDate ->
                            let
                                egaInWeeks =
                                    calculateEGAWeeks currentDate lmpDate
                            in
                            generateSuggestedVaccinations currentDate egaInWeeks assembled
                                |> List.isEmpty
                                |> not
                        )
                        assembled.globalLmpDate
                        |> Maybe.withDefault False

                -- Unique Chw activities.
                _ ->
                    False

        ChwFirstEncounter ->
            case activity of
                PregnancyDating ->
                    -- Do not show, if patient already visited health center.
                    nurseEncounterNotPerformed assembled

                Laboratory ->
                    -- Do not show, if patient already visited health center.
                    nurseEncounterNotPerformed assembled

                DangerSigns ->
                    True

                Backend.PrenatalActivity.Model.HealthEducation ->
                    activityCompleted currentDate assembled DangerSigns
                        && noDangerSigns assembled

                NextSteps ->
                    mandatoryActivitiesForNextStepsCompleted currentDate assembled

                -- Unique nurse activities.
                _ ->
                    False

        ChwSecondEncounter ->
            case activity of
                DangerSigns ->
                    True

                BirthPlan ->
                    activityCompleted currentDate assembled DangerSigns
                        && noDangerSigns assembled

                Backend.PrenatalActivity.Model.HealthEducation ->
                    activityCompleted currentDate assembled DangerSigns
                        && noDangerSigns assembled

                NextSteps ->
                    mandatoryActivitiesForNextStepsCompleted currentDate assembled

                -- Unique nurse activities.
                _ ->
                    False

        ChwThirdPlusEncounter ->
            case activity of
                DangerSigns ->
                    True

                Backend.PrenatalActivity.Model.HealthEducation ->
                    activityCompleted currentDate assembled DangerSigns
                        && noDangerSigns assembled

                NextSteps ->
                    mandatoryActivitiesForNextStepsCompleted currentDate assembled

                -- Unique nurse activities.
                _ ->
                    False

        ChwPostpartumEncounter ->
            case activity of
                PregnancyOutcome ->
                    True

                DangerSigns ->
                    True

                NextSteps ->
                    mandatoryActivitiesForNextStepsCompleted currentDate assembled

                -- Unique nurse activities.
                _ ->
                    False


activityCompleted : NominalDate -> AssembledData -> PrenatalActivity -> Bool
activityCompleted currentDate assembled activity =
    case activity of
        PregnancyDating ->
            isJust assembled.measurements.lastMenstrualPeriod

        History ->
            if nurseEncounterNotPerformed assembled then
                -- First antenatal encounter - all tasks should be completed
                isJust assembled.measurements.obstetricHistory
                    && isJust assembled.measurements.obstetricHistoryStep2
                    && isJust assembled.measurements.medicalHistory
                    && isJust assembled.measurements.socialHistory

            else
                -- Subsequent antenatal encounter - only Social history task
                -- needs to be completed.
                isJust assembled.measurements.socialHistory

        Examination ->
            isJust assembled.measurements.vitals
                && isJust assembled.measurements.nutrition
                && isJust assembled.measurements.corePhysicalExam
                && isJust assembled.measurements.obstetricalExam
                && isJust assembled.measurements.breastExam

        FamilyPlanning ->
            isJust assembled.measurements.familyPlanning

        Backend.PrenatalActivity.Model.MalariaPrevention ->
            isJust assembled.measurements.malariaPrevention

        Backend.PrenatalActivity.Model.Medication ->
            isJust assembled.measurements.medication

        DangerSigns ->
            isJust assembled.measurements.dangerSigns

        PrenatalPhoto ->
            isJust assembled.measurements.prenatalPhoto

        Laboratory ->
            if assembled.encounter.encounterType == NurseEncounter then
                List.all (laboratoryTaskCompleted currentDate assembled) laboratoryTasks

            else
                -- CHW only got one lab on first encounter
                isJust assembled.measurements.pregnancyTest

        Backend.PrenatalActivity.Model.HealthEducation ->
            isJust assembled.measurements.healthEducation

        BirthPlan ->
            isJust assembled.measurements.birthPlan

        NextSteps ->
            resolveNextStepsTasks currentDate assembled
                |> List.all (nextStepsMeasurementTaken assembled)

        PregnancyOutcome ->
            isJust assembled.participant.dateConcluded

        SymptomReview ->
            isJust assembled.measurements.symptomReview

        PrenatalTreatmentReview ->
            resolveTreatmentReviewTasks assembled
                |> List.all (treatmentReviewTaskCompleted assembled)

        MaternalMentalHealth ->
            isJust assembled.measurements.mentalHealth

        PrenatalImmunisation ->
            (not <| expectActivity currentDate assembled PrenatalImmunisation)
                || List.all (immunisationTaskCompleted currentDate assembled) immunisationTasks


resolveNextStepsTasks : NominalDate -> AssembledData -> List NextStepsTask
resolveNextStepsTasks currentDate assembled =
    let
        tasks =
            case assembled.encounter.encounterType of
                NurseEncounter ->
                    -- The order is important. Do not change.
                    [ NextStepsHealthEducation, NextStepsMedicationDistribution, NextStepsSendToHC, NextStepsWait ]

                _ ->
                    -- The order is important. Do not change.
                    [ NextStepsAppointmentConfirmation, NextStepsSendToHC, NextStepsFollowUp, NextStepsHealthEducation, NextStepsNewbornEnrolment ]
    in
    List.filter (expectNextStepsTask currentDate assembled) tasks


expectNextStepsTask : NominalDate -> AssembledData -> NextStepsTask -> Bool
expectNextStepsTask currentDate assembled task =
    let
        dangerSigns =
            dangerSignsPresent assembled
    in
    case task of
        -- Exclusive CHW task.
        NextStepsAppointmentConfirmation ->
            not dangerSigns && assembled.encounter.encounterType /= ChwPostpartumEncounter

        -- Exclusive CHW task.
        NextStepsFollowUp ->
            case assembled.encounter.encounterType of
                ChwPostpartumEncounter ->
                    dangerSigns

                _ ->
                    True

        -- Common task for nurse and CHW.
        NextStepsSendToHC ->
            case assembled.encounter.encounterType of
                NurseEncounter ->
                    referToHospitalForNonHIVDiagnosis assembled
                        || referToHospitalDueToAdverseEvent assembled
                        || referToHospitalDueToPastDiagnosis assembled
                        || referToHIVProgram assembled
                        || referToMentalHealthSpecialist assembled

                _ ->
                    dangerSigns

        -- Common task for nurse and CHW.
        NextStepsHealthEducation ->
            case assembled.encounter.encounterType of
                NurseEncounter ->
                    -- Emergency referral is not required.
                    (not <| emergencyReferalRequired assembled)
                        && (-- HIV education appears whenever HIV test was performed.
                            isJust assembled.measurements.hivTest
                                || provideNauseaAndVomitingEducation assembled
                                || List.any (symptomRecorded assembled.measurements)
                                    [ LegCramps, LowBackPain, Constipation, VaricoseVeins ]
                                || provideLegPainRednessEducation assembled
                                || providePelvicPainEducation assembled
                                || diagnosedAnyOf
                                    [ DiagnosisHeartburn
                                    , DiagnosisCandidiasis
                                    , DiagnosisGonorrhea
                                    , DiagnosisTrichomonasOrBacterialVaginosis
                                    ]
                                    assembled
                                || provideMentalHealthEducation assembled
                           )

                ChwPostpartumEncounter ->
                    True

                _ ->
                    False

        -- Exclusive CHW task.
        NextStepsNewbornEnrolment ->
            assembled.encounter.encounterType == ChwPostpartumEncounter

        -- Exclusive Nurse task.
        NextStepsMedicationDistribution ->
            -- Emergency referral is not required.
            (not <| emergencyReferalRequired assembled)
                && ((resolveRequiredMedicationsSet English currentDate PrenatalEncounterPhaseInitial assembled
                        |> List.isEmpty
                        |> not
                    )
                        || (diagnosedMalaria assembled
                                && (not <| referToHospitalDueToAdverseEventForMalariaTreatment assembled)
                           )
                        || diagnosedHypertension PrenatalEncounterPhaseInitial assembled
                        || diagnosedAnyOf
                            [ DiagnosisHeartburn
                            , DiagnosisUrinaryTractInfection
                            , DiagnosisCandidiasis
                            , DiagnosisGonorrhea
                            , DiagnosisTrichomonasOrBacterialVaginosis
                            ]
                            assembled
                        || (updateHypertensionTreatmentWithMedication assembled
                                && (not <| referToHospitalDueToAdverseEventForHypertensionTreatment assembled)
                           )
                   )

        NextStepsWait ->
            -- If we refer patients somewhere, there's no need to wait.
            (not <| expectNextStepsTask currentDate assembled NextStepsSendToHC)
                && -- We show Wait activity when there's at least one
                   -- test that was performed, or, 2 hours waiting is
                   -- required for blood preasure recheck.
                   (getMeasurementValueFunc assembled.measurements.labsResults
                        |> Maybe.map (.performedTests >> EverySet.isEmpty >> not)
                        |> Maybe.withDefault False
                   )


resolveTreatmentReviewTasks : AssembledData -> List TreatmentReviewTask
resolveTreatmentReviewTasks assembled =
    let
        tasks =
            [ TreatmentReviewPrenatalMedication
            , TreatmentReviewHIV
            , TreatmentReviewHypertension
            , TreatmentReviewMalaria
            , TreatmentReviewAnemia
            , TreatmentReviewSyphilis
            ]
    in
    List.filter (expectTreatmentReviewTask assembled) tasks


expectTreatmentReviewTask : AssembledData -> TreatmentReviewTask -> Bool
expectTreatmentReviewTask assembled task =
    case task of
        TreatmentReviewPrenatalMedication ->
            True

        TreatmentReviewHIV ->
            -- Show, if there was medication treatment, or if patient was
            -- referred to HIV program.
            (isJust <| latestMedicationTreatmentForHIV assembled)
                || referredToHIVProgramPreviously assembled

        TreatmentReviewHypertension ->
            -- Show, if there was medication treatment.
            latestMedicationTreatmentForHypertension assembled
                |> isJust

        TreatmentReviewMalaria ->
            -- Show, if there was medication treatment.
            latestMedicationTreatmentForMalaria assembled
                |> isJust

        TreatmentReviewAnemia ->
            -- Show, if there was medication treatment.
            latestMedicationTreatmentForAnemia assembled
                |> isJust

        TreatmentReviewSyphilis ->
            -- Show, if there was medication treatment.
            latestMedicationTreatmentForSyphilis assembled
                |> isJust


resolveHistoryTasks : AssembledData -> List HistoryTask
resolveHistoryTasks assembled =
    let
        tasks =
            [ Obstetric, Medical, Social, OutsideCare ]
    in
    List.filter (expectHistoryTask assembled) tasks


expectHistoryTask : AssembledData -> HistoryTask -> Bool
expectHistoryTask assembled task =
    let
        firstEnconter =
            nurseEncounterNotPerformed assembled
    in
    case task of
        Obstetric ->
            firstEnconter

        Medical ->
            firstEnconter

        Social ->
            True

        OutsideCare ->
            not firstEnconter


referredToHIVProgramPreviously : AssembledData -> Bool
referredToHIVProgramPreviously assembled =
    List.filterMap
        (\( _, diagnoses, measurements ) ->
            if EverySet.member DiagnosisHIV diagnoses then
                Just measurements

            else
                Nothing
        )
        assembled.nursePreviousMeasurementsWithDates
        |> List.head
        |> Maybe.map hivProgramAtHC
        |> Maybe.withDefault False


latestMedicationTreatmentForHIV : AssembledData -> Maybe Translate.TranslationId
latestMedicationTreatmentForHIV assembled =
    let
        prescribedMedications =
            List.reverse assembled.nursePreviousMeasurementsWithDates
                |> List.filterMap
                    (\( _, _, measurements ) ->
                        getMeasurementValueFunc measurements.medicationDistribution
                            |> Maybe.andThen
                                (\value ->
                                    let
                                        dolutegravirPrescribed =
                                            EverySet.member Dolutegravir value.distributionSigns

                                        arvsPrescribed =
                                            EverySet.member TDF3TC value.distributionSigns
                                    in
                                    if dolutegravirPrescribed || arvsPrescribed then
                                        Just ( dolutegravirPrescribed, arvsPrescribed )

                                    else
                                        Nothing
                                )
                    )
                |> List.head
    in
    Maybe.map
        (\( dolutegravir, arvs ) ->
            Translate.TreatmentDetailsHIV dolutegravir arvs
        )
        prescribedMedications


latestMedicationTreatmentForHypertension : AssembledData -> Maybe Translate.TranslationId
latestMedicationTreatmentForHypertension assembled =
    getLatestTreatmentByTreatmentOptions recommendedTreatmentSignsForHypertension assembled
        |> Maybe.map Translate.TreatmentDetailsHypertension


latestMedicationTreatmentForMalaria : AssembledData -> Maybe Translate.TranslationId
latestMedicationTreatmentForMalaria assembled =
    let
        treatmentOptions =
            [ TreatmentQuinineSulphate
            , TreatmentCoartem
            ]
    in
    getLatestTreatmentByTreatmentOptions treatmentOptions assembled
        |> Maybe.map Translate.TreatmentDetailsMalaria


latestMedicationTreatmentForAnemia : AssembledData -> Maybe Translate.TranslationId
latestMedicationTreatmentForAnemia assembled =
    let
        medicationPrescribed =
            List.reverse assembled.nursePreviousMeasurementsWithDates
                |> List.filter
                    (\( _, _, measurements ) ->
                        getMeasurementValueFunc measurements.medicationDistribution
                            |> Maybe.map
                                (\value ->
                                    List.any (\sign -> EverySet.member sign value.distributionSigns)
                                        [ Iron
                                        , FolicAcid
                                        ]
                                )
                            |> Maybe.withDefault False
                    )
                |> List.isEmpty
                |> not
    in
    if medicationPrescribed then
        Just Translate.TreatmentDetailsAnemia

    else
        Nothing


latestMedicationTreatmentForSyphilis : AssembledData -> Maybe Translate.TranslationId
latestMedicationTreatmentForSyphilis assembled =
    let
        treatmentOptions =
            [ TreatmentPenecilin1
            , TreatmentPenecilin3
            , TreatmentErythromycin
            , TreatmentAzithromycin
            , TreatmentCeftriaxon
            ]
    in
    getLatestTreatmentByTreatmentOptions treatmentOptions assembled
        |> Maybe.map Translate.TreatmentDetailsSyphilis


treatmentReviewTaskCompleted : AssembledData -> TreatmentReviewTask -> Bool
treatmentReviewTaskCompleted assembled task =
    case task of
        TreatmentReviewPrenatalMedication ->
            getMeasurementValueFunc assembled.measurements.medication
                |> Maybe.map (.signs >> isJust)
                |> Maybe.withDefault False

        TreatmentReviewHIV ->
            getMeasurementValueFunc assembled.measurements.medication
                |> Maybe.map (.hivTreatment >> isJust)
                |> Maybe.withDefault False

        TreatmentReviewHypertension ->
            getMeasurementValueFunc assembled.measurements.medication
                |> Maybe.map (.hypertensionTreatment >> isJust)
                |> Maybe.withDefault False

        TreatmentReviewMalaria ->
            getMeasurementValueFunc assembled.measurements.medication
                |> Maybe.map (.malariaTreatment >> isJust)
                |> Maybe.withDefault False

        TreatmentReviewAnemia ->
            getMeasurementValueFunc assembled.measurements.medication
                |> Maybe.map (.anemiaTreatment >> isJust)
                |> Maybe.withDefault False

        TreatmentReviewSyphilis ->
            getMeasurementValueFunc assembled.measurements.medication
                |> Maybe.map (.syphilisTreatment >> isJust)
                |> Maybe.withDefault False


historyTaskCompleted : AssembledData -> HistoryTask -> Bool
historyTaskCompleted assembled task =
    case task of
        Obstetric ->
            isJust assembled.measurements.obstetricHistory
                && isJust assembled.measurements.obstetricHistoryStep2

        Medical ->
            isJust assembled.measurements.medicalHistory

        Social ->
            isJust assembled.measurements.socialHistory

        OutsideCare ->
            isJust assembled.measurements.outsideCare


diagnosesCausingHospitalReferral : AssembledData -> EverySet PrenatalDiagnosis
diagnosesCausingHospitalReferral assembled =
    let
        nonHIV =
            nonHIVDiagnosesCausingHospitalReferral assembled

        byAdverseEvent =
            diagnosesCausingHospitalReferralByAdverseEventForTreatment assembled

        byPastDiagnoses =
            diagnosesCausingHospitalReferralByPastDiagnoses assembled

        overall =
            nonHIV
                ++ byAdverseEvent
                ++ byPastDiagnoses

        additional =
            -- There are 2 cases where patient is referred to hospital, skipping
            -- referals to other facilities:
            -- 1. HIV-positive patients, while there's an HIV program, at the health center.
            -- 2. Patient with a mental health diagnosis, and available mental health
            --   specialist at helath center.
            -- In both cases, since we have a need to refer to the hospital, it must
            -- be more urgent, and therefore, treatment for (HIV/Mental health) will
            -- be given at the hospital.
            if not <| List.isEmpty overall then
                let
                    hiv =
                        if diagnosed DiagnosisHIV assembled && hivProgramAtHC assembled.measurements then
                            [ DiagnosisHIV ]

                        else
                            []

                    mentalHealth =
                        if mentalHealthSpecialistAtHC assembled then
                            List.filter (\diagnosis -> diagnosed diagnosis assembled) mentalHealthDiagnosesRequiringTreatment

                        else
                            []
                in
                hiv

            else
                []
    in
    overall
        ++ additional
        |> EverySet.fromList


referToHospitalForNonHIVDiagnosis : AssembledData -> Bool
referToHospitalForNonHIVDiagnosis =
    nonHIVDiagnosesCausingHospitalReferral >> List.isEmpty >> not


nonHIVDiagnosesCausingHospitalReferral : AssembledData -> List PrenatalDiagnosis
nonHIVDiagnosesCausingHospitalReferral assembled =
    diagnosesCausingHospitalReferralByImmediateDiagnoses assembled
        ++ diagnosesCausingHospitalReferralByMentalHealth assembled
        ++ diagnosesCausingHospitalReferralByOtherReasons assembled


diagnosesCausingHospitalReferralByImmediateDiagnoses : AssembledData -> List PrenatalDiagnosis
diagnosesCausingHospitalReferralByImmediateDiagnoses assembled =
    let
        immediateReferralDiagnoses =
            emergencyReferralDiagnosesInitial
                ++ [ DiagnosisModeratePreeclampsiaImmediate
                   , DiagnosisHeartburnPersistent
                   , DiagnosisDeepVeinThrombosis
                   , DiagnosisPelvicPainIntense
                   , DiagnosisPelvicPainContinued
                   , DiagnosisPyelonephritis
                   , DiagnosisMalariaMedicatedContinued
                   , DiagnosisMalariaWithAnemiaMedicatedContinued
                   , DiagnosisUrinaryTractInfectionContinued
                   , DiagnosisCandidiasisContinued
                   , DiagnosisGonorrheaContinued
                   , DiagnosisTrichomonasOrBacterialVaginosisContinued
                   ]
    in
    List.filter (\diagnosis -> diagnosed diagnosis assembled)
        immediateReferralDiagnoses


diagnosesCausingHospitalReferralByMentalHealth : AssembledData -> List PrenatalDiagnosis
diagnosesCausingHospitalReferralByMentalHealth assembled =
    if mentalHealthSpecialistAtHC assembled then
        []

    else
        List.filter (\diagnosis -> diagnosed diagnosis assembled) mentalHealthDiagnosesRequiringTreatment


diagnosesCausingHospitalReferralByOtherReasons : AssembledData -> List PrenatalDiagnosis
diagnosesCausingHospitalReferralByOtherReasons assembled =
    let
        severeMalariaTreatment =
            getMeasurementValueFunc assembled.measurements.medicationDistribution
                |> Maybe.andThen (.recommendedTreatmentSigns >> Maybe.map (EverySet.member TreatmentReferToHospital))
                |> Maybe.withDefault False

        malaria =
            if diagnosedMalaria assembled && severeMalariaTreatment then
                [ DiagnosisMalaria ]

            else
                []

        hypertension =
            if updateHypertensionTreatmentWithHospitalization assembled then
                [ DiagnosisChronicHypertensionImmediate ]

            else
                []
    in
<<<<<<< HEAD
    emergencyReferalRequired assembled
        || (diagnosedMalaria assembled && severeMalariaTreatment)
        || diagnosedAnyOf
            [ DiagnosisModeratePreeclampsiaImmediate
            , DiagnosisHeartburnPersistent
            , DiagnosisDeepVeinThrombosis
            , DiagnosisPelvicPainIntense
            , DiagnosisPelvicPainContinued
            , DiagnosisPyelonephritis
            , DiagnosisMalariaMedicatedContinued
            , DiagnosisMalariaWithAnemiaMedicatedContinued
            , DiagnosisUrinaryTractInfectionContinued
            , DiagnosisCandidiasisContinued
            , DiagnosisGonorrheaContinued
            , DiagnosisTrichomonasOrBacterialVaginosisContinued
            , DiagnosisHyperemesisGravidumBySymptoms
            ]
            assembled
        || updateHypertensionTreatmentWithHospitalization assembled
        || referToHospitalForMentalHealthDiagnosis assembled
=======
    malaria ++ hypertension
>>>>>>> 60ad0bb0


referToHospitalForMentalHealthDiagnosis : AssembledData -> Bool
referToHospitalForMentalHealthDiagnosis =
    diagnosesCausingHospitalReferralByMentalHealth >> List.isEmpty >> not


referToMentalHealthSpecialist : AssembledData -> Bool
referToMentalHealthSpecialist assembled =
    mentalHealthSpecialistAtHC assembled && diagnosedAnyOf mentalHealthDiagnosesRequiringTreatment assembled


mentalHealthSpecialistAtHC : AssembledData -> Bool
mentalHealthSpecialistAtHC assembled =
    getMeasurementValueFunc assembled.measurements.mentalHealth
        |> Maybe.map .specialistAtHC
        |> Maybe.withDefault False


referToHIVProgram : AssembledData -> Bool
referToHIVProgram assembled =
    diagnosed DiagnosisHIV assembled && hivProgramAtHC assembled.measurements


provideNauseaAndVomitingEducation : AssembledData -> Bool
provideNauseaAndVomitingEducation assembled =
    let
        -- NauseaAndVomiting reported at current encounter, and
        -- all follow up questions were answered No.
        byCurrentEncounter =
            getMeasurementValueFunc assembled.measurements.symptomReview
                |> Maybe.map
                    (\value ->
                        EverySet.member NauseaAndVomiting value.symptoms
                            && List.all (\question -> not <| EverySet.member question value.symptomQuestions)
                                [ SymptomQuestionDizziness, SymptomQuestionLowUrineOutput, SymptomQuestionDarkUrine ]
                    )
                |> Maybe.withDefault False

        -- NauseaAndVomiting was not reported at any of previous encounters.
        byPreviousEncounters =
            not <| symptomRecordedPreviously assembled NauseaAndVomiting
    in
    byCurrentEncounter && byPreviousEncounters


hospitalizeDueToNauseaAndVomiting : AssembledData -> Bool
hospitalizeDueToNauseaAndVomiting assembled =
    let
        -- NauseaAndVomiting reported at current encounter, and
        -- any of follow up questions were answered Yes.
        byCurrentEncounter =
            getMeasurementValueFunc assembled.measurements.symptomReview
                |> Maybe.map
                    (\value ->
                        EverySet.member NauseaAndVomiting value.symptoms
                            && List.any (\question -> EverySet.member question value.symptomQuestions)
                                [ SymptomQuestionDizziness, SymptomQuestionLowUrineOutput, SymptomQuestionDarkUrine ]
                    )
                |> Maybe.withDefault False

        -- NauseaAndVomiting was reported at any of previous encounters.
        byPreviousEncounters =
            symptomRecorded assembled.measurements NauseaAndVomiting
                && symptomRecordedPreviously assembled NauseaAndVomiting
    in
    byCurrentEncounter || byPreviousEncounters


provideLegPainRednessEducation : AssembledData -> Bool
provideLegPainRednessEducation assembled =
    -- LegPainRedness reported at current encounter, and
    -- all follow up questions were answered No.
    getMeasurementValueFunc assembled.measurements.symptomReview
        |> Maybe.map
            (\value ->
                EverySet.member LegPainRedness value.symptoms
                    && List.all (\question -> not <| EverySet.member question value.symptomQuestions)
                        [ SymptomQuestionLegPainful, SymptomQuestionLegSwollen, SymptomQuestionLegWarm ]
            )
        |> Maybe.withDefault False


hospitalizeDueToLegPainRedness : AssembledData -> Bool
hospitalizeDueToLegPainRedness assembled =
    -- LegPainRedness reported at current encounter, and
    -- at least one follow up questions were answered Yes.
    getMeasurementValueFunc assembled.measurements.symptomReview
        |> Maybe.map
            (\value ->
                EverySet.member LegPainRedness value.symptoms
                    && List.any (\question -> EverySet.member question value.symptomQuestions)
                        [ SymptomQuestionLegPainful, SymptomQuestionLegSwollen, SymptomQuestionLegWarm ]
            )
        |> Maybe.withDefault False


providePelvicPainEducation : AssembledData -> Bool
providePelvicPainEducation assembled =
    let
        -- PelvicPain reported at current encounter, and
        -- all follow up questions were answered No.
        byCurrentEncounter =
            getMeasurementValueFunc assembled.measurements.symptomReview
                |> Maybe.map
                    (\value ->
                        EverySet.member PelvicPain value.symptoms
                            && (not <| EverySet.member SymptomQuestionPelvicPainHospitalization value.symptomQuestions)
                    )
                |> Maybe.withDefault False

        -- PelvicPain was not reported at any of previous encounters.
        byPreviousEncounters =
            not <| symptomRecordedPreviously assembled PelvicPain
    in
    byCurrentEncounter && byPreviousEncounters


provideMentalHealthEducation : AssembledData -> Bool
provideMentalHealthEducation assembled =
    -- Mental health survey was taken and none of
    -- mental health diagnoses was determined.
    isJust assembled.measurements.mentalHealth
        && diagnosedNoneOf mentalHealthDiagnosesRequiringTreatment assembled


hospitalizeDueToPelvicPain : AssembledData -> Bool
hospitalizeDueToPelvicPain assembled =
    -- PelvicPain reported at current encounter, and
    -- any of follow up questions were answered Yes.
    getMeasurementValueFunc assembled.measurements.symptomReview
        |> Maybe.map
            (\value ->
                EverySet.member PelvicPain value.symptoms
                    && EverySet.member SymptomQuestionPelvicPainHospitalization value.symptomQuestions
            )
        |> Maybe.withDefault False


symptomRecorded : PrenatalMeasurements -> PrenatalSymptom -> Bool
symptomRecorded measurements symptom =
    getMeasurementValueFunc measurements.symptomReview
        |> Maybe.map (.symptoms >> EverySet.member symptom)
        |> Maybe.withDefault False


symptomRecordedPreviously : AssembledData -> PrenatalSymptom -> Bool
symptomRecordedPreviously assembled symptom =
    assembled.nursePreviousMeasurementsWithDates
        |> List.filter
            (\( _, _, measurements ) ->
                symptomRecorded measurements symptom
            )
        |> List.isEmpty
        |> not


nextStepsMeasurementTaken : AssembledData -> NextStepsTask -> Bool
nextStepsMeasurementTaken assembled task =
    case task of
        NextStepsAppointmentConfirmation ->
            isJust assembled.measurements.appointmentConfirmation

        NextStepsFollowUp ->
            isJust assembled.measurements.followUp

        NextStepsSendToHC ->
            isJust assembled.measurements.sendToHC

        NextStepsHealthEducation ->
            isJust assembled.measurements.healthEducation

        NextStepsNewbornEnrolment ->
            isJust assembled.participant.newborn

        NextStepsMedicationDistribution ->
            let
                allowedSigns =
                    NoMedicationDistributionSignsInitialPhase :: medicationsInitialPhase

                malariaTreatmentCompleted =
                    if diagnosedMalaria assembled then
                        recommendedTreatmentMeasurementTaken recommendedTreatmentSignsForMalaria assembled.measurements

                    else
                        True

                heartburnTreatmentCompleted =
                    if diagnosed DiagnosisHeartburn assembled then
                        recommendedTreatmentMeasurementTaken recommendedTreatmentSignsForHeartburn assembled.measurements

                    else
                        True

                hypertensionTreatmentCompleted =
                    if diagnosedHypertension PrenatalEncounterPhaseInitial assembled then
                        recommendedTreatmentMeasurementTaken recommendedTreatmentSignsForHypertension assembled.measurements

                    else
                        True

                candidiasisTreatmentCompleted =
                    if diagnosed DiagnosisCandidiasis assembled then
                        recommendedTreatmentMeasurementTaken recommendedTreatmentSignsForCandidiasis assembled.measurements

                    else
                        True

                urinaryTractInfectionTreatmentCompleted =
                    if diagnosed DiagnosisUrinaryTractInfection assembled then
                        recommendedTreatmentMeasurementTaken recommendedTreatmentSignsForUrinaryTractInfection assembled.measurements

                    else
                        True
            in
            medicationDistributionMeasurementTaken allowedSigns assembled.measurements
                && malariaTreatmentCompleted
                && heartburnTreatmentCompleted
                && hypertensionTreatmentCompleted
                && candidiasisTreatmentCompleted
                && urinaryTractInfectionTreatmentCompleted

        NextStepsWait ->
            getMeasurementValueFunc assembled.measurements.labsResults
                |> Maybe.map .patientNotified
                |> Maybe.withDefault False


mandatoryActivitiesForNextStepsCompleted : NominalDate -> AssembledData -> Bool
mandatoryActivitiesForNextStepsCompleted currentDate assembled =
    case assembled.encounter.encounterType of
        NurseEncounter ->
            activityCompleted currentDate assembled DangerSigns

        ChwFirstEncounter ->
            let
                commonMandatoryActivitiesCompleted =
                    ((not <| expectActivity currentDate assembled PregnancyDating) || activityCompleted currentDate assembled PregnancyDating)
                        && ((not <| expectActivity currentDate assembled Laboratory) || activityCompleted currentDate assembled Laboratory)
                        && activityCompleted currentDate assembled DangerSigns
            in
            if dangerSignsPresent assembled then
                commonMandatoryActivitiesCompleted

            else
                commonMandatoryActivitiesCompleted
                    && activityCompleted currentDate assembled Backend.PrenatalActivity.Model.HealthEducation

        ChwSecondEncounter ->
            let
                commonMandatoryActivitiesCompleted =
                    activityCompleted currentDate assembled DangerSigns
            in
            if dangerSignsPresent assembled then
                commonMandatoryActivitiesCompleted

            else
                commonMandatoryActivitiesCompleted
                    && activityCompleted currentDate assembled BirthPlan
                    && activityCompleted currentDate assembled Backend.PrenatalActivity.Model.HealthEducation

        ChwThirdPlusEncounter ->
            let
                commonMandatoryActivitiesCompleted =
                    activityCompleted currentDate assembled DangerSigns
            in
            if dangerSignsPresent assembled then
                commonMandatoryActivitiesCompleted

            else
                commonMandatoryActivitiesCompleted
                    && activityCompleted currentDate assembled Backend.PrenatalActivity.Model.HealthEducation

        ChwPostpartumEncounter ->
            activityCompleted currentDate assembled PregnancyOutcome
                && activityCompleted currentDate assembled DangerSigns


expectPrenatalPhoto : NominalDate -> AssembledData -> Bool
expectPrenatalPhoto currentDate assembled =
    let
        periods =
            -- Periods, where we want to have 1 photo:
            --  1. 12 weeks, or less.
            --  2. Between week 13 and week 27.
            --  3. Week 28, or more.
            [ [ (>) 13 ], [ (>) 28, (<=) 13 ], [ (<=) 28 ] ]

        nursePreviousMeasurements =
            List.map (\( _, _, measurements ) -> measurements) assembled.nursePreviousMeasurementsWithDates
    in
    assembled.globalLmpDate
        |> Maybe.map
            (\lmpDate ->
                let
                    currentWeek =
                        calculateEGAWeeks currentDate lmpDate

                    conditionsForCurrentWeek =
                        periods
                            |> List.filter
                                (\periodConditions ->
                                    List.all (\condition -> condition currentWeek == True) periodConditions
                                )
                            |> List.head
                in
                conditionsForCurrentWeek
                    |> Maybe.map
                        (\conditions ->
                            -- There should be no encounters that are  within dates range,
                            -- that got a photo measurement.
                            assembled.nursePreviousMeasurementsWithDates
                                |> List.filterMap
                                    (\( encounterDate, _, measurements ) ->
                                        let
                                            encounterWeek =
                                                diffDays lmpDate encounterDate // 7
                                        in
                                        -- Encounter is within dates range, and it's has a photo measurement.
                                        if
                                            List.all (\condition -> condition encounterWeek == True) conditions
                                                && isJust measurements.prenatalPhoto
                                        then
                                            Just encounterDate

                                        else
                                            Nothing
                                    )
                                |> List.isEmpty
                        )
                    -- There are no period conditions, meaning we're not within required dates
                    -- range. Therefore, we do not allow photo activity.
                    |> Maybe.withDefault False
            )
        -- We do not allow photo activity when Lmp date is not known.
        |> Maybe.withDefault False


noDangerSigns : AssembledData -> Bool
noDangerSigns assembled =
    let
        getDangerSignsType getFunc =
            assembled.measurements.dangerSigns
                |> Maybe.map (Tuple.second >> .value >> getFunc >> EverySet.toList)
                |> Maybe.withDefault []

        dangerSignsEmpty emptySign signsList =
            List.isEmpty signsList || signsList == [ emptySign ]
    in
    case assembled.encounter.encounterType of
        ChwPostpartumEncounter ->
            let
                motherSignsEmpty =
                    getDangerSignsType .postpartumMother
                        |> dangerSignsEmpty NoPostpartumMotherDangerSigns

                childSignsEmpty =
                    getDangerSignsType .postpartumChild
                        |> dangerSignsEmpty NoPostpartumChildDangerSigns
            in
            motherSignsEmpty && childSignsEmpty

        _ ->
            getDangerSignsType .signs
                |> dangerSignsEmpty NoDangerSign


dangerSignsPresent : AssembledData -> Bool
dangerSignsPresent assembled =
    isJust assembled.measurements.dangerSigns && not (noDangerSigns assembled)


generateDangerSignsListForNurse : AssembledData -> List DangerSign
generateDangerSignsListForNurse assembled =
    case assembled.encounter.encounterType of
        NurseEncounter ->
            getDangerSignsListForType .signs
                identity
                NoDangerSign
                assembled.measurements

        _ ->
            []


generateDangerSignsListForChw : Language -> AssembledData -> List String
generateDangerSignsListForChw language assembled =
    case assembled.encounter.encounterType of
        NurseEncounter ->
            []

        ChwPostpartumEncounter ->
            let
                motherSigns =
                    getDangerSignsListForType .postpartumMother
                        (Translate.PostpartumMotherDangerSign >> translate language)
                        NoPostpartumMotherDangerSigns
                        assembled.measurements

                childSigns =
                    getDangerSignsListForType .postpartumChild
                        (Translate.PostpartumChildDangerSign >> translate language)
                        NoPostpartumChildDangerSigns
                        assembled.measurements
            in
            motherSigns ++ childSigns

        _ ->
            getDangerSignsListForType .signs
                (Translate.DangerSign >> translate language)
                NoDangerSign
                assembled.measurements


getDangerSignsListForType : (DangerSignsValue -> EverySet s) -> (s -> ms) -> s -> PrenatalMeasurements -> List ms
getDangerSignsListForType getFunc mappingFunc noSignsValue measurements =
    getMeasurementValueFunc measurements.dangerSigns
        |> Maybe.map
            (getFunc
                >> EverySet.toList
                >> List.filter ((/=) noSignsValue)
                >> List.map mappingFunc
            )
        |> Maybe.withDefault []


resolveMeasuredHeight : AssembledData -> Maybe HeightInCm
resolveMeasuredHeight assembled =
    let
        resolveHeight measurements =
            getMeasurementValueFunc measurements.nutrition
                |> Maybe.map .height

        heightMeasuredByNurse =
            List.filterMap
                (\( _, _, measurements ) ->
                    resolveHeight measurements
                )
                assembled.nursePreviousMeasurementsWithDates
                |> List.head

        heightMeasuredByCHW =
            List.filterMap
                (\( _, _, measurements ) ->
                    resolveHeight measurements
                )
                assembled.chwPreviousMeasurementsWithDates
                |> List.head
    in
    Maybe.Extra.or heightMeasuredByNurse heightMeasuredByCHW


generatePrenatalAssesmentForChw : AssembledData -> PrenatalAssesment
generatePrenatalAssesmentForChw assembled =
    if noDangerSigns assembled then
        AssesmentNormalPregnancy

    else
        AssesmentHighRiskPregnancy


generatePrenatalDiagnosesForNurse : NominalDate -> AssembledData -> EverySet PrenatalDiagnosis
generatePrenatalDiagnosesForNurse currentDate assembled =
    let
        egaInWeeks =
            Maybe.map
                (calculateEGAWeeks currentDate)
                assembled.globalLmpDate

        diagnosesByLabResults =
            List.filter (matchLabResultsPrenatalDiagnosis egaInWeeks dangerSignsList assembled)
                labResultsDiagnoses
                |> EverySet.fromList

        dangerSignsList =
            generateDangerSignsListForNurse assembled

        emergencyReferalDiagnoses =
            List.filter
                (matchEmergencyReferalPrenatalDiagnosis
                    egaInWeeks
                    dangerSignsList
                    assembled
                )
                emergencyReferralDiagnosesInitial
                |> EverySet.fromList

        diagnosesByExamination =
            Maybe.map
                (\egaWeeks ->
                    List.filter (matchExaminationPrenatalDiagnosis egaWeeks assembled)
                        examinationDiagnoses
                        |> EverySet.fromList
                )
                egaInWeeks
                |> Maybe.withDefault EverySet.empty

        diagnosesBySymptoms =
            List.filter (matchSymptomsPrenatalDiagnosis assembled)
                symptomsDiagnoses
                |> EverySet.fromList

        diagnosesByMentalHealth =
            List.filter (matchMentalHealthPrenatalDiagnosis assembled)
                mentalHealthDiagnoses
                |> EverySet.fromList
    in
    EverySet.union diagnosesByLabResults emergencyReferalDiagnoses
        |> EverySet.union diagnosesByExamination
        |> EverySet.union diagnosesBySymptoms
        |> EverySet.union diagnosesByMentalHealth


matchEmergencyReferalPrenatalDiagnosis : Maybe Int -> List DangerSign -> AssembledData -> PrenatalDiagnosis -> Bool
matchEmergencyReferalPrenatalDiagnosis egaInWeeks signs assembled diagnosis =
    case diagnosis of
        DiagnosisSeverePreeclampsiaImmediate ->
            List.member HeadacheBlurredVision signs

        DiagnosisEclampsia ->
            List.member Convulsions signs

        DiagnosisMiscarriage ->
            Maybe.map
                (\egaWeeks ->
                    (egaWeeks <= 22) && List.member VaginalBleeding signs
                )
                egaInWeeks
                |> Maybe.withDefault False

        DiagnosisMolarPregnancy ->
            matchEmergencyReferalPrenatalDiagnosis egaInWeeks signs assembled DiagnosisMiscarriage

        DiagnosisPlacentaPrevia ->
            Maybe.map
                (\egaWeeks ->
                    (egaWeeks > 22) && List.member VaginalBleeding signs
                )
                egaInWeeks
                |> Maybe.withDefault False

        DiagnosisPlacentalAbruption ->
            matchEmergencyReferalPrenatalDiagnosis egaInWeeks signs assembled DiagnosisPlacentaPrevia
                || matchEmergencyReferalPrenatalDiagnosis egaInWeeks signs assembled DiagnosisObstructedLabor

        DiagnosisUterineRupture ->
            matchEmergencyReferalPrenatalDiagnosis egaInWeeks signs assembled DiagnosisPlacentaPrevia
                || matchEmergencyReferalPrenatalDiagnosis egaInWeeks signs assembled DiagnosisObstructedLabor

        DiagnosisObstructedLabor ->
            Maybe.map
                (\egaWeeks ->
                    (egaWeeks >= 22) && List.member AbdominalPain signs
                )
                egaInWeeks
                |> Maybe.withDefault False

        DiagnosisPostAbortionSepsis ->
            List.member AbdominalPain signs
                || matchEmergencyReferalPrenatalDiagnosis egaInWeeks signs assembled DiagnosisMiscarriage

        DiagnosisEctopicPregnancy ->
            matchEmergencyReferalPrenatalDiagnosis egaInWeeks signs assembled DiagnosisMiscarriage
                || (Maybe.map
                        (\egaWeeks ->
                            (egaWeeks < 22) && List.member AbdominalPain signs
                        )
                        egaInWeeks
                        |> Maybe.withDefault False
                   )

        DiagnosisPROM ->
            Maybe.map
                (\egaWeeks ->
                    (egaWeeks > 37) && List.member GushLeakingVaginalFluid signs
                )
                egaInWeeks
                |> Maybe.withDefault False

        DiagnosisPPROM ->
            Maybe.map
                (\egaWeeks ->
                    (egaWeeks <= 37) && List.member GushLeakingVaginalFluid signs
                )
                egaInWeeks
                |> Maybe.withDefault False

        DiagnosisHyperemesisGravidum ->
            List.member SevereVomiting signs

        DiagnosisMaternalComplications ->
            List.member ExtremeWeakness signs
                || List.member Unconscious signs
                || List.member LooksVeryIll signs

        DiagnosisInfection ->
            List.member Fever signs
                && (List.member ExtremeWeakness signs || respiratoryRateElevated assembled.measurements)

        DiagnosisImminentDelivery ->
            List.member ImminentDelivery signs

        DiagnosisLaborAndDelivery ->
            List.member Labor signs

        -- Non Emergency Referral diagnoses.
        _ ->
            False


matchLabResultsPrenatalDiagnosis : Maybe Int -> List DangerSign -> AssembledData -> PrenatalDiagnosis -> Bool
matchLabResultsPrenatalDiagnosis egaInWeeks dangerSigns assembled diagnosis =
    let
        measurements =
            assembled.measurements

        positiveMalariaTest =
            testedPositiveAt .malariaTest

        positiveSyphilisTest =
            testedPositiveAt .syphilisTest

        testedPositiveAt getMeasurementFunc =
            getMeasurementFunc measurements
                |> getMeasurementValueFunc
                |> Maybe.andThen (.testResult >> Maybe.map ((==) PrenatalTestPositive))
                |> Maybe.withDefault False

        hemoglobinCount =
            getMeasurementValueFunc measurements.hemoglobinTest
                |> Maybe.andThen .hemoglobinCount

        anemiaComplicationSignsPresent =
            respiratoryRateElevated measurements
                || List.member DifficultyBreathing dangerSigns
                || anemiaComplicationSignsByExamination

        anemiaComplicationSignsByExamination =
            getMeasurementValueFunc measurements.corePhysicalExam
                |> Maybe.map
                    (\exam ->
                        EverySet.member PallorHands exam.hands || EverySet.member PaleConjuctiva exam.eyes
                    )
                |> Maybe.withDefault False

        malariaDiagnosed =
            positiveMalariaTest
                && ((-- Either hemoglobin test was not performed, or,
                     -- hemoglobin count is within normal ranges.
                     Maybe.map (\count -> count >= 11) hemoglobinCount
                        |> Maybe.withDefault True
                    )
                        || -- When severe Anemia with complications is diagnosed,
                           -- we view Malaria as separate diagnosis.
                           -- There's not 'Malaria and Severe Anemia with
                           -- complications' diagnosis.
                           severeAnemiaWithComplicationsDiagnosed
                   )

        malariaWithAnemiaDiagnosed =
            positiveMalariaTest
                && (-- Hemoglobin test was performed, and,
                    -- hemoglobin count indicates mild to moderate anemia.
                    Maybe.map (\count -> count >= 7 && count < 11) hemoglobinCount
                        |> Maybe.withDefault False
                   )

        severeAnemiaWithComplicationsDiagnosed =
            (-- No indication for being positive for malaria,
             -- Hemoglobin test was performed, and, hemoglobin
             -- count indicates severe anemia.
             Maybe.map (\count -> count < 7) hemoglobinCount
                |> Maybe.withDefault False
            )
                && anemiaComplicationSignsPresent
    in
    case diagnosis of
        DiagnosisSeverePreeclampsiaAfterRecheck ->
            Maybe.map
                (\egaWeeks ->
                    (egaWeeks >= 20)
                        && (highBloodPressure measurements
                                || repeatedHighBloodPressure measurements
                           )
                        && highUrineProtein measurements
                        && severePreeclampsiaSigns measurements
                )
                egaInWeeks
                |> Maybe.withDefault False

        DiagnosisHIV ->
            testedPositiveAt .hivTest

        DiagnosisHIVDetectableViralLoad ->
            getMeasurementValueFunc measurements.hivPCRTest
                |> Maybe.andThen
                    (.hivViralLoad >> Maybe.map (\viralLoad -> viralLoad >= 20))
                |> Maybe.withDefault False

        DiagnosisDiscordantPartnership ->
            getMeasurementValueFunc measurements.hivTest
                |> Maybe.andThen .hivSigns
                |> Maybe.map
                    (\hivSigns ->
                        -- Partner is HIV positive.
                        EverySet.member PartnerHIVPositive hivSigns
                            && (-- Partner is not taking ARVs.
                                (not <| EverySet.member PartnerTakingARV hivSigns)
                                    || -- Partner is taking ARVs, but did not
                                       -- reach surpressed viral load.
                                       (EverySet.member PartnerTakingARV hivSigns
                                            && (not <| EverySet.member PartnerSurpressedViralLoad hivSigns)
                                       )
                               )
                    )
                |> Maybe.withDefault False

        DiagnosisSyphilis ->
            positiveSyphilisTest
                && -- No symptoms were reported.
                   (getMeasurementValueFunc measurements.syphilisTest
                        |> Maybe.andThen .symptoms
                        |> Maybe.map
                            (\symptoms ->
                                EverySet.isEmpty symptoms || (EverySet.toList symptoms == [ NoIllnessSymptoms ])
                            )
                        |> Maybe.withDefault True
                   )

        DiagnosisSyphilisWithComplications ->
            positiveSyphilisTest
                && (getMeasurementValueFunc measurements.syphilisTest
                        |> Maybe.andThen .symptoms
                        |> Maybe.map
                            (\symptoms ->
                                (EverySet.member IllnessSymptomRash symptoms
                                    || EverySet.member IllnessSymptomPainlessUlcerMouth symptoms
                                    || EverySet.member IllnessSymptomPainlessUlcerGenitals symptoms
                                )
                                    -- Exclude Neurosyphilis conditions.
                                    && (not <| EverySet.member IllnessSymptomHeadache symptoms)
                                    && (not <| EverySet.member IllnessSymptomVisionChanges symptoms)
                            )
                        |> Maybe.withDefault False
                   )

        DiagnosisNeurosyphilis ->
            positiveSyphilisTest
                && (getMeasurementValueFunc measurements.syphilisTest
                        |> Maybe.andThen .symptoms
                        |> Maybe.map
                            (\symptoms ->
                                EverySet.member IllnessSymptomHeadache symptoms
                                    || EverySet.member IllnessSymptomVisionChanges symptoms
                            )
                        |> Maybe.withDefault False
                   )

        DiagnosisHepatitisB ->
            testedPositiveAt .hepatitisBTest

        DiagnosisMalaria ->
            malariaDiagnosed
                && ((isNothing <| latestMedicationTreatmentForMalaria assembled)
                        || (not <| diagnosedPreviously DiagnosisMalaria assembled)
                   )

        DiagnosisMalariaMedicatedContinued ->
            malariaDiagnosed
                && (isJust <| latestMedicationTreatmentForMalaria assembled)
                && diagnosedPreviously DiagnosisMalaria assembled

        DiagnosisMalariaWithAnemia ->
            malariaWithAnemiaDiagnosed
                && ((isNothing <| latestMedicationTreatmentForMalaria assembled)
                        || (not <| diagnosedPreviously DiagnosisMalariaWithAnemia assembled)
                   )

        DiagnosisMalariaWithAnemiaMedicatedContinued ->
            malariaWithAnemiaDiagnosed
                && (isJust <| latestMedicationTreatmentForMalaria assembled)
                && diagnosedPreviously DiagnosisMalariaWithAnemia assembled

        DiagnosisMalariaWithSevereAnemia ->
            positiveMalariaTest
                && (-- Hemoglobin test was performed, and,
                    -- hemoglobin count indicates severe anemia.
                    Maybe.map (\count -> count < 7) hemoglobinCount
                        |> Maybe.withDefault False
                   )

        DiagnosisModerateAnemia ->
            not positiveMalariaTest
                && (-- No indication for being positive for malaria,
                    -- Hemoglobin test was performed, and, hemoglobin
                    -- count indicates mild to moderate anemia.
                    Maybe.map (\count -> count >= 7 && count < 11) hemoglobinCount
                        |> Maybe.withDefault False
                   )

        DiagnosisSevereAnemia ->
            not positiveMalariaTest
                && (-- No indication for being positive for malaria,
                    -- Hemoglobin test was performed, and, hemoglobin
                    -- count indicates severe anemia.
                    Maybe.map (\count -> count < 7) hemoglobinCount
                        |> Maybe.withDefault False
                   )
                && not anemiaComplicationSignsPresent

        DiagnosisSevereAnemiaWithComplications ->
            severeAnemiaWithComplicationsDiagnosed

        -- Non Lab Results diagnoses.
        _ ->
            False


matchExaminationPrenatalDiagnosis : Int -> AssembledData -> PrenatalDiagnosis -> Bool
matchExaminationPrenatalDiagnosis egaInWeeks assembled diagnosis =
    let
        measurements =
            assembled.measurements
    in
    case diagnosis of
        DiagnosisChronicHypertensionImmediate ->
            -- Hypertension is a chronic diagnosis for whole duration
            -- of pregnancy. Therefore, if diagnosed once, we do not need
            -- to diagnose it again.
            (not <| diagnosedHypertensionPrevoiusly assembled)
                && (egaInWeeks < 20 && immediateHypertensionByMeasurements measurements)

        DiagnosisChronicHypertensionAfterRecheck ->
            (not <| diagnosedHypertensionPrevoiusly assembled)
                && (egaInWeeks < 20 && recheckedHypertensionByMeasurements measurements)

        DiagnosisGestationalHypertensionImmediate ->
            (not <| diagnosedHypertensionPrevoiusly assembled)
                && (egaInWeeks >= 20 && immediateHypertensionByMeasurements measurements)

        DiagnosisGestationalHypertensionAfterRecheck ->
            (not <| diagnosedHypertensionPrevoiusly assembled)
                && (egaInWeeks >= 20 && recheckedHypertensionByMeasurements measurements)

        DiagnosisModeratePreeclampsiaImmediate ->
            egaInWeeks >= 20 && immediatePreeclampsiaByMeasurements measurements

        DiagnosisModeratePreeclampsiaAfterRecheck ->
            egaInWeeks >= 20 && recheckedPreeclampsiaByMeasurements measurements

        -- Non Examination diagnoses.
        _ ->
            False


matchSymptomsPrenatalDiagnosis : AssembledData -> PrenatalDiagnosis -> Bool
matchSymptomsPrenatalDiagnosis assembled diagnosis =
    let
        heartburnDiagnosed =
            symptomRecorded assembled.measurements Heartburn

        urinaryTractInfectionDiagnosed =
            getMeasurementValueFunc assembled.measurements.symptomReview
                |> Maybe.map
                    (\value ->
                        EverySet.member BurningWithUrination value.symptoms
                            && List.all (\question -> not <| EverySet.member question value.symptomQuestions)
                                [ SymptomQuestionVaginalItching, SymptomQuestionVaginalDischarge ]
                            && (not <| flankPainPresent value.flankPainSign)
                    )
                |> Maybe.withDefault False

        candidiasisDiagnosed =
            getMeasurementValueFunc assembled.measurements.symptomReview
                |> Maybe.map
                    (\value ->
                        -- Burning with Urination + vaginal itching or discharge.
                        (EverySet.member BurningWithUrination value.symptoms
                            && List.any (\question -> EverySet.member question value.symptomQuestions)
                                [ SymptomQuestionVaginalItching, SymptomQuestionVaginalDischarge ]
                        )
                            || -- Abnormal discharge +  vaginal itching.
                               (EverySet.member AbnormalVaginalDischarge value.symptoms
                                    && EverySet.member SymptomQuestionVaginalItching value.symptomQuestions
                               )
                    )
                |> Maybe.withDefault False

        gonorrheaDiagnosed =
            getMeasurementValueFunc assembled.measurements.symptomReview
                |> Maybe.map
                    (\value ->
                        EverySet.member AbnormalVaginalDischarge value.symptoms
                            && EverySet.member SymptomQuestionPartnerUrethralDischarge value.symptomQuestions
                    )
                |> Maybe.withDefault False

        trichomonasOrBacterialVaginosisDiagnosed =
            getMeasurementValueFunc assembled.measurements.symptomReview
                |> Maybe.map
                    (\value ->
                        EverySet.member AbnormalVaginalDischarge value.symptoms
                            && List.all (\question -> not <| EverySet.member question value.symptomQuestions)
                                [ SymptomQuestionVaginalItching, SymptomQuestionPartnerUrethralDischarge ]
                    )
                |> Maybe.withDefault False
    in
    case diagnosis of
        DiagnosisHyperemesisGravidumBySymptoms ->
            hospitalizeDueToNauseaAndVomiting assembled

        DiagnosisHeartburn ->
            heartburnDiagnosed
                && (not <| diagnosedPreviously DiagnosisHeartburn assembled)

        DiagnosisHeartburnPersistent ->
            heartburnDiagnosed
                && diagnosedPreviously DiagnosisHeartburn assembled

        DiagnosisDeepVeinThrombosis ->
            hospitalizeDueToLegPainRedness assembled

        DiagnosisPelvicPainIntense ->
            hospitalizeDueToPelvicPain assembled

        DiagnosisPelvicPainContinued ->
            -- Pelvic pain was reported previously.
            symptomRecorded assembled.measurements PelvicPain
                && symptomRecordedPreviously assembled PelvicPain

        DiagnosisUrinaryTractInfection ->
            urinaryTractInfectionDiagnosed
                && (not <| diagnosedPreviously DiagnosisUrinaryTractInfection assembled)

        DiagnosisUrinaryTractInfectionContinued ->
            urinaryTractInfectionDiagnosed
                && diagnosedPreviously DiagnosisUrinaryTractInfection assembled

        DiagnosisPyelonephritis ->
            getMeasurementValueFunc assembled.measurements.symptomReview
                |> Maybe.map
                    (\value ->
                        EverySet.member BurningWithUrination value.symptoms
                            && flankPainPresent value.flankPainSign
                    )
                |> Maybe.withDefault False

        DiagnosisCandidiasis ->
            candidiasisDiagnosed
                && (not <| diagnosedPreviously DiagnosisCandidiasis assembled)

        DiagnosisCandidiasisContinued ->
            candidiasisDiagnosed
                && diagnosedPreviously DiagnosisCandidiasis assembled

        DiagnosisGonorrhea ->
            gonorrheaDiagnosed
                && (not <| diagnosedPreviously DiagnosisGonorrhea assembled)

        DiagnosisGonorrheaContinued ->
            gonorrheaDiagnosed
                && diagnosedPreviously DiagnosisGonorrhea assembled

        DiagnosisTrichomonasOrBacterialVaginosis ->
            trichomonasOrBacterialVaginosisDiagnosed
                && (not <| diagnosedPreviously DiagnosisGonorrhea assembled)

        DiagnosisTrichomonasOrBacterialVaginosisContinued ->
            trichomonasOrBacterialVaginosisDiagnosed
                && diagnosedPreviously DiagnosisGonorrhea assembled

        Backend.PrenatalEncounter.Types.DiagnosisTuberculosis ->
            symptomRecorded assembled.measurements CoughContinuous

        -- Non Symptoms diagnoses.
        _ ->
            False


matchMentalHealthPrenatalDiagnosis : AssembledData -> PrenatalDiagnosis -> Bool
matchMentalHealthPrenatalDiagnosis assembled diagnosis =
    let
        suicideRiskDiagnosed =
            getMeasurementValueFunc assembled.measurements.mentalHealth
                |> Maybe.andThen (.signs >> suicideRiskDiagnosedBySigns)
                |> Maybe.withDefault False
    in
    if suicideRiskDiagnosed then
        diagnosis == DiagnosisSuicideRisk

    else
        getMeasurementValueFunc assembled.measurements.mentalHealth
            |> Maybe.map
                (.signs
                    >> Dict.values
                    >> List.map mentalHealthQuestionOptionToScore
                    >> List.sum
                    >> (\mentalHealthScore ->
                            case diagnosis of
                                DiagnosisDepressionNotLikely ->
                                    mentalHealthScore < 9

                                DiagnosisDepressionPossible ->
                                    mentalHealthScore >= 9 && mentalHealthScore < 12

                                DiagnosisDepressionHighlyPossible ->
                                    mentalHealthScore >= 12 && mentalHealthScore < 14

                                DiagnosisDepressionProbable ->
                                    mentalHealthScore >= 14

                                -- Others are not mental health diagnoses that
                                -- are being determined by score.
                                _ ->
                                    False
                       )
                )
            |> Maybe.withDefault False


suicideRiskDiagnosedBySigns : Dict PrenatalMentalHealthQuestion PrenatalMentalHealthQuestionOption -> Maybe Bool
suicideRiskDiagnosedBySigns signs =
    Dict.get MentalHealthQuestion10 signs
        |> Maybe.map
            (\answer ->
                List.member answer
                    [ MentalHealthQuestionOption3
                    , MentalHealthQuestionOption2
                    , MentalHealthQuestionOption1
                    ]
            )


mentalHealthQuestionOptionToScore : PrenatalMentalHealthQuestionOption -> Int
mentalHealthQuestionOptionToScore option =
    case option of
        MentalHealthQuestionOption0 ->
            0

        MentalHealthQuestionOption1 ->
            1

        MentalHealthQuestionOption2 ->
            2

        MentalHealthQuestionOption3 ->
            3


{-| Flank pain on left, right or both sides.
-}
flankPainPresent : Maybe PrenatalFlankPainSign -> Bool
flankPainPresent sign =
    case sign of
        Nothing ->
            False

        Just NoFlankPain ->
            False

        _ ->
            True


immediateHypertensionByMeasurements : PrenatalMeasurements -> Bool
immediateHypertensionByMeasurements =
    highBloodPressure


recheckedHypertensionByMeasurements : PrenatalMeasurements -> Bool
recheckedHypertensionByMeasurements =
    repeatedTestForMarginalBloodPressure


immediatePreeclampsiaByMeasurements : PrenatalMeasurements -> Bool
immediatePreeclampsiaByMeasurements measurements =
    highBloodPressure measurements
        && edemaOnHandOrLegs measurements


recheckedPreeclampsiaByMeasurements : PrenatalMeasurements -> Bool
recheckedPreeclampsiaByMeasurements measurements =
    repeatedTestForMarginalBloodPressure measurements
        && ((highUrineProtein measurements
                && -- Adding this, so we would not have both Moderate and
                   -- Severe Preeclapsia diagnoses.
                   (not <| severePreeclampsiaSigns measurements)
            )
                || edemaOnHandOrLegs measurements
           )


highBloodPressure : PrenatalMeasurements -> Bool
highBloodPressure measurements =
    getMeasurementValueFunc measurements.vitals
        |> Maybe.andThen
            (\value ->
                Maybe.map2 highBloodPressureCondition
                    value.dia
                    value.sys
            )
        |> Maybe.withDefault False


repeatedHighBloodPressure : PrenatalMeasurements -> Bool
repeatedHighBloodPressure measurements =
    getMeasurementValueFunc measurements.vitals
        |> Maybe.andThen
            (\value ->
                Maybe.map2 highBloodPressureCondition
                    value.diaRepeated
                    value.sysRepeated
            )
        |> Maybe.withDefault False


{-| We measure BP again when we suspect Hypertension or Preeclamsia
(dia between 90 and 110, and dia between 140 and 160).
We diagnose Hypertension if repeated measurements are within
those boundries, or exceed them.
-}
repeatedTestForMarginalBloodPressure : PrenatalMeasurements -> Bool
repeatedTestForMarginalBloodPressure measurements =
    getMeasurementValueFunc measurements.vitals
        |> Maybe.andThen
            (\value ->
                Maybe.map2 (\dia sys -> dia >= 90 || sys >= 140)
                    value.diaRepeated
                    value.sysRepeated
            )
        |> Maybe.withDefault False


highBloodPressureCondition : Float -> Float -> Bool
highBloodPressureCondition dia sys =
    dia >= 110 || sys >= 160


edemaOnHandOrLegs : PrenatalMeasurements -> Bool
edemaOnHandOrLegs measurements =
    getMeasurementValueFunc measurements.corePhysicalExam
        |> Maybe.map
            (\value ->
                EverySet.member EdemaHands value.hands
                    || EverySet.member EdemaLegs value.legs
            )
        |> Maybe.withDefault False


severePreeclampsiaSigns : PrenatalMeasurements -> Bool
severePreeclampsiaSigns measurements =
    getMeasurementValueFunc measurements.corePhysicalExam
        |> Maybe.map
            (\value ->
                EverySet.member Wheezes value.lungs
                    || EverySet.member Crackles value.lungs
                    || EverySet.member TPRightUpper value.abdomen
            )
        |> Maybe.withDefault False


highUrineProtein : PrenatalMeasurements -> Bool
highUrineProtein measurements =
    getMeasurementValueFunc measurements.urineDipstickTest
        |> Maybe.andThen .protein
        |> Maybe.map
            (\protein ->
                List.member protein
                    [ ProteinPlus1
                    , ProteinPlus2
                    , ProteinPlus3
                    , ProteinPlus4
                    ]
            )
        |> Maybe.withDefault False


respiratoryRateElevated : PrenatalMeasurements -> Bool
respiratoryRateElevated measurements =
    getMeasurementValueFunc measurements.vitals
        |> Maybe.map (\value -> value.respiratoryRate > 30)
        |> Maybe.withDefault False


maternityWardDiagnoses : List PrenatalDiagnosis
maternityWardDiagnoses =
    [ DiagnosisImminentDelivery
    , DiagnosisLaborAndDelivery
    ]


labResultsDiagnoses : List PrenatalDiagnosis
labResultsDiagnoses =
    [ DiagnosisSeverePreeclampsiaAfterRecheck
    , DiagnosisHIV
    , DiagnosisHIVDetectableViralLoad
    , DiagnosisDiscordantPartnership
    , DiagnosisSyphilis
    , DiagnosisSyphilisWithComplications
    , DiagnosisNeurosyphilis
    , DiagnosisHepatitisB
    , DiagnosisMalaria
    , DiagnosisMalariaMedicatedContinued
    , DiagnosisMalariaWithAnemia
    , DiagnosisMalariaWithAnemiaMedicatedContinued
    , DiagnosisMalariaWithSevereAnemia
    , DiagnosisModerateAnemia
    , DiagnosisSevereAnemia
    , DiagnosisSevereAnemiaWithComplications
    ]


examinationDiagnoses : List PrenatalDiagnosis
examinationDiagnoses =
    [ DiagnosisChronicHypertensionImmediate
    , DiagnosisChronicHypertensionAfterRecheck
    , DiagnosisGestationalHypertensionImmediate
    , DiagnosisGestationalHypertensionAfterRecheck
    , DiagnosisModeratePreeclampsiaImmediate
    , DiagnosisModeratePreeclampsiaAfterRecheck
    ]


symptomsDiagnoses : List PrenatalDiagnosis
symptomsDiagnoses =
    [ DiagnosisHyperemesisGravidumBySymptoms
    , DiagnosisHeartburn
    , DiagnosisHeartburnPersistent
    , DiagnosisDeepVeinThrombosis
    , DiagnosisPelvicPainIntense
    , DiagnosisPelvicPainContinued
    , DiagnosisUrinaryTractInfection
    , DiagnosisUrinaryTractInfectionContinued
    , DiagnosisPyelonephritis
    , DiagnosisCandidiasis
    , DiagnosisCandidiasisContinued
    , DiagnosisGonorrhea
    , DiagnosisGonorrheaContinued
    , DiagnosisTrichomonasOrBacterialVaginosis
    , DiagnosisTrichomonasOrBacterialVaginosisContinued
    , Backend.PrenatalEncounter.Types.DiagnosisTuberculosis
    ]


mentalHealthDiagnoses : List PrenatalDiagnosis
mentalHealthDiagnoses =
    DiagnosisDepressionNotLikely :: mentalHealthDiagnosesRequiringTreatment


mentalHealthDiagnosesRequiringTreatment : List PrenatalDiagnosis
mentalHealthDiagnosesRequiringTreatment =
    [ DiagnosisDepressionPossible
    , DiagnosisDepressionHighlyPossible
    , DiagnosisDepressionProbable
    , DiagnosisSuicideRisk
    ]


healthEducationFormInputsAndTasks : Language -> AssembledData -> HealthEducationForm -> ( List (Html Msg), List (Maybe Bool) )
healthEducationFormInputsAndTasks language assembled healthEducationForm =
    let
        form =
            assembled.measurements.healthEducation
                |> getMeasurementValueFunc
                |> healthEducationFormWithDefaultInitialPhase healthEducationForm
    in
    case assembled.encounter.encounterType of
        NurseEncounter ->
            healthEducationFormInputsAndTasksForNurse language assembled form

        _ ->
            healthEducationFormInputsAndTasksForChw language assembled form


healthEducationFormInputsAndTasksForNurse : Language -> AssembledData -> HealthEducationForm -> ( List (Html Msg), List (Maybe Bool) )
healthEducationFormInputsAndTasksForNurse language assembled form =
    let
        ( hivInputs, hivTasks ) =
            if isJust assembled.measurements.hivTest then
                healthEducationFormInputsAndTasksForHIV language assembled form

            else
                ( [], [] )

        nauseaVomiting =
            if provideNauseaAndVomitingEducation assembled then
                ( [ viewCustomLabel language (Translate.PrenatalHealthEducationLabel EducationNauseaVomiting) "" "label header"
                  , viewCustomLabel language Translate.PrenatalHealthEducationNauseaAndVomitingInform "." "label paragraph"
                  , viewCustomLabel language Translate.PrenatalHealthEducationNauseaAndVomitingAdvise "." "label paragraph"
                  , viewQuestionLabel language Translate.PrenatalHealthEducationAppropriateProvided
                  , viewBoolInput
                        language
                        form.nauseaVomiting
                        (SetHealthEducationSubActivityBoolInput (\value form_ -> { form_ | nauseaVomiting = Just value }))
                        "nausea-vomiting"
                        Nothing
                  ]
                , Just form.nauseaVomiting
                )

            else
                ( [], Nothing )

        legCramps =
            if symptomRecorded assembled.measurements LegCramps then
                let
                    reliefMethods =
                        List.map
                            (Translate.LegCrampsReliefMethod
                                >> translate language
                                >> String.toLower
                                >> text
                                >> List.singleton
                                >> li []
                            )
                            [ ReliefMethodMuscleStretching
                            , ReliefMethodDorsiflexion
                            , ReliefMethodRelaxation
                            , ReliefMethodSleepWithPillowBetweenLegs
                            , ReliefMethodHeatTherapy
                            , ReliefMethodMassage
                            ]
                            |> ul []
                in
                ( [ viewCustomLabel language (Translate.PrenatalHealthEducationLabel EducationLegCramps) "" "label header"
                  , viewLabel language Translate.PrenatalHealthEducationLegCrampsInform
                  , reliefMethods
                  , viewQuestionLabel language Translate.PrenatalHealthEducationAppropriateProvided
                  , viewBoolInput
                        language
                        form.legCramps
                        (SetHealthEducationSubActivityBoolInput (\value form_ -> { form_ | legCramps = Just value }))
                        "leg-cramps"
                        Nothing
                  ]
                , Just form.legCramps
                )

            else
                ( [], Nothing )

        lowBackPain =
            if symptomRecorded assembled.measurements LowBackPain then
                ( [ viewCustomLabel language (Translate.PrenatalHealthEducationLabel EducationLowBackPain) "" "label header"
                  , viewCustomLabel language Translate.PrenatalHealthEducationLowBackPainInform "." "label paragraph"
                  , viewQuestionLabel language Translate.PrenatalHealthEducationAppropriateProvided
                  , viewBoolInput
                        language
                        form.lowBackPain
                        (SetHealthEducationSubActivityBoolInput (\value form_ -> { form_ | lowBackPain = Just value }))
                        "low-back-pain"
                        Nothing
                  ]
                , Just form.lowBackPain
                )

            else
                ( [], Nothing )

        constipation =
            if symptomRecorded assembled.measurements Constipation then
                ( [ viewCustomLabel language (Translate.PrenatalHealthEducationLabel EducationConstipation) "" "label header"
                  , viewCustomLabel language Translate.PrenatalHealthEducationConstipationInform "." "label paragraph"
                  , viewQuestionLabel language Translate.PrenatalHealthEducationAppropriateProvided
                  , viewBoolInput
                        language
                        form.constipation
                        (SetHealthEducationSubActivityBoolInput (\value form_ -> { form_ | constipation = Just value }))
                        "constipation"
                        Nothing
                  ]
                , Just form.constipation
                )

            else
                ( [], Nothing )

        heartburn =
            let
                reliefMethods =
                    List.map
                        (Translate.HeartburnReliefMethod
                            >> translate language
                            >> String.toLower
                            >> text
                            >> List.singleton
                            >> li []
                        )
                        [ ReliefMethodAvoidLargeMeals
                        , ReliefMethodCeaseSmoking
                        , ReliefMethodAvoidAlcohom
                        , ReliefMethodSleepWithHeadRaised
                        ]
                        |> ul []
            in
            if diagnosed DiagnosisHeartburn assembled then
                ( [ viewCustomLabel language (Translate.PrenatalHealthEducationLabel EducationHeartburn) "" "label header"
                  , viewLabel language Translate.PrenatalHealthEducationHeartburnInform
                  , reliefMethods
                  , viewQuestionLabel language Translate.PrenatalHealthEducationAppropriateProvided
                  , viewBoolInput
                        language
                        form.heartburn
                        (SetHealthEducationSubActivityBoolInput (\value form_ -> { form_ | heartburn = Just value }))
                        "heartburn"
                        Nothing
                  ]
                , Just form.heartburn
                )

            else
                ( [], Nothing )

        varicoseVeins =
            if symptomRecorded assembled.measurements VaricoseVeins then
                ( [ viewCustomLabel language (Translate.PrenatalHealthEducationLabel EducationVaricoseVeins) "" "label header"
                  , viewCustomLabel language Translate.PrenatalHealthEducationVaricoseVeinsInform "." "label paragraph"
                  , viewQuestionLabel language Translate.PrenatalHealthEducationAppropriateProvided
                  , viewBoolInput
                        language
                        form.varicoseVeins
                        (SetHealthEducationSubActivityBoolInput (\value form_ -> { form_ | varicoseVeins = Just value }))
                        "varicose-veins"
                        Nothing
                  ]
                , Just form.varicoseVeins
                )

            else
                ( [], Nothing )

        legPainRedness =
            if provideLegPainRednessEducation assembled then
                ( [ viewCustomLabel language (Translate.PrenatalHealthEducationLabel EducationLegPainRedness) "" "label header"
                  , viewCustomLabel language Translate.PrenatalHealthEducationLegPainRednessInform "." "label paragraph"
                  , viewQuestionLabel language Translate.PrenatalHealthEducationAppropriateProvided
                  , viewBoolInput
                        language
                        form.legPainRedness
                        (SetHealthEducationSubActivityBoolInput (\value form_ -> { form_ | legPainRedness = Just value }))
                        "leg-pain-redness"
                        Nothing
                  ]
                , Just form.legPainRedness
                )

            else
                ( [], Nothing )

        pelvicPain =
            if providePelvicPainEducation assembled then
                ( [ viewCustomLabel language (Translate.PrenatalHealthEducationLabel EducationPelvicPain) "" "label header"
                  , viewCustomLabel language Translate.PrenatalHealthEducationPelvicPainInform "." "label paragraph"
                  , viewQuestionLabel language Translate.PrenatalHealthEducationAppropriateProvided
                  , viewBoolInput
                        language
                        form.pelvicPain
                        (SetHealthEducationSubActivityBoolInput (\value form_ -> { form_ | pelvicPain = Just value }))
                        "pelvic-pain"
                        Nothing
                  ]
                , Just form.pelvicPain
                )

            else
                ( [], Nothing )

        saferSex =
            let
                saferSexDiagnoses =
                    List.filter
                        (\diagnosis ->
                            EverySet.member diagnosis assembled.encounter.diagnoses
                        )
                        -- Diagnoses that require safer sex practices education.
                        [ DiagnosisCandidiasis, DiagnosisGonorrhea, DiagnosisTrichomonasOrBacterialVaginosis ]
            in
            if not <| List.isEmpty saferSexDiagnoses then
                let
                    label =
                        List.filter (symptomRecorded assembled.measurements)
                            -- Symptoms that may  require safer sex practices education.
                            [ BurningWithUrination, AbnormalVaginalDischarge ]
                            |> List.map (Translate.PrenatalSymptom >> translate language)
                            |> String.join ", "
                in
                ( [ div [ class "label header" ] [ text label ]
                  , viewCustomLabel language Translate.PrenatalHealthEducationSaferSexInform "." "label paragraph"
                  , viewQuestionLabel language Translate.PrenatalHealthEducationAppropriateProvided
                  , viewBoolInput
                        language
                        form.saferSex
                        (SetHealthEducationSubActivityBoolInput (\value form_ -> { form_ | saferSex = Just value }))
                        "safer-sex"
                        Nothing
                  ]
                , Just form.saferSex
                )

            else
                ( [], Nothing )

        mentalHealth =
            if provideMentalHealthEducation assembled then
                ( [ viewCustomLabel language (Translate.PrenatalHealthEducationLabel EducationMentalHealth) "" "label header"
                  , viewCustomLabel language Translate.PrenatalHealthEducationMentalHealthInform "." "label paragraph"
                  , viewQuestionLabel language Translate.PrenatalHealthEducationAppropriateProvided
                  , viewBoolInput
                        language
                        form.mentalHealth
                        (SetHealthEducationSubActivityBoolInput (\value form_ -> { form_ | mentalHealth = Just value }))
                        "mental-health"
                        Nothing
                  ]
                , Just form.mentalHealth
                )

            else
                ( [], Nothing )

        inputsAndTasks =
            [ nauseaVomiting
            , legCramps
            , lowBackPain
            , constipation
            , heartburn
            , varicoseVeins
            , legPainRedness
            , pelvicPain
            , saferSex
            , mentalHealth
            ]
    in
    ( hivInputs
        ++ (List.map Tuple.first inputsAndTasks
                |> List.concat
           )
    , hivTasks
        ++ (List.map Tuple.second inputsAndTasks
                |> Maybe.Extra.values
           )
    )


healthEducationFormInputsAndTasksForHIV : Language -> AssembledData -> HealthEducationForm -> ( List (Html Msg), List (Maybe Bool) )
healthEducationFormInputsAndTasksForHIV language assembled form =
    let
        translatePrenatalHealthEducationQuestion =
            Translate.PrenatalHealthEducationQuestion False

        positiveHIVUpdateFunc value form_ =
            { form_ | positiveHIV = Just value }

        positiveHIVInput =
            [ viewQuestionLabel language <| translatePrenatalHealthEducationQuestion EducationPositiveHIV
            , viewBoolInput
                language
                form.positiveHIV
                (SetHealthEducationSubActivityBoolInput positiveHIVUpdateFunc)
                "positive-hiv"
                Nothing
            ]

        saferSexHIVUpdateFunc value form_ =
            { form_ | saferSexHIV = Just value }

        saferSexHIVInput =
            [ viewQuestionLabel language <| translatePrenatalHealthEducationQuestion EducationSaferSexHIV
            , viewBoolInput
                language
                form.saferSexHIV
                (SetHealthEducationSubActivityBoolInput saferSexHIVUpdateFunc)
                "safer-sex-hiv"
                Nothing
            ]

        partnerTestingUpdateFunc value form_ =
            { form_ | partnerTesting = Just value }

        partnerTestingInput =
            [ viewQuestionLabel language <| translatePrenatalHealthEducationQuestion EducationPartnerTesting
            , viewBoolInput
                language
                form.partnerTesting
                (SetHealthEducationSubActivityBoolInput partnerTestingUpdateFunc)
                "partner-testing"
                Nothing
            ]

        familyPlanningInput =
            healthEducationFormFamilyPlanningInput language False form

        partnerSurpressedViralLoad =
            getMeasurementValueFunc assembled.measurements.hivTest
                |> Maybe.andThen .hivSigns
                |> Maybe.map
                    (\hivSigns ->
                        -- Partner is HIV positive.
                        EverySet.member PartnerHIVPositive hivSigns
                            -- Partner is taking ARVs.
                            && EverySet.member PartnerTakingARV hivSigns
                            -- Partner reached surpressed viral load.
                            && EverySet.member PartnerSurpressedViralLoad hivSigns
                    )
                |> Maybe.withDefault False

        header =
            viewCustomLabel language Translate.HIV "" "label header"
    in
    if diagnosedAnyOf [ DiagnosisHIV, DiagnosisDiscordantPartnership ] assembled then
        ( header :: positiveHIVInput ++ saferSexHIVInput ++ partnerTestingInput ++ familyPlanningInput
        , [ form.positiveHIV, form.saferSexHIV, form.partnerTesting, form.familyPlanning ]
        )

    else if partnerSurpressedViralLoad then
        ( header :: saferSexHIVInput
        , [ form.saferSexHIV ]
        )

    else
        ( header :: saferSexHIVInput ++ partnerTestingInput
        , [ form.saferSexHIV, form.partnerTesting ]
        )


healthEducationFormFamilyPlanningInput : Language -> Bool -> HealthEducationForm -> List (Html Msg)
healthEducationFormFamilyPlanningInput language isChw form =
    let
        familyPlanningUpdateFunc value form_ =
            { form_ | familyPlanning = Just value }
    in
    [ viewQuestionLabel language <| Translate.PrenatalHealthEducationQuestion isChw EducationFamilyPlanning
    , viewBoolInput
        language
        form.familyPlanning
        (SetHealthEducationSubActivityBoolInput familyPlanningUpdateFunc)
        "family-planning"
        Nothing
    ]


healthEducationFormInputsAndTasksForChw : Language -> AssembledData -> HealthEducationForm -> ( List (Html Msg), List (Maybe Bool) )
healthEducationFormInputsAndTasksForChw language assembled form =
    let
        healthEducationCompletedAtEncounter encounterType =
            assembled.chwPreviousMeasurementsWithDates
                |> List.filterMap
                    (\( _, encounterType_, measurements ) ->
                        if encounterType == encounterType_ then
                            Just measurements

                        else
                            Nothing
                    )
                -- There's a posibility to have more than one
                -- 'Third' enciunter, therefore, the check
                -- for ANY in list.
                |> List.any (.healthEducation >> isJust)

        firstEnconterInputs =
            [ expectationsInput, visitsReviewInput, warningSignsInput ]

        firstEnconterTasks =
            [ form.expectations, form.visitsReview, form.warningSigns ]

        secondEnconterInputs =
            [ hemorrhagingInput ]

        secondEnconterTasks =
            [ form.hemorrhaging ]

        thirdEnconterInputs =
            [ hemorrhagingInput, familyPlanningInput, breastfeedingInput ]

        thirdEnconterTasks =
            [ form.hemorrhaging, form.familyPlanning, form.breastfeeding ]

        postpartumEnconterInputs =
            [ breastfeedingInput, immunizationInput, hygieneInput ]

        postpartumEnconterTasks =
            [ form.breastfeeding, form.immunization, form.hygiene ]

        expectationsUpdateFunc value form_ =
            { form_ | expectations = Just value }

        setBoolInputMsg =
            case assembled.encounter.encounterType of
                ChwPostpartumEncounter ->
                    SetHealthEducationSubActivityBoolInput

                _ ->
                    SetHealthEducationBoolInput

        translatePrenatalHealthEducationQuestion =
            Translate.PrenatalHealthEducationQuestion True

        expectationsInput =
            [ viewQuestionLabel language <| translatePrenatalHealthEducationQuestion EducationExpectations
            , viewBoolInput
                language
                form.expectations
                (setBoolInputMsg expectationsUpdateFunc)
                "expectations"
                Nothing
            ]

        visitsReviewUpdateFunc value form_ =
            { form_ | visitsReview = Just value }

        visitsReviewInput =
            [ viewQuestionLabel language <| translatePrenatalHealthEducationQuestion EducationVisitsReview
            , viewBoolInput
                language
                form.visitsReview
                (setBoolInputMsg visitsReviewUpdateFunc)
                "visits-review"
                Nothing
            ]

        warningSignsUpdateFunc value form_ =
            { form_ | warningSigns = Just value }

        warningSignsInput =
            [ viewQuestionLabel language <| translatePrenatalHealthEducationQuestion EducationWarningSigns
            , viewBoolInput
                language
                form.warningSigns
                (setBoolInputMsg warningSignsUpdateFunc)
                "warning-signs"
                Nothing
            ]

        hemorrhagingUpdateFunc value form_ =
            { form_ | hemorrhaging = Just value }

        hemorrhagingInput =
            [ viewQuestionLabel language <| translatePrenatalHealthEducationQuestion EducationHemorrhaging
            , viewBoolInput
                language
                form.hemorrhaging
                (setBoolInputMsg hemorrhagingUpdateFunc)
                "hemorrhaging"
                Nothing
            ]

        familyPlanningInput =
            healthEducationFormFamilyPlanningInput language True form

        breastfeedingUpdateFunc value form_ =
            { form_ | breastfeeding = Just value }

        breastfeedingInput =
            [ viewQuestionLabel language <| translatePrenatalHealthEducationQuestion EducationBreastfeeding
            , viewBoolInput
                language
                form.breastfeeding
                (setBoolInputMsg breastfeedingUpdateFunc)
                "breastfeeding"
                Nothing
            ]

        immunizationUpdateFunc value form_ =
            { form_ | immunization = Just value }

        immunizationInput =
            [ viewQuestionLabel language <| translatePrenatalHealthEducationQuestion EducationImmunization
            , viewBoolInput
                language
                form.immunization
                (setBoolInputMsg immunizationUpdateFunc)
                "immunization"
                Nothing
            ]

        hygieneUpdateFunc value form_ =
            { form_ | hygiene = Just value }

        hygieneInput =
            [ viewQuestionLabel language <| translatePrenatalHealthEducationQuestion EducationHygiene
            , viewBoolInput
                language
                form.hygiene
                (setBoolInputMsg hygieneUpdateFunc)
                "hygiene"
                Nothing
            ]

        ( inputsFromFirst, tasksFromFirst ) =
            if healthEducationCompletedAtFirst || healthEducationCompletedAtSecond || healthEducationCompletedAtThird then
                ( [], [] )

            else
                ( firstEnconterInputs, firstEnconterTasks )

        healthEducationCompletedAtFirst =
            healthEducationCompletedAtEncounter ChwFirstEncounter

        healthEducationCompletedAtSecond =
            healthEducationCompletedAtEncounter ChwSecondEncounter

        healthEducationCompletedAtThird =
            healthEducationCompletedAtEncounter ChwThirdPlusEncounter
    in
    -- For all encounter types but postpartum, if Health
    -- education was not completed at previous encounter,
    -- its inputs are added to next encounter.
    case assembled.encounter.encounterType of
        ChwFirstEncounter ->
            ( List.concat firstEnconterInputs
            , firstEnconterTasks
            )

        ChwSecondEncounter ->
            ( List.concat <| inputsFromFirst ++ secondEnconterInputs
            , tasksFromFirst ++ secondEnconterTasks
            )

        ChwThirdPlusEncounter ->
            -- Second encounter tasks reappear at third encounter anyway,
            -- so, we do not need to add them explicitly.
            ( List.concat <| inputsFromFirst ++ thirdEnconterInputs
            , tasksFromFirst ++ thirdEnconterTasks
            )

        ChwPostpartumEncounter ->
            ( List.concat postpartumEnconterInputs
            , postpartumEnconterTasks
            )

        -- We should never get here, as health
        -- education is presented only for CHW.
        NurseEncounter ->
            ( [], [] )


nextStepsTasksCompletedFromTotal :
    Language
    -> NominalDate
    -> Bool
    -> AssembledData
    -> NextStepsData
    -> NextStepsTask
    -> ( Int, Int )
nextStepsTasksCompletedFromTotal language currentDate isChw assembled data task =
    case task of
        NextStepsAppointmentConfirmation ->
            let
                form =
                    assembled.measurements.appointmentConfirmation
                        |> getMeasurementValueFunc
                        |> appointmentConfirmationFormWithDefault data.appointmentConfirmationForm
            in
            ( taskCompleted form.appointmentDate
            , 1
            )

        NextStepsFollowUp ->
            let
                form =
                    assembled.measurements.followUp
                        |> getMeasurementValueFunc
                        |> followUpFormWithDefault data.followUpForm
            in
            ( taskCompleted form.option
            , 1
            )

        NextStepsSendToHC ->
            let
                form =
                    assembled.measurements.sendToHC
                        |> getMeasurementValueFunc
                        |> prenatalSendToHCFormWithDefault data.sendToHCForm

                ( reasonForNotSentCompleted, reasonForNotSentActive ) =
                    form.referToHealthCenter
                        |> Maybe.map
                            (\sentToHC ->
                                if not sentToHC then
                                    if isJust form.reasonForNotSendingToHC then
                                        ( 2, 2 )

                                    else
                                        ( 1, 2 )

                                else
                                    ( 1, 1 )
                            )
                        |> Maybe.withDefault ( 0, 1 )

                ( accompanyToHealthCenterCompleted, accompanyToHealthCenterActive ) =
                    if isChw then
                        ( taskCompleted form.accompanyToHealthCenter, 1 )

                    else if
                        referToHospitalForNonHIVDiagnosis assembled
                            || referToHospitalDueToAdverseEvent assembled
                            || referToHospitalDueToPastDiagnosis assembled
                            || referToMentalHealthSpecialist assembled
                    then
                        ( 0, 0 )

                    else
                        ( taskCompleted form.accompanyToHealthCenter, 1 )
            in
            ( taskCompleted form.handReferralForm + reasonForNotSentCompleted + accompanyToHealthCenterCompleted
            , 1 + reasonForNotSentActive + accompanyToHealthCenterActive
            )

        NextStepsHealthEducation ->
            let
                form =
                    assembled.measurements.healthEducation
                        |> getMeasurementValueFunc
                        |> healthEducationFormWithDefaultInitialPhase data.healthEducationForm

                ( _, tasks ) =
                    healthEducationFormInputsAndTasks language assembled form
            in
            ( List.map taskCompleted tasks
                |> List.sum
            , List.length tasks
            )

        NextStepsNewbornEnrolment ->
            ( taskCompleted assembled.participant.newborn
            , 1
            )

        NextStepsMedicationDistribution ->
            let
                form =
                    getMeasurementValueFunc assembled.measurements.medicationDistribution
                        |> medicationDistributionFormWithDefaultInitialPhase data.medicationDistributionForm

                ( _, completed, total ) =
                    resolveMedicationDistributionInputsAndTasks language
                        currentDate
                        PrenatalEncounterPhaseInitial
                        assembled
                        SetMedicationDistributionBoolInput
                        SetMedicationDistributionAdministrationNote
                        SetRecommendedTreatmentSign
                        SetAvoidingGuidanceReason
                        form
            in
            ( completed, total )

        NextStepsWait ->
            let
                completed =
                    if nextStepsMeasurementTaken assembled NextStepsWait then
                        1

                    else
                        0
            in
            ( completed
            , 1
            )


{-| This is a convenience for cases where the form values ought to be redefined
to allow multiple values. So, it should go away eventually.
-}
toEverySet : a -> a -> Bool -> EverySet a
toEverySet presentValue absentValue present =
    if present then
        EverySet.singleton presentValue

    else
        EverySet.singleton absentValue


resolvePreviousValue : AssembledData -> (PrenatalMeasurements -> Maybe ( id, PrenatalMeasurement a )) -> (a -> b) -> Maybe b
resolvePreviousValue assembled measurementFunc valueFunc =
    assembled.nursePreviousMeasurementsWithDates
        |> List.filterMap
            (\( _, _, measurements ) ->
                measurementFunc measurements
                    |> Maybe.map (Tuple.second >> .value >> valueFunc)
            )
        |> List.reverse
        |> List.head


resolvePreviousMaybeValue : AssembledData -> (PrenatalMeasurements -> Maybe ( id, PrenatalMeasurement a )) -> (a -> Maybe b) -> Maybe b
resolvePreviousMaybeValue assembled measurementFunc valueFunc =
    assembled.nursePreviousMeasurementsWithDates
        |> List.filterMap
            (\( _, _, measurements ) ->
                measurementFunc measurements
                    |> Maybe.andThen (Tuple.second >> .value >> valueFunc)
            )
        |> List.reverse
        |> List.head


fromBreastExamValue : Maybe BreastExamValue -> BreastExamForm
fromBreastExamValue saved =
    { breast = Maybe.map (.exam >> EverySet.toList) saved
    , selfGuidance = Maybe.map .selfGuidance saved
    }


breastExamFormWithDefault : BreastExamForm -> Maybe BreastExamValue -> BreastExamForm
breastExamFormWithDefault form saved =
    saved
        |> unwrap
            form
            (\value ->
                { breast = or form.breast (value.exam |> EverySet.toList |> Just)
                , selfGuidance = or form.selfGuidance (Just value.selfGuidance)
                }
            )


toBreastExamValueWithDefault : Maybe BreastExamValue -> BreastExamForm -> Maybe BreastExamValue
toBreastExamValueWithDefault saved form =
    breastExamFormWithDefault form saved
        |> toBreastExamValue


toBreastExamValue : BreastExamForm -> Maybe BreastExamValue
toBreastExamValue form =
    -- The `EverySet.singleton` is temporary, until BresatExamForm is
    -- redefined to allow more than one.
    Maybe.map BreastExamValue (Maybe.map EverySet.fromList form.breast)
        |> andMap form.selfGuidance


fromCorePhysicalExamValue : Maybe CorePhysicalExamValue -> CorePhysicalExamForm
fromCorePhysicalExamValue saved =
    { brittleHair = Maybe.map (.hairHead >> EverySet.member BrittleHairCPE) saved
    , paleConjuctiva = Maybe.map (.eyes >> EverySet.member PaleConjuctiva) saved
    , neck = Maybe.map (.neck >> EverySet.toList) saved
    , heart = Maybe.andThen (.heart >> EverySet.toList >> List.head) saved
    , heartMurmur = Maybe.map .heartMurmur saved
    , lungs = Maybe.map (.lungs >> EverySet.toList) saved
    , abdomen = Maybe.map (.abdomen >> EverySet.toList) saved
    , hands = Maybe.map (.hands >> EverySet.toList) saved
    , legs = Maybe.map (.legs >> EverySet.toList) saved
    }


corePhysicalExamFormWithDefault : CorePhysicalExamForm -> Maybe CorePhysicalExamValue -> CorePhysicalExamForm
corePhysicalExamFormWithDefault form saved =
    saved
        |> unwrap
            form
            (\value ->
                { brittleHair = or form.brittleHair (value.hairHead |> EverySet.member BrittleHairCPE |> Just)
                , paleConjuctiva = or form.paleConjuctiva (value.eyes |> EverySet.member PaleConjuctiva |> Just)
                , neck = or form.neck (value.neck |> EverySet.toList |> Just)
                , heart = or form.heart (value.heart |> EverySet.toList |> List.head)
                , heartMurmur = or form.heartMurmur (Just value.heartMurmur)
                , lungs = or form.lungs (value.lungs |> EverySet.toList |> Just)
                , abdomen = or form.abdomen (value.abdomen |> EverySet.toList |> Just)
                , hands = or form.hands (value.hands |> EverySet.toList |> Just)
                , legs = or form.legs (value.legs |> EverySet.toList |> Just)
                }
            )


toCorePhysicalExamValueWithDefault : Maybe CorePhysicalExamValue -> CorePhysicalExamForm -> Maybe CorePhysicalExamValue
toCorePhysicalExamValueWithDefault saved form =
    corePhysicalExamFormWithDefault form saved
        |> toCorePhysicalExamValue


toCorePhysicalExamValue : CorePhysicalExamForm -> Maybe CorePhysicalExamValue
toCorePhysicalExamValue form =
    Maybe.map CorePhysicalExamValue (Maybe.map (toEverySet BrittleHairCPE NormalHairHead) form.brittleHair)
        |> andMap (Maybe.map (toEverySet PaleConjuctiva NormalEyes) form.paleConjuctiva)
        |> andMap (Maybe.map EverySet.singleton form.heart)
        |> andMap form.heartMurmur
        |> andMap (Maybe.map EverySet.fromList form.neck)
        |> andMap (Maybe.map EverySet.fromList form.lungs)
        |> andMap (Maybe.map EverySet.fromList form.abdomen)
        |> andMap (Maybe.map EverySet.fromList form.hands)
        |> andMap (Maybe.map EverySet.fromList form.legs)


fromDangerSignsValue : Maybe DangerSignsValue -> DangerSignsForm
fromDangerSignsValue saved =
    { signs = Maybe.map (.signs >> EverySet.toList) saved
    , postpartumMother = Maybe.map (.postpartumMother >> EverySet.toList) saved
    , postpartumChild = Maybe.map (.postpartumChild >> EverySet.toList) saved
    }


dangerSignsFormWithDefault : DangerSignsForm -> Maybe DangerSignsValue -> DangerSignsForm
dangerSignsFormWithDefault form saved =
    saved
        |> unwrap
            form
            (\value ->
                { signs = or form.signs (EverySet.toList value.signs |> Just)
                , postpartumMother = or form.postpartumMother (EverySet.toList value.postpartumMother |> Just)
                , postpartumChild = or form.postpartumChild (EverySet.toList value.postpartumChild |> Just)
                }
            )


toDangerSignsValueWithDefault : Maybe DangerSignsValue -> DangerSignsForm -> Maybe DangerSignsValue
toDangerSignsValueWithDefault saved form =
    dangerSignsFormWithDefault form saved
        |> toDangerSignsValue


toDangerSignsValue : DangerSignsForm -> Maybe DangerSignsValue
toDangerSignsValue form =
    let
        signs =
            form.signs
                |> Maybe.withDefault [ NoDangerSign ]
                |> EverySet.fromList

        postpartumMother =
            form.postpartumMother
                |> Maybe.withDefault [ NoPostpartumMotherDangerSigns ]
                |> EverySet.fromList

        postpartumChild =
            form.postpartumChild
                |> Maybe.withDefault [ NoPostpartumChildDangerSigns ]
                |> EverySet.fromList
    in
    Just <| DangerSignsValue signs postpartumMother postpartumChild


fromLastMenstrualPeriodValue : Maybe LastMenstrualPeriodValue -> PregnancyDatingForm
fromLastMenstrualPeriodValue saved =
    { lmpRange = Nothing
    , lmpDate = Maybe.map .date saved
    , lmpDateConfident = Maybe.map .confident saved
    , chwLmpConfirmation = Maybe.map .confirmation saved
    , dateSelectorPopupState = Nothing
    }


lastMenstrualPeriodFormWithDefault : PregnancyDatingForm -> Maybe LastMenstrualPeriodValue -> PregnancyDatingForm
lastMenstrualPeriodFormWithDefault form saved =
    saved
        |> unwrap
            form
            (\value ->
                { lmpRange = or form.lmpRange (Just SixMonth)
                , lmpDate = or form.lmpDate (Just value.date)
                , lmpDateConfident = or form.lmpDateConfident (Just value.confident)
                , chwLmpConfirmation = or form.chwLmpConfirmation (Just value.confirmation)
                , dateSelectorPopupState = form.dateSelectorPopupState
                }
            )


toLastMenstrualPeriodValueWithDefault : Maybe LastMenstrualPeriodValue -> PregnancyDatingForm -> Maybe LastMenstrualPeriodValue
toLastMenstrualPeriodValueWithDefault saved form =
    lastMenstrualPeriodFormWithDefault form saved
        |> toLastMenstrualPeriodValue


toLastMenstrualPeriodValue : PregnancyDatingForm -> Maybe LastMenstrualPeriodValue
toLastMenstrualPeriodValue form =
    let
        chwLmpConfirmation =
            Maybe.withDefault False form.chwLmpConfirmation
    in
    Maybe.map LastMenstrualPeriodValue form.lmpDate
        |> andMap form.lmpDateConfident
        |> andMap (Just chwLmpConfirmation)


fromMedicalHistoryValue : Maybe (EverySet MedicalHistorySign) -> MedicalHistoryForm
fromMedicalHistoryValue saved =
    { uterineMyoma = Maybe.map (EverySet.member UterineMyoma) saved
    , diabetes = Maybe.map (EverySet.member Diabetes) saved
    , cardiacDisease = Maybe.map (EverySet.member CardiacDisease) saved
    , renalDisease = Maybe.map (EverySet.member RenalDisease) saved
    , hypertensionBeforePregnancy = Maybe.map (EverySet.member HypertensionBeforePregnancy) saved
    , tuberculosisPast = Maybe.map (EverySet.member TuberculosisPast) saved
    , tuberculosisPresent = Maybe.map (EverySet.member TuberculosisPresent) saved
    , asthma = Maybe.map (EverySet.member Asthma) saved
    , bowedLegs = Maybe.map (EverySet.member BowedLegs) saved
    , hiv = Maybe.map (EverySet.member HIV) saved
    , mentalHealthHistory = Maybe.map (EverySet.member MentalHealthHistory) saved
    }


medicalHistoryFormWithDefault : MedicalHistoryForm -> Maybe (EverySet MedicalHistorySign) -> MedicalHistoryForm
medicalHistoryFormWithDefault form saved =
    saved
        |> unwrap
            form
            (\value ->
                { uterineMyoma = or form.uterineMyoma (EverySet.member UterineMyoma value |> Just)
                , diabetes = or form.diabetes (EverySet.member Diabetes value |> Just)
                , cardiacDisease = or form.cardiacDisease (EverySet.member CardiacDisease value |> Just)
                , renalDisease = or form.renalDisease (EverySet.member RenalDisease value |> Just)
                , hypertensionBeforePregnancy = or form.hypertensionBeforePregnancy (EverySet.member HypertensionBeforePregnancy value |> Just)
                , tuberculosisPast = or form.tuberculosisPast (EverySet.member TuberculosisPast value |> Just)
                , tuberculosisPresent = or form.tuberculosisPresent (EverySet.member TuberculosisPresent value |> Just)
                , asthma = or form.asthma (EverySet.member Asthma value |> Just)
                , bowedLegs = or form.bowedLegs (EverySet.member BowedLegs value |> Just)
                , hiv = or form.hiv (EverySet.member HIV value |> Just)
                , mentalHealthHistory = or form.mentalHealthHistory (EverySet.member MentalHealthHistory value |> Just)
                }
            )


toMedicalHistoryValueWithDefault : Maybe (EverySet MedicalHistorySign) -> MedicalHistoryForm -> Maybe (EverySet MedicalHistorySign)
toMedicalHistoryValueWithDefault saved form =
    medicalHistoryFormWithDefault form saved
        |> toMedicalHistoryValue


toMedicalHistoryValue : MedicalHistoryForm -> Maybe (EverySet MedicalHistorySign)
toMedicalHistoryValue form =
    [ Maybe.map (ifTrue UterineMyoma) form.uterineMyoma
    , Maybe.map (ifTrue Diabetes) form.diabetes
    , Maybe.map (ifTrue CardiacDisease) form.cardiacDisease
    , Maybe.map (ifTrue HypertensionBeforePregnancy) form.hypertensionBeforePregnancy
    , Maybe.map (ifTrue TuberculosisPast) form.tuberculosisPast
    , Maybe.map (ifTrue TuberculosisPresent) form.tuberculosisPresent
    , Maybe.map (ifTrue Asthma) form.asthma
    , Maybe.map (ifTrue BowedLegs) form.bowedLegs
    , Maybe.map (ifTrue HIV) form.hiv
    , Maybe.map (ifTrue MentalHealthHistory) form.mentalHealthHistory
    ]
        |> Maybe.Extra.combine
        |> Maybe.map (List.foldl EverySet.union EverySet.empty >> ifEverySetEmpty NoMedicalHistorySigns)


medicationFormWithDefault : MedicationForm -> Maybe MedicationValue -> MedicationForm
medicationFormWithDefault form saved =
    saved
        |> unwrap
            form
            (\value ->
                let
                    hivMedicationNotGivenReason =
                        Maybe.andThen
                            (EverySet.toList
                                >> List.filter (\sign -> List.member sign reasonsForNoMedicationByPMTCT)
                                >> List.head
                            )
                            value.hivTreatment

                    treatmentSignFromValue sign treatment =
                        Maybe.map (EverySet.member sign) treatment

                    treatmentStillTakingFromValue =
                        treatmentSignFromValue MedicationTreatmentStillTaking

                    treatmentMissedDosesFromValue =
                        treatmentSignFromValue MedicationTreatmentMissedDoses

                    treatmentAdverseEventsFromValue =
                        treatmentSignFromValue MedicationTreatmentAdverseEvents

                    treatmentAdverseEventsHospitalizationFromValue =
                        treatmentSignFromValue MedicationTreatmentAdverseEventsHospitalization
                in
                { receivedIronFolicAcid = or form.receivedIronFolicAcid (Maybe.map (EverySet.member IronAndFolicAcidSupplement) value.signs)
                , receivedDewormingPill = or form.receivedDewormingPill (Maybe.map (EverySet.member DewormingPill) value.signs)
                , receivedMebendazole = or form.receivedMebendazole (Maybe.map (EverySet.member Mebendazole) value.signs)
                , hivMedicationByPMTCT = or form.hivMedicationByPMTCT (Maybe.map (EverySet.member HIVTreatmentMedicineByPMTCT) value.hivTreatment)
                , hivMedicationNotGivenReason =
                    maybeValueConsideringIsDirtyField form.hivMedicationNotGivenReasonDirty
                        form.hivMedicationNotGivenReason
                        hivMedicationNotGivenReason
                , hivMedicationNotGivenReasonDirty = form.hivMedicationNotGivenReasonDirty
                , hivStillTaking = or form.hivStillTaking (treatmentSignFromValue HIVTreatmentStillTaking value.hivTreatment)
                , hivMissedDoses = or form.hivMissedDoses (treatmentSignFromValue HIVTreatmentMissedDoses value.hivTreatment)
                , hivAdverseEvents = or form.hivAdverseEvents (treatmentSignFromValue HIVTreatmentAdverseEvents value.hivTreatment)
                , hivAdverseEventsHospitalization =
                    maybeValueConsideringIsDirtyField form.hivAdverseEventsHospitalizationDirty
                        form.hivAdverseEventsHospitalization
                        (treatmentSignFromValue HIVTreatmentAdverseEventsHospitalization value.hivTreatment)
                , hivAdverseEventsHospitalizationDirty = form.hivAdverseEventsHospitalizationDirty
                , hypertensionStillTaking = or form.hypertensionStillTaking (treatmentStillTakingFromValue value.hypertensionTreatment)
                , hypertensionMissedDoses = or form.hypertensionMissedDoses (treatmentMissedDosesFromValue value.hypertensionTreatment)
                , hypertensionAdverseEvents = or form.hypertensionAdverseEvents (treatmentAdverseEventsFromValue value.hypertensionTreatment)
                , hypertensionAdverseEventsHospitalization =
                    maybeValueConsideringIsDirtyField form.hypertensionAdverseEventsHospitalizationDirty
                        form.hypertensionAdverseEventsHospitalization
                        (treatmentAdverseEventsHospitalizationFromValue value.hypertensionTreatment)
                , hypertensionAdverseEventsHospitalizationDirty = form.hypertensionAdverseEventsHospitalizationDirty
                , malariaStillTaking = or form.malariaStillTaking (treatmentStillTakingFromValue value.malariaTreatment)
                , malariaMissedDoses = or form.malariaMissedDoses (treatmentMissedDosesFromValue value.malariaTreatment)
                , malariaAdverseEvents = or form.malariaAdverseEvents (treatmentAdverseEventsFromValue value.malariaTreatment)
                , malariaAdverseEventsHospitalization =
                    maybeValueConsideringIsDirtyField form.malariaAdverseEventsHospitalizationDirty
                        form.malariaAdverseEventsHospitalization
                        (treatmentAdverseEventsHospitalizationFromValue value.malariaTreatment)
                , malariaAdverseEventsHospitalizationDirty = form.malariaAdverseEventsHospitalizationDirty
                , anemiaStillTaking = or form.anemiaStillTaking (treatmentStillTakingFromValue value.anemiaTreatment)
                , anemiaMissedDoses = or form.anemiaMissedDoses (treatmentMissedDosesFromValue value.anemiaTreatment)
                , anemiaAdverseEvents = or form.anemiaAdverseEvents (treatmentAdverseEventsFromValue value.anemiaTreatment)
                , anemiaAdverseEventsHospitalization =
                    maybeValueConsideringIsDirtyField form.anemiaAdverseEventsHospitalizationDirty
                        form.anemiaAdverseEventsHospitalization
                        (treatmentAdverseEventsHospitalizationFromValue value.anemiaTreatment)
                , anemiaAdverseEventsHospitalizationDirty = form.anemiaAdverseEventsHospitalizationDirty
                , syphilisStillTaking = or form.syphilisStillTaking (treatmentStillTakingFromValue value.syphilisTreatment)
                , syphilisMissedDoses = or form.syphilisMissedDoses (treatmentMissedDosesFromValue value.syphilisTreatment)
                , syphilisAdverseEvents = or form.syphilisAdverseEvents (treatmentAdverseEventsFromValue value.syphilisTreatment)
                , syphilisAdverseEventsHospitalization =
                    maybeValueConsideringIsDirtyField form.syphilisAdverseEventsHospitalizationDirty
                        form.syphilisAdverseEventsHospitalization
                        (treatmentAdverseEventsHospitalizationFromValue value.syphilisTreatment)
                , syphilisAdverseEventsHospitalizationDirty = form.syphilisAdverseEventsHospitalizationDirty
                }
            )


toMedicationValueWithDefault : Maybe MedicationValue -> MedicationForm -> Maybe MedicationValue
toMedicationValueWithDefault saved form =
    medicationFormWithDefault form saved
        |> toMedicationValue


toMedicationValue : MedicationForm -> Maybe MedicationValue
toMedicationValue form =
    let
        signs =
            if List.all isNothing [ form.receivedIronFolicAcid, form.receivedDewormingPill, form.receivedMebendazole ] then
                Nothing

            else
                [ ifNullableTrue IronAndFolicAcidSupplement form.receivedIronFolicAcid
                , ifNullableTrue DewormingPill form.receivedDewormingPill
                , ifNullableTrue Mebendazole form.receivedMebendazole
                ]
                    |> Maybe.Extra.combine
                    |> Maybe.map (List.foldl EverySet.union EverySet.empty >> ifEverySetEmpty NoMedication)

        hivTreatment =
            if
                isNothing form.hivMedicationNotGivenReason
                    && List.all isNothing
                        [ form.hivMedicationByPMTCT
                        , form.hivStillTaking
                        , form.hivMissedDoses
                        , form.hivAdverseEvents
                        , form.hivAdverseEventsHospitalization
                        ]
            then
                Nothing

            else
                [ ifNullableTrue HIVTreatmentMedicineByPMTCT form.hivMedicationByPMTCT
                , ifNullableTrue HIVTreatmentStillTaking form.hivStillTaking
                , ifNullableTrue HIVTreatmentMissedDoses form.hivMissedDoses
                , ifNullableTrue HIVTreatmentAdverseEvents form.hivAdverseEvents
                , ifNullableTrue HIVTreatmentAdverseEventsHospitalization form.hivAdverseEventsHospitalization
                ]
                    ++ [ Maybe.map (EverySet.singleton >> Just) form.hivMedicationNotGivenReason
                            |> Maybe.withDefault (Just EverySet.empty)
                       ]
                    |> Maybe.Extra.combine
                    |> Maybe.map (List.foldl EverySet.union EverySet.empty >> ifEverySetEmpty NoHIVTreatment)

        hypertensionTreatment =
            if
                List.all isNothing
                    [ form.hypertensionStillTaking
                    , form.hypertensionMissedDoses
                    , form.hypertensionAdverseEvents
                    , form.hypertensionAdverseEventsHospitalization
                    ]
            then
                Nothing

            else
                [ ifNullableTrue MedicationTreatmentStillTaking form.hypertensionStillTaking
                , ifNullableTrue MedicationTreatmentMissedDoses form.hypertensionMissedDoses
                , ifNullableTrue MedicationTreatmentAdverseEvents form.hypertensionAdverseEvents
                , ifNullableTrue MedicationTreatmentAdverseEventsHospitalization form.hypertensionAdverseEventsHospitalization
                ]
                    |> Maybe.Extra.combine
                    |> Maybe.map (List.foldl EverySet.union EverySet.empty >> ifEverySetEmpty NoMedicationTreatment)

        malariaTreatment =
            if
                List.all isNothing
                    [ form.malariaStillTaking
                    , form.malariaMissedDoses
                    , form.malariaAdverseEvents
                    , form.malariaAdverseEventsHospitalization
                    ]
            then
                Nothing

            else
                [ ifNullableTrue MedicationTreatmentStillTaking form.malariaStillTaking
                , ifNullableTrue MedicationTreatmentMissedDoses form.malariaMissedDoses
                , ifNullableTrue MedicationTreatmentAdverseEvents form.malariaAdverseEvents
                , ifNullableTrue MedicationTreatmentAdverseEventsHospitalization form.malariaAdverseEventsHospitalization
                ]
                    |> Maybe.Extra.combine
                    |> Maybe.map (List.foldl EverySet.union EverySet.empty >> ifEverySetEmpty NoMedicationTreatment)

        anemiaTreatment =
            if
                List.all isNothing
                    [ form.anemiaStillTaking
                    , form.anemiaMissedDoses
                    , form.anemiaAdverseEvents
                    , form.anemiaAdverseEventsHospitalization
                    ]
            then
                Nothing

            else
                [ ifNullableTrue MedicationTreatmentStillTaking form.anemiaStillTaking
                , ifNullableTrue MedicationTreatmentMissedDoses form.anemiaMissedDoses
                , ifNullableTrue MedicationTreatmentAdverseEvents form.anemiaAdverseEvents
                , ifNullableTrue MedicationTreatmentAdverseEventsHospitalization form.anemiaAdverseEventsHospitalization
                ]
                    |> Maybe.Extra.combine
                    |> Maybe.map (List.foldl EverySet.union EverySet.empty >> ifEverySetEmpty NoMedicationTreatment)

        syphilisTreatment =
            if List.all isNothing [ form.syphilisStillTaking, form.syphilisMissedDoses, form.syphilisAdverseEvents ] then
                Nothing

            else
                [ ifNullableTrue MedicationTreatmentStillTaking form.syphilisStillTaking
                , ifNullableTrue MedicationTreatmentMissedDoses form.syphilisMissedDoses
                , ifNullableTrue MedicationTreatmentAdverseEvents form.syphilisAdverseEvents
                , ifNullableTrue MedicationTreatmentAdverseEventsHospitalization form.syphilisAdverseEventsHospitalization
                ]
                    |> Maybe.Extra.combine
                    |> Maybe.map (List.foldl EverySet.union EverySet.empty >> ifEverySetEmpty NoMedicationTreatment)
    in
    if
        isNothing signs
            && isNothing hivTreatment
            && List.all isNothing [ hypertensionTreatment, malariaTreatment, anemiaTreatment, syphilisTreatment ]
    then
        Nothing

    else
        Just
            { signs = signs
            , hivTreatment = hivTreatment
            , hypertensionTreatment = hypertensionTreatment
            , malariaTreatment = malariaTreatment
            , anemiaTreatment = anemiaTreatment
            , syphilisTreatment = syphilisTreatment
            }


treatmentReviewTasksCompletedFromTotal :
    Language
    -> NominalDate
    -> AssembledData
    -> TreatmentReviewData
    -> TreatmentReviewTask
    -> ( Int, Int )
treatmentReviewTasksCompletedFromTotal language currentDate assembled data task =
    let
        form =
            assembled.measurements.medication
                |> getMeasurementValueFunc
                |> medicationFormWithDefault data.medicationForm
    in
    case task of
        TreatmentReviewPrenatalMedication ->
            let
                ( _, tasks ) =
                    resolvePrenatalMedicationFormInputsAndTasks language
                        currentDate
                        SetMedicationSubActivityBoolInput
                        assembled
                        form
            in
            ( Maybe.Extra.values tasks
                |> List.length
            , List.length tasks
            )

        _ ->
            let
                ( _, tasks ) =
                    resolveMedicationTreatmentFormInputsAndTasks language
                        currentDate
                        SetMedicationSubActivityBoolInput
                        assembled
                        form
                        task
            in
            ( Maybe.Extra.values tasks
                |> List.length
            , List.length tasks
            )


resolvePrenatalMedicationFormInputsAndTasks :
    Language
    -> NominalDate
    -> ((Bool -> MedicationForm -> MedicationForm) -> Bool -> Msg)
    -> AssembledData
    -> MedicationForm
    -> ( List (Html Msg), List (Maybe Bool) )
resolvePrenatalMedicationFormInputsAndTasks language currentDate setBoolInputMsg assembled form =
    let
        receivedIronFolicAcidUpdateFunc value form_ =
            { form_ | receivedIronFolicAcid = Just value }

        receivedIronFolicAcidInput =
            [ viewQuestionLabel language Translate.ReceivedIronFolicAcid
            , viewBoolInput
                language
                form.receivedIronFolicAcid
                (setBoolInputMsg receivedIronFolicAcidUpdateFunc)
                "iron-folic-acid"
                Nothing
            ]

        ( receivedMebendazoleInput, receivedMebendazoleTask ) =
            if showMebendazoleQuestion currentDate assembled then
                let
                    receivedMebendazoleUpdateFunc value form_ =
                        { form_ | receivedMebendazole = Just value }
                in
                ( [ viewQuestionLabel language Translate.ReceivedMebendazole
                  , viewBoolInput
                        language
                        form.receivedMebendazole
                        (setBoolInputMsg receivedMebendazoleUpdateFunc)
                        "mebendezole"
                        Nothing
                  ]
                , [ form.receivedMebendazole ]
                )

            else
                ( [], [] )
    in
    ( receivedIronFolicAcidInput ++ receivedMebendazoleInput
    , form.receivedIronFolicAcid :: receivedMebendazoleTask
    )


resolveMedicationTreatmentFormInputsAndTasks :
    Language
    -> NominalDate
    -> ((Bool -> MedicationForm -> MedicationForm) -> Bool -> Msg)
    -> AssembledData
    -> MedicationForm
    -> TreatmentReviewTask
    -> ( List (Html Msg), List (Maybe Bool) )
resolveMedicationTreatmentFormInputsAndTasks language currentDate setBoolInputMsg assembled form task =
    case task of
        TreatmentReviewHIV ->
            let
                recievedHIVMedicationAtHC =
                    latestMedicationTreatmentForHIV assembled
                        |> isJust

                referredToHIVProgram =
                    referredToHIVProgramPreviously assembled
            in
            -- There's a scenario when there's HIV program at HC,
            -- patient is referred there, but did not get medication.
            -- In this case we'll find this out at Treatment review, and
            -- prescribe medication at HC, essentially, moving that patient
            -- from PMTCT to our care.
            -- Therefore, we take HIV program path, only if patient was
            -- referred to HIV program, and also was not medicated for
            -- HIV at HC.
            if referredToHIVProgramPreviously assembled && not recievedHIVMedicationAtHC then
                let
                    updateFunc =
                        \value form_ ->
                            { form_
                                | hivMedicationByPMTCT = Just value
                                , hivMedicationNotGivenReason = Nothing
                                , hivMedicationNotGivenReasonDirty = True
                            }

                    ( derivedSection, derivedTasks ) =
                        Maybe.map
                            (\gotMedicine ->
                                if gotMedicine then
                                    ( [], [] )

                                else
                                    ( [ div [ class "why-not" ]
                                            [ viewQuestionLabel language Translate.WhyNot
                                            , viewCheckBoxSelectInput language
                                                reasonsForNoMedicationByPMTCT
                                                []
                                                form.hivMedicationNotGivenReason
                                                SetHIVMedicationNotGivenReason
                                                Translate.HIVTreatmentSign
                                            ]
                                      ]
                                    , [ if isJust form.hivMedicationNotGivenReason then
                                            Just True

                                        else
                                            Nothing
                                      ]
                                    )
                            )
                            form.hivMedicationByPMTCT
                            |> Maybe.withDefault ( [], [] )
                in
                ( [ viewQuestionLabel language Translate.TreatmentReviewQuestionMedicationByPMTCT
                  , viewBoolInput
                        language
                        form.hivMedicationByPMTCT
                        (setBoolInputMsg updateFunc)
                        "hiv-medication-by-pmtct"
                        Nothing
                  ]
                    ++ derivedSection
                , form.hivMedicationByPMTCT :: derivedTasks
                )

            else
                -- No HIV program at heath center => patient was supposed to get medication.
                resolveMedicationTreatmentFormInputsAndTasksCommon language currentDate setBoolInputMsg assembled form task

        _ ->
            resolveMedicationTreatmentFormInputsAndTasksCommon language currentDate setBoolInputMsg assembled form task


reasonsForNoMedicationByPMTCT : List HIVTreatmentSign
reasonsForNoMedicationByPMTCT =
    [ HIVTreatmentNoMedicineNotSeenAtPMTCT
    , HIVTreatmentNoMedicineOutOfStock
    , HIVTreatmentNoMedicinePatientRefused
    , HIVTreatmentNoMedicineOther
    ]


resolveMedicationTreatmentFormInputsAndTasksCommon :
    Language
    -> NominalDate
    -> ((Bool -> MedicationForm -> MedicationForm) -> Bool -> Msg)
    -> AssembledData
    -> MedicationForm
    -> TreatmentReviewTask
    -> ( List (Html Msg), List (Maybe Bool) )
resolveMedicationTreatmentFormInputsAndTasksCommon language currentDate setBoolInputMsg assembled form task =
    let
        configForTask =
            case task of
                TreatmentReviewPrenatalMedication ->
                    Nothing

                TreatmentReviewHIV ->
                    Just
                        { latestMedicationTreatment = latestMedicationTreatmentForHIV assembled
                        , stillTakingFormValue = form.hivStillTaking
                        , missedDosesFormValue = form.hivMissedDoses
                        , adverseEventsFormValue = form.hivAdverseEvents
                        , adverseEventsHospitalizationFormValue = form.hivAdverseEventsHospitalization
                        , stillTakingUpdateFunc = \value form_ -> { form_ | hivStillTaking = Just value }
                        , missedDosesUpdateFunc = \value form_ -> { form_ | hivMissedDoses = Just value }
                        , adverseEventsUpdateFunc =
                            \value form_ ->
                                { form_
                                    | hivAdverseEvents = Just value
                                    , hivAdverseEventsHospitalization = Nothing
                                    , hivAdverseEventsHospitalizationDirty = True
                                }
                        , adverseEventsHospitalizationUpdateFunc =
                            \value form_ ->
                                { form_
                                    | hivAdverseEventsHospitalization = Just value
                                    , hivAdverseEventsHospitalizationDirty = True
                                }
                        }

                TreatmentReviewHypertension ->
                    Just
                        { latestMedicationTreatment = latestMedicationTreatmentForHypertension assembled
                        , stillTakingFormValue = form.hypertensionStillTaking
                        , missedDosesFormValue = form.hypertensionMissedDoses
                        , adverseEventsFormValue = form.hypertensionAdverseEvents
                        , adverseEventsHospitalizationFormValue = form.hypertensionAdverseEventsHospitalization
                        , stillTakingUpdateFunc = \value form_ -> { form_ | hypertensionStillTaking = Just value }
                        , missedDosesUpdateFunc = \value form_ -> { form_ | hypertensionMissedDoses = Just value }
                        , adverseEventsUpdateFunc =
                            \value form_ ->
                                { form_
                                    | hypertensionAdverseEvents = Just value
                                    , hypertensionAdverseEventsHospitalization = Nothing
                                    , hypertensionAdverseEventsHospitalizationDirty = True
                                }
                        , adverseEventsHospitalizationUpdateFunc =
                            \value form_ ->
                                { form_
                                    | hypertensionAdverseEventsHospitalization = Just value
                                    , hypertensionAdverseEventsHospitalizationDirty = True
                                }
                        }

                TreatmentReviewMalaria ->
                    Just
                        { latestMedicationTreatment = latestMedicationTreatmentForMalaria assembled
                        , stillTakingFormValue = form.malariaStillTaking
                        , missedDosesFormValue = form.malariaMissedDoses
                        , adverseEventsFormValue = form.malariaAdverseEvents
                        , adverseEventsHospitalizationFormValue = form.malariaAdverseEventsHospitalization
                        , stillTakingUpdateFunc = \value form_ -> { form_ | malariaStillTaking = Just value }
                        , missedDosesUpdateFunc = \value form_ -> { form_ | malariaMissedDoses = Just value }
                        , adverseEventsUpdateFunc =
                            \value form_ ->
                                { form_
                                    | malariaAdverseEvents = Just value
                                    , malariaAdverseEventsHospitalization = Nothing
                                    , malariaAdverseEventsHospitalizationDirty = True
                                }
                        , adverseEventsHospitalizationUpdateFunc =
                            \value form_ ->
                                { form_
                                    | malariaAdverseEventsHospitalization = Just value
                                    , malariaAdverseEventsHospitalizationDirty = True
                                }
                        }

                TreatmentReviewAnemia ->
                    Just
                        { latestMedicationTreatment = latestMedicationTreatmentForAnemia assembled
                        , stillTakingFormValue = form.anemiaStillTaking
                        , missedDosesFormValue = form.anemiaMissedDoses
                        , adverseEventsFormValue = form.anemiaAdverseEvents
                        , adverseEventsHospitalizationFormValue = form.anemiaAdverseEventsHospitalization
                        , stillTakingUpdateFunc = \value form_ -> { form_ | anemiaStillTaking = Just value }
                        , missedDosesUpdateFunc = \value form_ -> { form_ | anemiaMissedDoses = Just value }
                        , adverseEventsUpdateFunc =
                            \value form_ ->
                                { form_
                                    | anemiaAdverseEvents = Just value
                                    , anemiaAdverseEventsHospitalization = Nothing
                                    , anemiaAdverseEventsHospitalizationDirty = True
                                }
                        , adverseEventsHospitalizationUpdateFunc =
                            \value form_ ->
                                { form_
                                    | anemiaAdverseEventsHospitalization = Just value
                                    , anemiaAdverseEventsHospitalizationDirty = True
                                }
                        }

                TreatmentReviewSyphilis ->
                    Just
                        { latestMedicationTreatment = latestMedicationTreatmentForSyphilis assembled
                        , stillTakingFormValue = form.syphilisStillTaking
                        , missedDosesFormValue = form.syphilisMissedDoses
                        , adverseEventsFormValue = form.syphilisAdverseEvents
                        , adverseEventsHospitalizationFormValue = form.syphilisAdverseEventsHospitalization
                        , stillTakingUpdateFunc = \value form_ -> { form_ | syphilisStillTaking = Just value }
                        , missedDosesUpdateFunc = \value form_ -> { form_ | syphilisMissedDoses = Just value }
                        , adverseEventsUpdateFunc =
                            \value form_ ->
                                { form_
                                    | syphilisAdverseEvents = Just value
                                    , syphilisAdverseEventsHospitalization = Nothing
                                    , syphilisAdverseEventsHospitalizationDirty = True
                                }
                        , adverseEventsHospitalizationUpdateFunc =
                            \value form_ ->
                                { form_
                                    | syphilisAdverseEventsHospitalization = Just value
                                    , syphilisAdverseEventsHospitalizationDirty = True
                                }
                        }
    in
    Maybe.map
        (\config ->
            let
                header =
                    Maybe.map
                        (\transId ->
                            viewCustomLabel language transId "" "label header"
                        )
                        config.latestMedicationTreatment
                        |> Maybe.withDefault emptyNode

                ( derrivedInput, derrivedTask ) =
                    if config.adverseEventsFormValue == Just True then
                        ( [ viewQuestionLabel language Translate.TreatmentReviewQuestionAdverseEventsHospitalization
                          , viewBoolInput
                                language
                                config.adverseEventsHospitalizationFormValue
                                (setBoolInputMsg config.adverseEventsHospitalizationUpdateFunc)
                                "adverse-events-hospitalization"
                                Nothing
                          ]
                        , [ config.adverseEventsHospitalizationFormValue ]
                        )

                    else
                        ( [], [] )
            in
            ( [ header
              , viewQuestionLabel language Translate.TreatmentReviewQuestionStillTaking
              , viewBoolInput
                    language
                    config.stillTakingFormValue
                    (setBoolInputMsg config.stillTakingUpdateFunc)
                    "still-taking"
                    Nothing
              , viewQuestionLabel language Translate.TreatmentReviewQuestionMissedDoses
              , viewBoolInput
                    language
                    config.missedDosesFormValue
                    (setBoolInputMsg config.missedDosesUpdateFunc)
                    "missed-doses"
                    Nothing
              , viewQuestionLabel language Translate.TreatmentReviewQuestionAdverseEvents
              , viewBoolInput
                    language
                    config.adverseEventsFormValue
                    (setBoolInputMsg config.adverseEventsUpdateFunc)
                    "adverse-events"
                    Nothing
              ]
                ++ derrivedInput
            , [ config.stillTakingFormValue
              , config.missedDosesFormValue
              , config.adverseEventsFormValue
              ]
                ++ derrivedTask
            )
        )
        configForTask
        |> Maybe.withDefault ( [], [] )


fromObstetricalExamValue : Maybe ObstetricalExamValue -> ObstetricalExamForm
fromObstetricalExamValue saved =
    { fundalHeight = Maybe.map (.fundalHeight >> getHeightValue) saved
    , fundalHeightDirty = False
    , fetalPresentation = Maybe.map .fetalPresentation saved
    , fetalMovement = Maybe.map .fetalMovement saved
    , fetalHeartRate = Maybe.map .fetalHeartRate saved
    , fetalHeartRateDirty = False
    , cSectionScar = Maybe.map .cSectionScar saved
    }


obstetricalExamFormWithDefault : ObstetricalExamForm -> Maybe ObstetricalExamValue -> ObstetricalExamForm
obstetricalExamFormWithDefault form saved =
    saved
        |> unwrap
            form
            (\value ->
                { fundalHeight = valueConsideringIsDirtyField form.fundalHeightDirty form.fundalHeight (getHeightValue value.fundalHeight)
                , fundalHeightDirty = form.fundalHeightDirty
                , fetalPresentation = or form.fetalPresentation (Just value.fetalPresentation)
                , fetalMovement = or form.fetalMovement (Just value.fetalMovement)
                , fetalHeartRate = valueConsideringIsDirtyField form.fetalHeartRateDirty form.fetalHeartRate value.fetalHeartRate
                , fetalHeartRateDirty = form.fetalHeartRateDirty
                , cSectionScar = or form.cSectionScar (Just value.cSectionScar)
                }
            )


toObstetricalExamValueWithDefault : Maybe ObstetricalExamValue -> ObstetricalExamForm -> Maybe ObstetricalExamValue
toObstetricalExamValueWithDefault saved form =
    obstetricalExamFormWithDefault form saved
        |> toObstetricalExamValue


toObstetricalExamValue : ObstetricalExamForm -> Maybe ObstetricalExamValue
toObstetricalExamValue form =
    Maybe.map ObstetricalExamValue (Maybe.map HeightInCm form.fundalHeight)
        |> andMap form.fetalPresentation
        |> andMap form.fetalMovement
        |> andMap form.fetalHeartRate
        |> andMap form.cSectionScar


fromObstetricHistoryValue : Maybe ObstetricHistoryValue -> ObstetricFormFirstStep
fromObstetricHistoryValue saved =
    { currentlyPregnant = Maybe.map .currentlyPregnant saved
    , termPregnancy = Maybe.map .termPregnancy saved
    , termPregnancyDirty = False
    , preTermPregnancy = Maybe.map .preTermPregnancy saved
    , preTermPregnancyDirty = False
    , stillbirthsAtTerm = Maybe.map .stillbirthsAtTerm saved
    , stillbirthsAtTermDirty = False
    , stillbirthsPreTerm = Maybe.map .stillbirthsPreTerm saved
    , stillbirthsPreTermDirty = False
    , abortions = Maybe.map .abortions saved
    , abortionsDirty = False
    , liveChildren = Maybe.map .liveChildren saved
    , liveChildrenDirty = False
    }


obstetricHistoryFormWithDefault : ObstetricFormFirstStep -> Maybe ObstetricHistoryValue -> ObstetricFormFirstStep
obstetricHistoryFormWithDefault form saved =
    saved
        |> unwrap
            form
            (\value ->
                { currentlyPregnant = or form.currentlyPregnant (Just value.currentlyPregnant)
                , termPregnancy = valueConsideringIsDirtyField form.termPregnancyDirty form.termPregnancy value.termPregnancy
                , termPregnancyDirty = form.termPregnancyDirty
                , preTermPregnancy = valueConsideringIsDirtyField form.preTermPregnancyDirty form.preTermPregnancy value.preTermPregnancy
                , preTermPregnancyDirty = form.preTermPregnancyDirty
                , stillbirthsAtTerm = valueConsideringIsDirtyField form.stillbirthsAtTermDirty form.stillbirthsAtTerm value.stillbirthsAtTerm
                , stillbirthsAtTermDirty = form.stillbirthsAtTermDirty
                , stillbirthsPreTerm = valueConsideringIsDirtyField form.stillbirthsPreTermDirty form.stillbirthsPreTerm value.stillbirthsPreTerm
                , stillbirthsPreTermDirty = form.stillbirthsPreTermDirty
                , abortions = valueConsideringIsDirtyField form.abortionsDirty form.abortions value.abortions
                , abortionsDirty = form.abortionsDirty
                , liveChildren = valueConsideringIsDirtyField form.liveChildrenDirty form.liveChildren value.liveChildren
                , liveChildrenDirty = form.liveChildrenDirty
                }
            )


toObstetricHistoryValueWithDefault : Maybe ObstetricHistoryValue -> ObstetricFormFirstStep -> Maybe ObstetricHistoryValue
toObstetricHistoryValueWithDefault saved form =
    obstetricHistoryFormWithDefault form saved
        |> toObstetricHistoryValue


toObstetricHistoryValue : ObstetricFormFirstStep -> Maybe ObstetricHistoryValue
toObstetricHistoryValue form =
    Maybe.map ObstetricHistoryValue form.currentlyPregnant
        |> andMap form.termPregnancy
        |> andMap form.preTermPregnancy
        |> andMap form.stillbirthsAtTerm
        |> andMap form.stillbirthsPreTerm
        |> andMap form.abortions
        |> andMap form.liveChildren


obstetricHistoryStep2FormWithDefault : ObstetricFormSecondStep -> Maybe ObstetricHistoryStep2Value -> ObstetricFormSecondStep
obstetricHistoryStep2FormWithDefault form saved =
    saved
        |> unwrap
            form
            (\value ->
                { cSections = valueConsideringIsDirtyField form.cSectionsDirty form.cSections value.cSections
                , cSectionsDirty = form.cSectionsDirty
                , cSectionInPreviousDelivery = or form.cSectionInPreviousDelivery (EverySet.member CSectionInPreviousDelivery value.previousDelivery |> Just)
                , cSectionReason = or form.cSectionReason (value.cSectionReason |> EverySet.toList |> List.head)
                , previousDeliveryPeriod = or form.previousDeliveryPeriod (value.previousDeliveryPeriod |> EverySet.toList |> List.head)
                , successiveAbortions = or form.successiveAbortions (EverySet.member SuccessiveAbortions value.obstetricHistory |> Just)
                , successivePrematureDeliveries = or form.successivePrematureDeliveries (EverySet.member SuccessivePrematureDeliveries value.obstetricHistory |> Just)
                , stillbornPreviousDelivery = or form.stillbornPreviousDelivery (EverySet.member StillbornPreviousDelivery value.previousDelivery |> Just)
                , babyDiedOnDayOfBirthPreviousDelivery = or form.babyDiedOnDayOfBirthPreviousDelivery (EverySet.member BabyDiedOnDayOfBirthPreviousDelivery value.previousDelivery |> Just)
                , partialPlacentaPreviousDelivery = or form.partialPlacentaPreviousDelivery (EverySet.member PartialPlacentaPreviousDelivery value.previousDelivery |> Just)
                , severeHemorrhagingPreviousDelivery = or form.severeHemorrhagingPreviousDelivery (EverySet.member SevereHemorrhagingPreviousDelivery value.previousDelivery |> Just)
                , preeclampsiaPreviousPregnancy = or form.preeclampsiaPreviousPregnancy (EverySet.member PreeclampsiaPreviousPregnancy value.obstetricHistory |> Just)
                , convulsionsPreviousDelivery = or form.convulsionsPreviousDelivery (EverySet.member ConvulsionsPreviousDelivery value.previousDelivery |> Just)
                , convulsionsAndUnconsciousPreviousDelivery = or form.convulsionsAndUnconsciousPreviousDelivery (EverySet.member ConvulsionsAndUnconsciousPreviousDelivery value.previousDelivery |> Just)
                , gestationalDiabetesPreviousPregnancy = or form.gestationalDiabetesPreviousPregnancy (EverySet.member GestationalDiabetesPreviousPregnancy value.obstetricHistory |> Just)
                , incompleteCervixPreviousPregnancy = or form.incompleteCervixPreviousPregnancy (EverySet.member IncompleteCervixPreviousPregnancy value.obstetricHistory |> Just)
                , rhNegative = or form.rhNegative (EverySet.member RhNegative value.obstetricHistory |> Just)
                }
            )


toObstetricHistoryStep2ValueWithDefault : Maybe ObstetricHistoryStep2Value -> ObstetricFormSecondStep -> Maybe ObstetricHistoryStep2Value
toObstetricHistoryStep2ValueWithDefault saved form =
    obstetricHistoryStep2FormWithDefault form saved
        |> toObstetricHistoryStep2Value


toObstetricHistoryStep2Value : ObstetricFormSecondStep -> Maybe ObstetricHistoryStep2Value
toObstetricHistoryStep2Value form =
    let
        previousDeliverySet =
            [ Maybe.map (ifTrue CSectionInPreviousDelivery) form.cSectionInPreviousDelivery
            , Maybe.map (ifTrue StillbornPreviousDelivery) form.stillbornPreviousDelivery
            , Maybe.map (ifTrue BabyDiedOnDayOfBirthPreviousDelivery) form.babyDiedOnDayOfBirthPreviousDelivery
            , Maybe.map (ifTrue PartialPlacentaPreviousDelivery) form.partialPlacentaPreviousDelivery
            , Maybe.map (ifTrue SevereHemorrhagingPreviousDelivery) form.severeHemorrhagingPreviousDelivery
            , Maybe.map (ifTrue ConvulsionsPreviousDelivery) form.convulsionsPreviousDelivery
            , Maybe.map (ifTrue ConvulsionsAndUnconsciousPreviousDelivery) form.convulsionsAndUnconsciousPreviousDelivery
            ]
                |> Maybe.Extra.combine
                |> Maybe.map (List.foldl EverySet.union EverySet.empty >> ifEverySetEmpty NoPreviousDeliverySign)

        obstetricHistorySet =
            [ Maybe.map (ifTrue SuccessiveAbortions) form.successiveAbortions
            , Maybe.map (ifTrue SuccessivePrematureDeliveries) form.successivePrematureDeliveries
            , Maybe.map (ifTrue PreeclampsiaPreviousPregnancy) form.preeclampsiaPreviousPregnancy
            , Maybe.map (ifTrue GestationalDiabetesPreviousPregnancy) form.gestationalDiabetesPreviousPregnancy
            , Maybe.map (ifTrue IncompleteCervixPreviousPregnancy) form.incompleteCervixPreviousPregnancy
            , Maybe.map (ifTrue RhNegative) form.rhNegative
            ]
                |> Maybe.Extra.combine
                |> Maybe.map (List.foldl EverySet.union EverySet.empty >> ifEverySetEmpty NoObstetricHistorySign)
    in
    Maybe.map ObstetricHistoryStep2Value form.cSections
        |> andMap (Maybe.map EverySet.singleton form.cSectionReason)
        |> andMap previousDeliverySet
        |> andMap (Maybe.map EverySet.singleton form.previousDeliveryPeriod)
        |> andMap obstetricHistorySet


fromFamilyPlanningValue : Maybe (EverySet FamilyPlanningSign) -> FamilyPlanningForm
fromFamilyPlanningValue saved =
    { signs = Maybe.map EverySet.toList saved }


familyPlanningFormWithDefault : FamilyPlanningForm -> Maybe (EverySet FamilyPlanningSign) -> FamilyPlanningForm
familyPlanningFormWithDefault form saved =
    saved
        |> unwrap
            form
            (\value ->
                { signs = or form.signs (EverySet.toList value |> Just) }
            )


toFamilyPlanningValueWithDefault : Maybe (EverySet FamilyPlanningSign) -> FamilyPlanningForm -> Maybe (EverySet FamilyPlanningSign)
toFamilyPlanningValueWithDefault saved form =
    familyPlanningFormWithDefault form saved
        |> toFamilyPlanningValue


toFamilyPlanningValue : FamilyPlanningForm -> Maybe (EverySet FamilyPlanningSign)
toFamilyPlanningValue form =
    Maybe.map (EverySet.fromList >> ifEverySetEmpty NoFamilyPlanning) form.signs


fromPrenatalNutritionValue : Maybe PrenatalNutritionValue -> NutritionAssessmentForm
fromPrenatalNutritionValue saved =
    { height = Maybe.map (.height >> getHeightValue) saved
    , heightDirty = False
    , weight = Maybe.map (.weight >> weightValueFunc) saved
    , weightDirty = False
    , muac = Maybe.map (.muac >> muacValueFunc) saved
    , muacDirty = False
    }


prenatalNutritionFormWithDefault : NutritionAssessmentForm -> Maybe PrenatalNutritionValue -> NutritionAssessmentForm
prenatalNutritionFormWithDefault form saved =
    saved
        |> unwrap
            form
            (\value ->
                { height = valueConsideringIsDirtyField form.heightDirty form.height (getHeightValue value.height)
                , heightDirty = form.heightDirty
                , weight = valueConsideringIsDirtyField form.weightDirty form.weight (weightValueFunc value.weight)
                , weightDirty = form.weightDirty
                , muac = valueConsideringIsDirtyField form.muacDirty form.muac (muacValueFunc value.muac)
                , muacDirty = form.muacDirty
                }
            )


toPrenatalNutritionValueWithDefault : Maybe PrenatalNutritionValue -> NutritionAssessmentForm -> Maybe PrenatalNutritionValue
toPrenatalNutritionValueWithDefault saved form =
    prenatalNutritionFormWithDefault form saved
        |> toPrenatalNutritionValue


toPrenatalNutritionValue : NutritionAssessmentForm -> Maybe PrenatalNutritionValue
toPrenatalNutritionValue form =
    Maybe.map PrenatalNutritionValue (Maybe.map HeightInCm form.height)
        |> andMap (Maybe.map WeightInKg form.weight)
        |> andMap (Maybe.map MuacInCm form.muac)


malariaPreventionFormWithDefault : MalariaPreventionForm -> Maybe (EverySet MalariaPreventionSign) -> MalariaPreventionForm
malariaPreventionFormWithDefault form saved =
    saved
        |> unwrap
            form
            (\value ->
                { receivedMosquitoNet = or form.receivedMosquitoNet (EverySet.member MosquitoNet value |> Just)
                }
            )


toMalariaPreventionValueWithDefault : Maybe (EverySet MalariaPreventionSign) -> MalariaPreventionForm -> Maybe (EverySet MalariaPreventionSign)
toMalariaPreventionValueWithDefault saved form =
    malariaPreventionFormWithDefault form saved
        |> toMalariaPreventionValue


toMalariaPreventionValue : MalariaPreventionForm -> Maybe (EverySet MalariaPreventionSign)
toMalariaPreventionValue form =
    Maybe.map (toEverySet MosquitoNet NoMalariaPreventionSigns) form.receivedMosquitoNet


fromSocialHistoryValue : Maybe SocialHistoryValue -> SocialHistoryForm
fromSocialHistoryValue saved =
    { accompaniedByPartner = Maybe.map (.socialHistory >> EverySet.member AccompaniedByPartner) saved
    , partnerReceivedCounseling = Maybe.map (.socialHistory >> EverySet.member PartnerHivCounseling) saved
    , partnerReceivedTesting = Maybe.map (.hivTestingResult >> (==) NoHivTesting >> not) saved
    , partnerTestingResult = Maybe.map .hivTestingResult saved
    }


socialHistoryFormWithDefault : SocialHistoryForm -> Maybe SocialHistoryValue -> SocialHistoryForm
socialHistoryFormWithDefault form saved =
    saved
        |> unwrap
            form
            (\value ->
                { accompaniedByPartner = or form.accompaniedByPartner (EverySet.member AccompaniedByPartner value.socialHistory |> Just)
                , partnerReceivedCounseling = or form.partnerReceivedCounseling (EverySet.member PartnerHivCounseling value.socialHistory |> Just)
                , partnerReceivedTesting = or form.partnerReceivedTesting (value.hivTestingResult == NoHivTesting |> not |> Just)
                , partnerTestingResult = or form.partnerTestingResult (Just value.hivTestingResult)
                }
            )


toSocialHistoryValueWithDefault : Maybe SocialHistoryValue -> SocialHistoryForm -> Maybe SocialHistoryValue
toSocialHistoryValueWithDefault saved form =
    socialHistoryFormWithDefault form saved
        |> toSocialHistoryValue


toSocialHistoryValue : SocialHistoryForm -> Maybe SocialHistoryValue
toSocialHistoryValue form =
    let
        socialHistory =
            [ Maybe.map (ifTrue AccompaniedByPartner) form.accompaniedByPartner
            , ifNullableTrue PartnerHivCounseling form.partnerReceivedCounseling
            ]
                |> Maybe.Extra.combine
                |> Maybe.map (List.foldl EverySet.union EverySet.empty >> ifEverySetEmpty NoSocialHistorySign)
    in
    Maybe.map SocialHistoryValue socialHistory
        |> andMap form.partnerTestingResult


fromPregnancyTestValue : Maybe PregnancyTestResult -> PregnancyTestForm
fromPregnancyTestValue saved =
    { pregnancyTestResult = saved }


pregnancyTestFormWithDefault : PregnancyTestForm -> Maybe PregnancyTestResult -> PregnancyTestForm
pregnancyTestFormWithDefault form saved =
    saved
        |> unwrap
            form
            (\value ->
                let
                    formWithDefault =
                        fromPregnancyTestValue saved
                in
                { pregnancyTestResult = or form.pregnancyTestResult formWithDefault.pregnancyTestResult
                }
            )


toPregnancyTestValueWithDefault : Maybe PregnancyTestResult -> PregnancyTestForm -> Maybe PregnancyTestResult
toPregnancyTestValueWithDefault saved form =
    pregnancyTestFormWithDefault form saved
        |> (\form_ ->
                form_
           )
        |> toPregnancyTestValue


toPregnancyTestValue : PregnancyTestForm -> Maybe PregnancyTestResult
toPregnancyTestValue form =
    form.pregnancyTestResult


historyTasksCompletedFromTotal : AssembledData -> HistoryData -> HistoryTask -> ( Int, Int )
historyTasksCompletedFromTotal assembled data task =
    case task of
        Obstetric ->
            case data.obstetricHistoryStep of
                ObstetricHistoryFirstStep ->
                    let
                        formStep1_ =
                            assembled.measurements.obstetricHistory
                                |> getMeasurementValueFunc
                                |> obstetricHistoryFormWithDefault data.obstetricFormFirstStep

                        intInputs =
                            [ formStep1_.termPregnancy
                            , formStep1_.preTermPregnancy
                            , formStep1_.stillbirthsAtTerm
                            , formStep1_.stillbirthsPreTerm
                            , formStep1_.abortions
                            , formStep1_.liveChildren
                            ]
                    in
                    ( (intInputs
                        |> List.map taskCompleted
                        |> List.sum
                      )
                        + taskCompleted formStep1_.currentlyPregnant
                    , List.length intInputs + 1
                    )

                ObstetricHistorySecondStep ->
                    let
                        formStep2_ =
                            assembled.measurements.obstetricHistoryStep2
                                |> getMeasurementValueFunc
                                |> obstetricHistoryStep2FormWithDefault data.obstetricFormSecondStep

                        boolInputs =
                            [ formStep2_.cSectionInPreviousDelivery
                            , formStep2_.successiveAbortions
                            , formStep2_.successivePrematureDeliveries
                            , formStep2_.stillbornPreviousDelivery
                            , formStep2_.babyDiedOnDayOfBirthPreviousDelivery
                            , formStep2_.partialPlacentaPreviousDelivery
                            , formStep2_.severeHemorrhagingPreviousDelivery
                            , formStep2_.preeclampsiaPreviousPregnancy
                            , formStep2_.convulsionsPreviousDelivery
                            , formStep2_.convulsionsAndUnconsciousPreviousDelivery
                            , formStep2_.gestationalDiabetesPreviousPregnancy
                            , formStep2_.incompleteCervixPreviousPregnancy
                            , formStep2_.rhNegative
                            ]
                    in
                    ( (boolInputs
                        |> List.map taskCompleted
                        |> List.sum
                      )
                        + taskCompleted formStep2_.cSections
                        + taskCompleted formStep2_.cSectionReason
                        + taskCompleted formStep2_.previousDeliveryPeriod
                    , List.length boolInputs + 3
                    )

        Medical ->
            let
                medicalForm =
                    assembled.measurements.medicalHistory
                        |> getMeasurementValueFunc
                        |> medicalHistoryFormWithDefault data.medicalForm

                boolInputs =
                    [ medicalForm.uterineMyoma
                    , medicalForm.diabetes
                    , medicalForm.cardiacDisease
                    , medicalForm.renalDisease
                    , medicalForm.hypertensionBeforePregnancy
                    , medicalForm.tuberculosisPast
                    , medicalForm.tuberculosisPresent
                    , medicalForm.asthma
                    , medicalForm.bowedLegs
                    , medicalForm.hiv
                    ]
            in
            ( boolInputs
                |> List.map taskCompleted
                |> List.sum
            , List.length boolInputs
            )

        Social ->
            let
                socialForm =
                    assembled.measurements.socialHistory
                        |> getMeasurementValueFunc
                        |> socialHistoryFormWithDefault data.socialForm

                showCounselingQuestion =
                    assembled.nursePreviousMeasurementsWithDates
                        |> List.filter
                            (\( _, _, measurements ) ->
                                measurements.socialHistory
                                    |> Maybe.map (Tuple.second >> .value >> .socialHistory >> EverySet.member PartnerHivCounseling)
                                    |> Maybe.withDefault False
                            )
                        |> List.isEmpty

                partnerReceivedCounselingInput =
                    if showCounselingQuestion then
                        [ socialForm.partnerReceivedCounseling ]

                    else
                        []

                showTestingQuestions =
                    assembled.nursePreviousMeasurementsWithDates
                        |> List.filter
                            (\( _, _, measurements ) ->
                                measurements.socialHistory
                                    |> Maybe.map
                                        (\socialHistory ->
                                            let
                                                value =
                                                    Tuple.second socialHistory |> .value
                                            in
                                            (value.hivTestingResult == ResultHivPositive)
                                                || (value.hivTestingResult == ResultHivNegative)
                                        )
                                    |> Maybe.withDefault False
                            )
                        |> List.isEmpty

                partnerReceivedTestingInput =
                    if showTestingQuestions then
                        [ socialForm.partnerReceivedTesting ]

                    else
                        []

                boolInputs =
                    (socialForm.accompaniedByPartner
                        :: partnerReceivedCounselingInput
                    )
                        ++ partnerReceivedTestingInput

                listInputs =
                    if socialForm.partnerReceivedTesting == Just True then
                        [ socialForm.partnerTestingResult ]

                    else
                        []
            in
            ( (boolInputs |> List.map taskCompleted |> List.sum)
                + (listInputs |> List.map taskCompleted |> List.sum)
            , List.length boolInputs + List.length listInputs
            )

        OutsideCare ->
            -- This is not in use, because OutsideCare task got
            -- special treatment at viewHistoryContent().
            ( 0, 0 )


examinationTasksCompletedFromTotal : AssembledData -> ExaminationData -> ExaminationTask -> ( Int, Int )
examinationTasksCompletedFromTotal assembled data task =
    case task of
        Vitals ->
            let
                form =
                    assembled.measurements.vitals
                        |> getMeasurementValueFunc
                        |> vitalsFormWithDefault data.vitalsForm
            in
            ( taskAllCompleted [ form.sysBloodPressure, form.diaBloodPressure ]
                + ([ Maybe.map (always ()) form.heartRate
                   , Maybe.map (always ()) form.respiratoryRate
                   , Maybe.map (always ()) form.bodyTemperature
                   ]
                    |> List.map taskCompleted
                    |> List.sum
                  )
            , 4
            )

        NutritionAssessment ->
            let
                measuredHeight =
                    resolveMeasuredHeight assembled

                hideHeightInput =
                    isJust measuredHeight

                form_ =
                    assembled.measurements.nutrition
                        |> getMeasurementValueFunc
                        |> prenatalNutritionFormWithDefault data.nutritionAssessmentForm

                form =
                    if hideHeightInput then
                        Maybe.map (\(HeightInCm height) -> { form_ | height = Just height }) measuredHeight
                            |> Maybe.withDefault form_

                    else
                        form_

                tasks_ =
                    if hideHeightInput then
                        [ form.weight, form.muac ]

                    else
                        [ form.height, form.weight, form.muac ]

                tasksForBmi =
                    if hideHeightInput then
                        [ form.weight ]

                    else
                        [ form.height, form.weight ]
            in
            ( (List.map taskCompleted tasks_ |> List.sum)
                -- This is for BMI task, which is considered as completed
                -- when both height and weight are set.
                + taskAllCompleted tasksForBmi
            , List.length tasks_ + 1
            )

        CorePhysicalExam ->
            let
                form =
                    assembled.measurements.corePhysicalExam
                        |> getMeasurementValueFunc
                        |> corePhysicalExamFormWithDefault data.corePhysicalExamForm

                extremitiesTaskCompleted =
                    if isJust form.hands && isJust form.legs then
                        1

                    else
                        0
            in
            ( extremitiesTaskCompleted
                + taskCompleted form.neck
                + taskCompleted form.lungs
                + taskCompleted form.abdomen
                + taskCompleted form.heart
                + ([ form.brittleHair
                   , form.paleConjuctiva
                   ]
                    |> List.map taskCompleted
                    |> List.sum
                  )
            , 7
            )

        ObstetricalExam ->
            let
                form =
                    assembled.measurements.obstetricalExam
                        |> getMeasurementValueFunc
                        |> obstetricalExamFormWithDefault data.obstetricalExamForm
            in
            ( taskCompleted form.fetalPresentation
                + taskCompleted form.fetalMovement
                + taskCompleted form.cSectionScar
                + ([ Maybe.map (always ()) form.fundalHeight, Maybe.map (always ()) form.fetalHeartRate ]
                    |> List.map taskCompleted
                    |> List.sum
                  )
            , 5
            )

        BreastExam ->
            let
                form =
                    assembled.measurements.breastExam
                        |> getMeasurementValueFunc
                        |> breastExamFormWithDefault data.breastExamForm
            in
            ( taskCompleted form.breast + taskCompleted form.selfGuidance
            , 2
            )


socialHistoryHivTestingResultFromString : String -> Maybe SocialHistoryHivTestingResult
socialHistoryHivTestingResultFromString result =
    case result of
        "positive" ->
            Just ResultHivPositive

        "negative" ->
            Just ResultHivNegative

        "indeterminate" ->
            Just ResultHivIndeterminate

        "none" ->
            Just NoHivTesting

        _ ->
            Nothing


fromBirthPlanValue : Maybe BirthPlanValue -> BirthPlanForm
fromBirthPlanValue saved =
    { haveInsurance = Maybe.map (.signs >> EverySet.member Insurance) saved
    , boughtClothes = Maybe.map (.signs >> EverySet.member BoughtClothes) saved
    , caregiverAccompany = Maybe.map (.signs >> EverySet.member CaregiverAccompany) saved
    , savedMoney = Maybe.map (.signs >> EverySet.member SavedMoney) saved
    , haveTransportation = Maybe.map (.signs >> EverySet.member Transportation) saved
    , familyPlanning = Maybe.map (.familyPlanning >> EverySet.toList) saved
    }


birthPlanFormWithDefault : BirthPlanForm -> Maybe BirthPlanValue -> BirthPlanForm
birthPlanFormWithDefault form saved =
    saved
        |> unwrap
            form
            (\value ->
                { haveInsurance = or form.haveInsurance (EverySet.member Insurance value.signs |> Just)
                , boughtClothes = or form.boughtClothes (EverySet.member BoughtClothes value.signs |> Just)
                , caregiverAccompany = or form.caregiverAccompany (EverySet.member CaregiverAccompany value.signs |> Just)
                , savedMoney = or form.savedMoney (EverySet.member SavedMoney value.signs |> Just)
                , haveTransportation = or form.haveTransportation (EverySet.member Transportation value.signs |> Just)
                , familyPlanning = or form.familyPlanning (value.familyPlanning |> EverySet.toList |> Just)
                }
            )


toBirthPlanValueWithDefault : Maybe BirthPlanValue -> BirthPlanForm -> Maybe BirthPlanValue
toBirthPlanValueWithDefault saved form =
    birthPlanFormWithDefault form saved
        |> toBirthPlanValue


toBirthPlanValue : BirthPlanForm -> Maybe BirthPlanValue
toBirthPlanValue form =
    let
        signs =
            [ Maybe.map (ifTrue Insurance) form.haveInsurance
            , Maybe.map (ifTrue BoughtClothes) form.boughtClothes
            , Maybe.map (ifTrue CaregiverAccompany) form.caregiverAccompany
            , Maybe.map (ifTrue SavedMoney) form.savedMoney
            , Maybe.map (ifTrue Transportation) form.haveTransportation
            ]
                |> Maybe.Extra.combine
                |> Maybe.map (List.foldl EverySet.union EverySet.empty >> ifEverySetEmpty NoBirthPlan)
    in
    Maybe.map BirthPlanValue signs
        |> andMap (Maybe.map EverySet.fromList form.familyPlanning)


fromFollowUpValue : Maybe PrenatalFollowUpValue -> FollowUpForm
fromFollowUpValue saved =
    { option = Maybe.andThen (.options >> EverySet.toList >> List.head) saved
    , assesment = Maybe.map .assesment saved
    , resolutionDate = Maybe.andThen .resolutionDate saved
    }


followUpFormWithDefault : FollowUpForm -> Maybe PrenatalFollowUpValue -> FollowUpForm
followUpFormWithDefault form saved =
    saved
        |> unwrap
            form
            (\value ->
                { option = or form.option (EverySet.toList value.options |> List.head)
                , assesment = or form.assesment (Just value.assesment)
                , resolutionDate = or form.resolutionDate value.resolutionDate
                }
            )


toFollowUpValueWithDefault : Maybe PrenatalFollowUpValue -> FollowUpForm -> Maybe PrenatalFollowUpValue
toFollowUpValueWithDefault saved form =
    followUpFormWithDefault form saved
        |> toFollowUpValue


toFollowUpValue : FollowUpForm -> Maybe PrenatalFollowUpValue
toFollowUpValue form =
    Maybe.map2
        (\options assesment ->
            PrenatalFollowUpValue options assesment form.resolutionDate
        )
        (Maybe.map (List.singleton >> EverySet.fromList) form.option)
        form.assesment


fromAppointmentConfirmationValue : Maybe PrenatalAppointmentConfirmationValue -> AppointmentConfirmationForm
fromAppointmentConfirmationValue saved =
    { appointmentDate = Maybe.map .date saved
    , dateSelectorPopupState = Nothing
    }


appointmentConfirmationFormWithDefault : AppointmentConfirmationForm -> Maybe PrenatalAppointmentConfirmationValue -> AppointmentConfirmationForm
appointmentConfirmationFormWithDefault form saved =
    saved
        |> unwrap
            form
            (\value ->
                { appointmentDate = or form.appointmentDate (Just value.date)
                , dateSelectorPopupState = form.dateSelectorPopupState
                }
            )


toAppointmentConfirmationValueWithDefault : Maybe PrenatalAppointmentConfirmationValue -> AppointmentConfirmationForm -> Maybe PrenatalAppointmentConfirmationValue
toAppointmentConfirmationValueWithDefault saved form =
    let
        form_ =
            appointmentConfirmationFormWithDefault form saved
    in
    toAppointmentConfirmationValue form_


toAppointmentConfirmationValue : AppointmentConfirmationForm -> Maybe PrenatalAppointmentConfirmationValue
toAppointmentConfirmationValue form =
    Maybe.map PrenatalAppointmentConfirmationValue form.appointmentDate


prenatalMalariaTestFormWithDefault : PrenatalMalariaTestForm -> Maybe PrenatalMalariaTestValue -> PrenatalMalariaTestForm
prenatalMalariaTestFormWithDefault form saved =
    saved
        |> unwrap
            form
            (\value ->
                let
                    testPerformedValue =
                        List.member value.executionNote [ TestNoteRunToday, TestNoteRunPreviously ]

                    testPerformedTodayFromValue =
                        value.executionNote == TestNoteRunToday
                in
                { testPerformed = valueConsideringIsDirtyField form.testPerformedDirty form.testPerformed testPerformedValue
                , testPerformedDirty = form.testPerformedDirty
                , testPerformedToday = valueConsideringIsDirtyField form.testPerformedTodayDirty form.testPerformedToday testPerformedTodayFromValue
                , testPerformedTodayDirty = form.testPerformedTodayDirty
                , executionNote = valueConsideringIsDirtyField form.executionNoteDirty form.executionNote value.executionNote
                , executionNoteDirty = form.executionNoteDirty
                , executionDate = maybeValueConsideringIsDirtyField form.executionDateDirty form.executionDate value.executionDate
                , executionDateDirty = form.executionDateDirty
                , testResult = or form.testResult value.testResult
                , dateSelectorPopupState = form.dateSelectorPopupState
                }
            )


toPrenatalMalariaTestValueWithDefault : Maybe PrenatalMalariaTestValue -> PrenatalMalariaTestForm -> Maybe PrenatalMalariaTestValue
toPrenatalMalariaTestValueWithDefault saved form =
    prenatalMalariaTestFormWithDefault form saved
        |> toPrenatalMalariaTestValue


toPrenatalMalariaTestValue : PrenatalMalariaTestForm -> Maybe PrenatalMalariaTestValue
toPrenatalMalariaTestValue form =
    Maybe.map
        (\executionNote ->
            { executionNote = executionNote
            , executionDate = form.executionDate
            , testResult = form.testResult
            }
        )
        form.executionNote


prenatalHIVTestFormWithDefault : PrenatalHIVTestForm -> Maybe PrenatalHIVTestValue -> PrenatalHIVTestForm
prenatalHIVTestFormWithDefault form saved =
    saved
        |> unwrap
            form
            (\value ->
                let
                    knownAsPositiveValue =
                        List.member value.executionNote [ TestNoteKnownAsPositive ]

                    testPerformedValue =
                        List.member value.executionNote [ TestNoteRunToday, TestNoteRunPreviously ]

                    testPerformedTodayFromValue =
                        value.executionNote == TestNoteRunToday

                    hivProgramHCValue =
                        Maybe.map (EverySet.member HIVProgramHC)
                            value.hivSigns
                            |> Maybe.withDefault False

                    partnerHIVPositiveValue =
                        Maybe.map (EverySet.member PartnerHIVPositive)
                            value.hivSigns
                            |> Maybe.withDefault False

                    partnerTakingARVValue =
                        Maybe.map (EverySet.member PartnerTakingARV)
                            value.hivSigns
                            |> Maybe.withDefault False

                    partnerSurpressedViralLoadValue =
                        Maybe.map (EverySet.member PartnerSurpressedViralLoad)
                            value.hivSigns
                            |> Maybe.withDefault False
                in
                { knownAsPositive = or form.knownAsPositive (Just knownAsPositiveValue)
                , testPerformed = valueConsideringIsDirtyField form.testPerformedDirty form.testPerformed testPerformedValue
                , testPerformedDirty = form.testPerformedDirty
                , testPerformedToday = valueConsideringIsDirtyField form.testPerformedTodayDirty form.testPerformedToday testPerformedTodayFromValue
                , testPerformedTodayDirty = form.testPerformedTodayDirty
                , executionNote = valueConsideringIsDirtyField form.executionNoteDirty form.executionNote value.executionNote
                , executionNoteDirty = form.executionNoteDirty
                , executionDate = maybeValueConsideringIsDirtyField form.executionDateDirty form.executionDate value.executionDate
                , executionDateDirty = form.executionDateDirty
                , testResult = or form.testResult value.testResult
                , hivProgramHC = valueConsideringIsDirtyField form.hivProgramHCDirty form.hivProgramHC hivProgramHCValue
                , hivProgramHCDirty = form.hivProgramHCDirty
                , partnerHIVPositive = valueConsideringIsDirtyField form.partnerHIVPositiveDirty form.partnerHIVPositive partnerHIVPositiveValue
                , partnerHIVPositiveDirty = form.partnerHIVPositiveDirty
                , partnerTakingARV = valueConsideringIsDirtyField form.partnerTakingARVDirty form.partnerTakingARV partnerTakingARVValue
                , partnerTakingARVDirty = form.partnerTakingARVDirty
                , partnerSurpressedViralLoad = valueConsideringIsDirtyField form.partnerSurpressedViralLoadDirty form.partnerSurpressedViralLoad partnerSurpressedViralLoadValue
                , partnerSurpressedViralLoadDirty = form.partnerSurpressedViralLoadDirty
                , dateSelectorPopupState = form.dateSelectorPopupState
                }
            )


toPrenatalHIVTestValueWithDefault : Maybe PrenatalHIVTestValue -> PrenatalHIVTestForm -> Maybe PrenatalHIVTestValue
toPrenatalHIVTestValueWithDefault saved form =
    prenatalHIVTestFormWithDefault form saved
        |> toPrenatalHIVTestValue


toPrenatalHIVTestValue : PrenatalHIVTestForm -> Maybe PrenatalHIVTestValue
toPrenatalHIVTestValue form =
    Maybe.map
        (\executionNote ->
            let
                hivSigns =
                    [ ifNullableTrue HIVProgramHC form.hivProgramHC
                    , ifNullableTrue PartnerHIVPositive form.partnerHIVPositive
                    , ifNullableTrue PartnerTakingARV form.partnerTakingARV
                    , ifNullableTrue PartnerSurpressedViralLoad form.partnerSurpressedViralLoad
                    ]
                        |> Maybe.Extra.combine
                        |> Maybe.map (List.foldl EverySet.union EverySet.empty >> ifEverySetEmpty NoPrenatalHIVSign)
            in
            { executionNote = executionNote
            , executionDate = form.executionDate
            , testResult = form.testResult
            , hivSigns = hivSigns
            }
        )
        form.executionNote


prenatalUrineDipstickFormWithDefault : PrenatalUrineDipstickForm -> Maybe PrenatalUrineDipstickTestValue -> PrenatalUrineDipstickForm
prenatalUrineDipstickFormWithDefault form saved =
    saved
        |> unwrap
            form
            (\value ->
                let
                    testPerformedValue =
                        List.member value.executionNote [ TestNoteRunToday, TestNoteRunPreviously ]

                    testPerformedTodayFromValue =
                        value.executionNote == TestNoteRunToday
                in
                { testPerformed = valueConsideringIsDirtyField form.testPerformedDirty form.testPerformed testPerformedValue
                , testPerformedDirty = form.testPerformedDirty
                , testPerformedToday = valueConsideringIsDirtyField form.testPerformedTodayDirty form.testPerformedToday testPerformedTodayFromValue
                , testPerformedTodayDirty = form.testPerformedTodayDirty
                , testVariant = or form.testVariant value.testVariant
                , executionNote = valueConsideringIsDirtyField form.executionNoteDirty form.executionNote value.executionNote
                , executionNoteDirty = form.executionNoteDirty
                , executionDate = maybeValueConsideringIsDirtyField form.executionDateDirty form.executionDate value.executionDate
                , executionDateDirty = form.executionDateDirty
                , dateSelectorPopupState = form.dateSelectorPopupState
                }
            )


toPrenatalUrineDipstickTestValueWithDefault : Maybe PrenatalUrineDipstickTestValue -> PrenatalUrineDipstickForm -> Maybe PrenatalUrineDipstickTestValue
toPrenatalUrineDipstickTestValueWithDefault saved form =
    prenatalUrineDipstickFormWithDefault form saved
        |> toPrenatalUrineDipstickTestValue


toPrenatalUrineDipstickTestValue : PrenatalUrineDipstickForm -> Maybe PrenatalUrineDipstickTestValue
toPrenatalUrineDipstickTestValue form =
    Maybe.map
        (\executionNote ->
            { testVariant = form.testVariant
            , executionNote = executionNote
            , executionDate = form.executionDate
            , protein = Nothing
            , ph = Nothing
            , glucose = Nothing
            , leukocytes = Nothing
            , nitrite = Nothing
            , urobilinogen = Nothing
            , haemoglobin = Nothing
            , specificGravity = Nothing
            , ketone = Nothing
            , bilirubin = Nothing
            }
        )
        form.executionNote


prenatalNonRDTFormWithDefault :
    PrenatalLabsNonRDTForm
    -> Maybe { value | executionNote : PrenatalTestExecutionNote, executionDate : Maybe NominalDate }
    -> PrenatalLabsNonRDTForm
prenatalNonRDTFormWithDefault form saved =
    saved
        |> unwrap
            form
            (\value ->
                let
                    knownAsPositiveValue =
                        List.member value.executionNote [ TestNoteKnownAsPositive ]

                    testPerformedValue =
                        List.member value.executionNote [ TestNoteRunToday, TestNoteRunPreviously ]

                    testPerformedTodayFromValue =
                        value.executionNote == TestNoteRunToday
                in
                { knownAsPositive = or form.knownAsPositive (Just knownAsPositiveValue)
                , testPerformed = valueConsideringIsDirtyField form.testPerformedDirty form.testPerformed testPerformedValue
                , testPerformedDirty = form.testPerformedDirty
                , testPerformedToday = valueConsideringIsDirtyField form.testPerformedTodayDirty form.testPerformedToday testPerformedTodayFromValue
                , testPerformedTodayDirty = form.testPerformedTodayDirty
                , executionNote = valueConsideringIsDirtyField form.executionNoteDirty form.executionNote value.executionNote
                , executionNoteDirty = form.executionNoteDirty
                , executionDate = maybeValueConsideringIsDirtyField form.executionDateDirty form.executionDate value.executionDate
                , executionDateDirty = form.executionDateDirty
                , dateSelectorPopupState = form.dateSelectorPopupState
                }
            )


toPrenatalNonRDTValueWithDefault :
    Maybe { value | executionNote : PrenatalTestExecutionNote, executionDate : Maybe NominalDate }
    -> (PrenatalTestExecutionNote -> Maybe NominalDate -> { value | executionNote : PrenatalTestExecutionNote, executionDate : Maybe NominalDate })
    -> PrenatalLabsNonRDTForm
    -> Maybe { value | executionNote : PrenatalTestExecutionNote, executionDate : Maybe NominalDate }
toPrenatalNonRDTValueWithDefault saved withEmptyResultsFunc form =
    let
        formWithDefault =
            prenatalNonRDTFormWithDefault form saved
    in
    Maybe.map (\executionNote -> withEmptyResultsFunc executionNote formWithDefault.executionDate)
        formWithDefault.executionNote


toHepatitisBTestValueWithEmptyResults : PrenatalTestExecutionNote -> Maybe NominalDate -> PrenatalHepatitisBTestValue
toHepatitisBTestValueWithEmptyResults note date =
    PrenatalHepatitisBTestValue note date Nothing Nothing


toSyphilisTestValueWithEmptyResults : PrenatalTestExecutionNote -> Maybe NominalDate -> PrenatalSyphilisTestValue
toSyphilisTestValueWithEmptyResults note date =
    PrenatalSyphilisTestValue note date Nothing Nothing Nothing


toHemoglobinTestValueWithEmptyResults : PrenatalTestExecutionNote -> Maybe NominalDate -> PrenatalHemoglobinTestValue
toHemoglobinTestValueWithEmptyResults note date =
    PrenatalHemoglobinTestValue note date Nothing


toRandomBloodSugarTestValueWithEmptyResults : PrenatalTestExecutionNote -> Maybe NominalDate -> PrenatalRandomBloodSugarTestValue
toRandomBloodSugarTestValueWithEmptyResults note date =
    PrenatalRandomBloodSugarTestValue note date Nothing


toBloodGpRsTestValueWithEmptyResults : PrenatalTestExecutionNote -> Maybe NominalDate -> PrenatalBloodGpRsTestValue
toBloodGpRsTestValueWithEmptyResults note date =
    PrenatalBloodGpRsTestValue note date Nothing Nothing


toHIVPCRTestValueWithEmptyResults : PrenatalTestExecutionNote -> Maybe NominalDate -> PrenatalHIVPCRTestValue
toHIVPCRTestValueWithEmptyResults note date =
    PrenatalHIVPCRTestValue note date Nothing Nothing


laboratoryTasks : List LaboratoryTask
laboratoryTasks =
    [ TaskHIVTest
    , TaskHIVPCRTest
    , TaskSyphilisTest
    , TaskHepatitisBTest
    , TaskMalariaTest
    , TaskBloodGpRsTest
    , TaskUrineDipstickTest
    , TaskHemoglobinTest
    , TaskRandomBloodSugarTest
    , TaskCompletePreviousTests
    ]


laboratoryTaskCompleted : NominalDate -> AssembledData -> LaboratoryTask -> Bool
laboratoryTaskCompleted currentDate assembled task =
    let
        measurements =
            assembled.measurements

        taskExpected =
            expectLaboratoryTask currentDate assembled
    in
    case task of
        TaskHIVTest ->
            (not <| taskExpected TaskHIVTest) || isJust measurements.hivTest

        TaskSyphilisTest ->
            (not <| taskExpected TaskSyphilisTest) || isJust measurements.syphilisTest

        TaskHepatitisBTest ->
            (not <| taskExpected TaskHepatitisBTest) || isJust measurements.hepatitisBTest

        TaskMalariaTest ->
            (not <| taskExpected TaskMalariaTest) || isJust measurements.malariaTest

        TaskBloodGpRsTest ->
            (not <| taskExpected TaskBloodGpRsTest) || isJust measurements.bloodGpRsTest

        TaskUrineDipstickTest ->
            (not <| taskExpected TaskUrineDipstickTest) || isJust measurements.urineDipstickTest

        TaskHemoglobinTest ->
            (not <| taskExpected TaskHemoglobinTest) || isJust measurements.hemoglobinTest

        TaskRandomBloodSugarTest ->
            (not <| taskExpected TaskRandomBloodSugarTest) || isJust measurements.randomBloodSugarTest

        TaskHIVPCRTest ->
            (not <| taskExpected TaskHIVPCRTest) || isJust measurements.hivPCRTest

        TaskCompletePreviousTests ->
            not <| taskExpected TaskCompletePreviousTests


expectLaboratoryTask : NominalDate -> AssembledData -> LaboratoryTask -> Bool
expectLaboratoryTask currentDate assembled task =
    if assembled.encounter.encounterType /= NurseEncounter then
        False

    else
        let
            pendingLabs =
                generatePendingLabsFromPreviousEncounters assembled
        in
        if
            -- No pending tests left, or, nurse has indicated that there're no
            -- additional results record.
            List.isEmpty pendingLabs
                || EverySet.member IndicatorHistoryLabsCompleted assembled.encounter.indicators
        then
            let
                testsDates =
                    generatePreviousLaboratoryTestsDatesDict currentDate assembled

                isInitialTest test =
                    Dict.get test testsDates
                        |> Maybe.map List.isEmpty
                        |> Maybe.withDefault True

                isRepeatingTestOnWeek week test =
                    Maybe.map
                        (\lmpDate ->
                            if diffWeeks lmpDate currentDate < week then
                                isInitialTest test

                            else
                                let
                                    lastTestWeek =
                                        Dict.get test testsDates
                                            |> Maybe.map (List.map (\testsDate -> diffWeeks lmpDate testsDate))
                                            |> Maybe.withDefault []
                                            |> List.sort
                                            |> List.reverse
                                            |> List.head
                                in
                                Maybe.map (\testWeek -> testWeek < week) lastTestWeek
                                    |> Maybe.withDefault True
                        )
                        assembled.globalLmpDate
                        |> Maybe.withDefault (isInitialTest test)

                -- This function checks if patient has reported of having a disease.
                -- HIV and Hepatitis B are considered chronical diseases.
                -- If patient declared to have one of them, there's no point
                -- in testing for it.
                isKnownAsPositive getMeasurementFunc =
                    List.filter
                        (\( _, _, measurements ) ->
                            getMeasurementFunc measurements
                                |> getMeasurementValueFunc
                                |> Maybe.map (.executionNote >> (==) TestNoteKnownAsPositive)
                                |> Maybe.withDefault False
                        )
                        assembled.nursePreviousMeasurementsWithDates
                        |> List.isEmpty
                        |> not
            in
            case task of
                TaskHIVTest ->
                    (not <| isKnownAsPositive .hivTest)
                        && isInitialTest TaskHIVTest

                TaskSyphilisTest ->
                    List.all (\diagnosis -> not <| EverySet.member diagnosis assembled.encounter.pastDiagnoses)
                        syphilisDiagnosesIncludingNeurosyphilis
                        && isRepeatingTestOnWeek 38 TaskSyphilisTest

                TaskHepatitisBTest ->
                    (not <| isKnownAsPositive .hepatitisBTest)
                        && (not <| EverySet.member DiagnosisHepatitisB assembled.encounter.pastDiagnoses)
                        && isInitialTest TaskHepatitisBTest

                TaskMalariaTest ->
                    True

                TaskBloodGpRsTest ->
                    isInitialTest TaskBloodGpRsTest

                TaskUrineDipstickTest ->
                    True

                TaskHemoglobinTest ->
                    True

                TaskRandomBloodSugarTest ->
                    isInitialTest TaskRandomBloodSugarTest

                TaskHIVPCRTest ->
                    isKnownAsPositive .hivTest || diagnosedPreviously DiagnosisHIV assembled

                TaskCompletePreviousTests ->
                    -- If we got this far, history task was completed.
                    False

        else
            task == TaskCompletePreviousTests


generatePendingLabsFromPreviousEncounters : AssembledData -> List ( NominalDate, PrenatalEncounterId, List PrenatalLaboratoryTest )
generatePendingLabsFromPreviousEncounters assembled =
    List.filterMap
        (\( date, _, measurements ) ->
            getMeasurementValueFunc measurements.labsResults
                |> Maybe.andThen
                    (\value ->
                        let
                            encounterId =
                                Maybe.andThen (Tuple.second >> .encounterId) measurements.labsResults

                            pendingTests =
                                EverySet.diff value.performedTests value.completedTests
                                    |> EverySet.toList
                                    |> -- Vitals recheck should ne completed on same day
                                       -- it was scheduled, and therefore we're not
                                       -- catching up with it.
                                       List.filter ((/=) TestVitalsRecheck)
                        in
                        if List.isEmpty pendingTests then
                            Nothing

                        else
                            Maybe.map (\id -> ( date, id, pendingTests )) encounterId
                    )
        )
        assembled.nursePreviousMeasurementsWithDates


generatePreviousLaboratoryTestsDatesDict : NominalDate -> AssembledData -> Dict LaboratoryTask (List NominalDate)
generatePreviousLaboratoryTestsDatesDict currentDate assembled =
    let
        generateTestDates getMeasurementFunc resultsExistFunc resultsValidFunc =
            List.filterMap
                (\( _, _, measurements ) ->
                    let
                        measurement =
                            getMeasurementFunc measurements

                        dateMeasured =
                            -- Date on which test was recorded.
                            -- Note that this is not the date when test was performed,
                            -- because it's possible to set past date for that.
                            -- We need the recorded date, because the logic says that
                            -- test that will not have results set for over 14 days is expired.
                            -- Can default to current date, because we use it only when there's
                            -- measurement value, and this means that there must be dateMeasured set.
                            Maybe.map (Tuple.second >> .dateMeasured) measurement
                                |> Maybe.withDefault currentDate
                    in
                    getMeasurementValueFunc measurement
                        |> Maybe.andThen
                            (\value ->
                                if List.member value.executionNote [ TestNoteRunToday, TestNoteRunPreviously ] then
                                    if resultsExistFunc value && (not <| resultsValidFunc value) then
                                        -- Entered result is not valid, therefore,
                                        -- we treat the test as if it was not performed.
                                        Nothing

                                    else if (not <| resultsExistFunc value) && (Date.diff Days dateMeasured currentDate > prenatalLabExpirationPeriod) then
                                        -- No results were entered for more than 14 days since the
                                        -- day on which measurement was taken.
                                        -- Test is considered expired, and is being ignored
                                        -- (as if it was never performed).
                                        Nothing

                                    else
                                        value.executionDate

                                else
                                    Nothing
                            )
                )
                assembled.nursePreviousMeasurementsWithDates

        isTestResultValid =
            .testResult
                >> Maybe.map ((/=) PrenatalTestIndeterminate)
                >> -- In case test result was not set yet, we consider
                   -- it to be valid, because results for some test are
                   -- updated after few hours, or even days.
                   Maybe.withDefault True
    in
    [ ( TaskHIVTest, generateTestDates .hivTest (always True) isTestResultValid )
    , ( TaskSyphilisTest, generateTestDates .syphilisTest (.testResult >> isJust) isTestResultValid )
    , ( TaskHepatitisBTest, generateTestDates .hepatitisBTest (.testResult >> isJust) isTestResultValid )
    , ( TaskMalariaTest, generateTestDates .malariaTest (always True) isTestResultValid )
    , ( TaskBloodGpRsTest, generateTestDates .bloodGpRsTest (.bloodGroup >> isJust) (always True) )
    , ( TaskUrineDipstickTest, generateTestDates .urineDipstickTest (.protein >> isJust) (always True) )
    , ( TaskHemoglobinTest, generateTestDates .hemoglobinTest (.hemoglobinCount >> isJust) (always True) )
    , ( TaskRandomBloodSugarTest, generateTestDates .randomBloodSugarTest (.sugarCount >> isJust) (always True) )
    ]
        |> Dict.fromList


laboratoryTaskIconClass : LaboratoryTask -> String
laboratoryTaskIconClass task =
    case task of
        TaskHIVTest ->
            "laboratory-hiv"

        TaskSyphilisTest ->
            "laboratory-syphilis"

        TaskHepatitisBTest ->
            "laboratory-hepatitis-b"

        TaskMalariaTest ->
            "laboratory-malaria-testing"

        TaskBloodGpRsTest ->
            "laboratory-blood-group"

        TaskUrineDipstickTest ->
            "laboratory-urine-dipstick"

        TaskHemoglobinTest ->
            "laboratory-hemoglobin"

        TaskRandomBloodSugarTest ->
            "laboratory-blood-sugar"

        TaskHIVPCRTest ->
            "laboratory-hiv"

        TaskCompletePreviousTests ->
            "laboratory-history"


symptomReviewFormWithDefault : SymptomReviewForm -> Maybe PrenatalSymptomReviewValue -> SymptomReviewForm
symptomReviewFormWithDefault form saved =
    saved
        |> unwrap
            form
            (\value ->
                let
                    symptoms =
                        or form.symptoms (EverySet.toList value.symptoms |> Just)

                    resolveFromValue question =
                        EverySet.member question value.symptomQuestions |> Just
                in
                { symptoms = symptoms
                , dizziness = or form.dizziness (resolveFromValue SymptomQuestionDizziness)
                , lowUrineOutput = or form.lowUrineOutput (resolveFromValue SymptomQuestionLowUrineOutput)
                , darkUrine = or form.darkUrine (resolveFromValue SymptomQuestionDarkUrine)
                , pelvicPainHospitalization = or form.pelvicPainHospitalization (resolveFromValue SymptomQuestionPelvicPainHospitalization)
                , problemLeftLeg = or form.problemLeftLeg (resolveFromValue SymptomQuestionLegPainRednessLeft)
                , legPainful = or form.legPainful (resolveFromValue SymptomQuestionLegPainful)
                , legWarm = or form.legWarm (resolveFromValue SymptomQuestionLegWarm)
                , legSwollen = or form.legSwollen (resolveFromValue SymptomQuestionLegSwollen)
                , nightSweats = or form.nightSweats (resolveFromValue SymptomQuestionNightSweats)
                , bloodInSputum = or form.bloodInSputum (resolveFromValue SymptomQuestionBloodInSputum)
                , weightLoss = or form.weightLoss (resolveFromValue SymptomQuestionWeightLoss)
                , severeFatigue = or form.severeFatigue (resolveFromValue SymptomQuestionSevereFatigue)
                , vaginalDischarge = or form.vaginalDischarge (resolveFromValue SymptomQuestionVaginalDischarge)
                , frequentUrination = or form.frequentUrination (resolveFromValue SymptomQuestionFrequentUrination)
                , vaginalItching = or form.vaginalItching (resolveFromValue SymptomQuestionVaginalItching)
                , partnerUrethralDischarge = or form.partnerUrethralDischarge (resolveFromValue SymptomQuestionPartnerUrethralDischarge)
                , flankPainSign = or form.flankPainSign value.flankPainSign
                }
            )


toSymptomReviewValueWithDefault : Maybe PrenatalSymptomReviewValue -> SymptomReviewForm -> Maybe PrenatalSymptomReviewValue
toSymptomReviewValueWithDefault saved form =
    symptomReviewFormWithDefault form saved
        |> toSymptomReviewValue


toSymptomReviewValue : SymptomReviewForm -> Maybe PrenatalSymptomReviewValue
toSymptomReviewValue form =
    let
        symptoms =
            Maybe.map (EverySet.fromList >> ifEverySetEmpty NoPrenatalSymptoms) form.symptoms

        symptomQuestions =
            [ ifNullableTrue SymptomQuestionDizziness form.dizziness
            , ifNullableTrue SymptomQuestionLowUrineOutput form.lowUrineOutput
            , ifNullableTrue SymptomQuestionDarkUrine form.darkUrine
            , ifNullableTrue SymptomQuestionPelvicPainHospitalization form.pelvicPainHospitalization
            , ifNullableTrue SymptomQuestionLegPainRednessLeft form.problemLeftLeg
            , ifNullableTrue SymptomQuestionLegPainful form.legPainful
            , ifNullableTrue SymptomQuestionLegSwollen form.legSwollen
            , ifNullableTrue SymptomQuestionLegWarm form.legWarm
            , ifNullableTrue SymptomQuestionNightSweats form.nightSweats
            , ifNullableTrue SymptomQuestionBloodInSputum form.bloodInSputum
            , ifNullableTrue SymptomQuestionWeightLoss form.weightLoss
            , ifNullableTrue SymptomQuestionSevereFatigue form.severeFatigue
            , ifNullableTrue SymptomQuestionVaginalDischarge form.vaginalDischarge
            , ifNullableTrue SymptomQuestionFrequentUrination form.frequentUrination
            , ifNullableTrue SymptomQuestionVaginalItching form.vaginalItching
            , ifNullableTrue SymptomQuestionPartnerUrethralDischarge form.partnerUrethralDischarge
            ]
                |> Maybe.Extra.combine
                |> Maybe.map (List.foldl EverySet.union EverySet.empty >> ifEverySetEmpty NoSymptomQuestions)
    in
    Maybe.map PrenatalSymptomReviewValue symptoms
        |> andMap symptomQuestions
        |> andMap (Just form.flankPainSign)


updateSymptomReviewFormWithSymptoms : SymptomReviewForm -> List PrenatalSymptom -> SymptomReviewForm
updateSymptomReviewFormWithSymptoms form symptoms =
    let
        updateFromValue formValue question =
            if expectPrenatalSymptomQuestion symptoms question then
                formValue

            else
                Nothing
    in
    { symptoms = Just symptoms
    , dizziness = updateFromValue form.dizziness SymptomQuestionDizziness
    , lowUrineOutput = updateFromValue form.lowUrineOutput SymptomQuestionLowUrineOutput
    , darkUrine = updateFromValue form.darkUrine SymptomQuestionDarkUrine
    , pelvicPainHospitalization = updateFromValue form.pelvicPainHospitalization SymptomQuestionPelvicPainHospitalization
    , problemLeftLeg = updateFromValue form.problemLeftLeg SymptomQuestionLegPainRednessLeft
    , legPainful = updateFromValue form.legPainful SymptomQuestionLegPainful
    , legWarm = updateFromValue form.legWarm SymptomQuestionLegWarm
    , legSwollen = updateFromValue form.legSwollen SymptomQuestionLegSwollen
    , nightSweats = updateFromValue form.nightSweats SymptomQuestionNightSweats
    , bloodInSputum = updateFromValue form.bloodInSputum SymptomQuestionBloodInSputum
    , weightLoss = updateFromValue form.weightLoss SymptomQuestionWeightLoss
    , severeFatigue = updateFromValue form.severeFatigue SymptomQuestionSevereFatigue
    , vaginalDischarge = updateFromValue form.vaginalDischarge SymptomQuestionVaginalDischarge
    , frequentUrination = updateFromValue form.frequentUrination SymptomQuestionFrequentUrination
    , vaginalItching = updateFromValue form.vaginalItching SymptomQuestionVaginalItching
    , partnerUrethralDischarge = updateFromValue form.partnerUrethralDischarge SymptomQuestionPartnerUrethralDischarge
    , flankPainSign = updateFromValue form.flankPainSign SymptomQuestionFlankPain
    }


symptomReviewFormInputsAndTasks : Language -> SymptomReviewStep -> SymptomReviewForm -> ( List (Html Msg), Int, Int )
symptomReviewFormInputsAndTasks language step form =
    case step of
        SymptomReviewStepSymptoms ->
            symptomReviewFormInputsAndTasksSymptoms language form

        SymptomReviewStepQuestions ->
            symptomReviewFormInputsAndTasksQuestions language form


symptomReviewFormInputsAndTasksSymptoms : Language -> SymptomReviewForm -> ( List (Html Msg), Int, Int )
symptomReviewFormInputsAndTasksSymptoms language form =
    ( [ div [ class "ui form symptom-review" ]
            [ viewLabel language Translate.SelectIllnessSymptoms
            , viewCheckBoxMultipleSelectInput language
                [ BurningWithUrination, AbnormalVaginalDischarge, NauseaAndVomiting, Heartburn, LegCramps, LowBackPain ]
                [ CoughContinuous, PelvicPain, Constipation, VaricoseVeins, LegPainRedness ]
                (form.symptoms |> Maybe.withDefault [])
                (Just NoPrenatalSymptoms)
                SetPrenatalSymptom
                Translate.PrenatalSymptom
            ]
      ]
    , taskCompleted form.symptoms
    , 1
    )


symptomReviewFormInputsAndTasksQuestions : Language -> SymptomReviewForm -> ( List (Html Msg), Int, Int )
symptomReviewFormInputsAndTasksQuestions language form =
    Maybe.map
        (\symptoms ->
            let
                inputsWithState =
                    List.filter (expectPrenatalSymptomQuestion symptoms) prenatalSymptomQuestion
                        |> List.map (prenatalSymptomQuestionInputAndState language form)

                inputs =
                    List.map Tuple.first inputsWithState
            in
            ( List.concat inputs
            , List.map Tuple.second inputsWithState |> List.sum
            , List.length inputs
            )
        )
        form.symptoms
        |> Maybe.withDefault ( [], 0, 0 )


prenatalSymptomQuestion : List PrenatalSymptomQuestion
prenatalSymptomQuestion =
    [ SymptomQuestionDizziness
    , SymptomQuestionLowUrineOutput
    , SymptomQuestionDarkUrine
    , SymptomQuestionPelvicPainHospitalization
    , SymptomQuestionLegPainRednessLeft
    , SymptomQuestionLegPainful
    , SymptomQuestionLegSwollen
    , SymptomQuestionLegWarm
    , SymptomQuestionNightSweats
    , SymptomQuestionBloodInSputum
    , SymptomQuestionWeightLoss
    , SymptomQuestionSevereFatigue
    , SymptomQuestionVaginalItching
    , SymptomQuestionVaginalDischarge
    , SymptomQuestionFrequentUrination
    , SymptomQuestionFlankPain
    , SymptomQuestionPartnerUrethralDischarge
    ]


expectPrenatalSymptomQuestion : List PrenatalSymptom -> PrenatalSymptomQuestion -> Bool
expectPrenatalSymptomQuestion symptoms question =
    let
        symptomReported symptom =
            List.member symptom symptoms
    in
    case question of
        SymptomQuestionDizziness ->
            symptomReported NauseaAndVomiting

        SymptomQuestionLowUrineOutput ->
            symptomReported NauseaAndVomiting

        SymptomQuestionDarkUrine ->
            symptomReported NauseaAndVomiting

        SymptomQuestionPelvicPainHospitalization ->
            symptomReported PelvicPain

        SymptomQuestionLegPainRednessLeft ->
            symptomReported LegPainRedness

        SymptomQuestionLegPainful ->
            symptomReported LegPainRedness

        SymptomQuestionLegSwollen ->
            symptomReported LegPainRedness

        SymptomQuestionLegWarm ->
            symptomReported LegPainRedness

        SymptomQuestionNightSweats ->
            symptomReported CoughContinuous

        SymptomQuestionBloodInSputum ->
            symptomReported CoughContinuous

        SymptomQuestionWeightLoss ->
            symptomReported CoughContinuous

        SymptomQuestionSevereFatigue ->
            symptomReported CoughContinuous

        SymptomQuestionVaginalDischarge ->
            symptomReported BurningWithUrination

        SymptomQuestionFrequentUrination ->
            symptomReported BurningWithUrination

        SymptomQuestionFlankPain ->
            symptomReported BurningWithUrination

        SymptomQuestionVaginalItching ->
            symptomReported BurningWithUrination
                || symptomReported AbnormalVaginalDischarge

        SymptomQuestionPartnerUrethralDischarge ->
            symptomReported AbnormalVaginalDischarge

        NoSymptomQuestions ->
            False


prenatalSymptomQuestionInputAndState : Language -> SymptomReviewForm -> PrenatalSymptomQuestion -> ( List (Html Msg), Int )
prenatalSymptomQuestionInputAndState language form question =
    let
        viewQuestion field updateFunc =
            [ viewQuestionLabel language (Translate.PrenatalSymptomQuestion question)
            , viewBoolInput
                language
                field
                (SetPrenatalSymptomQuestionBoolInput updateFunc)
                "symptom-question"
                Nothing
            ]
    in
    case question of
        SymptomQuestionDizziness ->
            ( viewQuestion form.dizziness (\value form_ -> { form_ | dizziness = Just value })
            , taskCompleted form.dizziness
            )

        SymptomQuestionLowUrineOutput ->
            ( viewQuestion form.lowUrineOutput (\value form_ -> { form_ | lowUrineOutput = Just value })
            , taskCompleted form.lowUrineOutput
            )

        SymptomQuestionDarkUrine ->
            ( viewQuestion form.darkUrine (\value form_ -> { form_ | darkUrine = Just value })
            , taskCompleted form.darkUrine
            )

        SymptomQuestionPelvicPainHospitalization ->
            ( viewQuestion form.pelvicPainHospitalization
                (\value form_ -> { form_ | pelvicPainHospitalization = Just value })
            , taskCompleted form.pelvicPainHospitalization
            )

        SymptomQuestionLegPainRednessLeft ->
            ( [ viewQuestionLabel language (Translate.PrenatalSymptomQuestion SymptomQuestionLegPainRednessLeft)
              , viewCustomBoolInput
                    language
                    form.problemLeftLeg
                    (SetPrenatalSymptomQuestionBoolInput (\value form_ -> { form_ | problemLeftLeg = Just value }))
                    "symptom-question"
                    ( Translate.Left, Translate.Right )
                    "four"
              ]
            , taskCompleted form.problemLeftLeg
            )

        SymptomQuestionLegPainful ->
            ( viewQuestion form.legPainful (\value form_ -> { form_ | legPainful = Just value })
            , taskCompleted form.legPainful
            )

        SymptomQuestionLegSwollen ->
            ( viewQuestion form.legSwollen (\value form_ -> { form_ | legSwollen = Just value })
            , taskCompleted form.legSwollen
            )

        SymptomQuestionLegWarm ->
            ( viewQuestion form.legWarm (\value form_ -> { form_ | legWarm = Just value })
            , taskCompleted form.legWarm
            )

        SymptomQuestionNightSweats ->
            ( viewQuestion form.nightSweats (\value form_ -> { form_ | nightSweats = Just value })
            , taskCompleted form.nightSweats
            )

        SymptomQuestionBloodInSputum ->
            ( viewQuestion form.bloodInSputum (\value form_ -> { form_ | bloodInSputum = Just value })
            , taskCompleted form.bloodInSputum
            )

        SymptomQuestionWeightLoss ->
            ( viewQuestion form.weightLoss (\value form_ -> { form_ | weightLoss = Just value })
            , taskCompleted form.weightLoss
            )

        SymptomQuestionSevereFatigue ->
            ( viewQuestion form.severeFatigue (\value form_ -> { form_ | severeFatigue = Just value })
            , taskCompleted form.severeFatigue
            )

        SymptomQuestionVaginalDischarge ->
            ( viewQuestion form.vaginalDischarge (\value form_ -> { form_ | vaginalDischarge = Just value })
            , taskCompleted form.vaginalDischarge
            )

        SymptomQuestionFrequentUrination ->
            ( viewQuestion form.frequentUrination (\value form_ -> { form_ | frequentUrination = Just value })
            , taskCompleted form.frequentUrination
            )

        SymptomQuestionFlankPain ->
            ( [ viewQuestionLabel language (Translate.PrenatalSymptomQuestion SymptomQuestionFlankPain)
              , viewCheckBoxSelectInput language
                    [ NoFlankPain, FlankPainLeftSide ]
                    [ FlankPainRightSide, FlankPainBothSides ]
                    form.flankPainSign
                    SetFlankPainSign
                    Translate.PrenatalFlankPainSign
              ]
            , taskCompleted form.flankPainSign
            )

        SymptomQuestionVaginalItching ->
            ( viewQuestion form.vaginalItching (\value form_ -> { form_ | vaginalItching = Just value })
            , taskCompleted form.vaginalItching
            )

        SymptomQuestionPartnerUrethralDischarge ->
            ( viewQuestion form.partnerUrethralDischarge (\value form_ -> { form_ | partnerUrethralDischarge = Just value })
            , taskCompleted form.partnerUrethralDischarge
            )

        NoSymptomQuestions ->
            -- We should never get here.
            ( [], 0 )


outsideCareFormWithDefault : OutsideCareForm -> Maybe PrenatalOutsideCareValue -> OutsideCareForm
outsideCareFormWithDefault form saved =
    saved
        |> unwrap
            form
            (\value ->
                let
                    malariaMedications =
                        filterIllnessOptions outsideCareMedicationOptionsMalaria

                    hypertensionMedications =
                        filterIllnessOptions outsideCareMedicationOptionsHypertension

                    syphilisMedications =
                        filterIllnessOptions outsideCareMedicationOptionsSyphilis

                    anemiaMedications =
                        filterIllnessOptions outsideCareMedicationOptionsAnemia

                    hivMedications =
                        filterIllnessOptions outsideCareMedicationOptionsHIV

                    filterIllnessOptions options =
                        Maybe.map
                            (EverySet.toList
                                >> List.filter
                                    (\medication ->
                                        List.member medication options
                                    )
                            )
                            value.medications
                in
                { seenAtAnotherFacility = or form.seenAtAnotherFacility (EverySet.member SeenAtAnotherFacility value.signs |> Just)
                , givenNewDiagnosis = or form.givenNewDiagnosis (EverySet.member GivenNewDiagnoses value.signs |> Just)
                , givenMedicine = or form.givenMedicine (EverySet.member GivenMedicine value.signs |> Just)
                , diagnoses = maybeValueConsideringIsDirtyField form.diagnosesDirty form.diagnoses (value.diagnoses |> Maybe.map EverySet.toList)
                , diagnosesDirty = form.diagnosesDirty
                , malariaMedications = or form.malariaMedications malariaMedications
                , hypertensionMedications = or form.hypertensionMedications hypertensionMedications
                , syphilisMedications = or form.syphilisMedications syphilisMedications
                , hivMedications = or form.hivMedications hivMedications
                , anemiaMedications = or form.anemiaMedications anemiaMedications
                }
            )


toPrenatalOutsideCareValueWithDefault : Maybe PrenatalOutsideCareValue -> OutsideCareForm -> Maybe PrenatalOutsideCareValue
toPrenatalOutsideCareValueWithDefault saved form =
    outsideCareFormWithDefault form saved
        |> toPrenatalOutsideCareValue


toPrenatalOutsideCareValue : OutsideCareForm -> Maybe PrenatalOutsideCareValue
toPrenatalOutsideCareValue form =
    let
        maybeSigns =
            [ Maybe.map (ifTrue SeenAtAnotherFacility) form.seenAtAnotherFacility
            , ifNullableTrue GivenNewDiagnoses form.givenNewDiagnosis
            , ifNullableTrue GivenMedicine form.givenMedicine
            ]
                |> Maybe.Extra.combine
                |> Maybe.map (List.foldl EverySet.union EverySet.empty >> ifEverySetEmpty NoPrenatalOutsideCareSigns)
    in
    Maybe.map
        (\signs ->
            let
                diagnoses =
                    Maybe.map (EverySet.fromList >> ifEverySetEmpty NoPrenatalDiagnosis) form.diagnoses

                mapMedications illnessMedications =
                    [ Maybe.map (EverySet.fromList >> Just) illnessMedications
                        |> Maybe.withDefault (Just EverySet.empty)
                    ]

                medications =
                    mapMedications form.malariaMedications
                        ++ mapMedications form.hypertensionMedications
                        ++ mapMedications form.syphilisMedications
                        ++ mapMedications form.anemiaMedications
                        ++ mapMedications form.hivMedications
                        |> Maybe.Extra.combine
                        |> Maybe.map (List.foldl EverySet.union EverySet.empty >> ifEverySetEmpty NoPrenatalOutsideCareMedications)
            in
            { signs = signs
            , diagnoses = diagnoses
            , medications = medications
            }
        )
        maybeSigns


outsideCareFormInputsAndTasks : Language -> OutsideCareStep -> OutsideCareForm -> ( List (Html Msg), List (Maybe Bool) )
outsideCareFormInputsAndTasks language step form =
    case step of
        OutsideCareStepDiagnoses ->
            outsideCareFormInputsAndTasksDiagnoses language form

        OutsideCareStepMedications ->
            outsideCareFormInputsAndTasksMedications language form


outsideCareFormInputsAndTasksDiagnoses : Language -> OutsideCareForm -> ( List (Html Msg), List (Maybe Bool) )
outsideCareFormInputsAndTasksDiagnoses language form =
    let
        ( givenNewDiagnosisSection, givenNewDiagnosisTasks ) =
            if form.seenAtAnotherFacility == Just True then
                let
                    ( newDiagnosisSection, newDiagnosisTasks ) =
                        if form.givenNewDiagnosis == Just True then
                            let
                                ( givenMedicineSection, givenMedicineTasks ) =
                                    Maybe.map
                                        (\diagnoses ->
                                            if
                                                List.any (\diagnosis -> List.member diagnosis diagnoses)
                                                    outsideCareDiagnosesWithPossibleMedication
                                            then
                                                ( [ viewQuestionLabel language <| Translate.PrenatalOutsideCareSignQuestion GivenMedicine
                                                  , viewBoolInput
                                                        language
                                                        form.givenMedicine
                                                        (SetOutsideCareSignBoolInput
                                                            (\value form_ ->
                                                                { form_
                                                                    | givenMedicine = Just value
                                                                    , malariaMedications = Nothing
                                                                    , hypertensionMedications = Nothing
                                                                    , syphilisMedications = Nothing
                                                                    , hivMedications = Nothing
                                                                    , anemiaMedications = Nothing
                                                                }
                                                            )
                                                        )
                                                        "given-medicine"
                                                        Nothing
                                                  ]
                                                , [ form.givenMedicine ]
                                                )

                                            else
                                                ( [], [] )
                                        )
                                        form.diagnoses
                                        |> Maybe.withDefault ( [], [] )
                            in
                            ( [ viewLabel language Translate.SelectAllDiagnoses
                              , viewCheckBoxMultipleSelectInput language
                                    outsideCareDiagnosesLeftColumn
                                    outsideCareDiagnosesRightColumn
                                    (form.diagnoses |> Maybe.withDefault [])
                                    (Just DiagnosisOther)
                                    SetOutsideCareDiagnosis
                                    Translate.PrenatalDiagnosis
                              ]
                                ++ givenMedicineSection
                            , [ if isJust form.diagnoses then
                                    Just True

                                else
                                    Nothing
                              ]
                                ++ givenMedicineTasks
                            )

                        else
                            ( [], [] )
                in
                ( [ viewQuestionLabel language <| Translate.PrenatalOutsideCareSignQuestion GivenNewDiagnoses
                  , viewBoolInput
                        language
                        form.givenNewDiagnosis
                        (SetOutsideCareSignBoolInput
                            (\value form_ ->
                                { form_
                                    | givenNewDiagnosis = Just value
                                    , givenMedicine = Nothing
                                    , diagnoses = Nothing
                                    , diagnosesDirty = True
                                }
                            )
                        )
                        "given-new-diagnosis"
                        Nothing
                  ]
                    ++ newDiagnosisSection
                , [ form.givenNewDiagnosis ] ++ newDiagnosisTasks
                )

            else
                ( [], [] )
    in
    ( [ viewQuestionLabel language <| Translate.PrenatalOutsideCareSignQuestion SeenAtAnotherFacility
      , viewBoolInput
            language
            form.seenAtAnotherFacility
            (SetOutsideCareSignBoolInput
                (\value form_ ->
                    { form_
                        | seenAtAnotherFacility = Just value
                        , givenNewDiagnosis = Nothing
                        , givenMedicine = Nothing
                        , diagnoses = Nothing
                        , diagnosesDirty = True
                    }
                )
            )
            "seen-at-another-facility"
            Nothing
      ]
        ++ givenNewDiagnosisSection
    , [ form.seenAtAnotherFacility ] ++ givenNewDiagnosisTasks
    )


outsideCareFormInputsAndTasksMedications : Language -> OutsideCareForm -> ( List (Html Msg), List (Maybe Bool) )
outsideCareFormInputsAndTasksMedications language form =
    if form.givenMedicine == Just True then
        Maybe.map
            (\diagnoses ->
                let
                    ( malariaInputs, malariaTasks ) =
                        if List.member DiagnosisMalaria diagnoses then
                            ( [ viewHeader <| Translate.PrenatalDiagnosis DiagnosisMalaria
                              , selectTreatmentOptionsInput outsideCareMedicationOptionsMalaria
                                    NoOutsideCareMedicationForMalaria
                                    form.malariaMedications
                                    SetOutsideCareMalariaMedication
                              ]
                            , [ if isJust form.malariaMedications then
                                    Just True

                                else
                                    Nothing
                              ]
                            )

                        else
                            ( [], [] )

                    ( hypertensionInputs, hypertensionTasks ) =
                        if
                            List.any (\diagnosis -> List.member diagnosis diagnoses)
                                [ DiagnosisGestationalHypertensionImmediate
                                , DiagnosisChronicHypertensionImmediate
                                ]
                        then
                            ( [ viewHeader Translate.Hypertension
                              , selectTreatmentOptionsInput outsideCareMedicationOptionsHypertension
                                    NoOutsideCareMedicationForHypertension
                                    form.hypertensionMedications
                                    SetOutsideCareHypertensionMedication
                              ]
                            , [ if isJust form.hypertensionMedications then
                                    Just True

                                else
                                    Nothing
                              ]
                            )

                        else
                            ( [], [] )

                    ( syphilisInputs, syphilisTasks ) =
                        if List.member DiagnosisSyphilis diagnoses then
                            ( [ viewHeader <| Translate.PrenatalDiagnosis DiagnosisSyphilis
                              , selectTreatmentOptionsInput outsideCareMedicationOptionsSyphilis
                                    NoOutsideCareMedicationForSyphilis
                                    form.syphilisMedications
                                    SetOutsideCareSyphilisMedication
                              ]
                            , [ if isJust form.syphilisMedications then
                                    Just True

                                else
                                    Nothing
                              ]
                            )

                        else
                            ( [], [] )

                    ( anemiaInputs, anemiaTasks ) =
                        if List.member DiagnosisModerateAnemia diagnoses then
                            ( [ viewHeader <| Translate.PrenatalDiagnosis DiagnosisModerateAnemia
                              , selectTreatmentOptionsInput outsideCareMedicationOptionsAnemia
                                    NoOutsideCareMedicationForAnemia
                                    form.anemiaMedications
                                    SetOutsideCareAnemiaMedication
                              ]
                            , [ if isJust form.anemiaMedications then
                                    Just True

                                else
                                    Nothing
                              ]
                            )

                        else
                            ( [], [] )

                    ( hivInputs, hivTasks ) =
                        if List.member DiagnosisHIV diagnoses then
                            ( [ viewHeader <| Translate.PrenatalDiagnosis DiagnosisHIV
                              , selectTreatmentOptionsInput outsideCareMedicationOptionsHIV
                                    NoOutsideCareMedicationForHIV
                                    form.hivMedications
                                    SetOutsideCareHIVMedication
                              ]
                            , [ if isJust form.hivMedications then
                                    Just True

                                else
                                    Nothing
                              ]
                            )

                        else
                            ( [], [] )

                    selectTreatmentOptionsInput allOptions noneOption currentValue setMsg =
                        let
                            options =
                                List.filter ((/=) noneOption) allOptions
                        in
                        viewCheckBoxMultipleSelectCustomInput language
                            options
                            []
                            (Maybe.withDefault [] currentValue)
                            (Just noneOption)
                            setMsg
                            (viewOutsideCareMedicationOption language)

                    viewHeader diagnosisTransId =
                        div [ class "label" ]
                            [ span [] [ text <| translate language Translate.DiagnosedAtAnotherFacilityPrefix ]
                            , text " "
                            , span [ class "diagnosis" ] [ text <| translate language diagnosisTransId ]
                            , text " "
                            , span [] [ text <| translate language Translate.DiagnosedAtAnotherFacilitySuffix ]
                            ]
                in
                ( malariaInputs ++ hypertensionInputs ++ syphilisInputs ++ anemiaInputs ++ hivInputs
                , malariaTasks ++ hypertensionTasks ++ syphilisTasks ++ anemiaTasks ++ hivTasks
                )
            )
            form.diagnoses
            |> Maybe.withDefault ( [], [] )

    else
        ( [], [] )


viewOutsideCareMedicationOption : Language -> PrenatalOutsideCareMedication -> Html any
viewOutsideCareMedicationOption language medication =
    if List.member medication noOutsideCareMedicationOptions then
        label [] [ text <| translate language <| Translate.PrenatalOutsideCareMedicationLabel medication ]

    else
        viewOutsideCareMedicationOptionWithDosage language medication


outsideCareMedicationOptionsMalaria : List PrenatalOutsideCareMedication
outsideCareMedicationOptionsMalaria =
    [ OutsideCareMedicationQuinineSulphate
    , OutsideCareMedicationCoartem
    , NoOutsideCareMedicationForMalaria
    ]


outsideCareMedicationOptionsHypertension : List PrenatalOutsideCareMedication
outsideCareMedicationOptionsHypertension =
    [ OutsideCareMedicationMethyldopa2
    , OutsideCareMedicationMethyldopa3
    , OutsideCareMedicationMethyldopa4
    , OutsideCareMedicationCarvedilol
    , OutsideCareMedicationAmlodipine
    , NoOutsideCareMedicationForHypertension
    ]


outsideCareMedicationOptionsSyphilis : List PrenatalOutsideCareMedication
outsideCareMedicationOptionsSyphilis =
    [ OutsideCareMedicationPenecilin1
    , OutsideCareMedicationPenecilin3
    , OutsideCareMedicationErythromycin
    , OutsideCareMedicationAzithromycin
    , OutsideCareMedicationCeftriaxon
    , NoOutsideCareMedicationForSyphilis
    ]


outsideCareMedicationOptionsAnemia : List PrenatalOutsideCareMedication
outsideCareMedicationOptionsAnemia =
    [ OutsideCareMedicationIron1
    , OutsideCareMedicationIron2
    , OutsideCareMedicationFolicAcid
    , NoOutsideCareMedicationForAnemia
    ]


outsideCareMedicationOptionsHIV : List PrenatalOutsideCareMedication
outsideCareMedicationOptionsHIV =
    [ OutsideCareMedicationTDF3TC
    , OutsideCareMedicationDolutegravir
    , NoOutsideCareMedicationForHIV
    ]


noOutsideCareMedicationOptions : List PrenatalOutsideCareMedication
noOutsideCareMedicationOptions =
    [ NoOutsideCareMedicationForMalaria
    , NoOutsideCareMedicationForHypertension
    , NoOutsideCareMedicationForSyphilis
    , NoOutsideCareMedicationForAnemia
    , NoOutsideCareMedicationForHIV
    ]


viewOutsideCareMedicationOptionWithDosage : Language -> PrenatalOutsideCareMedication -> Html any
viewOutsideCareMedicationOptionWithDosage language medication =
    label []
        [ span [ class "treatment" ] [ text <| translate language <| Translate.PrenatalOutsideCareMedicationLabel medication ]
        , text ": "
        , span [ class "dosage" ] [ text <| translate language <| Translate.PrenatalOutsideCareMedicationDosage medication ]
        ]


mentalHealthFormWithDefault : MentalHealthForm -> Maybe PrenatalMentalHealthValue -> MentalHealthForm
mentalHealthFormWithDefault form saved =
    saved
        |> unwrap
            form
            (\value ->
                { signs = or form.signs (Just value.signs)
                , specialistAtHC = or form.specialistAtHC (Just value.specialistAtHC)
                , step = form.step
                }
            )


toPrenatalMentalHealthValueWithDefault : Maybe PrenatalMentalHealthValue -> MentalHealthForm -> Maybe PrenatalMentalHealthValue
toPrenatalMentalHealthValueWithDefault saved form =
    mentalHealthFormWithDefault form saved
        |> toPrenatalMentalHealthValue


toPrenatalMentalHealthValue : MentalHealthForm -> Maybe PrenatalMentalHealthValue
toPrenatalMentalHealthValue form =
    Maybe.map2
        (\signs specialistAtHC ->
            { signs = signs
            , specialistAtHC = specialistAtHC
            }
        )
        form.signs
        form.specialistAtHC


immunisationTaskCompleted : NominalDate -> AssembledData -> ImmunisationTask -> Bool
immunisationTaskCompleted currentDate data task =
    let
        measurements =
            data.measurements

        taskExpected =
            expectImmunisationTask currentDate data
    in
    case task of
        TaskTetanus ->
            (not <| taskExpected TaskTetanus) || isJust measurements.tetanusImmunisation


expectImmunisationTask : NominalDate -> AssembledData -> ImmunisationTask -> Bool
expectImmunisationTask currentDate assembled task =
    let
        futureVaccinations =
            generateFutureVaccinationsData currentDate assembled
                |> Dict.fromList

        isTaskExpected vaccineType =
            Dict.get vaccineType futureVaccinations
                |> Maybe.Extra.join
                |> Maybe.map
                    (\( dose, date ) ->
                        not <| Date.compare date currentDate == GT
                    )
                |> Maybe.withDefault False
    in
    immunisationTaskToVaccineType task
        |> isTaskExpected


{-| For each type of vaccine, we generate next dose and administration date.
If there's no need for future vaccination, Nothing is returned.
-}
generateFutureVaccinationsData : NominalDate -> AssembledData -> List ( PrenatalVaccineType, Maybe ( VaccineDose, NominalDate ) )
generateFutureVaccinationsData currentDate assembled =
    Maybe.map
        (\lmpDate ->
            let
                egaInWeeks =
                    calculateEGAWeeks currentDate lmpDate
            in
            List.map
                (\vaccineType ->
                    let
                        nextVaccinationData =
                            case latestVaccinationDataForVaccine assembled.vaccinationHistory vaccineType of
                                Just ( lastDoseAdministered, lastDoseDate ) ->
                                    nextVaccinationDataForVaccine currentDate egaInWeeks vaccineType lastDoseDate lastDoseAdministered

                                Nothing ->
                                    -- There were no vaccination so far, so
                                    -- we offer first dose for today.
                                    Just ( VaccineDoseFirst, currentDate )
                    in
                    -- Getting Nothing at nextVaccinationData indicates that
                    -- vacination cycle is completed for this vaccine.
                    ( vaccineType, nextVaccinationData )
                )
                allVaccineTypes
        )
        assembled.globalLmpDate
        |> Maybe.withDefault []


immunisationTaskToVaccineType : ImmunisationTask -> PrenatalVaccineType
immunisationTaskToVaccineType task =
    case task of
        TaskTetanus ->
            VaccineTetanus


immunisationTasks : List ImmunisationTask
immunisationTasks =
    [ TaskTetanus ]


generateSuggestedVaccinations : NominalDate -> Int -> AssembledData -> List ( PrenatalVaccineType, VaccineDose )
generateSuggestedVaccinations currentDate egaInWeeks assembled =
    List.filterMap
        (\vaccineType ->
            let
                suggestedDose =
                    case latestVaccinationDataForVaccine assembled.vaccinationHistory vaccineType of
                        Just ( lastDoseAdministered, lastDoseDate ) ->
                            nextDoseForVaccine currentDate egaInWeeks vaccineType lastDoseDate lastDoseAdministered

                        Nothing ->
                            Just VaccineDoseFirst
            in
            Maybe.map (\nextDose -> ( vaccineType, nextDose )) suggestedDose
        )
        allVaccineTypes


allVaccineTypes : List PrenatalVaccineType
allVaccineTypes =
    [ VaccineTetanus ]


latestVaccinationDataForVaccine : VaccinationProgressDict -> PrenatalVaccineType -> Maybe ( VaccineDose, NominalDate )
latestVaccinationDataForVaccine vaccinationHistory vaccineType =
    Dict.get vaccineType vaccinationHistory
        |> Maybe.andThen
            (Dict.toList
                >> List.sortBy (Tuple.first >> vaccineDoseToComparable)
                >> List.reverse
                >> List.head
            )


nextDoseForVaccine : NominalDate -> Int -> PrenatalVaccineType -> NominalDate -> VaccineDose -> Maybe VaccineDose
nextDoseForVaccine currentDate egaInWeeks vaccineType lastDoseDate lastDoseAdministered =
    nextVaccinationDataForVaccine currentDate egaInWeeks vaccineType lastDoseDate lastDoseAdministered
        |> Maybe.andThen
            (\( dose, dueDate ) ->
                if Date.compare dueDate currentDate == GT then
                    Nothing

                else
                    Just dose
            )


nextVaccinationDataForVaccine : NominalDate -> Int -> PrenatalVaccineType -> NominalDate -> VaccineDose -> Maybe ( VaccineDose, NominalDate )
nextVaccinationDataForVaccine currentDate egaInWeeks vaccineType lastDoseDate lastDoseAdministered =
    if getLastDoseForVaccine vaccineType == lastDoseAdministered then
        Nothing

    else
        getNextVaccineDose lastDoseAdministered
            |> Maybe.map
                (\dose ->
                    let
                        ( interval, unit ) =
                            getIntervalForVaccine vaccineType lastDoseAdministered

                        nextVaccinationDateByInterval =
                            Date.add unit interval lastDoseDate

                        nextVaccinationDate =
                            -- Per requirements, if patient got less than 5 doses,
                            -- and did not recieve a dose during current pregnancy, we
                            -- need to give that dose right away.
                            -- Therefore, in case next shot date per standard interval
                            -- is in future, but last shot was given before current
                            -- pregnancy started, we suggest next shot to be given today.
                            if
                                (Date.compare currentDate nextVaccinationDateByInterval == LT)
                                    && (Date.diff Weeks lastDoseDate currentDate > egaInWeeks)
                            then
                                currentDate

                            else
                                nextVaccinationDateByInterval
                    in
                    ( dose, nextVaccinationDate )
                )


getLastDoseForVaccine : PrenatalVaccineType -> VaccineDose
getLastDoseForVaccine vaccineType =
    case vaccineType of
        VaccineTetanus ->
            VaccineDoseFifth


getIntervalForVaccine : PrenatalVaccineType -> VaccineDose -> ( Int, Unit )
getIntervalForVaccine vaccineType lastDoseAdministered =
    case vaccineType of
        VaccineTetanus ->
            case lastDoseAdministered of
                VaccineDoseFirst ->
                    ( 4, Weeks )

                VaccineDoseSecond ->
                    ( 6, Months )

                VaccineDoseThird ->
                    ( 1, Years )

                VaccineDoseFourth ->
                    ( 1, Years )

                VaccineDoseFifth ->
                    -- We should never get here.
                    ( 99, Years )


immunisationTasksCompletedFromTotal : Language -> NominalDate -> AssembledData -> ImmunisationData -> Pages.Prenatal.Activity.Types.ImmunisationTask -> ( Int, Int )
immunisationTasksCompletedFromTotal language currentDate assembled data task =
    let
        vaccineType =
            immunisationTaskToVaccineType task

        form =
            case vaccineType of
                VaccineTetanus ->
                    assembled.measurements.tetanusImmunisation
                        |> getMeasurementValueFunc
                        |> vaccinationFormWithDefault data.tetanusForm

        ( _, tasksActive, tasksCompleted ) =
            vaccinationFormDynamicContentAndTasks language currentDate assembled vaccineType form
    in
    ( tasksActive, tasksCompleted )


vaccinationFormDynamicContentAndTasks :
    Language
    -> NominalDate
    -> AssembledData
    -> PrenatalVaccineType
    -> PrenatalVaccinationForm
    -> ( List (Html Msg), Int, Int )
vaccinationFormDynamicContentAndTasks language currentDate assembled vaccineType form =
    Maybe.map2
        (\birthDate lmpDate ->
            let
                config =
                    { birthDate = birthDate
                    , expectedDoses = expectedDoses
                    , dosesFromPreviousEncountersData = dosesFromPreviousEncountersData
                    , dosesFromCurrentEncounterData = dosesFromCurrentEncounterData
                    , setVaccinationFormViewModeMsg = SetVaccinationFormViewMode vaccineType
                    , setUpdatePreviousVaccinesMsg = SetUpdatePreviousVaccines vaccineType
                    , setWillReceiveVaccineTodayMsg = SetWillReceiveVaccineToday vaccineType
                    , setAdministrationNoteMsg = SetAdministrationNote vaccineType
                    , setVaccinationUpdateDateSelectorStateMsg = SetVaccinationUpdateDateSelectorState vaccineType
                    , setVaccinationUpdateDateMsg = SetVaccinationUpdateDate vaccineType
                    , saveVaccinationUpdateDateMsg = SaveVaccinationUpdateDate vaccineType
                    , deleteVaccinationUpdateDateMsg = DeleteVaccinationUpdateDate vaccineType
                    , nextVaccinationDataForVaccine = nextVaccinationDataForVaccine currentDate egaInWeeks vaccineType
                    , getIntervalForVaccine = getIntervalForVaccine vaccineType
                    , firstDoseExpectedFrom = birthDate
                    }

                egaInWeeks =
                    calculateEGAWeeks currentDate lmpDate

                expectedDoses =
                    getAllDosesForVaccine vaccineType

                dosesFromPreviousEncountersData =
                    Dict.get vaccineType assembled.vaccinationHistory
                        |> Maybe.withDefault Dict.empty
                        |> Dict.toList

                dosesFromCurrentEncounterData =
                    Maybe.map2
                        (\doses dates ->
                            let
                                orderedDoses =
                                    EverySet.toList doses
                                        |> List.sortBy vaccineDoseToComparable

                                orderedDates =
                                    EverySet.toList dates
                                        |> List.sortWith Date.compare
                            in
                            List.Extra.zip orderedDoses orderedDates
                        )
                        form.administeredDoses
                        form.administrationDates
                        |> Maybe.withDefault []
            in
            Measurement.Utils.vaccinationFormDynamicContentAndTasks language currentDate config (PrenatalVaccine vaccineType) form
        )
        assembled.person.birthDate
        assembled.globalLmpDate
        |> Maybe.withDefault ( [], 0, 1 )


getAllDosesForVaccine : PrenatalVaccineType -> List VaccineDose
getAllDosesForVaccine vaccineType =
    let
        lastDose =
            getLastDoseForVaccine vaccineType
    in
    List.filterMap
        (\dose ->
            if vaccineDoseToComparable dose <= vaccineDoseToComparable lastDose then
                Just dose

            else
                Nothing
        )
        allVaccineDoses


allVaccineDoses : List VaccineDose
allVaccineDoses =
    [ VaccineDoseFirst, VaccineDoseSecond, VaccineDoseThird, VaccineDoseFourth, VaccineDoseFifth ]


getFormByVaccineTypeFunc : PrenatalVaccineType -> (ImmunisationData -> PrenatalVaccinationForm)
getFormByVaccineTypeFunc vaccineType =
    case vaccineType of
        VaccineTetanus ->
            .tetanusForm


updateVaccinationFormByVaccineType : PrenatalVaccineType -> PrenatalVaccinationForm -> ImmunisationData -> ImmunisationData
updateVaccinationFormByVaccineType vaccineType form data =
    case vaccineType of
        VaccineTetanus ->
            { data | tetanusForm = form }


getMeasurementByVaccineTypeFunc : PrenatalVaccineType -> PrenatalMeasurements -> Maybe VaccinationValue
getMeasurementByVaccineTypeFunc vaccineType measurements =
    case vaccineType of
        VaccineTetanus ->
            getMeasurementValueFunc measurements.tetanusImmunisation<|MERGE_RESOLUTION|>--- conflicted
+++ resolved
@@ -790,30 +790,7 @@
             else
                 []
     in
-<<<<<<< HEAD
-    emergencyReferalRequired assembled
-        || (diagnosedMalaria assembled && severeMalariaTreatment)
-        || diagnosedAnyOf
-            [ DiagnosisModeratePreeclampsiaImmediate
-            , DiagnosisHeartburnPersistent
-            , DiagnosisDeepVeinThrombosis
-            , DiagnosisPelvicPainIntense
-            , DiagnosisPelvicPainContinued
-            , DiagnosisPyelonephritis
-            , DiagnosisMalariaMedicatedContinued
-            , DiagnosisMalariaWithAnemiaMedicatedContinued
-            , DiagnosisUrinaryTractInfectionContinued
-            , DiagnosisCandidiasisContinued
-            , DiagnosisGonorrheaContinued
-            , DiagnosisTrichomonasOrBacterialVaginosisContinued
-            , DiagnosisHyperemesisGravidumBySymptoms
-            ]
-            assembled
-        || updateHypertensionTreatmentWithHospitalization assembled
-        || referToHospitalForMentalHealthDiagnosis assembled
-=======
     malaria ++ hypertension
->>>>>>> 60ad0bb0
 
 
 referToHospitalForMentalHealthDiagnosis : AssembledData -> Bool
