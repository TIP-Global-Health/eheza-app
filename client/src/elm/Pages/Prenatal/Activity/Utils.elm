--- conflicted
+++ resolved
@@ -3189,8 +3189,6 @@
             ( [], [] )
 
 
-<<<<<<< HEAD
-=======
 liveChildBorn : Maybe Backend.IndividualEncounterParticipant.Model.IndividualEncounterParticipantOutcome -> Bool
 liveChildBorn =
     Maybe.map
@@ -3208,122 +3206,6 @@
         >> Maybe.withDefault False
 
 
-nextStepsTasksCompletedFromTotal :
-    Language
-    -> NominalDate
-    -> Bool
-    -> AssembledData
-    -> NextStepsData
-    -> NextStepsTask
-    -> ( Int, Int )
-nextStepsTasksCompletedFromTotal language currentDate isChw assembled data task =
-    case task of
-        NextStepsAppointmentConfirmation ->
-            let
-                form =
-                    assembled.measurements.appointmentConfirmation
-                        |> getMeasurementValueFunc
-                        |> appointmentConfirmationFormWithDefault data.appointmentConfirmationForm
-            in
-            ( taskCompleted form.appointmentDate
-            , 1
-            )
-
-        NextStepsFollowUp ->
-            let
-                form =
-                    assembled.measurements.followUp
-                        |> getMeasurementValueFunc
-                        |> followUpFormWithDefault data.followUpForm
-            in
-            ( taskCompleted form.option
-            , 1
-            )
-
-        NextStepsSendToHC ->
-            let
-                form =
-                    assembled.measurements.sendToHC
-                        |> getMeasurementValueFunc
-                        |> referralFormWithDefault data.referralForm
-
-                ( _, tasks ) =
-                    case assembled.encounter.encounterType of
-                        NurseEncounter ->
-                            tasksForNurse
-
-                        NursePostpartumEncounter ->
-                            tasksForNurse
-
-                        _ ->
-                            resolveReferralInputsAndTasksForCHW language currentDate assembled form
-
-                tasksForNurse =
-                    resolveReferralInputsAndTasksForNurse language
-                        currentDate
-                        assembled
-                        SetReferralBoolInput
-                        SetFacilityNonReferralReason
-                        form
-            in
-            ( Maybe.Extra.values tasks
-                |> List.length
-            , List.length tasks
-            )
-
-        NextStepsHealthEducation ->
-            let
-                form =
-                    getMeasurementValueFunc assembled.measurements.healthEducation
-                        |> healthEducationFormWithDefault data.healthEducationForm
-
-                ( _, tasks ) =
-                    healthEducationFormInputsAndTasks language assembled form
-            in
-            ( Maybe.Extra.values tasks
-                |> List.length
-            , List.length tasks
-            )
-
-        NextStepsNewbornEnrolment ->
-            ( taskCompleted assembled.participant.newborn
-            , 1
-            )
-
-        NextStepsMedicationDistribution ->
-            let
-                form =
-                    getMeasurementValueFunc assembled.measurements.medicationDistribution
-                        |> medicationDistributionFormWithDefaultInitialPhase data.medicationDistributionForm
-
-                ( _, completed, total ) =
-                    resolveMedicationDistributionInputsAndTasks language
-                        currentDate
-                        PrenatalEncounterPhaseInitial
-                        assembled
-                        SetMedicationDistributionBoolInput
-                        SetMedicationDistributionAdministrationNote
-                        SetRecommendedTreatmentSign
-                        SetAvoidingGuidanceReason
-                        form
-            in
-            ( completed, total )
-
-        NextStepsWait ->
-            let
-                completed =
-                    if nextStepsTaskCompleted currentDate assembled NextStepsWait then
-                        1
-
-                    else
-                        0
-            in
-            ( completed
-            , 1
-            )
-
-
->>>>>>> 402c98b3
 resolvePreviousValue : AssembledData -> (PrenatalMeasurements -> Maybe ( id, PrenatalMeasurement a )) -> (a -> b) -> Maybe b
 resolvePreviousValue assembled measurementFunc valueFunc =
     assembled.nursePreviousEncountersData
