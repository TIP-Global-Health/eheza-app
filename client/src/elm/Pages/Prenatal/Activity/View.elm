module Pages.Prenatal.Activity.View exposing (view, warningPopup)

import AssocList as Dict
import Backend.Entities exposing (..)
import Backend.Measurement.Model exposing (..)
import Backend.Measurement.Utils
    exposing
        ( getHeightValue
        , getMeasurementValueFunc
        , muacValueFunc
        , pregnancyTestResultToString
        , weightValueFunc
        )
import Backend.Model exposing (ModelIndexedDb)
import Backend.Person.Model
import Backend.PrenatalActivity.Model exposing (PrenatalActivity(..))
import Backend.PrenatalEncounter.Model exposing (PrenatalEncounterType(..))
import Backend.PrenatalEncounter.Types exposing (PrenatalDiagnosis(..))
import Date exposing (Unit(..))
import DateSelector.SelectorPopup exposing (viewCalendarPopup)
import EverySet exposing (EverySet)
import Gizra.Html exposing (divKeyed, emptyNode, keyed, keyedDivKeyed, showIf, showMaybe)
import Gizra.NominalDate exposing (NominalDate, formatDDMMYYYY)
import Html exposing (..)
import Html.Attributes exposing (..)
import Html.Events exposing (..)
import Json.Decode
import Maybe.Extra exposing (isJust, isNothing, unwrap)
import Measurement.Decoder exposing (decodeDropZoneFile)
import Measurement.Model
    exposing
        ( ContentAndTasksForPerformedLaboratoryUniversalTestConfig
        , ContentAndTasksLaboratoryUniversalTestInitialConfig
        , CorePhysicalExamForm
        , InvokationModule(..)
        , LaboratoryTask(..)
        , OutsideCareStep(..)
        , VaccinationFormViewMode(..)
        , VitalsForm
        , VitalsFormMode(..)
        )
import Measurement.Utils
    exposing
        ( bloodGpRsTestFormWithDefault
        , corePhysicalExamFormWithDefault
        , emptyContentAndTasksForPerformedLaboratoryUniversalTestConfig
        , emptyContentAndTasksLaboratoryUniversalTestInitialConfig
        , familyPlanningFormWithDefault
        , hemoglobinTestFormWithDefault
        , hepatitisBTestFormWithDefault
        , hivPCRTestFormWithDefault
        , hivTestUniversalFormWithDefault
        , laboratoryTaskIconClass
        , malariaTestFormWithDefault
        , outsideCareFormInputsAndTasks
        , outsideCareFormWithDefault
        , partnerHIVTestFormWithDefault
        , randomBloodSugarUniversalFormWithDefault
        , syphilisTestFormWithDefault
        , urineDipstickUniversalFormWithDefault
        , vaccinationFormWithDefault
        , viewBloodGpRsTestForm
        , viewHIVPCRTestForm
        , viewHIVTestUniversalForm
        , viewHemoglobinTestForm
        , viewHepatitisBTestForm
        , viewMalariaTestForm
        , viewPartnerHIVTestForm
        , viewRandomBloodSugarTestUniversalForm
        , viewSyphilisTestForm
        , viewUrineDipstickTestUniversalForm
        , vitalsFormWithDefault
        )
import Measurement.View
    exposing
        ( viewFamilyPlanningForm
        , viewFamilyPlanningInput
        )
import Pages.Page exposing (Page(..), UserPage(..))
import Pages.Prenatal.Activity.Model exposing (..)
import Pages.Prenatal.Activity.Types exposing (..)
import Pages.Prenatal.Activity.Utils exposing (..)
import Pages.Prenatal.Encounter.Utils exposing (..)
import Pages.Prenatal.Encounter.View exposing (generateActivityData, viewMotherAndMeasurements)
import Pages.Prenatal.Model exposing (..)
import Pages.Prenatal.Utils exposing (..)
import Pages.Prenatal.View
    exposing
        ( customWarningPopup
        , viewMalariaPreventionContent
        , viewMedicationDistributionForm
        , viewPauseEncounterButton
        )
import Pages.Utils
    exposing
        ( customButton
        , maybeToBoolTask
        , resolveActiveTask
        , resolveNextTask
        , resolveTasksCompletedFromTotal
        , saveButton
        , taskCompleted
        , tasksBarId
        , viewBoolInput
        , viewCheckBoxMultipleSelectInput
        , viewCheckBoxSelectInput
        , viewConditionalAlert
        , viewCustomBoolInput
        , viewCustomLabel
        , viewCustomSelectListInput
        , viewInstructionsLabel
        , viewLabel
        , viewMeasurementInput
        , viewPhotoThumbFromImageUrl
        , viewPreviousMeasurement
        , viewQuestionLabel
        , viewRedAlertForBool
        , viewRedAlertForSelect
        , viewSaveAction
        , viewSelectListInput
        , viewTasksCount
        , viewYellowAlertForSelect
        )
import Round
import SyncManager.Model exposing (Site)
import Translate exposing (Language, TranslationId, translate)
import Utils.Html exposing (viewModal)
import Utils.WebData exposing (viewWebData)


view : Language -> NominalDate -> Site -> PrenatalEncounterId -> Bool -> PrenatalActivity -> ModelIndexedDb -> Model -> Html Msg
view language currentDate site id isChw activity db model =
    let
        assembled =
            generateAssembledData id db
    in
    viewWebData language (viewHeaderAndContent language currentDate site id isChw activity db model) identity assembled


viewHeaderAndContent : Language -> NominalDate -> Site -> PrenatalEncounterId -> Bool -> PrenatalActivity -> ModelIndexedDb -> Model -> AssembledData -> Html Msg
viewHeaderAndContent language currentDate site id isChw activity db model assembled =
    div [ class "page-activity prenatal" ] <|
        [ viewHeader language id activity assembled
        , viewContent language currentDate site isChw activity db model assembled
        , viewModal <|
            warningPopup language currentDate isChw assembled.encounter.diagnoses SetWarningPopupState model.warningPopupState
        ]


viewHeader : Language -> PrenatalEncounterId -> PrenatalActivity -> AssembledData -> Html Msg
viewHeader language id activity assembled =
    let
        ( label_, icon ) =
            generateActivityData activity assembled

        label =
            if icon == "appointment-confirmation" then
                Translate.ScheduleFollowUp

            else
                label_
    in
    div
        [ class "ui basic segment head" ]
        [ h1
            [ class "ui header" ]
            [ text <| translate language label ]
        , span
            [ class "link-back"
            , onClick <| SetActivePage <| UserPage <| PrenatalEncounterPage id
            ]
            [ span [ class "icon-back" ] []
            ]
        ]


viewContent : Language -> NominalDate -> Site -> Bool -> PrenatalActivity -> ModelIndexedDb -> Model -> AssembledData -> Html Msg
viewContent language currentDate site isChw activity db model assembled =
    div [ class "ui unstackable items" ] <|
        viewMotherAndMeasurements language currentDate isChw assembled (Just ( model.showAlertsDialog, SetAlertsDialogState ))
            ++ viewActivity language currentDate site isChw activity assembled db model


warningPopup :
    Language
    -> NominalDate
    -> Bool
    -> EverySet PrenatalDiagnosis
    -> (Maybe (WarningPopupType msg) -> msg)
    -> Maybe (WarningPopupType msg)
    -> Maybe (Html msg)
warningPopup language currentDate isChw encounterDiagnoses setStateMsg state =
    Maybe.andThen
        (\popupType ->
            let
                data =
                    case popupType of
                        WarningPopupRegular ->
                            let
                                nonUrgentDiagnoses =
                                    EverySet.toList encounterDiagnoses
                                        |> filterNonUrgentDiagnoses
                            in
                            if List.isEmpty nonUrgentDiagnoses then
                                Nothing

                            else
                                let
                                    ( undetermined, determined ) =
                                        List.partition
                                            (\diagnosis ->
                                                List.member diagnosis undeterminedPostpartumDiagnoses
                                            )
                                            nonUrgentDiagnoses

                                    top =
                                        case determined of
                                            [] ->
                                                emptyNode

                                            [ diagnosis ] ->
                                                p [] [ text <| translate language <| Translate.PrenatalDiagnosisNonUrgentMessage diagnosis ]

                                            _ ->
                                                List.map
                                                    (Translate.PrenatalDiagnosisNonUrgentMessage
                                                        >> translate language
                                                        >> text
                                                        >> List.singleton
                                                        >> li []
                                                    )
                                                    determined
                                                    |> ul []

                                    bottom =
                                        if List.isEmpty undetermined then
                                            emptyNode

                                        else
                                            let
                                                undeterminedDiagnoses =
                                                    List.map (Translate.PrenatalDiagnosisNonUrgentMessage >> translate language) undetermined
                                                        |> String.join ", "
                                            in
                                            div [ class "bottom-message" ]
                                                [ p []
                                                    [ text <| translate language Translate.UndeterminedDiagnoses
                                                    , text " - "
                                                    , text undeterminedDiagnoses
                                                    ]
                                                , p [] [ text <| translate language Translate.FollowPostpartumProtocols ]
                                                ]
                                in
                                Just <|
                                    ( top
                                    , bottom
                                    , setStateMsg Nothing
                                    )

                        WarningPopupUrgent ( top, bottom ) ->
                            Just <|
                                ( p [] [ text top ]
                                , p [] [ text bottom ]
                                , setStateMsg Nothing
                                )

                        WarningPopupTuberculosis ->
                            Just <|
                                ( p [] [ text <| translate language Translate.TuberculosisWarning ]
                                , p [] [ text <| translate language Translate.TuberculosisInstructions ]
                                , setStateMsg Nothing
                                )

                        WarningPopupMentalHealth mentalHealthAction ->
                            Just <|
                                ( p [] [ text <| translate language Translate.PrenatalMentalHealthWarningPopupMessage ]
                                , p [] [ text <| translate language Translate.PrenatalMentalHealthWarningPopupInstructions ]
                                , mentalHealthAction
                                )

                        WarningPopupTreatmentReview treatmentReviewAtion ->
                            Just <|
                                ( p [] [ text <| translate language Translate.TreatmentReviewWarningPopupMessage ]
                                , p [] [ text <| translate language Translate.TreatmentReviewWarningPopupInstructions ]
                                , treatmentReviewAtion
                                )

                        WarningPopupVitaminA treatmentReviewAtion ->
                            Just <|
                                ( p [] [ text <| translate language Translate.VitaminAWarningPopupMessage ]
                                , emptyNode
                                , treatmentReviewAtion
                                )
            in
            Maybe.map (customWarningPopup language) data
        )
        state


viewActivity : Language -> NominalDate -> Site -> Bool -> PrenatalActivity -> AssembledData -> ModelIndexedDb -> Model -> List (Html Msg)
viewActivity language currentDate site isChw activity assembled db model =
    case activity of
        PregnancyDating ->
            viewPregnancyDatingContent language currentDate assembled model.pregnancyDatingData

        History ->
            viewHistoryContent language currentDate assembled model.historyData

        Examination ->
            viewExaminationContent language currentDate assembled model.examinationData

        FamilyPlanning ->
            viewFamilyPlanningContent language currentDate assembled model.familyPlanningData

        DangerSigns ->
            viewDangerSignsContent language currentDate assembled model.dangerSignsData

        PrenatalPhoto ->
            viewPrenatalPhotoContent language currentDate assembled model.prenatalPhotoData

        Laboratory ->
            viewLaboratoryContent language currentDate assembled model.laboratoryData

        Backend.PrenatalActivity.Model.HealthEducation ->
            viewHealthEducationContent language currentDate assembled model.healthEducationData

        BirthPlan ->
            viewBirthPlanContent language currentDate assembled model.birthPlanData

        Backend.PrenatalActivity.Model.MalariaPrevention ->
            viewMalariaPreventionContent language
                currentDate
                assembled
                SetMalariaPreventionBoolInput
                SaveMalariaPrevention
                model.malariaPreventionData

        Backend.PrenatalActivity.Model.Medication ->
            viewMedicationContent language currentDate assembled model.medicationData

        SymptomReview ->
            viewSymptomReviewContent language currentDate assembled model.symptomReviewData

        PrenatalTreatmentReview ->
            viewTreatmentReviewContent language currentDate assembled model.treatmentReviewData

        MaternalMentalHealth ->
            viewMentalHealthContent language currentDate assembled model.mentalHealthData

        PrenatalImmunisation ->
            viewImmunisationContent language currentDate site assembled model.immunisationData

        Backend.PrenatalActivity.Model.Breastfeeding ->
            viewBreastfeedingContent language currentDate assembled model.breastfeedingData

        PostpartumTreatmentReview ->
            viewPostpartumTreatmentReviewContent language currentDate assembled model.postpartumTreatmentReviewData

        SpecialityCare ->
            viewSpecialityCareContent language currentDate assembled model.specialityCareData

        NextSteps ->
            viewNextStepsContent language currentDate isChw assembled model.nextStepsData

        PregnancyOutcome ->
            -- When selected, we redirect to Pregannacy Outcome page.
            []


viewPregnancyDatingContent : Language -> NominalDate -> AssembledData -> PregnancyDatingData -> List (Html Msg)
viewPregnancyDatingContent language currentDate assembled data =
    let
        form =
            assembled.measurements.lastMenstrualPeriod
                |> getMeasurementValueFunc
                |> lastMenstrualPeriodFormWithDefault data.form

        chwLmpConfirmationSection lmpValueByChw =
            [ viewCustomLabel language Translate.LmpDateConfirmationLabel "." "label"
            , viewLabel language Translate.LmpLabel
            , p [ class "chw-lmp" ] [ text <| formatDDMMYYYY lmpValueByChw.date ]
            , viewQuestionLabel language Translate.LmpDateConfirmationQuestion
            , viewBoolInput language
                form.chwLmpConfirmation
                (SetConfirmLmpDate lmpValueByChw)
                "confirm-lmp"
                Nothing
            ]

        ( newLmpInputSection, newLmpInputTasksCompleted, newLmpInputTasksTotal ) =
            let
                ( derivedSection, derivedTasksCompleted, derivedTasksTotal ) =
                    if form.lmpDateConfident == Just False then
                        ( [ viewQuestionLabel language Translate.LmpDateNotConfidentQuestion
                          , viewCheckBoxSelectInput language
                                [ ReasonIrregularMenses
                                , ReasonOnFamilyPlanningMethod
                                , ReasonCanNotRememberDates
                                ]
                                []
                                form.lmpDateNotConfidentReason
                                SetLmpDateNotConfidentReason
                                Translate.LmpDateNotConfidentReason
                          ]
                        , taskCompleted form.lmpDateNotConfidentReason
                        , 1
                        )

                    else
                        ( [], 0, 0 )
            in
            ( let
                lmpDateInput =
                    let
                        dateSelectorConfig =
                            { select = SetLmpDate
                            , close = SetLmpDateSelectorState Nothing
                            , dateFrom = Date.add Months -12 currentDate
                            , dateTo = currentDate
                            , dateDefault = Maybe.Extra.or form.lmpDate (Just currentDate)
                            }

                        lmpdDateForView =
                            Maybe.map formatDDMMYYYY form.lmpDate
                                |> Maybe.withDefault ""
                    in
                    div
                        [ class "form-input date"
                        , onClick <| SetLmpDateSelectorState (Just dateSelectorConfig)
                        ]
                        [ text lmpdDateForView ]
              in
              [ viewLabel language Translate.LmpDateHeader
              , lmpDateInput
              , viewQuestionLabel language Translate.LmpDateConfidentHeader
              , viewBoolInput language form.lmpDateConfident SetLmpDateConfident "is-confident" Nothing
              , viewModal <| viewCalendarPopup language form.dateSelectorPopupState form.lmpDate
              ]
                ++ derivedSection
            , taskCompleted form.lmpDate
                + taskCompleted form.lmpDateConfident
                + derivedTasksCompleted
            , 2 + derivedTasksTotal
            )

        ( inputs, tasksCompleted, totalTasks ) =
            if assembled.encounter.encounterType == NurseEncounter then
                let
                    lmpValueTakenByChw =
                        List.head assembled.chwPreviousMeasurementsWithDates
                            |> Maybe.andThen
                                (\( _, _, measurements ) ->
                                    getLmpValue measurements
                                )
                in
                Maybe.map
                    (\lmpValueByChw ->
                        let
                            chwLmpConfirmationTasksCompleted =
                                taskCompleted form.chwLmpConfirmation
                        in
                        if form.chwLmpConfirmation == Just False then
                            ( chwLmpConfirmationSection lmpValueByChw ++ newLmpInputSection
                            , chwLmpConfirmationTasksCompleted + newLmpInputTasksCompleted
                            , 1 + newLmpInputTasksTotal
                            )

                        else
                            ( chwLmpConfirmationSection lmpValueByChw
                            , chwLmpConfirmationTasksCompleted
                            , 1
                            )
                    )
                    lmpValueTakenByChw
                    |> Maybe.withDefault
                        ( newLmpInputSection
                        , newLmpInputTasksCompleted
                        , newLmpInputTasksTotal
                        )

            else
                ( newLmpInputSection
                , newLmpInputTasksCompleted
                , newLmpInputTasksTotal
                )

        ( edd, ega ) =
            generateEDDandEGA language currentDate ( "", "" ) form.lmpDate
    in
    [ viewTasksCount language tasksCompleted totalTasks
    , div [ class "ui full segment" ]
        [ div [ class "full content" ]
            [ div [ class "form pregnancy-dating" ] <|
                inputs
                    ++ [ div [ class "separator" ] []
                       , div [ class "results" ]
                            [ div [ class "edd-result" ]
                                [ viewLabel language Translate.EddHeader
                                , div [ class "value" ] [ text edd ]
                                ]
                            , div [ class "ega-result" ]
                                [ viewLabel language Translate.EgaHeader
                                , div [ class "value" ] [ text ega ]
                                ]
                            ]
                       ]
            ]
        , viewSaveAction language
            (SavePregnancyDating assembled.encounter.participant assembled.participant.person assembled.measurements.lastMenstrualPeriod)
            (tasksCompleted /= totalTasks)
        ]
    ]


viewHistoryContent : Language -> NominalDate -> AssembledData -> HistoryData -> List (Html Msg)
viewHistoryContent language currentDate assembled data =
    let
        viewTask task =
            let
                isActive =
                    activeTask == Just task

                isCompleted =
                    historyTaskCompleted assembled task

                iconClass =
                    case task of
                        Obstetric ->
                            "obstetric"

                        Medical ->
                            "medical"

                        Social ->
                            "social"

                        OutsideCare ->
                            "outside-care"

                navigationAction =
                    if isActive then
                        []

                    else
                        [ onClick <| SetActiveHistoryTask task ]

                attributes =
                    classList
                        [ ( "link-section", True )
                        , ( "active", isActive )
                        , ( "completed", not isActive && isCompleted )
                        ]
                        :: navigationAction
            in
            div [ class "column" ]
                [ div attributes
                    [ span [ class <| "icon-activity-task icon-" ++ iconClass ] []
                    , text <| translate language (Translate.HistoryTask task)
                    ]
                ]

        tasks =
            resolveHistoryTasks assembled

        tasksCompletedFromTotalDict =
            List.map
                (\task ->
                    case task of
                        Obstetric ->
                            ( Obstetric
                            , case data.obstetricHistoryStep of
                                ObstetricHistoryFirstStep ->
                                    ( Maybe.Extra.values obstetricFormFirstStepTasks
                                        |> List.length
                                    , List.length obstetricFormFirstStepTasks
                                    )

                                ObstetricHistorySecondStep ->
                                    ( Maybe.Extra.values obstetricFormSecondStepTasks
                                        |> List.length
                                    , List.length obstetricFormSecondStepTasks
                                    )
                            )

                        Medical ->
                            ( Medical
                            , ( Maybe.Extra.values medicalFormTasks
                                    |> List.length
                              , List.length medicalFormTasks
                              )
                            )

                        Social ->
                            ( Social
                            , ( Maybe.Extra.values socialFormTasks
                                    |> List.length
                              , List.length socialFormTasks
                              )
                            )

                        OutsideCare ->
                            ( OutsideCare
                            , ( Maybe.Extra.values outsideCareTasks
                                    |> List.length
                              , List.length outsideCareTasks
                              )
                            )
                )
                tasks
                |> Dict.fromList

        activeTask =
            resolveActiveTask tasks data.activeTask

        ( tasksCompleted, totalTasks ) =
            Maybe.andThen (\task -> Dict.get task tasksCompletedFromTotalDict) activeTask
                |> Maybe.withDefault ( 0, 0 )

        obstetricFormFirstStep =
            getMeasurementValueFunc assembled.measurements.obstetricHistory
                |> obstetricHistoryFormWithDefault data.obstetricFormFirstStep

        ( obstetricFormFirstStepInputs, obstetricFormFirstStepTasks ) =
            obstetricFormFirstStepInputsAndTasks language currentDate assembled obstetricFormFirstStep

        ( obstetricFormSecondStepInputs, obstetricFormSecondStepTasks ) =
            getMeasurementValueFunc assembled.measurements.obstetricHistoryStep2
                |> obstetricHistoryStep2FormWithDefault data.obstetricFormSecondStep
                |> obstetricFormSecondStepInputsAndTasks language currentDate assembled

        ( medicalFormInputs, medicalFormTasks ) =
            assembled.measurements.medicalHistory
                |> getMeasurementValueFunc
                |> medicalHistoryFormWithDefault data.medicalForm
                |> medicalFormInputsAndTasks language currentDate assembled

        ( socialFormInputs, socialFormTasks ) =
            assembled.measurements.socialHistory
                |> getMeasurementValueFunc
                |> socialHistoryFormWithDefault data.socialForm
                |> socialFormInputsAndTasks language currentDate assembled

        outsideCareForm =
            assembled.measurements.outsideCare
                |> getMeasurementValueFunc
                |> outsideCareFormWithDefault data.outsideCareForm

        ( outsideCareInputs, outsideCareTasks ) =
            case outsideCareForm.step of
                OutsideCareStepDiagnoses ->
                    ( outsideCareInputsStep1, outsideCareTasksStep1 )

                OutsideCareStepMedications ->
                    ( outsideCareInputsStep2, outsideCareTasksStep2 )

        outsideCareConfig =
            { setBoolInputMsg = SetOutsideCareSignBoolInput
            , setDiagnosisMsg = SetOutsideCareDiagnosis
            , setMalariaMedicationMsg = SetOutsideCareMalariaMedication
            , setHypertensionMedicationMsg = SetOutsideCareHypertensionMedication
            , setSyphilisMedicationMsg = SetOutsideCareSyphilisMedication
            , setAnemiaMedicationMsg = SetOutsideCareAnemiaMedication
            , setHIVMedicationMsg = SetOutsideCareHIVMedication
            , malariaDiagnoses = [ DiagnosisMalariaInitialPhase ]
            , hypertensionDiagnoses =
                [ DiagnosisGestationalHypertensionImmediate
                , DiagnosisChronicHypertensionImmediate
                , DiagnosisModeratePreeclampsiaInitialPhase
                ]
            , syphilisDiagnoses = [ DiagnosisSyphilisRecurrentPhase ]
            , anemiaDiagnoses = [ DiagnosisModerateAnemiaRecurrentPhase ]
            , hivDiagnoses = [ DiagnosisHIVInitialPhase ]
            , malariaHeaderTransId = Translate.PrenatalDiagnosis DiagnosisMalariaInitialPhase
            , resolveHypertensionHeaderTransId =
                \diagnoses ->
                    if List.member DiagnosisModeratePreeclampsiaInitialPhase diagnoses then
                        Translate.ModeratePreeclampsia

                    else
                        Translate.Hypertension
            , syphilisHeaderTransId = Translate.PrenatalDiagnosis DiagnosisSyphilisRecurrentPhase
            , anemiaHeaderTransId = Translate.PrenatalDiagnosis DiagnosisModerateAnemiaRecurrentPhase
            , hivHeaderTransId = Translate.PrenatalDiagnosis DiagnosisHIVInitialPhase
            , diagnosesLeftColumn = outsideCareDiagnosesLeftColumn
            , diagnosesRightColumn = outsideCareDiagnosesRightColumn
            , otherDiagnosis = DiagnosisOther
            , diagnosisTransId = Translate.PrenatalDiagnosis
            }

        ( outsideCareInputsStep1, outsideCareTasksStep1 ) =
            outsideCareFormInputsAndTasks language outsideCareConfig OutsideCareStepDiagnoses outsideCareForm

        ( outsideCareInputsStep2, outsideCareTasksStep2 ) =
            outsideCareFormInputsAndTasks language outsideCareConfig OutsideCareStepMedications outsideCareForm

        viewForm =
            case activeTask of
                Just Obstetric ->
                    case data.obstetricHistoryStep of
                        ObstetricHistoryFirstStep ->
                            div [ class "form history obstetric first" ]
                                obstetricFormFirstStepInputs

                        ObstetricHistorySecondStep ->
                            div [ class "form history obstetric second" ]
                                obstetricFormSecondStepInputs

                Just Medical ->
                    div [ class "form history medical" ]
                        medicalFormInputs

                Just Social ->
                    div [ class "form history social" ]
                        socialFormInputs

                Just OutsideCare ->
                    div [ class "ui form history outside-care" ]
                        outsideCareInputs

                Nothing ->
                    emptyNode

        actions =
            Maybe.map
                (\task ->
                    let
                        saveButtonActive =
                            tasksCompleted == totalTasks

<<<<<<< HEAD
                        nextTask =
                            resolveNextTask task tasksCompletedFromTotalDict tasks
=======
        actions =
            activeTask
                |> Maybe.map
                    (\task ->
                        let
                            saveButtonActive =
                                tasksCompleted == totalTasks

                            buttons =
                                case task of
                                    Obstetric ->
                                        case data.obstetricHistoryStep of
                                            ObstetricHistoryFirstStep ->
                                                let
                                                    skipSecondStep =
                                                        toObstetricHistoryValue obstetricFormFirstStep
                                                            |> skipObstetricHistorySecondStep

                                                    label =
                                                        if skipSecondStep then
                                                            Translate.Save

                                                        else
                                                            Translate.SaveAndNext
                                                in
                                                [ customSaveButton language
                                                    saveButtonActive
                                                    (SaveOBHistoryStep1
                                                        skipSecondStep
                                                        assembled.participant.person
                                                        assembled.measurements.obstetricHistory
                                                        nextTask
                                                    )
                                                    label
                                                ]
>>>>>>> 5de4cf45

                        buttons =
                            case task of
                                Obstetric ->
                                    case data.obstetricHistoryStep of
                                        ObstetricHistoryFirstStep ->
                                            [ customButton language
                                                saveButtonActive
                                                (SaveOBHistoryStep1
                                                    assembled.participant.person
                                                    assembled.measurements.obstetricHistory
                                                )
                                                Translate.SaveAndNext
                                            ]

                                        ObstetricHistorySecondStep ->
                                            [ button
                                                [ class "ui fluid primary button"
                                                , onClick BackToOBHistoryStep1
                                                ]
                                                [ text <| ("< " ++ translate language Translate.Back) ]
                                            , saveButton language
                                                saveButtonActive
                                                (SaveOBHistoryStep2
                                                    assembled.participant.person
                                                    assembled.measurements.obstetricHistoryStep2
                                                    nextTask
                                                )
                                            ]

                                Medical ->
                                    [ saveButton language
                                        saveButtonActive
                                        (SaveMedicalHistory
                                            assembled.participant.person
                                            assembled.measurements.medicalHistory
                                            nextTask
                                        )
                                    ]

                                Social ->
                                    [ saveButton language
                                        saveButtonActive
                                        (SaveSocialHistory
                                            assembled.participant.person
                                            assembled.measurements.socialHistory
                                            nextTask
                                        )
                                    ]

                                OutsideCare ->
                                    let
                                        saveAction =
                                            SaveOutsideCare assembled.participant.person assembled.measurements.outsideCare nextTask
                                    in
                                    case outsideCareForm.step of
                                        OutsideCareStepDiagnoses ->
                                            let
                                                actionMsg =
                                                    if List.isEmpty outsideCareTasksStep2 then
                                                        saveAction

                                                    else
                                                        SetOutsideCareStep OutsideCareStepMedications
                                            in
                                            [ saveButton language saveButtonActive actionMsg ]

                                        OutsideCareStepMedications ->
                                            [ button
                                                [ class "ui fluid primary button"
                                                , onClick <| SetOutsideCareStep OutsideCareStepDiagnoses
                                                ]
                                                [ text <| ("< " ++ translate language Translate.Back) ]
                                            , saveButton language saveButtonActive saveAction
                                            ]
                    in
                    div
                        [ classList
                            [ ( "actions", True )
                            , ( "two"
                              , (task == Obstetric && data.obstetricHistoryStep == ObstetricHistorySecondStep)
                                    || (task == OutsideCare && outsideCareForm.step == OutsideCareStepMedications)
                              )
                            ]
                        ]
                        buttons
                )
                activeTask
                |> Maybe.withDefault emptyNode
    in
    [ div [ class "ui task segment blue", id tasksBarId ]
        [ div [ class "ui five column grid" ] <|
            List.map viewTask <|
                tasks
        ]
    , viewTasksCount language tasksCompleted totalTasks
    , div [ class "ui full segment" ]
        [ div [ class "full content" ]
            [ viewForm
            , actions
            ]
        ]
    ]


viewExaminationContent : Language -> NominalDate -> AssembledData -> ExaminationData -> List (Html Msg)
viewExaminationContent language currentDate assembled data =
    let
        tasks =
            resolveExaminationTasks assembled

        activeTask =
            resolveActiveTask tasks data.activeTask

        viewTask task =
            let
                iconClass =
                    case task of
                        Vitals ->
                            "vitals"

                        NutritionAssessment ->
                            "nutrition-assessment"

                        CorePhysicalExam ->
                            "core-physical-exam"

                        ObstetricalExam ->
                            "obstetrical-exam"

                        BreastExam ->
                            "breast-exam"

                        GUExam ->
                            "gu-exam"

                isActive =
                    activeTask == Just task

                isCompleted =
                    examinationTaskCompleted assembled task

                attributes =
                    classList
                        [ ( "link-section", True )
                        , ( "active", isActive )
                        , ( "completed", not isActive && isCompleted )
                        ]
                        :: navigationAction

                navigationAction =
                    if isActive then
                        []

                    else
                        [ onClick <| SetActiveExaminationTask task ]
            in
            div [ class <| "column " ++ iconClass ]
                [ div attributes
                    [ span [ class <| "icon-activity-task icon-" ++ iconClass ] []
                    , text <| translate language (Translate.ExaminationTask task)
                    ]
                ]

        tasksCompletedFromTotalDict =
            List.map
                (\task ->
                    case task of
                        BreastExam ->
                            ( BreastExam
                            , ( Maybe.Extra.values breastExamTasks
                                    |> List.length
                              , List.length breastExamTasks
                              )
                            )

                        ObstetricalExam ->
                            ( ObstetricalExam
                            , ( Maybe.Extra.values obstetricalExamTasks
                                    |> List.length
                              , List.length obstetricalExamTasks
                              )
                            )

                        _ ->
                            ( task, examinationTasksCompletedFromTotal currentDate assembled data task )
                )
                tasks
                |> Dict.fromList

        ( tasksCompleted, totalTasks ) =
            Maybe.andThen (\task -> Dict.get task tasksCompletedFromTotalDict) activeTask
                |> Maybe.withDefault ( 0, 0 )

        measuredHeight =
            resolveMeasuredHeight assembled

        ( obstetricalExamInputs, obstetricalExamTasks ) =
            getMeasurementValueFunc assembled.measurements.obstetricalExam
                |> obstetricalExamFormWithDefault data.obstetricalExamForm
                |> obstetricalExamFormInputsAndTasks language currentDate assembled

        ( breastExamInputs, breastExamTasks ) =
            getMeasurementValueFunc assembled.measurements.breastExam
                |> breastExamFormWithDefault data.breastExamForm
                |> breastExamInputsAndTasks language currentDate assembled

        viewForm =
            case activeTask of
                Just Vitals ->
                    getMeasurementValueFunc assembled.measurements.vitals
                        |> vitalsFormWithDefault data.vitalsForm
                        |> viewVitalsForm language currentDate assembled

                Just NutritionAssessment ->
                    let
                        form =
                            assembled.measurements.nutrition
                                |> getMeasurementValueFunc
                                |> prenatalNutritionFormWithDefault data.nutritionAssessmentForm

                        formWithMeasuredHeight =
                            Maybe.map (\(HeightInCm height) -> { form | height = Just height }) measuredHeight
                                |> Maybe.withDefault form

                        hideHeightInput =
                            isJust measuredHeight
                    in
                    viewNutritionAssessmentForm language currentDate assembled formWithMeasuredHeight hideHeightInput

                Just CorePhysicalExam ->
                    getMeasurementValueFunc assembled.measurements.corePhysicalExam
                        |> corePhysicalExamFormWithDefault data.corePhysicalExamForm
                        |> viewCorePhysicalExamForm language currentDate

                Just ObstetricalExam ->
                    div [ class "ui form examination obstetrical-exam" ]
                        obstetricalExamInputs

                Just BreastExam ->
                    div [ class "ui form examination breast-exam" ]
                        breastExamInputs

                Just GUExam ->
                    getMeasurementValueFunc assembled.measurements.guExam
                        |> guExamFormWithDefault data.guExamForm
                        |> viewGUExamForm language currentDate assembled

                Nothing ->
                    emptyNode

        actions =
            Maybe.map
                (\task ->
                    let
                        personId =
                            assembled.participant.person

                        measurements =
                            assembled.measurements

                        nextTask =
                            resolveNextTask task tasksCompletedFromTotalDict tasks

                        saveAction =
                            case task of
                                Vitals ->
                                    SaveVitals personId measurements.vitals nextTask

                                NutritionAssessment ->
                                    SaveNutritionAssessment personId measurements.nutrition (Maybe.map getHeightValue measuredHeight) nextTask

                                CorePhysicalExam ->
                                    SaveCorePhysicalExam personId measurements.corePhysicalExam nextTask

                                ObstetricalExam ->
                                    SaveObstetricalExam personId measurements.obstetricalExam nextTask

                                BreastExam ->
                                    SaveBreastExam personId measurements.breastExam nextTask

                                GUExam ->
                                    SaveGUExam personId measurements.guExam nextTask
                    in
                    div [ class "actions examination" ]
                        [ button
                            [ classList [ ( "ui fluid primary button", True ), ( "disabled", tasksCompleted /= totalTasks ) ]
                            , onClick saveAction
                            ]
                            [ text <| translate language Translate.Save ]
                        ]
                )
                activeTask
                |> Maybe.withDefault emptyNode
    in
    [ div [ class "ui task segment blue" ]
        [ div [ class "ui five column grid" ] <|
            List.map viewTask <|
                tasks
        ]
    , viewTasksCount language tasksCompleted totalTasks
    , div [ class "ui full segment" ]
        [ div [ class "full content" ]
            [ viewForm
            , actions
            ]
        ]
    ]


viewFamilyPlanningContent : Language -> NominalDate -> AssembledData -> FamilyPlanningData -> List (Html Msg)
viewFamilyPlanningContent language currentDate assembled data =
    let
        form =
            assembled.measurements.familyPlanning
                |> getMeasurementValueFunc
                |> familyPlanningFormWithDefault data.form

        totalTasks =
            1

        tasksCompleted =
            taskCompleted form.signs
    in
    [ viewTasksCount language tasksCompleted totalTasks
    , div [ class "ui full segment" ]
        [ div [ class "full content" ]
            [ viewFamilyPlanningForm language Translate.FamilyPlanningInFutureQuestion SetFamilyPlanningSign form
            ]
        , viewSaveAction language
            (SaveFamilyPlanning assembled.participant.person assembled.measurements.familyPlanning)
            (tasksCompleted /= totalTasks)
        ]
    ]


viewMedicationContent : Language -> NominalDate -> AssembledData -> MedicationData -> List (Html Msg)
viewMedicationContent language currentDate assembled data =
    let
        form =
            assembled.measurements.medication
                |> getMeasurementValueFunc
                |> medicationFormWithDefault data.form

        ( tasksCompleted, totalTasks ) =
            let
                displayMebendazoleQuestion =
                    showMebendazoleQuestion currentDate assembled

                tasks =
                    [ ( form.receivedIronFolicAcid, True )
                    , ( form.receivedMebendazole, displayMebendazoleQuestion )
                    ]
                        |> List.filterMap
                            (\( task, showTask ) ->
                                if showTask then
                                    Just task

                                else
                                    Nothing
                            )
            in
            ( List.map taskCompleted tasks
                |> List.sum
            , List.length tasks
            )
    in
    [ viewTasksCount language tasksCompleted totalTasks
    , div [ class "ui full segment" ]
        [ div [ class "full content" ]
            [ viewPrenatalMedicationForm language currentDate SetMedicationBoolInput assembled form ]
        , viewSaveAction language
            (SaveMedication assembled.participant.person assembled.measurements.medication)
            (tasksCompleted /= totalTasks)
        ]
    ]


viewDangerSignsContent : Language -> NominalDate -> AssembledData -> DangerSignsData -> List (Html Msg)
viewDangerSignsContent language currentDate assembled data =
    let
        form =
            assembled.measurements.dangerSigns
                |> getMeasurementValueFunc
                |> dangerSignsFormWithDefault data.form

        ( inputs, tasksCompleted, totalTasks ) =
            case assembled.encounter.encounterType of
                ChwPostpartumEncounter ->
                    ( [ viewLabel language Translate.SelectPostpartumMotherDangerSigns
                      , viewCheckBoxMultipleSelectInput language
                            [ PostpartumMotheUterineBleeding, PostpartumMotherFever, PostpartumMotherMigraine ]
                            [ PostpartumMotherParalysis, PostpartumMotherAcuteAbdominalPain, PostpartumMotherLabouredBreathing ]
                            (form.postpartumMother |> Maybe.withDefault [])
                            (Just NoPostpartumMotherDangerSigns)
                            SetPostpartumMotherDangerSign
                            Translate.PostpartumMotherDangerSign
                      , viewLabel language Translate.SelectPostpartumChildDangerSigns
                      , viewCheckBoxMultipleSelectInput language
                            [ PostpartumChildInabilityToSuckle, PostpartumChildParalysis, PostpartumChildLabouredBreathing ]
                            [ PostpartumChildAbnormalTemperature, PostpartumChildInactiveNoMovement, PostpartumChildBodyTurnedYellow ]
                            (form.postpartumChild |> Maybe.withDefault [])
                            (Just NoPostpartumChildDangerSigns)
                            SetPostpartumChildDangerSign
                            Translate.PostpartumChildDangerSign
                      ]
                    , taskCompleted form.postpartumMother + taskCompleted form.postpartumChild
                    , 2
                    )

                _ ->
                    ( [ viewLabel language Translate.SelectDangerSigns
                      , viewCheckBoxMultipleSelectInput language
                            [ VaginalBleeding
                            , HeadacheBlurredVision
                            , Convulsions
                            , AbdominalPain
                            , SevereVomiting
                            , Unconscious
                            , GushLeakingVaginalFluid
                            ]
                            [ DifficultyBreathing
                            , Fever
                            , ExtremeWeakness
                            , LooksVeryIll
                            , Labor
                            , ImminentDelivery
                            , PrematureOnsetContractions
                            ]
                            (form.signs |> Maybe.withDefault [])
                            (Just NoDangerSign)
                            SetDangerSign
                            Translate.DangerSign
                      ]
                    , taskCompleted form.signs
                    , 1
                    )
    in
    [ viewTasksCount language tasksCompleted totalTasks
    , div [ class "ui full segment" ]
        [ div [ class "full content" ]
            [ div [ class "ui form danger-signs" ] inputs
            ]
        , viewSaveAction language
            (SaveDangerSigns assembled.participant.person assembled.measurements.dangerSigns)
            (tasksCompleted /= totalTasks)
        ]
    ]


viewPrenatalPhotoContent : Language -> NominalDate -> AssembledData -> PrenatalPhotoData -> List (Html Msg)
viewPrenatalPhotoContent language currentDate assembled data =
    let
        -- If we have a photo that we've just taken, but not saved, that is in
        -- `data.url`. We show that if we have it. Otherwise, we'll show the saved
        -- measurement, if we have that.
        ( displayPhoto, saveMsg, isDisabled ) =
            case data.url of
                Just url ->
                    let
                        photoId =
                            Maybe.map Tuple.first assembled.measurements.prenatalPhoto
                    in
                    ( Just url
                    , [ onClick <| SavePrenatalPhoto assembled.participant.person photoId url ]
                    , False
                    )

                Nothing ->
                    ( getMeasurementValueFunc
                        assembled.measurements.prenatalPhoto
                    , []
                    , True
                    )

        totalTasks =
            1

        tasksCompleted =
            if isJust displayPhoto then
                1

            else
                0
    in
    [ viewTasksCount language tasksCompleted totalTasks
    , divKeyed [ class "ui full segment photo" ]
        [ keyedDivKeyed "content"
            [ class "content" ]
            [ p [] [ text <| translate language Translate.PrenatalPhotoHelper ]
                |> keyed "help"
            , keyedDivKeyed "grid"
                [ class "ui grid" ]
                [ Maybe.map viewPhotoThumbFromImageUrl displayPhoto
                    |> showMaybe
                    |> List.singleton
                    |> div [ class "eight wide column" ]
                    |> keyed "thumbnail"
                , div
                    [ id "dropzone"
                    , class "eight wide column dropzone"
                    , on "dropzonecomplete" (Json.Decode.map DropZoneComplete decodeDropZoneFile)
                    ]
                    [ div
                        [ class "dz-message"
                        , attribute "data-dz-message" ""
                        ]
                        [ span
                            []
                            [ text <| translate language Translate.DropzoneDefaultMessage ]
                        ]
                    ]
                    |> keyed "dropzone"
                ]
            ]
        , keyed "button" <|
            div [ class "actions" ]
                [ button
                    (classList
                        [ ( "ui fluid primary button", True )
                        , ( "disabled", isDisabled )
                        ]
                        :: saveMsg
                    )
                    [ text <| translate language Translate.Save ]
                ]
        ]
    ]


viewBirthPlanContent : Language -> NominalDate -> AssembledData -> BirthPlanData -> List (Html Msg)
viewBirthPlanContent language currentDate assembled data =
    let
        totalTasks =
            6

        tasksCompleted =
            taskCompleted form.haveInsurance
                + taskCompleted form.boughtClothes
                + taskCompleted form.caregiverAccompany
                + taskCompleted form.savedMoney
                + taskCompleted form.haveTransportation
                + taskCompleted form.familyPlanning

        form =
            assembled.measurements.birthPlan
                |> getMeasurementValueFunc
                |> birthPlanFormWithDefault data.form

        healthInsuranceFunc value form_ =
            { form_ | haveInsurance = Just value }

        boughtClothesFunc value form_ =
            { form_ | boughtClothes = Just value }

        caregiverAccompanyFunc value form_ =
            { form_ | caregiverAccompany = Just value }

        savedMoneyFunc value form_ =
            { form_ | savedMoney = Just value }

        transportationFunc value form_ =
            { form_ | haveTransportation = Just value }
    in
    [ viewTasksCount language tasksCompleted totalTasks
    , div [ class "ui full segment" ]
        [ div [ class "full content" ]
            [ div [ class "ui form birth-plan" ]
                [ viewQuestionLabel language Translate.HealthInsuranceQuestion
                , viewBoolInput
                    language
                    form.haveInsurance
                    (SetBirthPlanBoolInput healthInsuranceFunc)
                    "insurance"
                    Nothing
                , viewQuestionLabel language Translate.BoughtClothesQuestion
                , viewBoolInput
                    language
                    form.boughtClothes
                    (SetBirthPlanBoolInput boughtClothesFunc)
                    "clothes"
                    Nothing
                , viewQuestionLabel language Translate.CaregiverAccompanyQuestion
                , viewBoolInput
                    language
                    form.caregiverAccompany
                    (SetBirthPlanBoolInput caregiverAccompanyFunc)
                    "caregiver-accompany"
                    Nothing
                , viewQuestionLabel language Translate.SavedMoneyQuestion
                , viewBoolInput
                    language
                    form.savedMoney
                    (SetBirthPlanBoolInput savedMoneyFunc)
                    "saved-money"
                    Nothing
                , viewQuestionLabel language Translate.FamilyPlanningInFutureQuestion
                , viewFamilyPlanningInput language SetBirthPlanFamilyPlanning form.familyPlanning
                , viewQuestionLabel language Translate.TransportationPlanQuestion
                , viewBoolInput
                    language
                    form.haveTransportation
                    (SetBirthPlanBoolInput transportationFunc)
                    "saved-money"
                    Nothing
                ]
            ]
        , viewSaveAction language
            (SaveBirthPlan assembled.participant.person assembled.measurements.birthPlan)
            (tasksCompleted /= totalTasks)
        ]
    ]


viewLaboratoryContent : Language -> NominalDate -> AssembledData -> LaboratoryData -> List (Html Msg)
viewLaboratoryContent language currentDate assembled data =
    if assembled.encounter.encounterType == NurseEncounter then
        viewLaboratoryContentForNurse language currentDate assembled data

    else
        viewLaboratoryContentForChw language currentDate assembled data


viewLaboratoryContentForNurse : Language -> NominalDate -> AssembledData -> LaboratoryData -> List (Html Msg)
viewLaboratoryContentForNurse language currentDate assembled data =
    let
        measurements =
            assembled.measurements

        tasks =
            List.filter (expectLaboratoryTask currentDate assembled) laboratoryTasks

        activeTask =
            resolveActiveTask tasks data.activeTask

        viewTask task =
            let
                iconClass =
                    laboratoryTaskIconClass task

                isActive =
                    activeTask == Just task

                isCompleted =
                    laboratoryTaskCompleted currentDate assembled task

                attributes =
                    classList [ ( "link-section", True ), ( "active", isActive ), ( "completed", not isActive && isCompleted ) ]
                        :: (if isActive then
                                []

                            else
                                [ onClick <| SetActiveLaboratoryTask task ]
                           )
            in
            div [ class "column" ]
                [ div attributes
                    [ span [ class <| "icon-activity-task icon-" ++ iconClass ] []
                    , text <| translate language (Translate.LaboratoryTask task)
                    ]
                ]

        formHtmlAndTasks =
            List.map
                (\task ->
                    ( task
                    , case task of
                        TaskHIVTest ->
                            measurements.hivTest
                                |> getMeasurementValueFunc
                                |> hivTestUniversalFormWithDefault data.hivTestForm
                                |> viewHIVTestUniversalForm language
                                    currentDate
                                    contentAndTasksLaboratoryTestInitialConfig
                                    contentAndTasksForPerformedLaboratoryTestConfig

                        TaskSyphilisTest ->
                            measurements.syphilisTest
                                |> getMeasurementValueFunc
                                |> syphilisTestFormWithDefault data.syphilisTestForm
                                |> viewSyphilisTestForm language
                                    currentDate
                                    contentAndTasksLaboratoryTestInitialConfig
                                    contentAndTasksForPerformedLaboratoryTestConfig

                        TaskHepatitisBTest ->
                            measurements.hepatitisBTest
                                |> getMeasurementValueFunc
                                |> hepatitisBTestFormWithDefault data.hepatitisBTestForm
                                |> viewHepatitisBTestForm language
                                    currentDate
                                    contentAndTasksLaboratoryTestInitialConfig
                                    contentAndTasksForPerformedLaboratoryTestConfig

                        TaskMalariaTest ->
                            measurements.malariaTest
                                |> getMeasurementValueFunc
                                |> malariaTestFormWithDefault data.malariaTestForm
                                |> viewMalariaTestForm language
                                    currentDate
                                    contentAndTasksLaboratoryTestInitialConfig
                                    contentAndTasksForPerformedLaboratoryTestConfig

                        TaskBloodGpRsTest ->
                            measurements.bloodGpRsTest
                                |> getMeasurementValueFunc
                                |> bloodGpRsTestFormWithDefault data.bloodGpRsTestForm
                                |> viewBloodGpRsTestForm language
                                    currentDate
                                    contentAndTasksLaboratoryTestInitialConfig
                                    contentAndTasksForPerformedLaboratoryTestConfig

                        TaskUrineDipstickTest ->
                            measurements.urineDipstickTest
                                |> getMeasurementValueFunc
                                |> urineDipstickUniversalFormWithDefault data.urineDipstickTestForm
                                |> viewUrineDipstickTestUniversalForm language
                                    currentDate
                                    contentAndTasksLaboratoryTestInitialConfig
                                    contentAndTasksForPerformedLaboratoryTestConfig

                        TaskHemoglobinTest ->
                            measurements.hemoglobinTest
                                |> getMeasurementValueFunc
                                |> hemoglobinTestFormWithDefault data.hemoglobinTestForm
                                |> viewHemoglobinTestForm language
                                    currentDate
                                    contentAndTasksLaboratoryTestInitialConfig
                                    contentAndTasksForPerformedLaboratoryTestConfig

                        TaskRandomBloodSugarTest ->
                            measurements.randomBloodSugarTest
                                |> getMeasurementValueFunc
                                |> randomBloodSugarUniversalFormWithDefault data.randomBloodSugarTestForm
                                |> viewRandomBloodSugarTestUniversalForm language
                                    currentDate
                                    contentAndTasksLaboratoryTestInitialConfig
                                    contentAndTasksForPerformedLaboratoryTestConfig

                        TaskHIVPCRTest ->
                            measurements.hivPCRTest
                                |> getMeasurementValueFunc
                                |> hivPCRTestFormWithDefault data.hivPCRTestForm
                                |> viewHIVPCRTestForm language
                                    currentDate
                                    contentAndTasksLaboratoryTestInitialConfig
                                    contentAndTasksForPerformedLaboratoryTestConfig

                        TaskPartnerHIVTest ->
                            measurements.partnerHIVTest
                                |> getMeasurementValueFunc
                                |> partnerHIVTestFormWithDefault data.partnerHIVTestForm
                                |> viewPartnerHIVTestForm language
                                    currentDate
                                    contentAndTasksLaboratoryTestInitialConfig
                                    contentAndTasksForPerformedLaboratoryTestConfig

                        TaskCompletePreviousTests ->
                            viewLabsHistoryForm language currentDate assembled data.labsHistoryForm

                        -- Others do not participate at Prenatal.
                        _ ->
                            ( emptyNode, 0, 0 )
                    )
                )
                tasks
                |> Dict.fromList

        tasksCompletedFromTotalDict =
            Dict.map (\_ ( _, completed, total ) -> ( completed, total ))
                formHtmlAndTasks

        ( viewForm, tasksCompleted, totalTasks ) =
            Maybe.andThen
                (\task -> Dict.get task formHtmlAndTasks)
                activeTask
                |> Maybe.withDefault ( emptyNode, 0, 0 )

        actions =
            Maybe.map
                (\task ->
                    let
                        personId =
                            assembled.participant.person

                        nextTask =
                            resolveNextTask task tasksCompletedFromTotalDict tasks

                        saveMsg =
                            case task of
                                TaskHIVTest ->
                                    SaveHIVTest personId measurements.hivTest nextTask

                                TaskSyphilisTest ->
                                    SaveSyphilisTest personId measurements.syphilisTest nextTask

                                TaskHepatitisBTest ->
                                    SaveHepatitisBTest personId measurements.hepatitisBTest nextTask

                                TaskMalariaTest ->
                                    SaveMalariaTest personId measurements.malariaTest nextTask

                                TaskBloodGpRsTest ->
                                    SaveBloodGpRsTest personId measurements.bloodGpRsTest nextTask

                                TaskUrineDipstickTest ->
                                    SaveUrineDipstickTest personId measurements.urineDipstickTest nextTask

                                TaskHemoglobinTest ->
                                    SaveHemoglobinTest personId measurements.hemoglobinTest nextTask

                                TaskRandomBloodSugarTest ->
                                    SaveRandomBloodSugarTest personId measurements.randomBloodSugarTest nextTask

                                TaskHIVPCRTest ->
                                    SaveHIVPCRTest personId measurements.hivPCRTest nextTask

                                TaskPartnerHIVTest ->
                                    SavePartnerHIVTest personId measurements.partnerHIVTest nextTask

                                TaskCompletePreviousTests ->
                                    SaveLabsHistory

                                -- Others do not participate at Prenatal.
                                _ ->
                                    NoOp

                        disableSave =
                            if task == TaskCompletePreviousTests then
                                data.labsHistoryForm.completed /= Just True

                            else
                                tasksCompleted /= totalTasks
                    in
                    viewSaveAction language saveMsg disableSave
                )
                activeTask
                |> Maybe.withDefault emptyNode
    in
    [ div [ class "ui task segment blue", Html.Attributes.id tasksBarId ]
        [ div [ class "ui five column grid" ] <|
            List.map viewTask tasks
        ]
    , viewTasksCount language tasksCompleted totalTasks
    , div [ class "ui full segment" ]
        [ div [ class "full content" ] <|
            [ viewForm, actions ]
        ]
    ]


viewLaboratoryContentForChw : Language -> NominalDate -> AssembledData -> LaboratoryData -> List (Html Msg)
viewLaboratoryContentForChw language currentDate assembled data =
    let
        form =
            assembled.measurements.pregnancyTest
                |> getMeasurementValueFunc
                |> pregnancyTestFormWithDefault data.pregnancyTestForm

        totalTasks =
            1

        tasksCompleted =
            taskCompleted form.pregnancyTestResult

        resultInput =
            viewCustomSelectListInput form.pregnancyTestResult
                [ PregnancyTestPositive, PregnancyTestNegative, PregnancyTestIndeterminate, PregnancyTestUnableToConduct ]
                pregnancyTestResultToString
                SetPregnancyTestResult
                (Translate.PregnancyTestResult >> translate language)
                "form-input select"
                (isNothing form.pregnancyTestResult)
    in
    [ viewTasksCount language tasksCompleted totalTasks
    , div [ class "ui full segment" ]
        [ div [ class "full content" ]
            [ div [ class "ui form laboratory pregnancy-testing" ] <|
                [ viewLabel language Translate.PregnancyUrineTest
                , resultInput
                ]
            ]
        , viewSaveAction language
            (SavePregnancyTest assembled.participant.person assembled.measurements.pregnancyTest)
            (tasksCompleted /= totalTasks)
        ]
    ]


viewHealthEducationContent : Language -> NominalDate -> AssembledData -> HealthEducationData -> List (Html Msg)
viewHealthEducationContent language currentDate assembled data =
    let
        totalTasks =
            List.length tasks

        tasksCompleted =
            List.map taskCompleted tasks
                |> List.sum

        ( inputs, tasks ) =
            healthEducationFormInputsAndTasks language assembled data.form
    in
    [ viewTasksCount language tasksCompleted totalTasks
    , div [ class "ui full segment" ]
        [ div [ class "full content" ]
            [ div [ class "ui form health-education" ]
                inputs
            ]
        , viewSaveAction language
            (SaveHealthEducation assembled.participant.person assembled.measurements.healthEducation)
            (tasksCompleted /= totalTasks)
        ]
    ]


viewMentalHealthContent : Language -> NominalDate -> AssembledData -> MentalHealthData -> List (Html Msg)
viewMentalHealthContent language currentDate assembled data =
    let
        form =
            assembled.measurements.mentalHealth
                |> getMeasurementValueFunc
                |> mentalHealthFormWithDefault data.form

        ( input, tasksCompleted ) =
            case form.step of
                MentalHealthQuestion question ->
                    let
                        value =
                            Maybe.andThen (Dict.get question) form.signs
                    in
                    ( [ viewCustomLabel language (Translate.PrenatalMentalHealthQuestion question) "." "label"
                      , viewCheckBoxSelectInput language
                            (getMentalHealtOptionsForQuestion question)
                            []
                            value
                            (SetMentalHealthOptionForQuestion question)
                            (Translate.PrenatalMentalHealthOptionForQuestion question)
                      ]
                    , taskCompleted value
                    )

                MentalHealthSpecialistQuestion ->
                    ( [ viewQuestionLabel language Translate.PrenatalMentalHealthSpecialistQuestion
                      , viewBoolInput language
                            form.specialistAtHC
                            SetSpecialistAtHC
                            "specialist"
                            Nothing
                      ]
                    , taskCompleted form.specialistAtHC
                    )

        totalTasks =
            1

        getMentalHealtOptionsForQuestion value =
            if
                List.member value
                    [ MentalHealthQuestion1
                    , MentalHealthQuestion2
                    , MentalHealthQuestion4
                    ]
            then
                [ MentalHealthQuestionOption0
                , MentalHealthQuestionOption1
                , MentalHealthQuestionOption2
                , MentalHealthQuestionOption3
                ]

            else
                [ MentalHealthQuestionOption3
                , MentalHealthQuestionOption2
                , MentalHealthQuestionOption1
                , MentalHealthQuestionOption0
                ]

        actions =
            getPrevStep form.step
                |> Maybe.map
                    (\prevStep ->
                        div [ class "actions two" ]
                            [ button
                                [ class "ui fluid primary button"
                                , onClick <| SetMentalHealthStep prevStep
                                ]
                                [ text <| ("< " ++ translate language Translate.Back) ]
                            , saveButton language saveButtonActive saveAction
                            ]
                    )
                |> Maybe.withDefault
                    (div [ class "actions" ]
                        [ saveButton language saveButtonActive saveAction ]
                    )

        saveButtonActive =
            tasksCompleted == totalTasks

        saveAction =
            getNextStep form.step
                |> Maybe.map SetMentalHealthStep
                |> Maybe.withDefault
                    (let
                        suicideRiskDiagnosed =
                            Maybe.andThen suicideRiskDiagnosedBySigns form.signs
                                |> Maybe.withDefault False

                        saveMsg =
                            SaveMentalHealth assembled.participant.person assembled.measurements.mentalHealth
                     in
                     if suicideRiskDiagnosed then
                        SetWarningPopupState (Just <| WarningPopupMentalHealth saveMsg)

                     else
                        saveMsg
                    )

        getNextStep currentStep =
            case currentStep of
                MentalHealthQuestion question ->
                    case question of
                        MentalHealthQuestion1 ->
                            Just (MentalHealthQuestion MentalHealthQuestion2)

                        MentalHealthQuestion2 ->
                            Just (MentalHealthQuestion MentalHealthQuestion3)

                        MentalHealthQuestion3 ->
                            Just (MentalHealthQuestion MentalHealthQuestion4)

                        MentalHealthQuestion4 ->
                            Just (MentalHealthQuestion MentalHealthQuestion5)

                        MentalHealthQuestion5 ->
                            Just (MentalHealthQuestion MentalHealthQuestion6)

                        MentalHealthQuestion6 ->
                            Just (MentalHealthQuestion MentalHealthQuestion7)

                        MentalHealthQuestion7 ->
                            Just (MentalHealthQuestion MentalHealthQuestion8)

                        MentalHealthQuestion8 ->
                            Just (MentalHealthQuestion MentalHealthQuestion9)

                        MentalHealthQuestion9 ->
                            Just (MentalHealthQuestion MentalHealthQuestion10)

                        MentalHealthQuestion10 ->
                            Just MentalHealthSpecialistQuestion

                MentalHealthSpecialistQuestion ->
                    Nothing

        getPrevStep currentStep =
            case currentStep of
                MentalHealthQuestion question ->
                    case question of
                        MentalHealthQuestion1 ->
                            Nothing

                        MentalHealthQuestion2 ->
                            Just (MentalHealthQuestion MentalHealthQuestion1)

                        MentalHealthQuestion3 ->
                            Just (MentalHealthQuestion MentalHealthQuestion2)

                        MentalHealthQuestion4 ->
                            Just (MentalHealthQuestion MentalHealthQuestion3)

                        MentalHealthQuestion5 ->
                            Just (MentalHealthQuestion MentalHealthQuestion4)

                        MentalHealthQuestion6 ->
                            Just (MentalHealthQuestion MentalHealthQuestion5)

                        MentalHealthQuestion7 ->
                            Just (MentalHealthQuestion MentalHealthQuestion6)

                        MentalHealthQuestion8 ->
                            Just (MentalHealthQuestion MentalHealthQuestion7)

                        MentalHealthQuestion9 ->
                            Just (MentalHealthQuestion MentalHealthQuestion8)

                        MentalHealthQuestion10 ->
                            Just (MentalHealthQuestion MentalHealthQuestion9)

                MentalHealthSpecialistQuestion ->
                    Just (MentalHealthQuestion MentalHealthQuestion10)
    in
    [ viewTasksCount language tasksCompleted totalTasks
    , div [ class "ui full segment" ]
        [ div [ class "full content" ]
            [ div [ class "ui form mental-health" ]
                input
            ]
        , actions
        ]
    ]


viewNextStepsContent : Language -> NominalDate -> Bool -> AssembledData -> NextStepsData -> List (Html Msg)
viewNextStepsContent language currentDate isChw assembled data =
    let
        measurements =
            assembled.measurements

        tasks =
            resolveNextStepsTasks currentDate assembled

        activeTask =
            resolveActiveTask tasksConsideringShowWaitTask data.activeTask

        tasksConsideringShowWaitTask =
            if showWaitTask then
                tasks

            else
                List.filter ((/=) NextStepsWait) tasks

        showWaitTask =
            -- Wait task is expected.
            List.member NextStepsWait tasks
                && -- There's one or less uncompleted task,
                   -- which is the Wait task.
                   (List.filter (nextStepsTaskCompleted currentDate assembled >> not) tasks
                        |> List.length
                        |> (\length -> length < 2)
                   )

        viewTask task =
            let
                iconClass =
                    case task of
                        NextStepsAppointmentConfirmation ->
                            "next-steps-send-to-hc"

                        NextStepsFollowUp ->
                            "next-steps-follow-up"

                        NextStepsSendToHC ->
                            "next-steps-referral"

                        NextStepsHealthEducation ->
                            "next-steps-health-education"

                        NextStepsNewbornEnrolment ->
                            "next-steps-newborn-enrolment"

                        NextStepsMedicationDistribution ->
                            "next-steps-treatment"

                        NextStepsWait ->
                            "next-steps-wait"

                isActive =
                    activeTask == Just task

                isCompleted =
                    nextStepsTaskCompleted currentDate assembled task

                attributes =
                    classList
                        [ ( "link-section", True )
                        , ( "active", isActive )
                        , ( "completed", not isActive && isCompleted )
                        ]
                        :: navigationAction

                navigationAction =
                    if isActive then
                        []

                    else
                        [ onClick <| SetActiveNextStepsTask task ]
            in
            div [ class "column" ]
                [ div attributes
                    [ span [ class <| "icon-activity-task icon-" ++ iconClass ] []
                    , text <| translate language (Translate.PrenatalNextStepsTask isChw task)
                    ]
                ]

        tasksCompletedFromTotalDict =
            tasks
                |> List.map
                    (\task ->
                        ( task, nextStepsTasksCompletedFromTotal language currentDate isChw assembled data task )
                    )
                |> Dict.fromList

        ( tasksCompleted, totalTasks ) =
            Maybe.andThen (\task -> Dict.get task tasksCompletedFromTotalDict) activeTask
                |> Maybe.withDefault ( 0, 0 )

        viewForm =
            case activeTask of
                Just NextStepsAppointmentConfirmation ->
                    getMeasurementValueFunc measurements.appointmentConfirmation
                        |> appointmentConfirmationFormWithDefault data.appointmentConfirmationForm
                        |> viewAppointmentConfirmationForm language currentDate

                Just NextStepsFollowUp ->
                    getMeasurementValueFunc measurements.followUp
                        |> followUpFormWithDefault data.followUpForm
                        |> viewFollowUpForm language currentDate

                Just NextStepsSendToHC ->
                    getMeasurementValueFunc measurements.sendToHC
                        |> referralFormWithDefault data.referralForm
                        |> viewReferralForm language currentDate assembled

                Just NextStepsHealthEducation ->
                    getMeasurementValueFunc measurements.healthEducation
                        |> healthEducationFormWithDefault data.healthEducationForm
                        |> viewHealthEducationForm language currentDate assembled

                Just NextStepsNewbornEnrolment ->
                    viewNewbornEnrolmentForm language currentDate assembled

                Just NextStepsMedicationDistribution ->
                    viewMedicationDistributionForm language
                        currentDate
                        PrenatalEncounterPhaseInitial
                        assembled
                        SetMedicationDistributionBoolInput
                        SetMedicationDistributionAdministrationNote
                        SetRecommendedTreatmentSign
                        SetAvoidingGuidanceReason
                        medicationDistributionForm

                Just NextStepsWait ->
                    viewWaitForm language currentDate assembled

                Nothing ->
                    emptyNode

        medicationDistributionForm =
            getMeasurementValueFunc measurements.medicationDistribution
                |> medicationDistributionFormWithDefaultInitialPhase data.medicationDistributionForm

        actions =
            Maybe.map
                (\task ->
                    let
                        personId =
                            assembled.participant.person

                        secondPhase =
                            secondPhaseRequired assembled

                        nextTask =
                            resolveNextTask task tasksCompletedFromTotalDict tasksAfterSave

                        tasksAfterSave =
                            case task of
                                NextStepsMedicationDistribution ->
                                    let
                                        -- We know if patient was referred to hospital
                                        -- due to Malaria, based on saved measurement.
                                        -- We know if patient will be referred to hospital
                                        -- due to Malaria, based on edited form.
                                        referredToHospitalAfterSave =
                                            Maybe.map (List.member TreatmentReferToHospital)
                                                medicationDistributionForm.recommendedTreatmentSigns
                                                |> Maybe.withDefault False
                                    in
                                    if referredToHospitalAfterSave then
                                        EverySet.fromList tasks
                                            |> EverySet.insert NextStepsSendToHC
                                            |> EverySet.toList

                                    else
                                        let
                                            referredToHospitalBeforeSave =
                                                getMeasurementValueFunc measurements.medicationDistribution
                                                    |> Maybe.andThen (.recommendedTreatmentSigns >> Maybe.map (EverySet.member TreatmentReferToHospital))
                                                    |> Maybe.withDefault False
                                        in
                                        if referredToHospitalBeforeSave then
                                            EverySet.fromList tasks
                                                |> EverySet.remove NextStepsSendToHC
                                                |> EverySet.toList

                                        else
                                            tasks

                                _ ->
                                    tasks

                        saveMsg =
                            case task of
                                NextStepsAppointmentConfirmation ->
                                    SaveAppointmentConfirmation personId measurements.appointmentConfirmation secondPhase nextTask

                                NextStepsFollowUp ->
                                    let
                                        assesment =
                                            generatePrenatalAssesmentForChw assembled
                                    in
                                    SaveFollowUp personId assesment measurements.followUp secondPhase nextTask

                                NextStepsSendToHC ->
                                    SaveSendToHC personId measurements.sendToHC secondPhase nextTask

                                NextStepsHealthEducation ->
                                    SaveHealthEducationSubActivity personId measurements.healthEducation secondPhase nextTask

                                NextStepsNewbornEnrolment ->
                                    SaveNewbornEnrollment secondPhase nextTask

                                NextStepsMedicationDistribution ->
                                    SaveMedicationDistribution personId measurements.medicationDistribution secondPhase nextTask

                                NextStepsWait ->
                                    Maybe.map
                                        (\( measurementId, measurement ) ->
                                            let
                                                value =
                                                    measurement.value
                                            in
                                            SaveWait personId (Just measurementId) { value | patientNotified = True }
                                        )
                                        measurements.labsResults
                                        |> Maybe.withDefault NoOp
                    in
                    case task of
                        NextStepsWait ->
                            viewPauseEncounterButton language
                                "primary"
                                -- Button is enabled because there are
                                -- no actual tasks to be performed.
                                True
                                -- When saving, we'll also 'pause' the encounter
                                -- which actualy navigates to main menu page.
                                -- The encounter is closed on second phase.
                                saveMsg

                        _ ->
                            div [ class "actions next-steps" ]
                                [ button
                                    [ classList [ ( "ui fluid primary button", True ), ( "disabled", tasksCompleted /= totalTasks ) ]
                                    , onClick saveMsg
                                    ]
                                    [ text <| translate language Translate.Save ]
                                ]
                )
                activeTask
                |> Maybe.withDefault emptyNode
    in
    [ div [ class "ui task segment blue", Html.Attributes.id tasksBarId ]
        [ div [ class "ui four column grid" ] <|
            List.map viewTask tasksConsideringShowWaitTask
        ]
    , div
        [ classList
            [ ( "tasks-count", True )
            , ( "full-screen", activeTask == Just NextStepsWait )
            ]
        ]
        [ text <| translate language <| Translate.TasksCompleted tasksCompleted totalTasks ]
    , div [ class "ui full segment" ]
        [ div [ class "full content" ]
            [ viewForm
            , actions
            ]
        ]
    ]


viewSymptomReviewContent : Language -> NominalDate -> AssembledData -> SymptomReviewData -> List (Html Msg)
viewSymptomReviewContent language currentDate assembled data =
    let
        form =
            assembled.measurements.symptomReview
                |> getMeasurementValueFunc
                |> symptomReviewFormWithDefault data.form

        ( inputs, tasksCompleted, totalTasks ) =
            case data.step of
                SymptomReviewStepSymptoms ->
                    ( inputsStep1, tasksCompletedStep1, totalTasksStep1 )

                SymptomReviewStepQuestions ->
                    ( inputsStep2, tasksCompletedStep2, totalTasksStep2 )

        ( inputsStep1, tasksCompletedStep1, totalTasksStep1 ) =
            symptomReviewFormInputsAndTasks language assembled.encounter.encounterType SymptomReviewStepSymptoms form

        ( inputsStep2, tasksCompletedStep2, totalTasksStep2 ) =
            symptomReviewFormInputsAndTasks language assembled.encounter.encounterType SymptomReviewStepQuestions form

        actions =
            let
                saveAction =
                    SaveSymptomReview assembled.participant.person assembled.measurements.symptomReview

                saveButtonActive =
                    tasksCompleted == totalTasks
            in
            case data.step of
                SymptomReviewStepSymptoms ->
                    let
                        actionMsg =
                            if totalTasksStep2 == 0 then
                                saveAction

                            else
                                SetSymptomReviewStep SymptomReviewStepQuestions
                    in
                    div [ class "actions" ]
                        [ saveButton language saveButtonActive actionMsg ]

                SymptomReviewStepQuestions ->
                    div [ class "actions two" ]
                        [ button
                            [ class "ui fluid primary button"
                            , onClick <| SetSymptomReviewStep SymptomReviewStepSymptoms
                            ]
                            [ text <| ("< " ++ translate language Translate.Back) ]
                        , saveButton language saveButtonActive saveAction
                        ]

        instructionLabel =
            case data.step of
                SymptomReviewStepSymptoms ->
                    emptyNode

                SymptomReviewStepQuestions ->
                    div [ class "instructions" ]
                        [ viewLabel language Translate.PrenatalSymptomQuestionsHeader ]
    in
    [ viewTasksCount language tasksCompleted totalTasks
    , div [ class "ui full segment" ]
        [ div [ class "full content" ]
            [ div [ class "ui form symptom-review" ] <|
                instructionLabel
                    :: inputs
            ]
        , actions
        ]
    ]


viewTreatmentReviewContent : Language -> NominalDate -> AssembledData -> TreatmentReviewData -> List (Html Msg)
viewTreatmentReviewContent language currentDate assembled data =
    let
        measurements =
            assembled.measurements

        moderatePreeclampsiaPreviously =
            diagnosedModeratePreeclampsiaPrevoiusly assembled

        viewTask task =
            let
                isActive =
                    activeTask == Just task

                isCompleted =
                    treatmentReviewTaskCompleted assembled task

                navigationAction =
                    if isActive then
                        []

                    else
                        [ onClick <| SetActiveTreatmentReviewTask task ]

                attributes =
                    classList
                        [ ( "link-section", True )
                        , ( "active", isActive )
                        , ( "completed", not isActive && isCompleted )
                        ]
                        :: navigationAction
            in
            div [ class "column" ]
                [ div attributes
                    [ span [ class "icon-activity-task icon-medication" ] []
                    , text <| translate language (Translate.TreatmentReviewTask moderatePreeclampsiaPreviously task)
                    ]
                ]

        tasks =
            resolveTreatmentReviewTasks assembled

        tasksCompletedFromTotalDict =
            List.map
                (\task ->
                    ( task, treatmentReviewTasksCompletedFromTotal language currentDate assembled data task )
                )
                tasks
                |> Dict.fromList

        activeTask =
            resolveActiveTask tasks data.activeTask

        ( tasksCompleted, totalTasks ) =
            Maybe.andThen (\task -> Dict.get task tasksCompletedFromTotalDict) activeTask
                |> Maybe.withDefault ( 0, 0 )

        form =
            measurements.medication
                |> getMeasurementValueFunc
                |> medicationFormWithDefault data.medicationForm

        viewForm =
            case activeTask of
                Just TreatmentReviewPrenatalMedication ->
                    viewPrenatalMedicationForm language currentDate SetMedicationSubActivityBoolInput assembled form

                Just task ->
                    viewMedicationTreatmentForm language currentDate SetMedicationSubActivityBoolInput assembled form task

                Nothing ->
                    emptyNode

        actions =
            Maybe.map
                (\task ->
                    let
                        personId =
                            assembled.participant.person

                        nextTask =
                            resolveNextTask task tasksCompletedFromTotalDict tasks

                        saveMsg =
                            SaveMedicationSubActivity personId measurements.medication nextTask

                        action =
                            case task of
                                TreatmentReviewSyphilis ->
                                    if form.syphilisMissedDoses == Just True then
                                        SetWarningPopupState (Just (WarningPopupTreatmentReview saveMsg))

                                    else
                                        saveMsg

                                _ ->
                                    saveMsg
                    in
                    div [ class "actions treatment-review" ]
                        [ button
                            [ classList [ ( "ui fluid primary button", True ), ( "disabled", tasksCompleted /= totalTasks ) ]
                            , onClick action
                            ]
                            [ text <| translate language Translate.Save ]
                        ]
                )
                activeTask
                |> Maybe.withDefault emptyNode
    in
    [ div [ class "ui task segment blue", Html.Attributes.id tasksBarId ]
        [ div [ class "ui four column grid" ] <|
            List.map viewTask tasks
        ]
    , viewTasksCount language tasksCompleted totalTasks
    , div [ class "ui full segment" ]
        [ div [ class "full content" ]
            [ viewForm
            , actions
            ]
        ]
    ]


viewImmunisationContent :
    Language
    -> NominalDate
    -> Site
    -> AssembledData
    -> ImmunisationData
    -> List (Html Msg)
viewImmunisationContent language currentDate site assembled data =
    let
        measurements =
            assembled.measurements

        tasks =
            List.filter (expectImmunisationTask currentDate assembled) immunisationTasks

        activeTask =
            resolveActiveTask tasks data.activeTask

        viewTask task =
            let
                ( iconClass, isCompleted ) =
                    case task of
                        TaskTetanus ->
                            ( "tetanus-vaccine"
                            , isJust measurements.tetanusImmunisation
                            )

                isActive =
                    activeTask == Just task

                attributes =
                    classList
                        [ ( "link-section", True )
                        , ( "active", isActive )
                        , ( "completed", not isActive && isCompleted )
                        ]
                        :: (if isActive then
                                []

                            else
                                [ onClick <| SetActiveImmunisationTask task ]
                           )
            in
            div [ class "column" ]
                [ div attributes
                    [ span [ class <| "icon-activity-task icon-" ++ iconClass ] []
                    , text <| translate language (Translate.PrenatalImmunisationTask task)
                    ]
                ]

        tasksCompletedFromTotalDict =
            List.map
                (\task ->
                    ( task
                    , immunisationTasksCompletedFromTotal language
                        currentDate
                        site
                        assembled
                        data
                        task
                    )
                )
                tasks
                |> Dict.fromList

        ( tasksCompleted, totalTasks ) =
            activeTask
                |> Maybe.andThen (\task -> Dict.get task tasksCompletedFromTotalDict)
                |> Maybe.withDefault ( 0, 0 )

        ( formForView, fullScreen, allowSave ) =
            Maybe.map immunisationTaskToVaccineType activeTask
                |> Maybe.map
                    (\vaccineType ->
                        let
                            vaccinationForm =
                                case vaccineType of
                                    VaccineTetanus ->
                                        measurements.tetanusImmunisation
                                            |> getMeasurementValueFunc
                                            |> vaccinationFormWithDefault data.tetanusForm
                        in
                        ( viewVaccinationForm language currentDate site assembled vaccineType vaccinationForm
                        , False
                        , vaccinationForm.viewMode == ViewModeInitial
                        )
                    )
                |> Maybe.withDefault ( emptyNode, False, False )

        actions =
            Maybe.map
                (\task ->
                    let
                        saveMsg =
                            case task of
                                TaskTetanus ->
                                    let
                                        personId =
                                            assembled.participant.person
                                    in
                                    SaveTetanusImmunisation personId measurements.tetanusImmunisation

                        disabled =
                            tasksCompleted /= totalTasks
                    in
                    viewSaveAction language saveMsg disabled
                )
                activeTask
                |> Maybe.withDefault emptyNode
                |> showIf allowSave
    in
    [ div [ class "ui task segment blue", Html.Attributes.id tasksBarId ]
        [ div [ class "ui five column grid" ] <|
            List.map viewTask tasks
        ]
    , div
        [ classList
            [ ( "tasks-count", True )
            , ( "full-screen", fullScreen )
            ]
        ]
        [ text <| translate language <| Translate.TasksCompleted tasksCompleted totalTasks ]
    , div
        [ classList
            [ ( "ui full segment", True )
            , ( "full-screen", fullScreen )
            ]
        ]
        [ div [ class "full content" ]
            [ formForView
            , actions
            ]
        ]
    ]


viewSpecialityCareContent : Language -> NominalDate -> AssembledData -> SpecialityCareData -> List (Html Msg)
viewSpecialityCareContent language currentDate assembled data =
    let
        form =
            getMeasurementValueFunc assembled.measurements.specialityCare
                |> specialityCareFormWithDefault data.form

        tasks =
            arvTasks ++ ncdTasks

        ( tasksCompleted, totalTasks ) =
            resolveTasksCompletedFromTotal tasks

        ( arvSection, arvTasks ) =
            resolveARVReferralDiagnosis assembled.nursePreviousEncountersData
                |> Maybe.map
                    (\referraDiagnosis ->
                        ( [ sectionHeader (translate language <| Translate.PrenatalDiagnosis referraDiagnosis)
                          , viewQuestionLabel language <| Translate.SpecialityCareSignQuestion EnrolledToARVProgram
                          , viewBoolInput
                                language
                                form.enrolledToARVProgram
                                (SetSpecialityCareBoolInput
                                    (\value form_ -> { form_ | enrolledToARVProgram = Just value })
                                )
                                "arv"
                                Nothing
                          , div [ class "separator" ] []
                          ]
                        , [ form.enrolledToARVProgram ]
                        )
                    )
                |> Maybe.withDefault ( [], [] )

        ( ncdSection, ncdTasks ) =
            let
                referraDiagnoses =
                    resolveNCDReferralDiagnoses assembled.nursePreviousEncountersData
            in
            if not <| List.isEmpty referraDiagnoses then
                ( [ List.map (Translate.PrenatalDiagnosis >> translate language) referraDiagnoses
                        |> String.join ", "
                        |> sectionHeader
                  , viewQuestionLabel language <| Translate.SpecialityCareSignQuestion EnrolledToNCDProgram
                  , viewBoolInput
                        language
                        form.enrolledToNCDProgram
                        (SetSpecialityCareBoolInput
                            (\value form_ -> { form_ | enrolledToNCDProgram = Just value })
                        )
                        "ncd"
                        Nothing
                  , div [ class "separator" ] []
                  ]
                , [ form.enrolledToNCDProgram ]
                )

            else
                ( [], [] )

        sectionHeader diagnoses =
            div [ class "label header" ]
                [ text <| translate language Translate.SpecialityCareHeaderPrefix
                , text " "
                , span [ class "highlight" ] [ text diagnoses ]
                , text " "
                , text <| translate language Translate.SpecialityCareHeaderSuffix
                , text "."
                ]

        action =
            let
                personId =
                    assembled.participant.person

                saveMsg =
                    SaveSpecialityCare personId assembled.measurements.specialityCare
            in
            viewSaveAction language saveMsg (tasksCompleted /= totalTasks)
    in
    [ viewTasksCount language tasksCompleted totalTasks
    , div [ class "ui full segment" ]
        [ div [ class "full content" ]
            [ div [ class "ui form speciality-care" ] <|
                arvSection
                    ++ ncdSection
            ]
        , action
        ]
    ]


viewVaccinationForm :
    Language
    -> NominalDate
    -> Site
    -> AssembledData
    -> PrenatalVaccineType
    -> PrenatalVaccinationForm
    -> Html Msg
viewVaccinationForm language currentDate site assembled vaccineType form =
    let
        ( contentByViewMode, _, _ ) =
            vaccinationFormDynamicContentAndTasks language currentDate site assembled vaccineType form
    in
    div [ class "ui form vaccination" ] <|
        [ h2 [] [ text <| translate language <| Translate.PrenatalImmunisationHeader vaccineType ]
        , div [ class "instructions" ] <|
            [ div [ class "header icon-label" ] <|
                [ i [ class "icon-open-book" ] []
                , div [ class "description" ] [ text <| translate language <| Translate.PrenatalImmunisationDescription vaccineType ]
                ]
            , viewLabel language (Translate.PrenatalImmunizationHistory vaccineType)
            ]
                ++ contentByViewMode
        ]


obstetricFormFirstStepInputsAndTasks :
    Language
    -> NominalDate
    -> AssembledData
    -> ObstetricFormFirstStep
    -> ( List (Html Msg), List (Maybe Bool) )
obstetricFormFirstStepInputsAndTasks language currentDate assembled form =
    let
        gravida =
            Maybe.map generateGravida (toObstetricHistoryValue form)
                |> Maybe.withDefault ""

        para =
            Maybe.map generatePara (toObstetricHistoryValue form)
                |> Maybe.withDefault ""

        termPregnancyUpdateFunc value form_ =
            { form_ | termPregnancy = value, termPregnancyDirty = True }

        preTermPregnancyUpdateFunc value form_ =
            { form_ | preTermPregnancy = value, preTermPregnancyDirty = True }

        stillbirthsAtTermUpdateFunc value form_ =
            { form_ | stillbirthsAtTerm = value, stillbirthsAtTermDirty = True }

        stillbirthsPreTermUpdateFunc value form_ =
            { form_ | stillbirthsPreTerm = value, stillbirthsPreTermDirty = True }

        abortionsUpdateFunc value form_ =
            { form_ | abortions = value, abortionsDirty = True }

        liveChildrenUpdateFunc value form_ =
            { form_ | liveChildren = value, liveChildrenDirty = True }
    in
    ( [ viewQuestionLabel language Translate.CurrentlyPregnant
      , viewBoolInput language
            form.currentlyPregnant
            SetCurrentlyPregnant
            "currently-pregnant"
            Nothing
      , viewNumberInput language
            form.termPregnancy
            (SetOBIntInput termPregnancyUpdateFunc)
            "term-pregnancy"
            Translate.TermPregnancy
            Nothing
      , viewNumberInput language
            form.preTermPregnancy
            (SetOBIntInput preTermPregnancyUpdateFunc)
            "preterm-pregnancy"
            Translate.PreTermPregnancy
            Nothing
      , viewNumberInput language
            form.stillbirthsAtTerm
            (SetOBIntInput stillbirthsAtTermUpdateFunc)
            "stillbirths-at-term"
            Translate.NumberOfStillbirthsAtTerm
            Nothing
      , viewNumberInput language
            form.stillbirthsPreTerm
            (SetOBIntInput stillbirthsPreTermUpdateFunc)
            "stillbirths-pre-term"
            Translate.NumberOfStillbirthsPreTerm
            Nothing
      , viewNumberInput language
            form.abortions
            (SetOBIntInput abortionsUpdateFunc)
            "abortions"
            Translate.NumberOfAbortionsLabel
            Nothing
      , viewNumberInput language
            form.liveChildren
            (SetOBIntInput liveChildrenUpdateFunc)
            "live-children"
            Translate.NumberOfLiveChildren
            Nothing
      , div [ class "separator" ] []
      , div [ class "results" ]
            [ div [ class "gravida-result" ]
                [ span [ class "label" ] [ text <| (translate language Translate.Gravida ++ ":") ]
                , span [] [ text gravida ]
                ]
            , div [ class "para-result" ]
                [ span [ class "label" ] [ text <| (translate language Translate.Para ++ ":") ]
                , span [] [ text para ]
                ]
            ]
      ]
    , List.map maybeToBoolTask
        [ form.termPregnancy
        , form.preTermPregnancy
        , form.stillbirthsAtTerm
        , form.stillbirthsPreTerm
        , form.abortions
        , form.liveChildren
        ]
        |> List.append [ form.currentlyPregnant ]
    )


obstetricFormSecondStepInputsAndTasks :
    Language
    -> NominalDate
    -> AssembledData
    -> ObstetricFormSecondStep
    -> ( List (Html Msg), List (Maybe Bool) )
obstetricFormSecondStepInputsAndTasks language currentDate assembled form =
    let
        ( cSectionsHtml, cSectionsTasks ) =
            let
                ( derivedHtml, derivedTasks ) =
                    Maybe.map
                        (\cSectionInPast ->
                            if cSectionInPast then
                                let
                                    cSectionInPreviousDeliveryUpdateFunc value form_ =
                                        { form_
                                            | cSectionInPreviousDelivery = Just value
                                            , cSectionInPreviousDeliveryDirty = True
                                        }
                                in
                                ( [ div [ class "ui grid" ]
                                        [ div [ class "twelve wide column" ]
                                            [ viewLabel language Translate.CSectionReason ]
                                        , div [ class "four wide column" ]
                                            [ viewRedAlertForSelect
                                                (form.cSectionReason |> Maybe.map List.singleton |> Maybe.withDefault [])
                                                [ None ]
                                            ]
                                        ]
                                  , viewCheckBoxSelectInput language
                                        [ Breech, Emergency, Other ]
                                        [ FailureToProgress, PreviousCSection ]
                                        form.cSectionReason
                                        SetCSectionReason
                                        Translate.CSectionReasons
                                  , div [ class "ui grid" ]
                                        [ div [ class "twelve wide column" ]
                                            [ viewLabel language Translate.MostRecentPregnancyDeliveryMethod ]
                                        , div [ class "four wide column" ]
                                            [ viewRedAlertForBool form.cSectionInPreviousDelivery False ]
                                        ]
                                  , viewCustomBoolInput
                                        language
                                        form.cSectionInPreviousDelivery
                                        (SetOBBoolInput cSectionInPreviousDeliveryUpdateFunc)
                                        "c-section-previous-delivery"
                                        ( Translate.CSection, Translate.VaginalDeliveryLabel )
                                        "eight"
                                        False
                                  ]
                                , [ form.cSectionInPreviousDelivery
                                  , maybeToBoolTask form.cSectionReason
                                  ]
                                )

                            else
                                ( [], [] )
                        )
                        form.cSectionInPast
                        |> Maybe.withDefault ( [], [] )

                cSectionInPastUpdateFunc value form_ =
                    { form_
                        | cSectionInPast = Just value
                        , cSectionReason = Nothing
                        , cSectionReasonDirty = True
                        , cSectionInPreviousDelivery = Nothing
                        , cSectionInPreviousDeliveryDirty = True
                    }
            in
            ( [ div [ class "ui grid" ]
                    [ div [ class "twelve wide column" ]
                        [ viewQuestionLabel language Translate.CSectionInPast ]
                    , div [ class "four wide column" ]
                        [ viewRedAlertForBool form.cSectionInPast False ]
                    ]
              , viewBoolInput
                    language
                    form.cSectionInPast
                    (SetOBBoolInput cSectionInPastUpdateFunc)
                    "c-section-past"
                    Nothing
              ]
                ++ derivedHtml
            , maybeToBoolTask form.cSectionInPast :: derivedTasks
            )
    in
    ( [ div [ class "ui grid" ]
            [ div [ class "twelve wide column" ]
                [ viewCustomLabel language Translate.PreviousDelivery ":" "label previous-delivery" ]
            , div [ class "four wide column" ]
                [ viewRedAlertForSelect
                    (form.previousDeliveryPeriod |> Maybe.map List.singleton |> Maybe.withDefault [])
                    [ Neither ]
                ]
            ]
      , viewCheckBoxSelectInput language
            [ LessThan18Month, MoreThan5Years ]
            [ Neither ]
            form.previousDeliveryPeriod
            SetPreviousDeliveryPeriod
            Translate.PreviousDeliveryPeriods
      ]
        ++ cSectionsHtml
        ++ [ viewQuestionLabel language Translate.ObstetricHistorySignsReviewQuestion
           , viewCheckBoxMultipleSelectInput language
                [ ObstetricHistoryPreeclampsiaPreviousPregnancy
                , ObstetricHistoryGestationalDiabetesPreviousPregnancy
                , ObstetricHistoryIncompleteCervixPreviousPregnancy
                , ObstetricHistoryBabyDiedOnDayOfBirthPreviousDelivery
                ]
                [ ObstetricHistoryPartialPlacentaPreviousDelivery
                , ObstetricHistorySevereHemorrhagingPreviousDelivery
                , ObstetricHistoryConvulsionsPreviousDelivery
                , ObstetricHistoryConvulsionsAndUnconsciousPreviousDelivery
                ]
                (Maybe.withDefault [] form.signs)
                (Just NoObstetricHistoryStep2Sign)
                SetObstetricFormSecondStepSign
                Translate.ObstetricHistoryStep2Sign
           ]
    , [ maybeToBoolTask form.previousDeliveryPeriod
      , maybeToBoolTask form.signs
      ]
        ++ cSectionsTasks
    )


medicalFormInputsAndTasks :
    Language
    -> NominalDate
    -> AssembledData
    -> MedicalHistoryForm
    -> ( List (Html Msg), List (Maybe Bool) )
medicalFormInputsAndTasks language currentDate assembled form =
    ( [ viewQuestionLabel language Translate.MedicalHistorySignsReviewQuestion
      , viewCheckBoxMultipleSelectInput language
            [ Asthma
            , CardiacDisease
            , Diabetes
            ]
            [ HypertensionBeforePregnancy
            , RenalDisease
            ]
            (Maybe.withDefault [] form.signs)
            (Just NoMedicalHistorySigns)
            SetMedicalHistorySigns
            Translate.MedicalHistorySign
      , viewQuestionLabel language Translate.MedicalHistoryPhysicalConditionsReviewQuestion
      , viewCheckBoxMultipleSelectInput language
            [ PhysicalConditionUterineMyomaCurrent
            , PhysicalConditionUterineMyomaSurgicalResection
            ]
            [ PhysicalConditionBowedLegs ]
            (Maybe.withDefault [] form.physicalConditions)
            (Just NoMedicalHistoryPhysicalCondition)
            SetMedicalHistoryPhysicalCondition
            Translate.MedicalHistoryPhysicalCondition
      , viewQuestionLabel language Translate.MedicalHistoryInfectiousDiseasesReviewQuestion
      , viewCheckBoxMultipleSelectInput language
            [ InfectiousDiseasesTuberculosisPast
            , InfectiousDiseasesTuberculosisPresent
            ]
            [ InfectiousDiseasesHIV ]
            (Maybe.withDefault [] form.infectiousDiseases)
            (Just NoMedicalHistoryInfectiousDisease)
            SetMedicalHistoryInfectiousDisease
            Translate.MedicalHistoryInfectiousDisease
      , viewQuestionLabel language Translate.MedicalHistoryMentalHealthIssueReviewQuestion
      , viewCheckBoxMultipleSelectInput language
            [ MentalHealthIssueGeneralDepression
            , MentalHealthIssuePerinatalDepression
            ]
            [ MentalHealthIssueSchizophrenia
            , MentalHealthIssueTrauma
            ]
            (Maybe.withDefault [] form.mentalHealthIssues)
            (Just NoMedicalHistoryMentalHealthIssue)
            SetMedicalHistoryMentalHealthIssue
            Translate.MedicalHistoryMentalHealthIssue
      ]
    , [ maybeToBoolTask form.signs
      , maybeToBoolTask form.physicalConditions
      , maybeToBoolTask form.infectiousDiseases
      , maybeToBoolTask form.mentalHealthIssues
      ]
    )


socialFormInputsAndTasks :
    Language
    -> NominalDate
    -> AssembledData
    -> SocialHistoryForm
    -> ( List (Html Msg), List (Maybe Bool) )
socialFormInputsAndTasks language currentDate assembled form =
    let
        accompaniedByPartnerUpdateFunc value form_ =
            { form_ | accompaniedByPartner = Just value }

        ( counselingHtml, counselingTasks ) =
            let
                showCounselingQuestion =
                    -- Show the question until we get a positive answer for it.
                    List.filter
                        (.measurements
                            >> .socialHistory
                            >> getMeasurementValueFunc
                            >> Maybe.map (EverySet.member PartnerHivCounseling)
                            >> Maybe.withDefault False
                        )
                        assembled.nursePreviousEncountersData
                        |> List.isEmpty
            in
            if showCounselingQuestion then
                let
                    partnerReceivedCounselingUpdateFunc value form_ =
                        { form_ | partnerReceivedCounseling = Just value }
                in
                ( [ div [ class "ui grid" ]
                        [ div [ class "twelve wide column" ]
                            [ viewQuestionLabel language Translate.PartnerReceivedHivCounseling ]
                        , div [ class "four wide column" ]
                            [ viewRedAlertForBool form.partnerReceivedCounseling True ]
                        ]
                  , viewBoolInput
                        language
                        form.partnerReceivedCounseling
                        (SetSocialBoolInput partnerReceivedCounselingUpdateFunc)
                        "partner-received-counseling"
                        Nothing
                  ]
                , [ form.partnerReceivedCounseling ]
                )

            else
                ( [], [] )
    in
    ( [ div [ class "ui grid" ]
            [ div [ class "twelve wide column" ]
                [ viewQuestionLabel language Translate.AccompaniedByPartner ]
            , div [ class "four wide column" ]
                [ viewRedAlertForBool form.accompaniedByPartner True ]
            ]
      , viewBoolInput
            language
            form.accompaniedByPartner
            (SetSocialBoolInput accompaniedByPartnerUpdateFunc)
            "accompanied-by-partner"
            Nothing
      ]
        ++ counselingHtml
    , form.accompaniedByPartner :: counselingTasks
    )


viewVitalsForm : Language -> NominalDate -> AssembledData -> VitalsForm -> Html Msg
viewVitalsForm language currentDate assembled form =
    let
        formConfig =
            generateVitalsFormConfig assembled
    in
    Measurement.View.viewVitalsForm language currentDate formConfig form


viewNutritionAssessmentForm : Language -> NominalDate -> AssembledData -> NutritionAssessmentForm -> Bool -> Html Msg
viewNutritionAssessmentForm language currentDate assembled form hideHeightInput =
    let
        heightUpdateFunc value form_ =
            { form_ | height = value, heightDirty = True }

        weightUpdateFunc value form_ =
            { form_ | weight = value, weightDirty = True }

        bmiUpdateFunc value form_ =
            form_

        muacUpdateFunc value form_ =
            { form_ | muac = value, muacDirty = True }

        heightPreviousValue =
            resolvePreviousValue assembled .nutrition .height
                |> Maybe.map getHeightValue

        weightPreviousValue =
            resolvePreviousValue assembled .nutrition .weight
                |> Maybe.map weightValueFunc

        bmiPreviousValue =
            calculateBmi heightPreviousValue weightPreviousValue
                |> Maybe.map (Round.roundNum 1)

        muacPreviousValue =
            resolvePreviousValue assembled .nutrition .muac
                |> Maybe.map muacValueFunc

        calculatedBmi =
            calculateBmi form.height form.weight
                |> Maybe.map (Round.roundNum 1)

        heightSection =
            if not hideHeightInput then
                [ div [ class "ui grid" ]
                    [ div [ class "eleven wide column" ]
                        [ viewLabel language Translate.Height ]
                    , viewWarning language Nothing
                    ]
                , viewMeasurementInput
                    language
                    form.height
                    (SetNutritionAssessmentMeasurement heightUpdateFunc)
                    "height"
                    Translate.UnitCentimeter
                , viewPreviousMeasurement language heightPreviousValue Translate.EmptyString
                , div [ class "separator" ] []
                ]

            else
                []
    in
    div [ class "ui form examination nutrition-assessment" ] <|
        heightSection
            ++ [ div [ class "ui grid" ]
                    [ div [ class "eleven wide column" ]
                        [ viewLabel language Translate.Weight ]
                    , viewWarning language Nothing
                    ]
               , viewMeasurementInput
                    language
                    form.weight
                    (SetNutritionAssessmentMeasurement weightUpdateFunc)
                    "weight"
                    Translate.KilogramShorthand
               , viewPreviousMeasurement language weightPreviousValue Translate.KilogramShorthand
               , div [ class "separator" ] []
               , div [ class "ui grid" ]
                    [ div [ class "twelve wide column" ]
                        [ viewLabel language Translate.BMI ]
                    , div [ class "four wide column" ]
                        [ viewConditionalAlert calculatedBmi
                            [ [ (<) 30 ], [ (>) 18.5 ] ]
                            [ [ (>=) 30, (<=) 25 ] ]
                        ]
                    ]
               , div [ class "title bmi" ] [ text <| translate language Translate.BMIHelper ]
               , viewMeasurementInput
                    language
                    calculatedBmi
                    (SetNutritionAssessmentMeasurement bmiUpdateFunc)
                    "bmi disabled"
                    Translate.EmptyString
               , viewPreviousMeasurement language bmiPreviousValue Translate.EmptyString
               , div [ class "separator" ] []
               , div [ class "ui grid" ]
                    [ div [ class "twelve wide column" ]
                        [ viewLabel language Translate.MUAC ]
                    , div [ class "four wide column" ]
                        [ viewConditionalAlert form.muac
                            [ [ (>) 18.5 ] ]
                            [ [ (<=) 18.5, (>) 22 ] ]
                        ]
                    ]
               , viewMeasurementInput
                    language
                    form.muac
                    (SetNutritionAssessmentMeasurement muacUpdateFunc)
                    "muac"
                    Translate.UnitCentimeter
               , viewPreviousMeasurement language muacPreviousValue Translate.UnitCentimeter
               ]


viewCorePhysicalExamForm : Language -> NominalDate -> CorePhysicalExamForm -> Html Msg
viewCorePhysicalExamForm language currentDate form =
    let
        config =
            { setBoolInputMsg = SetCorePhysicalExamBoolInput
            , setNeckMsg = SetCorePhysicalExamNeck
            , setHeartMsg = SetCorePhysicalExamHeart
            , setLungsMsg = SetCorePhysicalExamLungs
            , setAbdomenMsg = SetCorePhysicalExamAbdomen
            , setHandsMsg = SetCorePhysicalExamHands
            , setLegsMsg = SetCorePhysicalExamLegs
            }
    in
    Measurement.View.viewCorePhysicalExamForm language currentDate config form


obstetricalExamFormInputsAndTasks :
    Language
    -> NominalDate
    -> AssembledData
    -> ObstetricalExamForm
    -> ( List (Html Msg), List (Maybe Bool) )
obstetricalExamFormInputsAndTasks language currentDate assembled form =
    let
        ( fundalHeightHtml, fundalHeightTasks ) =
            let
                fundalPalpableUpdateFunc value form_ =
                    { form_
                        | fundalPalpable = Just value
                        , fundalHeight = Nothing
                        , fundalHeightDirty = True
                        , -- Display popup, if value is set to 'No'.
                          displayFundalPalpablePopup = not value
                    }

                ( derivedHtml, derivedTasks ) =
                    if form.fundalPalpable == Just True then
                        let
                            fundalHeightPreviousValue =
                                resolvePreviousValue assembled .obstetricalExam .fundalHeight
                                    |> Maybe.Extra.join
                                    |> Maybe.map getHeightValue

                            fundalHeightUpdateFunc value form_ =
                                { form_ | fundalHeight = value, fundalHeightDirty = True }
                        in
                        ( [ viewMeasurementInput
                                language
                                form.fundalHeight
                                (SetObstetricalExamFloatMeasurement fundalHeightUpdateFunc)
                                "fundal-height"
                                Translate.UnitCentimeter
                          , viewPreviousMeasurement language fundalHeightPreviousValue Translate.UnitCentimeter
                          ]
                        , [ maybeToBoolTask form.fundalHeight ]
                        )

                    else
                        ( [], [] )

                fundalPalpablePopup =
                    if form.displayFundalPalpablePopup then
                        Just <|
                            customWarningPopup language
                                ( p [] [ text <| translate language Translate.FundalPalpableWarning ]
                                , emptyNode
                                , HideFundalPalpablePopup
                                )

                    else
                        Nothing
            in
            ( [ div [ class "ui grid" ]
                    [ div [ class "twelve wide column" ]
                        [ viewLabel language Translate.FundalHeight ]
                    , div [ class "four wide column" ]
                        [ alerts.fundalHeight ]
                    ]
              , viewCustomLabel language Translate.FundalPalpableQuestion "?" "label question"
              , viewBoolInput
                    language
                    form.fundalPalpable
                    (SetObstetricalExamBoolInput fundalPalpableUpdateFunc)
                    "fundal-palpable"
                    Nothing
              ]
                ++ derivedHtml
                ++ [ viewModal fundalPalpablePopup
                   , div [ class "separator" ] []
                   ]
            , form.fundalPalpable :: derivedTasks
            )

        alerts =
            Maybe.map
                (\lmpDate ->
                    let
                        egaInWeeks =
                            calculateEGAWeeks currentDate lmpDate |> toFloat

                        fundalHeightAlert =
                            viewConditionalAlert form.fundalHeight
                                [ [ (>) (egaInWeeks - 4) ], [ (<=) (egaInWeeks + 4) ] ]
                                [ [ (<=) (egaInWeeks - 4), (>) (egaInWeeks - 2) ], [ (<) (egaInWeeks + 2), (>=) (egaInWeeks + 4) ] ]

                        fetalPresentationAlert =
                            if egaInWeeks > 36 then
                                viewConditionalAlert form.fetalPresentation
                                    [ [ (==) Cephalic ], [ (==) Twins ] ]
                                    []

                            else if egaInWeeks > 31 then
                                viewConditionalAlert form.fetalPresentation
                                    []
                                    [ [ (==) Cephalic ], [ (==) Twins ] ]

                            else
                                emptyNode

                        fetalMovementAlert =
                            if egaInWeeks > 19 then
                                viewRedAlertForBool form.fetalMovement True

                            else
                                emptyNode

                        fetalHeartRateAlert =
                            if egaInWeeks > 19 then
                                viewConditionalAlert form.fetalHeartRate
                                    [ [ (>) 120 ], [ (<) 160 ] ]
                                    []

                            else
                                emptyNode
                    in
                    { fundalHeight = fundalHeightAlert
                    , fetalPresentation = fetalPresentationAlert
                    , fetalMovement = fetalMovementAlert
                    , fetalHeartRate = fetalHeartRateAlert
                    }
                )
                assembled.globalLmpDate
                |> Maybe.withDefault
                    { fundalHeight = emptyNode
                    , fetalPresentation = emptyNode
                    , fetalMovement = emptyNode
                    , fetalHeartRate = emptyNode
                    }

        fetalHeartRateUpdateFunc value form_ =
            { form_ | fetalHeartRate = value, fetalHeartRateDirty = True }

        fetalMovementUpdateFunc value form_ =
            { form_ | fetalMovement = Just value }

        fetalHeartRatePreviousValue =
            resolvePreviousValue assembled .obstetricalExam .fetalHeartRate
                |> Maybe.map toFloat
    in
    ( fundalHeightHtml
        ++ [ div [ class "ui grid" ]
                [ div [ class "twelve wide column" ]
                    [ viewLabel language Translate.FetalPresentationLabel ]
                , div [ class "four wide column" ]
                    [ alerts.fetalPresentation ]
                ]
           , viewCheckBoxSelectInput language
                [ Transverse, Cephalic, Unknown ]
                [ FetalBreech, Twins ]
                form.fetalPresentation
                SetObstetricalExamFetalPresentation
                Translate.FetalPresentation
           , div [ class "separator" ] []
           , div [ class "ui grid" ]
                [ div [ class "twelve wide column" ]
                    [ viewLabel language Translate.FetalMovement ]
                , div [ class "four wide column" ]
                    [ alerts.fetalMovement ]
                ]
           , viewBoolInput
                language
                form.fetalMovement
                (SetObstetricalExamBoolInput fetalMovementUpdateFunc)
                "fetal-movement"
                Nothing
           , div [ class "separator" ] []
           , div [ class "ui grid" ]
                [ div [ class "twelve wide column" ]
                    [ viewLabel language Translate.FetalHeartRate ]
                , div [ class "four wide column" ]
                    [ alerts.fetalHeartRate ]
                ]
           , viewMeasurementInput
                language
                (Maybe.map toFloat form.fetalHeartRate)
                (SetObstetricalExamIntMeasurement fetalHeartRateUpdateFunc)
                "fetal-heart-rate"
                Translate.BeatsPerMinuteUnitLabel
           , viewPreviousMeasurement language fetalHeartRatePreviousValue Translate.BeatsPerMinuteUnitLabel
           , div [ class "separator" ] []
           , viewLabel language Translate.PreviousCSectionScar
           , viewCheckBoxSelectInput language
                [ Vertical, Horizontal ]
                [ NoScar ]
                form.cSectionScar
                SetObstetricalExamCSectionScar
                Translate.CSectionScar
           ]
    , fundalHeightTasks
        ++ [ maybeToBoolTask form.fetalPresentation
           , form.fetalMovement
           , maybeToBoolTask form.fetalHeartRate
           , maybeToBoolTask form.cSectionScar
           ]
    )


breastExamInputsAndTasks :
    Language
    -> NominalDate
    -> AssembledData
    -> BreastExamForm
    -> ( List (Html Msg), List (Maybe Bool) )
breastExamInputsAndTasks language currentDate assembled form =
    let
        selfGuidanceUpdateFunc value form_ =
            { form_ | selfGuidance = Just value }

        breastExamOptionsLeft =
            if assembled.encounter.encounterType == NursePostpartumEncounter then
                [ Mass, Discharge, Warmth ]

            else
                [ Mass, Discharge ]

        breastExamOptionsRight =
            [ Infection, NormalBreast ]

        ( derivedHtml, derivedTasks ) =
            Maybe.map
                (\signs ->
                    if List.member Discharge signs then
                        ( [ viewCustomLabel language Translate.BreastExamDischargeQuestion "?" "label secondary"
                          , viewCheckBoxSelectInput language
                                [ DischargeMilky
                                , DischargeClear
                                , DischargeBrownOrBloody
                                ]
                                [ DischargeYellow, DischargeGreen ]
                                form.dischargeType
                                SetDischargeType
                                Translate.BreastExamDischargeType
                          ]
                        , [ maybeToBoolTask form.dischargeType ]
                        )

                    else
                        ( [], [] )
                )
                form.breast
                |> Maybe.withDefault ( [], [] )
    in
    ( [ div [ class "ui grid" ]
            [ div [ class "twelve wide column" ]
                [ viewLabel language Translate.BreastExam ]
            , div [ class "four wide column" ]
                [ viewYellowAlertForSelect
                    (form.breast |> Maybe.withDefault [])
                    [ NormalBreast ]
                ]
            ]
      , viewCheckBoxMultipleSelectInput language
            breastExamOptionsLeft
            breastExamOptionsRight
            (form.breast |> Maybe.withDefault [])
            Nothing
            SetBreastExamBreast
            Translate.BreastExamSign
      ]
        ++ derivedHtml
        ++ [ div [ class "separator double" ] []
           , viewCustomLabel language Translate.BreastExamQuestion "?" "label secondary"
           , viewBoolInput
                language
                form.selfGuidance
                (SetBreastExamBoolInput selfGuidanceUpdateFunc)
                "self-guidance"
                Nothing
           ]
    , [ maybeToBoolTask form.breast, form.selfGuidance ] ++ derivedTasks
    )


viewGUExamForm : Language -> NominalDate -> AssembledData -> GUExamForm -> Html Msg
viewGUExamForm language currentDate assembled form =
    let
        ( inputs, _ ) =
            guExamFormInputsAndTasks language assembled form
    in
    div [ class "ui form examination breast-exam" ]
        inputs


viewHealthEducationForm : Language -> NominalDate -> AssembledData -> HealthEducationForm -> Html Msg
viewHealthEducationForm language currentDate assembled form =
    let
        ( inputs, _ ) =
            healthEducationFormInputsAndTasks language assembled form
    in
    div [ class "ui form health-education" ]
        inputs


viewAppointmentConfirmationForm : Language -> NominalDate -> AppointmentConfirmationForm -> Html Msg
viewAppointmentConfirmationForm language currentDate form =
    let
        ( inputs, _ ) =
            appointmentConfirmationFormInutsAndTasks language currentDate form
    in
    div [ class "form appointment-confirmation" ]
        inputs


viewFollowUpForm : Language -> NominalDate -> FollowUpForm -> Html Msg
viewFollowUpForm language currentDate form =
    let
        ( inputs, _ ) =
            followUpFormInutsAndTasks language currentDate form
    in
    div [ class "ui form follow-up" ]
        inputs


viewNewbornEnrolmentForm : Language -> NominalDate -> AssembledData -> Html Msg
viewNewbornEnrolmentForm language currentDate assembled =
    let
        attributes =
            Maybe.map
                (\birthDate ->
                    [ classList [ ( "ui fluid primary button", True ), ( "disabled", isJust assembled.participant.newborn ) ]
                    , onClick <|
                        SetActivePage <|
                            UserPage <|
                                CreatePersonPage (Just assembled.participant.person) <|
                                    Backend.Person.Model.PrenatalNextStepsNewbornEnrolmentOrigin birthDate assembled.id
                    ]
                )
                assembled.participant.dateConcluded
                |> Maybe.withDefault []
    in
    div [ class "form newborn-enrolment" ]
        [ text <| translate language <| Translate.EnrolNewbornHelper <| isJust assembled.participant.newborn
        , button attributes
            [ text <| translate language Translate.EnrolNewborn ]
        ]


contentAndTasksLaboratoryTestInitialConfig : ContentAndTasksLaboratoryUniversalTestInitialConfig Msg
contentAndTasksLaboratoryTestInitialConfig =
    emptyContentAndTasksLaboratoryUniversalTestInitialConfig NoOp
        |> (\config ->
                { config
                    | setHIVTestFormBoolInputMsg = SetHIVTestFormBoolInput
                    , setHIVTestExecutionNoteMsg = SetHIVTestExecutionNote
                    , setMalariaTestFormBoolInputMsg = SetMalariaTestFormBoolInput
                    , setMalariaTestExecutionNoteMsg = SetMalariaTestExecutionNote
                    , setSyphilisTestFormBoolInputMsg = SetSyphilisTestFormBoolInput
                    , setSyphilisTestExecutionNoteMsg = SetSyphilisTestExecutionNote
                    , setHepatitisBTestFormBoolInputMsg = SetHepatitisBTestFormBoolInput
                    , setHepatitisBTestExecutionNoteMsg = SetHepatitisBTestExecutionNote
                    , setBloodGpRsTestFormBoolInputMsg = SetBloodGpRsTestFormBoolInput
                    , setBloodGpRsTestExecutionNoteMsg = SetBloodGpRsTestExecutionNote
                    , setRandomBloodSugarTestFormBoolInputMsg = SetRandomBloodSugarTestFormBoolInput
                    , setRandomBloodSugarTestExecutionNoteMsg = SetRandomBloodSugarTestExecutionNote
                    , setHemoglobinTestFormBoolInputMsg = SetHemoglobinTestFormBoolInput
                    , setHemoglobinTestExecutionNoteMsg = SetHemoglobinTestExecutionNote
                    , setHIVPCRTestFormBoolInputMsg = SetHIVPCRTestFormBoolInput
                    , setHIVPCRTestExecutionNoteMsg = SetHIVPCRTestExecutionNote
                    , setUrineDipstickTestFormBoolInputMsg = SetUrineDipstickTestFormBoolInput
                    , setUrineDipstickTestExecutionNoteMsg = SetUrineDipstickTestExecutionNote
                    , setUrineDipstickTestVariantMsg = SetUrineDipstickTestVariant
                    , setPartnerHIVTestFormBoolInputMsg = SetPartnerHIVTestFormBoolInput
                    , setPartnerHIVTestExecutionNoteMsg = SetPartnerHIVTestExecutionNote
                }
           )


contentAndTasksForPerformedLaboratoryTestConfig : ContentAndTasksForPerformedLaboratoryUniversalTestConfig Msg
contentAndTasksForPerformedLaboratoryTestConfig =
    emptyContentAndTasksForPerformedLaboratoryUniversalTestConfig NoOp
        |> (\config ->
                { config
                    | setHIVTestResultMsg = SetHIVTestResult
                    , setMalariaTestResultMsg = SetMalariaTestResult
                    , setBloodSmearResultMsg = SetBloodSmearResult
                    , setSyphilisTestResultMsg = SetSyphilisTestResult
                    , setIllnessSymptomMsg = SetIllnessSymptom
                    , setHepatitisBTestResultMsg = SetHepatitisBTestResult
                    , setBloodGroupMsg = SetBloodGroup
                    , setRhesusMsg = SetRhesus
                    , setHemoglobinCountMsg = SetHemoglobinCount
                    , setRandomBloodSugarResultMsg = SetRandomBloodSugarResult
                    , setHIVViralLoadMsg = SetHIVViralLoad
                    , setHIVViralLoadUndetectableMsg = SetHIVViralLoadUndetectable
                    , setProteinMsg = SetProtein
                    , setPHMsg = SetPH
                    , setGlucoseMsg = SetGlucose
                    , setLeukocytesMsg = SetLeukocytes
                    , setNitriteMsg = SetNitrite
                    , setUrobilinogenMsg = SetUrobilinogen
                    , setHaemoglobinMsg = SetHaemoglobin
                    , setKetoneMsg = SetKetone
                    , setBilirubinMsg = SetBilirubin
                    , setPartnerHIVTestResultMsg = SetPartnerHIVTestResult
                }
           )


viewLabsHistoryForm : Language -> NominalDate -> AssembledData -> LabsHistoryForm -> ( Html Msg, Int, Int )
viewLabsHistoryForm language currentDate assembled form =
    let
        entries =
            List.indexedMap (\index ( date, encounterId, lab ) -> viewEntry date encounterId lab index) pendingLabs
                |> div [ class "history-entries" ]

        input =
            [ viewQuestionLabel language Translate.LabsHistoryCompletedQuestion
            , viewBoolInput
                language
                form.completed
                SetLabsHistoryCompleted
                "completed"
                Nothing
            ]

        pendingLabs =
            generatePendingLabsFromPreviousEncounters assembled
                |> List.concatMap
                    (\( date, encounterId, labs ) ->
                        List.map (\lab -> ( date, encounterId, lab )) labs
                    )

        viewEntry date encounterId lab index =
            div [ class "history-entry" ]
                [ div [ class "index" ] [ text <| String.fromInt (index + 1) ]
                , div [ class "name" ] [ text <| translate language <| Translate.LaboratoryTest lab ]
                , div [ class "date" ] [ text <| formatDDMMYYYY date ]
                , div
                    [ class "action"
                    , onClick <| SetActivePage <| UserPage <| PrenatalLabsHistoryPage assembled.id encounterId lab
                    ]
                    [ text <| translate language Translate.Update ]
                ]
    in
    ( div [ class "ui form laboratory labs-history" ] <|
        [ viewCustomLabel language Translate.LabsHistoryCompletedQuestion "." "label"
        , viewCustomLabel language Translate.LabsHistoryCompletedQuestion "." "instructions"
        ]
            ++ (entries :: input)
    , taskCompleted form.completed
    , 1
    )


viewWaitForm : Language -> NominalDate -> AssembledData -> Html Msg
viewWaitForm language currentDate assembled =
    let
        ( vitalsInstructions, labsResultsInstructions ) =
            getMeasurementValueFunc assembled.measurements.labsResults
                |> Maybe.map
                    (\value ->
                        let
                            labTestPerformed =
                                (not <| EverySet.isEmpty value.performedTests)
                                    && (EverySet.toList value.performedTests
                                            |> List.any ((/=) TestVitalsRecheck)
                                       )
                        in
                        ( if EverySet.member TestVitalsRecheck value.performedTests then
                            viewInstructionsLabel "icon-vitals" (text <| translate language Translate.WaitForVitalsRecheckHelper)

                          else
                            emptyNode
                        , if labTestPerformed then
                            viewInstructionsLabel "icon-labs" (text <| translate language Translate.WaitForLabsResultsHelper)

                          else
                            emptyNode
                        )
                    )
                |> Maybe.withDefault ( emptyNode, emptyNode )
    in
    div [ class "ui form wait" ]
        [ div [ class "instructions" ]
            [ labsResultsInstructions
            , vitalsInstructions
            ]
        , div [ class "instructions" ]
            [ text <| translate language Translate.WaitInstructions ]
        ]


viewPrenatalMedicationForm :
    Language
    -> NominalDate
    -> ((Bool -> MedicationForm -> MedicationForm) -> Bool -> Msg)
    -> AssembledData
    -> MedicationForm
    -> Html Msg
viewPrenatalMedicationForm language currentDate setBoolInputMsg assembled form =
    let
        ( inputs, _ ) =
            resolvePrenatalMedicationFormInputsAndTasks language currentDate setBoolInputMsg assembled form
    in
    div [ class "ui form medication" ] inputs


viewMedicationTreatmentForm :
    Language
    -> NominalDate
    -> ((Bool -> MedicationForm -> MedicationForm) -> Bool -> Msg)
    -> AssembledData
    -> MedicationForm
    -> TreatmentReviewTask
    -> Html Msg
viewMedicationTreatmentForm language currentDate setBoolInputMsg assembled form task =
    let
        ( inputs, _ ) =
            resolveMedicationTreatmentFormInputsAndTasks language currentDate setBoolInputMsg assembled form task
    in
    div [ class "ui form medication" ] inputs


viewBreastfeedingContent : Language -> NominalDate -> AssembledData -> BreastfeedingData -> List (Html Msg)
viewBreastfeedingContent language currentDate assembled data =
    let
        form =
            assembled.measurements.breastfeeding
                |> getMeasurementValueFunc
                |> breastfeedingFormWithDefault data.form

        ( derivedSection, derivedTasks ) =
            Maybe.map
                (\isBreastfeeding ->
                    if isBreastfeeding then
                        let
                            breastPainUpdateFunc value form_ =
                                { form_ | breastPain = Just value, breastPainDirty = True }

                            breastRednessUpdateFunc value form_ =
                                { form_ | breastRedness = Just value, breastRednessDirty = True }

                            enoughMilkUpdateFunc value form_ =
                                { form_ | enoughMilk = Just value, enoughMilkDirty = True }

                            latchingWellUpdateFunc value form_ =
                                { form_ | latchingWell = Just value, latchingWellDirty = True }
                        in
                        ( [ viewQuestionLabel language <| Translate.BreastfeedingSignQuestion BreastPain
                          , viewBoolInput
                                language
                                form.breastPain
                                (SetBreastfeedingBoolInput breastPainUpdateFunc)
                                "breast-pain"
                                Nothing
                          , viewQuestionLabel language <| Translate.BreastfeedingSignQuestion BreastRedness
                          , viewBoolInput
                                language
                                form.breastRedness
                                (SetBreastfeedingBoolInput breastRednessUpdateFunc)
                                "breast-redness"
                                Nothing
                          , viewQuestionLabel language <| Translate.BreastfeedingSignQuestion EnoughMilk
                          , viewBoolInput
                                language
                                form.enoughMilk
                                (SetBreastfeedingBoolInput enoughMilkUpdateFunc)
                                "enough-milk"
                                Nothing
                          , viewQuestionLabel language <| Translate.BreastfeedingSignQuestion LatchingWell
                          , viewBoolInput
                                language
                                form.latchingWell
                                (SetBreastfeedingBoolInput latchingWellUpdateFunc)
                                "latching-well"
                                Nothing
                          ]
                        , [ form.breastPain, form.breastRedness, form.enoughMilk, form.latchingWell ]
                        )

                    else
                        ( [ viewQuestionLabel language Translate.WhyNot
                          , viewCheckBoxSelectInput language
                                reasonsForNotBreastfeedingLeft
                                reasonsForNotBreastfeedingRight
                                form.reasonForNotBreastfeeding
                                SetReasonForNotBreastfeeding
                                Translate.ReasonForNotBreastfeeding
                          ]
                        , [ maybeToBoolTask form.reasonForNotBreastfeeding ]
                        )
                )
                form.isBreastfeeding
                |> Maybe.withDefault ( [], [] )

        tasks =
            form.isBreastfeeding :: derivedTasks

        ( tasksCompleted, totalTasks ) =
            resolveTasksCompletedFromTotal tasks

        isBreastfeedingUpdateFunc value form_ =
            { form_
                | isBreastfeeding = Just value
                , reasonForNotBreastfeeding = Nothing
                , reasonForNotBreastfeedingDirty = True
                , breastPain = Nothing
                , breastPainDirty = True
                , breastRedness = Nothing
                , breastRednessDirty = True
                , enoughMilk = Nothing
                , enoughMilkDirty = True
                , latchingWell = Nothing
                , latchingWellDirty = True
            }
    in
    [ viewTasksCount language tasksCompleted totalTasks
    , div [ class "ui full segment" ]
        [ div [ class "full content" ]
            [ div [ class "ui form breeastfeeding" ] <|
                [ viewQuestionLabel language <| Translate.BreastfeedingSignQuestion IsBreastfeeding
                , viewBoolInput
                    language
                    form.isBreastfeeding
                    (SetBreastfeedingBoolInput isBreastfeedingUpdateFunc)
                    "is-breastfeeding"
                    Nothing
                ]
                    ++ derivedSection
            ]
        , viewSaveAction language (SaveBreastfeeding assembled.participant.person assembled.measurements.breastfeeding) (tasksCompleted /= totalTasks)
        ]
    ]


viewPostpartumTreatmentReviewContent : Language -> NominalDate -> AssembledData -> PostpartumTreatmentReviewData -> List (Html Msg)
viewPostpartumTreatmentReviewContent language currentDate assembled data =
    let
        form =
            assembled.measurements.medication
                |> getMeasurementValueFunc
                |> medicationFormWithDefault data.form

        ( tasksCompleted, totalTasks ) =
            ( taskCompleted form.receivedFolicAcid + taskCompleted form.receivedVitaminA
            , 2
            )

        receivedFolicAcidInput =
            [ viewQuestionLabel language Translate.ReceivedFolicAcid
            , viewBoolInput
                language
                form.receivedFolicAcid
                (SetPostpartumTreatmentReviewBoolInput receivedFolicAcidUpdateFunc)
                "folic-acid"
                Nothing
            ]

        receivedFolicAcidUpdateFunc value form_ =
            { form_ | receivedFolicAcid = Just value }

        receivedVitaminAInput =
            [ viewQuestionLabel language Translate.ReceivedVitaminA
            , viewBoolInput
                language
                form.receivedVitaminA
                (SetPostpartumTreatmentReviewBoolInput receivedVitaminAUpdateFunc)
                "vitamin-a"
                Nothing
            ]

        receivedVitaminAUpdateFunc value form_ =
            { form_ | receivedVitaminA = Just value }

        action =
            let
                saveMsg =
                    SavePostpartumTreatmentReview assembled.participant.person assembled.measurements.medication
            in
            if form.receivedVitaminA == Just False then
                SetWarningPopupState (Just (WarningPopupVitaminA saveMsg))

            else
                saveMsg
    in
    [ viewTasksCount language tasksCompleted totalTasks
    , div [ class "ui full segment" ]
        [ div [ class "full content" ]
            [ div [ class "ui form medication" ] <|
                receivedVitaminAInput
                    ++ receivedFolicAcidInput
            ]
        , viewSaveAction language action (tasksCompleted /= totalTasks)
        ]
    ]


viewReferralForm : Language -> NominalDate -> AssembledData -> ReferralForm -> Html Msg
viewReferralForm language currentDate assembled form =
    let
        ( inputs, _ ) =
            case assembled.encounter.encounterType of
                NurseEncounter ->
                    viewForNurse

                NursePostpartumEncounter ->
                    viewForNurse

                _ ->
                    resolveReferralInputsAndTasksForCHW language currentDate assembled form

        viewForNurse =
            resolveReferralInputsAndTasksForNurse language
                currentDate
                assembled
                SetReferralBoolInput
                SetFacilityNonReferralReason
                form
    in
    div [ class "ui form referral" ]
        inputs



-- HELPER FUNCITONS


viewNumberInput :
    Language
    -> Maybe a
    -> (String -> msg)
    -> String
    -> TranslationId
    -> Maybe ( List (List (a -> Bool)), List (List (a -> Bool)) )
    -> Html msg
viewNumberInput language maybeCurrentValue setMsg inputClass labelTranslationId maybeAlertConditions =
    let
        currentValue =
            maybeCurrentValue
                |> unwrap
                    ""
                    Debug.toString

        ( labelWidth, inputWidth, alert ) =
            maybeAlertConditions
                |> Maybe.map
                    (\( red, yellow ) ->
                        ( "eight"
                        , "four"
                        , div [ class "four wide column" ]
                            [ viewConditionalAlert maybeCurrentValue red yellow ]
                        )
                    )
                |> Maybe.withDefault ( "ten", "six", emptyNode )
    in
    div [ class <| "form-input number " ++ inputClass ]
        [ div [ class "ui grid" ]
            [ div [ class <| labelWidth ++ " wide column" ]
                [ viewLabel language labelTranslationId ]
            , div [ class <| inputWidth ++ " wide column" ]
                [ input
                    [ type_ "number"
                    , Html.Attributes.min "0"
                    , Html.Attributes.max "99"
                    , onInput setMsg
                    , value currentValue
                    ]
                    []
                ]
            , alert
            ]
        ]


viewWarning : Language -> Maybe String -> Html any
viewWarning language maybeMessage =
    maybeMessage
        |> unwrap
            emptyNode
            (\message ->
                div [ class "five wide column" ]
                    [ text message ]
            )<|MERGE_RESOLUTION|>--- conflicted
+++ resolved
@@ -727,59 +727,35 @@
                         saveButtonActive =
                             tasksCompleted == totalTasks
 
-<<<<<<< HEAD
                         nextTask =
                             resolveNextTask task tasksCompletedFromTotalDict tasks
-=======
-        actions =
-            activeTask
-                |> Maybe.map
-                    (\task ->
-                        let
-                            saveButtonActive =
-                                tasksCompleted == totalTasks
-
-                            buttons =
-                                case task of
-                                    Obstetric ->
-                                        case data.obstetricHistoryStep of
-                                            ObstetricHistoryFirstStep ->
-                                                let
-                                                    skipSecondStep =
-                                                        toObstetricHistoryValue obstetricFormFirstStep
-                                                            |> skipObstetricHistorySecondStep
-
-                                                    label =
-                                                        if skipSecondStep then
-                                                            Translate.Save
-
-                                                        else
-                                                            Translate.SaveAndNext
-                                                in
-                                                [ customSaveButton language
-                                                    saveButtonActive
-                                                    (SaveOBHistoryStep1
-                                                        skipSecondStep
-                                                        assembled.participant.person
-                                                        assembled.measurements.obstetricHistory
-                                                        nextTask
-                                                    )
-                                                    label
-                                                ]
->>>>>>> 5de4cf45
 
                         buttons =
                             case task of
                                 Obstetric ->
                                     case data.obstetricHistoryStep of
                                         ObstetricHistoryFirstStep ->
+                                            let
+                                                skipSecondStep =
+                                                    toObstetricHistoryValue obstetricFormFirstStep
+                                                        |> skipObstetricHistorySecondStep
+
+                                                label =
+                                                    if skipSecondStep then
+                                                        Translate.Save
+
+                                                    else
+                                                        Translate.SaveAndNext
+                                            in
                                             [ customButton language
                                                 saveButtonActive
                                                 (SaveOBHistoryStep1
+                                                    skipSecondStep
                                                     assembled.participant.person
                                                     assembled.measurements.obstetricHistory
+                                                    nextTask
                                                 )
-                                                Translate.SaveAndNext
+                                                label
                                             ]
 
                                         ObstetricHistorySecondStep ->
