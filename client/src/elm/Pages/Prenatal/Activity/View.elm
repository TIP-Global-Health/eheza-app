--- conflicted
+++ resolved
@@ -1870,16 +1870,6 @@
 
                 isCompleted =
                     nextStepsTaskCompleted assembled task
-<<<<<<< HEAD
-=======
-
-                navigationAction =
-                    if isActive then
-                        []
-
-                    else
-                        [ onClick <| SetActiveNextStepsTask task ]
->>>>>>> b126d5e3
 
                 attributes =
                     classList
@@ -1911,38 +1901,6 @@
                     )
                 |> Dict.fromList
 
-<<<<<<< HEAD
-=======
-        showWaitTask =
-            -- Wait task is expected.
-            List.member NextStepsWait tasks
-                && -- There's one or less uncompleted task,
-                   -- which is the Wait task.
-                   (List.filter (nextStepsTaskCompleted assembled >> not) tasks
-                        |> List.length
-                        |> (\length -> length < 2)
-                   )
-
-        tasksConsideringShowWaitTask =
-            if showWaitTask then
-                tasks
-
-            else
-                List.filter ((/=) NextStepsWait) tasks
-
-        activeTask =
-            Maybe.map
-                (\task ->
-                    if List.member task tasksConsideringShowWaitTask then
-                        Just task
-
-                    else
-                        List.head tasksConsideringShowWaitTask
-                )
-                data.activeTask
-                |> Maybe.withDefault (List.head tasksConsideringShowWaitTask)
-
->>>>>>> b126d5e3
         ( tasksCompleted, totalTasks ) =
             Maybe.andThen (\task -> Dict.get task tasksCompletedFromTotalDict) activeTask
                 |> Maybe.withDefault ( 0, 0 )
@@ -2057,21 +2015,8 @@
                                     in
                                     SaveFollowUp personId assesment measurements.followUp secondPhase nextTask
 
-<<<<<<< HEAD
                                 NextStepsSendToHC ->
-                                    let
-                                        nonDefaultFacility =
-                                            if List.member referralFacility [ FacilityMentalHealthSpecialist, FacilityHIVProgram ] then
-                                                Just referralFacility
-
-                                            else
-                                                Nothing
-                                    in
-                                    SaveSendToHC personId measurements.sendToHC secondPhase nonDefaultFacility nextTask
-=======
-                                    NextStepsSendToHC ->
-                                        SaveSendToHC personId measurements.sendToHC secondPhase nextTask
->>>>>>> b126d5e3
+                                    SaveSendToHC personId measurements.sendToHC secondPhase nextTask
 
                                 NextStepsHealthEducation ->
                                     SaveHealthEducationSubActivity personId measurements.healthEducation secondPhase nextTask
@@ -4537,7 +4482,6 @@
     div [ class "ui form medication" ] inputs
 
 
-<<<<<<< HEAD
 viewBreastfeedingContent : Language -> NominalDate -> AssembledData -> BreastfeedingData -> List (Html Msg)
 viewBreastfeedingContent language currentDate assembled data =
     let
@@ -4720,7 +4664,8 @@
             ]
         ]
     ]
-=======
+
+
 viewReferralForm : Language -> NominalDate -> AssembledData -> ReferralForm -> Html Msg
 viewReferralForm language currentDate assembled form =
     let
@@ -4739,7 +4684,6 @@
     in
     div [ class "ui form referral" ]
         inputs
->>>>>>> b126d5e3
 
 
 
