module Pages.Prenatal.Utils exposing (..)

import AssocList as Dict
import Backend.Measurement.Model exposing (..)
import Backend.Measurement.Utils exposing (getCurrentReasonForNonReferral, getMeasurementValueFunc)
import Backend.Person.Model exposing (Person)
import Backend.PrenatalEncounter.Model exposing (PrenatalEncounterType(..))
import Backend.PrenatalEncounter.Types exposing (PrenatalDiagnosis(..))
import EverySet exposing (EverySet)
import Gizra.Html exposing (emptyNode)
import Gizra.NominalDate exposing (NominalDate, diffDays)
import Html exposing (..)
import Html.Attributes exposing (..)
import Maybe.Extra exposing (andMap, isJust, isNothing, or, unwrap)
import Measurement.Utils exposing (generateVaccinationProgressForVaccine, toEverySet)
import Measurement.View exposing (viewActionTakenLabel, viewMultipleTreatmentWithDosage, viewTreatmentOptionWithDosage)
import Pages.AcuteIllness.Activity.Utils exposing (viewAdministeredMedicationCustomLabel, viewAdministeredMedicationQuestion)
import Pages.Prenatal.Model exposing (..)
import Pages.Prenatal.Types exposing (..)
import Pages.Utils
    exposing
        ( getCurrentReasonForMedicationNonAdministration
        , ifEverySetEmpty
        , ifNullableTrue
        , maybeToBoolTask
        , maybeValueConsideringIsDirtyField
        , nonAdministrationReasonToSign
        , taskCompleted
        , viewBoolInput
        , viewCheckBoxSelectCustomInput
        , viewCheckBoxSelectInput
        , viewCustomLabel
        , viewInstructionsLabel
        , viewLabel
        , viewQuestionLabel
        )
import Translate exposing (Language, TranslationId, translate)


nurseEncounterNotPerformed : AssembledData -> Bool
nurseEncounterNotPerformed assembled =
    List.isEmpty assembled.nursePreviousEncountersData


nurseEncounterPerformed : AssembledData -> Bool
nurseEncounterPerformed =
    nurseEncounterNotPerformed >> not


calculateEGAWeeks : NominalDate -> NominalDate -> Int
calculateEGAWeeks currentDate lmpDate =
    calculateEGADays currentDate lmpDate // 7


calculateEGADays : NominalDate -> NominalDate -> Int
calculateEGADays currentDate lmpDate =
    diffDays lmpDate currentDate


diagnosed : PrenatalDiagnosis -> AssembledData -> Bool
diagnosed diagnosis assembled =
    EverySet.member diagnosis assembled.encounter.diagnoses


diagnosedAnyOf : List PrenatalDiagnosis -> AssembledData -> Bool
diagnosedAnyOf diagnoses assembled =
    List.any
        (\diagnosis -> diagnosed diagnosis assembled)
        diagnoses


diagnosedNoneOf : List PrenatalDiagnosis -> AssembledData -> Bool
diagnosedNoneOf diagnoses assembled =
    List.all
        (\diagnosis -> not <| diagnosed diagnosis assembled)
        diagnoses


diagnosedPreviously : PrenatalDiagnosis -> AssembledData -> Bool
diagnosedPreviously diagnosis assembled =
    diagnosedPreviouslyAnyOf [ diagnosis ] assembled


diagnosedPreviouslyAnyOf : List PrenatalDiagnosis -> AssembledData -> Bool
diagnosedPreviouslyAnyOf diagnoses assembled =
    assembled.nursePreviousEncountersData
        |> List.filter
            (\data ->
                List.any (\diagnosis -> EverySet.member diagnosis data.diagnoses) diagnoses
            )
        |> List.isEmpty
        |> not


filterNonUrgentDiagnoses : List PrenatalDiagnosis -> List PrenatalDiagnosis
filterNonUrgentDiagnoses diagnoses =
    let
        exclusions =
            NoPrenatalDiagnosis :: emergencyReferralDiagnoses
    in
    List.filter (\diagnosis -> not <| List.member diagnosis exclusions) diagnoses


diagnosesCausingHospitalReferralByPhase : PrenatalEncounterPhase -> AssembledData -> EverySet PrenatalDiagnosis
diagnosesCausingHospitalReferralByPhase phase assembled =
    applyDiagnosesHierarchy <|
        case phase of
            PrenatalEncounterPhaseInitial ->
                let
                    byImmediateDiagnoses =
                        diagnosesCausingHospitalReferralByImmediateDiagnoses PrenatalEncounterPhaseInitial assembled
                in
                case assembled.encounter.encounterType of
                    NursePostpartumEncounter ->
                        EverySet.fromList byImmediateDiagnoses

                    _ ->
                        let
                            general =
                                byImmediateDiagnoses
                                    ++ diagnosesCausingHospitalReferralByMentalHealth assembled
                                    ++ diagnosesCausingHospitalReferralByOtherReasons PrenatalEncounterPhaseInitial assembled

                            byAdverseEvent =
                                -- Can be only on first phase, as that's where we record past treatment.
                                diagnosesCausingHospitalReferralByAdverseEventForTreatment assembled

                            byPastDiagnoses =
                                diagnosesCausingHospitalReferralByPastDiagnoses assembled
                        in
                        general
                            ++ byAdverseEvent
                            ++ byPastDiagnoses
                            |> EverySet.fromList

            PrenatalEncounterPhaseRecurrent ->
                diagnosesCausingHospitalReferralByImmediateDiagnoses PrenatalEncounterPhaseRecurrent assembled
                    ++ diagnosesCausingHospitalReferralByOtherReasons PrenatalEncounterPhaseRecurrent assembled
                    |> EverySet.fromList


diagnosesCausingHospitalReferralByMentalHealth : AssembledData -> List PrenatalDiagnosis
diagnosesCausingHospitalReferralByMentalHealth assembled =
    if mentalHealthSpecialistAtHC assembled then
        []

    else
        List.filter (\diagnosis -> diagnosed diagnosis assembled) mentalHealthDiagnosesRequiringTreatment


mentalHealthSpecialistAtHC : AssembledData -> Bool
mentalHealthSpecialistAtHC assembled =
    getMeasurementValueFunc assembled.measurements.mentalHealth
        |> Maybe.map .specialistAtHC
        |> Maybe.withDefault False


mentalHealthDiagnosesRequiringTreatment : List PrenatalDiagnosis
mentalHealthDiagnosesRequiringTreatment =
    [ DiagnosisDepressionPossible
    , DiagnosisDepressionHighlyPossible
    , DiagnosisDepressionProbable
    , DiagnosisSuicideRisk
    ]


diagnosesCausingHospitalReferralByOtherReasons : PrenatalEncounterPhase -> AssembledData -> List PrenatalDiagnosis
diagnosesCausingHospitalReferralByOtherReasons phase assembled =
    let
        malaria =
            let
                severeMalariaTreatment =
                    getMeasurementValueFunc assembled.measurements.medicationDistribution
                        |> Maybe.andThen (.recommendedTreatmentSigns >> Maybe.map (EverySet.member TreatmentReferToHospital))
                        |> Maybe.withDefault False
            in
            if diagnosedMalariaByPhase phase assembled && severeMalariaTreatment then
                case phase of
                    PrenatalEncounterPhaseInitial ->
                        [ DiagnosisMalariaInitialPhase ]

                    PrenatalEncounterPhaseRecurrent ->
                        [ DiagnosisMalariaRecurrentPhase ]

            else
                []
    in
    case phase of
        PrenatalEncounterPhaseInitial ->
            let
                hypertension =
                    let
                        moderatePreeclampsiaAsCurrent =
                            moderatePreeclampsiaAsPreviousHypertensionlikeDiagnosis assembled
                    in
                    if updateHypertensionTreatmentWithHospitalization assembled then
                        List.singleton <|
                            if moderatePreeclampsiaAsCurrent then
                                DiagnosisModeratePreeclampsiaInitialPhase

                            else
                                DiagnosisChronicHypertensionImmediate

                    else
                        let
                            bloodPressureRequiresHospitalization =
                                bloodPressureAtHypertensionTreatmentRequiresHospitalization assembled
                        in
                        if moderatePreeclampsiaAsCurrent && bloodPressureRequiresHospitalization then
                            [ DiagnosisModeratePreeclampsiaInitialPhase ]

                        else
                            []
            in
            malaria ++ hypertension

        PrenatalEncounterPhaseRecurrent ->
            malaria


moderatePreeclampsiaAsPreviousHypertensionlikeDiagnosis : AssembledData -> Bool
moderatePreeclampsiaAsPreviousHypertensionlikeDiagnosis assembled =
    resolvePreviousHypertensionlikeDiagnosis assembled.nursePreviousEncountersData
        |> Maybe.map
            (\diagnosis ->
                List.member diagnosis
                    [ DiagnosisModeratePreeclampsiaInitialPhase
                    , DiagnosisModeratePreeclampsiaRecurrentPhase
                    ]
            )
        |> Maybe.withDefault False


bloodPressureAtHypertensionTreatmentRequiresHospitalization : AssembledData -> Bool
bloodPressureAtHypertensionTreatmentRequiresHospitalization assembled =
    getMeasurementValueFunc assembled.measurements.vitals
        |> Maybe.andThen
            (\value ->
                Maybe.map2
                    (\sys dia ->
                        sys >= 180 || dia >= 110
                    )
                    value.sys
                    value.dia
            )
        |> Maybe.withDefault False


diagnosesCausingHospitalReferralByImmediateDiagnoses : PrenatalEncounterPhase -> AssembledData -> List PrenatalDiagnosis
diagnosesCausingHospitalReferralByImmediateDiagnoses phase assembled =
    let
        immediateReferralDiagnoses =
            case phase of
                PrenatalEncounterPhaseInitial ->
                    emergencyReferralDiagnosesInitial
                        ++ [ DiagnosisModeratePreeclampsiaInitialPhase
                           , DiagnosisSeverePreeclampsiaInitialPhase
                           , DiagnosisHyperemesisGravidumBySymptoms
                           , DiagnosisSevereVomitingBySymptoms
                           , DiagnosisHeartburnPersistent
                           , DiagnosisDeepVeinThrombosis
                           , DiagnosisPelvicPainIntense
                           , DiagnosisPelvicPainContinued
                           , DiagnosisPyelonephritis
                           , DiagnosisUrinaryTractInfectionContinued
                           , DiagnosisCandidiasisContinued
                           , DiagnosisGonorrheaContinued
                           , DiagnosisTrichomonasOrBacterialVaginosisContinued
                           , DiagnosisPostpartumUrinaryIncontinence
                           , DiagnosisPostpartumInfection
                           , DiagnosisPostpartumExcessiveBleeding

                           -- Possible diagnoses on both phases:
                           , DiagnosisHepatitisBInitialPhase
                           , DiagnosisNeurosyphilisInitialPhase
                           , DiagnosisMalariaWithSevereAnemiaInitialPhase
                           , DiagnosisSevereAnemiaInitialPhase
                           , DiagnosisModeratePreeclampsiaInitialPhase
                           , DiagnosisSeverePreeclampsiaInitialPhase
                           , Backend.PrenatalEncounter.Types.DiagnosisDiabetesInitialPhase
                           , Backend.PrenatalEncounter.Types.DiagnosisGestationalDiabetesInitialPhase
                           , DiagnosisRhesusNegativeInitialPhase
                           , DiagnosisMalariaMedicatedContinuedInitialPhase
                           , DiagnosisMalariaWithAnemiaMedicatedContinuedInitialPhase
                           ]

                PrenatalEncounterPhaseRecurrent ->
                    emergencyReferralDiagnosesRecurrent
                        ++ [ DiagnosisHepatitisBRecurrentPhase
                           , DiagnosisNeurosyphilisRecurrentPhase
                           , DiagnosisMalariaWithSevereAnemiaRecurrentPhase
                           , DiagnosisSevereAnemiaRecurrentPhase
                           , DiagnosisModeratePreeclampsiaRecurrentPhase
                           , DiagnosisSeverePreeclampsiaRecurrentPhase
                           , Backend.PrenatalEncounter.Types.DiagnosisDiabetesRecurrentPhase
                           , Backend.PrenatalEncounter.Types.DiagnosisGestationalDiabetesRecurrentPhase
                           , DiagnosisRhesusNegativeRecurrentPhase
                           , DiagnosisMalariaMedicatedContinuedRecurrentPhase
                           , DiagnosisMalariaWithAnemiaMedicatedContinuedRecurrentPhase
                           ]
    in
    List.filter (\diagnosis -> diagnosed diagnosis assembled)
        immediateReferralDiagnoses


emergencyReferralDiagnoses : List PrenatalDiagnosis
emergencyReferralDiagnoses =
    emergencyReferralDiagnosesInitial ++ emergencyReferralDiagnosesRecurrent


emergencyReferralDiagnosesInitial : List PrenatalDiagnosis
emergencyReferralDiagnosesInitial =
    [ DiagnosisModeratePreeclampsiaInitialPhaseEGA37Plus
    , DiagnosisSeverePreeclampsiaInitialPhaseEGA37Plus
    , DiagnosisEclampsia
    , DiagnosisMiscarriage
    , DiagnosisMolarPregnancy
    , DiagnosisPlacentaPrevia
    , DiagnosisPlacentalAbruption
    , DiagnosisUterineRupture
    , DiagnosisObstructedLabor
    , DiagnosisPostAbortionSepsis
    , DiagnosisEctopicPregnancy
    , DiagnosisPROM
    , DiagnosisPPROM
    , DiagnosisMaternalComplications
    , DiagnosisImminentDelivery
    , DiagnosisLaborAndDelivery
    , DiagnosisHyperemesisGravidum
    , DiagnosisSevereVomiting
    , DiagnosisSevereAnemiaWithComplicationsInitialPhase

    -- Infection diagnosis will be available at latter phase.
    -- , DiagnosisInfection
    ]


emergencyReferralDiagnosesRecurrent : List PrenatalDiagnosis
emergencyReferralDiagnosesRecurrent =
    [ DiagnosisModeratePreeclampsiaRecurrentPhaseEGA37Plus
    , DiagnosisSeverePreeclampsiaRecurrentPhaseEGA37Plus
    , DiagnosisSevereAnemiaWithComplicationsRecurrentPhase
    ]


hierarchalBloodPressureDiagnoses : List PrenatalDiagnosis
hierarchalBloodPressureDiagnoses =
    hierarchalBloodPressureDiagnosesInitialPhase
        ++ hierarchalBloodPressureDiagnosesRecurrentPhase


hierarchalBloodPressureDiagnosesInitialPhase : List PrenatalDiagnosis
hierarchalBloodPressureDiagnosesInitialPhase =
    [ -- Emergency diagnoses.
      DiagnosisEclampsia
    , DiagnosisSeverePreeclampsiaInitialPhaseEGA37Plus
    , DiagnosisModeratePreeclampsiaInitialPhaseEGA37Plus

    -- Non emergency diagnoses.
    , DiagnosisSeverePreeclampsiaInitialPhase
    , DiagnosisModeratePreeclampsiaInitialPhase
    , DiagnosisChronicHypertensionImmediate
    , DiagnosisGestationalHypertensionImmediate
    ]


hierarchalBloodPressureDiagnosesRecurrentPhase : List PrenatalDiagnosis
hierarchalBloodPressureDiagnosesRecurrentPhase =
    [ -- Emergency diagnoses.
      DiagnosisSeverePreeclampsiaRecurrentPhaseEGA37Plus
    , DiagnosisModeratePreeclampsiaRecurrentPhaseEGA37Plus

    -- Non emergency diagnoses.
    , DiagnosisSeverePreeclampsiaRecurrentPhase
    , DiagnosisModeratePreeclampsiaRecurrentPhase
    , DiagnosisChronicHypertensionAfterRecheck
    , DiagnosisGestationalHypertensionAfterRecheck
    ]


hierarchalHypertensionlikeDiagnosisToNumber : PrenatalDiagnosis -> Maybe Int
hierarchalHypertensionlikeDiagnosisToNumber diagnosis =
    case diagnosis of
        DiagnosisEclampsia ->
            Just 50

        DiagnosisSeverePreeclampsiaInitialPhaseEGA37Plus ->
            Just 42

        DiagnosisSeverePreeclampsiaRecurrentPhaseEGA37Plus ->
            Just 41

        DiagnosisModeratePreeclampsiaInitialPhaseEGA37Plus ->
            Just 32

        DiagnosisModeratePreeclampsiaRecurrentPhaseEGA37Plus ->
            Just 31

        DiagnosisSeverePreeclampsiaInitialPhase ->
            Just 22

        DiagnosisSeverePreeclampsiaRecurrentPhase ->
            Just 21

        DiagnosisModeratePreeclampsiaInitialPhase ->
            Just 12

        DiagnosisModeratePreeclampsiaRecurrentPhase ->
            Just 11

        DiagnosisChronicHypertensionImmediate ->
            Just 4

        DiagnosisChronicHypertensionAfterRecheck ->
            Just 3

        DiagnosisGestationalHypertensionImmediate ->
            Just 2

        DiagnosisGestationalHypertensionAfterRecheck ->
            Just 1

        _ ->
            Nothing


hierarchalHypertensionlikeDiagnosisFromNumber : Int -> Maybe PrenatalDiagnosis
hierarchalHypertensionlikeDiagnosisFromNumber number =
    case number of
        50 ->
            Just DiagnosisEclampsia

        42 ->
            Just DiagnosisSeverePreeclampsiaInitialPhaseEGA37Plus

        41 ->
            Just DiagnosisSeverePreeclampsiaRecurrentPhaseEGA37Plus

        32 ->
            Just DiagnosisModeratePreeclampsiaInitialPhaseEGA37Plus

        31 ->
            Just DiagnosisModeratePreeclampsiaRecurrentPhaseEGA37Plus

        22 ->
            Just DiagnosisSeverePreeclampsiaInitialPhase

        21 ->
            Just DiagnosisSeverePreeclampsiaRecurrentPhase

        12 ->
            Just DiagnosisModeratePreeclampsiaInitialPhase

        11 ->
            Just DiagnosisModeratePreeclampsiaRecurrentPhase

        4 ->
            Just DiagnosisChronicHypertensionImmediate

        3 ->
            Just DiagnosisChronicHypertensionAfterRecheck

        2 ->
            Just DiagnosisGestationalHypertensionImmediate

        1 ->
            Just DiagnosisGestationalHypertensionAfterRecheck

        _ ->
            Nothing


hierarchalMastitisDiagnoses : List PrenatalDiagnosis
hierarchalMastitisDiagnoses =
    [ DiagnosisPostpartumMastitis, DiagnosisPostpartumEarlyMastitisOrEngorgment ]


hierarchalMastitisDiagnosisToNumber : PrenatalDiagnosis -> Maybe Int
hierarchalMastitisDiagnosisToNumber diagnosis =
    case diagnosis of
        DiagnosisPostpartumMastitis ->
            Just 2

        DiagnosisPostpartumEarlyMastitisOrEngorgment ->
            Just 1

        _ ->
            Nothing


hierarchalMastitisDiagnosisFromNumber : Int -> Maybe PrenatalDiagnosis
hierarchalMastitisDiagnosisFromNumber number =
    case number of
        2 ->
            Just DiagnosisPostpartumMastitis

        1 ->
            Just DiagnosisPostpartumEarlyMastitisOrEngorgment

        _ ->
            Nothing


medicationDistributionFormWithDefault : MedicationDistributionSign -> MedicationDistributionForm -> Maybe PrenatalMedicationDistributionValue -> MedicationDistributionForm
medicationDistributionFormWithDefault valueForNone form saved =
    case valueForNone of
        NoMedicationDistributionSignsInitialPhase ->
            medicationDistributionFormWithDefaultInitialPhase form saved

        NoMedicationDistributionSignsRecurrentPhase ->
            medicationDistributionFormWithDefaultRecurrentPhase form saved

        -- We should never get here.
        _ ->
            form


medicationDistributionFormWithDefaultInitialPhase : MedicationDistributionForm -> Maybe PrenatalMedicationDistributionValue -> MedicationDistributionForm
medicationDistributionFormWithDefaultInitialPhase form saved =
    saved
        |> unwrap
            form
            (\value ->
                let
                    allowedSigns =
                        NoMedicationDistributionSignsInitialPhase :: medicationsInitialPhase

                    hypertensionAvoidingGuidanceReason =
                        Maybe.andThen (EverySet.toList >> List.head) value.avoidingGuidanceReason
                in
                { mebendezole = or form.mebendezole (medicationDistributionResolveFromValue allowedSigns value Mebendezole)
                , tenofovir = or form.tenofovir (medicationDistributionResolveFromValue allowedSigns value Tenofovir)
                , lamivudine = or form.lamivudine (medicationDistributionResolveFromValue allowedSigns value Lamivudine)
                , dolutegravir = or form.dolutegravir (medicationDistributionResolveFromValue allowedSigns value Dolutegravir)
                , tdf3tc = or form.tdf3tc (medicationDistributionResolveFromValue allowedSigns value TDF3TC)
                , ceftriaxone = or form.ceftriaxone (medicationDistributionResolveFromValue allowedSigns value Ceftriaxone)
                , azithromycin = or form.azithromycin (medicationDistributionResolveFromValue allowedSigns value Azithromycin)
                , metronidazole = or form.metronidazole (medicationDistributionResolveFromValue allowedSigns value Metronidazole)
                , vitaminA = or form.vitaminA (medicationDistributionResolveFromValue allowedSigns value VitaminA)
                , paracetamol = or form.paracetamol (medicationDistributionResolveFromValue allowedSigns value Paracetamol)
                , iron = or form.iron (medicationDistributionResolveFromValue allowedSigns value Iron)
                , folicAcid = or form.folicAcid (medicationDistributionResolveFromValue allowedSigns value FolicAcid)
                , nonAdministrationSigns = or form.nonAdministrationSigns (Just value.nonAdministrationSigns)
                , recommendedTreatmentSigns = or form.recommendedTreatmentSigns (Maybe.map EverySet.toList value.recommendedTreatmentSigns)
                , hypertensionAvoidingGuidanceReason = maybeValueConsideringIsDirtyField form.hypertensionAvoidingGuidanceReasonDirty form.hypertensionAvoidingGuidanceReason hypertensionAvoidingGuidanceReason
                , hypertensionAvoidingGuidanceReasonDirty = form.hypertensionAvoidingGuidanceReasonDirty
                }
            )


medicationDistributionFormWithDefaultRecurrentPhase : MedicationDistributionForm -> Maybe PrenatalMedicationDistributionValue -> MedicationDistributionForm
medicationDistributionFormWithDefaultRecurrentPhase form saved =
    saved
        |> unwrap
            form
            (\value ->
                let
                    allowedSigns =
                        NoMedicationDistributionSignsRecurrentPhase :: medicationsRecurrentPhase

                    hypertensionAvoidingGuidanceReason =
                        Maybe.andThen (EverySet.toList >> List.head) value.avoidingGuidanceReason
                in
                { iron = or form.iron (medicationDistributionResolveFromValue allowedSigns value Iron)
                , folicAcid = or form.folicAcid (medicationDistributionResolveFromValue allowedSigns value FolicAcid)
                , dolutegravir = or form.dolutegravir (medicationDistributionResolveFromValue allowedSigns value Dolutegravir)
                , tdf3tc = or form.tdf3tc (medicationDistributionResolveFromValue allowedSigns value TDF3TC)

                -- Following 7 do not participate at recurrent phase, therefore,
                -- resolved directly from value.
                , mebendezole = EverySet.member Mebendezole value.distributionSigns |> Just
                , tenofovir = EverySet.member Tenofovir value.distributionSigns |> Just
                , lamivudine = EverySet.member Lamivudine value.distributionSigns |> Just
                , ceftriaxone = EverySet.member Ceftriaxone value.distributionSigns |> Just
                , azithromycin = EverySet.member Azithromycin value.distributionSigns |> Just
                , metronidazole = EverySet.member Metronidazole value.distributionSigns |> Just
                , vitaminA = EverySet.member VitaminA value.distributionSigns |> Just
                , paracetamol = EverySet.member Paracetamol value.distributionSigns |> Just
                , nonAdministrationSigns = or form.nonAdministrationSigns (Just value.nonAdministrationSigns)
                , recommendedTreatmentSigns = or form.recommendedTreatmentSigns (Maybe.map EverySet.toList value.recommendedTreatmentSigns)
                , hypertensionAvoidingGuidanceReason = maybeValueConsideringIsDirtyField form.hypertensionAvoidingGuidanceReasonDirty form.hypertensionAvoidingGuidanceReason hypertensionAvoidingGuidanceReason
                , hypertensionAvoidingGuidanceReasonDirty = form.hypertensionAvoidingGuidanceReasonDirty
                }
            )


medicationDistributionResolveFromValue :
    List MedicationDistributionSign
    -> PrenatalMedicationDistributionValue
    -> MedicationDistributionSign
    -> Maybe Bool
medicationDistributionResolveFromValue allowedSigns value sign =
    let
        valueSetForSign =
            EverySet.member sign value.distributionSigns
    in
    if valueSetForSign then
        Just True

    else
        let
            nonAdministrationNoteSetForSign =
                Measurement.Utils.resolveMedicationsNonAdministrationReasons value
                    |> Dict.filter (\medicationDistributionSign _ -> medicationDistributionSign == sign)
                    |> Dict.isEmpty
                    |> not
        in
        if nonAdministrationNoteSetForSign then
            Just False

        else
            Nothing


toMedicationDistributionValueWithDefaultInitialPhase :
    Maybe PrenatalMedicationDistributionValue
    -> MedicationDistributionForm
    -> Maybe PrenatalMedicationDistributionValue
toMedicationDistributionValueWithDefaultInitialPhase =
    toMedicationDistributionValueWithDefault NoMedicationDistributionSignsInitialPhase


toMedicationDistributionValueWithDefaultRecurrentPhase :
    Maybe PrenatalMedicationDistributionValue
    -> MedicationDistributionForm
    -> Maybe PrenatalMedicationDistributionValue
toMedicationDistributionValueWithDefaultRecurrentPhase =
    toMedicationDistributionValueWithDefault NoMedicationDistributionSignsRecurrentPhase


toMedicationDistributionValueWithDefault :
    MedicationDistributionSign
    -> Maybe PrenatalMedicationDistributionValue
    -> MedicationDistributionForm
    -> Maybe PrenatalMedicationDistributionValue
toMedicationDistributionValueWithDefault valueForNone saved form =
    medicationDistributionFormWithDefault valueForNone form saved
        |> toMedicationDistributionValue valueForNone


toMedicationDistributionValue : MedicationDistributionSign -> MedicationDistributionForm -> Maybe PrenatalMedicationDistributionValue
toMedicationDistributionValue valueForNone form =
    let
        distributionSigns =
            [ ifNullableTrue Mebendezole form.mebendezole
            , ifNullableTrue Tenofovir form.tenofovir
            , ifNullableTrue Lamivudine form.lamivudine
            , ifNullableTrue Dolutegravir form.dolutegravir
            , ifNullableTrue TDF3TC form.tdf3tc
            , ifNullableTrue Iron form.iron
            , ifNullableTrue FolicAcid form.folicAcid
            , ifNullableTrue Ceftriaxone form.ceftriaxone
            , ifNullableTrue Azithromycin form.azithromycin
            , ifNullableTrue Metronidazole form.metronidazole
            , ifNullableTrue VitaminA form.vitaminA
            , ifNullableTrue Paracetamol form.paracetamol
            ]
                |> Maybe.Extra.combine
                |> Maybe.map (List.foldl EverySet.union EverySet.empty >> ifEverySetEmpty valueForNone)

        nonAdministrationSigns =
            form.nonAdministrationSigns
                |> Maybe.withDefault EverySet.empty
                |> ifEverySetEmpty NoMedicationNonAdministrationSigns
                |> Just

        recommendedTreatmentSigns =
            Maybe.map EverySet.fromList form.recommendedTreatmentSigns
                |> Just

        avoidingGuidanceReason =
            Maybe.map EverySet.singleton form.hypertensionAvoidingGuidanceReason
                |> Just
    in
    Maybe.map PrenatalMedicationDistributionValue distributionSigns
        |> andMap nonAdministrationSigns
        |> andMap recommendedTreatmentSigns
        |> andMap avoidingGuidanceReason


resolveMedicationDistributionInputsAndTasks :
    Language
    -> NominalDate
    -> PrenatalEncounterPhase
    -> AssembledData
    -> ((Bool -> MedicationDistributionForm -> MedicationDistributionForm) -> Bool -> msg)
    -> (Maybe AdministrationNote -> MedicationDistributionSign -> AdministrationNote -> msg)
    -> (List RecommendedTreatmentSign -> RecommendedTreatmentSign -> msg)
    -> (AvoidingGuidanceReason -> msg)
    -> MedicationDistributionForm
    -> ( List (Html msg), Int, Int )
resolveMedicationDistributionInputsAndTasks language currentDate phase assembled setMedicationDistributionBoolInputMsg setMedicationDistributionAdministrationNoteMsg setRecommendedTreatmentSignMsg avoidingGuidanceReasonMsg form =
    let
        foldResults =
            List.foldr
                (\( inputs, completed, active ) ( accumInputs, accumCompleted, accumActive ) ->
                    ( inputs ++ accumInputs, completed + accumCompleted, active + accumActive )
                )
                ( [], 0, 0 )

        ( inputsByMedications, completedByMedications, activeByMedications ) =
            resolveRequiredMedicationsSet language currentDate phase assembled
                |> List.map
                    (\( helper, medications, footer ) ->
                        let
                            ( inputs, completed, active ) =
                                List.map
                                    (resolveMedicationDistributionInputsAndTasksForMedication language
                                        currentDate
                                        assembled.person
                                        setMedicationDistributionBoolInputMsg
                                        setMedicationDistributionAdministrationNoteMsg
                                        form
                                    )
                                    medications
                                    |> foldResults
                        in
                        ( [ viewCustomLabel language helper "." "instructions"
                          , h2 [] [ text <| translate language Translate.ActionsToTake ++ ":" ]
                          ]
                            ++ inputs
                            ++ footer
                            ++ [ div [ class "separator" ] [] ]
                        , completed
                        , active
                        )
                    )
                |> foldResults

        ( inputsByDiagnoses, completedByDiagnoses, activeByDiagnoses ) =
            let
                ( hypertensionInputs, hypertensionCompleted, hypertensionActive ) =
                    if diagnosedHypertension phase assembled then
                        resolveRecommendedTreatmentForDiagnosedHypertensionInputsAndTasks language
                            currentDate
                            (setRecommendedTreatmentSignMsg recommendedTreatmentSignsForHypertension)
                            assembled
                            form

                    else if diagnosedHypertensionPrevoiusly assembled || diagnosedModeratePreeclampsiaPrevoiusly assembled then
                        resolveRecommendedTreatmentForPrevoiuslyDiagnosedHypertensionInputsAndTasks language
                            currentDate
                            (setRecommendedTreatmentSignMsg recommendedTreatmentSignsForHypertension)
                            avoidingGuidanceReasonMsg
                            assembled
                            form

                    else
                        ( [], 0, 0 )

                ( malariaInputs, malariaCompleted, malariaActive ) =
                    if diagnosedMalariaByPhase phase assembled then
                        resolveRecommendedTreatmentForMalariaInputsAndTasks language
                            currentDate
                            setRecommendedTreatmentSignMsg
                            assembled
                            form

                    else
                        ( [], 0, 0 )

                ( syphilisInputs, syphilisCompleted, syphilisActive ) =
                    if diagnosedSyphilisByPhase phase assembled then
                        resolveRecommendedTreatmentForSyphilisInputsAndTasks language
                            currentDate
                            setRecommendedTreatmentSignMsg
                            recommendedTreatmentSignsForSyphilis
                            assembled
                            form

                    else
                        ( [], 0, 0 )
            in
            case phase of
                PrenatalEncounterPhaseInitial ->
                    let
                        ( heartburnInputs, heartburnCompleted, heartburnActive ) =
                            if diagnosed DiagnosisHeartburn assembled then
                                resolveRecommendedTreatmentForHeartburnInputsAndTasks language
                                    currentDate
                                    setRecommendedTreatmentSignMsg
                                    assembled
                                    form

                            else
                                ( [], 0, 0 )

                        ( urinaryTractInfectionInputs, urinaryTractInfectionCompleted, urinaryTractInfectionActive ) =
                            if diagnosed DiagnosisUrinaryTractInfection assembled then
                                resolveRecommendedTreatmentForUrinaryTractInfectionInputsAndTasks language
                                    currentDate
                                    setRecommendedTreatmentSignMsg
                                    assembled
                                    form

                            else
                                ( [], 0, 0 )

                        ( candidiasisInputs, candidiasisCompleted, candidiasisActive ) =
                            if diagnosed DiagnosisCandidiasis assembled then
                                resolveRecommendedTreatmentForCandidiasisInputsAndTasks language
                                    currentDate
                                    setRecommendedTreatmentSignMsg
                                    assembled
                                    form

                            else
                                ( [], 0, 0 )

                        ( mastitisInputs, mastitisCompleted, mastitisActive ) =
                            if
                                diagnosedAnyOf
                                    [ DiagnosisPostpartumEarlyMastitisOrEngorgment
                                    , DiagnosisPostpartumMastitis
                                    ]
                                    assembled
                            then
                                resolveRecommendedTreatmentForMastitisInputsAndTasks language
                                    currentDate
                                    setRecommendedTreatmentSignMsg
                                    assembled
                                    form

                            else
                                ( [], 0, 0 )
                    in
                    ( malariaInputs
                        ++ hypertensionInputs
                        ++ syphilisInputs
                        ++ heartburnInputs
                        ++ urinaryTractInfectionInputs
                        ++ candidiasisInputs
                        ++ mastitisInputs
                    , malariaCompleted
                        + hypertensionCompleted
                        + syphilisCompleted
                        + heartburnCompleted
                        + urinaryTractInfectionCompleted
                        + candidiasisCompleted
                        + mastitisCompleted
                    , malariaActive
                        + syphilisActive
                        + hypertensionActive
                        + heartburnActive
                        + urinaryTractInfectionActive
                        + candidiasisActive
                        + mastitisActive
                    )

                PrenatalEncounterPhaseRecurrent ->
                    ( malariaInputs ++ syphilisInputs ++ hypertensionInputs
                    , malariaCompleted + syphilisCompleted + hypertensionCompleted
                    , malariaActive + syphilisActive + hypertensionActive
                    )
    in
    ( inputsByMedications ++ inputsByDiagnoses
    , completedByMedications + completedByDiagnoses
    , activeByMedications + activeByDiagnoses
    )


resolveRecommendedTreatmentForDiagnosedHypertensionInputsAndTasks :
    Language
    -> NominalDate
    -> (RecommendedTreatmentSign -> msg)
    -> AssembledData
    -> MedicationDistributionForm
    -> ( List (Html msg), Int, Int )
resolveRecommendedTreatmentForDiagnosedHypertensionInputsAndTasks language currentDate setRecommendedTreatmentSignMsg assembled form =
    let
        ( input, completed, active ) =
            recommendedTreatmentForHypertensionInputAndTask language
                currentDate
                recommendedTreatmentSignsForHypertensionInitial
                setRecommendedTreatmentSignMsg
                assembled
                form

        isChronic =
            diagnosedAnyOf [ DiagnosisChronicHypertensionImmediate, DiagnosisChronicHypertensionAfterRecheck ] assembled
    in
    ( viewCustomLabel language (Translate.HypertensionRecommendedTreatmentHeader isChronic) "." "instructions"
        :: input
        ++ [ div [ class "separator" ] [] ]
    , completed
    , active
    )


resolveRecommendedTreatmentForPrevoiuslyDiagnosedHypertensionInputsAndTasks :
    Language
    -> NominalDate
    -> (RecommendedTreatmentSign -> msg)
    -> (AvoidingGuidanceReason -> msg)
    -> AssembledData
    -> MedicationDistributionForm
    -> ( List (Html msg), Int, Int )
resolveRecommendedTreatmentForPrevoiuslyDiagnosedHypertensionInputsAndTasks language currentDate setRecommendedTreatmentSignMsg setAvoidingGuidanceReasonMsg assembled form =
    let
        diagnosisHeader =
            viewCustomLabel language (Translate.HypertensionRecommendedTreatmentUpdateHeader forModeratePreeclamsia) "." "label"

        forModeratePreeclamsia =
            diagnosedModeratePreeclampsiaPrevoiusly assembled

        currentBPLabel =
            getMeasurementValueFunc assembled.measurements.vitals
                |> Maybe.andThen
                    (\value ->
                        Maybe.map2
                            (\sys dia ->
                                let
                                    floatToString =
                                        round >> String.fromInt
                                in
                                div [ class "label overview" ]
                                    [ text <| translate language Translate.HypertensionRecommendedTreatmentUpdateBPLabel
                                    , text " "
                                    , span [ class "highlight" ] [ text <| floatToString sys ++ "/" ++ floatToString dia ]
                                    , text "."
                                    ]
                            )
                            value.sys
                            value.dia
                    )
                |> Maybe.withDefault emptyNode

        ( input, completed, active ) =
            recommendedTreatmentForHypertensionInputAndTask language
                currentDate
                recommendedTreatmentSignsForHypertension
                setRecommendedTreatmentSignMsg
                assembled
                form
    in
    -- This usecase is when we already provide treatment and want
    -- update it.
    Maybe.map2
        (\recommendationDosageUpdate recommendedMedication ->
            let
                ( currentTreatmentLabel, newTreatmentLabel ) =
                    getLatestTreatmentByTreatmentOptions recommendedTreatmentSignsForHypertension assembled
                        |> Maybe.map
                            (\currentTreatment ->
                                let
                                    recommendationDosageUpdateLabel =
                                        if
                                            -- This is a special usecase, where previously no treatment is given, and
                                            -- currently BP is normal. Nevertheless, we still recommend starting tratement
                                            -- sinve Hypertension was diagnosed previously.
                                            (currentTreatment == NoTreatmentForHypertension)
                                                && (recommendationDosageUpdate == TreatementUpdateMaintainCurrentDoasage)
                                        then
                                            Translate.HypertensionRecommendedTreatmentUpdateStartTreatment

                                        else
                                            Translate.HypertensionRecommendedTreatmentUpdateNewTreatment recommendationDosageUpdate
                                in
                                ( div [ class "label overview" ] <|
                                    if currentTreatment == NoTreatmentForHypertension then
                                        [ text <| translate language Translate.HypertensionRecommendedTreatmentUpdateNoCurrentTreatment
                                        , text "."
                                        ]

                                    else
                                        [ text <| translate language Translate.HypertensionRecommendedTreatmentUpdateCurrentTreatment
                                        , text " "
                                        , text <| translate language <| Translate.RecommendedTreatmentSignLabel currentTreatment
                                        , text " "
                                        , text <| translate language <| Translate.RecommendedTreatmentSignDosage currentTreatment
                                        , text "."
                                        ]
                                , div [ class "label overview" ]
                                    [ text <| translate language recommendationDosageUpdateLabel
                                    , text " "
                                    , viewTreatmentOptionForHypertension language recommendedMedication
                                    , text "."
                                    ]
                                )
                            )
                        |> Maybe.withDefault ( emptyNode, emptyNode )

                ( derivedInput, derivedCompleted, derivedActive ) =
                    Maybe.map
                        (\recommendedTreatmentSigns ->
                            if not <| List.member recommendedMedication recommendedTreatmentSigns then
                                ( [ viewQuestionLabel language Translate.NotFollowingRecommendationQuestion
                                  , viewCheckBoxSelectInput language
                                        [ AvoidingGuidanceHypertensionLackOfStock
                                        , AvoidingGuidanceHypertensionKnownAllergy
                                        , AvoidingGuidanceHypertensionPatientDeclined
                                        ]
                                        [ AvoidingGuidanceHypertensionPatientUnableToAfford
                                        , AvoidingGuidanceHypertensionOther
                                        , AvoidingGuidanceHypertensionReinforceAdherence
                                        ]
                                        form.hypertensionAvoidingGuidanceReason
                                        setAvoidingGuidanceReasonMsg
                                        Translate.AvoidingGuidanceReason
                                  ]
                                , taskCompleted form.hypertensionAvoidingGuidanceReason
                                , 1
                                )

                            else
                                ( [], 0, 0 )
                        )
                        form.recommendedTreatmentSigns
                        |> Maybe.withDefault ( [], 0, 0 )
            in
            ( [ diagnosisHeader
              , currentBPLabel
              , currentTreatmentLabel
              , newTreatmentLabel
              ]
                ++ input
                ++ derivedInput
                ++ [ div [ class "separator" ] [] ]
            , completed + derivedCompleted
            , active + derivedActive
            )
        )
        (hypertensionTreatementUpdateRecommendationByBP assembled)
        (resolveHypertensionTreatementUpdateMedication assembled)
        |> -- There's no treatment, and only case when this is possible,
           -- is when Moderate Preeclamsia was diagnosed at previous encounter,
           -- and patient was referred to hospital.
           Maybe.withDefault
            ( [ diagnosisHeader
              , currentBPLabel
              ]
                ++ input
                ++ [ div [ class "separator" ] [] ]
            , completed
            , active
            )


recommendedTreatmentForHypertensionInputAndTask :
    Language
    -> NominalDate
    -> List RecommendedTreatmentSign
    -> (RecommendedTreatmentSign -> msg)
    -> AssembledData
    -> MedicationDistributionForm
    -> ( List (Html msg), Int, Int )
recommendedTreatmentForHypertensionInputAndTask language currentDate options setRecommendedTreatmentSignMsg assembled form =
    let
        -- Since we may have values set for another diagnosis, or from
        -- the other phase of encounter, we need to filter them out,
        -- to be able to determine the current value.
        currentValue =
            Maybe.andThen
                (List.filter (\sign -> List.member sign recommendedTreatmentSignsForHypertension)
                    >> List.head
                )
                form.recommendedTreatmentSigns
    in
    ( [ h2 [] [ text <| translate language Translate.ActionsToTake ++ ":" ]
      , div [ class "instructions" ]
            [ viewInstructionsLabel
                "icon-pills"
                (text <| translate language Translate.HypertensionRecommendedTreatmentHelper ++ ":")
            ]
      , viewCheckBoxSelectCustomInput language
            options
            []
            currentValue
            setRecommendedTreatmentSignMsg
            (viewTreatmentOptionForHypertension language)
      ]
    , taskCompleted currentValue
    , 1
    )


{-| Note: Even though name says Hypertension, it includes Moderate Preeclamsia as well.
-}
viewTreatmentOptionForHypertension : Language -> RecommendedTreatmentSign -> Html any
viewTreatmentOptionForHypertension language sign =
    case sign of
        TreatmentHypertensionAddCarvedilol ->
            viewMultipleTreatmentWithDosage language
                [ TreatmentMethyldopa4
                , TreatmentHypertensionAddCarvedilol
                ]

        TreatmentHypertensionAddAmlodipine ->
            viewMultipleTreatmentWithDosage language
                [ TreatmentMethyldopa4
                , TreatmentHypertensionAddCarvedilol
                , TreatmentHypertensionAddAmlodipine
                ]

        _ ->
            viewTreatmentOptionWithDosage language sign


{-| Note: Even though name says Hypertension, it includes Moderate Preeclamsia as well.
-}
updateHypertensionTreatmentWithMedication : AssembledData -> Bool
updateHypertensionTreatmentWithMedication assembled =
    resolveHypertensionTreatementUpdateMedication assembled
        |> isJust


{-| Note: Even though name says Hypertension, it includes Moderate Preeclamsia as well.
-}
resolveHypertensionTreatementUpdateMedication : AssembledData -> Maybe RecommendedTreatmentSign
resolveHypertensionTreatementUpdateMedication assembled =
    resolveHypertensionTreatementUpdateRecommendation assembled
        |> Maybe.andThen
            (\( medication, hospitalizationRequired ) ->
                if hospitalizationRequired || medication == NoTreatmentForHypertension then
                    Nothing

                else
                    Just medication
            )


{-| Note: Even though name says Hypertension, it includes Moderate Preeclamsia as well.
-}
updateHypertensionTreatmentWithHospitalization : AssembledData -> Bool
updateHypertensionTreatmentWithHospitalization assembled =
    resolveHypertensionTreatementUpdateRecommendation assembled
        |> Maybe.map ((==) hypertensionTreatementHospitalizationOption)
        |> Maybe.withDefault False


{-| Note: Even though name says Hypertension, it includes Moderate Preeclamsia as well.
-}
hypertensionTreatementHospitalizationOption : ( RecommendedTreatmentSign, Bool )
hypertensionTreatementHospitalizationOption =
    ( NoTreatmentForHypertension, True )


{-| Note: Even though name says Hypertension, it includes Moderate Preeclamsia as well.
-}
resolveHypertensionTreatementUpdateRecommendation : AssembledData -> Maybe ( RecommendedTreatmentSign, Bool )
resolveHypertensionTreatementUpdateRecommendation assembled =
    Maybe.map2
        (\currentTreatment treatementUpdateByBP ->
            let
                medicationOption medication =
                    ( medication, False )
            in
            case currentTreatment of
                NoTreatmentForHypertension ->
                    case treatementUpdateByBP of
                        TreatementUpdateMaintainCurrentDoasage ->
                            -- No treatment was given and BP seems normal, however,
                            -- we still recommend taking Methyldopa because Hypertension
                            -- was diagnosed previously.
                            medicationOption TreatmentMethyldopa2

                        TreatementUpdateIncreaseOneDose ->
                            medicationOption TreatmentMethyldopa2

                        TreatementUpdateIncreaseTwoDoses ->
                            medicationOption TreatmentMethyldopa3

                        TreatementUpdateHospitalize ->
                            hypertensionTreatementHospitalizationOption

                TreatmentMethyldopa2 ->
                    case treatementUpdateByBP of
                        TreatementUpdateMaintainCurrentDoasage ->
                            medicationOption TreatmentMethyldopa2

                        TreatementUpdateIncreaseOneDose ->
                            medicationOption TreatmentMethyldopa3

                        TreatementUpdateIncreaseTwoDoses ->
                            medicationOption TreatmentMethyldopa4

                        TreatementUpdateHospitalize ->
                            hypertensionTreatementHospitalizationOption

                TreatmentMethyldopa3 ->
                    case treatementUpdateByBP of
                        TreatementUpdateMaintainCurrentDoasage ->
                            medicationOption TreatmentMethyldopa3

                        TreatementUpdateIncreaseOneDose ->
                            medicationOption TreatmentMethyldopa4

                        TreatementUpdateIncreaseTwoDoses ->
                            medicationOption TreatmentHypertensionAddCarvedilol

                        TreatementUpdateHospitalize ->
                            hypertensionTreatementHospitalizationOption

                TreatmentMethyldopa4 ->
                    case treatementUpdateByBP of
                        TreatementUpdateMaintainCurrentDoasage ->
                            medicationOption TreatmentMethyldopa4

                        TreatementUpdateIncreaseOneDose ->
                            medicationOption TreatmentHypertensionAddCarvedilol

                        TreatementUpdateIncreaseTwoDoses ->
                            medicationOption TreatmentHypertensionAddAmlodipine

                        TreatementUpdateHospitalize ->
                            hypertensionTreatementHospitalizationOption

                TreatmentHypertensionAddCarvedilol ->
                    case treatementUpdateByBP of
                        TreatementUpdateMaintainCurrentDoasage ->
                            medicationOption TreatmentHypertensionAddCarvedilol

                        TreatementUpdateIncreaseOneDose ->
                            medicationOption TreatmentHypertensionAddAmlodipine

                        TreatementUpdateIncreaseTwoDoses ->
                            hypertensionTreatementHospitalizationOption

                        TreatementUpdateHospitalize ->
                            hypertensionTreatementHospitalizationOption

                TreatmentHypertensionAddAmlodipine ->
                    case treatementUpdateByBP of
                        TreatementUpdateMaintainCurrentDoasage ->
                            medicationOption TreatmentHypertensionAddAmlodipine

                        TreatementUpdateIncreaseOneDose ->
                            hypertensionTreatementHospitalizationOption

                        TreatementUpdateIncreaseTwoDoses ->
                            hypertensionTreatementHospitalizationOption

                        TreatementUpdateHospitalize ->
                            hypertensionTreatementHospitalizationOption

                -- We should never get here, since these are not
                -- Hypertension options.
                _ ->
                    ( NoTreatmentForHypertension, False )
        )
        (getLatestTreatmentByTreatmentOptions recommendedTreatmentSignsForHypertension assembled)
        (hypertensionTreatementUpdateRecommendationByBP assembled)


{-| Note: Even though name says Hypertension, it includes Moderate Preeclamsia as well.
-}
hypertensionTreatementUpdateRecommendationByBP : AssembledData -> Maybe HypertensionTreatementUpdateOption
hypertensionTreatementUpdateRecommendationByBP assembled =
    if diagnosedHypertensionPrevoiusly assembled || diagnosedModeratePreeclampsiaPrevoiusly assembled then
        getMeasurementValueFunc assembled.measurements.vitals
            |> Maybe.andThen
                (\value ->
                    Maybe.map2
                        (\sys dia ->
                            let
                                bySys =
                                    hypertensionTreatementUpdateRecommendationBySys sys

                                byDia =
                                    hypertensionTreatementUpdateRecommendationByDia dia
                            in
                            if hypertensionTreatementUpdateToNumber bySys < hypertensionTreatementUpdateToNumber byDia then
                                byDia

                            else
                                bySys
                        )
                        value.sys
                        value.dia
                )

    else
        Nothing


{-| Note: Even though name says Hypertension, it includes Moderate Preeclamsia as well.
-}
hypertensionTreatementUpdateRecommendationBySys : Float -> HypertensionTreatementUpdateOption
hypertensionTreatementUpdateRecommendationBySys value =
    if value < 140 then
        TreatementUpdateMaintainCurrentDoasage

    else if value < 160 then
        TreatementUpdateIncreaseOneDose

    else if value < 180 then
        TreatementUpdateIncreaseTwoDoses

    else
        TreatementUpdateHospitalize


{-| Note: Even though name says Hypertension, it includes Moderate Preeclamsia as well.
-}
hypertensionTreatementUpdateRecommendationByDia : Float -> HypertensionTreatementUpdateOption
hypertensionTreatementUpdateRecommendationByDia value =
    if value < 90 then
        TreatementUpdateMaintainCurrentDoasage

    else if value < 100 then
        TreatementUpdateIncreaseOneDose

    else if value < 110 then
        TreatementUpdateIncreaseTwoDoses

    else
        TreatementUpdateHospitalize


hypertensionTreatementUpdateToNumber : HypertensionTreatementUpdateOption -> Int
hypertensionTreatementUpdateToNumber value =
    case value of
        TreatementUpdateMaintainCurrentDoasage ->
            0

        TreatementUpdateIncreaseOneDose ->
            1

        TreatementUpdateIncreaseTwoDoses ->
            2

        TreatementUpdateHospitalize ->
            3


getLatestTreatmentByTreatmentOptions : List RecommendedTreatmentSign -> AssembledData -> Maybe RecommendedTreatmentSign
getLatestTreatmentByTreatmentOptions treatmentOptions assembled =
    List.reverse assembled.nursePreviousEncountersData
        |> List.filterMap
            (.measurements
                >> .medicationDistribution
                >> getMeasurementValueFunc
                >> Maybe.andThen
                    (\value ->
                        Maybe.map
                            (EverySet.toList
                                >> List.filter (\sign -> List.member sign treatmentOptions)
                                >> List.head
                            )
                            value.recommendedTreatmentSigns
                    )
            )
        |> Maybe.Extra.values
        |> List.head


resolveRecommendedTreatmentForMalariaInputsAndTasks :
    Language
    -> NominalDate
    -> (List RecommendedTreatmentSign -> RecommendedTreatmentSign -> msg)
    -> AssembledData
    -> MedicationDistributionForm
    -> ( List (Html msg), Int, Int )
resolveRecommendedTreatmentForMalariaInputsAndTasks language currentDate setRecommendedTreatmentSignMsg assembled form =
    let
        egaInWeeks =
            Maybe.map
                (calculateEGAWeeks currentDate)
                assembled.globalLmpDate

        allowedSigns =
            recommendedTreatmentSignsForMalaria

        medicationTreatment =
            Maybe.map
                (\egaWeeks ->
                    if egaWeeks <= 14 then
                        TreatmentQuinineSulphate

                    else
                        TreatmentCoartem
                )
                egaInWeeks
                |> Maybe.withDefault TreatmentQuinineSulphate

        -- Since we may have values set for another diagnosis, or from
        -- the other phase of encounter, we need to filter them out,
        -- to be able to determine the current value.
        currentValue =
            Maybe.andThen
                (List.filter (\sign -> List.member sign allowedSigns)
                    >> List.head
                )
                form.recommendedTreatmentSigns
    in
    ( [ viewCustomLabel language Translate.MalariaRecommendedTreatmentHeader "." "instructions"
      , h2 []
            [ text <| translate language Translate.ActionsToTake ++ ":" ]
      , div [ class "instructions" ]
            [ viewInstructionsLabel "icon-pills" (text <| translate language Translate.MalariaRecommendedTreatmentHelper ++ ":") ]
      , viewCheckBoxSelectInput language
            [ medicationTreatment
            , TreatmentWrittenProtocols
            , TreatmentReferToHospital
            , NoTreatmentForMalaria
            ]
            []
            currentValue
            (setRecommendedTreatmentSignMsg allowedSigns)
            Translate.RecommendedTreatmentSignLabel
      , div [ class "separator" ] []
      ]
    , taskCompleted currentValue
    , 1
    )


recommendedTreatmentSignsForMalaria : List RecommendedTreatmentSign
recommendedTreatmentSignsForMalaria =
    [ TreatmentQuinineSulphate
    , TreatmentCoartem
    , TreatmentWrittenProtocols
    , TreatmentReferToHospital
    , NoTreatmentForMalaria
    ]


resolveRecommendedTreatmentForSyphilisInputsAndTasks :
    Language
    -> NominalDate
    -> (List RecommendedTreatmentSign -> RecommendedTreatmentSign -> msg)
    -> List RecommendedTreatmentSign
    -> AssembledData
    -> MedicationDistributionForm
    -> ( List (Html msg), Int, Int )
resolveRecommendedTreatmentForSyphilisInputsAndTasks language currentDate setRecommendedTreatmentSignMsg allowedSigns assembled form =
    let
        -- Since we may have values set for another diagnosis, or from
        -- inital phase of encounter, we need to filter them out,
        -- to be able to determine the current value.
        currentValue =
            Maybe.andThen
                (List.filter (\sign -> List.member sign recommendedTreatmentSignsForSyphilis)
                    >> List.head
                )
                form.recommendedTreatmentSigns

        warning =
            Maybe.map
                (\signs ->
                    if
                        List.any (\sign -> List.member sign signs)
                            [ TreatmentErythromycin, TreatmentAzithromycin ]
                    then
                        div [ class "warning" ]
                            [ img [ src "assets/images/exclamation-red.png" ] []
                            , text <| translate language Translate.SyphilisRecommendedTreatmentWarning
                            ]

                    else
                        emptyNode
                )
                form.recommendedTreatmentSigns
                |> Maybe.withDefault emptyNode
    in
    ( [ viewCustomLabel language Translate.SyphilisRecommendedTreatmentHeader "." "instructions"
      , h2 [] [ text <| translate language Translate.ActionsToTake ++ ":" ]
      , div [ class "instructions" ]
            [ viewInstructionsLabel "icon-pills" (text <| translate language Translate.SyphilisRecommendedTreatmentHelper ++ ".")
            , p [ class "instructions-warning" ] [ text <| translate language Translate.SyphilisRecommendedTreatmentInstructions ++ "." ]
            ]
      , viewCheckBoxSelectCustomInput language
            recommendedTreatmentSignsForSyphilis
            []
            currentValue
            (setRecommendedTreatmentSignMsg allowedSigns)
            (viewTreatmentOptionWithDosage language)
      , warning
      , div [ class "separator" ] []
      ]
    , taskCompleted currentValue
    , 1
    )


recommendedTreatmentSignsForSyphilis : List RecommendedTreatmentSign
recommendedTreatmentSignsForSyphilis =
    [ TreatmentPenecilin1
    , TreatmentPenecilin3
    , TreatmentErythromycin
    , TreatmentAzithromycin
    , TreatmentCeftriaxon
    , NoTreatmentForSyphilis
    ]


resolveRecommendedTreatmentForHeartburnInputsAndTasks :
    Language
    -> NominalDate
    -> (List RecommendedTreatmentSign -> RecommendedTreatmentSign -> msg)
    -> AssembledData
    -> MedicationDistributionForm
    -> ( List (Html msg), Int, Int )
resolveRecommendedTreatmentForHeartburnInputsAndTasks language currentDate setRecommendedTreatmentSignMsg assembled form =
    let
        allowedSigns =
            recommendedTreatmentSignsForHeartburn

        -- Since we may have values set for another diagnosis,
        -- we need to filter them out, to be able to determine the current value.
        currentValue =
            Maybe.andThen
                (List.filter (\sign -> List.member sign allowedSigns)
                    >> List.head
                )
                form.recommendedTreatmentSigns
    in
    ( [ viewCustomLabel language Translate.HeartburnRecommendedTreatmentHeader "." "instructions"
      , h2 [] [ text <| translate language Translate.ActionsToTake ++ ":" ]
      , div [ class "instructions" ]
            [ viewInstructionsLabel "icon-pills" (text <| translate language Translate.HeartburnRecommendedTreatmentHelper ++ ".") ]
      , viewCheckBoxSelectCustomInput language
            allowedSigns
            []
            currentValue
            (setRecommendedTreatmentSignMsg allowedSigns)
            (viewTreatmentOptionForHeartburn language)
      , div [ class "separator" ] []
      ]
    , taskCompleted currentValue
    , 1
    )


viewTreatmentOptionForHeartburn : Language -> RecommendedTreatmentSign -> Html any
viewTreatmentOptionForHeartburn language sign =
    case sign of
        TreatmentAluminiumHydroxide ->
            viewTreatmentOptionWithDosage language sign

        _ ->
            label [] [ text <| translate language <| Translate.RecommendedTreatmentSignLabel sign ]


recommendedTreatmentSignsForHeartburn : List RecommendedTreatmentSign
recommendedTreatmentSignsForHeartburn =
    [ TreatmentAluminiumHydroxide
    , TreatmentHealthEducationForHeartburn
    ]


resolveRecommendedTreatmentForUrinaryTractInfectionInputsAndTasks :
    Language
    -> NominalDate
    -> (List RecommendedTreatmentSign -> RecommendedTreatmentSign -> msg)
    -> AssembledData
    -> MedicationDistributionForm
    -> ( List (Html msg), Int, Int )
resolveRecommendedTreatmentForUrinaryTractInfectionInputsAndTasks language currentDate setRecommendedTreatmentSignMsg assembled form =
    let
        allowedSigns =
            recommendedTreatmentSignsForUrinaryTractInfection

        -- Since we may have values set for another diagnosis,
        -- we need to filter them out, to be able to determine the current value.
        currentValue =
            Maybe.andThen
                (List.filter (\sign -> List.member sign allowedSigns)
                    >> List.head
                )
                form.recommendedTreatmentSigns
    in
    ( [ viewCustomLabel language Translate.UrinaryTractInfectionRecommendedTreatmentHeader "." "instructions"
      , h2 [] [ text <| translate language Translate.ActionsToTake ++ ":" ]
      , div [ class "instructions" ]
            [ viewInstructionsLabel "icon-pills" (text <| translate language Translate.UrinaryTractInfectionRecommendedTreatmentHelper ++ ".")
            , p [ class "instructions-warning" ] [ text <| translate language Translate.UrinaryTractInfectionRecommendedTreatmentInstructions ++ "." ]
            ]
      , viewCheckBoxSelectCustomInput language
            allowedSigns
            []
            currentValue
            (setRecommendedTreatmentSignMsg allowedSigns)
            (viewTreatmentOptionWithDosage language)
      , div [ class "separator" ] []
      ]
    , taskCompleted currentValue
    , 1
    )


recommendedTreatmentSignsForUrinaryTractInfection : List RecommendedTreatmentSign
recommendedTreatmentSignsForUrinaryTractInfection =
    [ TreatmentNitrofurantoin
    , TreatmentAmoxicillin
    ]


resolveRecommendedTreatmentForCandidiasisInputsAndTasks :
    Language
    -> NominalDate
    -> (List RecommendedTreatmentSign -> RecommendedTreatmentSign -> msg)
    -> AssembledData
    -> MedicationDistributionForm
    -> ( List (Html msg), Int, Int )
resolveRecommendedTreatmentForCandidiasisInputsAndTasks language currentDate setRecommendedTreatmentSignMsg assembled form =
    let
        allowedSigns =
            recommendedTreatmentSignsForCandidiasis

        -- Since we may have values set for another diagnosis,
        -- we need to filter them out, to be able to determine the current value.
        currentValue =
            Maybe.andThen
                (List.filter (\sign -> List.member sign allowedSigns)
                    >> List.head
                )
                form.recommendedTreatmentSigns
    in
    ( [ viewCustomLabel language Translate.CandidiasisRecommendedTreatmentHeader "." "instructions"
      , h2 [] [ text <| translate language Translate.ActionsToTake ++ ":" ]
      , div [ class "instructions" ]
            [ viewInstructionsLabel "icon-pills" (text <| translate language Translate.CandidiasisRecommendedTreatmentHelper ++ ":")
            ]
      , viewCheckBoxSelectCustomInput language
            allowedSigns
            []
            currentValue
            (setRecommendedTreatmentSignMsg allowedSigns)
            (viewTreatmentOptionWithDosage language)
      , div [ class "separator" ] []
      ]
    , taskCompleted currentValue
    , 1
    )


recommendedTreatmentSignsForCandidiasis : List RecommendedTreatmentSign
recommendedTreatmentSignsForCandidiasis =
    [ TreatmentClotrimaxazole200
    , TreatmentClotrimaxazole500
    ]


resolveRecommendedTreatmentForMastitisInputsAndTasks :
    Language
    -> NominalDate
    -> (List RecommendedTreatmentSign -> RecommendedTreatmentSign -> msg)
    -> AssembledData
    -> MedicationDistributionForm
    -> ( List (Html msg), Int, Int )
resolveRecommendedTreatmentForMastitisInputsAndTasks language currentDate setRecommendedTreatmentSignMsg assembled form =
    let
        allowedSigns =
            recommendedTreatmentSignsForMastitis

        forEarlyMastitisOrEngorgment =
            diagnosed DiagnosisPostpartumEarlyMastitisOrEngorgment assembled

        -- Since we may have values set for another diagnosis,
        -- we need to filter them out, to be able to determine the current value.
        currentValue =
            Maybe.andThen
                (List.filter (\sign -> List.member sign allowedSigns)
                    >> List.head
                )
                form.recommendedTreatmentSigns
    in
    ( [ viewCustomLabel language (Translate.MastitisRecommendedTreatmentHeader forEarlyMastitisOrEngorgment) "." "instructions"
      , h2 [] [ text <| translate language Translate.ActionsToTake ++ ":" ]
      , div [ class "instructions" ]
            [ viewInstructionsLabel "icon-pills" (text <| translate language Translate.MastitisRecommendedTreatmentHelper ++ ".") ]
      , viewCheckBoxSelectCustomInput language
            allowedSigns
            []
            currentValue
            (setRecommendedTreatmentSignMsg allowedSigns)
            (viewTreatmentOptionWithDosage language)
      , div [ class "separator" ] []
      ]
    , taskCompleted currentValue
    , 1
    )


recommendedTreatmentSignsForMastitis : List RecommendedTreatmentSign
recommendedTreatmentSignsForMastitis =
    [ TreatmentCloxacillin
    , TreatmentMastitisAmoxicillin
    , TreatmentPenecilinV
    , TreatmentParacetamol
    , TreatmentIbuprofen
    , NoTreatmentForMastitis
    ]


{-| Medication Distribution activity appears on both initial and recurrent encounters.
Each one of them got unique set of signs that can be used.
In order to know if activity was completed or not, we check if at least one
of those signs was set.
-}
medicationDistributionMeasurementTaken : List MedicationDistributionSign -> PrenatalMeasurements -> Bool
medicationDistributionMeasurementTaken allowedSigns measurements =
    getMeasurementValueFunc measurements.medicationDistribution
        |> Maybe.map
            (\value ->
                List.any (\sign -> EverySet.member sign value.distributionSigns)
                    allowedSigns
            )
        |> Maybe.withDefault False


resolveRequiredMedicationsSet :
    Language
    -> NominalDate
    -> PrenatalEncounterPhase
    -> AssembledData
    -> List ( TranslationId, List MedicationDistributionSign, List (Html any) )
resolveRequiredMedicationsSet language currentDate phase assembled =
    let
        resolveHIVPositiveSet diagnosis =
            let
                hivDiagnosed =
                    diagnosed diagnosis assembled

                hivProgramHC =
                    hivProgramAtHC assembled.measurements
            in
            if
                (hivDiagnosed && not hivProgramHC)
                    || patientReportedNoMedicineRecievedFromPMTCT assembled.measurements
            then
                Just
                    ( Translate.MedicationDistributionHelperHIV
                    , [ TDF3TC, Dolutegravir ]
                    , []
                    )

            else
                Nothing

        resolveDiscordantPartnershipSet diagnosis =
            if diagnosed diagnosis assembled then
                let
                    partnerTakingARVsByHIVTest =
                        getMeasurementValueFunc assembled.measurements.hivTest
                            |> Maybe.andThen .hivSigns
                            |> Maybe.map (EverySet.member PartnerTakingARV)
                            |> Maybe.withDefault False

                    partnerTakingARVsByPartnerHIVTest =
                        getMeasurementValueFunc assembled.measurements.partnerHIVTest
                            |> Maybe.andThen .hivSigns
                            |> Maybe.map (EverySet.member PartnerTakingARV)
                            |> Maybe.withDefault False

                    helper =
                        if partnerTakingARVsByPartnerHIVTest || partnerTakingARVsByHIVTest then
                            Translate.MedicationDistributionHelperDiscordantPartnership

                        else
                            Translate.MedicationDistributionHelperDiscordantPartnershipNoARVs
                in
                Just
                    ( helper
                    , [ TDF3TC ]
                    , []
                    )

            else
                Nothing

        resolveModerateAnemiaSet diagnosis =
            if
                diagnosed diagnosis assembled
                    && (not <| referToHospitalDueToAdverseEventForAnemiaTreatment assembled)
            then
                Just
                    ( Translate.MedicationDistributionHelperAnemia
                    , [ Iron, FolicAcid ]
                    , []
                    )

            else
                Nothing
    in
    case phase of
        -- Not for Postpartum encounter.
        PrenatalEncounterPhaseInitial ->
            let
                mebendazoleSet =
                    let
                        prescribeMebendazole =
                            (assembled.encounter.encounterType == NurseEncounter)
                                && showMebendazoleQuestion currentDate assembled
                                && (getMeasurementValueFunc assembled.measurements.medication
                                        |> Maybe.andThen .signs
                                        |> Maybe.map (EverySet.member Mebendazole >> not)
                                        |> Maybe.withDefault False
                                   )
                    in
                    if prescribeMebendazole then
                        Just
                            ( Translate.MedicationDistributionHelperMebendazole
                            , [ Mebendezole ]
                            , []
                            )

                    else
                        Nothing

                gonorheaSet =
                    if diagnosed DiagnosisGonorrhea assembled then
                        Just
                            ( Translate.MedicationDistributionHelperGonorrhea
                            , [ Ceftriaxone, Azithromycin ]
                            , [ viewCustomLabel language Translate.MedicationDistributionNoticeGonorrhea "," "label footer"
                              , ul []
                                    [ li [] [ text <| translate language Translate.MedicationDistributionNoticeGonorrheaPartnerMed1 ]
                                    , li [] [ text <| translate language Translate.MedicationDistributionNoticeGonorrheaPartnerMed2 ]
                                    ]
                              ]
                            )

                    else
                        Nothing

                trichomonasOrBVSet =
                    if diagnosed DiagnosisTrichomonasOrBacterialVaginosis assembled then
                        Just
                            ( Translate.MedicationDistributionHelperTrichomonasOrBacterialVaginosis
                            , [ Metronidazole ]
                            , []
                            )

                    else
                        Nothing

                -- Only for Postpartum encounter.
                vitaminASet =
                    let
                        prescribeVitaminA =
                            (assembled.encounter.encounterType == NursePostpartumEncounter)
                                && (getMeasurementValueFunc assembled.measurements.medication
                                        |> Maybe.andThen .signs
                                        |> Maybe.map (EverySet.member PostpartumVitaminA >> not)
                                        |> Maybe.withDefault False
                                   )
                    in
                    if prescribeVitaminA then
                        Just
                            ( Translate.MedicationDistributionHelperVitaminA
                            , [ VitaminA ]
                            , []
                            )

                    else
                        Nothing

                -- Used to be prescribed for Early Mastitis / Engorgment
                -- diagnosis. Currently not in use.
                -- Keeping it's infrastructure for possible future applications.
                paracetamolSet =
                    ( Translate.MedicationDistributionHelperEarlyMastitisOrEngorgment
                    , [ Paracetamol ]
                    , []
                    )
            in
            Maybe.Extra.values
                [ mebendazoleSet
                , resolveHIVPositiveSet DiagnosisHIVInitialPhase
                , resolveDiscordantPartnershipSet DiagnosisDiscordantPartnershipInitialPhase
                , resolveModerateAnemiaSet DiagnosisModerateAnemiaInitialPhase
                , gonorheaSet
                , trichomonasOrBVSet
                , vitaminASet
                ]

        PrenatalEncounterPhaseRecurrent ->
            Maybe.Extra.values
                [ resolveHIVPositiveSet DiagnosisHIVRecurrentPhase
                , resolveDiscordantPartnershipSet DiagnosisDiscordantPartnershipRecurrentPhase
                , resolveModerateAnemiaSet DiagnosisModerateAnemiaRecurrentPhase
                ]


diagnosesCausingHospitalReferralByAdverseEventForTreatment : AssembledData -> List PrenatalDiagnosis
diagnosesCausingHospitalReferralByAdverseEventForTreatment assembled =
    filterDiagnosesCausingHospitalReferralByAdverseEventForTreatment
        [ DiagnosisHIVInitialPhase
        , DiagnosisHIVRecurrentPhase
        , -- Since treatment for Hypertension and Moderate Preeclampsia
          -- is identical, we use this indicator for both.
          DiagnosisChronicHypertensionImmediate
        , DiagnosisMalariaInitialPhase
        , DiagnosisMalariaRecurrentPhase
        , DiagnosisModerateAnemiaInitialPhase
        , DiagnosisModerateAnemiaRecurrentPhase
        , DiagnosisSyphilisInitialPhase
        , DiagnosisSyphilisRecurrentPhase
        ]
        assembled


{-| Note: Even though name says Hypertension, it includes Moderate Preeclamsia as well.
Moderate Preeclamsia logic is a higher lavel condition for Hypertension within
identical treatement, and therefore, we do not differentiate between the 2.
-}
referToHospitalDueToAdverseEventForHypertensionTreatment : AssembledData -> Bool
referToHospitalDueToAdverseEventForHypertensionTreatment =
    filterDiagnosesCausingHospitalReferralByAdverseEventForTreatment
        [ -- Since treatment for Hypertension and Moderate Preeclampsia
          -- is identical, we use this indicator for both.
          DiagnosisChronicHypertensionImmediate
        ]
        >> List.isEmpty
        >> not


referToHospitalDueToAdverseEventForAnemiaTreatment : AssembledData -> Bool
referToHospitalDueToAdverseEventForAnemiaTreatment =
    filterDiagnosesCausingHospitalReferralByAdverseEventForTreatment
        [ DiagnosisModerateAnemiaInitialPhase, DiagnosisModerateAnemiaRecurrentPhase ]
        >> List.isEmpty
        >> not


referToHospitalDueToAdverseEventForMalariaTreatment : AssembledData -> Bool
referToHospitalDueToAdverseEventForMalariaTreatment =
    filterDiagnosesCausingHospitalReferralByAdverseEventForTreatment
        [ DiagnosisMalariaInitialPhase, DiagnosisMalariaRecurrentPhase ]
        >> List.isEmpty
        >> not


filterDiagnosesCausingHospitalReferralByAdverseEventForTreatment : List PrenatalDiagnosis -> AssembledData -> List PrenatalDiagnosis
filterDiagnosesCausingHospitalReferralByAdverseEventForTreatment diagnoses assembled =
    getMeasurementValueFunc assembled.measurements.medication
        |> Maybe.map
            (\value ->
                let
                    conditionByDiagnosis diagnosis =
                        case diagnosis of
                            DiagnosisHIVInitialPhase ->
                                Maybe.map (EverySet.member HIVTreatmentAdverseEventsHospitalization) value.hivTreatment
                                    |> Maybe.withDefault False

                            DiagnosisHIVRecurrentPhase ->
                                conditionByDiagnosis DiagnosisHIVInitialPhase

                            DiagnosisChronicHypertensionImmediate ->
                                referByTreatment value.hypertensionTreatment

                            DiagnosisMalariaInitialPhase ->
                                referByTreatment value.malariaTreatment

                            DiagnosisMalariaRecurrentPhase ->
                                conditionByDiagnosis DiagnosisMalariaInitialPhase

                            DiagnosisModerateAnemiaInitialPhase ->
                                referByTreatment value.anemiaTreatment

                            DiagnosisModerateAnemiaRecurrentPhase ->
                                conditionByDiagnosis DiagnosisModerateAnemiaInitialPhase

                            DiagnosisSyphilisInitialPhase ->
                                referByTreatment value.syphilisTreatment

                            DiagnosisSyphilisRecurrentPhase ->
                                conditionByDiagnosis DiagnosisSyphilisInitialPhase

                            -- There's no other diagnosis treatment we revise
                            -- at Treatment Review activity.
                            _ ->
                                False

                    referByTreatment =
                        Maybe.map (EverySet.member MedicationTreatmentAdverseEventsHospitalization)
                            >> Maybe.withDefault False
                in
                List.filter conditionByDiagnosis diagnoses
            )
        |> Maybe.withDefault []


diagnosesCausingHospitalReferralByPastDiagnoses : AssembledData -> List PrenatalDiagnosis
diagnosesCausingHospitalReferralByPastDiagnoses assembled =
    let
        allowedPastDiagnoses =
            syphilisDiagnosesIncludingNeurosyphilis
                ++ diabetesDiagnoses
                ++ [ DiagnosisHepatitisBRecurrentPhase, DiagnosisRhesusNegativeRecurrentPhase ]
    in
    EverySet.toList assembled.encounter.pastDiagnoses
        |> List.filter (\diagnosis -> List.member diagnosis allowedPastDiagnoses)


showMebendazoleQuestion : NominalDate -> AssembledData -> Bool
showMebendazoleQuestion currentDate assembled =
    assembled.globalLmpDate
        |> Maybe.map
            (\lmpDate ->
                let
                    egaInWeeks =
                        calculateEGAWeeks currentDate lmpDate

                    dewormingPillNotGiven =
                        List.filter
                            (.measurements
                                >> .medication
                                >> getMeasurementValueFunc
                                >> Maybe.andThen .signs
                                >> Maybe.map (EverySet.member DewormingPill)
                                >> Maybe.withDefault False
                            )
                            assembled.nursePreviousEncountersData
                            |> List.isEmpty

                    mebenadazoleNotPrescribed =
                        List.filter
                            (.measurements
                                >> .medicationDistribution
                                >> Maybe.map (Tuple.second >> .value >> .distributionSigns >> EverySet.member Mebendezole)
                                >> Maybe.withDefault False
                            )
                            assembled.nursePreviousEncountersData
                            |> List.isEmpty
                in
                -- Starting EGA week 24.
                (egaInWeeks >= 24)
                    && -- Previous variation had a question about deworming pill,
                       -- which is actually Menendazole, or something similar.
                       -- If somewhere during previous encounters patient stated that
                       -- deworming pill was given, we do not ask about Mebendazole.
                       dewormingPillNotGiven
                    && -- Mebendazole was not prescribed during the current pregnancy.
                       mebenadazoleNotPrescribed
            )
        |> Maybe.withDefault False


patientReportedNoMedicineRecievedFromPMTCT : PrenatalMeasurements -> Bool
patientReportedNoMedicineRecievedFromPMTCT measurements =
    getMeasurementValueFunc measurements.medication
        |> Maybe.andThen .hivTreatment
        |> Maybe.map
            (\hivTreatment ->
                List.any (\sign -> EverySet.member sign hivTreatment)
                    [ HIVTreatmentNoMedicineNotSeenAtPMTCT
                    , HIVTreatmentNoMedicineOutOfStock
                    , HIVTreatmentNoMedicinePatientRefused
                    , HIVTreatmentNoMedicineOther
                    ]
            )
        |> Maybe.withDefault False


resolveMedicationDistributionInputsAndTasksForMedication :
    Language
    -> NominalDate
    -> Person
    -> ((Bool -> MedicationDistributionForm -> MedicationDistributionForm) -> Bool -> msg)
    -> (Maybe AdministrationNote -> MedicationDistributionSign -> AdministrationNote -> msg)
    -> MedicationDistributionForm
    -> MedicationDistributionSign
    -> ( List (Html msg), Int, Int )
resolveMedicationDistributionInputsAndTasksForMedication language currentDate person setMedicationDistributionBoolInputMsg setMedicationDistributionAdministrationNoteMsg form medication =
    case medication of
        Mebendezole ->
            resolveMebendezoleDistributionInputsAndTasks language currentDate person setMedicationDistributionBoolInputMsg setMedicationDistributionAdministrationNoteMsg form

        Tenofovir ->
            resolveTenofovirDistributionInputsAndTasks language currentDate person setMedicationDistributionBoolInputMsg setMedicationDistributionAdministrationNoteMsg form

        Lamivudine ->
            resolveLamivudineDistributionInputsAndTasks language currentDate person setMedicationDistributionBoolInputMsg setMedicationDistributionAdministrationNoteMsg form

        Dolutegravir ->
            resolveDolutegravirDistributionInputsAndTasks language currentDate person setMedicationDistributionBoolInputMsg setMedicationDistributionAdministrationNoteMsg form

        TDF3TC ->
            resolveTDF3TCDistributionInputsAndTasks language currentDate person setMedicationDistributionBoolInputMsg setMedicationDistributionAdministrationNoteMsg form

        Iron ->
            resolveIronDistributionInputsAndTasks language currentDate person setMedicationDistributionBoolInputMsg setMedicationDistributionAdministrationNoteMsg form

        FolicAcid ->
            resolveFolicAcidDistributionInputsAndTasks language currentDate person setMedicationDistributionBoolInputMsg setMedicationDistributionAdministrationNoteMsg form

        Ceftriaxone ->
            resolveCeftriaxoneDistributionInputsAndTasks language currentDate person setMedicationDistributionBoolInputMsg setMedicationDistributionAdministrationNoteMsg form

        Azithromycin ->
            resolveAzithromycinDistributionInputsAndTasks language currentDate person setMedicationDistributionBoolInputMsg setMedicationDistributionAdministrationNoteMsg form

        Metronidazole ->
            resolveMetronidazoleDistributionInputsAndTasks language currentDate person setMedicationDistributionBoolInputMsg setMedicationDistributionAdministrationNoteMsg form

        VitaminA ->
            resolveVitaminADistributionInputsAndTasks language currentDate person setMedicationDistributionBoolInputMsg setMedicationDistributionAdministrationNoteMsg form

        Paracetamol ->
            resolveParacetamolDistributionInputsAndTasks language currentDate person setMedicationDistributionBoolInputMsg setMedicationDistributionAdministrationNoteMsg form

        -- Other medications are not prescribed at Prenatal encounter.
        _ ->
            ( [], 0, 0 )


resolveMebendezoleDistributionInputsAndTasks :
    Language
    -> NominalDate
    -> Person
    -> ((Bool -> MedicationDistributionForm -> MedicationDistributionForm) -> Bool -> msg)
    -> (Maybe AdministrationNote -> MedicationDistributionSign -> AdministrationNote -> msg)
    -> MedicationDistributionForm
    -> ( List (Html msg), Int, Int )
resolveMebendezoleDistributionInputsAndTasks language currentDate person setMedicationDistributionBoolInputMsg setMedicationDistributionAdministrationNoteMsg form =
    let
        instructions =
            resolveMebendezoleDosageAndIcon currentDate person
                |> Maybe.map
                    (\( dosage, icon ) ->
                        div [ class "instructions" ]
                            [ viewAdministeredMedicationCustomLabel language Translate.Administer (Translate.MedicationDistributionSign Mebendezole) ("(" ++ dosage ++ ")") icon "" Nothing
                            , div [ class "prescription" ] [ text <| translate language Translate.AdministerPrenatalMebendezoleHelper ++ "." ]
                            ]
                    )
                |> Maybe.withDefault emptyNode

        updateFunc value form_ =
            { form_ | mebendezole = Just value, nonAdministrationSigns = updateNonAdministrationSigns Mebendezole MedicationMebendezole value form_ }

        ( derivedInput, derivedTaskCompleted, derivedTaskActive ) =
            if form.mebendezole == Just False then
                ( viewMedicationDistributionDerivedQuestion language Mebendezole MedicationMebendezole setMedicationDistributionAdministrationNoteMsg form
                , taskCompleted <|
                    getCurrentReasonForMedicationNonAdministration MedicationMebendezole form
                , 1
                )

            else
                ( [], 0, 0 )
    in
    ( [ instructions
      , viewAdministeredMedicationQuestion language (Translate.MedicationDistributionSign Mebendezole)
      , viewBoolInput
            language
            form.mebendezole
            (setMedicationDistributionBoolInputMsg updateFunc)
            "mebendezole-medication"
            Nothing
      ]
        ++ derivedInput
    , taskCompleted form.mebendezole + derivedTaskCompleted
    , 1 + derivedTaskActive
    )


resolveTenofovirDistributionInputsAndTasks :
    Language
    -> NominalDate
    -> Person
    -> ((Bool -> MedicationDistributionForm -> MedicationDistributionForm) -> Bool -> msg)
    -> (Maybe AdministrationNote -> MedicationDistributionSign -> AdministrationNote -> msg)
    -> MedicationDistributionForm
    -> ( List (Html msg), Int, Int )
resolveTenofovirDistributionInputsAndTasks language currentDate person setMedicationDistributionBoolInputMsg setMedicationDistributionAdministrationNoteMsg form =
    let
        instructions =
            resolveTenofovirDosageAndIcon currentDate person
                |> Maybe.map
                    (\( dosage, icon ) ->
                        div [ class "instructions" ]
                            [ viewAdministeredMedicationCustomLabel language Translate.Administer (Translate.MedicationDistributionSign Tenofovir) ("(" ++ dosage ++ ")") icon "" Nothing
                            , div [ class "prescription" ] [ text <| translate language Translate.AdministerHIVARVHelper ++ "." ]
                            ]
                    )
                |> Maybe.withDefault emptyNode

        updateFunc value form_ =
            { form_ | tenofovir = Just value, nonAdministrationSigns = updateNonAdministrationSigns Tenofovir MedicationTenofovir value form_ }

        ( derivedInput, derivedTaskCompleted, derivedTaskActive ) =
            if form.tenofovir == Just False then
                ( viewMedicationDistributionDerivedQuestion language Tenofovir MedicationTenofovir setMedicationDistributionAdministrationNoteMsg form
                , taskCompleted <|
                    getCurrentReasonForMedicationNonAdministration MedicationTenofovir form
                , 1
                )

            else
                ( [], 0, 0 )
    in
    ( [ instructions
      , viewAdministeredMedicationQuestion language (Translate.MedicationDistributionSign Tenofovir)
      , viewBoolInput
            language
            form.tenofovir
            (setMedicationDistributionBoolInputMsg updateFunc)
            "tenofovir-medication"
            Nothing
      ]
        ++ derivedInput
    , taskCompleted form.tenofovir + derivedTaskCompleted
    , 1 + derivedTaskActive
    )


resolveLamivudineDistributionInputsAndTasks :
    Language
    -> NominalDate
    -> Person
    -> ((Bool -> MedicationDistributionForm -> MedicationDistributionForm) -> Bool -> msg)
    -> (Maybe AdministrationNote -> MedicationDistributionSign -> AdministrationNote -> msg)
    -> MedicationDistributionForm
    -> ( List (Html msg), Int, Int )
resolveLamivudineDistributionInputsAndTasks language currentDate person setMedicationDistributionBoolInputMsg setMedicationDistributionAdministrationNoteMsg form =
    let
        instructions =
            resolveLamivudineDosageAndIcon currentDate person
                |> Maybe.map
                    (\( dosage, icon ) ->
                        div [ class "instructions" ]
                            [ viewAdministeredMedicationCustomLabel language Translate.Administer (Translate.MedicationDistributionSign Lamivudine) ("(" ++ dosage ++ ")") icon "" Nothing
                            , div [ class "prescription" ] [ text <| translate language Translate.AdministerHIVARVHelper ++ "." ]
                            ]
                    )
                |> Maybe.withDefault emptyNode

        updateFunc value form_ =
            { form_ | lamivudine = Just value, nonAdministrationSigns = updateNonAdministrationSigns Lamivudine MedicationLamivudine value form_ }

        ( derivedInput, derivedTaskCompleted, derivedTaskActive ) =
            if form.lamivudine == Just False then
                ( viewMedicationDistributionDerivedQuestion language Lamivudine MedicationLamivudine setMedicationDistributionAdministrationNoteMsg form
                , taskCompleted <|
                    getCurrentReasonForMedicationNonAdministration MedicationLamivudine form
                , 1
                )

            else
                ( [], 0, 0 )
    in
    ( [ instructions
      , viewAdministeredMedicationQuestion language (Translate.MedicationDistributionSign Lamivudine)
      , viewBoolInput
            language
            form.lamivudine
            (setMedicationDistributionBoolInputMsg updateFunc)
            "lamivudine-medication"
            Nothing
      ]
        ++ derivedInput
    , taskCompleted form.lamivudine + derivedTaskCompleted
    , 1 + derivedTaskActive
    )


resolveDolutegravirDistributionInputsAndTasks :
    Language
    -> NominalDate
    -> Person
    -> ((Bool -> MedicationDistributionForm -> MedicationDistributionForm) -> Bool -> msg)
    -> (Maybe AdministrationNote -> MedicationDistributionSign -> AdministrationNote -> msg)
    -> MedicationDistributionForm
    -> ( List (Html msg), Int, Int )
resolveDolutegravirDistributionInputsAndTasks language currentDate person setMedicationDistributionBoolInputMsg setMedicationDistributionAdministrationNoteMsg form =
    let
        instructions =
            resolveDolutegravirDosageAndIcon currentDate person
                |> Maybe.map
                    (\( dosage, icon ) ->
                        div [ class "instructions" ]
                            [ viewAdministeredMedicationCustomLabel language Translate.Administer (Translate.MedicationDistributionSign Dolutegravir) ("(" ++ dosage ++ ")") icon "" Nothing
                            , div [ class "prescription" ] [ text <| translate language Translate.AdministerHIVARVHelper ++ "." ]
                            ]
                    )
                |> Maybe.withDefault emptyNode

        updateFunc value form_ =
            { form_ | dolutegravir = Just value, nonAdministrationSigns = updateNonAdministrationSigns Dolutegravir MedicationDolutegravir value form_ }

        ( derivedInput, derivedTaskCompleted, derivedTaskActive ) =
            if form.dolutegravir == Just False then
                ( viewMedicationDistributionDerivedQuestion language Dolutegravir MedicationDolutegravir setMedicationDistributionAdministrationNoteMsg form
                , taskCompleted <|
                    getCurrentReasonForMedicationNonAdministration MedicationDolutegravir form
                , 1
                )

            else
                ( [], 0, 0 )
    in
    ( [ instructions
      , viewAdministeredMedicationQuestion language (Translate.MedicationDistributionSign Dolutegravir)
      , viewBoolInput
            language
            form.dolutegravir
            (setMedicationDistributionBoolInputMsg updateFunc)
            "dolutegravir-medication"
            Nothing
      ]
        ++ derivedInput
    , taskCompleted form.dolutegravir + derivedTaskCompleted
    , 1 + derivedTaskActive
    )


resolveTDF3TCDistributionInputsAndTasks :
    Language
    -> NominalDate
    -> Person
    -> ((Bool -> MedicationDistributionForm -> MedicationDistributionForm) -> Bool -> msg)
    -> (Maybe AdministrationNote -> MedicationDistributionSign -> AdministrationNote -> msg)
    -> MedicationDistributionForm
    -> ( List (Html msg), Int, Int )
resolveTDF3TCDistributionInputsAndTasks language currentDate person setMedicationDistributionBoolInputMsg setMedicationDistributionAdministrationNoteMsg form =
    let
        instructions =
            div [ class "instructions" ]
                [ viewAdministeredMedicationCustomLabel language Translate.Administer (Translate.MedicationDistributionSign TDF3TC) "" "icon-pills" "" Nothing
                , div [ class "prescription" ] [ text <| translate language Translate.AdministerHIVARVHelper ++ "." ]
                ]

        updateFunc value form_ =
            { form_ | tdf3tc = Just value, nonAdministrationSigns = updateNonAdministrationSigns TDF3TC MedicationTDF3TC value form_ }

        ( derivedInput, derivedTaskCompleted, derivedTaskActive ) =
            if form.tdf3tc == Just False then
                ( viewMedicationDistributionDerivedQuestion language TDF3TC MedicationTDF3TC setMedicationDistributionAdministrationNoteMsg form
                , taskCompleted <|
                    getCurrentReasonForMedicationNonAdministration MedicationTDF3TC form
                , 1
                )

            else
                ( [], 0, 0 )
    in
    ( [ instructions
      , viewAdministeredMedicationQuestion language (Translate.MedicationDistributionSign TDF3TC)
      , viewBoolInput
            language
            form.tdf3tc
            (setMedicationDistributionBoolInputMsg updateFunc)
            "tdf3tc-medication"
            Nothing
      ]
        ++ derivedInput
    , taskCompleted form.tdf3tc + derivedTaskCompleted
    , 1 + derivedTaskActive
    )


resolveIronDistributionInputsAndTasks :
    Language
    -> NominalDate
    -> Person
    -> ((Bool -> MedicationDistributionForm -> MedicationDistributionForm) -> Bool -> msg)
    -> (Maybe AdministrationNote -> MedicationDistributionSign -> AdministrationNote -> msg)
    -> MedicationDistributionForm
    -> ( List (Html msg), Int, Int )
resolveIronDistributionInputsAndTasks language currentDate person setMedicationDistributionBoolInputMsg setMedicationDistributionAdministrationNoteMsg form =
    let
        instructions =
            resolveIronDosageAndIcon currentDate person
                |> Maybe.map
                    (\( dosage, icon ) ->
                        div [ class "instructions" ]
                            [ viewAdministeredMedicationCustomLabel language Translate.Administer (Translate.MedicationDistributionSign Iron) ("(" ++ dosage ++ ")") icon "" Nothing
                            , div [ class "prescription" ] [ text <| translate language Translate.AdministerIronHelper ++ "." ]
                            ]
                    )
                |> Maybe.withDefault emptyNode

        updateFunc value form_ =
            { form_ | iron = Just value, nonAdministrationSigns = updateNonAdministrationSigns Iron MedicationIron value form_ }

        ( derivedInput, derivedTaskCompleted, derivedTaskActive ) =
            if form.iron == Just False then
                ( viewMedicationDistributionDerivedQuestion language Iron MedicationIron setMedicationDistributionAdministrationNoteMsg form
                , taskCompleted <|
                    getCurrentReasonForMedicationNonAdministration MedicationIron form
                , 1
                )

            else
                ( [], 0, 0 )
    in
    ( [ instructions
      , viewAdministeredMedicationQuestion language (Translate.MedicationDistributionSign Iron)
      , viewBoolInput
            language
            form.iron
            (setMedicationDistributionBoolInputMsg updateFunc)
            "iron-medication"
            Nothing
      ]
        ++ derivedInput
    , taskCompleted form.iron + derivedTaskCompleted
    , 1 + derivedTaskActive
    )


resolveFolicAcidDistributionInputsAndTasks :
    Language
    -> NominalDate
    -> Person
    -> ((Bool -> MedicationDistributionForm -> MedicationDistributionForm) -> Bool -> msg)
    -> (Maybe AdministrationNote -> MedicationDistributionSign -> AdministrationNote -> msg)
    -> MedicationDistributionForm
    -> ( List (Html msg), Int, Int )
resolveFolicAcidDistributionInputsAndTasks language currentDate person setMedicationDistributionBoolInputMsg setMedicationDistributionAdministrationNoteMsg form =
    let
        instructions =
            resolveFolicAcidDosageAndIcon currentDate person
                |> Maybe.map
                    (\( dosage, icon ) ->
                        div [ class "instructions" ]
                            [ viewAdministeredMedicationCustomLabel language Translate.Administer (Translate.MedicationDistributionSign FolicAcid) ("(" ++ dosage ++ ")") icon "" Nothing
                            , div [ class "prescription" ] [ text <| translate language Translate.AdministerFolicAcidHelper ++ "." ]
                            ]
                    )
                |> Maybe.withDefault emptyNode

        updateFunc value form_ =
            { form_ | folicAcid = Just value, nonAdministrationSigns = updateNonAdministrationSigns FolicAcid MedicationFolicAcid value form_ }

        ( derivedInput, derivedTaskCompleted, derivedTaskActive ) =
            if form.folicAcid == Just False then
                ( viewMedicationDistributionDerivedQuestion language FolicAcid MedicationFolicAcid setMedicationDistributionAdministrationNoteMsg form
                , taskCompleted <|
                    getCurrentReasonForMedicationNonAdministration MedicationFolicAcid form
                , 1
                )

            else
                ( [], 0, 0 )
    in
    ( [ instructions
      , viewAdministeredMedicationQuestion language (Translate.MedicationDistributionSign FolicAcid)
      , viewBoolInput
            language
            form.folicAcid
            (setMedicationDistributionBoolInputMsg updateFunc)
            "folicAcid-medication"
            Nothing
      ]
        ++ derivedInput
    , taskCompleted form.folicAcid + derivedTaskCompleted
    , 1 + derivedTaskActive
    )


resolveCeftriaxoneDistributionInputsAndTasks :
    Language
    -> NominalDate
    -> Person
    -> ((Bool -> MedicationDistributionForm -> MedicationDistributionForm) -> Bool -> msg)
    -> (Maybe AdministrationNote -> MedicationDistributionSign -> AdministrationNote -> msg)
    -> MedicationDistributionForm
    -> ( List (Html msg), Int, Int )
resolveCeftriaxoneDistributionInputsAndTasks language currentDate person setMedicationDistributionBoolInputMsg setMedicationDistributionAdministrationNoteMsg form =
    let
        instructions =
            resolveCeftriaxoneDosageAndIcon currentDate person
                |> Maybe.map
                    (\( dosage, icon ) ->
                        div [ class "instructions" ]
                            [ viewAdministeredMedicationCustomLabel language Translate.Administer (Translate.MedicationDistributionSign Ceftriaxone) ("(" ++ dosage ++ ")") icon "" Nothing
                            , div [ class "prescription" ] [ text <| translate language Translate.AdministerCeftriaxoneHelper ++ "." ]
                            ]
                    )
                |> Maybe.withDefault emptyNode

        updateFunc value form_ =
            { form_ | ceftriaxone = Just value, nonAdministrationSigns = updateNonAdministrationSigns Ceftriaxone MedicationCeftriaxone value form_ }

        ( derivedInput, derivedTaskCompleted, derivedTaskActive ) =
            if form.ceftriaxone == Just False then
                ( viewMedicationDistributionDerivedQuestion language Ceftriaxone MedicationCeftriaxone setMedicationDistributionAdministrationNoteMsg form
                , taskCompleted <|
                    getCurrentReasonForMedicationNonAdministration MedicationCeftriaxone form
                , 1
                )

            else
                ( [], 0, 0 )
    in
    ( [ instructions
      , viewAdministeredMedicationQuestion language (Translate.MedicationDistributionSign Ceftriaxone)
      , viewBoolInput
            language
            form.ceftriaxone
            (setMedicationDistributionBoolInputMsg updateFunc)
            "ceftriaxone-medication"
            Nothing
      ]
        ++ derivedInput
    , taskCompleted form.ceftriaxone + derivedTaskCompleted
    , 1 + derivedTaskActive
    )


resolveAzithromycinDistributionInputsAndTasks :
    Language
    -> NominalDate
    -> Person
    -> ((Bool -> MedicationDistributionForm -> MedicationDistributionForm) -> Bool -> msg)
    -> (Maybe AdministrationNote -> MedicationDistributionSign -> AdministrationNote -> msg)
    -> MedicationDistributionForm
    -> ( List (Html msg), Int, Int )
resolveAzithromycinDistributionInputsAndTasks language currentDate person setMedicationDistributionBoolInputMsg setMedicationDistributionAdministrationNoteMsg form =
    let
        instructions =
            resolveAzithromycinDosageAndIcon currentDate person
                |> Maybe.map
                    (\( dosage, icon ) ->
                        div [ class "instructions" ]
                            [ viewAdministeredMedicationCustomLabel language Translate.Administer (Translate.MedicationDistributionSign Azithromycin) ("(" ++ dosage ++ ")") icon "" Nothing
                            , div [ class "prescription" ] [ text <| translate language Translate.AdministerAzithromycinHelper ++ "." ]
                            ]
                    )
                |> Maybe.withDefault emptyNode

        updateFunc value form_ =
            { form_ | azithromycin = Just value, nonAdministrationSigns = updateNonAdministrationSigns Azithromycin MedicationAzithromycin value form_ }

        ( derivedInput, derivedTaskCompleted, derivedTaskActive ) =
            if form.azithromycin == Just False then
                ( viewMedicationDistributionDerivedQuestion language Azithromycin MedicationAzithromycin setMedicationDistributionAdministrationNoteMsg form
                , taskCompleted <|
                    getCurrentReasonForMedicationNonAdministration MedicationAzithromycin form
                , 1
                )

            else
                ( [], 0, 0 )
    in
    ( [ instructions
      , viewAdministeredMedicationQuestion language (Translate.MedicationDistributionSign Azithromycin)
      , viewBoolInput
            language
            form.azithromycin
            (setMedicationDistributionBoolInputMsg updateFunc)
            "azithromycin-medication"
            Nothing
      ]
        ++ derivedInput
    , taskCompleted form.azithromycin + derivedTaskCompleted
    , 1 + derivedTaskActive
    )


resolveMetronidazoleDistributionInputsAndTasks :
    Language
    -> NominalDate
    -> Person
    -> ((Bool -> MedicationDistributionForm -> MedicationDistributionForm) -> Bool -> msg)
    -> (Maybe AdministrationNote -> MedicationDistributionSign -> AdministrationNote -> msg)
    -> MedicationDistributionForm
    -> ( List (Html msg), Int, Int )
resolveMetronidazoleDistributionInputsAndTasks language currentDate person setMedicationDistributionBoolInputMsg setMedicationDistributionAdministrationNoteMsg form =
    let
        instructions =
            resolveMetronidazoleDosageAndIcon currentDate person
                |> Maybe.map
                    (\( dosage, icon ) ->
                        div [ class "instructions" ]
                            [ viewAdministeredMedicationCustomLabel language Translate.Administer (Translate.MedicationDistributionSign Metronidazole) ("(" ++ dosage ++ ")") icon "" Nothing
                            , div [ class "prescription" ] [ text <| translate language Translate.AdministerMetronidazoleHelper ++ "." ]
                            ]
                    )
                |> Maybe.withDefault emptyNode

        updateFunc value form_ =
            { form_ | metronidazole = Just value, nonAdministrationSigns = updateNonAdministrationSigns Metronidazole MedicationMetronidazole value form_ }

        ( derivedInput, derivedTaskCompleted, derivedTaskActive ) =
            if form.metronidazole == Just False then
                ( viewMedicationDistributionDerivedQuestion language Metronidazole MedicationMetronidazole setMedicationDistributionAdministrationNoteMsg form
                , taskCompleted <|
                    getCurrentReasonForMedicationNonAdministration MedicationMetronidazole form
                , 1
                )

            else
                ( [], 0, 0 )
    in
    ( [ instructions
      , viewAdministeredMedicationQuestion language (Translate.MedicationDistributionSign Metronidazole)
      , viewBoolInput
            language
            form.metronidazole
            (setMedicationDistributionBoolInputMsg updateFunc)
            "metronidazole-medication"
            Nothing
      ]
        ++ derivedInput
    , taskCompleted form.metronidazole + derivedTaskCompleted
    , 1 + derivedTaskActive
    )


resolveVitaminADistributionInputsAndTasks :
    Language
    -> NominalDate
    -> Person
    -> ((Bool -> MedicationDistributionForm -> MedicationDistributionForm) -> Bool -> msg)
    -> (Maybe AdministrationNote -> MedicationDistributionSign -> AdministrationNote -> msg)
    -> MedicationDistributionForm
    -> ( List (Html msg), Int, Int )
resolveVitaminADistributionInputsAndTasks language currentDate person setMedicationDistributionBoolInputMsg setMedicationDistributionAdministrationNoteMsg form =
    let
        instructions =
            resolveVitaminADosageAndIcon currentDate person
                |> Maybe.map
                    (\( dosage, icon ) ->
                        div [ class "instructions" ]
                            [ viewAdministeredMedicationCustomLabel language Translate.Administer (Translate.MedicationDistributionSign VitaminA) (" (" ++ dosage ++ ")") icon "" Nothing
                            , div [ class "prescription" ] [ text <| translate language Translate.AdministerVitaminAHelperPrenatal ++ "." ]
                            ]
                    )
                |> Maybe.withDefault emptyNode

        updateFunc value form_ =
            { form_ | vitaminA = Just value, nonAdministrationSigns = updateNonAdministrationSigns VitaminA MedicationVitaminA value form_ }

        ( derivedInput, derivedTaskCompleted, derivedTaskActive ) =
            if form.vitaminA == Just False then
                ( viewMedicationDistributionDerivedQuestion language VitaminA MedicationVitaminA setMedicationDistributionAdministrationNoteMsg form
                , taskCompleted <|
                    getCurrentReasonForMedicationNonAdministration MedicationVitaminA form
                , 1
                )

            else
                ( [], 0, 0 )
    in
    ( [ instructions
      , viewAdministeredMedicationQuestion language (Translate.MedicationDistributionSign VitaminA)
      , viewBoolInput
            language
            form.vitaminA
            (setMedicationDistributionBoolInputMsg updateFunc)
            "vitamin-a-medication"
            Nothing
      ]
        ++ derivedInput
    , taskCompleted form.vitaminA + derivedTaskCompleted
    , 1 + derivedTaskActive
    )


resolveParacetamolDistributionInputsAndTasks :
    Language
    -> NominalDate
    -> Person
    -> ((Bool -> MedicationDistributionForm -> MedicationDistributionForm) -> Bool -> msg)
    -> (Maybe AdministrationNote -> MedicationDistributionSign -> AdministrationNote -> msg)
    -> MedicationDistributionForm
    -> ( List (Html msg), Int, Int )
resolveParacetamolDistributionInputsAndTasks language currentDate person setMedicationDistributionBoolInputMsg setMedicationDistributionAdministrationNoteMsg form =
    let
        instructions =
            resolveParacetamolDosageAndIcon currentDate person
                |> Maybe.map
                    (\( dosage, icon ) ->
                        div [ class "instructions" ]
                            [ viewAdministeredMedicationCustomLabel language Translate.Administer (Translate.MedicationDistributionSign Paracetamol) (" (" ++ dosage ++ ")") icon "" Nothing
                            , div [ class "prescription" ] [ text <| translate language Translate.AdministerParacetamolHelper ++ "." ]
                            ]
                    )
                |> Maybe.withDefault emptyNode

        updateFunc value form_ =
            { form_ | paracetamol = Just value, nonAdministrationSigns = updateNonAdministrationSigns Paracetamol MedicationParacetamol value form_ }

        ( derivedInput, derivedTaskCompleted, derivedTaskActive ) =
            if form.paracetamol == Just False then
                ( viewMedicationDistributionDerivedQuestion language Paracetamol MedicationParacetamol setMedicationDistributionAdministrationNoteMsg form
                , taskCompleted <|
                    getCurrentReasonForMedicationNonAdministration MedicationParacetamol form
                , 1
                )

            else
                ( [], 0, 0 )
    in
    ( [ instructions
      , viewAdministeredMedicationQuestion language (Translate.MedicationDistributionSign Paracetamol)
      , viewBoolInput
            language
            form.paracetamol
            (setMedicationDistributionBoolInputMsg updateFunc)
            "paracetamol-medication"
            Nothing
      ]
        ++ derivedInput
    , taskCompleted form.paracetamol + derivedTaskCompleted
    , 1 + derivedTaskActive
    )


viewMedicationDistributionDerivedQuestion :
    Language
    -> MedicationDistributionSign
    -> (AdministrationNote -> MedicationNonAdministrationSign)
    -> (Maybe AdministrationNote -> MedicationDistributionSign -> AdministrationNote -> msg)
    -> MedicationDistributionForm
    -> List (Html msg)
viewMedicationDistributionDerivedQuestion language medication reasonToSignFunc setMedicationDistributionAdministrationNoteMsg form =
    let
        currentValue =
            getCurrentReasonForMedicationNonAdministration reasonToSignFunc form
    in
    [ viewQuestionLabel language Translate.WhyNot
    , viewCheckBoxSelectInput language
        [ NonAdministrationLackOfStock, NonAdministrationKnownAllergy, NonAdministrationPatientUnableToAfford ]
        [ NonAdministrationPatientDeclined, NonAdministrationOther ]
        currentValue
        (setMedicationDistributionAdministrationNoteMsg currentValue medication)
        Translate.AdministrationNote
    ]


{-| When the answer for medication administration is Yes,
we clean the reason for not administering the medication.
-}
updateNonAdministrationSigns :
    MedicationDistributionSign
    -> (AdministrationNote -> MedicationNonAdministrationSign)
    -> Bool
    -> MedicationDistributionForm
    -> Maybe (EverySet MedicationNonAdministrationSign)
updateNonAdministrationSigns medication reasonToSignFunc value form =
    if value then
        form.nonAdministrationSigns
            |> Maybe.andThen
                (\nonAdministrationSigns ->
                    getCurrentReasonForMedicationNonAdministration reasonToSignFunc form
                        |> Maybe.map
                            (\reason ->
                                Just <| EverySet.remove (nonAdministrationReasonToSign medication reason) nonAdministrationSigns
                            )
                        |> Maybe.withDefault (Just nonAdministrationSigns)
                )

    else
        form.nonAdministrationSigns


resolveMebendezoleDosageAndIcon : NominalDate -> Person -> Maybe ( String, String )
resolveMebendezoleDosageAndIcon currentDate person =
    Just ( "500 mg", "icon-pills" )


resolveTenofovirDosageAndIcon : NominalDate -> Person -> Maybe ( String, String )
resolveTenofovirDosageAndIcon currentDate person =
    Just ( "300 mg", "icon-pills" )


resolveLamivudineDosageAndIcon : NominalDate -> Person -> Maybe ( String, String )
resolveLamivudineDosageAndIcon currentDate person =
    Just ( "300 mg", "icon-pills" )


resolveDolutegravirDosageAndIcon : NominalDate -> Person -> Maybe ( String, String )
resolveDolutegravirDosageAndIcon currentDate person =
    Just ( "50 mg", "icon-pills" )


resolveIronDosageAndIcon : NominalDate -> Person -> Maybe ( String, String )
resolveIronDosageAndIcon currentDate person =
    Just ( "120 mg", "icon-pills" )


resolveFolicAcidDosageAndIcon : NominalDate -> Person -> Maybe ( String, String )
resolveFolicAcidDosageAndIcon currentDate person =
    Just ( "400 IU", "icon-pills" )


resolveCeftriaxoneDosageAndIcon : NominalDate -> Person -> Maybe ( String, String )
resolveCeftriaxoneDosageAndIcon currentDate person =
    Just ( "250 mg", "icon-pills" )


resolveAzithromycinDosageAndIcon : NominalDate -> Person -> Maybe ( String, String )
resolveAzithromycinDosageAndIcon currentDate person =
    Just ( "1 g", "icon-pills" )


resolveMetronidazoleDosageAndIcon : NominalDate -> Person -> Maybe ( String, String )
resolveMetronidazoleDosageAndIcon currentDate person =
    Just ( "500 mg", "icon-pills" )


resolveVitaminADosageAndIcon : NominalDate -> Person -> Maybe ( String, String )
resolveVitaminADosageAndIcon currentDate person =
    Just ( "200,000 IU", "icon-pills" )


resolveParacetamolDosageAndIcon : NominalDate -> Person -> Maybe ( String, String )
resolveParacetamolDosageAndIcon currentDate person =
    Just ( "500 mg", "icon-pills" )


medicationsInitialPhase : List MedicationDistributionSign
medicationsInitialPhase =
    [ Mebendezole
    , VitaminA
    , Paracetamol

    -- Gonorhea medication
    , Ceftriaxone
    , Azithromycin

    -- Trichomonas / Bacterial Vaginosis medication
    , Metronidazole

    -- HIV
    , TDF3TC
    , Dolutegravir

    -- Anemia
    , Iron
    , FolicAcid
    ]


medicationsRecurrentPhase : List MedicationDistributionSign
medicationsRecurrentPhase =
    [ -- HIV
      TDF3TC
    , Dolutegravir

    -- Anemia
    , Iron
    , FolicAcid
    ]


hivProgramAtHC : PrenatalMeasurements -> Bool
hivProgramAtHC measurements =
    getMeasurementValueFunc measurements.hivTest
        |> Maybe.andThen .hivSigns
        |> Maybe.map (EverySet.member HIVProgramHC)
        |> Maybe.withDefault False


{-| Recommended Treatment activity appears on both initial and recurrent encounters.
Each one of them got unique set of signs that can be used, and at least one of
them must be set.
In order to know if activity was completed or not, we check if at least one
of those signs was set.
-}
recommendedTreatmentMeasurementTaken : List RecommendedTreatmentSign -> PrenatalMeasurements -> Bool
recommendedTreatmentMeasurementTaken allowedSigns measurements =
    getMeasurementValueFunc measurements.medicationDistribution
        |> Maybe.andThen .recommendedTreatmentSigns
        |> Maybe.map (Backend.Measurement.Utils.recommendedTreatmentMeasurementTaken allowedSigns)
        |> Maybe.withDefault False


resolveRecommendedTreatmentSectionState : Bool -> List RecommendedTreatmentSign -> Maybe (List RecommendedTreatmentSign) -> ( Int, Int )
resolveRecommendedTreatmentSectionState isDiagnosed allowedSigns currentSigns =
    if isDiagnosed then
        Maybe.map
            (\signs ->
                let
                    completed =
                        -- We know that section is completed when one of allowed
                        -- signs is set (as only single selection is allowed).
                        List.any (\sign -> List.member sign signs) allowedSigns
                in
                if completed then
                    ( 1, 1 )

                else
                    ( 0, 1 )
            )
            currentSigns
            |> Maybe.withDefault ( 0, 1 )

    else
        ( 0, 0 )


recommendedTreatmentSignsForHypertensionInitial : List RecommendedTreatmentSign
recommendedTreatmentSignsForHypertensionInitial =
    [ TreatmentMethyldopa2
    , TreatmentMethyldopa3
    , TreatmentMethyldopa4
    , NoTreatmentForHypertension
    ]


{-| Note: Even though name says Hypertension, it includes Moderate Preeclamsia as well.
-}
recommendedTreatmentSignsForHypertension : List RecommendedTreatmentSign
recommendedTreatmentSignsForHypertension =
    [ TreatmentMethyldopa2
    , TreatmentMethyldopa3
    , TreatmentMethyldopa4
    , TreatmentHypertensionAddCarvedilol
    , TreatmentHypertensionAddAmlodipine
    , NoTreatmentForHypertension
    ]


marginalBloodPressureCondition : Float -> Float -> Bool
marginalBloodPressureCondition dia sys =
    (dia >= 90 && dia < 110) || (sys >= 140 && sys < 160)


diagnosedHypertension : PrenatalEncounterPhase -> AssembledData -> Bool
diagnosedHypertension phase =
    case phase of
        PrenatalEncounterPhaseInitial ->
            diagnosedAnyOf
                [ DiagnosisChronicHypertensionImmediate
                , DiagnosisGestationalHypertensionImmediate
                ]

        PrenatalEncounterPhaseRecurrent ->
            diagnosedAnyOf
                [ DiagnosisChronicHypertensionAfterRecheck
                , DiagnosisGestationalHypertensionAfterRecheck
                ]


diagnosedHypertensionPrevoiusly : AssembledData -> Bool
diagnosedHypertensionPrevoiusly assembled =
    diagnosedPreviouslyAnyOf hypertensionDiagnoses assembled


resolvePreviousHypertensionDiagnosis : List PreviousEncounterData -> Maybe PrenatalDiagnosis
resolvePreviousHypertensionDiagnosis nursePreviousEncountersData =
    List.concatMap
        (\data ->
            EverySet.toList data.diagnoses
                |> List.filter
                    (\diagnosis ->
                        List.member diagnosis hypertensionDiagnoses
                            || List.member diagnosis moderatePreeclampsiaDiagnoses
                    )
        )
        nursePreviousEncountersData
        |> List.map hierarchalHypertensionlikeDiagnosisToNumber
        |> Maybe.Extra.values
        |> List.maximum
        |> Maybe.andThen hierarchalHypertensionlikeDiagnosisFromNumber


hypertensionDiagnoses : List PrenatalDiagnosis
hypertensionDiagnoses =
    [ DiagnosisChronicHypertensionImmediate
    , DiagnosisGestationalHypertensionImmediate
    , DiagnosisChronicHypertensionAfterRecheck
    , DiagnosisGestationalHypertensionAfterRecheck
    ]


diagnosedModeratePreeclampsiaPrevoiusly : AssembledData -> Bool
diagnosedModeratePreeclampsiaPrevoiusly assembled =
    diagnosedPreviouslyAnyOf moderatePreeclampsiaDiagnoses assembled


moderatePreeclampsiaDiagnoses : List PrenatalDiagnosis
moderatePreeclampsiaDiagnoses =
    [ DiagnosisModeratePreeclampsiaInitialPhase
    , DiagnosisModeratePreeclampsiaRecurrentPhase
    , DiagnosisModeratePreeclampsiaInitialPhaseEGA37Plus
    , DiagnosisModeratePreeclampsiaRecurrentPhaseEGA37Plus
    ]


resolveARVReferralDiagnosis : List PreviousEncounterData -> Maybe PrenatalDiagnosis
resolveARVReferralDiagnosis nursePreviousEncountersData =
    List.filterMap
        (\data ->
            if EverySet.member DiagnosisHIVInitialPhase data.diagnoses || knownAsHIVPositive data.measurements then
                Just DiagnosisHIVInitialPhase

            else if EverySet.member DiagnosisHIVRecurrentPhase data.diagnoses then
                Just DiagnosisHIVRecurrentPhase

            else if EverySet.member DiagnosisDiscordantPartnershipInitialPhase data.diagnoses then
                Just DiagnosisDiscordantPartnershipInitialPhase

            else if EverySet.member DiagnosisDiscordantPartnershipRecurrentPhase data.diagnoses then
                Just DiagnosisDiscordantPartnershipRecurrentPhase

            else
                Nothing
        )
        nursePreviousEncountersData
        |> List.head


knownAsHIVPositive : PrenatalMeasurements -> Bool
knownAsHIVPositive measurements =
    getMeasurementValueFunc measurements.hivTest
        |> Maybe.map (.executionNote >> (==) TestNoteKnownAsPositive)
        |> Maybe.withDefault False


resolveNCDReferralDiagnoses : List PreviousEncounterData -> List PrenatalDiagnosis
resolveNCDReferralDiagnoses nursePreviousEncountersData =
    Maybe.Extra.values
        [ resolvePreviousHypertensionlikeDiagnosis nursePreviousEncountersData
        , resolvePreviousDiabetesDiagnosis nursePreviousEncountersData
        ]


resolvePreviousHypertensionlikeDiagnosis : List PreviousEncounterData -> Maybe PrenatalDiagnosis
resolvePreviousHypertensionlikeDiagnosis nursePreviousEncountersData =
    List.concatMap
        (\data ->
            EverySet.toList data.diagnoses
                |> List.filter
                    (\diagnosis ->
                        List.member diagnosis hypertensionlikeDiagnoses
                    )
        )
        nursePreviousEncountersData
        |> List.map hierarchalHypertensionlikeDiagnosisToNumber
        |> Maybe.Extra.values
        |> List.maximum
        |> Maybe.andThen hierarchalHypertensionlikeDiagnosisFromNumber


hypertensionlikeDiagnoses : List PrenatalDiagnosis
hypertensionlikeDiagnoses =
    hypertensionDiagnoses
        ++ moderatePreeclampsiaDiagnoses
        ++ [ DiagnosisSeverePreeclampsiaInitialPhase
           , DiagnosisSeverePreeclampsiaInitialPhaseEGA37Plus
           , DiagnosisSeverePreeclampsiaRecurrentPhase
           , DiagnosisSeverePreeclampsiaRecurrentPhaseEGA37Plus
           , DiagnosisEclampsia
           ]


resolvePreviousDiabetesDiagnosis : List PreviousEncounterData -> Maybe PrenatalDiagnosis
resolvePreviousDiabetesDiagnosis nursePreviousEncountersData =
    List.concatMap
        (\data ->
            EverySet.toList data.diagnoses
                |> List.filter
                    (\diagnosis ->
                        List.member diagnosis diabetesDiagnoses
                    )
        )
        nursePreviousEncountersData
        |> List.head


diagnosedMalariaByPhase : PrenatalEncounterPhase -> AssembledData -> Bool
diagnosedMalariaByPhase phase assembled =
    case phase of
        PrenatalEncounterPhaseInitial ->
            diagnosedAnyOf
                [ DiagnosisMalariaInitialPhase
                , DiagnosisMalariaWithAnemiaInitialPhase
                , DiagnosisMalariaWithSevereAnemiaInitialPhase
                ]
                assembled

        PrenatalEncounterPhaseRecurrent ->
            diagnosedAnyOf
                [ DiagnosisMalariaRecurrentPhase
                , DiagnosisMalariaWithAnemiaRecurrentPhase
                , DiagnosisMalariaWithSevereAnemiaRecurrentPhase
                ]
                assembled


diagnosedSyphilisByPhase : PrenatalEncounterPhase -> AssembledData -> Bool
diagnosedSyphilisByPhase phase assembled =
    case phase of
        PrenatalEncounterPhaseInitial ->
            diagnosedAnyOf syphilisDiagnosesInitialPhase assembled

        PrenatalEncounterPhaseRecurrent ->
            diagnosedAnyOf syphilisDiagnosesRecurrentPhase assembled


syphilisDiagnosesIncludingNeurosyphilis : List PrenatalDiagnosis
syphilisDiagnosesIncludingNeurosyphilis =
    syphilisDiagnosesIncludingNeurosyphilisInitialPhase
        ++ syphilisDiagnosesIncludingNeurosyphilisRecurrentPhase


syphilisDiagnosesIncludingNeurosyphilisInitialPhase : List PrenatalDiagnosis
syphilisDiagnosesIncludingNeurosyphilisInitialPhase =
    DiagnosisNeurosyphilisInitialPhase :: syphilisDiagnosesInitialPhase


syphilisDiagnosesIncludingNeurosyphilisRecurrentPhase : List PrenatalDiagnosis
syphilisDiagnosesIncludingNeurosyphilisRecurrentPhase =
    DiagnosisNeurosyphilisRecurrentPhase :: syphilisDiagnosesRecurrentPhase


syphilisDiagnoses : List PrenatalDiagnosis
syphilisDiagnoses =
    syphilisDiagnosesInitialPhase ++ syphilisDiagnosesRecurrentPhase


syphilisDiagnosesInitialPhase : List PrenatalDiagnosis
syphilisDiagnosesInitialPhase =
    [ DiagnosisSyphilisInitialPhase
    , DiagnosisSyphilisWithComplicationsInitialPhase
    ]


syphilisDiagnosesRecurrentPhase : List PrenatalDiagnosis
syphilisDiagnosesRecurrentPhase =
    [ DiagnosisSyphilisRecurrentPhase
    , DiagnosisSyphilisWithComplicationsRecurrentPhase
    ]


diabetesDiagnoses : List PrenatalDiagnosis
diabetesDiagnoses =
    diabetesDiagnosesInitialPhase ++ diabetesDiagnosesRecurrentPhase


diabetesDiagnosesInitialPhase : List PrenatalDiagnosis
diabetesDiagnosesInitialPhase =
    [ DiagnosisDiabetesInitialPhase
    , DiagnosisGestationalDiabetesInitialPhase
    ]


diabetesDiagnosesRecurrentPhase : List PrenatalDiagnosis
diabetesDiagnosesRecurrentPhase =
    [ DiagnosisDiabetesRecurrentPhase
    , DiagnosisGestationalDiabetesRecurrentPhase
    ]


outsideCareDiagnoses : List PrenatalDiagnosis
outsideCareDiagnoses =
    DiagnosisOther :: outsideCareDiagnosesLeftColumn ++ outsideCareDiagnosesRightColumn


outsideCareDiagnosesLeftColumn : List PrenatalDiagnosis
outsideCareDiagnosesLeftColumn =
    [ DiagnosisHIVInitialPhase
    , DiagnosisSyphilisRecurrentPhase
    , DiagnosisNeurosyphilisRecurrentPhase
    , DiagnosisMalariaInitialPhase
    , DiagnosisHepatitisBRecurrentPhase
    , DiagnosisModerateAnemiaRecurrentPhase
    , DiagnosisSevereAnemiaRecurrentPhase
    , DiagnosisPelvicPainIntense
    , Backend.PrenatalEncounter.Types.DiagnosisTuberculosis
    ]


outsideCareDiagnosesRightColumn : List PrenatalDiagnosis
outsideCareDiagnosesRightColumn =
    [ DiagnosisChronicHypertensionImmediate
    , DiagnosisGestationalHypertensionImmediate
    , DiagnosisModeratePreeclampsiaInitialPhase
    , DiagnosisDeepVeinThrombosis
    , DiagnosisPyelonephritis
    , DiagnosisHeartburnPersistent
    , DiagnosisPlacentaPrevia
    , DiagnosisHyperemesisGravidum
    ]


outsideCareDiagnosesWithPossibleMedication : List PrenatalDiagnosis
outsideCareDiagnosesWithPossibleMedication =
    [ DiagnosisHIVInitialPhase
    , DiagnosisSyphilisInitialPhase
    , DiagnosisMalariaInitialPhase
    , DiagnosisModerateAnemiaInitialPhase
    , DiagnosisGestationalHypertensionImmediate
    , DiagnosisChronicHypertensionImmediate
    , DiagnosisModeratePreeclampsiaInitialPhase
    ]


preeclampsiaDiagnoses : List PrenatalDiagnosis
preeclampsiaDiagnoses =
    [ DiagnosisSeverePreeclampsiaInitialPhase
    , DiagnosisSeverePreeclampsiaInitialPhaseEGA37Plus
    , DiagnosisSeverePreeclampsiaRecurrentPhase
    , DiagnosisSeverePreeclampsiaRecurrentPhaseEGA37Plus
    ]


severeAnemiaDiagnoses : List PrenatalDiagnosis
severeAnemiaDiagnoses =
    [ DiagnosisMalariaWithSevereAnemiaInitialPhase
    , DiagnosisMalariaWithSevereAnemiaRecurrentPhase
    , DiagnosisSevereAnemiaInitialPhase
    , DiagnosisSevereAnemiaRecurrentPhase
    , DiagnosisSevereAnemiaWithComplicationsInitialPhase
    , DiagnosisSevereAnemiaWithComplicationsRecurrentPhase
    ]


generateVaccinationProgress : List PrenatalMeasurements -> VaccinationProgressDict
generateVaccinationProgress measurements =
    let
        tetanusImmunisations =
            List.filterMap (.tetanusImmunisation >> getMeasurementValueFunc)
                measurements
    in
    [ ( VaccineTetanus, generateVaccinationProgressForVaccine tetanusImmunisations )
    ]
        |> Dict.fromList


referralFormWithDefault : ReferralForm -> Maybe PrenatalReferralValue -> ReferralForm
referralFormWithDefault form saved =
    saved
        |> unwrap
            form
            (\value ->
                let
                    resolveFromHCSignsValue sign =
                        Maybe.map (EverySet.member sign) value.sendToHCSigns

                    resolveFromFacilitySignsValue sign =
                        Maybe.map (EverySet.member sign) value.referToFacilitySigns
                in
                { handReferralForm = or form.handReferralForm (resolveFromHCSignsValue HandReferrerForm)
                , referToHealthCenter = or form.referToHealthCenter (resolveFromHCSignsValue ReferToHealthCenter)
                , accompanyToHealthCenter = or form.accompanyToHealthCenter (resolveFromHCSignsValue PrenatalAccompanyToHC)
                , reasonForNotSendingToHC = or form.reasonForNotSendingToHC value.reasonForNotSendingToHC
                , referToHospital = or form.referToHospital (resolveFromFacilitySignsValue ReferToHospital)
                , referralFormHospital = or form.referralFormHospital (resolveFromFacilitySignsValue ReferralFormHospital)
                , referToMentalHealthSpecialist = or form.referToMentalHealthSpecialist (resolveFromFacilitySignsValue ReferToMentalHealthSpecialist)
                , referralFormMentalHealthSpecialist = or form.referralFormMentalHealthSpecialist (resolveFromFacilitySignsValue ReferralFormMentalHealthSpecialist)
                , accompanyToMentalHealthSpecialist = or form.accompanyToMentalHealthSpecialist (resolveFromFacilitySignsValue AccompanyToMentalHealthSpecialist)
                , referToARVProgram = or form.referToARVProgram (resolveFromFacilitySignsValue ReferToARVProgram)
                , referralFormARVProgram = or form.referralFormARVProgram (resolveFromFacilitySignsValue ReferralFormARVProgram)
                , accompanyToARVProgram = or form.accompanyToARVProgram (resolveFromFacilitySignsValue AccompanyToARVProgram)
                , referToNCDProgram = or form.referToNCDProgram (resolveFromFacilitySignsValue ReferToNCDProgram)
                , referralFormNCDProgram = or form.referralFormNCDProgram (resolveFromFacilitySignsValue ReferralFormNCDProgram)
                , accompanyToNCDProgram = or form.accompanyToNCDProgram (resolveFromFacilitySignsValue AccompanyToNCDProgram)
                , referToUltrasound = or form.referToUltrasound (resolveFromFacilitySignsValue ReferToUltrasound)
                , referralFormUltrasound = or form.referralFormUltrasound (resolveFromFacilitySignsValue ReferralFormUltrasound)
                , facilityNonReferralReasons = or form.facilityNonReferralReasons value.facilityNonReferralReasons
                }
            )


toPrenatalReferralValueWithDefault : Maybe PrenatalReferralValue -> ReferralForm -> Maybe PrenatalReferralValue
toPrenatalReferralValueWithDefault saved form =
    referralFormWithDefault form saved
        |> toPrenatalReferralValue


toPrenatalReferralValue : ReferralForm -> Maybe PrenatalReferralValue
toPrenatalReferralValue form =
    let
        sendToHCSignsByForm =
            [ ifNullableTrue HandReferrerForm form.handReferralForm
            , ifNullableTrue ReferToHealthCenter form.referToHealthCenter
            , ifNullableTrue PrenatalAccompanyToHC form.accompanyToHealthCenter
            ]
                |> Maybe.Extra.combine
                |> Maybe.map (List.foldl EverySet.union EverySet.empty)

        -- We need to handle situation when patient is not referred to HC for a reason -
        -- no signs are set, but reason is set => update signs to 'none' value.
        sendToHCSigns =
            if sendToHCSignsByForm == Just EverySet.empty && isJust form.reasonForNotSendingToHC then
                Just (EverySet.singleton NoSendToHCSigns)

            else
                sendToHCSignsByForm

        -- We need to handle situation when patient is not referred to any
        -- facility (there are multiple facilities), and we have reason set for
        -- at least one facility.
        -- In this case, we update signs to 'none' value.
        referToFacilitySignsByForm =
            [ ifNullableTrue ReferToHospital form.referToHospital
            , ifNullableTrue ReferralFormHospital form.referralFormHospital
            , ifNullableTrue ReferToMentalHealthSpecialist form.referToMentalHealthSpecialist
            , ifNullableTrue ReferralFormMentalHealthSpecialist form.referralFormMentalHealthSpecialist
            , ifNullableTrue AccompanyToMentalHealthSpecialist form.accompanyToMentalHealthSpecialist
            , ifNullableTrue ReferToARVProgram form.referToARVProgram
            , ifNullableTrue ReferralFormARVProgram form.referralFormARVProgram
            , ifNullableTrue AccompanyToARVProgram form.accompanyToARVProgram
            , ifNullableTrue ReferToNCDProgram form.referToNCDProgram
            , ifNullableTrue ReferralFormNCDProgram form.referralFormNCDProgram
            , ifNullableTrue AccompanyToNCDProgram form.accompanyToNCDProgram
            , ifNullableTrue ReferToUltrasound form.referToUltrasound
            , ifNullableTrue ReferralFormUltrasound form.referralFormUltrasound
            ]
                |> Maybe.Extra.combine
                |> Maybe.map (List.foldl EverySet.union EverySet.empty)

        referToFacilitySigns =
            if referToFacilitySignsByForm == Just EverySet.empty && isSet form.facilityNonReferralReasons then
                Just (EverySet.singleton NoReferToFacilitySigns)

            else
                referToFacilitySignsByForm

        isSet maybeSet =
            Maybe.map (\set -> EverySet.size set > 0) maybeSet
                |> Maybe.withDefault False
    in
    if isSet sendToHCSigns || isSet referToFacilitySigns then
        Just
            { sendToHCSigns = sendToHCSigns
            , reasonForNotSendingToHC = form.reasonForNotSendingToHC
            , referToFacilitySigns = referToFacilitySigns
            , facilityNonReferralReasons = form.facilityNonReferralReasons
            }

    else
        Nothing


resolveReferralToFacilityInputsAndTasks :
    Language
    -> NominalDate
    -> PrenatalEncounterPhase
    -> AssembledData
    -> ((Bool -> ReferralForm -> ReferralForm) -> Bool -> msg)
    -> (Maybe ReasonForNonReferral -> ReferralFacility -> ReasonForNonReferral -> msg)
    -> ReferralForm
    -> ReferralFacility
    -> ( List (Html msg), List (Maybe Bool) )
resolveReferralToFacilityInputsAndTasks language currentDate phase assembled setReferralBoolInputMsg setNonReferralReasonMsg form facility =
    let
        maybeConfig =
            case facility of
                FacilityHospital ->
                    let
                        referralReasons =
                            diagnosesCausingHospitalReferralByPhase phase assembled
                                |> EverySet.toList

                        referralContext =
                            if not <| List.isEmpty referralReasons then
                                let
                                    diagnosisTransId diagnosis =
                                        if diagnosis == DiagnosisChronicHypertensionImmediate then
                                            Translate.Hypertension

                                        else
                                            Translate.PrenatalDiagnosis diagnosis

                                    reasons =
                                        List.map (diagnosisTransId >> translate language) referralReasons
                                            |> String.join ", "
                                in
                                div [ class "label" ] [ text <| translate language Translate.PatientDiagnosedWithLabel ++ ": " ++ reasons ++ "." ]

                            else
                                emptyNode
                    in
                    Just
                        { header =
                            [ referralContext
                            , viewCustomLabel language Translate.HighRiskCaseHelper "." "instructions"
                            ]
                        , referralField = form.referToHospital
                        , referralUpdateFunc =
                            \value form_ ->
                                { form_
                                    | referToHospital = Just value
                                    , referralFormHospital = Nothing
                                }
                        , formField = form.referralFormHospital
                        , formUpdateFunc = \value form_ -> { form_ | referralFormHospital = Just value }
                        , accompanyConfig = Nothing
                        , reasonToSignFunc = NonReferralReasonHospital
                        }

                FacilityMentalHealthSpecialist ->
                    Just
                        { header = [ viewCustomLabel language Translate.PrenatalMentalHealthSpecialistHelper "." "instructions" ]
                        , referralField = form.referToMentalHealthSpecialist
                        , referralUpdateFunc =
                            \value form_ ->
                                { form_
                                    | referToMentalHealthSpecialist = Just value
                                    , referralFormMentalHealthSpecialist = Nothing
                                    , accompanyToMentalHealthSpecialist = Nothing
                                }
                        , formField = form.referralFormMentalHealthSpecialist
                        , formUpdateFunc = \value form_ -> { form_ | referralFormMentalHealthSpecialist = Just value }
                        , accompanyConfig =
                            Just
                                ( form.accompanyToMentalHealthSpecialist
                                , \value form_ -> { form_ | accompanyToMentalHealthSpecialist = Just value }
                                )
                        , reasonToSignFunc = NonReferralReasonMentalHealthSpecialist
                        }

                FacilityARVProgram ->
                    Just
                        { header =
                            let
                                forPostpartum =
                                    assembled.encounter.encounterType == NursePostpartumEncounter
                            in
                            if forPostpartum then
                                let
                                    header =
                                        resolveARVReferralDiagnosis assembled.nursePreviousEncountersData
                                            |> Maybe.map
                                                (\diagnosis ->
                                                    div [ class "label header" ]
                                                        [ text <| translate language Translate.PrenatalNCDProgramHeaderPrefix
                                                        , text " "
                                                        , text <| translate language <| Translate.PrenatalDiagnosis diagnosis
                                                        , text " "
                                                        , text <| translate language Translate.PrenatalNCDProgramHeaderSuffix
                                                        , text "."
                                                        ]
                                                )
                                            |> Maybe.withDefault emptyNode
                                in
                                [ header
                                , viewCustomLabel language (Translate.PrenatalARVProgramInstructions forPostpartum) "." "instructions"
                                ]

                            else
                                [ viewCustomLabel language (Translate.PrenatalARVProgramInstructions forPostpartum) "." "instructions"
                                ]
                        , referralField = form.referToARVProgram
                        , referralUpdateFunc =
                            \value form_ ->
                                { form_
                                    | referToARVProgram = Just value
                                    , referralFormARVProgram = Nothing
                                    , accompanyToARVProgram = Nothing
                                }
                        , formField = form.referralFormARVProgram
                        , formUpdateFunc = \value form_ -> { form_ | referralFormARVProgram = Just value }
                        , accompanyConfig =
                            Just
                                ( form.accompanyToARVProgram
                                , \value form_ -> { form_ | accompanyToARVProgram = Just value }
                                )
                        , reasonToSignFunc = NonReferralReasonARVProgram
                        }

                FacilityNCDProgram ->
                    Just
                        { header =
                            let
                                headerText =
                                    translate language Translate.PrenatalNCDProgramHeaderPrefix
                                        ++ " "
                                        ++ diagnosesForView
                                        ++ " "
                                        ++ translate language Translate.PrenatalNCDProgramHeaderSuffix
                                        ++ "."

                                diagnosesForView =
                                    resolveNCDReferralDiagnoses assembled.nursePreviousEncountersData
                                        |> List.map (Translate.PrenatalDiagnosis >> translate language)
                                        |> String.join ", "
                            in
                            [ div [ class "label" ] [ text headerText ]
                            , viewCustomLabel language Translate.PrenatalNCDProgramInstructions "." "instructions"
                            ]
                        , referralField = form.referToNCDProgram
                        , referralUpdateFunc =
                            \value form_ ->
                                { form_
                                    | referToNCDProgram = Just value
                                    , referralFormNCDProgram = Nothing
                                    , accompanyToNCDProgram = Nothing
                                }
                        , formField = form.referralFormNCDProgram
                        , formUpdateFunc = \value form_ -> { form_ | referralFormNCDProgram = Just value }
                        , accompanyConfig =
                            Just
                                ( form.accompanyToNCDProgram
                                , \value form_ -> { form_ | accompanyToNCDProgram = Just value }
                                )
                        , reasonToSignFunc = NonReferralReasonNCDProgram
                        }

                FacilityANCServices ->
                    -- Not in use at Prenatal
                    Nothing

                FacilityUltrasound ->
                    Just
                        { header =
                            [ div [ class "label" ] [ text <| translate language Translate.PrenatalUltrasoundHeader ++ "." ]
                            , viewCustomLabel language Translate.PrenatalUltrasoundInstructions "." "instructions"
                            ]
                        , referralField = form.referToUltrasound
                        , referralUpdateFunc =
                            \value form_ ->
                                { form_
                                    | referToUltrasound = Just value
                                    , referralFormUltrasound = Nothing
                                }
                        , formField = form.referralFormUltrasound
                        , formUpdateFunc = \value form_ -> { form_ | referralFormUltrasound = Just value }
                        , accompanyConfig = Nothing
                        , reasonToSignFunc = NonReferralReasonUltrasound
                        }

                FacilityHealthCenter ->
                    -- Referral to HC is not supported here as it
                    -- got special treatment.
                    Nothing
    in
    Maybe.map
        (\config ->
            let
                instructions =
                    case facility of
                        FacilityMentalHealthSpecialist ->
                            [ viewActionTakenLabel language (Translate.CompleteFacilityReferralForm facility) "icon-forms" Nothing ]

                        _ ->
                            [ viewActionTakenLabel language (Translate.CompleteFacilityReferralForm facility) "icon-forms" Nothing
                            , viewActionTakenLabel language (Translate.SendPatientToFacility facility) "icon-shuttle" Nothing
                            ]

                ( derivedSection, derivedTasks ) =
                    Maybe.map
                        (\referred ->
                            if referred then
                                let
                                    ( accompanySection, accompanyTasks ) =
                                        Maybe.map
                                            (\( field, updateFunc ) ->
                                                ( [ viewQuestionLabel language <| Translate.AccompanyToFacilityQuestion facility
                                                  , viewBoolInput
                                                        language
                                                        field
                                                        (setReferralBoolInputMsg updateFunc)
                                                        "accompany-to-hc"
                                                        Nothing
                                                  ]
                                                , [ field ]
                                                )
                                            )
                                            config.accompanyConfig
                                            |> Maybe.withDefault ( [], [] )
                                in
                                ( [ viewQuestionLabel language Translate.HandedReferralFormQuestion
                                  , viewBoolInput
                                        language
                                        config.formField
                                        (setReferralBoolInputMsg config.formUpdateFunc)
                                        "hand-referral-form"
                                        Nothing
                                  ]
                                    ++ accompanySection
                                , config.formField :: accompanyTasks
                                )

                            else
                                ( nonReferralReasonSection language facility config.reasonToSignFunc setNonReferralReasonMsg form
                                , [ maybeToBoolTask <| getCurrentReasonForNonReferralByForm config.reasonToSignFunc form ]
                                )
                        )
                        config.referralField
                        |> Maybe.withDefault ( [], [] )
            in
            ( config.header
                ++ [ h2 [] [ text <| translate language Translate.ActionsToTake ++ ":" ]
                   , div [ class "instructions" ]
                        instructions
                   , viewQuestionLabel language <| Translate.ReferredPatientToFacilityQuestion facility
                   , viewBoolInput
                        language
                        config.referralField
                        (setReferralBoolInputMsg config.referralUpdateFunc)
                        "referral"
                        Nothing
                   ]
                ++ derivedSection
                ++ [ div [ class "separator" ] [] ]
            , config.referralField :: derivedTasks
            )
        )
        maybeConfig
        |> Maybe.withDefault ( [], [] )


nonReferralReasonSection :
    Language
    -> ReferralFacility
    -> (ReasonForNonReferral -> NonReferralSign)
    -> (Maybe ReasonForNonReferral -> ReferralFacility -> ReasonForNonReferral -> msg)
    -> ReferralForm
    -> List (Html msg)
nonReferralReasonSection language facility reasonToSignFunc setNonReferralReasonMsg form =
    let
        currentValue =
            getCurrentReasonForNonReferralByForm reasonToSignFunc form

        options =
            if facility == FacilityHospital then
                [ ClientRefused
                , NoAmbulance
                , ClientUnableToAffordFees
                , ReasonForNonReferralNotIndicated
                , ReasonForNonReferralOther
                ]

            else
                [ ClientRefused
                , ClientAlreadyInCare
                , ReasonForNonReferralNotIndicated
                , ReasonForNonReferralOther
                ]
    in
    [ viewQuestionLabel language Translate.WhyNot
    , viewCheckBoxSelectInput language
        options
        []
        currentValue
        (setNonReferralReasonMsg currentValue facility)
        Translate.ReasonForNonReferral
    ]


getCurrentReasonForNonReferralByForm :
    (ReasonForNonReferral -> NonReferralSign)
    -> ReferralForm
    -> Maybe ReasonForNonReferral
getCurrentReasonForNonReferralByForm reasonToSignFunc form =
    getCurrentReasonForNonReferral reasonToSignFunc form.facilityNonReferralReasons


{-| Referal to facility is completed when we mark that facility was referred to,
or, reason was set for not referring to that facility.
-}
referralToFacilityCompleted : AssembledData -> ReferralFacility -> Bool
referralToFacilityCompleted assembled facility =
    getMeasurementValueFunc assembled.measurements.sendToHC
        |> Maybe.andThen
            (\value ->
                Maybe.map
                    (\referralSigns ->
                        Backend.Measurement.Utils.referralToFacilityCompleted referralSigns value.facilityNonReferralReasons facility
                    )
                    value.referToFacilitySigns
            )
        |> Maybe.withDefault False


undeterminedPostpartumDiagnoses : List PrenatalDiagnosis
undeterminedPostpartumDiagnoses =
    [ DiagnosisPostpartumAbdominalPain
    , DiagnosisPostpartumHeadache
    , DiagnosisPostpartumFatigue
    , DiagnosisPostpartumPerinealPainOrDischarge

    -- Fever is considered undertermined only when Mastitis is not
    -- diagnosed. If it is, Fever diagnosis will be eliminated
    -- by applyGeneralDiagnosesHierarchy.
    , DiagnosisPostpartumFever
    ]


applyDiagnosesHierarchy : EverySet PrenatalDiagnosis -> EverySet PrenatalDiagnosis
applyDiagnosesHierarchy =
    applyHypertensionlikeDiagnosesHierarchy
        >> applyMalariaWithAnemiaDiagnosesHierarchy
        >> applyAnemiaDiagnosesHierarchy
        >> applyMastitisDiagnosesHierarchy
        >> applyGeneralDiagnosesHierarchy


applyHypertensionlikeDiagnosesHierarchy : EverySet PrenatalDiagnosis -> EverySet PrenatalDiagnosis
applyHypertensionlikeDiagnosesHierarchy diagnoses =
    let
        ( bloodPressureDiagnoses, others ) =
            EverySet.toList diagnoses
                |> List.partition (\diagnosis -> List.member diagnosis hierarchalBloodPressureDiagnoses)

        topBloodPressureDiagnosis =
            List.map hierarchalHypertensionlikeDiagnosisToNumber bloodPressureDiagnoses
                |> Maybe.Extra.values
                |> List.maximum
                |> Maybe.andThen hierarchalHypertensionlikeDiagnosisFromNumber
                |> Maybe.map List.singleton
                |> Maybe.withDefault []
    in
    topBloodPressureDiagnosis
        ++ others
        |> EverySet.fromList


applyMalariaWithAnemiaDiagnosesHierarchy : EverySet PrenatalDiagnosis -> EverySet PrenatalDiagnosis
applyMalariaWithAnemiaDiagnosesHierarchy =
    let
        -- When Malaria with Severe Anamia diagnosed, we eliminate
        -- Malaria and Severe Anamia standalone diagnoses.
        applyMalariaWithSeverAnemiaLogic diagnoses =
            if
                List.any (\diagnosis -> EverySet.member diagnosis diagnoses)
                    [ DiagnosisMalariaWithSevereAnemiaInitialPhase, DiagnosisMalariaWithSevereAnemiaRecurrentPhase ]
            then
                let
                    toRemove =
                        EverySet.fromList
                            [ DiagnosisMalariaInitialPhase
                            , DiagnosisMalariaRecurrentPhase
                            , DiagnosisSevereAnemiaInitialPhase
                            , DiagnosisSevereAnemiaRecurrentPhase
                            ]
                in
                EverySet.diff diagnoses toRemove

            else
                diagnoses

        -- When Malaria with Anamia is diagnosed, we eliminate
        -- Malaria and Moderate Anamia standalone diagnoses.
        applyMalariaWithAnemiaLogic diagnoses =
            if
                List.any (\diagnosis -> EverySet.member diagnosis diagnoses)
                    [ DiagnosisMalariaWithAnemiaInitialPhase, DiagnosisMalariaWithAnemiaRecurrentPhase ]
            then
                let
                    toRemove =
                        EverySet.fromList
                            [ DiagnosisMalariaInitialPhase
                            , DiagnosisMalariaRecurrentPhase
                            , DiagnosisModerateAnemiaInitialPhase
                            , DiagnosisModerateAnemiaRecurrentPhase
                            ]
                in
                EverySet.diff diagnoses toRemove

            else
                diagnoses
    in
    applyMalariaWithSeverAnemiaLogic
        >> applyMalariaWithAnemiaLogic


applyAnemiaDiagnosesHierarchy : EverySet PrenatalDiagnosis -> EverySet PrenatalDiagnosis
applyAnemiaDiagnosesHierarchy diagnoses =
    -- When Severe Anamia with compliations is diagnosed, we eliminate
    -- Severe Anamia standalone diagnosis.
    if
        List.any (\diagnosis -> EverySet.member diagnosis diagnoses)
            [ DiagnosisSevereAnemiaWithComplicationsInitialPhase, DiagnosisSevereAnemiaWithComplicationsRecurrentPhase ]
    then
        EverySet.remove DiagnosisSevereAnemiaInitialPhase diagnoses
            |> EverySet.remove DiagnosisSevereAnemiaRecurrentPhase

    else
        diagnoses


applyMastitisDiagnosesHierarchy : EverySet PrenatalDiagnosis -> EverySet PrenatalDiagnosis
applyMastitisDiagnosesHierarchy diagnoses =
    let
        ( mastitisDiagnoses, others ) =
            EverySet.toList diagnoses
                |> List.partition (\diagnosis -> List.member diagnosis hierarchalMastitisDiagnoses)

        topMastitisDiagnosis =
            List.map hierarchalMastitisDiagnosisToNumber mastitisDiagnoses
                |> Maybe.Extra.values
                |> List.maximum
                |> Maybe.andThen hierarchalMastitisDiagnosisFromNumber
                |> Maybe.map List.singleton
                |> Maybe.withDefault []
    in
    topMastitisDiagnosis
        ++ others
        |> EverySet.fromList


applyGeneralDiagnosesHierarchy : EverySet PrenatalDiagnosis -> EverySet PrenatalDiagnosis
applyGeneralDiagnosesHierarchy diagnoses =
    -- When Mastitis is diagnosed, we eliminate Fever diagnosis, because
    -- fever is one of the symptoms for Mastitis.
    if EverySet.member DiagnosisPostpartumMastitis diagnoses then
        EverySet.remove DiagnosisPostpartumFever diagnoses

    else
        diagnoses


expectMalariaPreventionActivity : PhaseRecorded -> AssembledData -> Bool
expectMalariaPreventionActivity phaseRecorded assembled =
    -- Measurement should be taken at current encounter.
    expectMalariaPreventionActivityByPastEncounters assembled
        && (-- Measurement was taken at current phase.
            -- We need to expect the activity to allow editing.
            getMeasurementValueFunc assembled.measurements.malariaPrevention
                |> Maybe.map (.phaseRecorded >> (==) phaseRecorded)
                |> -- No measurement taken on initial
                   -- phase of current encounter.
                   -- Need to take it current phase.
                   Maybe.withDefault True
           )


expectMalariaPreventionActivityByPastEncounters : AssembledData -> Bool
expectMalariaPreventionActivityByPastEncounters =
    .nursePreviousEncountersData
        >> List.filter
            (.measurements
                >> .malariaPrevention
                >> Maybe.map (Tuple.second >> .value >> .resources >> EverySet.member MosquitoNet)
                >> Maybe.withDefault False
            )
        >> List.isEmpty


malariaPreventionFormWithDefault : MalariaPreventionForm -> Maybe MalariaPreventionValue -> MalariaPreventionForm
malariaPreventionFormWithDefault form saved =
    saved
        |> unwrap
            form
            (\value ->
                { receivedMosquitoNet = or form.receivedMosquitoNet (EverySet.member MosquitoNet value.resources |> Just)
                }
            )


toMalariaPreventionValueWithDefault : PhaseRecorded -> Maybe MalariaPreventionValue -> MalariaPreventionForm -> Maybe MalariaPreventionValue
toMalariaPreventionValueWithDefault phaseRecorded saved form =
    malariaPreventionFormWithDefault form saved
        |> toMalariaPreventionValue phaseRecorded


toMalariaPreventionValue : PhaseRecorded -> MalariaPreventionForm -> Maybe MalariaPreventionValue
toMalariaPreventionValue phaseRecorded form =
    Maybe.map
        (\receivedMosquitoNet ->
            { resources = toEverySet MosquitoNet NoMalariaPreventionSigns receivedMosquitoNet
            , phaseRecorded = phaseRecorded
            }
        )
        form.receivedMosquitoNet


labTestWithImmediateResult getMeasurementFunc measurements =
    getMeasurementFunc measurements
        |> getMeasurementValueFunc
        |> Maybe.andThen .testPrerequisites
        |> Maybe.map (EverySet.member PrerequisiteImmediateResult)
        |> Maybe.withDefault False


referredToSpecialityCareProgram : SpecialityCareSign -> AssembledData -> Bool
referredToSpecialityCareProgram program assembled =
    getMeasurementValueFunc assembled.measurements.specialityCare
        |> Maybe.map (EverySet.member program >> not)
        |> Maybe.withDefault False


provideHIVEducation : PrenatalEncounterPhase -> PrenatalMeasurements -> Bool
provideHIVEducation phase measurements =
    getMeasurementValueFunc measurements.hivTest
        |> Maybe.map
            (\value ->
                let
                    phaseCondition =
                        Maybe.map
                            (\testPrerequisites ->
                                case phase of
                                    PrenatalEncounterPhaseInitial ->
                                        EverySet.member PrerequisiteImmediateResult testPrerequisites

                                    PrenatalEncounterPhaseRecurrent ->
                                        not <| EverySet.member PrerequisiteImmediateResult testPrerequisites
                            )
                            value.testPrerequisites
                            |> Maybe.withDefault False
                in
                isJust value.testResult && phaseCondition
            )
        |> Maybe.withDefault False


provideHIVPartnerPresenceEducation : PrenatalMeasurements -> Bool
provideHIVPartnerPresenceEducation measurements =
    getMeasurementValueFunc measurements.partnerHIVTest
        |> Maybe.map (.executionNote >> (==) TestNoteNotPresent)
        |> Maybe.withDefault False


healthEducationFormInputsAndTasksForNurse :
    Language
    -> PrenatalEncounterPhase
    -> ((Bool -> HealthEducationForm -> HealthEducationForm) -> Bool -> msg)
    -> AssembledData
    -> HealthEducationForm
    -> ( List (Html msg), List (Maybe Bool) )
healthEducationFormInputsAndTasksForNurse language phase setBoolInputMsg assembled form =
    let
        ( hivInputs, hivTasks ) =
            getMeasurementValueFunc assembled.measurements.hivTest
                |> Maybe.andThen .testPrerequisites
                |> Maybe.map
                    (\prerequisites ->
                        case phase of
                            PrenatalEncounterPhaseInitial ->
                                if EverySet.member PrerequisiteImmediateResult prerequisites then
                                    -- HIV test results entered durting initial phase.
                                    healthEducationFormInputsAndTasksForHIV language setBoolInputMsg assembled form

                                else
                                    ( [], [] )

                            PrenatalEncounterPhaseRecurrent ->
                                if not <| EverySet.member PrerequisiteImmediateResult prerequisites then
                                    -- HIV test results entered durting recurrent phase.
                                    healthEducationFormInputsAndTasksForHIV language setBoolInputMsg assembled form

                                else
                                    ( [], [] )
                    )
                |> Maybe.withDefault ( [], [] )

        detectableViralLoad triggeringDiagnosis =
            if diagnosed triggeringDiagnosis assembled then
                ( [ viewCustomLabel language Translate.DetectableViralLoad "" "label header"
                  , viewCustomLabel language Translate.PrenatalHealthEducationHivDetectableViralLoadInform "." "label paragraph"
                  , viewQuestionLabel language Translate.PrenatalHealthEducationAppropriateProvided
                  , viewBoolInput
                        language
                        form.hivDetectableViralLoad
                        (setBoolInputMsg (\value form_ -> { form_ | hivDetectableViralLoad = Just value }))
                        "hiv-detectable-viral-load"
                        Nothing
                  ]
                , Just form.hivDetectableViralLoad
                )

            else
                ( [], Nothing )

        diabetes triggeringDiagnoses =
            if diagnosedAnyOf triggeringDiagnoses assembled then
                let
                    header =
                        if
                            diagnosedAnyOf
                                [ Backend.PrenatalEncounter.Types.DiagnosisDiabetesInitialPhase
                                , Backend.PrenatalEncounter.Types.DiagnosisDiabetesRecurrentPhase
                                ]
                                assembled
                        then
                            Translate.Diabetes

                        else
                            Translate.GestationalDiabetes
                in
                ( [ viewCustomLabel language header "" "label header"
                  , viewCustomLabel language Translate.PrenatalHealthEducationDiabetesInform "." "label paragraph"
                  , viewQuestionLabel language Translate.PrenatalHealthEducationAppropriateProvided
                  , viewBoolInput
                        language
                        form.diabetes
                        (setBoolInputMsg (\value form_ -> { form_ | diabetes = Just value }))
                        "diabetes"
                        Nothing
                  ]
                , Just form.diabetes
                )

            else
                ( [], Nothing )

        inputsAndTasks =
            case phase of
                PrenatalEncounterPhaseInitial ->
                    let
                        hivPartnerPresenceEducation =
                            if provideHIVPartnerPresenceEducation assembled.measurements then
                                ( [ viewCustomLabel language (Translate.PrenatalHealthEducationLabel EducationHIVPartnerPresence) "" "label header"
                                  , viewQuestionLabel language (Translate.PrenatalHealthEducationQuestion False EducationHIVPartnerPresence)
                                  , viewBoolInput
                                        language
                                        form.hivPartnerPresence
                                        (setBoolInputMsg (\value form_ -> { form_ | hivPartnerPresence = Just value }))
                                        "hiv-partner-presence"
                                        Nothing
                                  ]
                                , Just form.hivPartnerPresence
                                )

                            else
                                ( [], Nothing )

                        nauseaVomiting =
                            if provideNauseaAndVomitingEducation assembled then
                                ( [ viewCustomLabel language (Translate.PrenatalHealthEducationLabel EducationNauseaVomiting) "" "label header"
                                  , viewCustomLabel language Translate.PrenatalHealthEducationNauseaAndVomitingInform "." "label paragraph"
                                  , viewCustomLabel language Translate.PrenatalHealthEducationNauseaAndVomitingAdvise "." "label paragraph"
                                  , viewQuestionLabel language Translate.PrenatalHealthEducationAppropriateProvided
                                  , viewBoolInput
                                        language
                                        form.nauseaVomiting
                                        (setBoolInputMsg (\value form_ -> { form_ | nauseaVomiting = Just value }))
                                        "nausea-vomiting"
                                        Nothing
                                  ]
                                , Just form.nauseaVomiting
                                )

                            else
                                ( [], Nothing )

                        legCramps =
                            if symptomRecorded assembled.measurements LegCramps then
                                let
                                    reliefMethods =
                                        List.map
                                            (Translate.LegCrampsReliefMethod
                                                >> translate language
                                                >> String.toLower
                                                >> text
                                                >> List.singleton
                                                >> li []
                                            )
                                            [ ReliefMethodMuscleStretching
                                            , ReliefMethodDorsiflexion
                                            , ReliefMethodRelaxation
                                            , ReliefMethodSleepWithPillowBetweenLegs
                                            , ReliefMethodHeatTherapy
                                            , ReliefMethodMassage
                                            ]
                                            |> ul []
                                in
                                ( [ viewCustomLabel language (Translate.PrenatalHealthEducationLabel EducationLegCramps) "" "label header"
                                  , viewLabel language Translate.PrenatalHealthEducationLegCrampsInform
                                  , reliefMethods
                                  , viewQuestionLabel language Translate.PrenatalHealthEducationAppropriateProvided
                                  , viewBoolInput
                                        language
                                        form.legCramps
                                        (setBoolInputMsg (\value form_ -> { form_ | legCramps = Just value }))
                                        "leg-cramps"
                                        Nothing
                                  ]
                                , Just form.legCramps
                                )

                            else
                                ( [], Nothing )

                        lowBackPain =
                            if symptomRecorded assembled.measurements LowBackPain then
                                ( [ viewCustomLabel language (Translate.PrenatalHealthEducationLabel EducationLowBackPain) "" "label header"
                                  , viewCustomLabel language Translate.PrenatalHealthEducationLowBackPainInform "." "label paragraph"
                                  , viewQuestionLabel language Translate.PrenatalHealthEducationAppropriateProvided
                                  , viewBoolInput
                                        language
                                        form.lowBackPain
                                        (setBoolInputMsg (\value form_ -> { form_ | lowBackPain = Just value }))
                                        "low-back-pain"
                                        Nothing
                                  ]
                                , Just form.lowBackPain
                                )

                            else
                                ( [], Nothing )

                        constipation =
                            if symptomRecorded assembled.measurements Constipation then
                                ( [ viewCustomLabel language (Translate.PrenatalHealthEducationLabel EducationConstipation) "" "label header"
                                  , viewCustomLabel language Translate.PrenatalHealthEducationConstipationInform "." "label paragraph"
                                  , viewQuestionLabel language Translate.PrenatalHealthEducationAppropriateProvided
                                  , viewBoolInput
                                        language
                                        form.constipation
                                        (setBoolInputMsg (\value form_ -> { form_ | constipation = Just value }))
                                        "constipation"
                                        Nothing
                                  ]
                                , Just form.constipation
                                )

                            else
                                ( [], Nothing )

                        heartburn =
                            if diagnosed DiagnosisHeartburn assembled then
                                let
                                    reliefMethods =
                                        List.map
                                            (Translate.HeartburnReliefMethod
                                                >> translate language
                                                >> String.toLower
                                                >> text
                                                >> List.singleton
                                                >> li []
                                            )
                                            [ ReliefMethodAvoidLargeMeals
                                            , ReliefMethodCeaseSmoking
                                            , ReliefMethodAvoidAlcohom
                                            , ReliefMethodSleepWithHeadRaised
                                            ]
                                            |> ul []
                                in
                                ( [ viewCustomLabel language (Translate.PrenatalHealthEducationLabel EducationHeartburn) "" "label header"
                                  , viewLabel language Translate.PrenatalHealthEducationHeartburnInform
                                  , reliefMethods
                                  , viewQuestionLabel language Translate.PrenatalHealthEducationAppropriateProvided
                                  , viewBoolInput
                                        language
                                        form.heartburn
                                        (setBoolInputMsg (\value form_ -> { form_ | heartburn = Just value }))
                                        "heartburn"
                                        Nothing
                                  ]
                                , Just form.heartburn
                                )

                            else
                                ( [], Nothing )

                        varicoseVeins =
                            if symptomRecorded assembled.measurements VaricoseVeins then
                                ( [ viewCustomLabel language (Translate.PrenatalHealthEducationLabel EducationVaricoseVeins) "" "label header"
                                  , viewCustomLabel language Translate.PrenatalHealthEducationVaricoseVeinsInform "." "label paragraph"
                                  , viewQuestionLabel language Translate.PrenatalHealthEducationAppropriateProvided
                                  , viewBoolInput
                                        language
                                        form.varicoseVeins
                                        (setBoolInputMsg (\value form_ -> { form_ | varicoseVeins = Just value }))
                                        "varicose-veins"
                                        Nothing
                                  ]
                                , Just form.varicoseVeins
                                )

                            else
                                ( [], Nothing )

                        legPainRedness =
                            if provideLegPainRednessEducation assembled then
                                ( [ viewCustomLabel language (Translate.PrenatalHealthEducationLabel EducationLegPainRedness) "" "label header"
                                  , viewCustomLabel language Translate.PrenatalHealthEducationLegPainRednessInform "." "label paragraph"
                                  , viewQuestionLabel language Translate.PrenatalHealthEducationAppropriateProvided
                                  , viewBoolInput
                                        language
                                        form.legPainRedness
                                        (setBoolInputMsg (\value form_ -> { form_ | legPainRedness = Just value }))
                                        "leg-pain-redness"
                                        Nothing
                                  ]
                                , Just form.legPainRedness
                                )

                            else
                                ( [], Nothing )

                        pelvicPain =
                            if providePelvicPainEducation assembled then
                                ( [ viewCustomLabel language (Translate.PrenatalHealthEducationLabel EducationPelvicPain) "" "label header"
                                  , viewCustomLabel language Translate.PrenatalHealthEducationPelvicPainInform "." "label paragraph"
                                  , viewQuestionLabel language Translate.PrenatalHealthEducationAppropriateProvided
                                  , viewBoolInput
                                        language
                                        form.pelvicPain
                                        (setBoolInputMsg (\value form_ -> { form_ | pelvicPain = Just value }))
                                        "pelvic-pain"
                                        Nothing
                                  ]
                                , Just form.pelvicPain
                                )

                            else
                                ( [], Nothing )

                        saferSex =
                            let
                                saferSexDiagnoses =
                                    List.filter
                                        (\diagnosis ->
                                            EverySet.member diagnosis assembled.encounter.diagnoses
                                        )
                                        -- Diagnoses that require safer sex practices education.
                                        [ DiagnosisCandidiasis, DiagnosisGonorrhea, DiagnosisTrichomonasOrBacterialVaginosis ]
                            in
                            if not <| List.isEmpty saferSexDiagnoses then
                                let
                                    label =
                                        List.filter (symptomRecorded assembled.measurements)
                                            -- Symptoms that may  require safer sex practices education.
                                            [ BurningWithUrination, AbnormalVaginalDischarge ]
                                            |> List.map (Translate.PrenatalSymptom >> translate language)
                                            |> String.join ", "
                                in
                                ( [ div [ class "label header" ] [ text label ]
                                  , viewCustomLabel language Translate.PrenatalHealthEducationSaferSexInform "." "label paragraph"
                                  , viewQuestionLabel language Translate.PrenatalHealthEducationAppropriateProvided
                                  , viewBoolInput
                                        language
                                        form.saferSex
                                        (setBoolInputMsg (\value form_ -> { form_ | saferSex = Just value }))
                                        "safer-sex"
                                        Nothing
                                  ]
                                , Just form.saferSex
                                )

                            else
                                ( [], Nothing )

                        mentalHealth =
                            if provideMentalHealthEducation assembled then
                                ( [ viewCustomLabel language (Translate.PrenatalHealthEducationLabel EducationMentalHealth) "" "label header"
                                  , viewCustomLabel language Translate.PrenatalHealthEducationMentalHealthInform "." "label paragraph"
                                  , viewQuestionLabel language Translate.PrenatalHealthEducationAppropriateProvided
                                  , viewBoolInput
                                        language
                                        form.mentalHealth
                                        (setBoolInputMsg (\value form_ -> { form_ | mentalHealth = Just value }))
                                        "mental-health"
                                        Nothing
                                  ]
                                , Just form.mentalHealth
                                )

                            else
                                ( [], Nothing )

                        hierarchalMastitis =
                            if diagnosedAnyOf [ DiagnosisPostpartumEarlyMastitisOrEngorgment, DiagnosisPostpartumMastitis ] assembled then
                                let
                                    reliefMethods =
                                        List.map
                                            (Translate.EarlyMastitisOrEngorgmentReliefMethod
                                                >> translate language
                                                >> String.toLower
                                                >> text
                                                >> List.singleton
                                                >> li []
                                            )
                                            [ ReliefMethodBreastMassage
                                            , ReliefMethodIncreaseFluid
                                            , ReliefMethodBreastfeedingOrHandExpression
                                            ]
                                            |> ul []

                                    ( educationSign, formField, updateFunc ) =
                                        if diagnosed DiagnosisPostpartumMastitis assembled then
                                            ( EducationMastitis
                                            , form.mastitis
                                            , \value form_ -> { form_ | mastitis = Just value }
                                            )

                                        else
                                            ( EducationEarlyMastitisOrEngorgment
                                            , form.earlyMastitisOrEngorgment
                                            , \value form_ -> { form_ | earlyMastitisOrEngorgment = Just value }
                                            )
                                in
                                ( [ viewCustomLabel language (Translate.PrenatalHealthEducationLabel educationSign) "" "label header"
                                  , viewCustomLabel language Translate.PrenatalHealthEducationEarlyMastitisOrEngorgmentInform ":" "label paragraph"
                                  , reliefMethods
                                  , viewQuestionLabel language Translate.PrenatalHealthEducationAppropriateProvided
                                  , viewBoolInput
                                        language
                                        formField
                                        (setBoolInputMsg updateFunc)
                                        "mastitis"
                                        Nothing
                                  ]
                                , Just formField
                                )

                            else
                                ( [], Nothing )
                    in
                    [ hivPartnerPresenceEducation
                    , detectableViralLoad DiagnosisHIVDetectableViralLoadInitialPhase
                    , diabetes diabetesDiagnosesInitialPhase
                    , nauseaVomiting
                    , legCramps
                    , lowBackPain
                    , constipation
                    , heartburn
                    , varicoseVeins
                    , legPainRedness
                    , pelvicPain
                    , saferSex
                    , mentalHealth
                    , hierarchalMastitis
                    ]

                PrenatalEncounterPhaseRecurrent ->
                    [ detectableViralLoad DiagnosisHIVDetectableViralLoadRecurrentPhase
                    , diabetes diabetesDiagnosesRecurrentPhase
                    ]
    in
    ( hivInputs
        ++ List.concatMap Tuple.first inputsAndTasks
    , hivTasks
        ++ (List.map Tuple.second inputsAndTasks
                |> Maybe.Extra.values
           )
    )


healthEducationFormInputsAndTasksForHIV :
    Language
    -> ((Bool -> HealthEducationForm -> HealthEducationForm) -> Bool -> msg)
    -> AssembledData
    -> HealthEducationForm
    -> ( List (Html msg), List (Maybe Bool) )
healthEducationFormInputsAndTasksForHIV language setBoolInputMsg assembled form =
    let
        translatePrenatalHealthEducationQuestion =
            Translate.PrenatalHealthEducationQuestion False

        positiveHIVUpdateFunc value form_ =
            { form_ | positiveHIV = Just value }

        saferSexHIVUpdateFunc value form_ =
            { form_ | saferSexHIV = Just value }

        saferSexHIVInput =
            [ viewQuestionLabel language <| translatePrenatalHealthEducationQuestion EducationSaferSexHIV
            , viewBoolInput
                language
                form.saferSexHIV
                (setBoolInputMsg saferSexHIVUpdateFunc)
                "safer-sex-hiv"
                Nothing
            ]

        partnerTestingUpdateFunc value form_ =
            { form_ | partnerTesting = Just value }

        partnerTestingInput =
            [ viewQuestionLabel language <| translatePrenatalHealthEducationQuestion EducationPartnerTesting
            , viewBoolInput
                language
                form.partnerTesting
                (setBoolInputMsg partnerTestingUpdateFunc)
                "partner-testing"
                Nothing
            ]

<<<<<<< HEAD
=======
        partnerSurpressedViralLoadByHIVTest =
            getMeasurementValueFunc assembled.measurements.hivTest
                |> Maybe.andThen .hivSigns
                |> Maybe.map
                    (\hivSigns ->
                        -- Partner is HIV positive.
                        EverySet.member PartnerHIVPositive hivSigns
                            -- Partner is taking ARVs.
                            && EverySet.member PartnerTakingARV hivSigns
                            -- Partner reached surpressed viral load.
                            && EverySet.member PartnerSurpressedViralLoad hivSigns
                    )
                |> Maybe.withDefault False

        partnerSurpressedViralLoadByPartnerHIVTest =
            let
                patientHIVNegative =
                    getMeasurementValueFunc assembled.measurements.hivTest
                        |> Maybe.map
                            (\value ->
                                List.member value.executionNote [ TestNoteRunToday, TestNoteRunPreviously ]
                                    && (value.testResult == Just TestNegative)
                            )
                        |> Maybe.withDefault False
            in
            patientHIVNegative
                && (getMeasurementValueFunc assembled.measurements.partnerHIVTest
                        |> Maybe.andThen .hivSigns
                        |> Maybe.map
                            (\hivSigns ->
                                -- Partner is taking ARVs.
                                EverySet.member PartnerTakingARV hivSigns
                                    -- Partner reached surpressed viral load.
                                    && EverySet.member PartnerSurpressedViralLoad hivSigns
                            )
                        |> Maybe.withDefault False
                   )

>>>>>>> 50064c61
        header =
            viewCustomLabel language Translate.HIV "" "label header"

        trigerringDiagnoses =
            [ DiagnosisHIVInitialPhase
            , DiagnosisHIVRecurrentPhase
            , DiagnosisDiscordantPartnershipInitialPhase
            , DiagnosisDiscordantPartnershipRecurrentPhase
            ]
    in
    if diagnosedAnyOf trigerringDiagnoses assembled then
        let
            positiveHIVInput =
                [ viewQuestionLabel language <| translatePrenatalHealthEducationQuestion EducationPositiveHIV
                , viewBoolInput
                    language
                    form.positiveHIV
                    (setBoolInputMsg positiveHIVUpdateFunc)
                    "positive-hiv"
                    Nothing
                ]

            familyPlanningInput =
                healthEducationFormFamilyPlanningInput language setBoolInputMsg False form
        in
        ( header :: positiveHIVInput ++ saferSexHIVInput ++ partnerTestingInput ++ familyPlanningInput
        , [ form.positiveHIV, form.saferSexHIV, form.partnerTesting, form.familyPlanning ]
        )

<<<<<<< HEAD
=======
    else if partnerSurpressedViralLoadByPartnerHIVTest || partnerSurpressedViralLoadByHIVTest then
        ( header :: saferSexHIVInput
        , [ form.saferSexHIV ]
        )

>>>>>>> 50064c61
    else
        let
            partnerSurpressedViralLoad =
                getMeasurementValueFunc assembled.measurements.hivTest
                    |> Maybe.andThen .hivSigns
                    |> Maybe.map
                        (\hivSigns ->
                            -- Partner is HIV positive.
                            EverySet.member PartnerHIVPositive hivSigns
                                -- Partner is taking ARVs.
                                && EverySet.member PartnerTakingARV hivSigns
                                -- Partner reached surpressed viral load.
                                && EverySet.member PartnerSurpressedViralLoad hivSigns
                        )
                    |> Maybe.withDefault False
        in
        if partnerSurpressedViralLoad then
            ( header :: saferSexHIVInput
            , [ form.saferSexHIV ]
            )

        else
            ( header :: saferSexHIVInput ++ partnerTestingInput
            , [ form.saferSexHIV, form.partnerTesting ]
            )


healthEducationFormFamilyPlanningInput :
    Language
    -> ((Bool -> HealthEducationForm -> HealthEducationForm) -> Bool -> msg)
    -> Bool
    -> HealthEducationForm
    -> List (Html msg)
healthEducationFormFamilyPlanningInput language setBoolInputMsg isChw form =
    let
        familyPlanningUpdateFunc value form_ =
            { form_ | familyPlanning = Just value }
    in
    [ viewQuestionLabel language <| Translate.PrenatalHealthEducationQuestion isChw EducationFamilyPlanning
    , viewBoolInput
        language
        form.familyPlanning
        (setBoolInputMsg familyPlanningUpdateFunc)
        "family-planning"
        Nothing
    ]


provideNauseaAndVomitingEducation : AssembledData -> Bool
provideNauseaAndVomitingEducation assembled =
    let
        -- NauseaAndVomiting reported at current encounter, and
        -- all follow up questions were answered No.
        byCurrentEncounter =
            getMeasurementValueFunc assembled.measurements.symptomReview
                |> Maybe.map
                    (\value ->
                        EverySet.member NauseaAndVomiting value.symptoms
                            && List.all (\question -> not <| EverySet.member question value.symptomQuestions)
                                [ SymptomQuestionDizziness, SymptomQuestionLowUrineOutput, SymptomQuestionDarkUrine ]
                    )
                |> Maybe.withDefault False

        -- NauseaAndVomiting was not reported at any of previous encounters.
        byPreviousEncounters =
            not <| symptomRecordedPreviously assembled NauseaAndVomiting
    in
    byCurrentEncounter && byPreviousEncounters


provideLegPainRednessEducation : AssembledData -> Bool
provideLegPainRednessEducation assembled =
    -- LegPainRedness reported at current encounter, and
    -- all follow up questions were answered No.
    getMeasurementValueFunc assembled.measurements.symptomReview
        |> Maybe.map
            (\value ->
                EverySet.member LegPainRedness value.symptoms
                    && List.all (\question -> not <| EverySet.member question value.symptomQuestions)
                        [ SymptomQuestionLegPainful, SymptomQuestionLegSwollen, SymptomQuestionLegWarm ]
            )
        |> Maybe.withDefault False


providePelvicPainEducation : AssembledData -> Bool
providePelvicPainEducation assembled =
    let
        -- PelvicPain reported at current encounter, and
        -- all follow up questions were answered No.
        byCurrentEncounter =
            getMeasurementValueFunc assembled.measurements.symptomReview
                |> Maybe.map
                    (\value ->
                        EverySet.member PelvicPain value.symptoms
                            && (not <| EverySet.member SymptomQuestionPelvicPainHospitalization value.symptomQuestions)
                    )
                |> Maybe.withDefault False

        -- PelvicPain was not reported at any of previous encounters.
        byPreviousEncounters =
            not <| symptomRecordedPreviously assembled PelvicPain
    in
    byCurrentEncounter && byPreviousEncounters


provideMentalHealthEducation : AssembledData -> Bool
provideMentalHealthEducation assembled =
    -- Mental health survey was taken and none of
    -- mental health diagnoses was determined.
    -- No need to display at Postpartum encounter.
    (assembled.encounter.encounterType == NurseEncounter)
        && isJust assembled.measurements.mentalHealth
        && diagnosedNoneOf mentalHealthDiagnosesRequiringTreatment assembled


symptomRecorded : PrenatalMeasurements -> PrenatalSymptom -> Bool
symptomRecorded measurements symptom =
    getMeasurementValueFunc measurements.symptomReview
        |> Maybe.map (.symptoms >> EverySet.member symptom)
        |> Maybe.withDefault False


symptomRecordedPreviously : AssembledData -> PrenatalSymptom -> Bool
symptomRecordedPreviously assembled symptom =
    assembled.nursePreviousEncountersData
        |> List.filter
            (\data ->
                symptomRecorded data.measurements symptom
            )
        |> List.isEmpty
        |> not


resolvePartnerHIVTestResult : AssembledData -> TestResult
resolvePartnerHIVTestResult assembled =
    getMeasurementValueFunc assembled.measurements.partnerHIVTest
        |> Maybe.map
            (\value ->
                if
                    (value.executionNote == TestNoteKnownAsPositive)
                        || (List.member value.executionNote [ TestNoteRunToday, TestNoteRunPreviously ]
                                && (value.testResult == Just TestPositive)
                           )
                then
                    TestPositive

                else if
                    List.member value.executionNote [ TestNoteRunToday, TestNoteRunPreviously ]
                        && (value.testResult == Just TestNegative)
                then
                    TestNegative

                else if
                    -- This is special case where it was stated that patient is not known as
                    -- HIV positive, and test resukt is not set, which means that it was sent to lab.
                    -- To indicate that follow up questions are not required, we set the result to
                    -- Negative, though it's not really determined yet.
                    List.member value.executionNote [ TestNoteRunToday, TestNoteRunPreviously ]
                        && isNothing value.testResult
                then
                    TestNegative

                else
                    TestIndeterminate
            )
        |> Maybe.withDefault TestIndeterminate<|MERGE_RESOLUTION|>--- conflicted
+++ resolved
@@ -4341,8 +4341,6 @@
                 Nothing
             ]
 
-<<<<<<< HEAD
-=======
         partnerSurpressedViralLoadByHIVTest =
             getMeasurementValueFunc assembled.measurements.hivTest
                 |> Maybe.andThen .hivSigns
@@ -4381,7 +4379,6 @@
                         |> Maybe.withDefault False
                    )
 
->>>>>>> 50064c61
         header =
             viewCustomLabel language Translate.HIV "" "label header"
 
@@ -4411,14 +4408,11 @@
         , [ form.positiveHIV, form.saferSexHIV, form.partnerTesting, form.familyPlanning ]
         )
 
-<<<<<<< HEAD
-=======
     else if partnerSurpressedViralLoadByPartnerHIVTest || partnerSurpressedViralLoadByHIVTest then
         ( header :: saferSexHIVInput
         , [ form.saferSexHIV ]
         )
 
->>>>>>> 50064c61
     else
         let
             partnerSurpressedViralLoad =
