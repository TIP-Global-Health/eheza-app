module Pages.Prenatal.RecurrentActivity.Update exposing (update, updateLabsHistory)

import App.Model
import AssocList as Dict
import Backend.Entities exposing (..)
import Backend.Measurement.Model exposing (IllnessSymptom(..), PhaseRecorded(..), ViralLoadStatus(..))
import Backend.Measurement.Utils exposing (..)
import Backend.Model exposing (ModelIndexedDb)
import Backend.PrenatalActivity.Model
import Backend.PrenatalEncounter.Model exposing (PrenatalProgressReportInitiator(..))
import EverySet
import Gizra.NominalDate exposing (NominalDate)
import Gizra.Update exposing (sequenceExtra)
import Measurement.Utils
    exposing
        ( syphilisResultFormWithDefault
        , toBloodGpRsResultValueWithDefault
        , toHIVPCRResultValueWithDefault
        , toHIVResultValueWithDefault
        , toHemoglobinResultValueWithDefault
        , toHepatitisBResultValueWithDefault
        , toMalariaResultValueWithDefault
        , toPartnerHIVResultValueWithDefault
        , toRandomBloodSugarResultValueWithDefault
        , toSyphilisResultValueWithDefault
        , toUrineDipstickResultValueWithDefault
        , toVitalsValueWithDefault
        )
import Pages.GlobalCaseManagement.Utils exposing (labsResultsTestData)
import Pages.Page exposing (Page(..), UserPage(..))
import Pages.Prenatal.RecurrentActivity.Model exposing (..)
import Pages.Prenatal.RecurrentActivity.Utils exposing (..)
import Pages.Prenatal.Utils exposing (..)
import Pages.Utils exposing (nonAdministrationReasonToSign, setMultiSelectInputValue)
import RemoteData
import Translate exposing (Language)


update : Language -> NominalDate -> PrenatalEncounterId -> Bool -> ModelIndexedDb -> Msg -> Model -> ( Model, Cmd Msg, List App.Model.Msg )
update language currentDate id isLabTech db msg model =
    let
        medicationDistributionForm =
            Dict.get id db.prenatalMeasurements
                |> Maybe.andThen RemoteData.toMaybe
                |> Maybe.map
                    (.medicationDistribution
                        >> getMeasurementValueFunc
                        >> medicationDistributionFormWithDefaultRecurrentPhase model.nextStepsData.medicationDistributionForm
                    )
                |> Maybe.withDefault model.nextStepsData.medicationDistributionForm

        generateLabResultsMsgs nextTask =
            let
                defaultAction =
                    if isLabTech then
                        SetActivePage <|
                            UserPage <|
                                ClinicalProgressReportPage (InitiatorRecurrentEncounterPage id) id

                    else
                        SetActivePage <| UserPage <| PrenatalRecurrentEncounterPage id
            in
            Maybe.map (\task -> [ SetActiveLabResultsTask task ]) nextTask
                |> Maybe.withDefault [ defaultAction ]

        generateNextStepsMsgs personId nextTask =
            Maybe.map (\task -> [ SetActiveNextStepsTask task ]) nextTask
<<<<<<< HEAD
                |> Maybe.withDefault
                    (let
                        -- When Next steps are completed, and all lab results were
                        -- entered, we close the entry.
                        closeLabsResultsMsg =
                            Dict.get id db.prenatalMeasurements
                                |> Maybe.andThen RemoteData.toMaybe
                                |> Maybe.andThen .labsResults
                                |> Maybe.andThen
                                    (\( labsResultsId, results ) ->
                                        let
                                            ( performedTests, completedTests ) =
                                                labsResultsTestData currentDate results
                                        in
                                        if EverySet.size performedTests == EverySet.size completedTests then
                                            let
                                                updatedValue =
                                                    results.value
                                                        |> (\value ->
                                                                { value | resolutionDate = currentDate }
                                                           )
                                            in
                                            Just <| CloseLabsResultsEntry personId labsResultsId updatedValue

                                        else
                                            Nothing
                                    )
                     in
                     Maybe.map
                        (\closeMsg ->
                            -- We're closing labs results enrty, which means that all results
                            -- were entered and Next steps are completed.
                            -- Therefore, we navigate to Progress report page.
                            [ closeMsg
                            , SetActivePage <|
                                UserPage <|
                                    ClinicalProgressReportPage (Backend.PrenatalEncounter.Model.InitiatorRecurrentEncounterPage id) id
                            ]
                        )
                        closeLabsResultsMsg
                        |> Maybe.withDefault
                            -- Not all labs results are completed, therefore,
                            -- we navigate to encounter page.
                            [ SetActivePage <| UserPage <| PrenatalRecurrentEncounterPage id ]
                    )
=======
                |> Maybe.withDefault [ SetActivePage <| UserPage <| PrenatalRecurrentEncounterPage id ]
>>>>>>> d0e72ca7
    in
    case msg of
        NoOp ->
            ( model, Cmd.none, [] )

        SetActivePage page ->
            ( model
            , Cmd.none
            , [ App.Model.SetActivePage page ]
            )

        SetAlertsDialogState value ->
            ( { model | showAlertsDialog = value }, Cmd.none, [] )

        SetWarningPopupState state ->
            ( { model | warningPopupState = state }, Cmd.none, [] )

        SetVitalsFloatInput formUpdateFunc value ->
            let
                updatedForm =
                    formUpdateFunc (String.toFloat value) model.examinationData.vitalsForm

                updatedData =
                    model.examinationData
                        |> (\data -> { data | vitalsForm = updatedForm })
            in
            ( { model | examinationData = updatedData }
            , Cmd.none
            , []
            )

        SaveVitals personId saved ->
            let
                measurement =
                    getMeasurementValueFunc saved

                appMsgs =
                    model.examinationData.vitalsForm
                        |> toVitalsValueWithDefault measurement
                        |> Maybe.map
                            (\value ->
                                let
                                    measurementId =
                                        Maybe.map Tuple.first saved
                                in
                                [ Backend.PrenatalEncounter.Model.SaveVitals personId measurementId value
                                    |> Backend.Model.MsgPrenatalEncounter id
                                    |> App.Model.MsgIndexedDb
                                , App.Model.SetActivePage <| UserPage <| PrenatalRecurrentEncounterPage id
                                ]
                            )
                        |> Maybe.withDefault []
            in
            ( model
            , Cmd.none
            , appMsgs
            )

        SetActiveLabResultsTask task ->
            let
                updatedData =
                    model.labResultsData
                        |> (\data -> { data | activeTask = Just task })
            in
            ( { model | labResultsData = updatedData }
            , Cmd.none
            , []
            )

        SetSyphilisTestResult value ->
            let
                form =
                    model.labResultsData.syphilisTestForm

                updatedForm =
                    { form | testResult = testResultFromString value, symptoms = Nothing, symptomsDirty = True }

                updatedData =
                    model.labResultsData
                        |> (\data -> { data | syphilisTestForm = updatedForm })
            in
            ( { model | labResultsData = updatedData }
            , Cmd.none
            , []
            )

        SetIllnessSymptom symptom ->
            let
                form =
                    Dict.get id db.prenatalMeasurements
                        |> Maybe.andThen RemoteData.toMaybe
                        |> Maybe.map
                            (.syphilisTest
                                >> getMeasurementValueFunc
                                >> syphilisResultFormWithDefault model.labResultsData.syphilisTestForm
                            )
                        |> Maybe.withDefault model.labResultsData.syphilisTestForm

                updatedForm =
                    setMultiSelectInputValue .symptoms
                        (\symptoms -> { form | symptoms = symptoms, symptomsDirty = True })
                        NoIllnessSymptoms
                        symptom
                        form

                updatedData =
                    model.labResultsData
                        |> (\data -> { data | syphilisTestForm = updatedForm })
            in
            ( { model | labResultsData = updatedData }
            , Cmd.none
            , []
            )

        SaveSyphilisResult personId saved nextTask ->
            let
                measurementId =
                    Maybe.map Tuple.first saved

                measurement =
                    getMeasurementValueFunc saved

                extraMsgs =
                    generateLabResultsMsgs nextTask

                appMsgs =
<<<<<<< HEAD
                    toSyphilisResultValueWithDefault measurement model.labResultsData.syphilisTestForm
=======
                    toSyphilisResultValueWithDefault isLabTech measurement model.labResultsData.syphilisTestForm
>>>>>>> d0e72ca7
                        |> Maybe.map
                            (Backend.PrenatalEncounter.Model.SaveSyphilisTest personId measurementId
                                >> Backend.Model.MsgPrenatalEncounter id
                                >> App.Model.MsgIndexedDb
                                >> List.singleton
                            )
                        |> Maybe.withDefault []
            in
            ( model
            , Cmd.none
            , appMsgs
            )
                |> sequenceExtra (update language currentDate id isLabTech db) extraMsgs

        SetHepatitisBTestResult value ->
            let
                form =
                    model.labResultsData.hepatitisBTestForm

                updatedForm =
                    { form | testResult = testResultFromString value }

                updatedData =
                    model.labResultsData
                        |> (\data -> { data | hepatitisBTestForm = updatedForm })
            in
            ( { model | labResultsData = updatedData }
            , Cmd.none
            , []
            )

        SaveHepatitisBResult personId saved nextTask ->
            let
                measurementId =
                    Maybe.map Tuple.first saved

                measurement =
                    getMeasurementValueFunc saved

                extraMsgs =
                    generateLabResultsMsgs nextTask

                appMsgs =
                    toHepatitisBResultValueWithDefault measurement model.labResultsData.hepatitisBTestForm
                        |> Maybe.map
                            (Backend.PrenatalEncounter.Model.SaveHepatitisBTest personId measurementId
                                >> Backend.Model.MsgPrenatalEncounter id
                                >> App.Model.MsgIndexedDb
                                >> List.singleton
                            )
                        |> Maybe.withDefault []
            in
            ( model
            , Cmd.none
            , appMsgs
            )
                |> sequenceExtra (update language currentDate id isLabTech db) extraMsgs

        SetBloodGroup value ->
            let
                form =
                    model.labResultsData.bloodGpRsTestForm

                updatedForm =
                    { form | bloodGroup = bloodGroupFromString value }

                updatedData =
                    model.labResultsData
                        |> (\data -> { data | bloodGpRsTestForm = updatedForm })
            in
            ( { model | labResultsData = updatedData }
            , Cmd.none
            , []
            )

        SetRhesus value ->
            let
                form =
                    model.labResultsData.bloodGpRsTestForm

                updatedForm =
                    { form | rhesus = rhesusFromString value }

                updatedData =
                    model.labResultsData
                        |> (\data -> { data | bloodGpRsTestForm = updatedForm })
            in
            ( { model | labResultsData = updatedData }
            , Cmd.none
            , []
            )

        SaveBloodGpRsResult personId saved nextTask ->
            let
                measurementId =
                    Maybe.map Tuple.first saved

                measurement =
                    getMeasurementValueFunc saved

                extraMsgs =
                    generateLabResultsMsgs nextTask

                appMsgs =
                    toBloodGpRsResultValueWithDefault measurement model.labResultsData.bloodGpRsTestForm
                        |> Maybe.map
                            (Backend.PrenatalEncounter.Model.SaveBloodGpRsTest personId measurementId
                                >> Backend.Model.MsgPrenatalEncounter id
                                >> App.Model.MsgIndexedDb
                                >> List.singleton
                            )
                        |> Maybe.withDefault []
            in
            ( model
            , Cmd.none
            , appMsgs
            )
                |> sequenceExtra (update language currentDate id isLabTech db) extraMsgs

        SetProtein value ->
            let
                form =
                    model.labResultsData.urineDipstickTestForm

                updatedForm =
                    { form | protein = proteinValueFromString value }

                updatedData =
                    model.labResultsData
                        |> (\data -> { data | urineDipstickTestForm = updatedForm })
            in
            ( { model | labResultsData = updatedData }
            , Cmd.none
            , []
            )

        SetPH value ->
            let
                form =
                    model.labResultsData.urineDipstickTestForm

                updatedForm =
                    { form | ph = phValueFromString value }

                updatedData =
                    model.labResultsData
                        |> (\data -> { data | urineDipstickTestForm = updatedForm })
            in
            ( { model | labResultsData = updatedData }
            , Cmd.none
            , []
            )

        SetGlucose value ->
            let
                form =
                    model.labResultsData.urineDipstickTestForm

                updatedForm =
                    { form | glucose = glucoseValueFromString value }

                updatedData =
                    model.labResultsData
                        |> (\data -> { data | urineDipstickTestForm = updatedForm })
            in
            ( { model | labResultsData = updatedData }
            , Cmd.none
            , []
            )

        SetLeukocytes value ->
            let
                form =
                    model.labResultsData.urineDipstickTestForm

                updatedForm =
                    { form | leukocytes = leukocytesValueFromString value }

                updatedData =
                    model.labResultsData
                        |> (\data -> { data | urineDipstickTestForm = updatedForm })
            in
            ( { model | labResultsData = updatedData }
            , Cmd.none
            , []
            )

        SetNitrite value ->
            let
                form =
                    model.labResultsData.urineDipstickTestForm

                updatedForm =
                    { form | nitrite = nitriteValueFromString value }

                updatedData =
                    model.labResultsData
                        |> (\data -> { data | urineDipstickTestForm = updatedForm })
            in
            ( { model | labResultsData = updatedData }
            , Cmd.none
            , []
            )

        SetUrobilinogen value ->
            let
                form =
                    model.labResultsData.urineDipstickTestForm

                updatedForm =
                    { form | urobilinogen = urobilinogenValueFromString value }

                updatedData =
                    model.labResultsData
                        |> (\data -> { data | urineDipstickTestForm = updatedForm })
            in
            ( { model | labResultsData = updatedData }
            , Cmd.none
            , []
            )

        SetHaemoglobin value ->
            let
                form =
                    model.labResultsData.urineDipstickTestForm

                updatedForm =
                    { form | haemoglobin = haemoglobinValueFromString value }

                updatedData =
                    model.labResultsData
                        |> (\data -> { data | urineDipstickTestForm = updatedForm })
            in
            ( { model | labResultsData = updatedData }
            , Cmd.none
            , []
            )

        SetKetone value ->
            let
                form =
                    model.labResultsData.urineDipstickTestForm

                updatedForm =
                    { form | ketone = ketoneValueFromString value }

                updatedData =
                    model.labResultsData
                        |> (\data -> { data | urineDipstickTestForm = updatedForm })
            in
            ( { model | labResultsData = updatedData }
            , Cmd.none
            , []
            )

        SetBilirubin value ->
            let
                form =
                    model.labResultsData.urineDipstickTestForm

                updatedForm =
                    { form | bilirubin = bilirubinValueFromString value }

                updatedData =
                    model.labResultsData
                        |> (\data -> { data | urineDipstickTestForm = updatedForm })
            in
            ( { model | labResultsData = updatedData }
            , Cmd.none
            , []
            )

        SaveUrineDipstickResult personId saved nextTask ->
            let
                measurementId =
                    Maybe.map Tuple.first saved

                measurement =
                    getMeasurementValueFunc saved

                extraMsgs =
                    generateLabResultsMsgs nextTask

                appMsgs =
                    toUrineDipstickResultValueWithDefault measurement model.labResultsData.urineDipstickTestForm
                        |> Maybe.map
                            (Backend.PrenatalEncounter.Model.SaveUrineDipstickTest personId measurementId
                                >> Backend.Model.MsgPrenatalEncounter id
                                >> App.Model.MsgIndexedDb
                                >> List.singleton
                            )
                        |> Maybe.withDefault []
            in
            ( model
            , Cmd.none
            , appMsgs
            )
                |> sequenceExtra (update language currentDate id isLabTech db) extraMsgs

        SetHemoglobin value ->
            let
                form =
                    model.labResultsData.hemoglobinTestForm

                updatedForm =
                    { form | hemoglobinCount = String.toFloat value }
<<<<<<< HEAD

                updatedData =
                    model.labResultsData
                        |> (\data -> { data | hemoglobinTestForm = updatedForm })
            in
            ( { model | labResultsData = updatedData }
            , Cmd.none
            , []
            )

=======

                updatedData =
                    model.labResultsData
                        |> (\data -> { data | hemoglobinTestForm = updatedForm })
            in
            ( { model | labResultsData = updatedData }
            , Cmd.none
            , []
            )

>>>>>>> d0e72ca7
        SaveHemoglobinResult personId saved nextTask ->
            let
                measurementId =
                    Maybe.map Tuple.first saved

                measurement =
                    getMeasurementValueFunc saved

                extraMsgs =
                    generateLabResultsMsgs nextTask

                appMsgs =
                    toHemoglobinResultValueWithDefault measurement model.labResultsData.hemoglobinTestForm
                        |> Maybe.map
                            (Backend.PrenatalEncounter.Model.SaveHemoglobinTest personId measurementId
                                >> Backend.Model.MsgPrenatalEncounter id
                                >> App.Model.MsgIndexedDb
                                >> List.singleton
                            )
                        |> Maybe.withDefault []
            in
            ( model
            , Cmd.none
            , appMsgs
            )
                |> sequenceExtra (update language currentDate id isLabTech db) extraMsgs

        SetRandomBloodSugar value ->
            let
                form =
                    model.labResultsData.randomBloodSugarTestForm

                updatedForm =
                    { form | sugarCount = String.toFloat value }

                updatedData =
                    model.labResultsData
                        |> (\data -> { data | randomBloodSugarTestForm = updatedForm })
            in
            ( { model | labResultsData = updatedData }
            , Cmd.none
            , []
            )

        SaveRandomBloodSugarResult personId saved nextTask ->
            let
                measurementId =
                    Maybe.map Tuple.first saved

                measurement =
                    getMeasurementValueFunc saved

                extraMsgs =
                    generateLabResultsMsgs nextTask

                appMsgs =
                    toRandomBloodSugarResultValueWithDefault measurement model.labResultsData.randomBloodSugarTestForm
                        |> Maybe.map
                            (Backend.PrenatalEncounter.Model.SaveRandomBloodSugarTest personId measurementId
                                >> Backend.Model.MsgPrenatalEncounter id
                                >> App.Model.MsgIndexedDb
                                >> List.singleton
                            )
                        |> Maybe.withDefault []
            in
            ( model
            , Cmd.none
            , appMsgs
            )
                |> sequenceExtra (update language currentDate id isLabTech db) extraMsgs

        SetHIVViralLoadUndetectable undetectable ->
            let
                form =
                    model.labResultsData.hivPCRTestForm

                status =
                    if undetectable then
                        ViralLoadUndetectable

                    else
                        ViralLoadDetectable

                updatedForm =
                    { form | hivViralLoadStatus = Just status }

                updatedData =
                    model.labResultsData
                        |> (\data -> { data | hivPCRTestForm = updatedForm })
            in
            ( { model | labResultsData = updatedData }
            , Cmd.none
            , []
            )

        SetHIVViralLoad value ->
            let
                form =
                    model.labResultsData.hivPCRTestForm

                updatedForm =
                    { form | hivViralLoad = String.toFloat value }

                updatedData =
                    model.labResultsData
                        |> (\data -> { data | hivPCRTestForm = updatedForm })
            in
            ( { model | labResultsData = updatedData }
            , Cmd.none
            , []
            )

        SaveHIVPCRResult personId saved nextTask ->
            let
                measurementId =
                    Maybe.map Tuple.first saved

                measurement =
                    getMeasurementValueFunc saved

                extraMsgs =
                    generateLabResultsMsgs nextTask

                appMsgs =
                    toHIVPCRResultValueWithDefault measurement model.labResultsData.hivPCRTestForm
                        |> Maybe.map
                            (Backend.PrenatalEncounter.Model.SaveHIVPCRTest personId measurementId
                                >> Backend.Model.MsgPrenatalEncounter id
                                >> App.Model.MsgIndexedDb
                                >> List.singleton
                            )
                        |> Maybe.withDefault []
            in
<<<<<<< HEAD
            ( model
            , Cmd.none
            , appMsgs
            )
                |> sequenceExtra (update language currentDate id isLabTech db) extraMsgs

        SetHIVTestFormBoolInput formUpdateFunc value ->
            let
                form =
                    model.labResultsData.hivTestForm

                updatedForm =
                    formUpdateFunc value form

                updatedData =
                    model.labResultsData
                        |> (\data -> { data | hivTestForm = updatedForm })
            in
            ( { model | labResultsData = updatedData }
            , Cmd.none
            , []
            )

        SetHIVTestResult value ->
            let
                form =
                    model.labResultsData.hivTestForm

                updatedForm =
                    { form
                        | testResult = testResultFromString value
                        , hivProgramHC = Nothing
                        , hivProgramHCDirty = True
                        , partnerHIVPositive = Nothing
                        , partnerHIVPositiveDirty = True
                        , partnerTakingARV = Nothing
                        , partnerTakingARVDirty = True
                        , partnerSurpressedViralLoad = Nothing
                        , partnerSurpressedViralLoadDirty = True
                    }

                updatedData =
                    model.labResultsData
                        |> (\data -> { data | hivTestForm = updatedForm })
            in
            ( { model | labResultsData = updatedData }
            , Cmd.none
            , []
            )

        SaveHIVResult personId saved nextTask ->
            let
                measurementId =
                    Maybe.map Tuple.first saved

                measurement =
                    getMeasurementValueFunc saved

                extraMsgs =
                    generateLabResultsMsgs nextTask

                appMsgs =
                    model.labResultsData.hivTestForm
                        |> toHIVResultValueWithDefault measurement
                        |> Maybe.map
                            (Backend.PrenatalEncounter.Model.SaveHIVTest personId measurementId
                                >> Backend.Model.MsgPrenatalEncounter id
                                >> App.Model.MsgIndexedDb
                                >> List.singleton
                            )
                        |> Maybe.withDefault []
            in
=======
>>>>>>> d0e72ca7
            ( model
            , Cmd.none
            , appMsgs
            )
                |> sequenceExtra (update language currentDate id isLabTech db) extraMsgs

<<<<<<< HEAD
        SetPartnerHIVTestResult value ->
            let
                form =
                    model.labResultsData.partnerHIVTestForm

                updatedForm =
                    { form | testResult = testResultFromString value }

                updatedData =
                    model.labResultsData
                        |> (\data -> { data | partnerHIVTestForm = updatedForm })
            in
            ( { model | labResultsData = updatedData }
            , Cmd.none
            , []
            )

        SavePartnerHIVResult personId saved nextTask ->
            let
                measurementId =
                    Maybe.map Tuple.first saved

                measurement =
                    getMeasurementValueFunc saved

                extraMsgs =
                    generateLabResultsMsgs nextTask

                appMsgs =
                    model.labResultsData.partnerHIVTestForm
                        |> toPartnerHIVResultValueWithDefault measurement
                        |> Maybe.map
                            (Backend.PrenatalEncounter.Model.SavePartnerHIVTest personId measurementId
                                >> Backend.Model.MsgPrenatalEncounter id
                                >> App.Model.MsgIndexedDb
                                >> List.singleton
                            )
                        |> Maybe.withDefault []
            in
            ( model
            , Cmd.none
            , appMsgs
            )
                |> sequenceExtra (update language currentDate id isLabTech db) extraMsgs

        SetMalariaTestResult value ->
            let
                form =
                    model.labResultsData.malariaTestForm

                updatedForm =
                    { form | testResult = testResultFromString value }

                updatedData =
                    model.labResultsData
                        |> (\data -> { data | malariaTestForm = updatedForm })
=======
        SetHIVTestFormBoolInput formUpdateFunc value ->
            let
                form =
                    model.labResultsData.hivTestForm

                updatedForm =
                    formUpdateFunc value form

                updatedData =
                    model.labResultsData
                        |> (\data -> { data | hivTestForm = updatedForm })
>>>>>>> d0e72ca7
            in
            ( { model | labResultsData = updatedData }
            , Cmd.none
            , []
            )

<<<<<<< HEAD
        SetBloodSmearResult value ->
            let
                form =
                    model.labResultsData.malariaTestForm

                updatedForm =
                    { form | bloodSmearResult = bloodSmearResultFromString value }

                updatedData =
                    model.labResultsData
                        |> (\data -> { data | malariaTestForm = updatedForm })
=======
        SetHIVTestResult value ->
            let
                form =
                    model.labResultsData.hivTestForm

                updatedForm =
                    { form
                        | testResult = testResultFromString value
                        , hivProgramHC = Nothing
                        , hivProgramHCDirty = True
                        , partnerHIVPositive = Nothing
                        , partnerHIVPositiveDirty = True
                        , partnerTakingARV = Nothing
                        , partnerTakingARVDirty = True
                        , partnerSurpressedViralLoad = Nothing
                        , partnerSurpressedViralLoadDirty = True
                    }

                updatedData =
                    model.labResultsData
                        |> (\data -> { data | hivTestForm = updatedForm })
>>>>>>> d0e72ca7
            in
            ( { model | labResultsData = updatedData }
            , Cmd.none
            , []
            )

<<<<<<< HEAD
        SaveMalariaResult personId saved nextTask ->
=======
        SaveHIVResult personId saved nextTask ->
>>>>>>> d0e72ca7
            let
                measurementId =
                    Maybe.map Tuple.first saved

                measurement =
                    getMeasurementValueFunc saved

                extraMsgs =
                    generateLabResultsMsgs nextTask

                appMsgs =
<<<<<<< HEAD
                    model.labResultsData.malariaTestForm
                        |> toMalariaResultValueWithDefault measurement
                        |> Maybe.map
                            (Backend.PrenatalEncounter.Model.SaveMalariaTest personId measurementId
=======
                    model.labResultsData.hivTestForm
                        |> toHIVResultValueWithDefault isLabTech measurement
                        |> Maybe.map
                            (Backend.PrenatalEncounter.Model.SaveHIVTest personId measurementId
>>>>>>> d0e72ca7
                                >> Backend.Model.MsgPrenatalEncounter id
                                >> App.Model.MsgIndexedDb
                                >> List.singleton
                            )
                        |> Maybe.withDefault []
            in
            ( model
            , Cmd.none
            , appMsgs
            )
                |> sequenceExtra (update language currentDate id isLabTech db) extraMsgs

<<<<<<< HEAD
        SetActiveNextStepsTask task ->
            let
                updatedData =
                    model.nextStepsData
                        |> (\data -> { data | activeTask = Just task })
            in
            ( { model | nextStepsData = updatedData }
            , Cmd.none
            , []
            )
=======
        SetPartnerHIVTestResult value ->
            let
                form =
                    model.labResultsData.partnerHIVTestForm
>>>>>>> d0e72ca7

        SetReferralBoolInput updateFunc value ->
            let
                updatedForm =
                    updateFunc value model.nextStepsData.referralForm

                updatedData =
<<<<<<< HEAD
                    model.nextStepsData
                        |> (\data -> { data | referralForm = updatedForm })
=======
                    model.labResultsData
                        |> (\data -> { data | partnerHIVTestForm = updatedForm })
>>>>>>> d0e72ca7
            in
            ( { model | nextStepsData = updatedData }
            , Cmd.none
            , []
            )

<<<<<<< HEAD
        SetFacilityNonReferralReason currentValue facility reason ->
            let
                referralForm =
                    Dict.get id db.prenatalMeasurements
                        |> Maybe.andThen RemoteData.toMaybe
                        |> Maybe.map
                            (.sendToHC
                                >> getMeasurementValueFunc
                                >> referralFormWithDefault model.nextStepsData.referralForm
                            )
                        |> Maybe.withDefault model.nextStepsData.referralForm

                updatedValue =
                    nonReferralReasonToSign facility reason

                updatedFacilityNonReferralReasons =
                    Maybe.map
                        (\facilityNonReferralReasons ->
                            case currentValue of
                                Just value ->
                                    EverySet.remove (nonReferralReasonToSign facility value) facilityNonReferralReasons
                                        |> EverySet.insert updatedValue

                                Nothing ->
                                    EverySet.insert updatedValue facilityNonReferralReasons
                        )
                        referralForm.facilityNonReferralReasons
                        |> Maybe.withDefault (EverySet.singleton updatedValue)

                updatedForm =
                    { referralForm | facilityNonReferralReasons = Just updatedFacilityNonReferralReasons }

                updatedData =
                    model.nextStepsData
                        |> (\data -> { data | referralForm = updatedForm })
            in
            ( { model | nextStepsData = updatedData }
            , Cmd.none
            , []
            )

        SaveSendToHC personId saved nextTask ->
=======
        SavePartnerHIVResult personId saved nextTask ->
>>>>>>> d0e72ca7
            let
                measurementId =
                    Maybe.map Tuple.first saved

                measurement =
                    getMeasurementValueFunc saved

                extraMsgs =
                    generateNextStepsMsgs personId nextTask

                appMsgs =
<<<<<<< HEAD
                    model.nextStepsData.referralForm
                        |> toPrenatalReferralValueWithDefault measurement
                        |> Maybe.map
                            (Backend.PrenatalEncounter.Model.SaveSendToHC personId measurementId
=======
                    model.labResultsData.partnerHIVTestForm
                        |> toPartnerHIVResultValueWithDefault measurement
                        |> Maybe.map
                            (Backend.PrenatalEncounter.Model.SavePartnerHIVTest personId measurementId
>>>>>>> d0e72ca7
                                >> Backend.Model.MsgPrenatalEncounter id
                                >> App.Model.MsgIndexedDb
                                >> List.singleton
                            )
                        |> Maybe.withDefault []
            in
            ( model
            , Cmd.none
            , appMsgs
            )
                |> sequenceExtra (update language currentDate id isLabTech db) extraMsgs

<<<<<<< HEAD
        SetMedicationDistributionBoolInput formUpdateFunc value ->
            let
                updatedForm =
                    formUpdateFunc value model.nextStepsData.medicationDistributionForm

                updatedData =
                    model.nextStepsData
                        |> (\data -> { data | medicationDistributionForm = updatedForm })
            in
            ( { model | nextStepsData = updatedData }
            , Cmd.none
            , []
            )

        SetMedicationDistributionAdministrationNote currentValue medication reason ->
            let
                updatedValue =
                    nonAdministrationReasonToSign medication reason

                updatedNonAdministrationSigns =
                    medicationDistributionForm.nonAdministrationSigns
                        |> Maybe.map
                            (\nonAdministrationSigns ->
                                case currentValue of
                                    Just value ->
                                        EverySet.remove (nonAdministrationReasonToSign medication value) nonAdministrationSigns
                                            |> EverySet.insert updatedValue

                                    Nothing ->
                                        EverySet.insert updatedValue nonAdministrationSigns
                            )
                        |> Maybe.withDefault (EverySet.singleton updatedValue)

                updatedForm =
                    { medicationDistributionForm | nonAdministrationSigns = Just updatedNonAdministrationSigns }

                updatedData =
                    model.nextStepsData
                        |> (\data -> { data | medicationDistributionForm = updatedForm })
=======
        SetMalariaTestResult value ->
            let
                form =
                    model.labResultsData.malariaTestForm

                updatedForm =
                    { form | testResult = testResultFromString value }

                updatedData =
                    model.labResultsData
                        |> (\data -> { data | malariaTestForm = updatedForm })
>>>>>>> d0e72ca7
            in
            ( { model | nextStepsData = updatedData }
            , Cmd.none
            , []
            )

<<<<<<< HEAD
        SetRecommendedTreatmentSign allowedSigns sign ->
            let
                updatedSigns =
                    -- Since we may have values from inital phase of encounter, we make
                    -- sure to preserve them, before setting new value at recurrent phase.
                    Maybe.map
                        (\signs ->
                            List.filter (\sign_ -> not <| List.member sign_ allowedSigns) signs
                                |> List.append [ sign ]
                        )
                        medicationDistributionForm.recommendedTreatmentSigns
                        |> Maybe.withDefault [ sign ]

                updatedForm =
                    { medicationDistributionForm | recommendedTreatmentSigns = Just updatedSigns }

                updatedData =
                    model.nextStepsData
                        |> (\data -> { data | medicationDistributionForm = updatedForm })
=======
        SetBloodSmearResult value ->
            let
                form =
                    model.labResultsData.malariaTestForm

                updatedForm =
                    { form | bloodSmearResult = bloodSmearResultFromString value }

                updatedData =
                    model.labResultsData
                        |> (\data -> { data | malariaTestForm = updatedForm })
>>>>>>> d0e72ca7
            in
            ( { model | nextStepsData = updatedData }
            , Cmd.none
            , []
            )

<<<<<<< HEAD
        SaveMedicationDistribution personId saved nextTask ->
=======
        SaveMalariaResult personId saved nextTask ->
>>>>>>> d0e72ca7
            let
                measurementId =
                    Maybe.map Tuple.first saved

                measurement =
                    getMeasurementValueFunc saved

                extraMsgs =
                    generateNextStepsMsgs personId nextTask

                appMsgs =
<<<<<<< HEAD
                    model.nextStepsData.medicationDistributionForm
                        |> toMedicationDistributionValueWithDefaultRecurrentPhase measurement
                        |> Maybe.map
                            (Backend.PrenatalEncounter.Model.SaveMedicationDistribution personId measurementId
=======
                    model.labResultsData.malariaTestForm
                        |> toMalariaResultValueWithDefault measurement
                        |> Maybe.map
                            (Backend.PrenatalEncounter.Model.SaveMalariaTest personId measurementId
>>>>>>> d0e72ca7
                                >> Backend.Model.MsgPrenatalEncounter id
                                >> App.Model.MsgIndexedDb
                                >> List.singleton
                            )
                        |> Maybe.withDefault []
            in
            ( model
            , Cmd.none
            , appMsgs
            )
                |> sequenceExtra (update language currentDate id isLabTech db) extraMsgs

<<<<<<< HEAD
        SetHealthEducationBoolInput formUpdateFunc value ->
            let
                updatedForm =
                    formUpdateFunc value model.nextStepsData.healthEducationForm

                updatedData =
                    model.nextStepsData
                        |> (\data -> { data | healthEducationForm = updatedForm })
=======
        SetActiveNextStepsTask task ->
            let
                updatedData =
                    model.nextStepsData
                        |> (\data -> { data | activeTask = Just task })
>>>>>>> d0e72ca7
            in
            ( { model | nextStepsData = updatedData }
            , Cmd.none
            , []
            )

<<<<<<< HEAD
        SaveHealthEducation personId saved nextTask ->
            let
                measurementId =
                    Maybe.map Tuple.first saved

                measurement =
                    getMeasurementValueFunc saved

                extraMsgs =
                    generateNextStepsMsgs personId nextTask

                appMsgs =
                    model.nextStepsData.healthEducationForm
                        |> toHealthEducationValueWithDefault measurement
                        |> Maybe.map
                            (Backend.PrenatalEncounter.Model.SaveHealthEducation personId measurementId
                                >> Backend.Model.MsgPrenatalEncounter id
                                >> App.Model.MsgIndexedDb
                                >> List.singleton
                            )
                        |> Maybe.withDefault []
            in
            ( model
=======
        SetReferralBoolInput updateFunc value ->
            let
                updatedForm =
                    updateFunc value model.nextStepsData.referralForm

                updatedData =
                    model.nextStepsData
                        |> (\data -> { data | referralForm = updatedForm })
            in
            ( { model | nextStepsData = updatedData }
>>>>>>> d0e72ca7
            , Cmd.none
            , appMsgs
            )
                |> sequenceExtra (update language currentDate id isLabTech db) extraMsgs

<<<<<<< HEAD
        CloseLabsResultsEntry personId labsResultsId value ->
            ( model
            , Cmd.none
            , [ Backend.PrenatalEncounter.Model.SaveLabsResults personId (Just labsResultsId) value
                    |> Backend.Model.MsgPrenatalEncounter id
                    |> App.Model.MsgIndexedDb
              ]
            )
=======
        SetFacilityNonReferralReason currentValue facility reason ->
            let
                referralForm =
                    Dict.get id db.prenatalMeasurements
                        |> Maybe.andThen RemoteData.toMaybe
                        |> Maybe.map
                            (.sendToHC
                                >> getMeasurementValueFunc
                                >> referralFormWithDefault model.nextStepsData.referralForm
                            )
                        |> Maybe.withDefault model.nextStepsData.referralForm

                updatedValue =
                    nonReferralReasonToSign facility reason

                updatedFacilityNonReferralReasons =
                    Maybe.map
                        (\facilityNonReferralReasons ->
                            case currentValue of
                                Just value ->
                                    EverySet.remove (nonReferralReasonToSign facility value) facilityNonReferralReasons
                                        |> EverySet.insert updatedValue

                                Nothing ->
                                    EverySet.insert updatedValue facilityNonReferralReasons
                        )
                        referralForm.facilityNonReferralReasons
                        |> Maybe.withDefault (EverySet.singleton updatedValue)
>>>>>>> d0e72ca7

        SetMalariaPreventionBoolInput formUpdateFunc value ->
            let
                updatedForm =
<<<<<<< HEAD
                    formUpdateFunc value model.malariaPreventionData.form

                updatedData =
                    model.malariaPreventionData
                        |> (\data -> { data | form = updatedForm })
            in
            ( { model | malariaPreventionData = updatedData }
=======
                    { referralForm | facilityNonReferralReasons = Just updatedFacilityNonReferralReasons }

                updatedData =
                    model.nextStepsData
                        |> (\data -> { data | referralForm = updatedForm })
            in
            ( { model | nextStepsData = updatedData }
>>>>>>> d0e72ca7
            , Cmd.none
            , []
            )

<<<<<<< HEAD
        SaveMalariaPrevention personId saved ->
            let
                measurementId =
                    Maybe.map Tuple.first saved

                measurement =
                    getMeasurementValueFunc saved

                appMsgs =
                    model.malariaPreventionData.form
                        |> toMalariaPreventionValueWithDefault PhaseRecurrent measurement
                        |> Maybe.map
                            (Backend.PrenatalEncounter.Model.SaveMalariaPrevention personId measurementId
                                >> Backend.Model.MsgPrenatalEncounter id
                                >> App.Model.MsgIndexedDb
                                >> List.singleton
                            )
                        |> Maybe.withDefault []
                        |> List.append [ App.Model.SetActivePage <| UserPage <| PrenatalRecurrentEncounterPage id ]
            in
            ( model
            , Cmd.none
            , appMsgs
            )



-- LAB HISTORY


updateLabsHistory :
    Language
    -> NominalDate
    -> PrenatalEncounterId
    -> PrenatalEncounterId
    -> ModelIndexedDb
    -> Msg
    -> LabResultsData
    -> ( LabResultsData, Cmd Msg, List App.Model.Msg )
updateLabsHistory language currentDate originEncounterId labEncounterId db msg data =
    let
        extraMsgs =
            [ SetActivePage <| UserPage <| PrenatalActivityPage originEncounterId Backend.PrenatalActivity.Model.Laboratory ]
    in
    case msg of
        SetActivePage page ->
            ( data
            , Cmd.none
            , [ App.Model.SetActivePage page ]
            )

        SetSyphilisTestResult value ->
            let
                form =
                    data.syphilisTestForm

                updatedForm =
                    { form | testResult = testResultFromString value, symptoms = Nothing, symptomsDirty = True }
            in
            ( { data | syphilisTestForm = updatedForm }
=======
        SaveSendToHC personId saved nextTask ->
            let
                measurementId =
                    Maybe.map Tuple.first saved

                measurement =
                    getMeasurementValueFunc saved

                extraMsgs =
                    generateNextStepsMsgs personId nextTask

                appMsgs =
                    model.nextStepsData.referralForm
                        |> toPrenatalReferralValueWithDefault measurement
                        |> Maybe.map
                            (Backend.PrenatalEncounter.Model.SaveSendToHC personId measurementId
                                >> Backend.Model.MsgPrenatalEncounter id
                                >> App.Model.MsgIndexedDb
                                >> List.singleton
                            )
                        |> Maybe.withDefault []
            in
            ( model
            , Cmd.none
            , appMsgs
            )
                |> sequenceExtra (update language currentDate id isLabTech db) extraMsgs

        SetMedicationDistributionBoolInput formUpdateFunc value ->
            let
                updatedForm =
                    formUpdateFunc value model.nextStepsData.medicationDistributionForm

                updatedData =
                    model.nextStepsData
                        |> (\data -> { data | medicationDistributionForm = updatedForm })
            in
            ( { model | nextStepsData = updatedData }
            , Cmd.none
            , []
            )

        SetMedicationDistributionAdministrationNote currentValue medication reason ->
            let
                updatedValue =
                    nonAdministrationReasonToSign medication reason

                updatedNonAdministrationSigns =
                    medicationDistributionForm.nonAdministrationSigns
                        |> Maybe.map
                            (\nonAdministrationSigns ->
                                case currentValue of
                                    Just value ->
                                        EverySet.remove (nonAdministrationReasonToSign medication value) nonAdministrationSigns
                                            |> EverySet.insert updatedValue

                                    Nothing ->
                                        EverySet.insert updatedValue nonAdministrationSigns
                            )
                        |> Maybe.withDefault (EverySet.singleton updatedValue)

                updatedForm =
                    { medicationDistributionForm | nonAdministrationSigns = Just updatedNonAdministrationSigns }

                updatedData =
                    model.nextStepsData
                        |> (\data -> { data | medicationDistributionForm = updatedForm })
            in
            ( { model | nextStepsData = updatedData }
>>>>>>> d0e72ca7
            , Cmd.none
            , []
            )

<<<<<<< HEAD
        SetIllnessSymptom symptom ->
            let
                form =
                    Dict.get labEncounterId db.prenatalMeasurements
                        |> Maybe.andThen RemoteData.toMaybe
                        |> Maybe.map
                            (.syphilisTest
                                >> getMeasurementValueFunc
                                >> syphilisResultFormWithDefault data.syphilisTestForm
                            )
                        |> Maybe.withDefault data.syphilisTestForm

                updatedForm =
                    setMultiSelectInputValue .symptoms
                        (\symptoms -> { form | symptoms = symptoms, symptomsDirty = True })
                        NoIllnessSymptoms
                        symptom
                        form
            in
            ( { data | syphilisTestForm = updatedForm }
=======
        SetRecommendedTreatmentSign allowedSigns sign ->
            let
                updatedSigns =
                    -- Since we may have values from inital phase of encounter, we make
                    -- sure to preserve them, before setting new value at recurrent phase.
                    Maybe.map
                        (\signs ->
                            List.filter (\sign_ -> not <| List.member sign_ allowedSigns) signs
                                |> List.append [ sign ]
                        )
                        medicationDistributionForm.recommendedTreatmentSigns
                        |> Maybe.withDefault [ sign ]

                updatedForm =
                    { medicationDistributionForm | recommendedTreatmentSigns = Just updatedSigns }

                updatedData =
                    model.nextStepsData
                        |> (\data -> { data | medicationDistributionForm = updatedForm })
            in
            ( { model | nextStepsData = updatedData }
>>>>>>> d0e72ca7
            , Cmd.none
            , []
            )

<<<<<<< HEAD
        SaveSyphilisResult personId saved _ ->
=======
        SaveMedicationDistribution personId saved nextTask ->
>>>>>>> d0e72ca7
            let
                measurementId =
                    Maybe.map Tuple.first saved

                measurement =
                    getMeasurementValueFunc saved

<<<<<<< HEAD
                form =
                    data.syphilisTestForm

                appMsgs =
                    toSyphilisResultValueWithDefault measurement { form | originatingEncounter = Just originEncounterId }
                        |> Maybe.map
                            (Backend.PrenatalEncounter.Model.SaveSyphilisTest personId measurementId
                                >> Backend.Model.MsgPrenatalEncounter labEncounterId
=======
                extraMsgs =
                    generateNextStepsMsgs personId nextTask

                appMsgs =
                    model.nextStepsData.medicationDistributionForm
                        |> toMedicationDistributionValueWithDefaultRecurrentPhase measurement
                        |> Maybe.map
                            (Backend.PrenatalEncounter.Model.SaveMedicationDistribution personId measurementId
                                >> Backend.Model.MsgPrenatalEncounter id
>>>>>>> d0e72ca7
                                >> App.Model.MsgIndexedDb
                                >> List.singleton
                            )
                        |> Maybe.withDefault []
            in
            ( data
            , Cmd.none
            , appMsgs
            )
<<<<<<< HEAD
                |> sequenceExtra (updateLabsHistory language currentDate originEncounterId labEncounterId db) extraMsgs

        SetHepatitisBTestResult value ->
            let
                form =
                    data.hepatitisBTestForm

                updatedForm =
                    { form | testResult = testResultFromString value }
            in
            ( { data | hepatitisBTestForm = updatedForm }
=======
                |> sequenceExtra (update language currentDate id isLabTech db) extraMsgs

        SetHealthEducationBoolInput formUpdateFunc value ->
            let
                updatedForm =
                    formUpdateFunc value model.nextStepsData.healthEducationForm

                updatedData =
                    model.nextStepsData
                        |> (\data -> { data | healthEducationForm = updatedForm })
            in
            ( { model | nextStepsData = updatedData }
>>>>>>> d0e72ca7
            , Cmd.none
            , []
            )

<<<<<<< HEAD
        SaveHepatitisBResult personId saved _ ->
=======
        SaveHealthEducation personId saved nextTask ->
>>>>>>> d0e72ca7
            let
                measurementId =
                    Maybe.map Tuple.first saved

                measurement =
                    getMeasurementValueFunc saved

<<<<<<< HEAD
                form =
                    data.hepatitisBTestForm

                appMsgs =
                    toHepatitisBResultValueWithDefault measurement { form | originatingEncounter = Just originEncounterId }
                        |> Maybe.map
                            (Backend.PrenatalEncounter.Model.SaveHepatitisBTest personId measurementId
                                >> Backend.Model.MsgPrenatalEncounter labEncounterId
=======
                extraMsgs =
                    generateNextStepsMsgs personId nextTask

                appMsgs =
                    model.nextStepsData.healthEducationForm
                        |> toHealthEducationValueWithDefault measurement
                        |> Maybe.map
                            (Backend.PrenatalEncounter.Model.SaveHealthEducation personId measurementId
                                >> Backend.Model.MsgPrenatalEncounter id
>>>>>>> d0e72ca7
                                >> App.Model.MsgIndexedDb
                                >> List.singleton
                            )
                        |> Maybe.withDefault []
            in
            ( data
            , Cmd.none
            , appMsgs
            )
<<<<<<< HEAD
                |> sequenceExtra (updateLabsHistory language currentDate originEncounterId labEncounterId db) extraMsgs

        SetBloodGroup value ->
            let
                form =
                    data.bloodGpRsTestForm

                updatedForm =
                    { form | bloodGroup = bloodGroupFromString value }
            in
            ( { data | bloodGpRsTestForm = updatedForm }
            , Cmd.none
            , []
            )

        SetRhesus value ->
            let
                form =
                    data.bloodGpRsTestForm

                updatedForm =
                    { form | rhesus = rhesusFromString value }
            in
            ( { data | bloodGpRsTestForm = updatedForm }
=======
                |> sequenceExtra (update language currentDate id isLabTech db) extraMsgs

        SetMalariaPreventionBoolInput formUpdateFunc value ->
            let
                updatedForm =
                    formUpdateFunc value model.malariaPreventionData.form

                updatedData =
                    model.malariaPreventionData
                        |> (\data -> { data | form = updatedForm })
            in
            ( { model | malariaPreventionData = updatedData }
>>>>>>> d0e72ca7
            , Cmd.none
            , []
            )

<<<<<<< HEAD
        SaveBloodGpRsResult personId saved _ ->
=======
        SaveMalariaPrevention personId saved ->
>>>>>>> d0e72ca7
            let
                measurementId =
                    Maybe.map Tuple.first saved

                measurement =
                    getMeasurementValueFunc saved

<<<<<<< HEAD
                form =
                    data.bloodGpRsTestForm

                appMsgs =
                    toBloodGpRsResultValueWithDefault measurement { form | originatingEncounter = Just originEncounterId }
                        |> Maybe.map
                            (Backend.PrenatalEncounter.Model.SaveBloodGpRsTest personId measurementId
                                >> Backend.Model.MsgPrenatalEncounter labEncounterId
=======
                appMsgs =
                    model.malariaPreventionData.form
                        |> toMalariaPreventionValueWithDefault PhaseRecurrent measurement
                        |> Maybe.map
                            (Backend.PrenatalEncounter.Model.SaveMalariaPrevention personId measurementId
                                >> Backend.Model.MsgPrenatalEncounter id
>>>>>>> d0e72ca7
                                >> App.Model.MsgIndexedDb
                                >> List.singleton
                            )
                        |> Maybe.withDefault []
                        |> List.append [ App.Model.SetActivePage <| UserPage <| PrenatalRecurrentEncounterPage id ]
            in
            ( data
            , Cmd.none
            , appMsgs
            )
<<<<<<< HEAD
                |> sequenceExtra (updateLabsHistory language currentDate originEncounterId labEncounterId db) extraMsgs

        SetProtein value ->
            let
                form =
                    data.urineDipstickTestForm

                updatedForm =
                    { form | protein = proteinValueFromString value }
            in
            ( { data | urineDipstickTestForm = updatedForm }
            , Cmd.none
            , []
            )

        SetPH value ->
            let
                form =
                    data.urineDipstickTestForm

                updatedForm =
                    { form | ph = phValueFromString value }
            in
            ( { data | urineDipstickTestForm = updatedForm }
=======



-- LAB HISTORY


updateLabsHistory :
    Language
    -> NominalDate
    -> PrenatalEncounterId
    -> PrenatalEncounterId
    -> Bool
    -> ModelIndexedDb
    -> Msg
    -> LabResultsData
    -> ( LabResultsData, Cmd Msg, List App.Model.Msg )
updateLabsHistory language currentDate originEncounterId labEncounterId isLabTech db msg data =
    let
        extraMsgs =
            [ SetActivePage <| UserPage <| PrenatalActivityPage originEncounterId Backend.PrenatalActivity.Model.Laboratory ]
    in
    case msg of
        SetActivePage page ->
            ( data
            , Cmd.none
            , [ App.Model.SetActivePage page ]
            )

        SetSyphilisTestResult value ->
            let
                form =
                    data.syphilisTestForm

                updatedForm =
                    { form | testResult = testResultFromString value, symptoms = Nothing, symptomsDirty = True }
            in
            ( { data | syphilisTestForm = updatedForm }
>>>>>>> d0e72ca7
            , Cmd.none
            , []
            )

<<<<<<< HEAD
        SetGlucose value ->
            let
                form =
                    data.urineDipstickTestForm

                updatedForm =
                    { form | glucose = glucoseValueFromString value }
            in
            ( { data | urineDipstickTestForm = updatedForm }
=======
        SetIllnessSymptom symptom ->
            let
                form =
                    Dict.get labEncounterId db.prenatalMeasurements
                        |> Maybe.andThen RemoteData.toMaybe
                        |> Maybe.map
                            (.syphilisTest
                                >> getMeasurementValueFunc
                                >> syphilisResultFormWithDefault data.syphilisTestForm
                            )
                        |> Maybe.withDefault data.syphilisTestForm

                updatedForm =
                    setMultiSelectInputValue .symptoms
                        (\symptoms -> { form | symptoms = symptoms, symptomsDirty = True })
                        NoIllnessSymptoms
                        symptom
                        form
            in
            ( { data | syphilisTestForm = updatedForm }
>>>>>>> d0e72ca7
            , Cmd.none
            , []
            )

<<<<<<< HEAD
        SetLeukocytes value ->
=======
        SaveSyphilisResult personId saved _ ->
>>>>>>> d0e72ca7
            let
                form =
                    data.urineDipstickTestForm

                updatedForm =
                    { form | leukocytes = leukocytesValueFromString value }
            in
            ( { data | urineDipstickTestForm = updatedForm }
            , Cmd.none
            , []
            )

<<<<<<< HEAD
        SetNitrite value ->
            let
                form =
                    data.urineDipstickTestForm

                updatedForm =
                    { form | nitrite = nitriteValueFromString value }
            in
            ( { data | urineDipstickTestForm = updatedForm }
=======
                form =
                    data.syphilisTestForm

                appMsgs =
                    toSyphilisResultValueWithDefault isLabTech measurement { form | originatingEncounter = Just originEncounterId }
                        |> Maybe.map
                            (Backend.PrenatalEncounter.Model.SaveSyphilisTest personId measurementId
                                >> Backend.Model.MsgPrenatalEncounter labEncounterId
                                >> App.Model.MsgIndexedDb
                                >> List.singleton
                            )
                        |> Maybe.withDefault []
            in
            ( data
>>>>>>> d0e72ca7
            , Cmd.none
            , []
            )
<<<<<<< HEAD

        SetUrobilinogen value ->
            let
                form =
                    data.urineDipstickTestForm

                updatedForm =
                    { form | urobilinogen = urobilinogenValueFromString value }
            in
            ( { data | urineDipstickTestForm = updatedForm }
            , Cmd.none
            , []
            )

        SetHaemoglobin value ->
            let
                form =
                    data.urineDipstickTestForm

                updatedForm =
                    { form | haemoglobin = haemoglobinValueFromString value }
            in
            ( { data | urineDipstickTestForm = updatedForm }
=======
                |> sequenceExtra (updateLabsHistory language currentDate originEncounterId labEncounterId isLabTech db) extraMsgs

        SetHepatitisBTestResult value ->
            let
                form =
                    data.hepatitisBTestForm

                updatedForm =
                    { form | testResult = testResultFromString value }
            in
            ( { data | hepatitisBTestForm = updatedForm }
>>>>>>> d0e72ca7
            , Cmd.none
            , []
            )

<<<<<<< HEAD
        SetKetone value ->
            let
                form =
                    data.urineDipstickTestForm

                updatedForm =
                    { form | ketone = ketoneValueFromString value }
            in
            ( { data | urineDipstickTestForm = updatedForm }
=======
        SaveHepatitisBResult personId saved _ ->
            let
                measurementId =
                    Maybe.map Tuple.first saved

                measurement =
                    getMeasurementValueFunc saved

                form =
                    data.hepatitisBTestForm

                appMsgs =
                    toHepatitisBResultValueWithDefault measurement { form | originatingEncounter = Just originEncounterId }
                        |> Maybe.map
                            (Backend.PrenatalEncounter.Model.SaveHepatitisBTest personId measurementId
                                >> Backend.Model.MsgPrenatalEncounter labEncounterId
                                >> App.Model.MsgIndexedDb
                                >> List.singleton
                            )
                        |> Maybe.withDefault []
            in
            ( data
            , Cmd.none
            , appMsgs
            )
                |> sequenceExtra (updateLabsHistory language currentDate originEncounterId labEncounterId isLabTech db) extraMsgs

        SetBloodGroup value ->
            let
                form =
                    data.bloodGpRsTestForm

                updatedForm =
                    { form | bloodGroup = bloodGroupFromString value }
            in
            ( { data | bloodGpRsTestForm = updatedForm }
>>>>>>> d0e72ca7
            , Cmd.none
            , []
            )

<<<<<<< HEAD
        SetBilirubin value ->
            let
                form =
                    data.urineDipstickTestForm

                updatedForm =
                    { form | bilirubin = bilirubinValueFromString value }
            in
            ( { data | urineDipstickTestForm = updatedForm }
=======
        SetRhesus value ->
            let
                form =
                    data.bloodGpRsTestForm

                updatedForm =
                    { form | rhesus = rhesusFromString value }
            in
            ( { data | bloodGpRsTestForm = updatedForm }
>>>>>>> d0e72ca7
            , Cmd.none
            , []
            )

<<<<<<< HEAD
        SaveUrineDipstickResult personId saved _ ->
=======
        SaveBloodGpRsResult personId saved _ ->
>>>>>>> d0e72ca7
            let
                measurementId =
                    Maybe.map Tuple.first saved

                measurement =
                    getMeasurementValueFunc saved

<<<<<<< HEAD
                appMsgs =
                    toUrineDipstickResultValueWithDefault measurement data.urineDipstickTestForm
                        |> Maybe.map
                            (Backend.PrenatalEncounter.Model.SaveUrineDipstickTest personId measurementId
=======
                form =
                    data.bloodGpRsTestForm

                appMsgs =
                    toBloodGpRsResultValueWithDefault measurement { form | originatingEncounter = Just originEncounterId }
                        |> Maybe.map
                            (Backend.PrenatalEncounter.Model.SaveBloodGpRsTest personId measurementId
>>>>>>> d0e72ca7
                                >> Backend.Model.MsgPrenatalEncounter labEncounterId
                                >> App.Model.MsgIndexedDb
                                >> List.singleton
                            )
                        |> Maybe.withDefault []
            in
            ( data
            , Cmd.none
            , appMsgs
            )
<<<<<<< HEAD
                |> sequenceExtra (updateLabsHistory language currentDate originEncounterId labEncounterId db) extraMsgs

        SetHemoglobin value ->
            let
                form =
                    data.hemoglobinTestForm

                updatedForm =
                    { form | hemoglobinCount = String.toFloat value }
            in
            ( { data | hemoglobinTestForm = updatedForm }
=======
                |> sequenceExtra (updateLabsHistory language currentDate originEncounterId labEncounterId isLabTech db) extraMsgs

        SetProtein value ->
            let
                form =
                    data.urineDipstickTestForm

                updatedForm =
                    { form | protein = proteinValueFromString value }
            in
            ( { data | urineDipstickTestForm = updatedForm }
            , Cmd.none
            , []
            )

        SetPH value ->
            let
                form =
                    data.urineDipstickTestForm

                updatedForm =
                    { form | ph = phValueFromString value }
            in
            ( { data | urineDipstickTestForm = updatedForm }
            , Cmd.none
            , []
            )

        SetGlucose value ->
            let
                form =
                    data.urineDipstickTestForm

                updatedForm =
                    { form | glucose = glucoseValueFromString value }
            in
            ( { data | urineDipstickTestForm = updatedForm }
            , Cmd.none
            , []
            )

        SetLeukocytes value ->
            let
                form =
                    data.urineDipstickTestForm

                updatedForm =
                    { form | leukocytes = leukocytesValueFromString value }
            in
            ( { data | urineDipstickTestForm = updatedForm }
            , Cmd.none
            , []
            )

        SetNitrite value ->
            let
                form =
                    data.urineDipstickTestForm

                updatedForm =
                    { form | nitrite = nitriteValueFromString value }
            in
            ( { data | urineDipstickTestForm = updatedForm }
            , Cmd.none
            , []
            )

        SetUrobilinogen value ->
            let
                form =
                    data.urineDipstickTestForm

                updatedForm =
                    { form | urobilinogen = urobilinogenValueFromString value }
            in
            ( { data | urineDipstickTestForm = updatedForm }
            , Cmd.none
            , []
            )

        SetHaemoglobin value ->
            let
                form =
                    data.urineDipstickTestForm

                updatedForm =
                    { form | haemoglobin = haemoglobinValueFromString value }
            in
            ( { data | urineDipstickTestForm = updatedForm }
>>>>>>> d0e72ca7
            , Cmd.none
            , []
            )

<<<<<<< HEAD
        SaveHemoglobinResult personId saved _ ->
=======
        SetKetone value ->
            let
                form =
                    data.urineDipstickTestForm

                updatedForm =
                    { form | ketone = ketoneValueFromString value }
            in
            ( { data | urineDipstickTestForm = updatedForm }
            , Cmd.none
            , []
            )

        SetBilirubin value ->
            let
                form =
                    data.urineDipstickTestForm

                updatedForm =
                    { form | bilirubin = bilirubinValueFromString value }
            in
            ( { data | urineDipstickTestForm = updatedForm }
            , Cmd.none
            , []
            )

        SaveUrineDipstickResult personId saved _ ->
>>>>>>> d0e72ca7
            let
                measurementId =
                    Maybe.map Tuple.first saved

                measurement =
                    getMeasurementValueFunc saved

                appMsgs =
<<<<<<< HEAD
                    toHemoglobinResultValueWithDefault measurement data.hemoglobinTestForm
                        |> Maybe.map
                            (Backend.PrenatalEncounter.Model.SaveHemoglobinTest personId measurementId
=======
                    toUrineDipstickResultValueWithDefault measurement data.urineDipstickTestForm
                        |> Maybe.map
                            (Backend.PrenatalEncounter.Model.SaveUrineDipstickTest personId measurementId
>>>>>>> d0e72ca7
                                >> Backend.Model.MsgPrenatalEncounter labEncounterId
                                >> App.Model.MsgIndexedDb
                                >> List.singleton
                            )
                        |> Maybe.withDefault []
            in
            ( data
            , Cmd.none
            , appMsgs
            )
<<<<<<< HEAD
                |> sequenceExtra (updateLabsHistory language currentDate originEncounterId labEncounterId db) extraMsgs

        SetRandomBloodSugar value ->
            let
                form =
                    data.randomBloodSugarTestForm

                updatedForm =
                    { form | sugarCount = String.toFloat value }
            in
=======
                |> sequenceExtra (updateLabsHistory language currentDate originEncounterId labEncounterId isLabTech db) extraMsgs

        SetHemoglobin value ->
            let
                form =
                    data.hemoglobinTestForm

                updatedForm =
                    { form | hemoglobinCount = String.toFloat value }
            in
            ( { data | hemoglobinTestForm = updatedForm }
            , Cmd.none
            , []
            )

        SaveHemoglobinResult personId saved _ ->
            let
                measurementId =
                    Maybe.map Tuple.first saved

                measurement =
                    getMeasurementValueFunc saved

                appMsgs =
                    toHemoglobinResultValueWithDefault measurement data.hemoglobinTestForm
                        |> Maybe.map
                            (Backend.PrenatalEncounter.Model.SaveHemoglobinTest personId measurementId
                                >> Backend.Model.MsgPrenatalEncounter labEncounterId
                                >> App.Model.MsgIndexedDb
                                >> List.singleton
                            )
                        |> Maybe.withDefault []
            in
            ( data
            , Cmd.none
            , appMsgs
            )
                |> sequenceExtra (updateLabsHistory language currentDate originEncounterId labEncounterId isLabTech db) extraMsgs

        SetRandomBloodSugar value ->
            let
                form =
                    data.randomBloodSugarTestForm

                updatedForm =
                    { form | sugarCount = String.toFloat value }
            in
>>>>>>> d0e72ca7
            ( { data | randomBloodSugarTestForm = updatedForm }
            , Cmd.none
            , []
            )

        SaveRandomBloodSugarResult personId saved _ ->
            let
                measurementId =
                    Maybe.map Tuple.first saved

                measurement =
                    getMeasurementValueFunc saved

                form =
                    data.randomBloodSugarTestForm

                appMsgs =
                    toRandomBloodSugarResultValueWithDefault measurement { form | originatingEncounter = Just originEncounterId }
                        |> Maybe.map
                            (Backend.PrenatalEncounter.Model.SaveRandomBloodSugarTest personId measurementId
                                >> Backend.Model.MsgPrenatalEncounter labEncounterId
                                >> App.Model.MsgIndexedDb
                                >> List.singleton
                            )
                        |> Maybe.withDefault []
            in
            ( data
            , Cmd.none
            , appMsgs
            )
<<<<<<< HEAD
                |> sequenceExtra (updateLabsHistory language currentDate originEncounterId labEncounterId db) extraMsgs
=======
                |> sequenceExtra (updateLabsHistory language currentDate originEncounterId labEncounterId isLabTech db) extraMsgs
>>>>>>> d0e72ca7

        SetHIVViralLoadUndetectable undetectable ->
            let
                form =
                    data.hivPCRTestForm

                status =
                    if undetectable then
                        ViralLoadUndetectable

                    else
                        ViralLoadDetectable

                updatedForm =
                    { form | hivViralLoadStatus = Just status }
            in
            ( { data | hivPCRTestForm = updatedForm }
            , Cmd.none
            , []
            )

        SetHIVViralLoad value ->
            let
                form =
                    data.hivPCRTestForm

                updatedForm =
                    { form | hivViralLoad = String.toFloat value }
            in
            ( { data | hivPCRTestForm = updatedForm }
            , Cmd.none
            , []
            )

        SaveHIVPCRResult personId saved _ ->
            let
                measurementId =
                    Maybe.map Tuple.first saved

                measurement =
                    getMeasurementValueFunc saved

                appMsgs =
                    toHIVPCRResultValueWithDefault measurement data.hivPCRTestForm
                        |> Maybe.map
                            (Backend.PrenatalEncounter.Model.SaveHIVPCRTest personId measurementId
                                >> Backend.Model.MsgPrenatalEncounter labEncounterId
                                >> App.Model.MsgIndexedDb
                                >> List.singleton
                            )
                        |> Maybe.withDefault []
            in
            ( data
            , Cmd.none
            , appMsgs
            )
<<<<<<< HEAD
                |> sequenceExtra (updateLabsHistory language currentDate originEncounterId labEncounterId db) extraMsgs
=======
                |> sequenceExtra (updateLabsHistory language currentDate originEncounterId labEncounterId isLabTech db) extraMsgs
>>>>>>> d0e72ca7

        -- Other messages are not related to Labs History, and will not be sent.
        _ ->
            ( data, Cmd.none, [] )<|MERGE_RESOLUTION|>--- conflicted
+++ resolved
@@ -65,55 +65,7 @@
 
         generateNextStepsMsgs personId nextTask =
             Maybe.map (\task -> [ SetActiveNextStepsTask task ]) nextTask
-<<<<<<< HEAD
-                |> Maybe.withDefault
-                    (let
-                        -- When Next steps are completed, and all lab results were
-                        -- entered, we close the entry.
-                        closeLabsResultsMsg =
-                            Dict.get id db.prenatalMeasurements
-                                |> Maybe.andThen RemoteData.toMaybe
-                                |> Maybe.andThen .labsResults
-                                |> Maybe.andThen
-                                    (\( labsResultsId, results ) ->
-                                        let
-                                            ( performedTests, completedTests ) =
-                                                labsResultsTestData currentDate results
-                                        in
-                                        if EverySet.size performedTests == EverySet.size completedTests then
-                                            let
-                                                updatedValue =
-                                                    results.value
-                                                        |> (\value ->
-                                                                { value | resolutionDate = currentDate }
-                                                           )
-                                            in
-                                            Just <| CloseLabsResultsEntry personId labsResultsId updatedValue
-
-                                        else
-                                            Nothing
-                                    )
-                     in
-                     Maybe.map
-                        (\closeMsg ->
-                            -- We're closing labs results enrty, which means that all results
-                            -- were entered and Next steps are completed.
-                            -- Therefore, we navigate to Progress report page.
-                            [ closeMsg
-                            , SetActivePage <|
-                                UserPage <|
-                                    ClinicalProgressReportPage (Backend.PrenatalEncounter.Model.InitiatorRecurrentEncounterPage id) id
-                            ]
-                        )
-                        closeLabsResultsMsg
-                        |> Maybe.withDefault
-                            -- Not all labs results are completed, therefore,
-                            -- we navigate to encounter page.
-                            [ SetActivePage <| UserPage <| PrenatalRecurrentEncounterPage id ]
-                    )
-=======
                 |> Maybe.withDefault [ SetActivePage <| UserPage <| PrenatalRecurrentEncounterPage id ]
->>>>>>> d0e72ca7
     in
     case msg of
         NoOp ->
@@ -240,11 +192,7 @@
                     generateLabResultsMsgs nextTask
 
                 appMsgs =
-<<<<<<< HEAD
-                    toSyphilisResultValueWithDefault measurement model.labResultsData.syphilisTestForm
-=======
                     toSyphilisResultValueWithDefault isLabTech measurement model.labResultsData.syphilisTestForm
->>>>>>> d0e72ca7
                         |> Maybe.map
                             (Backend.PrenatalEncounter.Model.SaveSyphilisTest personId measurementId
                                 >> Backend.Model.MsgPrenatalEncounter id
@@ -551,7 +499,6 @@
 
                 updatedForm =
                     { form | hemoglobinCount = String.toFloat value }
-<<<<<<< HEAD
 
                 updatedData =
                     model.labResultsData
@@ -562,18 +509,6 @@
             , []
             )
 
-=======
-
-                updatedData =
-                    model.labResultsData
-                        |> (\data -> { data | hemoglobinTestForm = updatedForm })
-            in
-            ( { model | labResultsData = updatedData }
-            , Cmd.none
-            , []
-            )
-
->>>>>>> d0e72ca7
         SaveHemoglobinResult personId saved nextTask ->
             let
                 measurementId =
@@ -707,7 +642,6 @@
                             )
                         |> Maybe.withDefault []
             in
-<<<<<<< HEAD
             ( model
             , Cmd.none
             , appMsgs
@@ -771,7 +705,7 @@
 
                 appMsgs =
                     model.labResultsData.hivTestForm
-                        |> toHIVResultValueWithDefault measurement
+                        |> toHIVResultValueWithDefault isLabTech measurement
                         |> Maybe.map
                             (Backend.PrenatalEncounter.Model.SaveHIVTest personId measurementId
                                 >> Backend.Model.MsgPrenatalEncounter id
@@ -780,15 +714,12 @@
                             )
                         |> Maybe.withDefault []
             in
-=======
->>>>>>> d0e72ca7
             ( model
             , Cmd.none
             , appMsgs
             )
                 |> sequenceExtra (update language currentDate id isLabTech db) extraMsgs
 
-<<<<<<< HEAD
         SetPartnerHIVTestResult value ->
             let
                 form =
@@ -845,26 +776,12 @@
                 updatedData =
                     model.labResultsData
                         |> (\data -> { data | malariaTestForm = updatedForm })
-=======
-        SetHIVTestFormBoolInput formUpdateFunc value ->
-            let
-                form =
-                    model.labResultsData.hivTestForm
-
-                updatedForm =
-                    formUpdateFunc value form
-
-                updatedData =
-                    model.labResultsData
-                        |> (\data -> { data | hivTestForm = updatedForm })
->>>>>>> d0e72ca7
-            in
-            ( { model | labResultsData = updatedData }
-            , Cmd.none
-            , []
-            )
-
-<<<<<<< HEAD
+            in
+            ( { model | labResultsData = updatedData }
+            , Cmd.none
+            , []
+            )
+
         SetBloodSmearResult value ->
             let
                 form =
@@ -876,40 +793,13 @@
                 updatedData =
                     model.labResultsData
                         |> (\data -> { data | malariaTestForm = updatedForm })
-=======
-        SetHIVTestResult value ->
-            let
-                form =
-                    model.labResultsData.hivTestForm
-
-                updatedForm =
-                    { form
-                        | testResult = testResultFromString value
-                        , hivProgramHC = Nothing
-                        , hivProgramHCDirty = True
-                        , partnerHIVPositive = Nothing
-                        , partnerHIVPositiveDirty = True
-                        , partnerTakingARV = Nothing
-                        , partnerTakingARVDirty = True
-                        , partnerSurpressedViralLoad = Nothing
-                        , partnerSurpressedViralLoadDirty = True
-                    }
-
-                updatedData =
-                    model.labResultsData
-                        |> (\data -> { data | hivTestForm = updatedForm })
->>>>>>> d0e72ca7
-            in
-            ( { model | labResultsData = updatedData }
-            , Cmd.none
-            , []
-            )
-
-<<<<<<< HEAD
+            in
+            ( { model | labResultsData = updatedData }
+            , Cmd.none
+            , []
+            )
+
         SaveMalariaResult personId saved nextTask ->
-=======
-        SaveHIVResult personId saved nextTask ->
->>>>>>> d0e72ca7
             let
                 measurementId =
                     Maybe.map Tuple.first saved
@@ -921,17 +811,10 @@
                     generateLabResultsMsgs nextTask
 
                 appMsgs =
-<<<<<<< HEAD
                     model.labResultsData.malariaTestForm
                         |> toMalariaResultValueWithDefault measurement
                         |> Maybe.map
                             (Backend.PrenatalEncounter.Model.SaveMalariaTest personId measurementId
-=======
-                    model.labResultsData.hivTestForm
-                        |> toHIVResultValueWithDefault isLabTech measurement
-                        |> Maybe.map
-                            (Backend.PrenatalEncounter.Model.SaveHIVTest personId measurementId
->>>>>>> d0e72ca7
                                 >> Backend.Model.MsgPrenatalEncounter id
                                 >> App.Model.MsgIndexedDb
                                 >> List.singleton
@@ -944,7 +827,6 @@
             )
                 |> sequenceExtra (update language currentDate id isLabTech db) extraMsgs
 
-<<<<<<< HEAD
         SetActiveNextStepsTask task ->
             let
                 updatedData =
@@ -955,12 +837,6 @@
             , Cmd.none
             , []
             )
-=======
-        SetPartnerHIVTestResult value ->
-            let
-                form =
-                    model.labResultsData.partnerHIVTestForm
->>>>>>> d0e72ca7
 
         SetReferralBoolInput updateFunc value ->
             let
@@ -968,20 +844,14 @@
                     updateFunc value model.nextStepsData.referralForm
 
                 updatedData =
-<<<<<<< HEAD
                     model.nextStepsData
                         |> (\data -> { data | referralForm = updatedForm })
-=======
-                    model.labResultsData
-                        |> (\data -> { data | partnerHIVTestForm = updatedForm })
->>>>>>> d0e72ca7
             in
             ( { model | nextStepsData = updatedData }
             , Cmd.none
             , []
             )
 
-<<<<<<< HEAD
         SetFacilityNonReferralReason currentValue facility reason ->
             let
                 referralForm =
@@ -1024,9 +894,6 @@
             )
 
         SaveSendToHC personId saved nextTask ->
-=======
-        SavePartnerHIVResult personId saved nextTask ->
->>>>>>> d0e72ca7
             let
                 measurementId =
                     Maybe.map Tuple.first saved
@@ -1038,17 +905,10 @@
                     generateNextStepsMsgs personId nextTask
 
                 appMsgs =
-<<<<<<< HEAD
                     model.nextStepsData.referralForm
                         |> toPrenatalReferralValueWithDefault measurement
                         |> Maybe.map
                             (Backend.PrenatalEncounter.Model.SaveSendToHC personId measurementId
-=======
-                    model.labResultsData.partnerHIVTestForm
-                        |> toPartnerHIVResultValueWithDefault measurement
-                        |> Maybe.map
-                            (Backend.PrenatalEncounter.Model.SavePartnerHIVTest personId measurementId
->>>>>>> d0e72ca7
                                 >> Backend.Model.MsgPrenatalEncounter id
                                 >> App.Model.MsgIndexedDb
                                 >> List.singleton
@@ -1061,7 +921,6 @@
             )
                 |> sequenceExtra (update language currentDate id isLabTech db) extraMsgs
 
-<<<<<<< HEAD
         SetMedicationDistributionBoolInput formUpdateFunc value ->
             let
                 updatedForm =
@@ -1101,26 +960,12 @@
                 updatedData =
                     model.nextStepsData
                         |> (\data -> { data | medicationDistributionForm = updatedForm })
-=======
-        SetMalariaTestResult value ->
-            let
-                form =
-                    model.labResultsData.malariaTestForm
-
-                updatedForm =
-                    { form | testResult = testResultFromString value }
-
-                updatedData =
-                    model.labResultsData
-                        |> (\data -> { data | malariaTestForm = updatedForm })
->>>>>>> d0e72ca7
             in
             ( { model | nextStepsData = updatedData }
             , Cmd.none
             , []
             )
 
-<<<<<<< HEAD
         SetRecommendedTreatmentSign allowedSigns sign ->
             let
                 updatedSigns =
@@ -1140,30 +985,13 @@
                 updatedData =
                     model.nextStepsData
                         |> (\data -> { data | medicationDistributionForm = updatedForm })
-=======
-        SetBloodSmearResult value ->
-            let
-                form =
-                    model.labResultsData.malariaTestForm
-
-                updatedForm =
-                    { form | bloodSmearResult = bloodSmearResultFromString value }
-
-                updatedData =
-                    model.labResultsData
-                        |> (\data -> { data | malariaTestForm = updatedForm })
->>>>>>> d0e72ca7
             in
             ( { model | nextStepsData = updatedData }
             , Cmd.none
             , []
             )
 
-<<<<<<< HEAD
         SaveMedicationDistribution personId saved nextTask ->
-=======
-        SaveMalariaResult personId saved nextTask ->
->>>>>>> d0e72ca7
             let
                 measurementId =
                     Maybe.map Tuple.first saved
@@ -1175,17 +1003,10 @@
                     generateNextStepsMsgs personId nextTask
 
                 appMsgs =
-<<<<<<< HEAD
                     model.nextStepsData.medicationDistributionForm
                         |> toMedicationDistributionValueWithDefaultRecurrentPhase measurement
                         |> Maybe.map
                             (Backend.PrenatalEncounter.Model.SaveMedicationDistribution personId measurementId
-=======
-                    model.labResultsData.malariaTestForm
-                        |> toMalariaResultValueWithDefault measurement
-                        |> Maybe.map
-                            (Backend.PrenatalEncounter.Model.SaveMalariaTest personId measurementId
->>>>>>> d0e72ca7
                                 >> Backend.Model.MsgPrenatalEncounter id
                                 >> App.Model.MsgIndexedDb
                                 >> List.singleton
@@ -1198,7 +1019,6 @@
             )
                 |> sequenceExtra (update language currentDate id isLabTech db) extraMsgs
 
-<<<<<<< HEAD
         SetHealthEducationBoolInput formUpdateFunc value ->
             let
                 updatedForm =
@@ -1207,20 +1027,12 @@
                 updatedData =
                     model.nextStepsData
                         |> (\data -> { data | healthEducationForm = updatedForm })
-=======
-        SetActiveNextStepsTask task ->
-            let
-                updatedData =
-                    model.nextStepsData
-                        |> (\data -> { data | activeTask = Just task })
->>>>>>> d0e72ca7
             in
             ( { model | nextStepsData = updatedData }
             , Cmd.none
             , []
             )
 
-<<<<<<< HEAD
         SaveHealthEducation personId saved nextTask ->
             let
                 measurementId =
@@ -1244,67 +1056,14 @@
                         |> Maybe.withDefault []
             in
             ( model
-=======
-        SetReferralBoolInput updateFunc value ->
-            let
-                updatedForm =
-                    updateFunc value model.nextStepsData.referralForm
-
-                updatedData =
-                    model.nextStepsData
-                        |> (\data -> { data | referralForm = updatedForm })
-            in
-            ( { model | nextStepsData = updatedData }
->>>>>>> d0e72ca7
             , Cmd.none
             , appMsgs
             )
                 |> sequenceExtra (update language currentDate id isLabTech db) extraMsgs
 
-<<<<<<< HEAD
-        CloseLabsResultsEntry personId labsResultsId value ->
-            ( model
-            , Cmd.none
-            , [ Backend.PrenatalEncounter.Model.SaveLabsResults personId (Just labsResultsId) value
-                    |> Backend.Model.MsgPrenatalEncounter id
-                    |> App.Model.MsgIndexedDb
-              ]
-            )
-=======
-        SetFacilityNonReferralReason currentValue facility reason ->
-            let
-                referralForm =
-                    Dict.get id db.prenatalMeasurements
-                        |> Maybe.andThen RemoteData.toMaybe
-                        |> Maybe.map
-                            (.sendToHC
-                                >> getMeasurementValueFunc
-                                >> referralFormWithDefault model.nextStepsData.referralForm
-                            )
-                        |> Maybe.withDefault model.nextStepsData.referralForm
-
-                updatedValue =
-                    nonReferralReasonToSign facility reason
-
-                updatedFacilityNonReferralReasons =
-                    Maybe.map
-                        (\facilityNonReferralReasons ->
-                            case currentValue of
-                                Just value ->
-                                    EverySet.remove (nonReferralReasonToSign facility value) facilityNonReferralReasons
-                                        |> EverySet.insert updatedValue
-
-                                Nothing ->
-                                    EverySet.insert updatedValue facilityNonReferralReasons
-                        )
-                        referralForm.facilityNonReferralReasons
-                        |> Maybe.withDefault (EverySet.singleton updatedValue)
->>>>>>> d0e72ca7
-
         SetMalariaPreventionBoolInput formUpdateFunc value ->
             let
                 updatedForm =
-<<<<<<< HEAD
                     formUpdateFunc value model.malariaPreventionData.form
 
                 updatedData =
@@ -1312,20 +1071,10 @@
                         |> (\data -> { data | form = updatedForm })
             in
             ( { model | malariaPreventionData = updatedData }
-=======
-                    { referralForm | facilityNonReferralReasons = Just updatedFacilityNonReferralReasons }
-
-                updatedData =
-                    model.nextStepsData
-                        |> (\data -> { data | referralForm = updatedForm })
-            in
-            ( { model | nextStepsData = updatedData }
->>>>>>> d0e72ca7
-            , Cmd.none
-            , []
-            )
-
-<<<<<<< HEAD
+            , Cmd.none
+            , []
+            )
+
         SaveMalariaPrevention personId saved ->
             let
                 measurementId =
@@ -1350,385 +1099,6 @@
             , Cmd.none
             , appMsgs
             )
-
-
-
--- LAB HISTORY
-
-
-updateLabsHistory :
-    Language
-    -> NominalDate
-    -> PrenatalEncounterId
-    -> PrenatalEncounterId
-    -> ModelIndexedDb
-    -> Msg
-    -> LabResultsData
-    -> ( LabResultsData, Cmd Msg, List App.Model.Msg )
-updateLabsHistory language currentDate originEncounterId labEncounterId db msg data =
-    let
-        extraMsgs =
-            [ SetActivePage <| UserPage <| PrenatalActivityPage originEncounterId Backend.PrenatalActivity.Model.Laboratory ]
-    in
-    case msg of
-        SetActivePage page ->
-            ( data
-            , Cmd.none
-            , [ App.Model.SetActivePage page ]
-            )
-
-        SetSyphilisTestResult value ->
-            let
-                form =
-                    data.syphilisTestForm
-
-                updatedForm =
-                    { form | testResult = testResultFromString value, symptoms = Nothing, symptomsDirty = True }
-            in
-            ( { data | syphilisTestForm = updatedForm }
-=======
-        SaveSendToHC personId saved nextTask ->
-            let
-                measurementId =
-                    Maybe.map Tuple.first saved
-
-                measurement =
-                    getMeasurementValueFunc saved
-
-                extraMsgs =
-                    generateNextStepsMsgs personId nextTask
-
-                appMsgs =
-                    model.nextStepsData.referralForm
-                        |> toPrenatalReferralValueWithDefault measurement
-                        |> Maybe.map
-                            (Backend.PrenatalEncounter.Model.SaveSendToHC personId measurementId
-                                >> Backend.Model.MsgPrenatalEncounter id
-                                >> App.Model.MsgIndexedDb
-                                >> List.singleton
-                            )
-                        |> Maybe.withDefault []
-            in
-            ( model
-            , Cmd.none
-            , appMsgs
-            )
-                |> sequenceExtra (update language currentDate id isLabTech db) extraMsgs
-
-        SetMedicationDistributionBoolInput formUpdateFunc value ->
-            let
-                updatedForm =
-                    formUpdateFunc value model.nextStepsData.medicationDistributionForm
-
-                updatedData =
-                    model.nextStepsData
-                        |> (\data -> { data | medicationDistributionForm = updatedForm })
-            in
-            ( { model | nextStepsData = updatedData }
-            , Cmd.none
-            , []
-            )
-
-        SetMedicationDistributionAdministrationNote currentValue medication reason ->
-            let
-                updatedValue =
-                    nonAdministrationReasonToSign medication reason
-
-                updatedNonAdministrationSigns =
-                    medicationDistributionForm.nonAdministrationSigns
-                        |> Maybe.map
-                            (\nonAdministrationSigns ->
-                                case currentValue of
-                                    Just value ->
-                                        EverySet.remove (nonAdministrationReasonToSign medication value) nonAdministrationSigns
-                                            |> EverySet.insert updatedValue
-
-                                    Nothing ->
-                                        EverySet.insert updatedValue nonAdministrationSigns
-                            )
-                        |> Maybe.withDefault (EverySet.singleton updatedValue)
-
-                updatedForm =
-                    { medicationDistributionForm | nonAdministrationSigns = Just updatedNonAdministrationSigns }
-
-                updatedData =
-                    model.nextStepsData
-                        |> (\data -> { data | medicationDistributionForm = updatedForm })
-            in
-            ( { model | nextStepsData = updatedData }
->>>>>>> d0e72ca7
-            , Cmd.none
-            , []
-            )
-
-<<<<<<< HEAD
-        SetIllnessSymptom symptom ->
-            let
-                form =
-                    Dict.get labEncounterId db.prenatalMeasurements
-                        |> Maybe.andThen RemoteData.toMaybe
-                        |> Maybe.map
-                            (.syphilisTest
-                                >> getMeasurementValueFunc
-                                >> syphilisResultFormWithDefault data.syphilisTestForm
-                            )
-                        |> Maybe.withDefault data.syphilisTestForm
-
-                updatedForm =
-                    setMultiSelectInputValue .symptoms
-                        (\symptoms -> { form | symptoms = symptoms, symptomsDirty = True })
-                        NoIllnessSymptoms
-                        symptom
-                        form
-            in
-            ( { data | syphilisTestForm = updatedForm }
-=======
-        SetRecommendedTreatmentSign allowedSigns sign ->
-            let
-                updatedSigns =
-                    -- Since we may have values from inital phase of encounter, we make
-                    -- sure to preserve them, before setting new value at recurrent phase.
-                    Maybe.map
-                        (\signs ->
-                            List.filter (\sign_ -> not <| List.member sign_ allowedSigns) signs
-                                |> List.append [ sign ]
-                        )
-                        medicationDistributionForm.recommendedTreatmentSigns
-                        |> Maybe.withDefault [ sign ]
-
-                updatedForm =
-                    { medicationDistributionForm | recommendedTreatmentSigns = Just updatedSigns }
-
-                updatedData =
-                    model.nextStepsData
-                        |> (\data -> { data | medicationDistributionForm = updatedForm })
-            in
-            ( { model | nextStepsData = updatedData }
->>>>>>> d0e72ca7
-            , Cmd.none
-            , []
-            )
-
-<<<<<<< HEAD
-        SaveSyphilisResult personId saved _ ->
-=======
-        SaveMedicationDistribution personId saved nextTask ->
->>>>>>> d0e72ca7
-            let
-                measurementId =
-                    Maybe.map Tuple.first saved
-
-                measurement =
-                    getMeasurementValueFunc saved
-
-<<<<<<< HEAD
-                form =
-                    data.syphilisTestForm
-
-                appMsgs =
-                    toSyphilisResultValueWithDefault measurement { form | originatingEncounter = Just originEncounterId }
-                        |> Maybe.map
-                            (Backend.PrenatalEncounter.Model.SaveSyphilisTest personId measurementId
-                                >> Backend.Model.MsgPrenatalEncounter labEncounterId
-=======
-                extraMsgs =
-                    generateNextStepsMsgs personId nextTask
-
-                appMsgs =
-                    model.nextStepsData.medicationDistributionForm
-                        |> toMedicationDistributionValueWithDefaultRecurrentPhase measurement
-                        |> Maybe.map
-                            (Backend.PrenatalEncounter.Model.SaveMedicationDistribution personId measurementId
-                                >> Backend.Model.MsgPrenatalEncounter id
->>>>>>> d0e72ca7
-                                >> App.Model.MsgIndexedDb
-                                >> List.singleton
-                            )
-                        |> Maybe.withDefault []
-            in
-            ( data
-            , Cmd.none
-            , appMsgs
-            )
-<<<<<<< HEAD
-                |> sequenceExtra (updateLabsHistory language currentDate originEncounterId labEncounterId db) extraMsgs
-
-        SetHepatitisBTestResult value ->
-            let
-                form =
-                    data.hepatitisBTestForm
-
-                updatedForm =
-                    { form | testResult = testResultFromString value }
-            in
-            ( { data | hepatitisBTestForm = updatedForm }
-=======
-                |> sequenceExtra (update language currentDate id isLabTech db) extraMsgs
-
-        SetHealthEducationBoolInput formUpdateFunc value ->
-            let
-                updatedForm =
-                    formUpdateFunc value model.nextStepsData.healthEducationForm
-
-                updatedData =
-                    model.nextStepsData
-                        |> (\data -> { data | healthEducationForm = updatedForm })
-            in
-            ( { model | nextStepsData = updatedData }
->>>>>>> d0e72ca7
-            , Cmd.none
-            , []
-            )
-
-<<<<<<< HEAD
-        SaveHepatitisBResult personId saved _ ->
-=======
-        SaveHealthEducation personId saved nextTask ->
->>>>>>> d0e72ca7
-            let
-                measurementId =
-                    Maybe.map Tuple.first saved
-
-                measurement =
-                    getMeasurementValueFunc saved
-
-<<<<<<< HEAD
-                form =
-                    data.hepatitisBTestForm
-
-                appMsgs =
-                    toHepatitisBResultValueWithDefault measurement { form | originatingEncounter = Just originEncounterId }
-                        |> Maybe.map
-                            (Backend.PrenatalEncounter.Model.SaveHepatitisBTest personId measurementId
-                                >> Backend.Model.MsgPrenatalEncounter labEncounterId
-=======
-                extraMsgs =
-                    generateNextStepsMsgs personId nextTask
-
-                appMsgs =
-                    model.nextStepsData.healthEducationForm
-                        |> toHealthEducationValueWithDefault measurement
-                        |> Maybe.map
-                            (Backend.PrenatalEncounter.Model.SaveHealthEducation personId measurementId
-                                >> Backend.Model.MsgPrenatalEncounter id
->>>>>>> d0e72ca7
-                                >> App.Model.MsgIndexedDb
-                                >> List.singleton
-                            )
-                        |> Maybe.withDefault []
-            in
-            ( data
-            , Cmd.none
-            , appMsgs
-            )
-<<<<<<< HEAD
-                |> sequenceExtra (updateLabsHistory language currentDate originEncounterId labEncounterId db) extraMsgs
-
-        SetBloodGroup value ->
-            let
-                form =
-                    data.bloodGpRsTestForm
-
-                updatedForm =
-                    { form | bloodGroup = bloodGroupFromString value }
-            in
-            ( { data | bloodGpRsTestForm = updatedForm }
-            , Cmd.none
-            , []
-            )
-
-        SetRhesus value ->
-            let
-                form =
-                    data.bloodGpRsTestForm
-
-                updatedForm =
-                    { form | rhesus = rhesusFromString value }
-            in
-            ( { data | bloodGpRsTestForm = updatedForm }
-=======
-                |> sequenceExtra (update language currentDate id isLabTech db) extraMsgs
-
-        SetMalariaPreventionBoolInput formUpdateFunc value ->
-            let
-                updatedForm =
-                    formUpdateFunc value model.malariaPreventionData.form
-
-                updatedData =
-                    model.malariaPreventionData
-                        |> (\data -> { data | form = updatedForm })
-            in
-            ( { model | malariaPreventionData = updatedData }
->>>>>>> d0e72ca7
-            , Cmd.none
-            , []
-            )
-
-<<<<<<< HEAD
-        SaveBloodGpRsResult personId saved _ ->
-=======
-        SaveMalariaPrevention personId saved ->
->>>>>>> d0e72ca7
-            let
-                measurementId =
-                    Maybe.map Tuple.first saved
-
-                measurement =
-                    getMeasurementValueFunc saved
-
-<<<<<<< HEAD
-                form =
-                    data.bloodGpRsTestForm
-
-                appMsgs =
-                    toBloodGpRsResultValueWithDefault measurement { form | originatingEncounter = Just originEncounterId }
-                        |> Maybe.map
-                            (Backend.PrenatalEncounter.Model.SaveBloodGpRsTest personId measurementId
-                                >> Backend.Model.MsgPrenatalEncounter labEncounterId
-=======
-                appMsgs =
-                    model.malariaPreventionData.form
-                        |> toMalariaPreventionValueWithDefault PhaseRecurrent measurement
-                        |> Maybe.map
-                            (Backend.PrenatalEncounter.Model.SaveMalariaPrevention personId measurementId
-                                >> Backend.Model.MsgPrenatalEncounter id
->>>>>>> d0e72ca7
-                                >> App.Model.MsgIndexedDb
-                                >> List.singleton
-                            )
-                        |> Maybe.withDefault []
-                        |> List.append [ App.Model.SetActivePage <| UserPage <| PrenatalRecurrentEncounterPage id ]
-            in
-            ( data
-            , Cmd.none
-            , appMsgs
-            )
-<<<<<<< HEAD
-                |> sequenceExtra (updateLabsHistory language currentDate originEncounterId labEncounterId db) extraMsgs
-
-        SetProtein value ->
-            let
-                form =
-                    data.urineDipstickTestForm
-
-                updatedForm =
-                    { form | protein = proteinValueFromString value }
-            in
-            ( { data | urineDipstickTestForm = updatedForm }
-            , Cmd.none
-            , []
-            )
-
-        SetPH value ->
-            let
-                form =
-                    data.urineDipstickTestForm
-
-                updatedForm =
-                    { form | ph = phValueFromString value }
-            in
-            ( { data | urineDipstickTestForm = updatedForm }
-=======
 
 
 
@@ -1766,22 +1136,10 @@
                     { form | testResult = testResultFromString value, symptoms = Nothing, symptomsDirty = True }
             in
             ( { data | syphilisTestForm = updatedForm }
->>>>>>> d0e72ca7
-            , Cmd.none
-            , []
-            )
-
-<<<<<<< HEAD
-        SetGlucose value ->
-            let
-                form =
-                    data.urineDipstickTestForm
-
-                updatedForm =
-                    { form | glucose = glucoseValueFromString value }
-            in
-            ( { data | urineDipstickTestForm = updatedForm }
-=======
+            , Cmd.none
+            , []
+            )
+
         SetIllnessSymptom symptom ->
             let
                 form =
@@ -1802,39 +1160,18 @@
                         form
             in
             ( { data | syphilisTestForm = updatedForm }
->>>>>>> d0e72ca7
-            , Cmd.none
-            , []
-            )
-
-<<<<<<< HEAD
-        SetLeukocytes value ->
-=======
+            , Cmd.none
+            , []
+            )
+
         SaveSyphilisResult personId saved _ ->
->>>>>>> d0e72ca7
-            let
-                form =
-                    data.urineDipstickTestForm
-
-                updatedForm =
-                    { form | leukocytes = leukocytesValueFromString value }
-            in
-            ( { data | urineDipstickTestForm = updatedForm }
-            , Cmd.none
-            , []
-            )
-
-<<<<<<< HEAD
-        SetNitrite value ->
-            let
-                form =
-                    data.urineDipstickTestForm
-
-                updatedForm =
-                    { form | nitrite = nitriteValueFromString value }
-            in
-            ( { data | urineDipstickTestForm = updatedForm }
-=======
+            let
+                measurementId =
+                    Maybe.map Tuple.first saved
+
+                measurement =
+                    getMeasurementValueFunc saved
+
                 form =
                     data.syphilisTestForm
 
@@ -1849,35 +1186,9 @@
                         |> Maybe.withDefault []
             in
             ( data
->>>>>>> d0e72ca7
-            , Cmd.none
-            , []
-            )
-<<<<<<< HEAD
-
-        SetUrobilinogen value ->
-            let
-                form =
-                    data.urineDipstickTestForm
-
-                updatedForm =
-                    { form | urobilinogen = urobilinogenValueFromString value }
-            in
-            ( { data | urineDipstickTestForm = updatedForm }
-            , Cmd.none
-            , []
-            )
-
-        SetHaemoglobin value ->
-            let
-                form =
-                    data.urineDipstickTestForm
-
-                updatedForm =
-                    { form | haemoglobin = haemoglobinValueFromString value }
-            in
-            ( { data | urineDipstickTestForm = updatedForm }
-=======
+            , Cmd.none
+            , appMsgs
+            )
                 |> sequenceExtra (updateLabsHistory language currentDate originEncounterId labEncounterId isLabTech db) extraMsgs
 
         SetHepatitisBTestResult value ->
@@ -1889,22 +1200,10 @@
                     { form | testResult = testResultFromString value }
             in
             ( { data | hepatitisBTestForm = updatedForm }
->>>>>>> d0e72ca7
-            , Cmd.none
-            , []
-            )
-
-<<<<<<< HEAD
-        SetKetone value ->
-            let
-                form =
-                    data.urineDipstickTestForm
-
-                updatedForm =
-                    { form | ketone = ketoneValueFromString value }
-            in
-            ( { data | urineDipstickTestForm = updatedForm }
-=======
+            , Cmd.none
+            , []
+            )
+
         SaveHepatitisBResult personId saved _ ->
             let
                 measurementId =
@@ -1941,12 +1240,154 @@
                     { form | bloodGroup = bloodGroupFromString value }
             in
             ( { data | bloodGpRsTestForm = updatedForm }
->>>>>>> d0e72ca7
-            , Cmd.none
-            , []
-            )
-
-<<<<<<< HEAD
+            , Cmd.none
+            , []
+            )
+
+        SetRhesus value ->
+            let
+                form =
+                    data.bloodGpRsTestForm
+
+                updatedForm =
+                    { form | rhesus = rhesusFromString value }
+            in
+            ( { data | bloodGpRsTestForm = updatedForm }
+            , Cmd.none
+            , []
+            )
+
+        SaveBloodGpRsResult personId saved _ ->
+            let
+                measurementId =
+                    Maybe.map Tuple.first saved
+
+                measurement =
+                    getMeasurementValueFunc saved
+
+                form =
+                    data.bloodGpRsTestForm
+
+                appMsgs =
+                    toBloodGpRsResultValueWithDefault measurement { form | originatingEncounter = Just originEncounterId }
+                        |> Maybe.map
+                            (Backend.PrenatalEncounter.Model.SaveBloodGpRsTest personId measurementId
+                                >> Backend.Model.MsgPrenatalEncounter labEncounterId
+                                >> App.Model.MsgIndexedDb
+                                >> List.singleton
+                            )
+                        |> Maybe.withDefault []
+            in
+            ( data
+            , Cmd.none
+            , appMsgs
+            )
+                |> sequenceExtra (updateLabsHistory language currentDate originEncounterId labEncounterId isLabTech db) extraMsgs
+
+        SetProtein value ->
+            let
+                form =
+                    data.urineDipstickTestForm
+
+                updatedForm =
+                    { form | protein = proteinValueFromString value }
+            in
+            ( { data | urineDipstickTestForm = updatedForm }
+            , Cmd.none
+            , []
+            )
+
+        SetPH value ->
+            let
+                form =
+                    data.urineDipstickTestForm
+
+                updatedForm =
+                    { form | ph = phValueFromString value }
+            in
+            ( { data | urineDipstickTestForm = updatedForm }
+            , Cmd.none
+            , []
+            )
+
+        SetGlucose value ->
+            let
+                form =
+                    data.urineDipstickTestForm
+
+                updatedForm =
+                    { form | glucose = glucoseValueFromString value }
+            in
+            ( { data | urineDipstickTestForm = updatedForm }
+            , Cmd.none
+            , []
+            )
+
+        SetLeukocytes value ->
+            let
+                form =
+                    data.urineDipstickTestForm
+
+                updatedForm =
+                    { form | leukocytes = leukocytesValueFromString value }
+            in
+            ( { data | urineDipstickTestForm = updatedForm }
+            , Cmd.none
+            , []
+            )
+
+        SetNitrite value ->
+            let
+                form =
+                    data.urineDipstickTestForm
+
+                updatedForm =
+                    { form | nitrite = nitriteValueFromString value }
+            in
+            ( { data | urineDipstickTestForm = updatedForm }
+            , Cmd.none
+            , []
+            )
+
+        SetUrobilinogen value ->
+            let
+                form =
+                    data.urineDipstickTestForm
+
+                updatedForm =
+                    { form | urobilinogen = urobilinogenValueFromString value }
+            in
+            ( { data | urineDipstickTestForm = updatedForm }
+            , Cmd.none
+            , []
+            )
+
+        SetHaemoglobin value ->
+            let
+                form =
+                    data.urineDipstickTestForm
+
+                updatedForm =
+                    { form | haemoglobin = haemoglobinValueFromString value }
+            in
+            ( { data | urineDipstickTestForm = updatedForm }
+            , Cmd.none
+            , []
+            )
+
+        SetKetone value ->
+            let
+                form =
+                    data.urineDipstickTestForm
+
+                updatedForm =
+                    { form | ketone = ketoneValueFromString value }
+            in
+            ( { data | urineDipstickTestForm = updatedForm }
+            , Cmd.none
+            , []
+            )
+
         SetBilirubin value ->
             let
                 form =
@@ -1956,47 +1397,22 @@
                     { form | bilirubin = bilirubinValueFromString value }
             in
             ( { data | urineDipstickTestForm = updatedForm }
-=======
-        SetRhesus value ->
-            let
-                form =
-                    data.bloodGpRsTestForm
-
-                updatedForm =
-                    { form | rhesus = rhesusFromString value }
-            in
-            ( { data | bloodGpRsTestForm = updatedForm }
->>>>>>> d0e72ca7
-            , Cmd.none
-            , []
-            )
-
-<<<<<<< HEAD
+            , Cmd.none
+            , []
+            )
+
         SaveUrineDipstickResult personId saved _ ->
-=======
-        SaveBloodGpRsResult personId saved _ ->
->>>>>>> d0e72ca7
-            let
-                measurementId =
-                    Maybe.map Tuple.first saved
-
-                measurement =
-                    getMeasurementValueFunc saved
-
-<<<<<<< HEAD
+            let
+                measurementId =
+                    Maybe.map Tuple.first saved
+
+                measurement =
+                    getMeasurementValueFunc saved
+
                 appMsgs =
                     toUrineDipstickResultValueWithDefault measurement data.urineDipstickTestForm
                         |> Maybe.map
                             (Backend.PrenatalEncounter.Model.SaveUrineDipstickTest personId measurementId
-=======
-                form =
-                    data.bloodGpRsTestForm
-
-                appMsgs =
-                    toBloodGpRsResultValueWithDefault measurement { form | originatingEncounter = Just originEncounterId }
-                        |> Maybe.map
-                            (Backend.PrenatalEncounter.Model.SaveBloodGpRsTest personId measurementId
->>>>>>> d0e72ca7
                                 >> Backend.Model.MsgPrenatalEncounter labEncounterId
                                 >> App.Model.MsgIndexedDb
                                 >> List.singleton
@@ -2007,183 +1423,6 @@
             , Cmd.none
             , appMsgs
             )
-<<<<<<< HEAD
-                |> sequenceExtra (updateLabsHistory language currentDate originEncounterId labEncounterId db) extraMsgs
-
-        SetHemoglobin value ->
-            let
-                form =
-                    data.hemoglobinTestForm
-
-                updatedForm =
-                    { form | hemoglobinCount = String.toFloat value }
-            in
-            ( { data | hemoglobinTestForm = updatedForm }
-=======
-                |> sequenceExtra (updateLabsHistory language currentDate originEncounterId labEncounterId isLabTech db) extraMsgs
-
-        SetProtein value ->
-            let
-                form =
-                    data.urineDipstickTestForm
-
-                updatedForm =
-                    { form | protein = proteinValueFromString value }
-            in
-            ( { data | urineDipstickTestForm = updatedForm }
-            , Cmd.none
-            , []
-            )
-
-        SetPH value ->
-            let
-                form =
-                    data.urineDipstickTestForm
-
-                updatedForm =
-                    { form | ph = phValueFromString value }
-            in
-            ( { data | urineDipstickTestForm = updatedForm }
-            , Cmd.none
-            , []
-            )
-
-        SetGlucose value ->
-            let
-                form =
-                    data.urineDipstickTestForm
-
-                updatedForm =
-                    { form | glucose = glucoseValueFromString value }
-            in
-            ( { data | urineDipstickTestForm = updatedForm }
-            , Cmd.none
-            , []
-            )
-
-        SetLeukocytes value ->
-            let
-                form =
-                    data.urineDipstickTestForm
-
-                updatedForm =
-                    { form | leukocytes = leukocytesValueFromString value }
-            in
-            ( { data | urineDipstickTestForm = updatedForm }
-            , Cmd.none
-            , []
-            )
-
-        SetNitrite value ->
-            let
-                form =
-                    data.urineDipstickTestForm
-
-                updatedForm =
-                    { form | nitrite = nitriteValueFromString value }
-            in
-            ( { data | urineDipstickTestForm = updatedForm }
-            , Cmd.none
-            , []
-            )
-
-        SetUrobilinogen value ->
-            let
-                form =
-                    data.urineDipstickTestForm
-
-                updatedForm =
-                    { form | urobilinogen = urobilinogenValueFromString value }
-            in
-            ( { data | urineDipstickTestForm = updatedForm }
-            , Cmd.none
-            , []
-            )
-
-        SetHaemoglobin value ->
-            let
-                form =
-                    data.urineDipstickTestForm
-
-                updatedForm =
-                    { form | haemoglobin = haemoglobinValueFromString value }
-            in
-            ( { data | urineDipstickTestForm = updatedForm }
->>>>>>> d0e72ca7
-            , Cmd.none
-            , []
-            )
-
-<<<<<<< HEAD
-        SaveHemoglobinResult personId saved _ ->
-=======
-        SetKetone value ->
-            let
-                form =
-                    data.urineDipstickTestForm
-
-                updatedForm =
-                    { form | ketone = ketoneValueFromString value }
-            in
-            ( { data | urineDipstickTestForm = updatedForm }
-            , Cmd.none
-            , []
-            )
-
-        SetBilirubin value ->
-            let
-                form =
-                    data.urineDipstickTestForm
-
-                updatedForm =
-                    { form | bilirubin = bilirubinValueFromString value }
-            in
-            ( { data | urineDipstickTestForm = updatedForm }
-            , Cmd.none
-            , []
-            )
-
-        SaveUrineDipstickResult personId saved _ ->
->>>>>>> d0e72ca7
-            let
-                measurementId =
-                    Maybe.map Tuple.first saved
-
-                measurement =
-                    getMeasurementValueFunc saved
-
-                appMsgs =
-<<<<<<< HEAD
-                    toHemoglobinResultValueWithDefault measurement data.hemoglobinTestForm
-                        |> Maybe.map
-                            (Backend.PrenatalEncounter.Model.SaveHemoglobinTest personId measurementId
-=======
-                    toUrineDipstickResultValueWithDefault measurement data.urineDipstickTestForm
-                        |> Maybe.map
-                            (Backend.PrenatalEncounter.Model.SaveUrineDipstickTest personId measurementId
->>>>>>> d0e72ca7
-                                >> Backend.Model.MsgPrenatalEncounter labEncounterId
-                                >> App.Model.MsgIndexedDb
-                                >> List.singleton
-                            )
-                        |> Maybe.withDefault []
-            in
-            ( data
-            , Cmd.none
-            , appMsgs
-            )
-<<<<<<< HEAD
-                |> sequenceExtra (updateLabsHistory language currentDate originEncounterId labEncounterId db) extraMsgs
-
-        SetRandomBloodSugar value ->
-            let
-                form =
-                    data.randomBloodSugarTestForm
-
-                updatedForm =
-                    { form | sugarCount = String.toFloat value }
-            in
-=======
                 |> sequenceExtra (updateLabsHistory language currentDate originEncounterId labEncounterId isLabTech db) extraMsgs
 
         SetHemoglobin value ->
@@ -2231,7 +1470,6 @@
                 updatedForm =
                     { form | sugarCount = String.toFloat value }
             in
->>>>>>> d0e72ca7
             ( { data | randomBloodSugarTestForm = updatedForm }
             , Cmd.none
             , []
@@ -2262,11 +1500,7 @@
             , Cmd.none
             , appMsgs
             )
-<<<<<<< HEAD
-                |> sequenceExtra (updateLabsHistory language currentDate originEncounterId labEncounterId db) extraMsgs
-=======
                 |> sequenceExtra (updateLabsHistory language currentDate originEncounterId labEncounterId isLabTech db) extraMsgs
->>>>>>> d0e72ca7
 
         SetHIVViralLoadUndetectable undetectable ->
             let
@@ -2323,11 +1557,7 @@
             , Cmd.none
             , appMsgs
             )
-<<<<<<< HEAD
-                |> sequenceExtra (updateLabsHistory language currentDate originEncounterId labEncounterId db) extraMsgs
-=======
                 |> sequenceExtra (updateLabsHistory language currentDate originEncounterId labEncounterId isLabTech db) extraMsgs
->>>>>>> d0e72ca7
 
         -- Other messages are not related to Labs History, and will not be sent.
         _ ->
