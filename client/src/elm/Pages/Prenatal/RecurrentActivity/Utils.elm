module Pages.Prenatal.RecurrentActivity.Utils exposing (..)

import AssocList as Dict exposing (Dict)
import Backend.Measurement.Model exposing (..)
import Backend.Measurement.Utils exposing (getMeasurementValueFunc)
import Backend.PrenatalActivity.Model exposing (..)
import Backend.PrenatalEncounter.Types exposing (PrenatalDiagnosis(..))
import EverySet exposing (EverySet)
import Gizra.NominalDate exposing (NominalDate, diffDays, diffWeeks)
import Html exposing (..)
import Html.Attributes exposing (..)
import Html.Events exposing (..)
import Maybe.Extra exposing (andMap, isJust, isNothing, or, unwrap)
<<<<<<< HEAD
import Measurement.Utils exposing (sendToHCFormWithDefault, vitalsFormWithDefault)
=======
import Measurement.Utils exposing (vitalsFormWithDefault)
import Pages.AcuteIllness.Activity.Utils exposing (nonAdministrationReasonToSign)
>>>>>>> b126d5e3
import Pages.Prenatal.Activity.Types exposing (LaboratoryTask(..))
import Pages.Prenatal.Model exposing (AssembledData, HealthEducationForm, PrenatalEncounterPhase(..), ReferralForm)
import Pages.Prenatal.RecurrentActivity.Model exposing (..)
import Pages.Prenatal.RecurrentActivity.Types exposing (..)
import Pages.Prenatal.Utils exposing (..)
import Pages.Utils
    exposing
        ( ifEverySetEmpty
        , ifNullableTrue
        , ifTrue
        , maybeValueConsideringIsDirtyField
        , taskAllCompleted
        , taskCompleted
        , valueConsideringIsDirtyField
        , viewBoolInput
        , viewCustomLabel
        , viewQuestionLabel
        )
import Translate exposing (Language, TranslationId, translate)
import Translate.Model exposing (Language(..))


expectActivity : NominalDate -> AssembledData -> PrenatalRecurrentActivity -> Bool
expectActivity currentDate assembled activity =
    case activity of
        LabResults ->
            resolveLaboratoryResultTask currentDate assembled
                |> List.isEmpty
                |> not

        RecurrentNextSteps ->
            resolveNextStepsTasks currentDate assembled
                |> List.isEmpty
                |> not

        RecurrentExamination ->
            resolveExaminationTasks currentDate assembled
                |> List.isEmpty
                |> not


activityCompleted : NominalDate -> AssembledData -> PrenatalRecurrentActivity -> Bool
activityCompleted currentDate assembled activity =
    case activity of
        LabResults ->
            (not <| expectActivity currentDate assembled LabResults)
                || (resolveLaboratoryResultTask currentDate assembled
                        |> List.all (laboratoryResultTaskCompleted currentDate assembled)
                   )

        RecurrentNextSteps ->
            (not <| expectActivity currentDate assembled RecurrentNextSteps)
                || (resolveNextStepsTasks currentDate assembled
                        |> List.all (nextStepsTaskCompleted assembled)
                   )

        RecurrentExamination ->
            (not <| expectActivity currentDate assembled RecurrentExamination)
                || (resolveExaminationTasks currentDate assembled
                        |> List.all (examinationMeasurementTaken assembled)
                   )


laboratoryResultTasks : List LaboratoryTask
laboratoryResultTasks =
    [ TaskSyphilisTest
    , TaskHepatitisBTest
    , TaskBloodGpRsTest
    , TaskUrineDipstickTest
    , TaskHemoglobinTest
    , TaskRandomBloodSugarTest
    , TaskHIVPCRTest
    ]


resolveLaboratoryResultTask : NominalDate -> AssembledData -> List LaboratoryTask
resolveLaboratoryResultTask currentDate assembled =
    List.filter (expectLaboratoryResultTask currentDate assembled) laboratoryResultTasks


laboratoryResultTaskCompleted : NominalDate -> AssembledData -> LaboratoryTask -> Bool
laboratoryResultTaskCompleted currentDate assembled task =
    let
        taskExpected =
            expectLaboratoryResultTask currentDate assembled

        testResultsCompleted getMeasurementFunc getResultFieldFunc =
            getMeasurementFunc assembled.measurements
                |> getMeasurementValueFunc
                |> Maybe.andThen getResultFieldFunc
                |> isJust
    in
    case task of
        TaskHIVTest ->
            not <| taskExpected TaskHIVTest

        TaskSyphilisTest ->
            (not <| taskExpected TaskSyphilisTest) || testResultsCompleted .syphilisTest .testResult

        TaskHepatitisBTest ->
            (not <| taskExpected TaskHepatitisBTest) || testResultsCompleted .hepatitisBTest .testResult

        TaskMalariaTest ->
            not <| taskExpected TaskMalariaTest

        TaskBloodGpRsTest ->
            (not <| taskExpected TaskBloodGpRsTest) || testResultsCompleted .bloodGpRsTest .bloodGroup

        TaskUrineDipstickTest ->
            (not <| taskExpected TaskUrineDipstickTest) || testResultsCompleted .urineDipstickTest .protein

        TaskHemoglobinTest ->
            (not <| taskExpected TaskHemoglobinTest) || testResultsCompleted .hemoglobinTest .hemoglobinCount

        TaskRandomBloodSugarTest ->
            (not <| taskExpected TaskRandomBloodSugarTest) || testResultsCompleted .randomBloodSugarTest .sugarCount

        TaskHIVPCRTest ->
            (not <| taskExpected TaskHIVPCRTest) || testResultsCompleted .hivPCRTest .hivViralLoadStatus

        TaskCompletePreviousTests ->
            not <| taskExpected TaskCompletePreviousTests


expectLaboratoryResultTask : NominalDate -> AssembledData -> LaboratoryTask -> Bool
expectLaboratoryResultTask currentDate assembled task =
    let
        wasTestPerformed getMeasurementFunc =
            getMeasurementFunc assembled.measurements
                |> getMeasurementValueFunc
                |> Maybe.map
                    (\value ->
                        List.member value.executionNote [ TestNoteRunToday, TestNoteRunPreviously ]
                    )
                |> Maybe.withDefault False
    in
    case task of
        TaskHIVTest ->
            False

        TaskSyphilisTest ->
            wasTestPerformed .syphilisTest

        TaskHepatitisBTest ->
            wasTestPerformed .hepatitisBTest

        TaskMalariaTest ->
            False

        TaskBloodGpRsTest ->
            wasTestPerformed .bloodGpRsTest

        TaskUrineDipstickTest ->
            wasTestPerformed .urineDipstickTest

        TaskHemoglobinTest ->
            wasTestPerformed .hemoglobinTest

        TaskRandomBloodSugarTest ->
            wasTestPerformed .randomBloodSugarTest

        TaskHIVPCRTest ->
            wasTestPerformed .hivPCRTest

        TaskCompletePreviousTests ->
            False


hepatitisBFormWithDefault : HepatitisBResultForm -> Maybe PrenatalHepatitisBTestValue -> HepatitisBResultForm
hepatitisBFormWithDefault form saved =
    saved
        |> unwrap
            form
            (\value ->
                { executionNote = or form.executionNote (Just value.executionNote)
                , executionDate = or form.executionDate value.executionDate
                , testResult = or form.testResult value.testResult
                , originatingEncounter = or form.originatingEncounter value.originatingEncounter
                }
            )


toHepatitisBValueWithDefault : Maybe PrenatalHepatitisBTestValue -> HepatitisBResultForm -> Maybe PrenatalHepatitisBTestValue
toHepatitisBValueWithDefault saved form =
    hepatitisBFormWithDefault form saved
        |> toHepatitisBValue


toHepatitisBValue : HepatitisBResultForm -> Maybe PrenatalHepatitisBTestValue
toHepatitisBValue form =
    Maybe.map
        (\executionNote ->
            { executionNote = executionNote
            , executionDate = form.executionDate
            , testResult = form.testResult
            , originatingEncounter = form.originatingEncounter
            }
        )
        form.executionNote


syphilisResultFormWithDefault : SyphilisResultForm -> Maybe PrenatalSyphilisTestValue -> SyphilisResultForm
syphilisResultFormWithDefault form saved =
    saved
        |> unwrap
            form
            (\value ->
                { executionNote = or form.executionNote (Just value.executionNote)
                , executionDate = or form.executionDate value.executionDate
                , testResult = or form.testResult value.testResult
                , symptoms = maybeValueConsideringIsDirtyField form.symptomsDirty form.symptoms (Maybe.map EverySet.toList value.symptoms)
                , symptomsDirty = form.symptomsDirty
                , originatingEncounter = or form.originatingEncounter value.originatingEncounter
                }
            )


toSyphilisResultValueWithDefault : Maybe PrenatalSyphilisTestValue -> SyphilisResultForm -> Maybe PrenatalSyphilisTestValue
toSyphilisResultValueWithDefault saved form =
    syphilisResultFormWithDefault form saved
        |> toSyphilisResultValue


toSyphilisResultValue : SyphilisResultForm -> Maybe PrenatalSyphilisTestValue
toSyphilisResultValue form =
    Maybe.map
        (\executionNote ->
            { executionNote = executionNote
            , executionDate = form.executionDate
            , testResult = form.testResult
            , symptoms = Maybe.map EverySet.fromList form.symptoms
            , originatingEncounter = form.originatingEncounter
            }
        )
        form.executionNote


prenatalBloodGpRsResultFormWithDefault : PrenatalBloodGpRsResultForm -> Maybe PrenatalBloodGpRsTestValue -> PrenatalBloodGpRsResultForm
prenatalBloodGpRsResultFormWithDefault form saved =
    saved
        |> unwrap
            form
            (\value ->
                { executionNote = or form.executionNote (Just value.executionNote)
                , executionDate = or form.executionDate value.executionDate
                , bloodGroup = or form.bloodGroup value.bloodGroup
                , rhesus = or form.rhesus value.rhesus
                , originatingEncounter = or form.originatingEncounter value.originatingEncounter
                }
            )


toPrenatalBloodGpRsResultsValueWithDefault : Maybe PrenatalBloodGpRsTestValue -> PrenatalBloodGpRsResultForm -> Maybe PrenatalBloodGpRsTestValue
toPrenatalBloodGpRsResultsValueWithDefault saved form =
    prenatalBloodGpRsResultFormWithDefault form saved
        |> toPrenatalBloodGpRsResultsValue


toPrenatalBloodGpRsResultsValue : PrenatalBloodGpRsResultForm -> Maybe PrenatalBloodGpRsTestValue
toPrenatalBloodGpRsResultsValue form =
    Maybe.map
        (\executionNote ->
            { executionNote = executionNote
            , executionDate = form.executionDate
            , bloodGroup = form.bloodGroup
            , rhesus = form.rhesus
            , originatingEncounter = form.originatingEncounter
            }
        )
        form.executionNote


prenatalHemoglobinResultFormWithDefault : PrenatalHemoglobinResultForm -> Maybe PrenatalHemoglobinTestValue -> PrenatalHemoglobinResultForm
prenatalHemoglobinResultFormWithDefault form saved =
    saved
        |> unwrap
            form
            (\value ->
                { executionNote = or form.executionNote (Just value.executionNote)
                , executionDate = or form.executionDate value.executionDate
                , hemoglobinCount = or form.hemoglobinCount value.hemoglobinCount
                }
            )


toPrenatalHemoglobinResultsValueWithDefault : Maybe PrenatalHemoglobinTestValue -> PrenatalHemoglobinResultForm -> Maybe PrenatalHemoglobinTestValue
toPrenatalHemoglobinResultsValueWithDefault saved form =
    prenatalHemoglobinResultFormWithDefault form saved
        |> toPrenatalHemoglobinResultsValue


toPrenatalHemoglobinResultsValue : PrenatalHemoglobinResultForm -> Maybe PrenatalHemoglobinTestValue
toPrenatalHemoglobinResultsValue form =
    Maybe.map
        (\executionNote ->
            { executionNote = executionNote
            , executionDate = form.executionDate
            , hemoglobinCount = form.hemoglobinCount
            }
        )
        form.executionNote


prenatalRandomBloodSugarResultFormWithDefault : PrenatalRandomBloodSugarResultForm -> Maybe PrenatalRandomBloodSugarTestValue -> PrenatalRandomBloodSugarResultForm
prenatalRandomBloodSugarResultFormWithDefault form saved =
    saved
        |> unwrap
            form
            (\value ->
                { executionNote = or form.executionNote (Just value.executionNote)
                , executionDate = or form.executionDate value.executionDate
                , testPrerequisites = or form.testPrerequisites value.testPrerequisites
                , sugarCount = or form.sugarCount value.sugarCount
                , originatingEncounter = or form.originatingEncounter value.originatingEncounter
                }
            )


toPrenatalRandomBloodSugarResultsValueWithDefault : Maybe PrenatalRandomBloodSugarTestValue -> PrenatalRandomBloodSugarResultForm -> Maybe PrenatalRandomBloodSugarTestValue
toPrenatalRandomBloodSugarResultsValueWithDefault saved form =
    prenatalRandomBloodSugarResultFormWithDefault form saved
        |> toPrenatalRandomBloodSugarResultsValue


toPrenatalRandomBloodSugarResultsValue : PrenatalRandomBloodSugarResultForm -> Maybe PrenatalRandomBloodSugarTestValue
toPrenatalRandomBloodSugarResultsValue form =
    Maybe.map
        (\executionNote ->
            { executionNote = executionNote
            , executionDate = form.executionDate
            , testPrerequisites = form.testPrerequisites
            , sugarCount = form.sugarCount
            , originatingEncounter = form.originatingEncounter
            }
        )
        form.executionNote


prenatalUrineDipstickResultFormWithDefault : PrenatalUrineDipstickResultForm -> Maybe PrenatalUrineDipstickTestValue -> PrenatalUrineDipstickResultForm
prenatalUrineDipstickResultFormWithDefault form saved =
    saved
        |> unwrap
            form
            (\value ->
                { testVariant = or form.testVariant value.testVariant
                , executionNote = or form.executionNote (Just value.executionNote)
                , executionDate = or form.executionDate value.executionDate
                , protein = or form.protein value.protein
                , ph = or form.ph value.ph
                , glucose = or form.glucose value.glucose
                , leukocytes = or form.leukocytes value.leukocytes
                , nitrite = or form.nitrite value.nitrite
                , urobilinogen = or form.urobilinogen value.urobilinogen
                , haemoglobin = or form.haemoglobin value.haemoglobin
                , ketone = or form.ketone value.ketone
                , bilirubin = or form.bilirubin value.bilirubin
                }
            )


toPrenatalUrineDipstickResultsValueWithDefault : Maybe PrenatalUrineDipstickTestValue -> PrenatalUrineDipstickResultForm -> Maybe PrenatalUrineDipstickTestValue
toPrenatalUrineDipstickResultsValueWithDefault saved form =
    prenatalUrineDipstickResultFormWithDefault form saved
        |> toPrenatalUrineDipstickResultsValue


toPrenatalUrineDipstickResultsValue : PrenatalUrineDipstickResultForm -> Maybe PrenatalUrineDipstickTestValue
toPrenatalUrineDipstickResultsValue form =
    Maybe.map
        (\executionNote ->
            { testVariant = form.testVariant
            , executionNote = executionNote
            , executionDate = form.executionDate
            , protein = form.protein
            , ph = form.ph
            , glucose = form.glucose
            , leukocytes = form.leukocytes
            , nitrite = form.nitrite
            , urobilinogen = form.urobilinogen
            , haemoglobin = form.haemoglobin
            , ketone = form.ketone
            , bilirubin = form.bilirubin
            }
        )
        form.executionNote


resolveNextStepsTasks : NominalDate -> AssembledData -> List NextStepsTask
resolveNextStepsTasks currentDate assembled =
    -- The order is important. Do not change.
    [ NextStepsHealthEducation, NextStepsMedicationDistribution, NextStepsSendToHC ]
        |> List.filter (expectNextStepsTask currentDate assembled)


expectNextStepsTask : NominalDate -> AssembledData -> NextStepsTask -> Bool
expectNextStepsTask currentDate assembled task =
    case task of
        NextStepsSendToHC ->
            resolveRequiredReferralFacilities assembled
                |> List.isEmpty
                |> not

        NextStepsMedicationDistribution ->
            -- Emergency referral is not required.
            (not <| emergencyReferalRequired assembled)
                && ((resolveRequiredMedicationsSet English currentDate PrenatalEncounterPhaseRecurrent assembled
                        |> List.isEmpty
                        |> not
                    )
                        || diagnosedSyphilis assembled
                        || diagnosedHypertension PrenatalEncounterPhaseRecurrent assembled
                   )

        NextStepsHealthEducation ->
            diagnosedAnyOf (DiagnosisHIVDetectableViralLoad :: diabetesDiagnoses) assembled


<<<<<<< HEAD
diagnosesCausingHospitalReferralByImmediateDiagnoses : AssembledData -> List PrenatalDiagnosis
diagnosesCausingHospitalReferralByImmediateDiagnoses assembled =
    emergencyReferralDiagnosesRecurrent
        ++ [ DiagnosisHepatitisB
           , DiagnosisNeurosyphilis
           , DiagnosisMalariaWithSevereAnemia
           , DiagnosisSevereAnemia
           , DiagnosisModeratePreeclampsiaRecurrentPhase
           , Backend.PrenatalEncounter.Types.DiagnosisDiabetes
           , Backend.PrenatalEncounter.Types.DiagnosisGestationalDiabetes
           , DiagnosisRhesusNegative
           ]
        |> List.filter (\diagnosis -> diagnosed diagnosis assembled)


=======
>>>>>>> b126d5e3
nextStepsTaskCompleted : AssembledData -> NextStepsTask -> Bool
nextStepsTaskCompleted assembled task =
    case task of
        NextStepsSendToHC ->
            resolveRequiredReferralFacilities assembled
                |> List.all (referralToFacilityCompleted assembled)

        NextStepsMedicationDistribution ->
            let
                allowedSigns =
                    NoMedicationDistributionSignsRecurrentPhase :: medicationsRecurrentPhase

                syphilisTreatmentCompleted =
                    if diagnosedSyphilis assembled then
                        recommendedTreatmentMeasurementTaken recommendedTreatmentSignsForSyphilis assembled.measurements

                    else
                        True

                hypertensionTreatmentCompleted =
                    if diagnosedHypertension PrenatalEncounterPhaseRecurrent assembled then
                        recommendedTreatmentMeasurementTaken recommendedTreatmentSignsForHypertension assembled.measurements

                    else
                        True
            in
            medicationDistributionMeasurementTaken allowedSigns assembled.measurements
                && syphilisTreatmentCompleted
                && hypertensionTreatmentCompleted

        NextStepsHealthEducation ->
            getMeasurementValueFunc assembled.measurements.healthEducation
                |> Maybe.map (.signsPhase2 >> isJust)
                |> Maybe.withDefault False


nextStepsTasksCompletedFromTotal : Language -> NominalDate -> AssembledData -> NextStepsData -> NextStepsTask -> ( Int, Int )
nextStepsTasksCompletedFromTotal language currentDate assembled data task =
    case task of
        NextStepsSendToHC ->
            let
                form =
                    assembled.measurements.sendToHC
                        |> getMeasurementValueFunc
                        |> referralFormWithDefault data.referralForm

                ( _, tasks ) =
                    resolveReferralInputsAndTasks language
                        currentDate
                        assembled
                        SetReferralBoolInput
                        SetFacilityNonReferralReason
                        form
            in
            ( Maybe.Extra.values tasks
                |> List.length
            , List.length tasks
            )

        NextStepsMedicationDistribution ->
            let
                form =
                    getMeasurementValueFunc assembled.measurements.medicationDistribution
                        |> medicationDistributionFormWithDefaultRecurrentPhase data.medicationDistributionForm

                ( _, completed, total ) =
                    resolveMedicationDistributionInputsAndTasks language
                        currentDate
                        PrenatalEncounterPhaseRecurrent
                        assembled
                        SetMedicationDistributionBoolInput
                        SetMedicationDistributionAdministrationNote
                        SetRecommendedTreatmentSign
                        (always NoOp)
                        form
            in
            ( completed, total )

        NextStepsHealthEducation ->
            let
                form =
                    getMeasurementValueFunc assembled.measurements.healthEducation
                        |> healthEducationFormWithDefault data.healthEducationForm

                ( _, tasks ) =
                    healthEducationFormInputsAndTasks language assembled form
            in
            ( List.map taskCompleted tasks
                |> List.sum
            , List.length tasks
            )


emergencyReferalRequired : AssembledData -> Bool
emergencyReferalRequired assembled =
    EverySet.toList assembled.encounter.diagnoses
        |> List.filter diagnosisRequiresEmergencyReferal
        |> List.isEmpty
        |> not


diagnosisRequiresEmergencyReferal : PrenatalDiagnosis -> Bool
diagnosisRequiresEmergencyReferal diagnosis =
    List.member diagnosis emergencyReferralDiagnosesRecurrent


resolveExaminationTasks : NominalDate -> AssembledData -> List ExaminationTask
resolveExaminationTasks currentDate assembled =
    -- The order is important. Do not change.
    [ ExaminationVitals ]
        |> List.filter (expectExaminationTask currentDate assembled)


expectExaminationTask : NominalDate -> AssembledData -> ExaminationTask -> Bool
expectExaminationTask currentDate assembled task =
    case task of
        ExaminationVitals ->
            -- Hypertension is a chronic diagnosis for whole duration
            -- of pregnancy. If diagnised, we do not need to recheck the BP.
            -- Measurement taken at initial phase of encounter is sufficient.
            (not <| diagnosedHypertensionPrevoiusly assembled)
                && (not <| diagnosedAnyOf hierarchalBloodPreasureDiagnoses assembled)
                && (getMeasurementValueFunc assembled.measurements.vitals
                        |> Maybe.andThen
                            (\value ->
                                Maybe.map2
                                    marginalBloodPressureCondition
                                    value.dia
                                    value.sys
                            )
                        |> Maybe.withDefault False
                   )


examinationMeasurementTaken : AssembledData -> ExaminationTask -> Bool
examinationMeasurementTaken assembled task =
    case task of
        ExaminationVitals ->
            getMeasurementValueFunc assembled.measurements.vitals
                |> Maybe.map
                    -- We meassure sysRepeated and diaRepeated, but we know for sure
                    -- that if one is set, other one is set as well.
                    -- So, it's enough to check only one.
                    (.sysRepeated >> isJust)
                |> Maybe.withDefault False


examinationTasksCompletedFromTotal : AssembledData -> ExaminationData -> ExaminationTask -> ( Int, Int )
examinationTasksCompletedFromTotal assembled data task =
    case task of
        ExaminationVitals ->
            let
                form =
                    assembled.measurements.vitals
                        |> getMeasurementValueFunc
                        |> vitalsFormWithDefault data.vitalsForm
            in
            ( taskAllCompleted [ form.sysRepeated, form.diaRepeated ]
            , 1
            )


prenatalHIVPCRResultFormWithDefault : PrenatalHIVPCRResultForm -> Maybe PrenatalHIVPCRTestValue -> PrenatalHIVPCRResultForm
prenatalHIVPCRResultFormWithDefault form saved =
    saved
        |> unwrap
            form
            (\value ->
                { executionNote = or form.executionNote (Just value.executionNote)
                , executionDate = or form.executionDate value.executionDate
                , hivViralLoadStatus = or form.hivViralLoadStatus value.hivViralLoadStatus
                , hivViralLoad = or form.hivViralLoad value.hivViralLoad
                }
            )


toPrenatalHIVPCRResultsValueWithDefault : Maybe PrenatalHIVPCRTestValue -> PrenatalHIVPCRResultForm -> Maybe PrenatalHIVPCRTestValue
toPrenatalHIVPCRResultsValueWithDefault saved form =
    prenatalHIVPCRResultFormWithDefault form saved
        |> toPrenatalHIVPCRResultsValue


toPrenatalHIVPCRResultsValue : PrenatalHIVPCRResultForm -> Maybe PrenatalHIVPCRTestValue
toPrenatalHIVPCRResultsValue form =
    Maybe.map
        (\executionNote ->
            { executionNote = executionNote
            , executionDate = form.executionDate
            , hivViralLoadStatus = form.hivViralLoadStatus
            , hivViralLoad = form.hivViralLoad
            }
        )
        form.executionNote


healthEducationFormInputsAndTasks : Language -> AssembledData -> HealthEducationForm -> ( List (Html Msg), List (Maybe Bool) )
healthEducationFormInputsAndTasks language assembled form =
    let
        detectableViralLoad =
            if diagnosed DiagnosisHIVDetectableViralLoad assembled then
                ( [ viewCustomLabel language Translate.DetectableViralLoad "" "label header"
                  , viewCustomLabel language Translate.PrenatalHealthEducationHivDetectableViralLoadInform "." "label paragraph"
                  , viewQuestionLabel language Translate.PrenatalHealthEducationAppropriateProvided
                  , viewBoolInput
                        language
                        form.hivDetectableViralLoad
                        (SetHealthEducationBoolInput (\value form_ -> { form_ | hivDetectableViralLoad = Just value }))
                        "hiv-detectable-viral-load"
                        Nothing
                  ]
                , Just form.hivDetectableViralLoad
                )

            else
                ( [], Nothing )

        diabetes =
            if diagnosedAnyOf diabetesDiagnoses assembled then
                let
                    header =
                        if diagnosed Backend.PrenatalEncounter.Types.DiagnosisDiabetes assembled then
                            Translate.PrenatalDiagnosis Backend.PrenatalEncounter.Types.DiagnosisDiabetes

                        else
                            Translate.PrenatalDiagnosis Backend.PrenatalEncounter.Types.DiagnosisGestationalDiabetes
                in
                ( [ viewCustomLabel language header "" "label header"
                  , viewCustomLabel language Translate.PrenatalHealthEducationDiabetesInform "." "label paragraph"
                  , viewQuestionLabel language Translate.PrenatalHealthEducationAppropriateProvided
                  , viewBoolInput
                        language
                        form.diabetes
                        (SetHealthEducationBoolInput (\value form_ -> { form_ | diabetes = Just value }))
                        "diabetes"
                        Nothing
                  ]
                , Just form.diabetes
                )

            else
                ( [], Nothing )

        inputsAndTasks =
            [ detectableViralLoad
            , diabetes
            ]
    in
    ( List.map Tuple.first inputsAndTasks
        |> List.concat
    , List.map Tuple.second inputsAndTasks
        |> Maybe.Extra.values
    )


toHealthEducationValueWithDefault : Maybe PrenatalHealthEducationValue -> HealthEducationForm -> Maybe PrenatalHealthEducationValue
toHealthEducationValueWithDefault saved form =
    healthEducationFormWithDefault form saved
        |> toHealthEducationValue saved


healthEducationFormWithDefault :
    HealthEducationForm
    -> Maybe PrenatalHealthEducationValue
    -> HealthEducationForm
healthEducationFormWithDefault form saved =
    saved
        |> unwrap
            form
            (\value ->
                { hivDetectableViralLoad = or form.hivDetectableViralLoad (Maybe.map (EverySet.member EducationHIVDetectableViralLoad) value.signsPhase2)
                , diabetes = or form.diabetes (Maybe.map (EverySet.member EducationDiabetes) value.signsPhase2)

                -- Signs that do not participate at recurrent phase. Resolved directly from value.
                , expectations = EverySet.member EducationExpectations value.signs |> Just
                , visitsReview = EverySet.member EducationVisitsReview value.signs |> Just
                , warningSigns = EverySet.member EducationWarningSigns value.signs |> Just
                , hemorrhaging = EverySet.member EducationHemorrhaging value.signs |> Just
                , familyPlanning = EverySet.member EducationFamilyPlanning value.signs |> Just
                , breastfeeding = EverySet.member EducationBreastfeeding value.signs |> Just
                , immunization = EverySet.member EducationImmunization value.signs |> Just
                , hygiene = EverySet.member EducationHygiene value.signs |> Just
                , positiveHIV = EverySet.member EducationPositiveHIV value.signs |> Just
                , saferSexHIV = EverySet.member EducationSaferSexHIV value.signs |> Just
                , partnerTesting = EverySet.member EducationPartnerTesting value.signs |> Just
                , nauseaVomiting = EverySet.member EducationNauseaVomiting value.signs |> Just
                , legCramps = EverySet.member EducationLegCramps value.signs |> Just
                , lowBackPain = EverySet.member EducationLowBackPain value.signs |> Just
                , constipation = EverySet.member EducationConstipation value.signs |> Just
                , heartburn = EverySet.member EducationHeartburn value.signs |> Just
                , varicoseVeins = EverySet.member EducationVaricoseVeins value.signs |> Just
                , legPainRedness = EverySet.member EducationLegPainRedness value.signs |> Just
                , pelvicPain = EverySet.member EducationPelvicPain value.signs |> Just
                , saferSex = EverySet.member EducationSaferSex value.signs |> Just
                , mentalHealth = EverySet.member EducationMentalHealth value.signs |> Just
                , earlyMastitisOrEngorgment = EverySet.member EducationEarlyMastitisOrEngorgment value.signs |> Just
                }
            )


toHealthEducationValue : Maybe PrenatalHealthEducationValue -> HealthEducationForm -> Maybe PrenatalHealthEducationValue
toHealthEducationValue saved form =
    [ ifNullableTrue EducationHIVDetectableViralLoad form.hivDetectableViralLoad
    , ifNullableTrue EducationDiabetes form.diabetes
    ]
        |> Maybe.Extra.combine
        |> Maybe.map (List.foldl EverySet.union EverySet.empty >> ifEverySetEmpty NoPrenatalHealthEducationSigns)
        |> Maybe.map
            (\signsPhase2 ->
                { signs =
                    Maybe.map .signs saved
                        |> Maybe.withDefault (EverySet.singleton NoPrenatalHealthEducationSigns)
                , signsPhase2 = Just signsPhase2
                }
            )


resolveReferralInputsAndTasks :
    Language
    -> NominalDate
    -> AssembledData
    -> ((Bool -> ReferralForm -> ReferralForm) -> Bool -> msg)
    -> (Maybe ReasonForNonReferral -> ReferralFacility -> ReasonForNonReferral -> msg)
    -> ReferralForm
    -> ( List (Html msg), List (Maybe Bool) )
resolveReferralInputsAndTasks language currentDate assembled setReferralBoolInputMsg setNonReferralReasonMsg form =
    let
        foldResults =
            List.foldr
                (\( inputs, tasks ) ( accumInputs, accumTasks ) ->
                    ( inputs ++ accumInputs, tasks ++ accumTasks )
                )
                ( [], [] )
    in
    resolveRequiredReferralFacilities assembled
        |> List.map (resolveReferralToFacilityInputsAndTasks language currentDate PrenatalEncounterPhaseRecurrent assembled setReferralBoolInputMsg setNonReferralReasonMsg form)
        |> foldResults


resolveRequiredReferralFacilities : AssembledData -> List ReferralFacility
resolveRequiredReferralFacilities assembled =
    List.filter (matchRequiredReferralFacility assembled) referralFacilities


matchRequiredReferralFacility : AssembledData -> ReferralFacility -> Bool
matchRequiredReferralFacility assembled facility =
    case facility of
        FacilityHospital ->
            diagnosesCausingHospitalReferralByPhase PrenatalEncounterPhaseRecurrent assembled
                |> EverySet.isEmpty
                |> not

        FacilityMentalHealthSpecialist ->
            False

        FacilityARVProgram ->
            False

        FacilityNCDProgram ->
            False

        FacilityHealthCenter ->
            -- We should never get here. HC inputs are resolved
            -- with resolveReferralInputsAndTasksForCHW.
            False


referralFacilities : List ReferralFacility
referralFacilities =
    [ FacilityHospital ]<|MERGE_RESOLUTION|>--- conflicted
+++ resolved
@@ -11,12 +11,7 @@
 import Html.Attributes exposing (..)
 import Html.Events exposing (..)
 import Maybe.Extra exposing (andMap, isJust, isNothing, or, unwrap)
-<<<<<<< HEAD
-import Measurement.Utils exposing (sendToHCFormWithDefault, vitalsFormWithDefault)
-=======
 import Measurement.Utils exposing (vitalsFormWithDefault)
-import Pages.AcuteIllness.Activity.Utils exposing (nonAdministrationReasonToSign)
->>>>>>> b126d5e3
 import Pages.Prenatal.Activity.Types exposing (LaboratoryTask(..))
 import Pages.Prenatal.Model exposing (AssembledData, HealthEducationForm, PrenatalEncounterPhase(..), ReferralForm)
 import Pages.Prenatal.RecurrentActivity.Model exposing (..)
@@ -434,24 +429,6 @@
             diagnosedAnyOf (DiagnosisHIVDetectableViralLoad :: diabetesDiagnoses) assembled
 
 
-<<<<<<< HEAD
-diagnosesCausingHospitalReferralByImmediateDiagnoses : AssembledData -> List PrenatalDiagnosis
-diagnosesCausingHospitalReferralByImmediateDiagnoses assembled =
-    emergencyReferralDiagnosesRecurrent
-        ++ [ DiagnosisHepatitisB
-           , DiagnosisNeurosyphilis
-           , DiagnosisMalariaWithSevereAnemia
-           , DiagnosisSevereAnemia
-           , DiagnosisModeratePreeclampsiaRecurrentPhase
-           , Backend.PrenatalEncounter.Types.DiagnosisDiabetes
-           , Backend.PrenatalEncounter.Types.DiagnosisGestationalDiabetes
-           , DiagnosisRhesusNegative
-           ]
-        |> List.filter (\diagnosis -> diagnosed diagnosis assembled)
-
-
-=======
->>>>>>> b126d5e3
 nextStepsTaskCompleted : AssembledData -> NextStepsTask -> Bool
 nextStepsTaskCompleted assembled task =
     case task of
