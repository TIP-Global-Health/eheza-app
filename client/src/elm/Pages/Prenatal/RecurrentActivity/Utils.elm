module Pages.Prenatal.RecurrentActivity.Utils exposing (..)

import Backend.Measurement.Model exposing (..)
import Backend.Measurement.Utils exposing (getMeasurementValueFunc)
import Backend.PrenatalActivity.Model exposing (..)
import Backend.PrenatalEncounter.Types exposing (PrenatalDiagnosis(..))
import EverySet
import Gizra.NominalDate exposing (NominalDate)
import Html exposing (..)
import Html.Attributes exposing (..)
import Maybe.Extra exposing (isJust, or, unwrap)
import Measurement.Model exposing (LaboratoryTask(..))
import Measurement.Utils
    exposing
        ( bloodSmearResultSet
        , expectUniversalTestResultTask
        , testPerformedByExecutionNote
        , testPerformedByValue
        , vitalsFormWithDefault
        )
import Pages.Prenatal.Model exposing (AssembledData, HealthEducationForm, PrenatalEncounterPhase(..), ReferralForm)
import Pages.Prenatal.RecurrentActivity.Model exposing (..)
import Pages.Prenatal.RecurrentActivity.Types exposing (..)
import Pages.Prenatal.Utils exposing (..)
import Pages.Utils
    exposing
        ( ifEverySetEmpty
        , ifNullableTrue
        , taskAllCompleted
        , taskCompleted
        , viewBoolInput
        , viewCustomLabel
        , viewQuestionLabel
        )
import Translate
import Translate.Model exposing (Language(..))


expectActivity : NominalDate -> Bool -> AssembledData -> PrenatalRecurrentActivity -> Bool
expectActivity currentDate isLabTech assembled activity =
    case activity of
        LabResults ->
<<<<<<< HEAD
            resolveLaboratoryResultTasks currentDate assembled
=======
            resolveLaboratoryResultTasks currentDate isLabTech assembled
>>>>>>> d0e72ca7
                |> List.isEmpty
                |> not

        RecurrentNextSteps ->
            resolveNextStepsTasks currentDate assembled
                |> List.isEmpty
                |> not

        RecurrentExamination ->
            resolveExaminationTasks currentDate assembled
                |> List.isEmpty
                |> not

        RecurrentMalariaPrevention ->
            expectMalariaPreventionActivity PhaseRecurrent assembled

        LabsResultsFollowUps ->
            resolveLaboratoryResultFollowUpsTasks currentDate assembled
                |> List.isEmpty
                |> not


activityCompleted : NominalDate -> Bool -> AssembledData -> PrenatalRecurrentActivity -> Bool
activityCompleted currentDate isLabTech assembled activity =
    case activity of
        LabResults ->
<<<<<<< HEAD
            (not <| expectActivity currentDate assembled LabResults)
                || (resolveLaboratoryResultTasks currentDate assembled
                        |> List.all (laboratoryResultTaskCompleted currentDate assembled)
=======
            (not <| expectActivity currentDate isLabTech assembled LabResults)
                || (resolveLaboratoryResultTasks currentDate isLabTech assembled
                        |> List.all (laboratoryResultTaskCompleted currentDate isLabTech assembled)
>>>>>>> d0e72ca7
                   )

        RecurrentNextSteps ->
            (not <| expectActivity currentDate isLabTech assembled RecurrentNextSteps)
                || (resolveNextStepsTasks currentDate assembled
                        |> List.all (nextStepsTaskCompleted currentDate assembled)
                   )

        RecurrentExamination ->
            (not <| expectActivity currentDate isLabTech assembled RecurrentExamination)
                || (resolveExaminationTasks currentDate assembled
                        |> List.all (examinationMeasurementTaken assembled)
                   )

        RecurrentMalariaPrevention ->
            (not <| expectActivity currentDate isLabTech assembled RecurrentMalariaPrevention)
                || isJust assembled.measurements.malariaPrevention

        LabsResultsFollowUps ->
            (not <| expectActivity currentDate isLabTech assembled LabsResultsFollowUps)
                || (resolveLaboratoryResultFollowUpsTasks currentDate assembled
                        |> List.all (laboratoryResultFollowUpsTaskCompleted currentDate assembled)
                   )


laboratoryResultTasks : List LaboratoryTask
laboratoryResultTasks =
    [ TaskPartnerHIVTest
    , TaskHIVTest
    , TaskHIVPCRTest
    , TaskSyphilisTest
    , TaskHepatitisBTest
    , TaskMalariaTest
    , TaskBloodGpRsTest
    , TaskUrineDipstickTest
    , TaskHemoglobinTest
    , TaskRandomBloodSugarTest
    ]


<<<<<<< HEAD
resolveLaboratoryResultTasks : NominalDate -> AssembledData -> List LaboratoryTask
resolveLaboratoryResultTasks currentDate assembled =
    List.filter (expectLaboratoryResultTask currentDate assembled) laboratoryResultTasks
=======
resolveLaboratoryResultTasks : NominalDate -> Bool -> AssembledData -> List LaboratoryTask
resolveLaboratoryResultTasks currentDate isLabTech assembled =
    List.filter (expectLaboratoryResultTask currentDate isLabTech assembled) laboratoryResultTasks
>>>>>>> d0e72ca7


laboratoryResultTaskCompleted : NominalDate -> Bool -> AssembledData -> LaboratoryTask -> Bool
laboratoryResultTaskCompleted currentDate isLabTech assembled task =
    let
        taskExpected =
            expectLaboratoryResultTask currentDate isLabTech assembled

        testResultsCompleted getMeasurementFunc getResultFieldFunc =
            getMeasurementFunc assembled.measurements
                |> getMeasurementValueFunc
                |> Maybe.map
                    (\value ->
                        testPerformedByExecutionNote value.executionNote
                            && (isJust <| getResultFieldFunc value)
                    )
                |> Maybe.withDefault False
    in
    case task of
        TaskPartnerHIVTest ->
            (not <| taskExpected TaskPartnerHIVTest) || testResultsCompleted .partnerHIVTest .testResult

        TaskHIVTest ->
            (not <| taskExpected TaskHIVTest) || testResultsCompleted .hivTest .testResult

        TaskSyphilisTest ->
            (not <| taskExpected TaskSyphilisTest) || testResultsCompleted .syphilisTest .testResult

        TaskHepatitisBTest ->
            (not <| taskExpected TaskHepatitisBTest) || testResultsCompleted .hepatitisBTest .testResult

        TaskMalariaTest ->
            let
                resultSet =
                    getMeasurementValueFunc assembled.measurements.malariaTest
                        |> Maybe.map
                            (\value ->
                                (testPerformedByExecutionNote value.executionNote && isJust value.testResult)
                                    || bloodSmearResultSet value.bloodSmearResult
                            )
                        |> Maybe.withDefault False
            in
            (not <| taskExpected TaskMalariaTest) || resultSet

        TaskBloodGpRsTest ->
            (not <| taskExpected TaskBloodGpRsTest) || testResultsCompleted .bloodGpRsTest .bloodGroup

        TaskUrineDipstickTest ->
            (not <| taskExpected TaskUrineDipstickTest) || testResultsCompleted .urineDipstickTest .protein

        TaskHemoglobinTest ->
            (not <| taskExpected TaskHemoglobinTest) || testResultsCompleted .hemoglobinTest .hemoglobinCount

        TaskRandomBloodSugarTest ->
            (not <| taskExpected TaskRandomBloodSugarTest) || testResultsCompleted .randomBloodSugarTest .sugarCount

        TaskHIVPCRTest ->
            (not <| taskExpected TaskHIVPCRTest) || testResultsCompleted .hivPCRTest .hivViralLoadStatus

        TaskCompletePreviousTests ->
            not <| taskExpected TaskCompletePreviousTests

        -- Others are not in use for Prenatal.
        _ ->
            False


expectLaboratoryResultTask : NominalDate -> Bool -> AssembledData -> LaboratoryTask -> Bool
expectLaboratoryResultTask currentDate isLabTech assembled task =
    let
        wasTestPerformed getMeasurementFunc =
            getMeasurementFunc assembled.measurements
                |> getMeasurementValueFunc
                |> Maybe.map expectUniversalTestResultTask
                |> Maybe.withDefault False
<<<<<<< HEAD
=======

        -- For nurses, we don't want to show laboratory task if its results were
        -- set by Lab tech, and it got follow up questions (filled by nurse),
        -- as that task will be shown at Lab Results Follow Ups activity.
        followUpWasNotScheduled test =
            getMeasurementValueFunc assembled.measurements.labsResults
                |> Maybe.andThen .testsWithFollowUp
                |> Maybe.map (EverySet.member test >> not)
                |> Maybe.withDefault True
>>>>>>> d0e72ca7
    in
    case task of
        TaskHIVTest ->
            wasTestPerformed .hivTest
<<<<<<< HEAD
=======
                && (isLabTech || followUpWasNotScheduled TestHIV)
>>>>>>> d0e72ca7

        TaskPartnerHIVTest ->
            wasTestPerformed .partnerHIVTest

        TaskSyphilisTest ->
            wasTestPerformed .syphilisTest && (isLabTech || followUpWasNotScheduled TestSyphilis)

        TaskHepatitisBTest ->
            wasTestPerformed .hepatitisBTest

        TaskMalariaTest ->
            wasTestPerformed .malariaTest

        TaskBloodGpRsTest ->
            wasTestPerformed .bloodGpRsTest

        TaskUrineDipstickTest ->
            wasTestPerformed .urineDipstickTest

        TaskHemoglobinTest ->
            wasTestPerformed .hemoglobinTest

        TaskRandomBloodSugarTest ->
            wasTestPerformed .randomBloodSugarTest

        TaskHIVPCRTest ->
            wasTestPerformed .hivPCRTest

        TaskCompletePreviousTests ->
<<<<<<< HEAD
=======
            False

        -- Others are not in use for Prenatal.
        _ ->
>>>>>>> d0e72ca7
            False


laboratoryResultFollowUpsTasks : List LaboratoryTask
laboratoryResultFollowUpsTasks =
    [ TaskHIVTest
    , TaskSyphilisTest
    ]


resolveLaboratoryResultFollowUpsTasks : NominalDate -> AssembledData -> List LaboratoryTask
resolveLaboratoryResultFollowUpsTasks currentDate assembled =
    List.filter (expectLaboratoryResultFollowUpsTask currentDate assembled) laboratoryResultFollowUpsTasks


laboratoryResultFollowUpsTaskCompleted : NominalDate -> AssembledData -> LaboratoryTask -> Bool
laboratoryResultFollowUpsTaskCompleted currentDate assembled task =
    let
        taskExpected =
            expectLaboratoryResultFollowUpsTask currentDate assembled

        testFollowUpCompleted getMeasurementFunc getResultFieldFunc pendingValue =
            getMeasurementFunc assembled.measurements
                |> getMeasurementValueFunc
                |> Maybe.andThen getResultFieldFunc
                |> Maybe.map (EverySet.member pendingValue >> not)
                |> Maybe.withDefault False
    in
    case task of
        TaskHIVTest ->
            (not <| taskExpected TaskHIVTest) || testFollowUpCompleted .hivTest .hivSigns PrenatalHIVSignPendingInput

        TaskSyphilisTest ->
            (not <| taskExpected TaskSyphilisTest) || testFollowUpCompleted .syphilisTest .symptoms IllnessSymptomPendingInput

        -- Others are not in use for Prenatal.
        _ ->
            False


expectLaboratoryResultFollowUpsTask : NominalDate -> AssembledData -> LaboratoryTask -> Bool
expectLaboratoryResultFollowUpsTask currentDate assembled task =
    let
        wasFollowUpScheduled test =
            getMeasurementValueFunc assembled.measurements.labsResults
                |> Maybe.andThen .testsWithFollowUp
                |> Maybe.map (EverySet.member test)
                |> Maybe.withDefault False
    in
    case task of
        TaskHIVTest ->
            wasFollowUpScheduled TestHIV

        TaskSyphilisTest ->
            wasFollowUpScheduled TestSyphilis

        -- Others are not in use for Prenatal.
        _ ->
            False


resolveNextStepsTasks : NominalDate -> AssembledData -> List NextStepsTask
resolveNextStepsTasks currentDate assembled =
    -- The order is important. Do not change.
    [ NextStepsHealthEducation, NextStepsMedicationDistribution, NextStepsSendToHC ]
        |> List.filter (expectNextStepsTask currentDate assembled)


expectNextStepsTask : NominalDate -> AssembledData -> NextStepsTask -> Bool
expectNextStepsTask currentDate assembled task =
    case task of
        NextStepsSendToHC ->
            resolveRequiredReferralFacilities assembled
                |> List.isEmpty
                |> not

        NextStepsMedicationDistribution ->
            -- Emergency referral is not required.
            (not <| emergencyReferalRequired assembled)
                && ((resolveRequiredMedicationsSet English currentDate PrenatalEncounterPhaseRecurrent assembled
                        |> List.isEmpty
                        |> not
                    )
                        || diagnosedSyphilis assembled
                        || diagnosedHypertension PrenatalEncounterPhaseRecurrent assembled
                   )

        NextStepsHealthEducation ->
            diagnosedAnyOf (DiagnosisHIVDetectableViralLoad :: diabetesDiagnoses) assembled


nextStepsTaskCompleted : NominalDate -> AssembledData -> NextStepsTask -> Bool
nextStepsTaskCompleted currentDate assembled task =
    case task of
        NextStepsSendToHC ->
            resolveRequiredReferralFacilities assembled
                |> List.all (referralToFacilityCompleted assembled)

        NextStepsMedicationDistribution ->
            let
                medicationDistributionRequired =
                    resolveRequiredMedicationsSet English currentDate PrenatalEncounterPhaseRecurrent assembled
                        |> List.isEmpty
                        |> not

                medicationDistributionCompleted =
                    if medicationDistributionRequired then
                        let
                            allowedSigns =
                                NoMedicationDistributionSignsRecurrentPhase :: medicationsRecurrentPhase
                        in
                        medicationDistributionMeasurementTaken allowedSigns assembled.measurements

                    else
                        True

                syphilisTreatmentCompleted =
                    if diagnosedSyphilis assembled then
                        recommendedTreatmentMeasurementTaken recommendedTreatmentSignsForSyphilis assembled.measurements

                    else
                        True

                hypertensionTreatmentCompleted =
                    if diagnosedHypertension PrenatalEncounterPhaseRecurrent assembled then
                        recommendedTreatmentMeasurementTaken recommendedTreatmentSignsForHypertension assembled.measurements

                    else
                        True
            in
            medicationDistributionCompleted
                && syphilisTreatmentCompleted
                && hypertensionTreatmentCompleted

        NextStepsHealthEducation ->
            getMeasurementValueFunc assembled.measurements.healthEducation
                |> Maybe.map (.signsPhase2 >> isJust)
                |> Maybe.withDefault False


nextStepsTasksCompletedFromTotal : Language -> NominalDate -> AssembledData -> NextStepsData -> NextStepsTask -> ( Int, Int )
nextStepsTasksCompletedFromTotal language currentDate assembled data task =
    case task of
        NextStepsSendToHC ->
            let
                form =
                    assembled.measurements.sendToHC
                        |> getMeasurementValueFunc
                        |> referralFormWithDefault data.referralForm

                ( _, tasks ) =
                    resolveReferralInputsAndTasks language
                        currentDate
                        assembled
                        SetReferralBoolInput
                        SetFacilityNonReferralReason
                        form
            in
            ( Maybe.Extra.values tasks
                |> List.length
            , List.length tasks
            )

        NextStepsMedicationDistribution ->
            let
                form =
                    getMeasurementValueFunc assembled.measurements.medicationDistribution
                        |> medicationDistributionFormWithDefaultRecurrentPhase data.medicationDistributionForm

                ( _, completed, total ) =
                    resolveMedicationDistributionInputsAndTasks language
                        currentDate
                        PrenatalEncounterPhaseRecurrent
                        assembled
                        SetMedicationDistributionBoolInput
                        SetMedicationDistributionAdministrationNote
                        SetRecommendedTreatmentSign
                        (always NoOp)
                        form
            in
            ( completed, total )

        NextStepsHealthEducation ->
            let
                form =
                    getMeasurementValueFunc assembled.measurements.healthEducation
                        |> healthEducationFormWithDefault data.healthEducationForm

                ( _, tasks ) =
                    healthEducationFormInputsAndTasks language assembled form
            in
            ( List.map taskCompleted tasks
                |> List.sum
            , List.length tasks
            )


emergencyReferalRequired : AssembledData -> Bool
emergencyReferalRequired assembled =
    EverySet.toList assembled.encounter.diagnoses
        |> List.filter diagnosisRequiresEmergencyReferal
        |> List.isEmpty
        |> not


diagnosisRequiresEmergencyReferal : PrenatalDiagnosis -> Bool
diagnosisRequiresEmergencyReferal diagnosis =
    List.member diagnosis emergencyReferralDiagnosesRecurrent


resolveExaminationTasks : NominalDate -> AssembledData -> List ExaminationTask
resolveExaminationTasks currentDate assembled =
    -- The order is important. Do not change.
    [ ExaminationVitals ]
        |> List.filter (expectExaminationTask currentDate assembled)


expectExaminationTask : NominalDate -> AssembledData -> ExaminationTask -> Bool
expectExaminationTask currentDate assembled task =
    case task of
        ExaminationVitals ->
            -- Hypertension is a chronic diagnosis for whole duration
            -- of pregnancy. If diagnised, we do not need to recheck the BP.
            -- Measurement taken at initial phase of encounter is sufficient.
            (not <| diagnosedHypertensionPrevoiusly assembled)
                && (not <| diagnosedAnyOf hierarchalBloodPressureDiagnoses assembled)
                && (getMeasurementValueFunc assembled.measurements.vitals
                        |> Maybe.andThen
                            (\value ->
                                Maybe.map2
                                    marginalBloodPressureCondition
                                    value.dia
                                    value.sys
                            )
                        |> Maybe.withDefault False
                   )


examinationMeasurementTaken : AssembledData -> ExaminationTask -> Bool
examinationMeasurementTaken assembled task =
    case task of
        ExaminationVitals ->
            getMeasurementValueFunc assembled.measurements.vitals
                |> Maybe.map
                    -- We meassure sysRepeated and diaRepeated, but we know for sure
                    -- that if one is set, other one is set as well.
                    -- So, it's enough to check only one.
                    (.sysRepeated >> isJust)
                |> Maybe.withDefault False


examinationTasksCompletedFromTotal : AssembledData -> ExaminationData -> ExaminationTask -> ( Int, Int )
examinationTasksCompletedFromTotal assembled data task =
    case task of
        ExaminationVitals ->
            let
                form =
                    assembled.measurements.vitals
                        |> getMeasurementValueFunc
                        |> vitalsFormWithDefault data.vitalsForm
            in
            ( taskAllCompleted [ form.sysRepeated, form.diaRepeated ]
            , 1
            )


healthEducationFormInputsAndTasks : Language -> AssembledData -> HealthEducationForm -> ( List (Html Msg), List (Maybe Bool) )
healthEducationFormInputsAndTasks language assembled form =
    let
        detectableViralLoad =
            if diagnosed DiagnosisHIVDetectableViralLoad assembled then
                ( [ viewCustomLabel language Translate.DetectableViralLoad "" "label header"
                  , viewCustomLabel language Translate.PrenatalHealthEducationHivDetectableViralLoadInform "." "label paragraph"
                  , viewQuestionLabel language Translate.PrenatalHealthEducationAppropriateProvided
                  , viewBoolInput
                        language
                        form.hivDetectableViralLoad
                        (SetHealthEducationBoolInput (\value form_ -> { form_ | hivDetectableViralLoad = Just value }))
                        "hiv-detectable-viral-load"
                        Nothing
                  ]
                , Just form.hivDetectableViralLoad
                )

            else
                ( [], Nothing )

        diabetes =
            if diagnosedAnyOf diabetesDiagnoses assembled then
                let
                    header =
                        if diagnosed Backend.PrenatalEncounter.Types.DiagnosisDiabetes assembled then
                            Translate.PrenatalDiagnosis Backend.PrenatalEncounter.Types.DiagnosisDiabetes

                        else
                            Translate.PrenatalDiagnosis Backend.PrenatalEncounter.Types.DiagnosisGestationalDiabetes
                in
                ( [ viewCustomLabel language header "" "label header"
                  , viewCustomLabel language Translate.PrenatalHealthEducationDiabetesInform "." "label paragraph"
                  , viewQuestionLabel language Translate.PrenatalHealthEducationAppropriateProvided
                  , viewBoolInput
                        language
                        form.diabetes
                        (SetHealthEducationBoolInput (\value form_ -> { form_ | diabetes = Just value }))
                        "diabetes"
                        Nothing
                  ]
                , Just form.diabetes
                )

            else
                ( [], Nothing )

        inputsAndTasks =
            [ detectableViralLoad
            , diabetes
            ]
    in
    ( List.concatMap Tuple.first inputsAndTasks
    , List.map Tuple.second inputsAndTasks
        |> Maybe.Extra.values
    )


toHealthEducationValueWithDefault : Maybe PrenatalHealthEducationValue -> HealthEducationForm -> Maybe PrenatalHealthEducationValue
toHealthEducationValueWithDefault saved form =
    healthEducationFormWithDefault form saved
        |> toHealthEducationValue saved


healthEducationFormWithDefault :
    HealthEducationForm
    -> Maybe PrenatalHealthEducationValue
    -> HealthEducationForm
healthEducationFormWithDefault form saved =
    saved
        |> unwrap
            form
            (\value ->
                { hivDetectableViralLoad = or form.hivDetectableViralLoad (Maybe.map (EverySet.member EducationHIVDetectableViralLoad) value.signsPhase2)
                , diabetes = or form.diabetes (Maybe.map (EverySet.member EducationDiabetes) value.signsPhase2)

                -- Signs that do not participate at recurrent phase. Resolved directly from value.
                , expectations = EverySet.member EducationExpectations value.signs |> Just
                , visitsReview = EverySet.member EducationVisitsReview value.signs |> Just
                , warningSigns = EverySet.member EducationWarningSigns value.signs |> Just
                , hemorrhaging = EverySet.member EducationHemorrhaging value.signs |> Just
                , familyPlanning = EverySet.member EducationFamilyPlanning value.signs |> Just
                , breastfeeding = EverySet.member EducationBreastfeeding value.signs |> Just
                , immunization = EverySet.member EducationImmunization value.signs |> Just
                , hygiene = EverySet.member EducationHygiene value.signs |> Just
                , positiveHIV = EverySet.member EducationPositiveHIV value.signs |> Just
                , saferSexHIV = EverySet.member EducationSaferSexHIV value.signs |> Just
                , partnerTesting = EverySet.member EducationPartnerTesting value.signs |> Just
                , nauseaVomiting = EverySet.member EducationNauseaVomiting value.signs |> Just
                , legCramps = EverySet.member EducationLegCramps value.signs |> Just
                , lowBackPain = EverySet.member EducationLowBackPain value.signs |> Just
                , constipation = EverySet.member EducationConstipation value.signs |> Just
                , heartburn = EverySet.member EducationHeartburn value.signs |> Just
                , varicoseVeins = EverySet.member EducationVaricoseVeins value.signs |> Just
                , legPainRedness = EverySet.member EducationLegPainRedness value.signs |> Just
                , pelvicPain = EverySet.member EducationPelvicPain value.signs |> Just
                , saferSex = EverySet.member EducationSaferSex value.signs |> Just
                , mentalHealth = EverySet.member EducationMentalHealth value.signs |> Just
                , earlyMastitisOrEngorgment = EverySet.member EducationEarlyMastitisOrEngorgment value.signs |> Just
                , mastitis = EverySet.member EducationMastitis value.signs |> Just
                }
            )


toHealthEducationValue : Maybe PrenatalHealthEducationValue -> HealthEducationForm -> Maybe PrenatalHealthEducationValue
toHealthEducationValue saved form =
    [ ifNullableTrue EducationHIVDetectableViralLoad form.hivDetectableViralLoad
    , ifNullableTrue EducationDiabetes form.diabetes
    ]
        |> Maybe.Extra.combine
        |> Maybe.map (List.foldl EverySet.union EverySet.empty >> ifEverySetEmpty NoPrenatalHealthEducationSigns)
        |> Maybe.map
            (\signsPhase2 ->
                { signs =
                    Maybe.map .signs saved
                        |> Maybe.withDefault (EverySet.singleton NoPrenatalHealthEducationSigns)
                , signsPhase2 = Just signsPhase2
                }
            )


resolveReferralInputsAndTasks :
    Language
    -> NominalDate
    -> AssembledData
    -> ((Bool -> ReferralForm -> ReferralForm) -> Bool -> msg)
    -> (Maybe ReasonForNonReferral -> ReferralFacility -> ReasonForNonReferral -> msg)
    -> ReferralForm
    -> ( List (Html msg), List (Maybe Bool) )
resolveReferralInputsAndTasks language currentDate assembled setReferralBoolInputMsg setNonReferralReasonMsg form =
    let
        foldResults =
            List.foldr
                (\( inputs, tasks ) ( accumInputs, accumTasks ) ->
                    ( inputs ++ accumInputs, tasks ++ accumTasks )
                )
                ( [], [] )
    in
    resolveRequiredReferralFacilities assembled
        |> List.map (resolveReferralToFacilityInputsAndTasks language currentDate PrenatalEncounterPhaseRecurrent assembled setReferralBoolInputMsg setNonReferralReasonMsg form)
        |> foldResults


resolveRequiredReferralFacilities : AssembledData -> List ReferralFacility
resolveRequiredReferralFacilities assembled =
    List.filter (matchRequiredReferralFacility assembled) referralFacilities


matchRequiredReferralFacility : AssembledData -> ReferralFacility -> Bool
matchRequiredReferralFacility assembled facility =
    case facility of
        FacilityHospital ->
            diagnosesCausingHospitalReferralByPhase PrenatalEncounterPhaseRecurrent assembled
                |> EverySet.isEmpty
                |> not

        FacilityMentalHealthSpecialist ->
            False

        FacilityARVProgram ->
            False

        FacilityNCDProgram ->
            False

        -- Explicit NCD facility.
        FacilityANCServices ->
            False

        FacilityUltrasound ->
            False

        FacilityHealthCenter ->
            -- We should never get here. HC inputs are resolved
            -- with resolveReferralInputsAndTasksForCHW.
            False


referralFacilities : List ReferralFacility
referralFacilities =
    [ FacilityHospital ]<|MERGE_RESOLUTION|>--- conflicted
+++ resolved
@@ -40,11 +40,7 @@
 expectActivity currentDate isLabTech assembled activity =
     case activity of
         LabResults ->
-<<<<<<< HEAD
-            resolveLaboratoryResultTasks currentDate assembled
-=======
             resolveLaboratoryResultTasks currentDate isLabTech assembled
->>>>>>> d0e72ca7
                 |> List.isEmpty
                 |> not
 
@@ -71,15 +67,9 @@
 activityCompleted currentDate isLabTech assembled activity =
     case activity of
         LabResults ->
-<<<<<<< HEAD
-            (not <| expectActivity currentDate assembled LabResults)
-                || (resolveLaboratoryResultTasks currentDate assembled
-                        |> List.all (laboratoryResultTaskCompleted currentDate assembled)
-=======
             (not <| expectActivity currentDate isLabTech assembled LabResults)
                 || (resolveLaboratoryResultTasks currentDate isLabTech assembled
                         |> List.all (laboratoryResultTaskCompleted currentDate isLabTech assembled)
->>>>>>> d0e72ca7
                    )
 
         RecurrentNextSteps ->
@@ -120,15 +110,9 @@
     ]
 
 
-<<<<<<< HEAD
-resolveLaboratoryResultTasks : NominalDate -> AssembledData -> List LaboratoryTask
-resolveLaboratoryResultTasks currentDate assembled =
-    List.filter (expectLaboratoryResultTask currentDate assembled) laboratoryResultTasks
-=======
 resolveLaboratoryResultTasks : NominalDate -> Bool -> AssembledData -> List LaboratoryTask
 resolveLaboratoryResultTasks currentDate isLabTech assembled =
     List.filter (expectLaboratoryResultTask currentDate isLabTech assembled) laboratoryResultTasks
->>>>>>> d0e72ca7
 
 
 laboratoryResultTaskCompleted : NominalDate -> Bool -> AssembledData -> LaboratoryTask -> Bool
@@ -204,8 +188,6 @@
                 |> getMeasurementValueFunc
                 |> Maybe.map expectUniversalTestResultTask
                 |> Maybe.withDefault False
-<<<<<<< HEAD
-=======
 
         -- For nurses, we don't want to show laboratory task if its results were
         -- set by Lab tech, and it got follow up questions (filled by nurse),
@@ -215,15 +197,11 @@
                 |> Maybe.andThen .testsWithFollowUp
                 |> Maybe.map (EverySet.member test >> not)
                 |> Maybe.withDefault True
->>>>>>> d0e72ca7
     in
     case task of
         TaskHIVTest ->
             wasTestPerformed .hivTest
-<<<<<<< HEAD
-=======
                 && (isLabTech || followUpWasNotScheduled TestHIV)
->>>>>>> d0e72ca7
 
         TaskPartnerHIVTest ->
             wasTestPerformed .partnerHIVTest
@@ -253,13 +231,10 @@
             wasTestPerformed .hivPCRTest
 
         TaskCompletePreviousTests ->
-<<<<<<< HEAD
-=======
             False
 
         -- Others are not in use for Prenatal.
         _ ->
->>>>>>> d0e72ca7
             False
 
 
