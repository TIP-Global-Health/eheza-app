module Pages.Prenatal.RecurrentActivity.View exposing (view, viewLabsHistory)

import AssocList as Dict
import Backend.Entities exposing (..)
import Backend.Measurement.Model exposing (..)
import Backend.Measurement.Utils exposing (..)
import Backend.Model exposing (ModelIndexedDb)
import Backend.Nurse.Model exposing (Nurse)
import Backend.Nurse.Utils exposing (isLabTechnician)
import Backend.PrenatalActivity.Model exposing (PrenatalRecurrentActivity(..))
import Gizra.Html exposing (emptyNode)
import Gizra.NominalDate exposing (NominalDate)
import Html exposing (..)
import Html.Attributes exposing (..)
import Html.Events exposing (..)
import Maybe.Extra
import Measurement.Model exposing (InvokationModule(..), LaboratoryTask(..), VitalsForm, VitalsFormMode(..))
import Measurement.Utils
    exposing
        ( bloodGpRsResultFormAndTasks
        , bloodGpRsResultFormWithDefault
        , hemoglobinResultFormAndTasks
        , hemoglobinResultFormWithDefault
        , hepatitisBResultFormAndTasks
        , hepatitisBResultFormWithDefault
        , hivPCRResultFormAndTasks
        , hivPCRResultFormWithDefault
<<<<<<< HEAD
=======
        , hivResultFollowUpsFormAndTasks
>>>>>>> d0e72ca7
        , hivResultFormAndTasks
        , hivResultFormWithDefault
        , laboratoryTaskIconClass
        , malariaResultFormAndTasks
        , malariaResultFormWithDefault
        , partnerHIVResultFormAndTasks
        , partnerHIVResultFormWithDefault
        , randomBloodSugarResultFormAndTasks
        , randomBloodSugarResultFormWithDefault
        , syphilisResultFollowUpsFormAndTasks
        , syphilisResultFormAndTasks
        , syphilisResultFormWithDefault
        , urineDipstickResultFormAndTasks
        , urineDipstickResultFormWithDefault
        , vitalsFormWithDefault
        )
import Measurement.View
import Pages.Page exposing (Page(..), UserPage(..))
import Pages.Prenatal.Activity.View exposing (warningPopup)
import Pages.Prenatal.Encounter.Utils exposing (..)
import Pages.Prenatal.Encounter.View exposing (viewMotherAndMeasurements)
import Pages.Prenatal.Model exposing (AssembledData, HealthEducationForm, PrenatalEncounterPhase(..), ReferralForm)
import Pages.Prenatal.RecurrentActivity.Model exposing (..)
import Pages.Prenatal.RecurrentActivity.Types exposing (..)
import Pages.Prenatal.RecurrentActivity.Utils exposing (..)
import Pages.Prenatal.Utils exposing (..)
import Pages.Prenatal.View exposing (viewMalariaPreventionContent, viewMedicationDistributionForm)
import Pages.Utils
    exposing
        ( isTaskCompleted
        , tasksBarId
        , viewSaveAction
        )
import Translate exposing (Language, TranslationId, translate)
import Utils.Html exposing (viewModal)
import Utils.WebData exposing (viewWebData)


view : Language -> NominalDate -> Nurse -> PrenatalEncounterId -> PrenatalRecurrentActivity -> ModelIndexedDb -> Model -> Html Msg
view language currentDate nurse id activity db model =
    let
        assembled =
            generateAssembledData id db
    in
    viewWebData language (viewHeaderAndContent language currentDate nurse id activity db model) identity assembled


viewHeaderAndContent :
    Language
    -> NominalDate
    -> Nurse
    -> PrenatalEncounterId
    -> PrenatalRecurrentActivity
    -> ModelIndexedDb
    -> Model
    -> AssembledData
    -> Html Msg
viewHeaderAndContent language currentDate nurse id activity db model assembled =
    let
        isLabTech =
            isLabTechnician nurse

        goBackPage =
            if isLabTech then
                GlobalCaseManagementPage

            else
                PrenatalRecurrentEncounterPage id
    in
    div [ class "page-activity prenatal" ] <|
        [ viewHeader language goBackPage (Translate.PrenatalRecurrentActivitiesTitle activity) assembled
        , viewContent language currentDate isLabTech activity db model assembled
        , viewModal <|
            warningPopup language currentDate False assembled.encounter.diagnoses SetWarningPopupState model.warningPopupState
        ]


viewHeader : Language -> UserPage -> TranslationId -> AssembledData -> Html Msg
viewHeader language goBackPage labelTransId assembled =
    div
        [ class "ui basic segment head" ]
        [ h1 [ class "ui header" ]
            [ text <| translate language labelTransId ]
        , span
            [ class "link-back"
            , onClick <| SetActivePage <| UserPage goBackPage
            ]
            [ span [ class "icon-back" ] [] ]
        ]


viewContent : Language -> NominalDate -> Bool -> PrenatalRecurrentActivity -> ModelIndexedDb -> Model -> AssembledData -> Html Msg
viewContent language currentDate isLabTech activity db model assembled =
    div [ class "ui unstackable items" ] <|
        viewMotherAndMeasurements language currentDate False assembled (Just ( model.showAlertsDialog, SetAlertsDialogState ))
            ++ viewActivity language currentDate isLabTech activity assembled db model


viewActivity : Language -> NominalDate -> Bool -> PrenatalRecurrentActivity -> AssembledData -> ModelIndexedDb -> Model -> List (Html Msg)
viewActivity language currentDate isLabTech activity assembled db model =
    case activity of
        LabResults ->
            viewLabResultsContent language currentDate isLabTech assembled model

        RecurrentNextSteps ->
            viewNextStepsContent language currentDate assembled model.nextStepsData

        RecurrentExamination ->
            viewExaminationContent language currentDate assembled model.examinationData

        RecurrentMalariaPrevention ->
            viewMalariaPreventionContent language
                currentDate
                assembled
                SetMalariaPreventionBoolInput
                SaveMalariaPrevention
                model.malariaPreventionData

        LabsResultsFollowUps ->
            viewLabResultFollowUpsContent language currentDate isLabTech assembled model


viewLabResultsContent : Language -> NominalDate -> Bool -> AssembledData -> Model -> List (Html Msg)
viewLabResultsContent language currentDate isLabTech assembled model =
    let
        measurements =
            assembled.measurements

        tasks =
<<<<<<< HEAD
            resolveLaboratoryResultTasks currentDate assembled
=======
            resolveLaboratoryResultTasks currentDate isLabTech assembled
>>>>>>> d0e72ca7

        activeTask =
            Maybe.Extra.or model.labResultsData.activeTask (List.head tasks)

        viewTask task =
            let
                iconClass =
                    laboratoryTaskIconClass task

                isActive =
                    activeTask == Just task

                isCompleted =
                    laboratoryResultTaskCompleted currentDate isLabTech assembled task

                attributes =
                    classList [ ( "link-section", True ), ( "active", isActive ), ( "completed", not isActive && isCompleted ) ]
                        :: (if isActive then
                                []

                            else
                                [ onClick <| SetActiveLabResultsTask task ]
                           )
            in
            div [ class "column" ]
                [ div attributes
                    [ span [ class <| "icon-activity-task icon-" ++ iconClass ] []
                    , text <| translate language (Translate.LaboratoryTask task)
                    ]
                ]

        formHtmlAndTasks =
            List.map
                (\task ->
                    ( task
                    , case task of
                        TaskPartnerHIVTest ->
                            getMeasurementValueFunc measurements.partnerHIVTest
                                |> partnerHIVResultFormWithDefault model.labResultsData.partnerHIVTestForm
                                |> partnerHIVResultFormAndTasks language currentDate SetPartnerHIVTestResult

                        TaskHIVTest ->
                            getMeasurementValueFunc measurements.hivTest
                                |> hivResultFormWithDefault model.labResultsData.hivTestForm
                                |> hivResultFormAndTasks language currentDate isLabTech SetHIVTestResult SetHIVTestFormBoolInput

                        TaskSyphilisTest ->
                            getMeasurementValueFunc measurements.syphilisTest
                                |> syphilisResultFormWithDefault model.labResultsData.syphilisTestForm
                                |> syphilisResultFormAndTasks language currentDate isLabTech SetSyphilisTestResult SetIllnessSymptom

                        TaskHepatitisBTest ->
                            getMeasurementValueFunc measurements.hepatitisBTest
                                |> hepatitisBResultFormWithDefault model.labResultsData.hepatitisBTestForm
                                |> hepatitisBResultFormAndTasks language currentDate SetHepatitisBTestResult

                        TaskMalariaTest ->
                            getMeasurementValueFunc measurements.malariaTest
                                |> malariaResultFormWithDefault model.labResultsData.malariaTestForm
                                |> malariaResultFormAndTasks language currentDate SetMalariaTestResult SetBloodSmearResult

                        TaskBloodGpRsTest ->
                            getMeasurementValueFunc measurements.bloodGpRsTest
                                |> bloodGpRsResultFormWithDefault model.labResultsData.bloodGpRsTestForm
                                |> bloodGpRsResultFormAndTasks language currentDate SetBloodGroup SetRhesus

                        TaskUrineDipstickTest ->
                            getMeasurementValueFunc measurements.urineDipstickTest
                                |> urineDipstickResultFormWithDefault model.labResultsData.urineDipstickTestForm
                                |> urineDipstickResultFormAndTasks language
                                    currentDate
                                    SetProtein
                                    SetPH
                                    SetGlucose
                                    SetLeukocytes
                                    SetNitrite
                                    SetUrobilinogen
                                    SetHaemoglobin
                                    SetKetone
                                    SetBilirubin

                        TaskHemoglobinTest ->
                            getMeasurementValueFunc measurements.hemoglobinTest
                                |> hemoglobinResultFormWithDefault model.labResultsData.hemoglobinTestForm
                                |> hemoglobinResultFormAndTasks language currentDate SetHemoglobin

                        TaskRandomBloodSugarTest ->
                            getMeasurementValueFunc measurements.randomBloodSugarTest
                                |> randomBloodSugarResultFormWithDefault model.labResultsData.randomBloodSugarTestForm
                                |> randomBloodSugarResultFormAndTasks language currentDate SetRandomBloodSugar

                        TaskHIVPCRTest ->
                            getMeasurementValueFunc measurements.hivPCRTest
                                |> hivPCRResultFormWithDefault model.labResultsData.hivPCRTestForm
                                |> hivPCRResultFormAndTasks language currentDate SetHIVViralLoad SetHIVViralLoadUndetectable

                        -- Only relevant for initial phase.
                        TaskCompletePreviousTests ->
                            ( emptyNode, 0, 0 )

                        -- Others do not participate at Prenatal.
                        _ ->
                            ( emptyNode, 0, 0 )
                    )
                )
                tasks
                |> Dict.fromList

        tasksCompletedFromTotalDict =
            Dict.map (\_ ( _, completed, total ) -> ( completed, total ))
                formHtmlAndTasks

        ( viewForm, tasksCompleted, totalTasks ) =
            Maybe.andThen
                (\task -> Dict.get task formHtmlAndTasks)
                activeTask
                |> Maybe.withDefault ( emptyNode, 0, 0 )

        nextTask =
            List.filter
                (\task ->
                    (Just task /= activeTask)
                        && (not <| isTaskCompleted tasksCompletedFromTotalDict task)
                )
                tasks
                |> List.head

        actions =
            Maybe.andThen
                (\task ->
                    let
                        personId =
                            assembled.participant.person

                        saveMsg =
                            case task of
                                TaskPartnerHIVTest ->
                                    SavePartnerHIVResult personId measurements.partnerHIVTest nextTask |> Just

                                TaskHIVTest ->
                                    SaveHIVResult personId measurements.hivTest nextTask |> Just

                                TaskSyphilisTest ->
                                    SaveSyphilisResult personId measurements.syphilisTest nextTask |> Just

                                TaskHepatitisBTest ->
                                    SaveHepatitisBResult personId measurements.hepatitisBTest nextTask |> Just

                                TaskMalariaTest ->
                                    SaveMalariaResult personId measurements.malariaTest nextTask |> Just

                                TaskBloodGpRsTest ->
                                    SaveBloodGpRsResult personId measurements.bloodGpRsTest nextTask |> Just

                                TaskUrineDipstickTest ->
                                    SaveUrineDipstickResult personId measurements.urineDipstickTest nextTask |> Just

                                TaskHemoglobinTest ->
                                    SaveHemoglobinResult personId measurements.hemoglobinTest nextTask |> Just

                                TaskRandomBloodSugarTest ->
                                    SaveRandomBloodSugarResult personId measurements.randomBloodSugarTest nextTask |> Just

                                TaskHIVPCRTest ->
                                    SaveHIVPCRResult personId measurements.hivPCRTest nextTask |> Just

                                TaskCompletePreviousTests ->
                                    Nothing

                                -- Others do not participate at Prenatal.
                                _ ->
                                    Nothing
                    in
                    Maybe.map
                        (\msg ->
                            viewSaveAction language msg (tasksCompleted /= totalTasks)
                        )
                        saveMsg
                )
                activeTask
                |> Maybe.withDefault emptyNode
    in
    [ div [ class "ui task segment blue", Html.Attributes.id tasksBarId ]
        [ div [ class "ui five column grid" ] <|
            List.map viewTask tasks
        ]
    , div [ class "tasks-count" ] [ text <| translate language <| Translate.TasksCompleted tasksCompleted totalTasks ]
    , div [ class "ui full segment" ]
        [ div [ class "full content" ] <|
            [ viewForm
            , actions
            ]
        ]
    ]


viewNextStepsContent : Language -> NominalDate -> AssembledData -> NextStepsData -> List (Html Msg)
viewNextStepsContent language currentDate assembled data =
    let
        measurements =
            assembled.measurements

        tasks =
            resolveNextStepsTasks currentDate assembled

        activeTask =
            Maybe.Extra.or data.activeTask (List.head tasks)

        viewTask task =
            let
                iconClass =
                    case task of
                        NextStepsSendToHC ->
                            "next-steps-send-to-hc"

                        NextStepsMedicationDistribution ->
                            "next-steps-medication-distribution"

                        NextStepsHealthEducation ->
                            "next-steps-health-education"

                isActive =
                    activeTask == Just task

                isCompleted =
                    nextStepsTaskCompleted currentDate assembled task

                navigationAction =
                    if isActive then
                        []

                    else
                        [ onClick <| SetActiveNextStepsTask task ]

                attributes =
                    classList
                        [ ( "link-section", True )
                        , ( "active", isActive )
                        , ( "completed", not isActive && isCompleted )
                        ]
                        :: navigationAction
            in
            div [ class "column" ]
                [ div attributes
                    [ span [ class <| "icon-activity-task icon-" ++ iconClass ] []
                    , text <| translate language (Translate.PrenatalRecurrentNextStepsTask task)
                    ]
                ]

        tasksCompletedFromTotalDict =
            tasks
                |> List.map
                    (\task ->
                        ( task, nextStepsTasksCompletedFromTotal language currentDate assembled data task )
                    )
                |> Dict.fromList

        ( tasksCompleted, totalTasks ) =
            activeTask
                |> Maybe.andThen (\task -> Dict.get task tasksCompletedFromTotalDict)
                |> Maybe.withDefault ( 0, 0 )

        viewForm =
            case activeTask of
                Just NextStepsSendToHC ->
                    getMeasurementValueFunc measurements.sendToHC
                        |> referralFormWithDefault data.referralForm
                        |> viewReferralForm language currentDate assembled

                Just NextStepsMedicationDistribution ->
                    getMeasurementValueFunc measurements.medicationDistribution
                        |> medicationDistributionFormWithDefaultRecurrentPhase data.medicationDistributionForm
                        |> viewMedicationDistributionForm language
                            currentDate
                            PrenatalEncounterPhaseRecurrent
                            assembled
                            SetMedicationDistributionBoolInput
                            SetMedicationDistributionAdministrationNote
                            SetRecommendedTreatmentSign
                            (always NoOp)

                Just NextStepsHealthEducation ->
                    getMeasurementValueFunc measurements.healthEducation
                        |> healthEducationFormWithDefault data.healthEducationForm
                        |> viewHealthEducationForm language currentDate assembled

                Nothing ->
                    emptyNode

        nextTask =
            tasks
                |> List.filter
                    (\task ->
                        (Just task /= activeTask)
                            && (not <| isTaskCompleted tasksCompletedFromTotalDict task)
                    )
                |> List.head

        actions =
            activeTask
                |> Maybe.map
                    (\task ->
                        let
                            personId =
                                assembled.participant.person

                            saveMsg =
                                case task of
                                    NextStepsSendToHC ->
                                        SaveSendToHC personId measurements.sendToHC nextTask

                                    NextStepsMedicationDistribution ->
                                        SaveMedicationDistribution personId measurements.medicationDistribution nextTask

                                    NextStepsHealthEducation ->
                                        SaveHealthEducation personId measurements.healthEducation nextTask
                        in
                        div [ class "actions next-steps" ]
                            [ button
                                [ classList [ ( "ui fluid primary button", True ), ( "disabled", tasksCompleted /= totalTasks ) ]
                                , onClick saveMsg
                                ]
                                [ text <| translate language Translate.Save ]
                            ]
                    )
                |> Maybe.withDefault emptyNode
    in
    [ div [ class "ui task segment blue", Html.Attributes.id tasksBarId ]
        [ div [ class "ui four column grid" ] <|
            List.map viewTask tasks
        ]
    , div [ class "tasks-count" ] [ text <| translate language <| Translate.TasksCompleted tasksCompleted totalTasks ]
    , div [ class "ui full segment" ]
        [ div [ class "full content" ]
            [ viewForm
            , actions
            ]
        ]
    ]


viewExaminationContent : Language -> NominalDate -> AssembledData -> ExaminationData -> List (Html Msg)
viewExaminationContent language currentDate assembled data =
    let
        tasks =
            [ ExaminationVitals ]

        activeTask =
            Maybe.Extra.or data.activeTask (List.head tasks)

        viewTask task =
            let
                iconClass =
                    case task of
                        ExaminationVitals ->
                            "vitals"

                isActive =
                    activeTask == Just task

                isCompleted =
                    examinationMeasurementTaken
                        assembled
                        task

                attributes =
                    -- Currently, this is a single taske at Examinaiton activity.
                    -- Therefore, we do not need to react on click action.
                    [ classList
                        [ ( "link-section", True )
                        , ( "active", isActive )
                        , ( "completed", not isActive && isCompleted )
                        ]
                    ]
            in
            div [ class <| "column " ++ iconClass ]
                [ div attributes
                    [ span [ class <| "icon-activity-task icon-" ++ iconClass ] []
                    , text <| translate language (Translate.ExaminationTaskRecurrent task)
                    ]
                ]

        tasksCompletedFromTotalDict =
            tasks
                |> List.map
                    (\task ->
                        ( task, examinationTasksCompletedFromTotal assembled data task )
                    )
                |> Dict.fromList

        ( tasksCompleted, totalTasks ) =
            activeTask
                |> Maybe.andThen (\task -> Dict.get task tasksCompletedFromTotalDict)
                |> Maybe.withDefault ( 0, 0 )

        viewForm =
            case activeTask of
                Just ExaminationVitals ->
                    assembled.measurements.vitals
                        |> getMeasurementValueFunc
                        |> vitalsFormWithDefault data.vitalsForm
                        |> viewVitalsForm language currentDate assembled

                Nothing ->
                    emptyNode

        actions =
            activeTask
                |> Maybe.map
                    (\task ->
                        let
                            saveAction =
                                case task of
                                    ExaminationVitals ->
                                        let
                                            personId =
                                                assembled.participant.person

                                            measurements =
                                                assembled.measurements
                                        in
                                        SaveVitals personId measurements.vitals
                        in
                        div [ class "actions examination" ]
                            [ button
                                [ classList [ ( "ui fluid primary button", True ), ( "disabled", tasksCompleted /= totalTasks ) ]
                                , onClick saveAction
                                ]
                                [ text <| translate language Translate.Save ]
                            ]
                    )
                |> Maybe.withDefault emptyNode
    in
    [ div [ class "ui task segment blue" ]
        [ div [ class "ui five column grid" ] <|
            List.map viewTask <|
                tasks
        ]
    , div [ class "tasks-count" ] [ text <| translate language <| Translate.TasksCompleted tasksCompleted totalTasks ]
    , div [ class "ui full segment" ]
        [ div [ class "full content" ]
            [ viewForm
            , actions
            ]
        ]
    ]


viewVitalsForm : Language -> NominalDate -> AssembledData -> VitalsForm -> Html Msg
viewVitalsForm language currentDate assembled form =
    let
        formConfig =
            { setIntInputMsg = \_ _ -> NoOp
            , setFloatInputMsg = SetVitalsFloatInput
            , sysBloodPressurePreviousValue = form.sysBloodPressure
            , diaBloodPressurePreviousValue = form.diaBloodPressure
            , heartRatePreviousValue = Nothing
            , respiratoryRatePreviousValue = Nothing
            , bodyTemperaturePreviousValue = Nothing
            , birthDate = assembled.person.birthDate
            , formClass = "examination vitals"
            , mode = VitalsFormRepeated
            , invokationModule = InvokationModulePrenatal
            }
    in
    Measurement.View.viewVitalsForm language currentDate formConfig form


viewHealthEducationForm : Language -> NominalDate -> AssembledData -> HealthEducationForm -> Html Msg
viewHealthEducationForm language currentDate assembled form =
    let
        ( inputs, _ ) =
            healthEducationFormInputsAndTasks language assembled form
    in
    div [ class "ui form health-education" ]
        inputs


viewReferralForm : Language -> NominalDate -> AssembledData -> ReferralForm -> Html Msg
viewReferralForm language currentDate assembled form =
    let
        ( inputs, _ ) =
            resolveReferralInputsAndTasks language
                currentDate
                assembled
                SetReferralBoolInput
                SetFacilityNonReferralReason
                form
    in
    div [ class "ui form referral" ]
        inputs


<<<<<<< HEAD
=======
viewLabResultFollowUpsContent : Language -> NominalDate -> Bool -> AssembledData -> Model -> List (Html Msg)
viewLabResultFollowUpsContent language currentDate isLabTech assembled model =
    let
        measurements =
            assembled.measurements

        tasks =
            resolveLaboratoryResultFollowUpsTasks currentDate assembled

        activeTask =
            Maybe.Extra.or model.labResultsData.activeTask (List.head tasks)

        viewTask task =
            let
                iconClass =
                    laboratoryTaskIconClass task

                isActive =
                    activeTask == Just task

                isCompleted =
                    laboratoryResultFollowUpsTaskCompleted currentDate assembled task

                attributes =
                    classList [ ( "link-section", True ), ( "active", isActive ), ( "completed", not isActive && isCompleted ) ]
                        :: (if isActive then
                                []

                            else
                                [ onClick <| SetActiveLabResultsTask task ]
                           )
            in
            div [ class "column" ]
                [ div attributes
                    [ span [ class <| "icon-activity-task icon-" ++ iconClass ] []
                    , text <| translate language (Translate.LaboratoryTask task)
                    ]
                ]

        formHtmlAndTasks =
            List.map
                (\task ->
                    ( task
                    , case task of
                        TaskHIVTest ->
                            getMeasurementValueFunc measurements.hivTest
                                |> hivResultFormWithDefault model.labResultsData.hivTestForm
                                |> hivResultFollowUpsFormAndTasks language currentDate SetHIVTestFormBoolInput

                        TaskSyphilisTest ->
                            getMeasurementValueFunc measurements.syphilisTest
                                |> syphilisResultFormWithDefault model.labResultsData.syphilisTestForm
                                |> syphilisResultFollowUpsFormAndTasks language currentDate SetIllnessSymptom

                        -- Others do not have results follow ups section,
                        -- or, do not participate at Prenatal.
                        _ ->
                            ( emptyNode, 0, 0 )
                    )
                )
                tasks
                |> Dict.fromList

        tasksCompletedFromTotalDict =
            Dict.map (\_ ( _, completed, total ) -> ( completed, total ))
                formHtmlAndTasks

        ( viewForm, tasksCompleted, totalTasks ) =
            Maybe.andThen
                (\task -> Dict.get task formHtmlAndTasks)
                activeTask
                |> Maybe.withDefault ( emptyNode, 0, 0 )

        nextTask =
            List.filter
                (\task ->
                    (Just task /= activeTask)
                        && (not <| isTaskCompleted tasksCompletedFromTotalDict task)
                )
                tasks
                |> List.head

        actions =
            Maybe.andThen
                (\task ->
                    let
                        personId =
                            assembled.participant.person

                        saveMsg =
                            case task of
                                TaskHIVTest ->
                                    SaveHIVResult personId measurements.hivTest nextTask |> Just

                                TaskSyphilisTest ->
                                    SaveSyphilisResult personId measurements.syphilisTest nextTask |> Just

                                -- Others do not have results follow ups section,
                                -- or, do not participate at Prenatal.
                                _ ->
                                    Nothing
                    in
                    Maybe.map
                        (\msg ->
                            viewSaveAction language msg (tasksCompleted /= totalTasks)
                        )
                        saveMsg
                )
                activeTask
                |> Maybe.withDefault emptyNode
    in
    [ div [ class "ui task segment blue", Html.Attributes.id tasksBarId ]
        [ div [ class "ui five column grid" ] <|
            List.map viewTask tasks
        ]
    , div [ class "tasks-count" ] [ text <| translate language <| Translate.TasksCompleted tasksCompleted totalTasks ]
    , div [ class "ui full segment" ]
        [ div [ class "full content" ] <|
            [ viewForm
            , actions
            ]
        ]
    ]


>>>>>>> d0e72ca7

-- LAB HISTORY


viewLabsHistory :
    Language
    -> NominalDate
    -> PrenatalEncounterId
    -> PrenatalEncounterId
    -> LaboratoryTest
    -> ModelIndexedDb
    -> LabResultsData
    -> Html Msg
viewLabsHistory language currentDate originatingEncounterId labEncounterId lab db data =
    let
        assembled =
            generateAssembledData labEncounterId db
    in
    viewWebData language (viewLabsHistoryHeaderAndContent language currentDate originatingEncounterId labEncounterId lab db data) identity assembled


viewLabsHistoryHeaderAndContent :
    Language
    -> NominalDate
    -> PrenatalEncounterId
    -> PrenatalEncounterId
    -> LaboratoryTest
    -> ModelIndexedDb
    -> LabResultsData
    -> AssembledData
    -> Html Msg
viewLabsHistoryHeaderAndContent language currentDate originatingEncounterId labEncounterId lab db data assembled =
    div [ class "page-activity prenatal labs-history" ] <|
        [ viewHeader language
            (PrenatalActivityPage originatingEncounterId Backend.PrenatalActivity.Model.Laboratory)
            (Translate.LaboratoryTest lab)
            assembled
        , viewLabsHistoryContent language currentDate lab db data assembled
        ]


viewLabsHistoryContent : Language -> NominalDate -> LaboratoryTest -> ModelIndexedDb -> LabResultsData -> AssembledData -> Html Msg
viewLabsHistoryContent language currentDate lab db data assembled =
    div [ class "ui unstackable items" ] <|
        viewMotherAndMeasurements language currentDate False assembled Nothing
            ++ viewLab language currentDate lab assembled data


viewLab : Language -> NominalDate -> LaboratoryTest -> AssembledData -> LabResultsData -> List (Html Msg)
viewLab language currentDate lab assembled data =
    let
        isLabTech =
            -- Labs history can be filled only by nurses.
            False

        measurements =
            assembled.measurements

        ( viewForm, tasksCompleted, totalTasks ) =
            case lab of
                TestPartnerHIV ->
                    getMeasurementValueFunc measurements.partnerHIVTest
                        |> partnerHIVResultFormWithDefault data.partnerHIVTestForm
                        |> partnerHIVResultFormAndTasks language currentDate SetPartnerHIVTestResult

                TestHIV ->
                    getMeasurementValueFunc measurements.hivTest
                        |> hivResultFormWithDefault data.hivTestForm
                        |> hivResultFormAndTasks language currentDate isLabTech SetHIVTestResult SetHIVTestFormBoolInput

                TestSyphilis ->
                    getMeasurementValueFunc measurements.syphilisTest
                        |> syphilisResultFormWithDefault data.syphilisTestForm
                        |> syphilisResultFormAndTasks language currentDate isLabTech SetSyphilisTestResult SetIllnessSymptom

                TestHepatitisB ->
                    getMeasurementValueFunc measurements.hepatitisBTest
                        |> hepatitisBResultFormWithDefault data.hepatitisBTestForm
                        |> hepatitisBResultFormAndTasks language currentDate SetHepatitisBTestResult

                TestMalaria ->
                    getMeasurementValueFunc measurements.malariaTest
                        |> malariaResultFormWithDefault data.malariaTestForm
                        |> malariaResultFormAndTasks language currentDate SetMalariaTestResult SetBloodSmearResult

                TestBloodGpRs ->
                    getMeasurementValueFunc measurements.bloodGpRsTest
                        |> bloodGpRsResultFormWithDefault data.bloodGpRsTestForm
                        |> bloodGpRsResultFormAndTasks language currentDate SetBloodGroup SetRhesus

                TestUrineDipstick ->
                    getMeasurementValueFunc measurements.urineDipstickTest
                        |> urineDipstickResultFormWithDefault data.urineDipstickTestForm
                        |> urineDipstickResultFormAndTasks language
                            currentDate
                            SetProtein
                            SetPH
                            SetGlucose
                            SetLeukocytes
                            SetNitrite
                            SetUrobilinogen
                            SetHaemoglobin
                            SetKetone
                            SetBilirubin

                TestHemoglobin ->
                    getMeasurementValueFunc measurements.hemoglobinTest
                        |> hemoglobinResultFormWithDefault data.hemoglobinTestForm
                        |> hemoglobinResultFormAndTasks language currentDate SetHemoglobin

                TestRandomBloodSugar ->
                    getMeasurementValueFunc measurements.randomBloodSugarTest
                        |> randomBloodSugarResultFormWithDefault data.randomBloodSugarTestForm
                        |> randomBloodSugarResultFormAndTasks language currentDate SetRandomBloodSugar

                TestHIVPCR ->
                    getMeasurementValueFunc measurements.hivPCRTest
                        |> hivPCRResultFormWithDefault data.hivPCRTestForm
                        |> hivPCRResultFormAndTasks language currentDate SetHIVViralLoad SetHIVViralLoadUndetectable

                TestVitalsRecheck ->
                    ( emptyNode, 0, 0 )

                -- Others do no participate at Prenatal.
                _ ->
                    ( emptyNode, 0, 0 )

        actions =
            let
                personId =
                    assembled.participant.person

                saveMsg =
                    case lab of
                        TestPartnerHIV ->
                            SavePartnerHIVResult personId measurements.partnerHIVTest Nothing

                        TestHIV ->
                            SaveHIVResult personId measurements.hivTest Nothing

                        TestSyphilis ->
                            SaveSyphilisResult personId measurements.syphilisTest Nothing

                        TestHepatitisB ->
                            SaveHepatitisBResult personId measurements.hepatitisBTest Nothing

                        TestMalaria ->
                            SaveMalariaResult personId measurements.malariaTest Nothing

                        TestBloodGpRs ->
                            SaveBloodGpRsResult personId measurements.bloodGpRsTest Nothing

                        TestUrineDipstick ->
                            SaveUrineDipstickResult personId measurements.urineDipstickTest Nothing

                        TestHemoglobin ->
                            SaveHemoglobinResult personId measurements.hemoglobinTest Nothing

                        TestRandomBloodSugar ->
                            SaveRandomBloodSugarResult personId measurements.randomBloodSugarTest Nothing

                        TestHIVPCR ->
                            SaveHIVPCRResult personId measurements.hivPCRTest Nothing

                        TestVitalsRecheck ->
                            NoOp

                        -- Others do no participate at Prenatal.
                        _ ->
                            NoOp
            in
            viewSaveAction language saveMsg (tasksCompleted /= totalTasks)
    in
    [ div [ class "tasks-count" ] [ text <| translate language <| Translate.TasksCompleted tasksCompleted totalTasks ]
    , div [ class "ui full segment" ]
        [ div [ class "full content" ] <|
            [ viewForm
            , actions
            ]
        ]
    ]<|MERGE_RESOLUTION|>--- conflicted
+++ resolved
@@ -25,10 +25,7 @@
         , hepatitisBResultFormWithDefault
         , hivPCRResultFormAndTasks
         , hivPCRResultFormWithDefault
-<<<<<<< HEAD
-=======
         , hivResultFollowUpsFormAndTasks
->>>>>>> d0e72ca7
         , hivResultFormAndTasks
         , hivResultFormWithDefault
         , laboratoryTaskIconClass
@@ -158,11 +155,7 @@
             assembled.measurements
 
         tasks =
-<<<<<<< HEAD
-            resolveLaboratoryResultTasks currentDate assembled
-=======
             resolveLaboratoryResultTasks currentDate isLabTech assembled
->>>>>>> d0e72ca7
 
         activeTask =
             Maybe.Extra.or model.labResultsData.activeTask (List.head tasks)
@@ -656,8 +649,6 @@
         inputs
 
 
-<<<<<<< HEAD
-=======
 viewLabResultFollowUpsContent : Language -> NominalDate -> Bool -> AssembledData -> Model -> List (Html Msg)
 viewLabResultFollowUpsContent language currentDate isLabTech assembled model =
     let
@@ -783,7 +774,6 @@
     ]
 
 
->>>>>>> d0e72ca7
 
 -- LAB HISTORY
 
