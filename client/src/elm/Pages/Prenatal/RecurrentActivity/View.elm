--- conflicted
+++ resolved
@@ -837,7 +837,6 @@
                 form.signs
                 |> Maybe.withDefault emptyNode
     in
-<<<<<<< HEAD
     [ viewCustomLabel language Translate.SyphilisRecommendedTreatmentHeader "." "instructions"
     , h2 [] [ text <| translate language Translate.ActionsToTake ++ ":" ]
     , div [ class "instructions" ]
@@ -845,29 +844,7 @@
         , p [ class "instructions-warning" ] [ text <| translate language Translate.SyphilisRecommendedTreatmentInstructions ++ "." ]
         ]
     , viewCheckBoxSelectCustomInput language
-        [ TreatementPenecilin1
-        , TreatementPenecilin3
-        , TreatementErythromycin
-        , TreatementAzithromycin
-        , TreatementCeftriaxon
-=======
-    div [ class "ui form recommended-treatment" ]
-        [ viewCustomLabel language Translate.SyphilisRecommendedTreatmentHeader "." "instructions"
-        , h2 []
-            [ text <| translate language Translate.ActionsToTake ++ ":" ]
-        , div [ class "instructions" ]
-            [ viewInstructionsLabel "icon-pills" (text <| translate language Translate.SyphilisRecommendedTreatmentHelper ++ ".")
-            , p [ class "instructions-warning" ] [ text <| translate language Translate.SyphilisRecommendedTreatmentInstructions ++ "." ]
-            ]
-        , viewCheckBoxSelectCustomInput language
-            allowedRecommendedTreatmentSigns
-            []
-            currentValue
-            SetRecommendedTreatmentSign
-            (viewTreatmentOptionForSyphilis language)
-        , warning
->>>>>>> df1db7c1
-        ]
+        allowedRecommendedTreatmentSigns
         []
         currentValue
         (SetRecommendedTreatmentSign allowedSigns)
