--- conflicted
+++ resolved
@@ -65,49 +65,16 @@
         ]
 
 
-<<<<<<< HEAD
-viewContent : Language -> NominalDate -> NutritionEncounterId -> Model -> ( Person, NutritionMeasurements ) -> Html Msg
-viewContent language currentDate id model ( person, measurements ) =
-    ((viewPersonDetails language currentDate person |> div [ class "item" ])
-        :: viewMainPageContent language currentDate id measurements model
-=======
 viewContent : Language -> NominalDate -> NutritionEncounterId -> Model -> AssembledData -> Html Msg
 viewContent language currentDate id model data =
-    (viewChildDetails language currentDate data.person
+    ((viewPersonDetails language currentDate data.person |> div [ class "item" ])
         :: viewMainPageContent language currentDate id data model
->>>>>>> 9432c52a
     )
         |> div [ class "ui unstackable items" ]
 
 
-<<<<<<< HEAD
-viewMainPageContent : Language -> NominalDate -> NutritionEncounterId -> NutritionMeasurements -> Model -> List (Html Msg)
-viewMainPageContent language currentDate id measurements model =
-=======
-viewChildDetails : Language -> NominalDate -> Person -> Html msg
-viewChildDetails language currentDate child =
-    div [ class "item" ]
-        [ div [ class "ui image" ]
-            [ thumbnailImage "child" child.avatarUrl child.name thumbnailDimensions.height thumbnailDimensions.width ]
-        , div [ class "content" ]
-            [ h2 [ class "ui header" ]
-                [ text child.name ]
-            , child.birthDate
-                |> Maybe.map
-                    (\birthDate ->
-                        p [ class "age-wrapper" ]
-                            [ span [ class "label" ] [ text <| translate language Translate.AgeWord ++ ":" ]
-                            , span [] [ text <| renderAgeMonthsDays language birthDate currentDate ]
-                            ]
-                    )
-                |> Maybe.withDefault emptyNode
-            ]
-        ]
-
-
 viewMainPageContent : Language -> NominalDate -> NutritionEncounterId -> AssembledData -> Model -> List (Html Msg)
 viewMainPageContent language currentDate id data model =
->>>>>>> 9432c52a
     let
         measurements =
             data.measurements
