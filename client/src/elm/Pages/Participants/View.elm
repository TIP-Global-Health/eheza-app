module Pages.Participants.View exposing (view)

import Activity.Model exposing (emptySummaryByParticipant)
import Activity.Utils exposing (getActivityCountForMother)
<<<<<<< HEAD
=======
import AssocList as Dict
>>>>>>> 5307bcdc
import Backend.Entities exposing (..)
import Backend.Session.Model exposing (EditableSession, OfflineSession)
import Backend.Session.Utils exposing (getChildren)
import EveryDictList
import Html exposing (..)
import Html.Attributes exposing (..)
import Html.Events exposing (onClick)
import LocalData
import Pages.Page exposing (Page(..), SessionPage(..), UserPage(..))
import Pages.Participants.Model exposing (Model, Msg(..), Tab(..))
import Pages.Utils exposing (filterDependentNoResultsMessage, matchMotherAndHerChildren, normalizeFilter, viewNameFilter)
import Translate as Trans exposing (Language, translate)
import Utils.Html exposing (tabItem, thumbnailImage, viewModal)


thumbnailDimensions : { width : Int, height : Int }
thumbnailDimensions =
    { width = 122
    , height = 122
    }


view : Language -> ( SessionId, EditableSession ) -> Model -> Html Msg
view language ( sessionId, session ) model =
    let
        filter =
            normalizeFilter model.filter

        mothersInAttendance =
<<<<<<< HEAD
            force session.checkedIn
                |> .mothers
                |> EveryDictList.filter (matchMotherAndHerChildren filter session.offlineSession)
=======
            session.checkedIn
                |> LocalData.unwrap
                    Dict.empty
                    (.mothers >> Dict.filter (matchMotherAndHerChildren filter session.offlineSession))
>>>>>>> 5307bcdc

        summary =
            session.summaryByParticipant |> LocalData.withDefault emptySummaryByParticipant

        ( mothersWithPendingActivity, mothersWithoutPendingActivity ) =
<<<<<<< HEAD
            EveryDictList.partition
=======
            Dict.partition
>>>>>>> 5307bcdc
                (\motherId mother ->
                    getActivityCountForMother session motherId mother summary
                        |> (\count -> count.pending > 0)
                )
                mothersInAttendance

        tabs =
            let
                pendingTabTitle =
<<<<<<< HEAD
                    EveryDictList.size mothersWithPendingActivity
=======
                    Dict.size mothersWithPendingActivity
>>>>>>> 5307bcdc
                        |> Trans.ActivitiesToComplete
                        |> translate language

                completedTabTitle =
<<<<<<< HEAD
                    EveryDictList.size mothersWithoutPendingActivity
=======
                    Dict.size mothersWithoutPendingActivity
>>>>>>> 5307bcdc
                        |> Trans.ActivitiesCompleted
                        |> translate language
            in
            div [ class "ui tabular menu" ]
                [ tabItem pendingTabTitle (model.selectedTab == Pending) "pending" (SetSelectedTab Pending)
                , tabItem completedTabTitle (model.selectedTab == Completed) "completed" (SetSelectedTab Completed)
                ]

        mothers =
            let
                ( selectedMothers, emptySectionMessage ) =
                    case model.selectedTab of
                        Pending ->
                            ( mothersWithPendingActivity, filterDependentNoResultsMessage language filter Trans.NoParticipantsPending )

                        Completed ->
                            ( mothersWithoutPendingActivity, filterDependentNoResultsMessage language filter Trans.NoParticipantsCompleted )

                viewMotherCard ( motherId, mother ) =
                    div
                        [ class "card"
                        , MotherPage motherId
                            |> SessionPage sessionId
                            |> UserPage
                            |> SetRedirectPage
                            |> onClick
                        ]
                        [ div
                            [ class "image" ]
                            [ thumbnailImage "mother" mother.avatarUrl mother.name thumbnailDimensions.height thumbnailDimensions.width ]
                        , div
                            [ class "content" ]
                          <|
                            p [ class "mother" ] [ text mother.name ]
                                :: (getChildren motherId session.offlineSession
                                        |> List.map (\( _, child ) -> p [ class "child" ] [ text child.name ])
                                   )
                        ]

                mothersCards =
<<<<<<< HEAD
                    if EveryDictList.size selectedMothers == 0 then
=======
                    if Dict.size selectedMothers == 0 then
>>>>>>> 5307bcdc
                        [ span [] [ text emptySectionMessage ] ]

                    else
                        selectedMothers
<<<<<<< HEAD
                            |> EveryDictList.toList
=======
                            |> Dict.toList
>>>>>>> 5307bcdc
                            |> List.sortBy (\( _, mother ) -> mother.name)
                            |> List.map viewMotherCard
            in
            div [ class "full content" ]
                [ viewNameFilter language model.filter SetFilter
                , div [ class "wrap-cards" ]
                    [ div [ class "ui four cards" ]
                        mothersCards
                    ]
                ]

        endSessionDialog =
            if model.showEndSessionDialog then
                Just <|
                    div [ class "ui tiny active modal" ]
                        [ div
                            [ class "header" ]
                            [ text <| translate language Trans.AreYouSure ]
                        , div
                            [ class "content" ]
                            [ p []
                                [ text <| translate language Trans.OnceYouEndYourGroupEncounter ]
                            ]
                        , div
                            [ class "actions" ]
                            [ div
                                [ class "two ui buttons" ]
                                [ button
                                    [ class "ui fluid button"
                                    , onClick <| ShowEndSessionDialog False
                                    ]
                                    [ text <| translate language Trans.Cancel ]
                                , button
                                    [ class "ui primary fluid button"
                                    , onClick CloseSession
                                    ]
                                    [ text <| translate language Trans.Continue ]
                                ]
                            ]
                        ]

            else
                Nothing

        endSessionButton =
            div [ class "actions" ]
                [ button
                    [ class "ui fluid primary button"
                    , onClick <| ShowEndSessionDialog True
                    ]
                    [ text <| translate language Trans.EndGroupEncounter ]
                ]

        header =
            div
                [ class "ui basic head segment" ]
                [ h1
                    [ class "ui header" ]
                    [ text <| translate language Trans.Participants ]
                , a
                    [ class "link-back"
                    , onClick <| SetRedirectPage <| UserPage <| ClinicsPage <| Just session.offlineSession.session.clinicId
                    ]
                    [ span [ class "icon-back" ] []
                    , span [] []
                    ]
                , ul [ class "links-head" ]
                    [ li
                        [ onClick <| SetRedirectPage <| UserPage <| SessionPage sessionId AttendancePage ]
                        [ a [] [ span [ class "icon-completed" ] [] ] ]
                    , li
                        [ class "active" ]
                        [ a [] [ span [ class "icon-mother" ] [] ] ]
                    , li
                        [ onClick <| SetRedirectPage <| UserPage <| SessionPage sessionId ActivitiesPage ]
                        [ a [] [ span [ class "icon-measurements" ] [] ] ]
                    ]
                ]

        content =
            div
                [ class "ui full segment" ]
                [ mothers, endSessionButton ]
    in
    div
        [ class "wrap wrap-alt-2 page-participants" ]
        [ header
        , tabs
        , content
        , viewModal endSessionDialog
        ]<|MERGE_RESOLUTION|>--- conflicted
+++ resolved
@@ -2,10 +2,7 @@
 
 import Activity.Model exposing (emptySummaryByParticipant)
 import Activity.Utils exposing (getActivityCountForMother)
-<<<<<<< HEAD
-=======
 import AssocList as Dict
->>>>>>> 5307bcdc
 import Backend.Entities exposing (..)
 import Backend.Session.Model exposing (EditableSession, OfflineSession)
 import Backend.Session.Utils exposing (getChildren)
@@ -35,26 +32,16 @@
             normalizeFilter model.filter
 
         mothersInAttendance =
-<<<<<<< HEAD
-            force session.checkedIn
-                |> .mothers
-                |> EveryDictList.filter (matchMotherAndHerChildren filter session.offlineSession)
-=======
             session.checkedIn
                 |> LocalData.unwrap
                     Dict.empty
                     (.mothers >> Dict.filter (matchMotherAndHerChildren filter session.offlineSession))
->>>>>>> 5307bcdc
 
         summary =
             session.summaryByParticipant |> LocalData.withDefault emptySummaryByParticipant
 
         ( mothersWithPendingActivity, mothersWithoutPendingActivity ) =
-<<<<<<< HEAD
-            EveryDictList.partition
-=======
             Dict.partition
->>>>>>> 5307bcdc
                 (\motherId mother ->
                     getActivityCountForMother session motherId mother summary
                         |> (\count -> count.pending > 0)
@@ -64,20 +51,12 @@
         tabs =
             let
                 pendingTabTitle =
-<<<<<<< HEAD
-                    EveryDictList.size mothersWithPendingActivity
-=======
                     Dict.size mothersWithPendingActivity
->>>>>>> 5307bcdc
                         |> Trans.ActivitiesToComplete
                         |> translate language
 
                 completedTabTitle =
-<<<<<<< HEAD
-                    EveryDictList.size mothersWithoutPendingActivity
-=======
                     Dict.size mothersWithoutPendingActivity
->>>>>>> 5307bcdc
                         |> Trans.ActivitiesCompleted
                         |> translate language
             in
@@ -118,20 +97,12 @@
                         ]
 
                 mothersCards =
-<<<<<<< HEAD
-                    if EveryDictList.size selectedMothers == 0 then
-=======
                     if Dict.size selectedMothers == 0 then
->>>>>>> 5307bcdc
                         [ span [] [ text emptySectionMessage ] ]
 
                     else
                         selectedMothers
-<<<<<<< HEAD
-                            |> EveryDictList.toList
-=======
                             |> Dict.toList
->>>>>>> 5307bcdc
                             |> List.sortBy (\( _, mother ) -> mother.name)
                             |> List.map viewMotherCard
             in
