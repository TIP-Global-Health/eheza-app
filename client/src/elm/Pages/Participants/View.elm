--- conflicted
+++ resolved
@@ -28,11 +28,12 @@
             normalizeFilter model.filter
 
         mothersInAttendance =
-<<<<<<< HEAD
-            getCheckedIn editableSession |> .mothers
+            getCheckedIn session
+                |> .mothers
+                |> EveryDictList.filter (matchMotherAndHerChildren filter session.offlineSession)
 
         summary =
-            summarizeByParticipant editableSession
+            summarizeByParticipant session
 
         ( mothersWithPendingActivity, mothersWithoutPendingActivity ) =
             EveryDictList.partition
@@ -41,14 +42,6 @@
                         |> (\count -> count.pending > 0)
                 )
                 mothersInAttendance
-=======
-            session.offlineSession.mothers
-                |> EveryDictList.filter (\motherId mother -> isCheckedIn motherId session)
-                |> EveryDictList.filter (matchMotherAndHerChildren filter session.offlineSession)
-
-        ( mothersWithPendingActivity, mothersWithoutPendingActivity ) =
-            EveryDictList.partition (\motherId _ -> motherOrAnyChildHasAnyPendingActivity motherId session) mothersInAttendance
->>>>>>> e118b8d8
 
         tabs =
             let
