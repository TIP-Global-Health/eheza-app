--- conflicted
+++ resolved
@@ -10,12 +10,9 @@
 type alias Model =
     { diagnosisMode : DiagnosisMode
     , showEndEncounterDialog : Bool
-<<<<<<< HEAD
     , sendViaWhatsAppDialog : Components.SendViaWhatsAppDialog.Model.Model
     , components : Maybe (EverySet Components.SendViaWhatsAppDialog.Model.ReportComponentWellChild)
-=======
     , reportTab : ReportTab
->>>>>>> 1f44fa22
     }
 
 
@@ -23,12 +20,9 @@
 emptyModel =
     { diagnosisMode = ModeActiveDiagnosis
     , showEndEncounterDialog = False
-<<<<<<< HEAD
     , sendViaWhatsAppDialog = Components.SendViaWhatsAppDialog.Model.emptyModel
     , components = Nothing
-=======
     , reportTab = TabSPVReport
->>>>>>> 1f44fa22
     }
 
 
@@ -38,9 +32,6 @@
     | SetActivePage Page
     | SetEndEncounterDialogState Bool
     | SetDiagnosisMode DiagnosisMode
-<<<<<<< HEAD
     | MsgSendViaWhatsAppDialog (Components.SendViaWhatsAppDialog.Model.Msg Msg)
     | SetReportComponents (Maybe Components.SendViaWhatsAppDialog.Model.ReportComponentsList)
-=======
-    | SetReportTab ReportTab
->>>>>>> 1f44fa22
+    | SetReportTab ReportTab