--- conflicted
+++ resolved
@@ -11,15 +11,7 @@
 fetch : PersonId -> ModelIndexedDb -> List MsgIndexedDb
 fetch id db =
     let
-<<<<<<< HEAD
-        fetchNutritionEncounters =
-=======
-        individualParticipants =
-            Dict.get id db.individualParticipantsByPerson
-                |> Maybe.withDefault NotAsked
-
         fetchNutritionEncountersMsgs =
->>>>>>> 87d903d8
             resolveIndividualParticipantsForPerson id NutritionEncounter db
                 |> List.map FetchNutritionEncountersForParticipant
 
