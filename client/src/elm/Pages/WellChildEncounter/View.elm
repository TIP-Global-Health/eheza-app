--- conflicted
+++ resolved
@@ -87,10 +87,6 @@
         |> div [ class "ui unstackable items" ]
 
 
-<<<<<<< HEAD
-viewMainPageContent : Language -> NominalDate -> ZScore.Model.Model -> WellChildEncounterId -> Bool -> ModelIndexedDb -> AssembledData -> Model -> List (Html Msg)
-viewMainPageContent language currentDate zscores id isChw db data model =
-=======
 warningPopup : Language -> PersonId -> WellChildEncounterId -> Bool -> Maybe (Html Msg)
 warningPopup language childId encounterId showPopup =
     if showPopup then
@@ -127,9 +123,8 @@
         Nothing
 
 
-viewMainPageContent : Language -> NominalDate -> ZScore.Model.Model -> WellChildEncounterId -> ModelIndexedDb -> AssembledData -> Model -> List (Html Msg)
-viewMainPageContent language currentDate zscores id db data model =
->>>>>>> 8899dc06
+viewMainPageContent : Language -> NominalDate -> ZScore.Model.Model -> WellChildEncounterId -> Bool -> ModelIndexedDb -> AssembledData -> Model -> List (Html Msg)
+viewMainPageContent language currentDate zscores id isChw db data model =
     let
         ( completedActivities, pendingActivities ) =
             getAllActivities
