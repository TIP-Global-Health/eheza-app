--- conflicted
+++ resolved
@@ -99,17 +99,13 @@
         endEncounterMenu =
             case initiator of
                 InitiatorEncounterPage ->
-<<<<<<< HEAD
                     viewEndEncounterMenuForProgressReport language
-                        allowEndEcounter
+                        allowEndEncounter
                         SetEndEncounterDialogState
                         (MsgSendViaWhatsAppDialog <|
                             Components.SendViaWhatsAppDialog.Model.SetState <|
                                 Just Components.SendViaWhatsAppDialog.Model.Consent
                         )
-=======
-                    viewEndEncounterButton language allowEndEncounter SetEndEncounterDialogState
->>>>>>> 1f44fa22
 
                 _ ->
                     emptyNode
