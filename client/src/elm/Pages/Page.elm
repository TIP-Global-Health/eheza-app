module Pages.Page exposing (Page(..), SessionPage(..), UserPage(..))

{-| A module that defines a type which controls what the user wishes
to be shown at the moment.

What is a "page" exactly, since this is, after all, a single-page app? Perhaps
a better word would be `WantsToSee` ... that is, the `Page` answers the
question: "what does the user want to be looking at right now".

Each of the components under `Page` manages one or another "top-level" choices
about what the user might be paying attention to. That is, each manages some
major division in the UI. Within that, a page may make a variety of choices
about what to show the user.

The state encapsulated in the various `Model` files under `Pages` should
generally be state that is relevant only to the UI, not the fundamental state
of the app that is persisted to the backend. These modules should ask for
backend state in their `view` functions (and, if needed, in their `update`
functions), but they don't "own" it. To modify that state, the `update`
functions should return an extra parameter indicating what kind of modification
is desired. The caller can then either perform that update, or just return it
itself, so that one of its callers can do so -- eventually, we'll get to a
caller that knows how.

The way in which UI state is often "persisted" is via the URL, to allow going
back-and-forward in the UI state. What gets persisted to the URL is often
mostly the `Page` type, but one actually has choices as to how much of the UI
state is reflected in the `Page` type itself, and how much in the various
`Model` files under `Pages`. It's probably best to keep the `Page` type
itself pretty simple, on the prinicple of locating the structure of things
near their implementation, but (as noted below) we don't always do it that
way ... there are advantages and disadvantage.

The various things under `Pages` may well use "widgets" that are defined at
the top-level (or, we may put them in a "Widgets" folder eventually). This
is especially useful for re-usable widgets that may be used on more than
one page -- but may be useful in other cases just for clarity. (In the sense
that the things under `Pages` most clearly need to implement just the top-level
choices about what to show the user, rather than the details).

-}

import Activity.Model exposing (Activity(..))
import AcuteIllnessActivity.Model exposing (AcuteIllnessActivity(..))
import Backend.Entities exposing (..)
import Backend.IndividualEncounterParticipant.Model exposing (IndividualEncounterType)
import Backend.Person.Model exposing (RegistrationInitiator)
import NutritionActivity.Model exposing (NutritionActivity(..))
import PrenatalActivity.Model exposing (PrenatalActivity(..))


{-| What does the user want to see?

It's debatable how much detail to model here vs. elsewhere. For instance,
we could just have

    ActivtyPage

here, and model the `ActivityType` as a `selectedActivity` in `Pages.Activity.Model`.

There probably isn't a universally right answer to that, so we'll do it this
way for now and see how it goes.

One of the considerations to apply would be this. Any state we store in an
`activePage` or `userAttention` will be "lost" when we switch to a different page.
So, one consideration is whether that's a feature or a bug. Sometimes it's nice
to "lose" information (yuo don't want to remember everything, after all), but
sometimes we want to remember. (Of course, we can sort-of remember in the routing
layer if we are serializing to forward-back steps in the URL, but that's not
the same as remembering things in our data model itself, since it relies on the
user to use the back-forward button).

It's also debatable how much of the "make impossible states unrepresentable"
philosophy one ought to use in this type. For instance, some pages can only
be shown to logged in users. Some pages can only be shown if we already have
downloaded certain kinds of data. So, you could imagine re-arranging this type
to make the impossible states unrepresentable.

However, it's not impossible for the user to **want** to view something which
they currently can't (e.g. via the URL). So, if what we're modelling here is
"desired user attention" then it isn't really impossible ... we just have to
tell the user that what they want isn't available at the moment. Or, kick off
a fetch automatically. Or, redirect to a different kind of page (e.g. login).

Nevertheless, it might be useful to have sub-types that group together things
that have certain characteristics. For instance, you could group together
things that require login, things that require a downloaded session, etc. ...
it might make some of the code for checking those things a little clearer.
(Indeed it does ... see the `SessionPage` type below).

In a way, you can expect to have a hierarchy with `Page` that somewhat mirrors
the hierarchy you have in the `Model` and `Msg` types. This is sensible, since
the `Page` functions as a kind of "lens" into the Model and Msg types ... that
is, it allows you to pick out certain things from the Model and Msg. And, those
things may or may not actually exist at the moment, which is why you need a
separate type to express the users's **desire** for them to exist. (And, I
suppose that answers the question about why some things are in the `Page` type
itself, and some things in the main model. The things that need to be in the
`Page` type itself are the things which we want the user to be able to
express a desire for, even if the rest of the model is not now in a state
to represent that.)

Note that we've removed `AccessDenied`, since that's never what the user
**wants** to see ... we might **show** an access denied in the UI, but what we
should track in the model is what the user wanted.

We do, however, still have a `PageNotFound`, because when we translate from
a URL, we could end up with a URL we don't understand.

-}
type Page
    = DevicePage -- page that shows the status of the device
    | PinCodePage -- page that allows for local login
    | UserPage UserPage -- page that requires a logged-in user
    | PageNotFound String -- we couldn't interpret the URL ... the parameter is the URL
    | ServiceWorkerPage -- shows status of the service worker


{-| A page which you must be logged in to view. If you're not logged in, we'll show you
the login page instead.
-}
type UserPage
    = ClinicalPage -- shows a list of clinical options, allows you to choose one
    | ClinicsPage (Maybe ClinicId) -- shows a list of clinics, allows you to choose one
    | ClinicalProgressReportPage PrenatalEncounterId
    | DemographicsReportPage PrenatalEncounterId
    | SessionPage SessionId SessionPage -- pages that manipulate a group session
    | MyAccountPage -- shows information about the logged-in user
    | PersonPage PersonId -- Shows a particular person.
      -- Shows a form for creating a new person. If the person ID is provided, it means that
      -- we're in a flow in which we should offer to create a relationship between the new
      -- person and the specified person.
      -- RegistrationInitiator indicates what was the origin of registration request,
      -- so that it would be clear where to proceed after registration is completed / canceled.
    | CreatePersonPage (Maybe PersonId) RegistrationInitiator
      -- Shows a form for editing existing person.
    | EditPersonPage PersonId
      -- Shows list of people using search string. If the PersonId is provided,
      -- then we're in a context in which we're looking to add a family member.
    | PersonsPage (Maybe PersonId)
    | PrenatalParticipantPage PersonId
    | IndividualEncounterParticipantsPage IndividualEncounterType
    | RelationshipPage PersonId PersonId -- create or edit a relationship between these persons.
    | PrenatalEncounterPage PrenatalEncounterId -- prenatal activities index
    | PrenatalActivityPage PrenatalEncounterId PrenatalActivity -- record prenatal activity
    | IndividualEncounterTypesPage -- this is where we select the type of encounter we're interested in.
    | PregnancyOutcomePage IndividualEncounterParticipantId -- this is where pregnancy outcome is recorded.
    | NutritionParticipantPage PersonId
    | NutritionEncounterPage NutritionEncounterId -- nutrition activities index
    | NutritionActivityPage NutritionEncounterId NutritionActivity -- record nutrition activity
<<<<<<< HEAD
    | AcuteIllnessParticipantPage PersonId
    | AcuteIllnessEncounterPage AcuteIllnessEncounterId -- acute illness activities index
    | AcuteIllnessActivityPage AcuteIllnessEncounterId AcuteIllnessActivity -- record acute illness activity
=======
    | NutritionProgressReportPage NutritionEncounterId
>>>>>>> 41cccc14


{-| We group together the pages that can only be viewed with an EditableSession ... it
makes function signatures nicer, since we can specify require a `SessionPage` with
an `EditableSession`. There is also some markup which is relevant just to these,
so we can specify this as a parameter to som functions which produce that markup.
-}
type SessionPage
    = ActivitiesPage -- page that shows list of activities
    | ActivityPage Activity -- page that focuses on a single activity
    | AttendancePage -- page where mothers can be marked present / absent
    | ParticipantsPage -- page that shows a list of participants
    | ChildPage PersonId -- page that focuses on a particular child
    | MotherPage PersonId -- page that focuses on a particular mother
    | ProgressReportPage PersonId -- shows progress report for child with ID<|MERGE_RESOLUTION|>--- conflicted
+++ resolved
@@ -148,13 +148,10 @@
     | NutritionParticipantPage PersonId
     | NutritionEncounterPage NutritionEncounterId -- nutrition activities index
     | NutritionActivityPage NutritionEncounterId NutritionActivity -- record nutrition activity
-<<<<<<< HEAD
+    | NutritionProgressReportPage NutritionEncounterId    
     | AcuteIllnessParticipantPage PersonId
     | AcuteIllnessEncounterPage AcuteIllnessEncounterId -- acute illness activities index
     | AcuteIllnessActivityPage AcuteIllnessEncounterId AcuteIllnessActivity -- record acute illness activity
-=======
-    | NutritionProgressReportPage NutritionEncounterId
->>>>>>> 41cccc14
 
 
 {-| We group together the pages that can only be viewed with an EditableSession ... it
