module Pages.Page exposing
    ( AcuteIllnessDashboardPage(..)
    , ChwDashboardPage(..)
    , DashboardPage(..)
    , NurseDashboardPage(..)
    , Page(..)
    , SessionPage(..)
    , UserPage(..)
    )

{-| A module that defines a type which controls what the user wishes
to be shown at the moment.

What is a "page" exactly, since this is, after all, a single-page app? Perhaps
a better word would be `WantsToSee` ... that is, the `Page` answers the
question: "what does the user want to be looking at right now".

Each of the components under `Page` manages one or another "top-level" choices
about what the user might be paying attention to. That is, each manages some
major division in the UI. Within that, a page may make a variety of choices
about what to show the user.

The state encapsulated in the various `Model` files under `Pages` should
generally be state that is relevant only to the UI, not the fundamental state
of the app that is persisted to the backend. These modules should ask for
backend state in their `view` functions (and, if needed, in their `update`
functions), but they don't "own" it. To modify that state, the `update`
functions should return an extra parameter indicating what kind of modification
is desired. The caller can then either perform that update, or just return it
itself, so that one of its callers can do so -- eventually, we'll get to a
caller that knows how.

The way in which UI state is often "persisted" is via the URL, to allow going
back-and-forward in the UI state. What gets persisted to the URL is often
mostly the `Page` type, but one actually has choices as to how much of the UI
state is reflected in the `Page` type itself, and how much in the various
`Model` files under `Pages`. It's probably best to keep the `Page` type
itself pretty simple, on the prinicple of locating the structure of things
near their implementation, but (as noted below) we don't always do it that
way ... there are advantages and disadvantage.

The various things under `Pages` may well use "widgets" that are defined at
the top-level (or, we may put them in a "Widgets" folder eventually). This
is especially useful for re-usable widgets that may be used on more than
one page -- but may be useful in other cases just for clarity. (In the sense
that the things under `Pages` most clearly need to implement just the top-level
choices about what to show the user, rather than the details).

-}

import Activity.Model exposing (Activity(..))
import Backend.AcuteIllnessActivity.Model exposing (AcuteIllnessActivity(..))
import Backend.AcuteIllnessEncounter.Model exposing (AcuteIllnessProgressReportInitiator)
import Backend.Entities exposing (..)
import Backend.HomeVisitActivity.Model exposing (HomeVisitActivity(..))
import Backend.IndividualEncounterParticipant.Model exposing (IndividualEncounterType, IndividualParticipantInitiator)
import Backend.Measurement.Model exposing (LaboratoryTest)
import Backend.NCDActivity.Model exposing (NCDActivity, NCDRecurrentActivity)
import Backend.NCDEncounter.Types exposing (NCDProgressReportInitiator)
import Backend.NutritionActivity.Model exposing (NutritionActivity(..))
import Backend.PatientRecord.Model exposing (PatientRecordInitiator(..))
import Backend.Person.Model exposing (Initiator)
import Backend.PrenatalActivity.Model exposing (PrenatalActivity(..), PrenatalRecurrentActivity(..))
import Backend.PrenatalEncounter.Model exposing (PrenatalProgressReportInitiator, RecordPreganancyInitiator)
import Backend.WellChildActivity.Model exposing (WellChildActivity(..))


{-| What does the user want to see?

It's debatable how much detail to model here vs. elsewhere. For instance,
we could just have

    ActivtyPage

here, and model the `ActivityType` as a `selectedActivity` in `Pages.Activity.Model`.

There probably isn't a universally right answer to that, so we'll do it this
way for now and see how it goes.

One of the considerations to apply would be this. Any state we store in an
`activePage` or `userAttention` will be "lost" when we switch to a different page.
So, one consideration is whether that's a feature or a bug. Sometimes it's nice
to "lose" information (yuo don't want to remember everything, after all), but
sometimes we want to remember. (Of course, we can sort-of remember in the routing
layer if we are serializing to forward-back steps in the URL, but that's not
the same as remembering things in our data model itself, since it relies on the
user to use the back-forward button).

It's also debatable how much of the "make impossible states unrepresentable"
philosophy one ought to use in this type. For instance, some pages can only
be shown to logged in users. Some pages can only be shown if we already have
downloaded certain kinds of data. So, you could imagine re-arranging this type
to make the impossible states unrepresentable.

However, it's not impossible for the user to **want** to view something which
they currently can't (e.g. via the URL). So, if what we're modelling here is
"desired user attention" then it isn't really impossible ... we just have to
tell the user that what they want isn't available at the moment. Or, kick off
a fetch automatically. Or, redirect to a different kind of page (e.g. login).

Nevertheless, it might be useful to have sub-types that group together things
that have certain characteristics. For instance, you could group together
things that require login, things that require a downloaded session, etc. ...
it might make some of the code for checking those things a little clearer.
(Indeed it does ... see the `SessionPage` type below).

In a way, you can expect to have a hierarchy with `Page` that somewhat mirrors
the hierarchy you have in the `Model` and `Msg` types. This is sensible, since
the `Page` functions as a kind of "lens" into the Model and Msg types ... that
is, it allows you to pick out certain things from the Model and Msg. And, those
things may or may not actually exist at the moment, which is why you need a
separate type to express the users's **desire** for them to exist. (And, I
suppose that answers the question about why some things are in the `Page` type
itself, and some things in the main model. The things that need to be in the
`Page` type itself are the things which we want the user to be able to
express a desire for, even if the rest of the model is not now in a state
to represent that.)

Note that we've removed `AccessDenied`, since that's never what the user
**wants** to see ... we might **show** an access denied in the UI, but what we
should track in the model is what the user wanted.

We do, however, still have a `PageNotFound`, because when we translate from
a URL, we could end up with a URL we don't understand.

-}
type Page
    = DevicePage -- page that shows the status of the device
    | PinCodePage -- page that allows for local login
    | UserPage UserPage -- page that requires a logged-in user
    | PageNotFound String -- we couldn't interpret the URL ... the parameter is the URL
    | ServiceWorkerPage -- shows status of the service worker


{-| A page which you must be logged in to view. If you're not logged in, we'll show you
the login page instead.
-}
type UserPage
    = ClinicalPage -- shows a list of clinical options, allows you to choose one
    | ClinicsPage (Maybe ClinicId) -- shows a list of clinics, allows you to choose one
    | ClinicalProgressReportPage PrenatalProgressReportInitiator PrenatalEncounterId
    | DashboardPage DashboardPage -- Dashboard with visual summary of the data
    | GlobalCaseManagementPage -- page where info about needed follow ups is displayed.
    | DemographicsReportPage PrenatalProgressReportInitiator PersonId
    | SessionPage SessionId SessionPage -- pages that manipulate a group session
    | MyAccountPage -- shows information about the logged-in user
      -- Shows a particular person.
      -- Initiator will be used to determine which actions are allowed for the person.
    | PersonPage PersonId Initiator
      -- Shows a form for creating a new person. If the person ID is provided, it means that
      -- we're in a flow in which we should offer to create a relationship between the new
      -- person and the specified person.
      -- Initiator indicates what was the origin of request,
      -- so that it would be clear where to proceed after action is completed / canceled.
    | CreatePersonPage (Maybe PersonId) Initiator
      -- Shows a form for editing existing person.
    | EditPersonPage PersonId
      -- Shows list of people using search string. If the PersonId is provided,
      -- then we're in a context in which we're looking to add a family member.
      -- Initiator indicates what was the origin of request,
      -- so that it would be clear where to proceed after action is completed / canceled.
    | PersonsPage (Maybe PersonId) Initiator
    | PrenatalParticipantPage IndividualParticipantInitiator PersonId
    | IndividualEncounterParticipantsPage IndividualEncounterType
      -- Create or edit a relationship between adult and child.
      -- Initiator will help to determine which actions are allowed.
    | RelationshipPage PersonId PersonId Initiator
    | PrenatalEncounterPage PrenatalEncounterId -- prenatal activities index
    | PrenatalActivityPage PrenatalEncounterId PrenatalActivity -- record prenatal activity
    | PrenatalRecurrentEncounterPage PrenatalEncounterId -- prenatal recurrent activities index
    | PrenatalRecurrentActivityPage PrenatalEncounterId PrenatalRecurrentActivity -- record prenatal recurrent activity
    | PrenatalLabsHistoryPage PrenatalEncounterId PrenatalEncounterId LaboratoryTest
    | IndividualEncounterTypesPage -- this is where we select the type of encounter we're interested in.
    | PregnancyOutcomePage RecordPreganancyInitiator IndividualEncounterParticipantId -- this is where pregnancy outcome is recorded.
    | NutritionParticipantPage IndividualParticipantInitiator PersonId
    | NutritionEncounterPage NutritionEncounterId -- nutrition activities index.
    | NutritionActivityPage NutritionEncounterId NutritionActivity -- record nutrition activity.
    | NutritionProgressReportPage NutritionEncounterId
    | AcuteIllnessParticipantPage IndividualParticipantInitiator PersonId
    | AcuteIllnessEncounterPage AcuteIllnessEncounterId -- acute illness activities index.
    | AcuteIllnessActivityPage AcuteIllnessEncounterId AcuteIllnessActivity -- record acute illness activity.
    | AcuteIllnessProgressReportPage AcuteIllnessProgressReportInitiator AcuteIllnessEncounterId -- acute illness progress report.
    | AcuteIllnessOutcomePage IndividualEncounterParticipantId -- this is where acute illness outcome is recorded.
    | HomeVisitEncounterPage HomeVisitEncounterId -- home visit activities index.
    | HomeVisitActivityPage HomeVisitEncounterId HomeVisitActivity -- record home visit activity.
    | WellChildParticipantPage IndividualParticipantInitiator PersonId
    | WellChildEncounterPage WellChildEncounterId -- well child activities index.
    | WellChildActivityPage WellChildEncounterId WellChildActivity -- record well child activity.
    | WellChildProgressReportPage WellChildEncounterId -- well child progress report.
    | NCDParticipantPage IndividualParticipantInitiator PersonId
    | NCDEncounterPage NCDEncounterId -- NCD activities index.
    | NCDActivityPage NCDEncounterId NCDActivity -- record NCD activity.
    | NCDRecurrentEncounterPage NCDEncounterId -- NCD recurrent activities index
    | NCDRecurrentActivityPage NCDEncounterId NCDRecurrentActivity -- record NCD recurrent activity
    | NCDProgressReportPage NCDProgressReportInitiator
    | TraceContactPage AcuteIllnessTraceContactId
    | PatientRecordPage PatientRecordInitiator PersonId
    | MessagingCenterPage
<<<<<<< HEAD
    | WellBeingPage
=======
    | StockManagementPage
>>>>>>> 32833d03


{-| We group together the pages that can only be viewed in the Dashboard
-}
type DashboardPage
    = MainPage
    | NursePage NurseDashboardPage
    | ChwPage ChwDashboardPage


type NurseDashboardPage
    = StatsPage
    | CaseManagementPage


type ChwDashboardPage
    = AcuteIllnessPage AcuteIllnessDashboardPage
    | NutritionPage
    | AntenatalPage


type AcuteIllnessDashboardPage
    = OverviewPage
    | Covid19Page
    | MalariaPage
    | GastroPage


{-| We group together the pages that can only be viewed with an EditableSession ... it
makes function signatures nicer, since we can specify require a `SessionPage` with
an `EditableSession`. There is also some markup which is relevant just to these,
so we can specify this as a parameter to som functions which produce that markup.
-}
type SessionPage
    = ActivitiesPage -- page that shows list of activities
    | ActivityPage Activity -- page that focuses on a single activity
    | AttendancePage -- page where mothers can be marked present / absent
    | ParticipantsPage -- page that shows a list of participants
    | ChildPage PersonId -- page that focuses on a particular child
    | MotherPage PersonId -- page that focuses on a particular mother
    | NextStepsPage PersonId Activity -- page that takes Next Steps measurements.
    | ProgressReportPage PersonId -- shows progress report for child with ID<|MERGE_RESOLUTION|>--- conflicted
+++ resolved
@@ -196,11 +196,8 @@
     | TraceContactPage AcuteIllnessTraceContactId
     | PatientRecordPage PatientRecordInitiator PersonId
     | MessagingCenterPage
-<<<<<<< HEAD
     | WellBeingPage
-=======
     | StockManagementPage
->>>>>>> 32833d03
 
 
 {-| We group together the pages that can only be viewed in the Dashboard
