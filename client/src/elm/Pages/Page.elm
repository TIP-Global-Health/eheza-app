module Pages.Page exposing (DashboardPage(..), Page(..), SessionPage(..), UserPage(..))

{-| A module that defines a type which controls what the user wishes
to be shown at the moment.

What is a "page" exactly, since this is, after all, a single-page app? Perhaps
a better word would be `WantsToSee` ... that is, the `Page` answers the
question: "what does the user want to be looking at right now".

Each of the components under `Page` manages one or another "top-level" choices
about what the user might be paying attention to. That is, each manages some
major division in the UI. Within that, a page may make a variety of choices
about what to show the user.

The state encapsulated in the various `Model` files under `Pages` should
generally be state that is relevant only to the UI, not the fundamental state
of the app that is persisted to the backend. These modules should ask for
backend state in their `view` functions (and, if needed, in their `update`
functions), but they don't "own" it. To modify that state, the `update`
functions should return an extra parameter indicating what kind of modification
is desired. The caller can then either perform that update, or just return it
itself, so that one of its callers can do so -- eventually, we'll get to a
caller that knows how.

The way in which UI state is often "persisted" is via the URL, to allow going
back-and-forward in the UI state. What gets persisted to the URL is often
mostly the `Page` type, but one actually has choices as to how much of the UI
state is reflected in the `Page` type itself, and how much in the various
`Model` files under `Pages`. It's probably best to keep the `Page` type
itself pretty simple, on the prinicple of locating the structure of things
near their implementation, but (as noted below) we don't always do it that
way ... there are advantages and disadvantage.

The various things under `Pages` may well use "widgets" that are defined at
the top-level (or, we may put them in a "Widgets" folder eventually). This
is especially useful for re-usable widgets that may be used on more than
one page -- but may be useful in other cases just for clarity. (In the sense
that the things under `Pages` most clearly need to implement just the top-level
choices about what to show the user, rather than the details).

-}

import Activity.Model exposing (Activity(..))
import Backend.Entities exposing (..)
import Backend.IndividualEncounterParticipant.Model exposing (IndividualEncounterType)
import Backend.Person.Model exposing (RegistrationInitiator)
import PrenatalActivity.Model exposing (PrenatalActivity(..))


{-| What does the user want to see?

It's debatable how much detail to model here vs. elsewhere. For instance,
we could just have

    ActivtyPage

here, and model the `ActivityType` as a `selectedActivity` in `Pages.Activity.Model`.

There probably isn't a universally right answer to that, so we'll do it this
way for now and see how it goes.

One of the considerations to apply would be this. Any state we store in an
`activePage` or `userAttention` will be "lost" when we switch to a different page.
So, one consideration is whether that's a feature or a bug. Sometimes it's nice
to "lose" information (yuo don't want to remember everything, after all), but
sometimes we want to remember. (Of course, we can sort-of remember in the routing
layer if we are serializing to forward-back steps in the URL, but that's not
the same as remembering things in our data model itself, since it relies on the
user to use the back-forward button).

It's also debatable how much of the "make impossible states unrepresentable"
philosophy one ought to use in this type. For instance, some pages can only
be shown to logged in users. Some pages can only be shown if we already have
downloaded certain kinds of data. So, you could imagine re-arranging this type
to make the impossible states unrepresentable.

However, it's not impossible for the user to **want** to view something which
they currently can't (e.g. via the URL). So, if what we're modelling here is
"desired user attention" then it isn't really impossible ... we just have to
tell the user that what they want isn't available at the moment. Or, kick off
a fetch automatically. Or, redirect to a different kind of page (e.g. login).

Nevertheless, it might be useful to have sub-types that group together things
that have certain characteristics. For instance, you could group together
things that require login, things that require a downloaded session, etc. ...
it might make some of the code for checking those things a little clearer.
(Indeed it does ... see the `SessionPage` type below).

In a way, you can expect to have a hierarchy with `Page` that somewhat mirrors
the hierarchy you have in the `Model` and `Msg` types. This is sensible, since
the `Page` functions as a kind of "lens" into the Model and Msg types ... that
is, it allows you to pick out certain things from the Model and Msg. And, those
things may or may not actually exist at the moment, which is why you need a
separate type to express the users's **desire** for them to exist. (And, I
suppose that answers the question about why some things are in the `Page` type
itself, and some things in the main model. The things that need to be in the
`Page` type itself are the things which we want the user to be able to
express a desire for, even if the rest of the model is not now in a state
to represent that.)

Note that we've removed `AccessDenied`, since that's never what the user
**wants** to see ... we might **show** an access denied in the UI, but what we
should track in the model is what the user wanted.

We do, however, still have a `PageNotFound`, because when we translate from
a URL, we could end up with a URL we don't understand.

-}
type Page
    = DevicePage -- page that shows the status of the device
    | PinCodePage -- page that allows for local login
    | UserPage UserPage -- page that requires a logged-in user
    | PageNotFound String -- we couldn't interpret the URL ... the parameter is the URL
    | ServiceWorkerPage -- shows status of the service worker


{-| A page which you must be logged in to view. If you're not logged in, we'll show you
the login page instead.
-}
type UserPage
<<<<<<< HEAD
    = ClinicsPage (Maybe ClinicId) -- shows a list of clinics, allows you to choose one
    | DashboardPage DashboardPage -- Dashboard with visual summary of the data
=======
    = ClinicalPage -- shows a list of clinical options, allows you to choose one
    | ClinicsPage (Maybe ClinicId) -- shows a list of clinics, allows you to choose one
    | ClinicalProgressReportPage PrenatalEncounterId
    | DemographicsReportPage PrenatalEncounterId
>>>>>>> 36946a9d
    | SessionPage SessionId SessionPage -- pages that manipulate a group session
    | MyAccountPage -- shows information about the logged-in user
    | PersonPage PersonId -- Shows a particular person.
      -- Shows a form for creating a new person. If the person ID is provided, it means that
      -- we're in a flow in which we should offer to create a relationship between the new
      -- person and the specified person.
      -- RegistrationInitiator indicates what was the origin of registration request,
      -- so that it would be clear where to proceed after registration is completed / canceled.
    | CreatePersonPage (Maybe PersonId) RegistrationInitiator
      -- Shows a form for editing existing person.
    | EditPersonPage PersonId
      -- Shows list of people using search string. If the PersonId is provided,
      -- then we're in a context in which we're looking to add a family member.
    | PersonsPage (Maybe PersonId)
    | PrenatalParticipantPage PersonId
    | IndividualEncounterParticipantsPage IndividualEncounterType
    | RelationshipPage PersonId PersonId -- create or edit a relationship between these persons.
    | PrenatalEncounterPage PrenatalEncounterId -- prenatal activities index
    | PrenatalActivityPage PrenatalEncounterId PrenatalActivity -- record prenatal activity
    | IndividualEncounterTypesPage -- this is where we select the type of encounter we're interested in.
    | PregnancyOutcomePage IndividualEncounterParticipantId -- this is where pregnancy outcome is recorded.


{-| We group together the pages that can only be viewed in the Dashboard
-}
type DashboardPage
    = MainPage
    | StatsPage
    | CaseManagementPage


{-| We group together the pages that can only be viewed with an EditableSession ... it
makes function signatures nicer, since we can specify require a `SessionPage` with
an `EditableSession`. There is also some markup which is relevant just to these,
so we can specify this as a parameter to som functions which produce that markup.
-}
type SessionPage
    = ActivitiesPage -- page that shows list of activities
    | ActivityPage Activity -- page that focuses on a single activity
    | AttendancePage -- page where mothers can be marked present / absent
    | ParticipantsPage -- page that shows a list of participants
    | ChildPage PersonId -- page that focuses on a particular child
    | MotherPage PersonId -- page that focuses on a particular mother
    | ProgressReportPage PersonId -- shows progress report for child with ID<|MERGE_RESOLUTION|>--- conflicted
+++ resolved
@@ -118,15 +118,11 @@
 the login page instead.
 -}
 type UserPage
-<<<<<<< HEAD
-    = ClinicsPage (Maybe ClinicId) -- shows a list of clinics, allows you to choose one
-    | DashboardPage DashboardPage -- Dashboard with visual summary of the data
-=======
     = ClinicalPage -- shows a list of clinical options, allows you to choose one
     | ClinicsPage (Maybe ClinicId) -- shows a list of clinics, allows you to choose one
     | ClinicalProgressReportPage PrenatalEncounterId
+    | DashboardPage DashboardPage -- Dashboard with visual summary of the data
     | DemographicsReportPage PrenatalEncounterId
->>>>>>> 36946a9d
     | SessionPage SessionId SessionPage -- pages that manipulate a group session
     | MyAccountPage -- shows information about the logged-in user
     | PersonPage PersonId -- Shows a particular person.
