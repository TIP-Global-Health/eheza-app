--- conflicted
+++ resolved
@@ -128,15 +128,11 @@
       -- Shows a form for creating a new person. If the person ID is provided, it means that
       -- we're in a flow in which we should offer to create a relationship between the new
       -- person and the specified person.
-<<<<<<< HEAD
       -- RegistrationInitiator indicates what was the origin of registration request,
       -- so that it would be clear where to proceed after registration is completed / canceled.
     | CreatePersonPage (Maybe PersonId) RegistrationInitiator
-=======
-    | CreatePersonPage (Maybe PersonId)
       -- Shows a form for editing existing person.
     | EditPersonPage PersonId
->>>>>>> 5307bcdc
       -- Shows list of people using search string. If the PersonId is provided,
       -- then we're in a context in which we're looking to add a family member.
     | PersonsPage (Maybe PersonId)
