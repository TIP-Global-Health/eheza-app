--- conflicted
+++ resolved
@@ -120,11 +120,8 @@
 type UserPage
     = ClinicalPage -- shows a list of clinical options, allows you to choose one
     | ClinicsPage (Maybe ClinicId) -- shows a list of clinics, allows you to choose one
-<<<<<<< HEAD
-=======
     | ClinicalProgressReportPage PrenatalEncounterId
     | DemographicsReportPage PrenatalEncounterId
->>>>>>> 36946a9d
     | SessionPage SessionId SessionPage -- pages that manipulate a group session
     | MyAccountPage -- shows information about the logged-in user
     | PersonPage PersonId -- Shows a particular person.
