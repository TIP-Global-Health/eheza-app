module Pages.Activities.View exposing (view)

import Activity.Model exposing (emptySummaryByActivity)
import Activity.Utils exposing (getActivityIcon, getAllActivities, getParticipantCountForActivity)
import Backend.Entities exposing (..)
import Backend.Session.Model exposing (EditableSession)
import Html exposing (..)
import Html.Attributes exposing (..)
import Html.Events exposing (onClick)
import List as List
import LocalData
import Pages.Activities.Model exposing (Model, Msg(..), Tab(..))
import Pages.Page exposing (Page(..), SessionPage(..), UserPage(..))
import Translate as Trans exposing (Language, translate)
import Utils.Html exposing (tabItem, viewModal)


view : Language -> ( SessionId, EditableSession ) -> Model -> Html Msg
view language ( sessionId, session ) model =
    let
        summary =
            session.summaryByActivity
                |> LocalData.withDefault emptySummaryByActivity

<<<<<<< HEAD
        ( pendingActivities, noPendingActivities ) =
            getAllActivities session.offlineSession
                |> List.partition (\activity -> (getParticipantCountForActivity summary activity).pending > 0)
=======
        pendingActivities =
            getAllActivities
                |> List.filter (\activity -> (getParticipantCountForActivity summary activity).pending > 0)

        noPendingActivities =
            getAllActivities
                |> List.filter (\activity -> (getParticipantCountForActivity summary activity).completed > 0)
>>>>>>> d40548f6

        pendingTabTitle =
            translate language <| Trans.ActivitiesToComplete <| List.length pendingActivities

        completedTabTitle =
            translate language <| Trans.ActivitiesCompleted <| List.length noPendingActivities

        tabs =
            div [ class "ui tabular menu" ]
                [ tabItem pendingTabTitle (model.selectedTab == Pending) "pending" (SetSelectedTab Pending)
                , tabItem completedTabTitle (model.selectedTab == Completed) "completed" (SetSelectedTab Completed)
                ]

        viewCard activity =
            div
                [ class "card" ]
                [ div
                    [ class "image"
                    , onClick <| SetRedirectPage <| UserPage <| SessionPage sessionId <| ActivityPage activity
                    ]
                    [ span [ class <| "icon-task icon-task-" ++ getActivityIcon activity ] [] ]
                , div
                    [ class "content" ]
                    [ p []
                        [ Trans.ActivitiesTitle activity
                            |> translate language
                            |> String.toUpper
                            |> text
                        ]
                    , div
                        [ class "ui tiny progress" ]
                        [ div
                            [ class "label" ]
                            [ getParticipantCountForActivity summary activity
                                |> Trans.ReportCompleted
                                |> translate language
                                |> text
                            ]
                        ]
                    ]
                ]

        endSessionDialog =
            if model.showEndSessionDialog then
                Just <|
                    div [ class "ui tiny active modal" ]
                        [ div
                            [ class "header" ]
                            [ text <| translate language Trans.AreYouSure ]
                        , div
                            [ class "content" ]
                            [ p []
                                [ text <| translate language Trans.OnceYouEndYourGroupEncounter ]
                            ]
                        , div
                            [ class "actions" ]
                            [ div
                                [ class "two ui buttons" ]
                                [ button
                                    [ class "ui fluid button"
                                    , onClick <| ShowEndSessionDialog False
                                    ]
                                    [ text <| translate language Trans.Cancel ]
                                , button
                                    [ class "ui primary fluid button"
                                    , onClick CloseSession
                                    ]
                                    [ text <| translate language Trans.Continue ]
                                ]
                            ]
                        ]

            else
                Nothing

        ( selectedActivities, emptySectionMessage ) =
            case model.selectedTab of
                Pending ->
                    ( pendingActivities, translate language Trans.NoActivitiesPending )

                Completed ->
                    ( noPendingActivities, translate language Trans.NoActivitiesCompleted )
    in
    div
        [ class "wrap wrap-alt-2" ]
        [ div
            [ class "ui basic head segment" ]
            [ h1
                [ class "ui header" ]
                [ text <| translate language Trans.Activities ]
            , a
                [ class "link-back"
                , onClick <| SetRedirectPage <| UserPage <| ClinicsPage <| Just session.offlineSession.session.clinicId
                ]
                [ span [ class "icon-back" ] []
                , span [] []
                ]
            , ul [ class "links-head" ]
                [ li
                    [ onClick <| SetRedirectPage <| UserPage <| SessionPage sessionId AttendancePage ]
                    [ a [] [ span [ class "icon-completed" ] [] ] ]
                , li
                    [ onClick <| SetRedirectPage <| UserPage <| SessionPage sessionId ParticipantsPage ]
                    [ a [] [ span [ class "icon-mother" ] [] ] ]
                , li
                    [ class "active" ]
                    [ a [] [ span [ class "icon-measurements" ] [] ] ]
                ]
            ]
        , tabs
        , div
            [ class "ui full segment" ]
            [ div
                [ class "full content" ]
                [ div [ class "wrap-cards" ]
                    [ div [ class "ui four cards" ] <|
                        if List.isEmpty selectedActivities then
                            [ span [] [ text emptySectionMessage ] ]

                        else
                            List.map viewCard selectedActivities
                    ]
                ]
            , div
                [ class "actions" ]
                [ button
                    [ class "ui fluid primary button"
                    , onClick <| ShowEndSessionDialog True
                    ]
                    [ text <| translate language Trans.EndGroupEncounter ]
                ]
            ]
        , viewModal endSessionDialog
        ]<|MERGE_RESOLUTION|>--- conflicted
+++ resolved
@@ -22,19 +22,13 @@
             session.summaryByActivity
                 |> LocalData.withDefault emptySummaryByActivity
 
-<<<<<<< HEAD
-        ( pendingActivities, noPendingActivities ) =
+        pendingActivities =
             getAllActivities session.offlineSession
-                |> List.partition (\activity -> (getParticipantCountForActivity summary activity).pending > 0)
-=======
-        pendingActivities =
-            getAllActivities
                 |> List.filter (\activity -> (getParticipantCountForActivity summary activity).pending > 0)
 
         noPendingActivities =
-            getAllActivities
+            getAllActivities session.offlineSession
                 |> List.filter (\activity -> (getParticipantCountForActivity summary activity).completed > 0)
->>>>>>> d40548f6
 
         pendingTabTitle =
             translate language <| Trans.ActivitiesToComplete <| List.length pendingActivities
