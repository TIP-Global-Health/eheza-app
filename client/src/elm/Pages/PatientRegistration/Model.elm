--- conflicted
+++ resolved
@@ -1,5 +1,6 @@
 module Pages.PatientRegistration.Model exposing
     ( DialogState(..)
+    , GeoInfo
     , GeoLocation
     , Model
     , Msg(..)
@@ -13,17 +14,13 @@
     , validateRegistrationForm
     )
 
-<<<<<<< HEAD
 -- import Pages.PatientRegistration.Utils exposing (generateUuid)
 
 import Backend.Child.Model exposing (Child)
+import Backend.Entities exposing (GeoLocationId, GeoLocationIdType(..))
 import Backend.Measurement.Model exposing (PhotoValue)
 import Backend.Mother.Model exposing (Mother)
 import Backend.Patient.Model exposing (Gender(..))
-=======
-import Backend.Entities exposing (GeoLocationId, GeoLocationIdType(..))
-import Backend.Measurement.Model exposing (PhotoValue)
->>>>>>> 6542ab2d
 import EveryDict exposing (EveryDict)
 import Form exposing (Form)
 import Form.Error exposing (ErrorValue(..))
@@ -32,28 +29,21 @@
 import Pages.Page exposing (Page)
 import Random.Pcg exposing (initialSeed, step)
 import Regex exposing (Regex)
-<<<<<<< HEAD
+import Restful.Endpoint exposing (EntityId(..), toEntityId)
 import Time exposing (Time)
 import Time.Date exposing (date)
 import Uuid exposing (Uuid, uuidGenerator)
-=======
-import Restful.Endpoint exposing (EntityId(..), toEntityId)
->>>>>>> 6542ab2d
 
 
 type alias Model =
     { photo : Maybe PhotoValue
     , registrationForm : Form () RegistrationForm
-<<<<<<< HEAD
     , registrationPhase : RegistrationPhase
     , previousPhases : List RegistrationPhase
     , participantsData : ParticipantsData
     , relationPatient : Maybe PatientType
     , submittedSearch : Maybe String
-=======
-    , registrationStep : RegistrationStep
     , geoInfo : GeoInfo
->>>>>>> 6542ab2d
     , dialogState : Maybe DialogState
     }
 
@@ -68,21 +58,16 @@
 emptyModel =
     { photo = Nothing
     , registrationForm = Form.initial [] validateRegistrationForm
-<<<<<<< HEAD
     , registrationPhase = ParticipantSearch Nothing
     , previousPhases = []
     , participantsData = dummyParticipantsData
     , relationPatient = Nothing
     , submittedSearch = Nothing
-=======
-    , registrationStep = First
     , geoInfo = GeoInfo getGeoProvinces getGeoDistricts getGeoSectors getGeoCells getGeoVillages
->>>>>>> 6542ab2d
     , dialogState = Nothing
     }
 
 
-<<<<<<< HEAD
 initModel : Model -> Model
 initModel model =
     { emptyModel | participantsData = model.participantsData }
@@ -108,7 +93,6 @@
     | ParticipantView PatientType
 
 
-=======
 type alias GeoInfo =
     { provinces : EveryDict GeoLocationId GeoLocation
     , districts : EveryDict GeoLocationId GeoLocation
@@ -118,7 +102,6 @@
     }
 
 
->>>>>>> 6542ab2d
 type RegistrationStep
     = First
     | Second
@@ -238,7 +221,6 @@
     Regex.regex "^[a-zA-Z0-9]*$"
 
 
-<<<<<<< HEAD
 
 -- Temporary copy of function from Utils to solve cyclic dependency.
 
@@ -542,7 +524,8 @@
         )
         Nothing
         Nothing
-=======
+
+
 getGeoProvinces : EveryDict GeoLocationId GeoLocation
 getGeoProvinces =
     EveryDict.fromList
@@ -1892,5 +1875,4 @@
                , ( toEntityId 1316, GeoLocation "Karambi" (Just <| toEntityId 1313) )
                , ( toEntityId 1317, GeoLocation "Kigarama" (Just <| toEntityId 1313) )
                , ( toEntityId 1318, GeoLocation "Rukore" (Just <| toEntityId 1313) )
-               ]
->>>>>>> 6542ab2d
+               ]