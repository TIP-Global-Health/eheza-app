--- conflicted
+++ resolved
@@ -3,20 +3,14 @@
 {-| The purpose of this page is
 -}
 
-<<<<<<< HEAD
-import Backend.Child.Model exposing (ModeOfDelivery(..), modeOfDeliveryToValue)
+import Backend.Child.Encoder exposing (encodeModeOfDelivery)
+import Backend.Child.Model exposing (ModeOfDelivery(..), allModesOfDelivery)
 import Backend.Measurement.Model exposing (PhotoValue)
 import Backend.Model exposing (ModelBackend, MsgBackend(..))
-import Backend.Mother.Model exposing (EducationLevel(..), HIVStatus(..), MaritalStatus(..), educationLevelToString, hivStatusToString)
-import Backend.Patient.Model exposing (Gender(..), Ubudehe(..))
-=======
-import Backend.Child.Encoder exposing (encodeModeOfDelivery)
-import Backend.Child.Model exposing (Gender(..), ModeOfDelivery(..), allModesOfDelivery)
-import Backend.Measurement.Model exposing (PhotoValue)
-import Backend.Model exposing (ModelBackend, MsgBackend(..))
-import Backend.Mother.Encoder exposing (encodeHivStatus, encodeUbudehe)
-import Backend.Mother.Model exposing (EducationLevel(..), HIVStatus(..), MaritalStatus(..), Ubudehe(..), allEducationLevels, allHivStatuses, allMaritalStatuses, allUbudehes)
->>>>>>> 1e182f86
+import Backend.Mother.Encoder exposing (encodeEducationLevel, encodeHivStatus, encodeMaritalStatus)
+import Backend.Mother.Model exposing (EducationLevel(..), HIVStatus(..), MaritalStatus(..), allEducationLevels, allHivStatuses, allMaritalStatuses)
+import Backend.Patient.Encoder exposing (encodeUbudehe)
+import Backend.Patient.Model exposing (Gender(..), Ubudehe(..), allUbudehes)
 import EveryDict
 import Form exposing (Form)
 import Form.Error
@@ -327,26 +321,14 @@
                                                 viewLevelOfEducation =
                                                     let
                                                         options =
-<<<<<<< HEAD
-                                                            emptyOption
-                                                                :: [ ( educationLevelToString NoSchooling, translate language <| Translate.LevelOfEducation NoSchooling )
-                                                                   , ( educationLevelToString PrimarySchool, translate language <| Translate.LevelOfEducation PrimarySchool )
-                                                                   , ( educationLevelToString VocationalTrainingSchool, translate language <| Translate.LevelOfEducation VocationalTrainingSchool )
-                                                                   , ( educationLevelToString SecondarySchool, translate language <| Translate.LevelOfEducation SecondarySchool )
-                                                                   , ( educationLevelToString DiplomaProgram, translate language <| Translate.LevelOfEducation DiplomaProgram )
-                                                                   , ( educationLevelToString HigherEducation, translate language <| Translate.LevelOfEducation HigherEducation )
-                                                                   , ( educationLevelToString AdvancedDiploma, translate language <| Translate.LevelOfEducation AdvancedDiploma )
-                                                                   ]
-=======
                                                             allEducationLevels
                                                                 |> List.map
                                                                     (\level ->
-                                                                        ( toString level
+                                                                        ( toString (encodeEducationLevel level)
                                                                         , translate language (Translate.LevelOfEducation level)
                                                                         )
                                                                     )
                                                                 |> (::) emptyOption
->>>>>>> 1e182f86
                                                     in
                                                     viewSelectInput language Translate.LevelOfEducationLabel options levelOfEducation "ten" "select-input" True
 
@@ -356,38 +338,20 @@
                                                 viewMaritalStatus =
                                                     let
                                                         options =
-<<<<<<< HEAD
-                                                            emptyOption
-                                                                :: [ ( String.toLower <| toString Divorced, translate language <| Translate.MaritalStatus Divorced )
-                                                                   , ( String.toLower <| toString Married, translate language <| Translate.MaritalStatus Married )
-                                                                   , ( String.toLower <| toString Single, translate language <| Translate.MaritalStatus Single )
-                                                                   , ( String.toLower <| toString Widowed, translate language <| Translate.MaritalStatus Widowed )
-                                                                   ]
-=======
                                                             allMaritalStatuses
                                                                 |> List.map
                                                                     (\status ->
-                                                                        ( toString status
+                                                                        ( encodeMaritalStatus status
                                                                         , translate language <| Translate.MaritalStatus status
                                                                         )
                                                                     )
                                                                 |> (::) emptyOption
->>>>>>> 1e182f86
                                                     in
                                                     viewSelectInput language Translate.MaritalStatusLabel options maritalStatus "ten" "select-input" True
 
                                                 viewHIVStatus =
                                                     let
                                                         options =
-<<<<<<< HEAD
-                                                            emptyOption
-                                                                :: [ ( hivStatusToString HIVExposedInfant, translate language <| Translate.HIVStatus HIVExposedInfant )
-                                                                   , ( hivStatusToString Negative, translate language <| Translate.HIVStatus Negative )
-                                                                   , ( hivStatusToString NegativeDiscordantCouple, translate language <| Translate.HIVStatus NegativeDiscordantCouple )
-                                                                   , ( hivStatusToString Positive, translate language <| Translate.HIVStatus Positive )
-                                                                   , ( hivStatusToString Unknown, translate language <| Translate.HIVStatus Unknown )
-                                                                   ]
-=======
                                                             allHivStatuses
                                                                 |> List.map
                                                                     (\status ->
@@ -396,7 +360,6 @@
                                                                         )
                                                                     )
                                                                 |> (::) emptyOption
->>>>>>> 1e182f86
                                                     in
                                                     viewSelectInput language Translate.HIVStatusLabel options hivStatus "ten" "select-input" True
                                             in
