--- conflicted
+++ resolved
@@ -1,9 +1,6 @@
 module Pages.Relationship.View exposing (view)
 
-<<<<<<< HEAD
-=======
 import AssocList as Dict exposing (Dict)
->>>>>>> 5307bcdc
 import Backend.Clinic.Model exposing (Clinic)
 import Backend.Entities exposing (..)
 import Backend.Model exposing (ModelIndexedDb)
@@ -64,25 +61,6 @@
 viewContent language currentDate id1 id2 db model =
     let
         person1 =
-<<<<<<< HEAD
-            EveryDict.get id1 db.people
-                |> Maybe.withDefault NotAsked
-
-        relationships =
-            EveryDict.get id1 db.relationshipsByPerson
-                |> Maybe.withDefault NotAsked
-
-        person2 =
-            EveryDict.get id2 db.people
-                |> Maybe.withDefault NotAsked
-
-        request =
-            EveryDict.get id1 db.postRelationship
-                |> Maybe.withDefault NotAsked
-
-        participants =
-            EveryDict.get id1 db.participantsByPerson
-=======
             Dict.get id1 db.people
                 |> Maybe.withDefault NotAsked
 
@@ -100,7 +78,6 @@
 
         participants =
             Dict.get id1 db.participantsByPerson
->>>>>>> 5307bcdc
                 |> Maybe.withDefault NotAsked
 
         clinics =
@@ -119,15 +96,9 @@
 type alias FetchedData =
     { person1 : Person
     , person2 : Person
-<<<<<<< HEAD
-    , relationships : EveryDictList RelationshipId MyRelationship
-    , participants : EveryDict PmtctParticipantId PmtctParticipant
-    , clinics : EveryDictList ClinicId Clinic
-=======
     , relationships : Dict RelationshipId MyRelationship
     , participants : Dict PmtctParticipantId PmtctParticipant
     , clinics : Dict ClinicId Clinic
->>>>>>> 5307bcdc
     }
 
 
@@ -136,11 +107,7 @@
     let
         participants =
             data.participants
-<<<<<<< HEAD
-                |> EveryDict.filter
-=======
                 |> Dict.filter
->>>>>>> 5307bcdc
                     (\_ participant ->
                         (participant.child == id1 && participant.adult == id2)
                             || (participant.adult == id1 && participant.child == id2)
@@ -148,22 +115,14 @@
 
         currentGroupsIds =
             participants
-<<<<<<< HEAD
-                |> EveryDict.values
-=======
                 |> Dict.values
->>>>>>> 5307bcdc
                 |> List.map .clinic
 
         viewCurrentGroups =
             currentGroupsIds
                 |> List.filterMap
                     (\clinicId ->
-<<<<<<< HEAD
-                        EveryDictList.get clinicId data.clinics
-=======
                         Dict.get clinicId data.clinics
->>>>>>> 5307bcdc
                             |> Maybe.map .name
                     )
                 |> String.join ", "
@@ -182,11 +141,7 @@
 
                 selector =
                     data.clinics
-<<<<<<< HEAD
-                        |> EveryDictList.filter
-=======
                         |> Dict.filter
->>>>>>> 5307bcdc
                             (\clinicId clinic ->
                                 -- Clinic is not already selected.
                                 (not <| List.member clinicId currentGroupsIds)
@@ -207,11 +162,7 @@
                                             |> Maybe.withDefault True
                                        )
                             )
-<<<<<<< HEAD
-                        |> EveryDictList.map
-=======
                         |> Dict.map
->>>>>>> 5307bcdc
                             (\clinicId clinic ->
                                 option
                                     [ value (fromEntityUuid clinicId)
@@ -219,11 +170,7 @@
                                     ]
                                     [ text clinic.name ]
                             )
-<<<<<<< HEAD
-                        |> EveryDictList.values
-=======
                         |> Dict.values
->>>>>>> 5307bcdc
                         |> (::) emptyOption
                         |> select [ onInput AssignToClinicId ]
             in
@@ -237,14 +184,9 @@
 
         savedRelationship =
             data.relationships
-<<<<<<< HEAD
-                |> EveryDictList.filter (\_ relationship -> relationship.relatedTo == id2)
-                |> EveryDictList.head
-=======
                 |> Dict.filter (\_ relationship -> relationship.relatedTo == id2)
                 |> Dict.toList
                 |> List.head
->>>>>>> 5307bcdc
                 |> Maybe.map (Tuple.second >> .relatedBy)
 
         viewedRelationship =
