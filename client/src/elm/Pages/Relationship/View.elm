module Pages.Relationship.View exposing (view)

import AssocList as Dict exposing (Dict)
import Backend.Clinic.Model exposing (Clinic)
import Backend.Entities exposing (..)
import Backend.Model exposing (ModelIndexedDb)
import Backend.Person.Model exposing (Person)
import Backend.Person.Utils exposing (ageInYears, isPersonAnAdult)
import Backend.PmtctParticipant.Model exposing (PmtctParticipant)
import Backend.Relationship.Model exposing (MyRelatedBy(..), MyRelationship, Relationship)
import Gizra.Html exposing (emptyNode, showMaybe)
import Gizra.NominalDate exposing (NominalDate)
import Html exposing (..)
import Html.Attributes exposing (..)
import Html.Events exposing (..)
import Maybe.Extra exposing (isNothing)
import Pages.Page exposing (Page(..), UserPage(..))
import Pages.Relationship.Model exposing (..)
import RemoteData exposing (RemoteData(..), WebData)
import Restful.Endpoint exposing (fromEntityUuid)
import Translate exposing (Language, TranslationId, translate)
import Utils.Html exposing (thumbnailImage)
import Utils.NominalDate exposing (renderDate)
import Utils.WebData exposing (viewError, viewWebData)


{-| Offer to edit the relationship between these persons, from the point of
view of the first person.
-}
view : Language -> NominalDate -> PersonId -> PersonId -> ModelIndexedDb -> Model -> Html Msg
view language currentDate id1 id2 db model =
    div
        [ class "page-relationship" ]
        [ viewHeader language
        , div
            [ class "ui full segment blue" ]
            [ viewContent language currentDate id1 id2 db model ]
        ]


viewHeader : Language -> Html Msg
viewHeader language =
    div
        [ class "ui basic segment head" ]
        [ h1
            [ class "ui header" ]
            [ text <| translate language Translate.CreateRelationship ]
        , a
            [ class "link-back"
            , onClick <| SetActivePage PinCodePage
            ]
            [ span [ class "icon-back" ] []
            , span [] []
            ]
        ]


viewContent : Language -> NominalDate -> PersonId -> PersonId -> ModelIndexedDb -> Model -> Html Msg
viewContent language currentDate id1 id2 db model =
    let
        person1 =
            Dict.get id1 db.people
                |> Maybe.withDefault NotAsked

        relationships =
            Dict.get id1 db.relationshipsByPerson
                |> Maybe.withDefault NotAsked

        person2 =
            Dict.get id2 db.people
                |> Maybe.withDefault NotAsked

        request =
            Dict.get id1 db.postRelationship
                |> Maybe.withDefault NotAsked

        participants =
            Dict.get id1 db.participantsByPerson
                |> Maybe.withDefault NotAsked

        clinics =
            db.clinics

        fetched =
            RemoteData.map FetchedData person1
                |> RemoteData.andMap person2
                |> RemoteData.andMap relationships
                |> RemoteData.andMap participants
                |> RemoteData.andMap clinics
    in
    viewWebData language (viewFetchedContent language currentDate id1 id2 model request) identity fetched


type alias FetchedData =
    { person1 : Person
    , person2 : Person
    , relationships : Dict RelationshipId MyRelationship
    , participants : Dict PmtctParticipantId PmtctParticipant
    , clinics : Dict ClinicId Clinic
    }


viewFetchedContent : Language -> NominalDate -> PersonId -> PersonId -> Model -> WebData MyRelationship -> FetchedData -> Html Msg
viewFetchedContent language currentDate id1 id2 model request data =
    let
        participants =
            data.participants
                |> Dict.filter
                    (\_ participant ->
                        (participant.child == id1 && participant.adult == id2)
                            || (participant.adult == id1 && participant.child == id2)
                    )

        currentGroupsIds =
            participants
<<<<<<< HEAD
                |> Dict.values
                |> List.map
                    (\participant ->
                        Dict.get participant.clinic data.clinics
                            |> Maybe.map
                                (\clinic ->
                                    p [] [ text <| clinic.name ]
                                )
                            |> Maybe.withDefault (div [] [])
=======
                |> AllDict.values
                |> List.map .clinic

        viewCurrentGroups =
            currentGroupsIds
                |> List.filterMap
                    (\clinicId ->
                        AllDictList.get clinicId data.clinics
                            |> Maybe.map .name
>>>>>>> c7325383
                    )
                |> String.join ", "
                |> text
                |> List.singleton
                |> div [ class "current-groups" ]

        viewGroupSelector =
<<<<<<< HEAD
            if Dict.isEmpty participants then
                let
                    emptyOption =
                        option
                            [ value ""
                            , selected (model.assignToGroup == Nothing)
                            ]
                            [ text "" ]

                    selector =
                        data.clinics
                            |> Dict.filter
                                (\_ clinic ->
                                    -- If both persons are assigned to a health
                                    -- center, show the clinic if it is
                                    -- assigned to one or the other.  If one of
                                    -- the persons has no health center, show
                                    -- all clinics.
                                    Maybe.map2
                                        (\hc1 hc2 ->
                                            clinic.healthCenterId
                                                == hc1
                                                || clinic.healthCenterId
                                                == hc2
                                        )
                                        data.person1.healthCenterId
                                        data.person2.healthCenterId
                                        |> Maybe.withDefault True
                                )
                            |> Dict.map
                                (\clinicId clinic ->
                                    option
                                        [ value (fromEntityUuid clinicId)
                                        , selected (model.assignToGroup == Just clinicId)
                                        ]
                                        [ text clinic.name ]
                                )
                            |> Dict.values
                            |> (::) emptyOption
                            |> select [ onInput AssignToClinicId ]
                in
                div [ class "ui form" ]
                    [ div
                        [ class "inline field" ]
                        [ label [] [ text <| translate language Translate.AddToGroup ]
                        , selector
=======
            let
                emptyOption =
                    option
                        [ value ""
                        , selected (model.assignToGroup == Nothing)
>>>>>>> c7325383
                        ]
                        [ text "" ]

                selector =
                    data.clinics
                        |> AllDictList.filter
                            (\clinicId clinic ->
                                -- Clinic is not already selected.
                                (not <| List.member clinicId currentGroupsIds)
                                    && -- If both persons are assigned to a health
                                       -- center, show the clinic if it is
                                       -- assigned to one or the other.  If one of
                                       -- the persons has no health center, show
                                       -- all clinics.
                                       (Maybe.map2
                                            (\hc1 hc2 ->
                                                clinic.healthCenterId
                                                    == hc1
                                                    || clinic.healthCenterId
                                                    == hc2
                                            )
                                            data.person1.healthCenterId
                                            data.person2.healthCenterId
                                            |> Maybe.withDefault True
                                       )
                            )
                        |> AllDictList.map
                            (\clinicId clinic ->
                                option
                                    [ value (fromEntityUuid clinicId)
                                    , selected (model.assignToGroup == Just clinicId)
                                    ]
                                    [ text clinic.name ]
                            )
                        |> AllDictList.values
                        |> (::) emptyOption
                        |> select [ onInput AssignToClinicId ]
            in
            div [ class "ui form" ]
                [ div
                    [ class "inline field" ]
                    [ label [] [ text <| translate language Translate.AddToGroup ]
                    , selector
                    ]
                ]

        savedRelationship =
            data.relationships
                |> Dict.filter (\_ relationship -> relationship.relatedTo == id2)
                |> Dict.toList
                |> List.head
                |> Maybe.map (Tuple.second >> .relatedBy)

        viewedRelationship =
            model.relatedBy
                |> Maybe.Extra.orElse savedRelationship

        possibleRelationships =
            let
                expected =
                    case isPersonAnAdult currentDate data.person1 of
                        Just True ->
                            [ MyChild, MyCaregiven ]

                        Just False ->
                            [ MyParent, MyCaregiver ]

                        Nothing ->
                            [ MyChild, MyCaregiven, MyParent, MyCaregiver ]
            in
            case savedRelationship of
                -- In case we got relationship already,
                -- we do not allow to set another relationship type.
                Just saved ->
                    [ saved ]

                Nothing ->
                    -- Always add the currently set relationship, if there is one, even
                    -- if it's not expected.
                    case viewedRelationship of
                        Just viewed ->
                            if List.member viewed expected then
                                expected

                            else
                                viewed :: expected

                        Nothing ->
                            expected

        relationshipSelector =
            div
                [ class "ui form relationship-selector" ]
                [ div
                    [ class "grouped fields" ]
                    (List.indexedMap showRelationship possibleRelationships)
                ]

        showRelationship index possible =
            let
                isChecked =
                    viewedRelationship == Just possible

                inputId =
                    "input-relationship-" ++ Debug.toString index
            in
            div
                [ class "field" ]
                [ div
                    [ classList
                        [ ( "ui radio checkbox", True )
                        , ( "checked", isChecked )
                        ]
                    ]
                    [ input
                        [ type_ "radio"
                        , id inputId
                        , checked isChecked
                        , classList [ ( "checked", isChecked ) ]
                        , onCheck (always (RelationshipSelected possible))
                        ]
                        []
                    , label
                        [ class "relationship-selection"
                        , for inputId
                        ]
                        [ text <| translate language <| Translate.MyRelatedByQuestion possible ]
                    ]
                ]

        buttons =
            div
                [ class "ui grid save-buttons" ]
                [ div
                    [ class "four wide column" ]
                    [ button
                        [ class "ui button secondary fluid"
                        , onClick Reset
                        ]
                        [ text <| translate language Translate.Cancel ]
                    ]
                , div
                    [ class "eight wide column" ]
                    []
                , div
                    [ class "four wide column" ]
                    [ button
                        [ classList
                            [ ( "ui button primary fluid", True )
                            , ( "loading", RemoteData.isLoading request )
                            , ( "disabled", RemoteData.isLoading request || isNothing model.assignToGroup || isNothing viewedRelationship )
                            ]
                        , onClick <| Save viewedRelationship
                        ]
                        [ text <| translate language Translate.Save ]
                    ]
                ]

        requestStatus =
            case request of
                Success _ ->
                    emptyNode

                Failure err ->
                    div
                        [ class "ui warning message" ]
                        [ div [ class "header" ] [ text <| translate language Translate.BackendError ]
                        , viewError language err
                        ]

                Loading ->
                    emptyNode

                NotAsked ->
                    emptyNode
    in
    div [ class "registration-page view" ]
        [ div
            [ class "ui unstackable items participants-list" ]
            [ viewParticipant language currentDate id1 data.person1 ]
        , relationshipSelector
        , div
            [ class "ui unstackable items participants-list" ]
            [ viewParticipant language currentDate id2 data.person2 ]
        , div
            [ class "ui unstackable items participants-list" ]
            [ div
                [ class "ui header" ]
                [ text <| translate language Translate.Groups ++ ": " ]
            , viewCurrentGroups
            , viewGroupSelector
            ]
        , requestStatus
        , buttons
        ]


viewParticipant : Language -> NominalDate -> PersonId -> Person -> Html Msg
viewParticipant language currentDate id person =
    let
        typeForThumbnail =
            case isPersonAnAdult currentDate person of
                Just True ->
                    "mother"

                Just False ->
                    "child"

                Nothing ->
                    "mother"

        content =
            div [ class "content" ]
                [ div
                    [ class "details" ]
                    [ h2
                        [ class "ui header" ]
                        [ text person.name ]
                    , p []
                        [ label [] [ text <| translate language Translate.DOB ++ ": " ]
                        , span []
                            [ person.birthDate
                                |> Maybe.map (renderDate language >> text)
                                |> showMaybe
                            ]
                        ]
                    , p []
                        [ label [] [ text <| translate language Translate.Village ++ ": " ]
                        , span [] [ person.village |> Maybe.withDefault "" |> text ]
                        ]
                    ]
                ]
    in
    div
        [ class "item participant-view" ]
        [ div
            [ class "ui image" ]
            [ thumbnailImage typeForThumbnail person.avatarUrl person.name 120 120 ]
        , content
        ]<|MERGE_RESOLUTION|>--- conflicted
+++ resolved
@@ -113,27 +113,15 @@
 
         currentGroupsIds =
             participants
-<<<<<<< HEAD
                 |> Dict.values
-                |> List.map
-                    (\participant ->
-                        Dict.get participant.clinic data.clinics
-                            |> Maybe.map
-                                (\clinic ->
-                                    p [] [ text <| clinic.name ]
-                                )
-                            |> Maybe.withDefault (div [] [])
-=======
-                |> AllDict.values
                 |> List.map .clinic
 
         viewCurrentGroups =
             currentGroupsIds
                 |> List.filterMap
                     (\clinicId ->
-                        AllDictList.get clinicId data.clinics
+                        Dict.get clinicId data.clinics
                             |> Maybe.map .name
->>>>>>> c7325383
                     )
                 |> String.join ", "
                 |> text
@@ -141,66 +129,17 @@
                 |> div [ class "current-groups" ]
 
         viewGroupSelector =
-<<<<<<< HEAD
-            if Dict.isEmpty participants then
-                let
-                    emptyOption =
-                        option
-                            [ value ""
-                            , selected (model.assignToGroup == Nothing)
-                            ]
-                            [ text "" ]
-
-                    selector =
-                        data.clinics
-                            |> Dict.filter
-                                (\_ clinic ->
-                                    -- If both persons are assigned to a health
-                                    -- center, show the clinic if it is
-                                    -- assigned to one or the other.  If one of
-                                    -- the persons has no health center, show
-                                    -- all clinics.
-                                    Maybe.map2
-                                        (\hc1 hc2 ->
-                                            clinic.healthCenterId
-                                                == hc1
-                                                || clinic.healthCenterId
-                                                == hc2
-                                        )
-                                        data.person1.healthCenterId
-                                        data.person2.healthCenterId
-                                        |> Maybe.withDefault True
-                                )
-                            |> Dict.map
-                                (\clinicId clinic ->
-                                    option
-                                        [ value (fromEntityUuid clinicId)
-                                        , selected (model.assignToGroup == Just clinicId)
-                                        ]
-                                        [ text clinic.name ]
-                                )
-                            |> Dict.values
-                            |> (::) emptyOption
-                            |> select [ onInput AssignToClinicId ]
-                in
-                div [ class "ui form" ]
-                    [ div
-                        [ class "inline field" ]
-                        [ label [] [ text <| translate language Translate.AddToGroup ]
-                        , selector
-=======
             let
                 emptyOption =
                     option
                         [ value ""
                         , selected (model.assignToGroup == Nothing)
->>>>>>> c7325383
                         ]
                         [ text "" ]
 
                 selector =
                     data.clinics
-                        |> AllDictList.filter
+                        |> Dict.filter
                             (\clinicId clinic ->
                                 -- Clinic is not already selected.
                                 (not <| List.member clinicId currentGroupsIds)
@@ -221,7 +160,7 @@
                                             |> Maybe.withDefault True
                                        )
                             )
-                        |> AllDictList.map
+                        |> Dict.map
                             (\clinicId clinic ->
                                 option
                                     [ value (fromEntityUuid clinicId)
@@ -229,7 +168,7 @@
                                     ]
                                     [ text clinic.name ]
                             )
-                        |> AllDictList.values
+                        |> Dict.values
                         |> (::) emptyOption
                         |> select [ onInput AssignToClinicId ]
             in
