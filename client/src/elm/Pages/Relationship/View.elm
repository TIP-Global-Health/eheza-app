--- conflicted
+++ resolved
@@ -140,10 +140,7 @@
 
                     selector =
                         data.clinics
-<<<<<<< HEAD
-                            |> AllDictList.map
-=======
-                            |> EveryDictList.filter
+                            |> AllDictList.filter
                                 (\_ clinic ->
                                     -- If both persons are assigned to a health
                                     -- center, show the clinic if it is
@@ -161,8 +158,7 @@
                                         data.person2.healthCenterId
                                         |> Maybe.withDefault True
                                 )
-                            |> EveryDictList.map
->>>>>>> 80da6969
+                            |> AllDictList.map
                                 (\clinicId clinic ->
                                     option
                                         [ value (fromEntityUuid clinicId)
