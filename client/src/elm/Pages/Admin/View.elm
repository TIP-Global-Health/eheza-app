--- conflicted
+++ resolved
@@ -270,24 +270,6 @@
     ]
 
 
-<<<<<<< HEAD
-=======
-viewFormError : Language -> ( String, ErrorValue ValidationError ) -> Html msg
-viewFormError language ( path, error ) =
-    if path == clinicId then
-        -- We special-case this one because it's common, to get a nicer
-        -- customaized message
-        li [] [ text <| translate language Translate.PleaseSelectGroup ]
-
-    else
-        li []
-            [ text <| translate language <| Translate.FormField path
-            , text " "
-            , text <| translate language <| Translate.FormError error
-            ]
-
-
->>>>>>> 4dd9c615
 viewClinicList : Config.Model -> Language -> ModelBackend -> Model -> EveryDictList ClinicId Clinic -> ( NominalDate, EveryDictList SessionId Session ) -> List (Html Msg)
 viewClinicList config language backend model clinics ( _, futureSessions ) =
     let
