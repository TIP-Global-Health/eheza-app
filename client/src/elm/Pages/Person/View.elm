--- conflicted
+++ resolved
@@ -1,10 +1,5 @@
 module Pages.Person.View exposing (view, viewCreateForm)
 
-<<<<<<< HEAD
-=======
-import AllDict exposing (AllDict)
-import AllDictList
->>>>>>> c7325383
 import App.Model
 import AssocList as Dict exposing (Dict)
 import Backend.Clinic.Model exposing (Clinic)
@@ -35,13 +30,7 @@
 import Restful.Endpoint exposing (fromEntityId, fromEntityUuid, toEntityId)
 import Set
 import Translate exposing (Language, TranslationId, translate)
-<<<<<<< HEAD
 import Utils.Form exposing (getValueAsInt, isFormFieldSet, viewFormError)
-=======
-import Utils.EntityUuidDict as EntityUuidDict exposing (EntityUuidDict)
-import Utils.EntityUuidDictList as EntityUuidDictList exposing (EntityUuidDictList)
-import Utils.Form exposing (dateInput, getValueAsInt, isFormFieldSet, viewFormError)
->>>>>>> c7325383
 import Utils.GeoLocation exposing (GeoInfo, geoInfo, getGeoLocation)
 import Utils.Html exposing (script, thumbnailImage, viewLoading)
 import Utils.NominalDate exposing (renderDate)
@@ -87,38 +76,6 @@
         ]
 
 
-<<<<<<< HEAD
-viewRelationship : Language -> NominalDate -> ModelIndexedDb -> MyRelationship -> Html App.Model.Msg
-viewRelationship language currentDate db relationship =
-    let
-        relatedTo =
-            Dict.get relationship.relatedTo db.people
-                |> Maybe.withDefault NotAsked
-    in
-    div
-        [ class "ui unstackable items participants-list" ]
-        [ viewWebData language (viewParticipant language currentDate (Just relationship) relationship.relatedTo) identity relatedTo ]
-
-
-viewPmtctParticipant : Language -> Dict ClinicId Clinic -> PmtctParticipant -> Html App.Model.Msg
-viewPmtctParticipant language clinics participant =
-    let
-        content =
-            Dict.get participant.clinic clinics
-                |> Maybe.map
-                    (\clinic ->
-                        p [] [ text <| clinic.name ]
-                    )
-                |> Maybe.withDefault (div [] [])
-    in
-    div
-        [ class "item participant-view" ]
-        [ div
-            [ class "ui image" ]
-            [ div [] [] ]
-        , content
-        ]
-=======
 {-| We want to show other people related to this person, either because they
 have a `Relationship` or because they are paired in a group. So, we have this
 custom type to track those other persons.
@@ -127,42 +84,19 @@
     { relationship : Maybe ( RelationshipId, MyRelationship )
     , groups : List ( PmtctParticipantId, PmtctParticipant )
     }
->>>>>>> c7325383
 
 
 viewParticipantDetailsForm : Language -> NominalDate -> ModelIndexedDb -> PersonId -> Person -> Html App.Model.Msg
 viewParticipantDetailsForm language currentDate db id person =
     let
-<<<<<<< HEAD
-        viewFamilyMembers relationships =
-            relationships
-                |> Dict.map (always (viewRelationship language currentDate db))
-                |> Dict.values
-                |> div []
-
-        familyMembers =
-            Dict.get id db.relationshipsByPerson
-                |> Maybe.withDefault NotAsked
-                |> viewWebData language viewFamilyMembers identity
-
-        viewGroups ( clinics, groups_ ) =
-            groups_
-                |> Dict.map (always (viewPmtctParticipant language clinics))
-                |> Dict.values
-                |> div [ class "ui unstackable items participants-list" ]
-
-        groups =
-            Dict.get id db.participantsByPerson
-=======
         -- We re-organize our data about relatoinships and group participations
         -- so that we have one record per `OtherPerson`.
         relationshipsData =
-            AllDict.get id db.relationshipsByPerson
+            Dict.get id db.relationshipsByPerson
                 |> Maybe.withDefault NotAsked
 
         participationsData =
-            AllDict.get id db.participantsByPerson
->>>>>>> c7325383
+            Dict.get id db.participantsByPerson
                 |> Maybe.withDefault NotAsked
 
         addRelationshipToOtherPeople : RelationshipId -> MyRelationship -> EntityUuidDict PersonId OtherPerson -> EntityUuidDict PersonId OtherPerson
