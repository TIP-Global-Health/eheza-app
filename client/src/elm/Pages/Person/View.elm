--- conflicted
+++ resolved
@@ -29,11 +29,7 @@
         , allModesOfDelivery
         , allUbudehes
         )
-<<<<<<< HEAD
-import Backend.Person.Utils exposing (defaultIconForPerson, expectedAgeByPerson, isAdult, isPersonAnAdult)
-=======
-import Backend.Person.Utils exposing (expectedAgeByPerson, graduatingAgeInMonth, isAdult, isPersonAnAdult)
->>>>>>> 6c9b466c
+import Backend.Person.Utils exposing (defaultIconForPerson, expectedAgeByPerson, graduatingAgeInMonth, isAdult, isPersonAnAdult)
 import Backend.PmtctParticipant.Model exposing (PmtctParticipant)
 import Backend.Relationship.Model exposing (MyRelationship, Relationship)
 import Backend.Session.Utils exposing (getSession)
@@ -311,21 +307,12 @@
 viewOtherPerson : Language -> NominalDate -> Bool -> Initiator -> ModelIndexedDb -> PersonId -> ( PersonId, OtherPerson ) -> ( Dict ClinicId Clinic, Person ) -> Html App.Model.Msg
 viewOtherPerson language currentDate isChw initiator db relationMainId ( otherPersonId, otherPerson ) ( clinics, person ) =
     let
-<<<<<<< HEAD
         typeForThumbnail =
             defaultIconForPerson currentDate person
-=======
+
         isAdult =
             isPersonAnAdult currentDate person
                 |> Maybe.withDefault True
-
-        typeForThumbnail =
-            if isAdult then
-                "mother"
-
-            else
-                "child"
->>>>>>> 6c9b466c
 
         relationshipLabel =
             otherPerson.relationship
