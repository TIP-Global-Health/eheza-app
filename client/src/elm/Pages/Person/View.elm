module Pages.Person.View exposing (view, viewCreateEditForm, viewSelectInput, viewTextInput)

import App.Model exposing (GPSCoordinates)
import AssocList as Dict exposing (Dict)
import Backend.Clinic.Model exposing (Clinic, ClinicType(..))
import Backend.Entities exposing (..)
import Backend.IndividualEncounterParticipant.Model exposing (IndividualEncounterType(..))
import Backend.Measurement.Model exposing (Gender(..))
import Backend.Model exposing (ModelIndexedDb)
import Backend.Person.Form exposing (applyDefaultValuesForPerson, expectedAgeByForm)
import Backend.Person.Model
    exposing
        ( ExpectedAge(..)
        , ExpectedGender(..)
        , Initiator(..)
        , ParticipantDirectoryOperation(..)
        , Person
        , allEducationLevels
        , allHivStatuses
        , allMaritalStatuses
        , allModesOfDelivery
        , allUbudehes
        )
import Backend.Person.Utils
    exposing
        ( defaultIconForPerson
        , educationLevelToInt
        , expectedAgeByPerson
        , graduatingAgeInMonth
        , hivStatusToString
        , isAdult
        , isPersonAnAdult
        , maritalStatusToString
        , modeOfDeliveryToString
        , ubudeheToInt
        )
import Backend.PmtctParticipant.Model exposing (PmtctParticipant)
import Backend.PrenatalActivity.Model
import Backend.Relationship.Model exposing (MyRelationship)
import Backend.Session.Utils exposing (getSession)
import Backend.Utils exposing (gpsCoordinatesEnabled)
import Backend.Village.Utils exposing (getVillageById)
import Date exposing (Unit(..))
import DateSelector.SelectorPopup exposing (viewCalendarPopup)
import EverySet exposing (EverySet)
import Form exposing (Form)
import Form.Field
import Form.Input
import GeoLocation.Model exposing (GeoInfo, ReverseGeoInfo)
import GeoLocation.Utils exposing (..)
import Gizra.Html exposing (divKeyed, emptyNode, keyed, showMaybe)
import Gizra.NominalDate exposing (NominalDate, diffMonths, formatDDMMYYYY)
import Html exposing (..)
import Html.Attributes exposing (..)
import Html.Events exposing (..)
import Json.Decode
import Maybe.Extra exposing (isJust)
import Measurement.Decoder exposing (decodeDropZoneFile)
import Pages.Page exposing (Page(..), UserPage(..))
import Pages.Person.Model exposing (..)
import RemoteData exposing (RemoteData(..), WebData)
import Restful.Endpoint exposing (fromEntityUuid)
import Set
import SyncManager.Model exposing (Site(..), SiteFeature)
import Translate exposing (Language, TranslationId, translate)
import Utils.Form exposing (getValueAsInt, isFormFieldSet, viewFormError)
import Utils.Html exposing (thumbnailImage, viewLoading, viewModal)
import Utils.NominalDate exposing (renderDate)
import Utils.WebData exposing (viewError, viewWebData)


view : Language -> NominalDate -> Bool -> Initiator -> PersonId -> ModelIndexedDb -> Html App.Model.Msg
view language currentDate isChw initiator id db =
    let
        person =
            Dict.get id db.people
                |> Maybe.withDefault NotAsked

        headerName =
            person
                |> RemoteData.map .name
                |> RemoteData.withDefault (translate language Translate.Person ++ " " ++ fromEntityUuid id)
    in
    div
        [ class "page-person" ]
        [ viewHeader language initiator headerName
        , div
            [ class "ui full segment blue" ]
            [ viewWebData language (viewParticipantDetailsForm language currentDate isChw initiator db id) identity person
            ]
        ]


viewHeader : Language -> Initiator -> String -> Html App.Model.Msg
viewHeader language initiator name =
    let
        goBackPage =
            UserPage (PersonsPage Nothing initiator)
    in
    div
        [ class "ui basic segment head" ]
        [ h1
            [ class "ui header" ]
            [ text name ]
        , span
            [ class "link-back"
            , onClick <| App.Model.SetActivePage goBackPage
            ]
            [ span [ class "icon-back" ] []
            ]
        ]


{-| We want to show other people related to this person, either because they
have a `Relationship` or because they are paired in a group. So, we have this
custom type to track those other persons.
-}
type alias OtherPerson =
    { relationship : Maybe ( RelationshipId, MyRelationship )
    , groups : List ( PmtctParticipantId, PmtctParticipant )
    }


viewParticipantDetailsForm : Language -> NominalDate -> Bool -> Initiator -> ModelIndexedDb -> PersonId -> Person -> Html App.Model.Msg
viewParticipantDetailsForm language currentDate isChw initiator db id person =
    let
        -- We re-organize our data about relatoinships and group participations
        -- so that we have one record per `OtherPerson`.
        relationshipsData =
            Dict.get id db.relationshipsByPerson
                |> Maybe.withDefault NotAsked

        participationsData =
            Dict.get id db.participantsByPerson
                |> Maybe.withDefault NotAsked

        addRelationshipToOtherPeople : RelationshipId -> MyRelationship -> Dict PersonId OtherPerson -> Dict PersonId OtherPerson
        addRelationshipToOtherPeople relationshipId myRelationship accum =
            Dict.update myRelationship.relatedTo
                (\existing ->
                    Just
                        { relationship = Just ( relationshipId, myRelationship )
                        , groups =
                            Maybe.map .groups existing
                                |> Maybe.withDefault []
                        }
                )
                accum

        addParticipantToOtherPeople : PmtctParticipantId -> PmtctParticipant -> Dict PersonId OtherPerson -> Dict PersonId OtherPerson
        addParticipantToOtherPeople pmtctParticipantId pmtctParticipant accum =
            let
                otherParticipantId =
                    if pmtctParticipant.child == id then
                        pmtctParticipant.adult

                    else
                        pmtctParticipant.child
            in
            Dict.update otherParticipantId
                (\existing ->
                    Just
                        { relationship = Maybe.andThen .relationship existing
                        , groups =
                            Maybe.map .groups existing
                                |> Maybe.withDefault []
                                |> (::) ( pmtctParticipantId, pmtctParticipant )
                        }
                )
                accum

        otherPeople : WebData (Dict PersonId OtherPerson)
        otherPeople =
            RemoteData.append relationshipsData participationsData
                |> RemoteData.map
                    (\( relationships, participations ) ->
                        let
                            withParticipants =
                                Dict.foldl addParticipantToOtherPeople Dict.empty participations
                        in
                        Dict.foldl addRelationshipToOtherPeople withParticipants relationships
                    )

        viewOtherPeople people =
            people
                |> Dict.map
                    (\otherPersonId otherPerson ->
                        Dict.get otherPersonId db.people
                            |> Maybe.withDefault NotAsked
                            |> RemoteData.append db.clinics
                            |> viewWebData language (viewOtherPerson language currentDate isChw initiator db id ( otherPersonId, otherPerson )) identity
                    )
                |> Dict.values
                |> div [ class "ui unstackable items participants-list" ]

        isAdult =
            isPersonAnAdult currentDate person

        ( typeForAddFamilyMember, labelForAddFamilyMember ) =
            case isAdult of
                Just True ->
                    ( "child", Translate.AddChild )

                Just False ->
                    ( "mother", Translate.AddParentOrCaregiver )

                Nothing ->
                    ( "mother", Translate.AddFamilyMember )

        addFamilyMember =
            div [ class "ui unstackable items participants-list" ]
                [ div
                    [ class "item participant-view" ]
                    [ div
                        [ class "ui image" ]
                        [ span
                            [ class ("icon-participant add " ++ typeForAddFamilyMember)
                            , style "height" "120px"
                            , style "width" "120px"
                            ]
                            []
                        ]
                    , div
                        [ class "content" ]
                        [ div
                            [ class "details" ]
                            [ h2
                                [ class "ui header add-participant-label" ]
                                [ text <| translate language labelForAddFamilyMember ]
                            ]
                        , div
                            [ class "action" ]
                            [ div
                                [ class "add-participant-icon-wrapper"
                                , onClick <| App.Model.SetActivePage <| UserPage <| PersonsPage (Just id) initiator
                                ]
                                [ span [ class "add-participant-icon" ] [] ]
                            ]
                        ]
                    ]
                ]
    in
    div [ class "registration-page view" ]
        [ h3
            [ class "ui header" ]
            [ text <| translate language Translate.DemographicInformation ++ ": " ]
        , div
            [ class "ui unstackable items participants-list" ]
            [ viewPerson language currentDate initiator db id person ]
        , h3
            [ class "ui header" ]
            [ text <| translate language Translate.FamilyMembers ++ ": " ]
        , viewWebData language viewOtherPeople identity otherPeople
        , p [] []
        , addFamilyMember
        ]


viewPerson : Language -> NominalDate -> Initiator -> ModelIndexedDb -> PersonId -> Person -> Html App.Model.Msg
viewPerson language currentDate initiator db id person =
    let
        typeForThumbnail =
            defaultIconForPerson currentDate person

        action =
            if initiator == ParticipantDirectoryOrigin then
                div
                    [ class "action" ]
                    [ div
                        [ class "action-icon-wrapper" ]
                        [ span
                            [ class "action-icon edit"
                            , onClick <| App.Model.SetActivePage <| UserPage <| EditPersonPage id
                            ]
                            []
                        ]
                    ]

            else
                emptyNode

        content =
            div [ class "content" ]
                [ div
                    [ class "details" ]
                    [ h2
                        [ class "ui header" ]
                        [ text person.name ]
                    , p []
                        [ label [] [ text <| translate language Translate.DOB ++ ": " ]
                        , span []
                            [ person.birthDate
                                |> Maybe.map (renderDate language >> text)
                                |> showMaybe
                            ]
                        ]
                    , p []
                        [ label [] [ text <| translate language Translate.Village ++ ": " ]
                        , span [] [ text <| Maybe.withDefault "" person.village ]
                        ]
                    ]
                , action
                ]
    in
    div
        [ class "item participant-view" ]
        [ div
            [ class "ui image" ]
            [ thumbnailImage typeForThumbnail person.avatarUrl person.name 120 120 ]
        , content
        ]


viewOtherPerson : Language -> NominalDate -> Bool -> Initiator -> ModelIndexedDb -> PersonId -> ( PersonId, OtherPerson ) -> ( Dict ClinicId Clinic, Person ) -> Html App.Model.Msg
viewOtherPerson language currentDate isChw initiator db relationMainId ( otherPersonId, otherPerson ) ( clinics, person ) =
    let
        typeForThumbnail =
            defaultIconForPerson currentDate person

        relationshipLabel =
            otherPerson.relationship
                |> Maybe.map
                    (\( _, relationship ) ->
                        span
                            [ class "relationship" ]
                            [ text " ("
                            , text <| translate language <| Translate.MyRelatedBy relationship.relatedBy
                            , text ")"
                            ]
                    )
                |> Maybe.withDefault emptyNode

        ( groups, action ) =
            if isChw then
                ( emptyNode, emptyNode )

            else
                let
                    groupNames =
                        otherPerson.groups
                            |> List.map (\( _, group ) -> Dict.get group.clinic clinics)
                            |> List.filterMap (Maybe.map .name)
                            |> String.join ", "

                    viewGoToRelationshipPageArrow =
                        div
                            [ class "action" ]
                            [ div
                                [ class "action-icon-wrapper" ]
                                [ span
                                    [ class "action-icon forward"
                                    , onClick <| App.Model.SetActivePage <| UserPage <| RelationshipPage relationMainId otherPersonId initiator
                                    ]
                                    []
                                ]
                            ]
                in
                ( p []
                    [ label [] [ text <| translate language Translate.Groups ++ ": " ]
                    , span [] [ text groupNames ]
                    ]
                , case initiator of
                    ParticipantDirectoryOrigin ->
                        viewGoToRelationshipPageArrow

                    IndividualEncounterOrigin _ ->
                        -- For now, we do not use this page for individual encounters.
                        -- Those got their own dedicated page.
                        emptyNode

                    GroupEncounterOrigin sessionId ->
                        -- We show the arrow only when person does not yet
                        -- a participant of clinic to which initating session belongs.
                        -- Also, when person is a child, we examine clinic type and
                        -- age, to determine whether or not to show the arrow.
                        getSession sessionId db
                            |> Maybe.map
                                (\session ->
                                    let
                                        -- Allow any adult. Allow any child, when clinic type is
                                        -- Sorwathe/Achi. When clinic type is other, allow child
                                        -- with age lower than 26 month.
                                        isAdult =
                                            isPersonAnAdult currentDate person
                                                |> Maybe.withDefault True

                                        qualifiesByAge =
                                            isAdult || List.member session.clinicType [ Sorwathe, Achi ] || childAgeCondition

                                        -- When clinic type is not Sorwathe or Achi, we expect child age
                                        -- to be less than 26 month.
                                        childAgeCondition =
                                            person.birthDate
                                                |> Maybe.map (\birthDate -> diffMonths birthDate currentDate < graduatingAgeInMonth)
                                                |> Maybe.withDefault False

                                        alreadyParticipates =
                                            otherPerson.groups
                                                |> List.map (Tuple.second >> .clinic)
                                                |> List.member session.clinicId
                                    in
                                    if alreadyParticipates || not qualifiesByAge then
                                        emptyNode

                                    else
                                        viewGoToRelationshipPageArrow
                                )
                            |> Maybe.withDefault emptyNode

                    PrenatalNextStepsNewbornEnrolmentOrigin _ _ ->
                        -- We do not allow this actions when registering newborn child.
                        emptyNode

                    AcuteIllnessContactsTracingActivityOrigin _ ->
                        -- Not in use, as at Acute Ilness patient is created
                        -- from a dedicated form.
                        emptyNode
                )

        content =
            div [ class "content" ]
                [ div
                    [ class "details" ]
                    [ h2
                        [ class "ui header" ]
                        [ text person.name
                        , relationshipLabel
                        ]
                    , p []
                        [ label [] [ text <| translate language Translate.DOB ++ ": " ]
                        , span []
                            [ person.birthDate
                                |> Maybe.map (renderDate language >> text)
                                |> showMaybe
                            ]
                        ]
                    , p []
                        [ label [] [ text <| translate language Translate.Village ++ ": " ]
                        , span [] [ text <| Maybe.withDefault "" person.village ]
                        ]
                    , groups
                    ]
                , action
                ]
    in
    div
        [ class "item participant-view" ]
        [ div
            [ class "ui image" ]
            [ thumbnailImage typeForThumbnail person.avatarUrl person.name 120 120 ]
        , content
        ]


viewPhotoThumb : String -> Html any
viewPhotoThumb url =
    div []
        [ img
            [ src url
            , class "ui small image orientation"
            ]
            []
        ]


viewCreateEditForm :
    Language
    -> NominalDate
    -> Maybe GPSCoordinates
    -> Site
    -> EverySet SiteFeature
    -> GeoInfo
    -> ReverseGeoInfo
    -> Maybe VillageId
    -> Bool
    -> ParticipantDirectoryOperation
    -> Initiator
    -> Model
    -> ModelIndexedDb
    -> Html Msg
viewCreateEditForm language currentDate coordinates site features geoInfo reverseGeoInfo maybeVillageId isChw operation initiator model db =
    let
        formBeforeDefaults =
            model.form

        personId =
            case operation of
                CreatePerson maybePersonId ->
                    maybePersonId

                EditPerson personId_ ->
                    Just personId_

        -- When we create new person, this is a person that we want to associate
        -- new person with.
        -- When editing, this is the person that is being edited.
        maybeRelatedPerson =
            Maybe.andThen (\id -> Dict.get id db.people) personId
                |> Maybe.andThen RemoteData.toMaybe

        maybeVillage =
            Maybe.andThen (getVillageById db) maybeVillageId

        today =
            currentDate

        personForm =
            applyDefaultValuesForPerson currentDate
                site
                reverseGeoInfo
                maybeVillage
                isChw
                maybeRelatedPerson
                operation
                initiator
                formBeforeDefaults

        request =
            db.postPerson

        emptyOption =
            ( "", "" )

        originBasedSettings =
            case initiator of
                ParticipantDirectoryOrigin ->
                    let
                        goBackPage =
                            case operation of
                                CreatePerson _ ->
                                    UserPage <| PersonsPage personId initiator

                                EditPerson _ ->
                                    personId
                                        |> Maybe.map
                                            (\personId_ ->
                                                UserPage <| PersonPage personId_ initiator
                                            )
                                        |> Maybe.withDefault PinCodePage

                        expectedAge =
                            maybeRelatedPerson
                                |> Maybe.map
                                    (\related -> expectedAgeByPerson currentDate related operation)
                                -- If we don't have a related person, or don't know whether
                                -- that person is an adult, then we check whether a birthdate
                                -- has been entered into the form so far.
                                |> Maybe.withDefault (expectedAgeByForm currentDate personForm operation)

                        ( birthDateSelectorFrom, birthDateSelectorTo ) =
                            case operation of
                                -- When creating without relation, allow full dates range.
                                CreatePerson Nothing ->
                                    ( Date.add Years -60 currentDate, currentDate )

                                _ ->
                                    case expectedAge of
                                        ExpectChild ->
                                            ( Date.add Years -13 currentDate, currentDate )

                                        ExpectAdult ->
                                            ( Date.add Years -60 currentDate, Date.add Years -13 currentDate )

                                        ExpectAdultOrChild ->
                                            ( Date.add Years -60 currentDate, currentDate )
                    in
                    { goBackPage = goBackPage
                    , expectedAge = expectedAge
                    , expectedGender = ExpectMaleOrFemale
                    , birthDateSelectorFrom = birthDateSelectorFrom
                    , birthDateSelectorTo = birthDateSelectorTo
                    , title = Translate.People
                    }

                IndividualEncounterOrigin encounterType ->
                    case encounterType of
                        AcuteIllnessEncounter ->
                            { goBackPage = UserPage (IndividualEncounterParticipantsPage AcuteIllnessEncounter)
                            , expectedAge = expectedAgeByForm currentDate personForm operation
                            , expectedGender = ExpectMaleOrFemale
                            , birthDateSelectorFrom = Date.add Years -90 today
                            , birthDateSelectorTo = today
                            , title = Translate.People
                            }

                        AntenatalEncounter ->
                            { goBackPage = UserPage (IndividualEncounterParticipantsPage AntenatalEncounter)
                            , expectedAge = ExpectAdult
                            , expectedGender = ExpectFemale
                            , birthDateSelectorFrom = Date.add Years -45 today
                            , birthDateSelectorTo = Date.add Years -13 today
                            , title = Translate.People
                            }

                        ChildScoreboardEncounter ->
                            { goBackPage = UserPage (IndividualEncounterParticipantsPage ChildScoreboardEncounter)
                            , expectedAge = ExpectChild
                            , expectedGender = ExpectMaleOrFemale
                            , birthDateSelectorFrom = Date.add Years -2 today
                            , birthDateSelectorTo = Date.add Days -1 today
                            , title = Translate.People
                            }

                        HIVEncounter ->
                            { goBackPage = UserPage (IndividualEncounterParticipantsPage HIVEncounter)
                            , expectedAge = expectedAgeByForm currentDate personForm operation
                            , expectedGender = ExpectMaleOrFemale
                            , birthDateSelectorFrom = Date.add Years -120 today
                            , birthDateSelectorTo = today
                            , title = Translate.People
                            }

                        -- We do not have a direct access to Home Visit
                        -- encounter, since it resides under Nutrition menu.
                        -- Providing 'default' values, to satisfy compiler.
                        HomeVisitEncounter ->
                            { goBackPage = PinCodePage
                            , expectedAge = ExpectAdultOrChild
                            , expectedGender = ExpectMaleOrFemale
                            , birthDateSelectorFrom = Date.add Years -60 today
                            , birthDateSelectorTo = today
                            , title = Translate.People
                            }

                        NCDEncounter ->
                            { goBackPage = UserPage (IndividualEncounterParticipantsPage NCDEncounter)
                            , expectedAge = expectedAgeByForm currentDate personForm operation
                            , expectedGender = ExpectMaleOrFemale
                            , birthDateSelectorFrom = Date.add Years -90 today
                            , birthDateSelectorTo = Date.add Years -12 today
                            , title = Translate.People
                            }

                        NutritionEncounter ->
                            { goBackPage = UserPage (IndividualEncounterParticipantsPage NutritionEncounter)
                            , expectedAge = ExpectChild
                            , expectedGender = ExpectMaleOrFemale
                            , birthDateSelectorFrom = Date.add Years -5 today
                            , birthDateSelectorTo = today
                            , title = Translate.People
                            }

                        TuberculosisEncounter ->
                            { goBackPage = UserPage (IndividualEncounterParticipantsPage TuberculosisEncounter)
                            , expectedAge = expectedAgeByForm currentDate personForm operation
                            , expectedGender = ExpectMaleOrFemale
                            , birthDateSelectorFrom = Date.add Years -120 today
                            , birthDateSelectorTo = today
                            , title = Translate.People
                            }

                        WellChildEncounter ->
                            { goBackPage = UserPage (IndividualEncounterParticipantsPage WellChildEncounter)
                            , expectedAge = ExpectChild
                            , expectedGender = ExpectMaleOrFemale
                            , birthDateSelectorFrom = Date.add Years -13 today
                            , birthDateSelectorTo = today
                            , title = Translate.People
                            }

                        -- Note yet implemented. Providing 'default'
                        -- values, to satisfy compiler.
                        InmmunizationEncounter ->
                            { goBackPage = PinCodePage
                            , expectedAge = ExpectAdultOrChild
                            , expectedGender = ExpectMaleOrFemale
                            , birthDateSelectorFrom = Date.add Years -60 today
                            , birthDateSelectorTo = today
                            , title = Translate.People
                            }

                GroupEncounterOrigin sessionId ->
                    let
                        expectedAge =
                            maybeRelatedPerson
                                |> Maybe.map
                                    (\related -> expectedAgeByPerson currentDate related operation)
                                -- If we don't have a related person, or don't know whether
                                -- that person is an adult, then we check whether a birthdate
                                -- has been entered into the form so far.
                                |> Maybe.withDefault (expectedAgeByForm currentDate personForm operation)

                        ( birthDateSelectorFrom, birthDateSelectorTo ) =
                            case operation of
                                -- When creating with relation, limit child age
                                -- according to type of clinic to which session belongs.
                                CreatePerson (Just _) ->
                                    case expectedAge of
                                        ExpectChild ->
                                            let
                                                defaultMaximalAge =
                                                    Date.add Years -13 currentDate

                                                maximalAge =
                                                    getSession sessionId db
                                                        |> Maybe.map
                                                            (\session ->
                                                                if List.member session.clinicType [ Sorwathe, Achi ] then
                                                                    defaultMaximalAge

                                                                else
                                                                    Date.add Months (-1 * graduatingAgeInMonth) currentDate
                                                            )
                                                        |> Maybe.withDefault defaultMaximalAge
                                            in
                                            ( maximalAge, currentDate )

                                        ExpectAdult ->
                                            ( Date.add Years -60 currentDate, Date.add Years -13 currentDate )

                                        ExpectAdultOrChild ->
                                            ( Date.add Years -60 currentDate, currentDate )

                                _ ->
                                    ( Date.add Years -60 currentDate, currentDate )
                    in
                    { goBackPage = UserPage (PersonsPage personId initiator)
                    , expectedAge = expectedAge
                    , expectedGender = ExpectMaleOrFemale
                    , birthDateSelectorFrom = birthDateSelectorFrom
                    , birthDateSelectorTo = birthDateSelectorTo
                    , title = Translate.People
                    }

                PrenatalNextStepsNewbornEnrolmentOrigin _ encounterId ->
                    { goBackPage = UserPage (PrenatalActivityPage encounterId Backend.PrenatalActivity.Model.NextSteps)
                    , expectedAge = ExpectChild
                    , expectedGender = ExpectMaleOrFemale
                    , birthDateSelectorFrom = Date.add Years -3 today
                    , birthDateSelectorTo = today
                    , title = Translate.EnrolNewborn
                    }

                AcuteIllnessContactsTracingActivityOrigin _ ->
                    -- Not in use, as at Acute Ilness patient is created
                    -- from a dedicated form.
                    { goBackPage = PinCodePage
                    , expectedAge = ExpectAdultOrChild
                    , expectedGender = ExpectMaleOrFemale
                    , birthDateSelectorFrom = today
                    , birthDateSelectorTo = today
                    , title = Translate.People
                    }

        header =
            div [ class "ui basic segment head" ]
                [ h1
                    [ class "ui header" ]
                    [ text <| translate language originBasedSettings.title ]
                , span
                    [ class "link-back"
                    , onClick <| SetActivePage originBasedSettings.goBackPage
                    ]
                    [ span [ class "icon-back" ] []
                    ]
                ]

        errors =
            Form.getErrors personForm

        requestStatus =
            case request of
                Success _ ->
                    -- We only show the success message until you make changes.
                    if Set.isEmpty (Form.getChangedFields personForm) then
                        div
                            [ class "ui success message" ]
                            [ div [ class "header" ] [ text <| translate language Translate.Success ]
                            , div [] [ text <| translate language Translate.PersonHasBeenSaved ]
                            ]

                    else
                        emptyNode

                Failure err ->
                    div
                        [ class "ui warning message" ]
                        [ div [ class "header" ] [ text <| translate language Translate.BackendError ]
                        , viewError language err
                        ]

                Loading ->
                    viewLoading

                NotAsked ->
                    emptyNode

        birthDateEstimatedField =
            Form.getFieldAsBool Backend.Person.Form.birthDateEstimated personForm

        selectedBirthDate =
            Form.getFieldAsString Backend.Person.Form.birthDate personForm
                |> .value
                |> Maybe.andThen (Date.fromIsoString >> Result.toMaybe)

        birthDateForView =
            Maybe.map formatDDMMYYYY selectedBirthDate
                |> Maybe.withDefault ""

        dateSelectorConfig =
            { select = DateSelected operation initiator
            , close = SetDateSelectorState Nothing
            , dateFrom = originBasedSettings.birthDateSelectorFrom
            , dateTo = originBasedSettings.birthDateSelectorTo
            , dateDefault = Nothing
            }

        birthDateInput =
            div [ class "ui grid" ]
                [ div
                    [ class "six wide column" ]
                    []
                , div
                    [ class "seven wide column required" ]
                    [ text <| translate language Translate.DateOfBirth ++ ":"
                    , br [] []
                    , div
                        [ class "date-input field"
                        , onClick <| SetDateSelectorState (Just dateSelectorConfig)
                        ]
                        [ text birthDateForView ]
                    , viewModal <| viewCalendarPopup language model.dateSelectorPopupState selectedBirthDate
                    ]
                , div
                    [ class "three wide column" ]
                    [ text <| translate language Translate.Estimated ++ ":"
                    , br [] []
                    , Form.Input.checkboxInput birthDateEstimatedField
                        [ classList
                            [ ( "error", isJust birthDateEstimatedField.liveError )
                            , ( "field", True )
                            ]
                        ]
                        |> Html.map (MsgForm operation initiator)
                    ]
                ]

        genderInput =
            let
                genderField =
                    Form.getFieldAsString Backend.Person.Form.gender personForm

                label =
                    div [ class "six wide column required" ]
                        [ text <| translate language Translate.GenderLabel ++ ":" ]

                maleOption =
                    [ Form.Input.radioInput "male"
                        genderField
                        [ class "one wide column gender-input" ]
                    , div
                        [ class "three wide column" ]
                        [ text <| translate language (Translate.Gender Male) ]
                    ]

                femaleOption =
                    [ Form.Input.radioInput "female"
                        genderField
                        [ class "one wide column gender-input" ]
                    , div
                        [ class "three wide column" ]
                        [ text <| translate language (Translate.Gender Female) ]
                    ]

                options =
                    case originBasedSettings.expectedGender of
                        ExpectMale ->
                            maleOption

                        ExpectFemale ->
                            femaleOption

                        ExpectMaleOrFemale ->
                            maleOption ++ femaleOption
            in
            div [ class "ui grid" ] <|
                (label :: options)

        educationLevelOptions =
            allEducationLevels
                |> List.map
                    (\level ->
                        ( String.fromInt (educationLevelToInt level)
                        , translate language (Translate.LevelOfEducation level)
                        )
                    )
                |> (::) emptyOption

        maritalStatusOptions =
            allMaritalStatuses
                |> List.map
                    (\status ->
                        ( maritalStatusToString status
                        , translate language <| Translate.MaritalStatus status
                        )
                    )
                |> (::) emptyOption

        modeOfDeliveryOptions =
            allModesOfDelivery
                |> List.map
                    (\mode ->
                        ( modeOfDeliveryToString mode
                        , translate language <| Translate.ModeOfDelivery mode
                        )
                    )
                |> (::) emptyOption

        hivStatusOptions =
            allHivStatuses
                |> List.map
                    (\status ->
                        ( hivStatusToString status
                        , translate language <| Translate.HIVStatus status
                        )
                    )
                |> (::) emptyOption

        hmisNumberOptions =
            List.repeat 15 ""
                |> List.indexedMap
                    (\index _ ->
                        let
                            order =
                                index + 1

                            orderAsString =
                                if order < 10 then
                                    "0" ++ String.fromInt order

                                else
                                    String.fromInt order
                        in
                        ( orderAsString, orderAsString )
                    )
                |> (::) emptyOption

        photoUrl =
            Form.getFieldAsString Backend.Person.Form.photo personForm
                |> .value

        viewPhoto =
            divKeyed
                [ class "ui grid photo" ]
                [ Maybe.map viewPhotoThumb photoUrl
                    |> Maybe.Extra.toList
                    |> div [ class "eight wide column" ]
                    |> keyed "thumb"
                , div
                    [ id "dropzone"
                    , class "eight wide column dropzone"
                    , on "dropzonecomplete" (Json.Decode.map (DropZoneComplete operation initiator) decodeDropZoneFile)
                    ]
                    [ div
                        [ class "dz-message"
                        , attribute "data-dz-message" ""
                        ]
                        [ span
                            []
                            [ text <| translate language Translate.DropzoneDefaultMessage ]
                        ]
                    ]
                    |> keyed "dropzone"
                ]

        levelOfEducationInput =
            viewSelectInput language Translate.LevelOfEducationLabel educationLevelOptions Backend.Person.Form.educationLevel "ten" "select-input" True personForm

        maritalStatusInput =
            viewSelectInput language Translate.MaritalStatusLabel maritalStatusOptions Backend.Person.Form.maritalStatus "ten" "select-input" True personForm

        modeOfDeliveryInput =
            viewSelectInput language Translate.ModeOfDeliveryLabel modeOfDeliveryOptions Backend.Person.Form.modeOfDelivery "ten" "select-input" True personForm

        hivStatusInput =
            viewSelectInput language Translate.HIVStatusLabel hivStatusOptions Backend.Person.Form.hivStatus "ten" "select-input" False personForm

        numberOfChildrenUnder5Input =
            let
                options =
                    emptyOption
                        :: (List.repeat 5 "."
                                |> List.indexedMap (\index _ -> ( String.fromInt index, String.fromInt index ))
                           )
            in
            viewSelectInput language Translate.NumberOfChildrenUnder5 options Backend.Person.Form.numberOfChildren "ten" "select-input" False personForm

        hmisNumberInput =
            viewSelectInput language Translate.ChildHmisNumber hmisNumberOptions Backend.Person.Form.hmisNumber "ten" "select-input" False personForm

        firstNameInput =
            viewTextInput language Translate.FirstName Backend.Person.Form.firstName False personForm

        secondNameInput =
            viewTextInput language Translate.SecondName Backend.Person.Form.secondName True personForm

        nationalIdNumberInput =
            case site of
                SiteBurundi ->
                    viewTextInput language Translate.NationalIdNumber Backend.Person.Form.nationalIdNumber False personForm

                _ ->
                    viewNumberInput language Translate.NationalIdNumber Backend.Person.Form.nationalIdNumber False personForm

        demographicFields =
            viewPhoto
                :: (List.map (Html.map (MsgForm operation initiator)) <|
                        case site of
                            SiteBurundi ->
                                [ secondNameInput
                                , firstNameInput
                                , nationalIdNumberInput
                                ]

                            _ ->
                                [ firstNameInput
                                , secondNameInput
                                , nationalIdNumberInput
                                ]
                   )
                ++ [ birthDateInput ]
                ++ (List.map (Html.map (MsgForm operation initiator)) <|
                        case originBasedSettings.expectedAge of
                            ExpectAdult ->
                                [ genderInput
                                , hivStatusInput
                                , levelOfEducationInput
                                , maritalStatusInput
                                , numberOfChildrenUnder5Input
                                ]

                            ExpectChild ->
                                [ hmisNumberInput
                                , genderInput
                                , hivStatusInput
                                , modeOfDeliveryInput
                                ]

                            ExpectAdultOrChild ->
                                [ hmisNumberInput
                                , genderInput
                                , hivStatusInput
                                , levelOfEducationInput
                                , maritalStatusInput
                                , modeOfDeliveryInput
                                , numberOfChildrenUnder5Input
                                ]
                   )

        demographicSection =
            [ h3
                [ class "ui header" ]
                [ text <| translate language Translate.ParticipantDemographicInformation ++ ":" ]
            , demographicFields
                |> fieldset [ class "registration-form" ]
            ]

        -- Only field here is Ubudehe, and it's Rwanda specific.
        familyInformationSection =
            if site == SiteRwanda then
                let
                    familyInformationFields =
                        [ viewSelectInput language
                            Translate.FamilyUbudehe
                            ubudeheOptions
                            Backend.Person.Form.ubudehe
                            "ten"
                            "select-input"
                            False
                            personForm
                        ]

                    ubudeheOptions =
                        allUbudehes
                            |> List.map
                                (\ubudehe ->
                                    ( String.fromInt (ubudeheToInt ubudehe)
                                    , String.fromInt (ubudeheToInt ubudehe)
                                    )
                                )
                            |> (::) emptyOption
                in
                [ h3
                    [ class "ui header" ]
                    [ text <| translate language Translate.FamilyInformation ++ ":" ]
                , familyInformationFields
                    |> fieldset [ class "registration-form family-info" ]
                    |> Html.map (MsgForm operation initiator)
                ]

            else
                []

        geoLocationInputClass isDisabled =
            "select-input"
                ++ (if isDisabled then
                        " disabled"

                    else
                        ""
                   )

        isEditOperation =
            case operation of
                CreatePerson _ ->
                    False

                EditPerson _ ->
                    True

        addressSection =
            if isChw then
                []

            else
                [ h3 [ class "ui header" ]
                    [ text <| translate language Translate.AddressInformation ++ ":" ]
                , fieldset [ class "registration-form address-info" ]
                    [ viewProvince
                    , viewDistrict
                    , viewSector
                    , viewCell
                    , viewVillage
                    ]
                    |> Html.map (MsgForm operation initiator)
                ]

        gpsInfoSection =
            if gpsCoordinatesEnabled features && not isEditOperation then
                let
<<<<<<< HEAD
                    district =
                        Form.getFieldAsString Backend.Person.Form.district personForm

                    sector =
                        Form.getFieldAsString Backend.Person.Form.sector personForm

                    cell =
                        Form.getFieldAsString Backend.Person.Form.cell personForm

                    village =
                        Form.getFieldAsString Backend.Person.Form.village personForm

                    viewProvince =
                        let
                            options =
                                emptyOption
                                    :: geoLocationDictToOptions geoInfo.provinces

                            disabled =
                                isFormFieldSet district
                        in
                        viewSelectInput language
                            (resolveGeoSructureLabelLevel1 site)
                            options
                            Backend.Person.Form.province
                            "ten"
                            (geoLocationInputClass disabled)
                            True
                            personForm

                    viewDistrict =
                        let
                            province =
                                Form.getFieldAsString Backend.Person.Form.province personForm

                            options =
                                emptyOption
                                    :: (case getValueAsInt province of
                                            Nothing ->
                                                []

                                            Just provinceId ->
                                                geoInfo.districts
                                                    |> filterGeoLocationDictByParent provinceId
                                                    |> geoLocationDictToOptions
                                       )

                            disabled =
                                isFormFieldSet sector
                        in
                        viewSelectInput language
                            (resolveGeoSructureLabelLevel2 site)
                            options
                            Backend.Person.Form.district
                            "ten"
                            (geoLocationInputClass disabled)
                            True
                            personForm

                    viewSector =
                        let
                            options =
                                emptyOption
                                    :: (case getValueAsInt district of
                                            Nothing ->
                                                []

                                            Just districtId ->
                                                geoInfo.sectors
                                                    |> filterGeoLocationDictByParent districtId
                                                    |> geoLocationDictToOptions
                                       )

                            disabled =
                                isFormFieldSet cell
                        in
                        viewSelectInput language
                            (resolveGeoSructureLabelLevel3 site)
                            options
                            Backend.Person.Form.sector
                            "ten"
                            (geoLocationInputClass disabled)
                            True
                            personForm

                    viewCell =
                        let
                            options =
                                emptyOption
                                    :: (case getValueAsInt sector of
                                            Nothing ->
                                                []

                                            Just sectorId ->
                                                geoInfo.cells
                                                    |> filterGeoLocationDictByParent sectorId
                                                    |> geoLocationDictToOptions
                                       )

                            disabled =
                                isFormFieldSet village
                        in
                        viewSelectInput language
                            (resolveGeoSructureLabelLevel4 site)
                            options
                            Backend.Person.Form.cell
                            "ten"
                            (geoLocationInputClass disabled)
                            True
                            personForm

                    viewVillage =
                        let
                            disabled =
                                isEditOperation
                                    && (isAdult currentDate selectedBirthDate
                                            |> Maybe.map not
                                            |> Maybe.withDefault False
                                       )
                                    && isFormFieldSet village

                            options =
                                emptyOption
                                    :: (case getValueAsInt cell of
                                            Nothing ->
                                                []

                                            Just cellId ->
                                                geoInfo.villages
                                                    |> filterGeoLocationDictByParent cellId
                                                    |> geoLocationDictToOptions
                                       )
                        in
                        viewSelectInput language
                            (resolveGeoSructureLabelLevel5 site)
                            options
                            Backend.Person.Form.village
                            "ten"
                            (geoLocationInputClass disabled)
                            True
                            personForm

                    addressFields =
                        [ viewProvince
                        , viewDistrict
                        , viewSector
                        , viewCell
                        , viewVillage
                        ]
=======
                    sectionContent =
                        Maybe.map
                            (\coords ->
                                let
                                    saveGPSLocationField =
                                        Form.getFieldAsBool Backend.Person.Form.saveGPSLocation personForm
                                in
                                [ div [ class "ui grid" ]
                                    [ div [ class "six wide column" ]
                                        [ text <| translate language Translate.GPSLocation ++ ":" ]
                                    , div
                                        [ class "ten wide column" ]
                                        [ text <| String.fromFloat coords.latitude ++ " , " ++ String.fromFloat coords.longitude
                                        ]
                                    ]
                                , div [ class "ui grid" ]
                                    [ div [ class "eight wide column" ]
                                        [ text <| translate language Translate.GPSLocationSaveLabel ++ ":" ]
                                    , div
                                        [ class "three wide column" ]
                                        [ Form.Input.checkboxInput saveGPSLocationField
                                            [ class "field" ]
                                            |> Html.map (MsgForm operation initiator)
                                        ]
                                    ]
                                ]
                            )
                            coordinates
                            |> Maybe.withDefault []
>>>>>>> f58be38a
                in
                [ h3
                    [ class "ui header" ]
                    [ text <| translate language Translate.GPSInfo ++ ":" ]
                , fieldset [ class "registration-form gps-info" ]
                    sectionContent
                ]

            else
                []

        contactInformationSection =
            if originBasedSettings.expectedAge /= ExpectChild then
                [ h3
                    [ class "ui header" ]
                    [ text <| translate language Translate.ContactInformation ++ ":" ]
                , [ viewTextInput language Translate.TelephoneNumber Backend.Person.Form.phoneNumber False personForm ]
                    |> fieldset [ class "registration-form address-info" ]
                    |> Html.map (MsgForm operation initiator)
                ]

            else
                []

        healthCenterSection =
            if isChw then
                []

            else
                let
                    healthCenter =
                        Form.getFieldAsString Backend.Person.Form.healthCenter personForm

                    inputClass =
                        "select-input"
                            ++ (if isEditOperation && isFormFieldSet healthCenter then
                                    " disabled"

                                else
                                    ""
                               )

                    options =
                        emptyOption
                            :: (db.healthCenters
                                    |> RemoteData.map
                                        (\dict ->
                                            dict
                                                |> Dict.toList
                                                |> List.map
                                                    (\( id, healthCenter_ ) ->
                                                        ( fromEntityUuid id
                                                        , healthCenter_.name
                                                        )
                                                    )
                                                |> List.sortBy (\( _, name ) -> name)
                                        )
                                    |> RemoteData.withDefault []
                               )
                in
                [ h3
                    [ class "ui header" ]
                    [ text <| translate language Translate.RegistratingHealthCenter ++ ":" ]
                , [ viewSelectInput language Translate.HealthCenter options Backend.Person.Form.healthCenter "ten" inputClass True personForm ]
                    |> fieldset [ class "registration-form health-center" ]
                    |> Html.map (MsgForm operation initiator)
                ]

        submitButton =
            button
                [ classList
                    [ ( "ui button primary fluid", True )
                    , ( "loading", RemoteData.isLoading request )
                    , ( "disabled", RemoteData.isLoading request )
                    ]
                , type_ "submit"
                , onClick Form.Submit
                ]
                [ text <| translate language Translate.Save ]

        formContent =
            demographicSection
                ++ familyInformationSection
                ++ addressSection
                ++ gpsInfoSection
                ++ contactInformationSection
                ++ healthCenterSection
                ++ [ p [] []
                   , submitButton
                        |> Html.map (MsgForm operation initiator)

                   -- Note that these are hidden by deafult by semantic-ui ... the
                   -- class of the "form" controls whether they are shown.
                   , requestStatus
                   , div
                        [ class "ui error message" ]
                        [ div [ class "header" ] [ text <| translate language Translate.ValidationErrors ]
                        , List.map (viewFormError language) errors
                            |> ul []
                        ]
                   ]
    in
    div
        [ class "page-person-create" ]
        [ header
        , div
            [ class "ui full segment blue" ]
            [ div
                [ class "content" ]
                [ div
                    [ class "registration-page form" ]
                    [ div
                        [ classList
                            [ ( "ui form registration", True )
                            , ( "error", Form.isSubmitted personForm && not (List.isEmpty errors) )
                            , ( "success", RemoteData.isSuccess request )
                            , ( "warning", RemoteData.isFailure request )
                            ]
                        ]
                        formContent
                    ]
                ]
            ]
        ]


viewTextInput : Language -> TranslationId -> String -> Bool -> Form e a -> Html Form.Msg
viewTextInput language labelId fieldName isRequired form =
    viewFormInput language labelId Form.Input.textInput fieldName isRequired form


viewNumberInput : Language -> TranslationId -> String -> Bool -> Form e a -> Html Form.Msg
viewNumberInput language labelId fieldName isRequired form =
    viewFormInput language labelId (Form.Input.baseInput "number" Form.Field.String Form.Text) fieldName isRequired form


viewFormInput : Language -> TranslationId -> Form.Input.Input e String -> String -> Bool -> Form e a -> Html Form.Msg
viewFormInput language labelId formInput fieldName isRequired form =
    let
        field =
            Form.getFieldAsString fieldName form
    in
    div [ class "ui grid" ]
        [ div
            [ classList
                [ ( "six wide column", True )
                , ( "required", isRequired )
                ]
            ]
            [ text <| translate language labelId ++ ":" ]
        , div
            [ class "ten wide column" ]
            [ formInput field
                [ classList
                    [ ( "error", isJust field.liveError )
                    , ( "field", True )
                    ]
                , field.value
                    |> Maybe.withDefault ""
                    |> value
                ]
            ]
        ]


viewSelectInput :
    Language
    -> TranslationId
    -> List ( String, String )
    -> String
    -> String
    -> String
    -> Bool
    -> Form e a
    -> Html Form.Msg
viewSelectInput language labelId options fieldName width inputClass isRequired form =
    let
        field =
            Form.getFieldAsString fieldName form
    in
    div [ class "ui grid" ]
        [ div
            [ classList
                [ ( "six wide column", True )
                , ( "required", isRequired )
                ]
            ]
            [ text <| translate language labelId ++ ":" ]
        , div
            [ class <| width ++ " wide column" ]
            [ Form.Input.selectInput options
                field
                [ classList
                    [ ( inputClass, True )
                    , ( "field", True )
                    , ( "error", isJust field.liveError )
                    ]
                ]
            ]
        ]<|MERGE_RESOLUTION|>--- conflicted
+++ resolved
@@ -1113,22 +1113,7 @@
                 []
 
             else
-                [ h3 [ class "ui header" ]
-                    [ text <| translate language Translate.AddressInformation ++ ":" ]
-                , fieldset [ class "registration-form address-info" ]
-                    [ viewProvince
-                    , viewDistrict
-                    , viewSector
-                    , viewCell
-                    , viewVillage
-                    ]
-                    |> Html.map (MsgForm operation initiator)
-                ]
-
-        gpsInfoSection =
-            if gpsCoordinatesEnabled features && not isEditOperation then
                 let
-<<<<<<< HEAD
                     district =
                         Form.getFieldAsString Backend.Person.Form.district personForm
 
@@ -1270,15 +1255,22 @@
                             (geoLocationInputClass disabled)
                             True
                             personForm
-
-                    addressFields =
-                        [ viewProvince
-                        , viewDistrict
-                        , viewSector
-                        , viewCell
-                        , viewVillage
-                        ]
-=======
+                in
+                [ h3 [ class "ui header" ]
+                    [ text <| translate language Translate.AddressInformation ++ ":" ]
+                , fieldset [ class "registration-form address-info" ]
+                    [ viewProvince
+                    , viewDistrict
+                    , viewSector
+                    , viewCell
+                    , viewVillage
+                    ]
+                    |> Html.map (MsgForm operation initiator)
+                ]
+
+        gpsInfoSection =
+            if gpsCoordinatesEnabled features && not isEditOperation then
+                let
                     sectionContent =
                         Maybe.map
                             (\coords ->
@@ -1308,7 +1300,6 @@
                             )
                             coordinates
                             |> Maybe.withDefault []
->>>>>>> f58be38a
                 in
                 [ h3
                     [ class "ui header" ]
