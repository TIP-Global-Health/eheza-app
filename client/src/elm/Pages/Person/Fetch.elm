module Pages.Person.Fetch exposing (fetch, fetchForCreateOrEdit)

<<<<<<< HEAD
=======
import AssocList as Dict
>>>>>>> 5307bcdc
import Backend.Entities exposing (..)
import Backend.Model exposing (ModelIndexedDb, MsgIndexedDb(..))
import EveryDict
import EveryDictList
import EverySet
import RemoteData exposing (RemoteData(..))


fetch : PersonId -> ModelIndexedDb -> List MsgIndexedDb
fetch id db =
    let
<<<<<<< HEAD
        familyMembers =
            EveryDict.get id db.relationshipsByPerson
                |> Maybe.withDefault NotAsked
                |> RemoteData.map (EveryDictList.values >> List.map (.relatedTo >> FetchPerson))
                |> RemoteData.withDefault []

=======
>>>>>>> 5307bcdc
        addParticipants participant accum =
            -- We add them both, and then as a final step remove the id itself,
            -- since we'll fetch that anyway.
            accum
                |> EverySet.insert participant.child
                |> EverySet.insert participant.adult
                >> EverySet.remove id

        -- We also need to fetch the person data for the other half of
        -- participant pairings even if not a family member.
        participantMembers =
<<<<<<< HEAD
            EveryDict.get id db.participantsByPerson
                |> Maybe.withDefault NotAsked
                |> RemoteData.map
                    (EveryDict.values
=======
            Dict.get id db.participantsByPerson
                |> Maybe.withDefault NotAsked
                |> RemoteData.map
                    (Dict.values
>>>>>>> 5307bcdc
                        >> List.foldl addParticipants EverySet.empty
                        >> EverySet.toList
                        >> List.map FetchPerson
                    )
                |> RemoteData.withDefault []
    in
    fetchFamilyMembers id db
        ++ participantMembers
        ++ [ FetchPerson id
           , FetchRelationshipsForPerson id
           , FetchParticipantsForPerson id
           , FetchClinics
           ]


fetchForCreateOrEdit : Maybe PersonId -> ModelIndexedDb -> List MsgIndexedDb
fetchForCreateOrEdit related db =
    FetchHealthCenters
        :: (related
                |> Maybe.map
                    (\id -> FetchPerson id :: fetchFamilyMembers id db)
                |> Maybe.withDefault []
           )


fetchFamilyMembers : PersonId -> ModelIndexedDb -> List MsgIndexedDb
fetchFamilyMembers id db =
    Dict.get id db.relationshipsByPerson
        |> Maybe.withDefault NotAsked
        |> RemoteData.map (Dict.values >> List.map (.relatedTo >> FetchPerson))
        |> RemoteData.withDefault []<|MERGE_RESOLUTION|>--- conflicted
+++ resolved
@@ -1,9 +1,6 @@
 module Pages.Person.Fetch exposing (fetch, fetchForCreateOrEdit)
 
-<<<<<<< HEAD
-=======
 import AssocList as Dict
->>>>>>> 5307bcdc
 import Backend.Entities exposing (..)
 import Backend.Model exposing (ModelIndexedDb, MsgIndexedDb(..))
 import EveryDict
@@ -15,15 +12,6 @@
 fetch : PersonId -> ModelIndexedDb -> List MsgIndexedDb
 fetch id db =
     let
-<<<<<<< HEAD
-        familyMembers =
-            EveryDict.get id db.relationshipsByPerson
-                |> Maybe.withDefault NotAsked
-                |> RemoteData.map (EveryDictList.values >> List.map (.relatedTo >> FetchPerson))
-                |> RemoteData.withDefault []
-
-=======
->>>>>>> 5307bcdc
         addParticipants participant accum =
             -- We add them both, and then as a final step remove the id itself,
             -- since we'll fetch that anyway.
@@ -35,17 +23,10 @@
         -- We also need to fetch the person data for the other half of
         -- participant pairings even if not a family member.
         participantMembers =
-<<<<<<< HEAD
-            EveryDict.get id db.participantsByPerson
-                |> Maybe.withDefault NotAsked
-                |> RemoteData.map
-                    (EveryDict.values
-=======
             Dict.get id db.participantsByPerson
                 |> Maybe.withDefault NotAsked
                 |> RemoteData.map
                     (Dict.values
->>>>>>> 5307bcdc
                         >> List.foldl addParticipants EverySet.empty
                         >> EverySet.toList
                         >> List.map FetchPerson
