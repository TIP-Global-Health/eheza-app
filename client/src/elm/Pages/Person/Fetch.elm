--- conflicted
+++ resolved
@@ -2,12 +2,9 @@
 
 import Backend.Entities exposing (..)
 import Backend.Model exposing (ModelIndexedDb, MsgIndexedDb(..))
-<<<<<<< HEAD
 import EveryDict
 import EveryDictList
-=======
 import EverySet
->>>>>>> 4c885261
 import RemoteData exposing (RemoteData(..))
 
 
