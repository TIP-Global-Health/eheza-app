--- conflicted
+++ resolved
@@ -3,17 +3,10 @@
 import App.Model
 import AssocList as Dict exposing (Dict)
 import Backend.Entities exposing (PersonId)
-<<<<<<< HEAD
-import Backend.Model
-import Backend.Person.Form exposing (ExpectedAge(..), birthDate, validatePerson)
-import Backend.Person.Model exposing (Person)
-import EveryDict exposing (EveryDict)
-=======
 import Backend.Model exposing (ModelIndexedDb)
 import Backend.Person.Form exposing (PersonForm, applyDefaultValues, birthDate, validatePerson)
 import Backend.Person.Model exposing (ExpectedAge(..), ParticipantDirectoryOperation(..), Person)
 import Date
->>>>>>> 5307bcdc
 import Form
 import Form.Field
 import Gizra.NominalDate exposing (NominalDate, formatYYYYMMDD, fromLocalDateTime)
@@ -22,17 +15,10 @@
 import RemoteData exposing (RemoteData(..), WebData)
 
 
-<<<<<<< HEAD
-update : NominalDate -> Msg -> EveryDict PersonId (WebData Person) -> Model -> ( Model, Cmd Msg, List App.Model.Msg )
-update currentDate msg people model =
-    case msg of
-        MsgForm relation initiator subMsg ->
-=======
 update : NominalDate -> Msg -> ModelIndexedDb -> Model -> ( Model, Cmd Msg, List App.Model.Msg )
 update currentDate msg db model =
     case msg of
-        MsgForm operation subMsg ->
->>>>>>> 5307bcdc
+        MsgForm operation initiator subMsg ->
             let
                 relation =
                     case operation of
@@ -44,11 +30,7 @@
 
                 related =
                     relation
-<<<<<<< HEAD
-                        |> Maybe.andThen (\personId -> EveryDict.get personId people)
-=======
                         |> Maybe.andThen (\personId -> Dict.get personId db.people)
->>>>>>> 5307bcdc
                         |> Maybe.andThen RemoteData.toMaybe
 
                 newForm =
@@ -57,24 +39,6 @@
                 appMsgs =
                     case subMsg of
                         Form.Submit ->
-<<<<<<< HEAD
-                            Form.getOutput model.form
-                                |> Maybe.map
-                                    (\person ->
-                                        [ person
-                                            |> Backend.Model.PostPerson relation initiator
-                                            |> App.Model.MsgIndexedDb
-                                        ]
-                                    )
-                                -- If we submit, but can't actually submit,
-                                -- then change the request status to
-                                -- `NotAsked` (to reset network errors
-                                -- etc.)
-                                |> Maybe.withDefault
-                                    [ Backend.Model.HandlePostedPerson relation initiator NotAsked
-                                        |> App.Model.MsgIndexedDb
-                                    ]
-=======
                             case operation of
                                 CreatePerson _ ->
                                     model.form
@@ -82,7 +46,7 @@
                                         |> Maybe.map
                                             (\person ->
                                                 [ person
-                                                    |> Backend.Model.PostPerson relation
+                                                    |> Backend.Model.PostPerson relation initiator
                                                     |> App.Model.MsgIndexedDb
                                                 ]
                                             )
@@ -91,7 +55,7 @@
                                         -- `NotAsked` (to reset network errors
                                         -- etc.)
                                         |> Maybe.withDefault
-                                            [ Backend.Model.HandlePostedPerson relation NotAsked
+                                            [ Backend.Model.HandlePostedPerson relation initiator NotAsked
                                                 |> App.Model.MsgIndexedDb
                                             ]
 
@@ -117,7 +81,6 @@
                                         -- We should never get here, because when editing,
                                         -- we always have the ID of person being edited.
                                         |> Maybe.withDefault []
->>>>>>> 5307bcdc
 
                         _ ->
                             []
@@ -127,20 +90,12 @@
             , appMsgs
             )
 
-<<<<<<< HEAD
-        DropZoneComplete relation initiator result ->
-=======
-        DropZoneComplete operation result ->
->>>>>>> 5307bcdc
+        DropZoneComplete operation initiator result ->
             let
                 subMsg =
                     Form.Input Backend.Person.Form.photo Form.Text (Form.Field.String result.url)
             in
-<<<<<<< HEAD
-            update currentDate (MsgForm relation initiator subMsg) people model
-=======
-            update currentDate (MsgForm operation subMsg) db model
->>>>>>> 5307bcdc
+            update currentDate (MsgForm operation initiator subMsg) db model
 
         ResetCreateForm ->
             ( Pages.Person.Model.emptyCreateModel
@@ -166,21 +121,13 @@
             , []
             )
 
-<<<<<<< HEAD
-        DateSelected relation initiator date ->
-=======
-        DateSelected operation date ->
->>>>>>> 5307bcdc
+        DateSelected operation initiator date ->
             let
                 dateAsString =
                     Date.format "yyyy-MM-dd" date
 
                 setFieldMsg =
-<<<<<<< HEAD
-                    Form.Input birthDate Form.Text (Form.Field.String dateAsString) |> MsgForm relation initiator
-=======
-                    Form.Input birthDate Form.Text (Form.Field.String dateAsString) |> MsgForm operation
->>>>>>> 5307bcdc
+                    Form.Input birthDate Form.Text (Form.Field.String dateAsString) |> MsgForm operation initiator
             in
             update currentDate setFieldMsg db model
 
