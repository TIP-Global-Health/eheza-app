--- conflicted
+++ resolved
@@ -5,12 +5,8 @@
 import Backend.Model exposing (ModelIndexedDb)
 import Backend.Nurse.Model exposing (Nurse)
 import Backend.ResilienceMessage.Model exposing (ResilienceMessage)
-<<<<<<< HEAD
 import Backend.ResilienceMessage.Utils exposing (emptyMessagesDict, generateEmptyMessagesByProgramStartDate)
-import Backend.ResilienceSurvey.Model exposing (ResilienceSurveyQuestion(..))
-=======
 import Backend.ResilienceSurvey.Model exposing (ResilienceSurveyQuestion(..), ResilienceSurveyType(..))
->>>>>>> 6dd13b5e
 import Date exposing (Unit(..))
 import Gizra.NominalDate exposing (NominalDate)
 import Pages.MessagingCenter.Model exposing (SurveyForm, SurveyScoreDialogState(..))
@@ -27,21 +23,6 @@
     ]
 
 
-<<<<<<< HEAD
-generateInboxMessages : NominalDate -> NominalDate -> Dict String ResilienceMessage -> Dict String ResilienceMessage
-generateInboxMessages currentDate programStartDate recordedMessage =
-    generateEmptyMessagesByProgramStartDate currentDate programStartDate
-        |> Dict.foldl
-            (\key value accum ->
-                Dict.get key recordedMessage
-                    |> Maybe.map
-                        (\recordedValue ->
-                            Dict.insert key recordedValue accum
-                        )
-                    |> Maybe.withDefault (Dict.insert key value accum)
-            )
-            Dict.empty
-=======
 adoptionSurveyQuestions : List ResilienceSurveyQuestion
 adoptionSurveyQuestions =
     [ ResilienceSurveyQuestion1
@@ -59,11 +40,19 @@
     ]
 
 
-resolveNumberOfUnreadMessages : Time.Posix -> NominalDate -> NurseId -> Nurse -> ModelIndexedDb -> Int
-resolveNumberOfUnreadMessages currentTime currentDate nurseId nurse db =
-    resolveUnreadMessages currentTime currentDate nurseId nurse db
-        |> Dict.size
->>>>>>> 6dd13b5e
+generateInboxMessages : NominalDate -> NominalDate -> Dict String ResilienceMessage -> Dict String ResilienceMessage
+generateInboxMessages currentDate programStartDate recordedMessage =
+    generateEmptyMessagesByProgramStartDate currentDate programStartDate
+        |> Dict.foldl
+            (\key value accum ->
+                Dict.get key recordedMessage
+                    |> Maybe.map
+                        (\recordedValue ->
+                            Dict.insert key recordedValue accum
+                        )
+                    |> Maybe.withDefault (Dict.insert key value accum)
+            )
+            Dict.empty
 
 
 resolveNumberOfUnreadMessages : Time.Posix -> NominalDate -> Nurse -> Int
@@ -102,31 +91,7 @@
                 message.nextReminder
                 |> -- No reminder set but read time was set =>
                    -- messages was read.
-<<<<<<< HEAD
                    Maybe.withDefault False
-=======
-                   Maybe.withDefault False
-
-
-resolveInboxMessages : NominalDate -> NominalDate -> NurseId -> ModelIndexedDb -> Dict ResilienceMessageId ResilienceMessage
-resolveInboxMessages currentDate programStartDate nurseId db =
-    Dict.get nurseId db.resilienceMessagesByNurse
-        |> Maybe.andThen RemoteData.toMaybe
-        |> Maybe.map
-            (Dict.filter
-                (\_ message ->
-                    Date.compare currentDate (Date.add Days (message.displayDay - 1) programStartDate) == GT
-                )
-            )
-        |> Maybe.withDefault Dict.empty
-
-
-resolveInboxMessagesProgramNotStarted : NominalDate -> NurseId -> ModelIndexedDb -> Dict ResilienceMessageId ResilienceMessage
-resolveInboxMessagesProgramNotStarted currentDate nurseId db =
-    Dict.get nurseId db.resilienceMessagesByNurse
-        |> Maybe.andThen RemoteData.toMaybe
-        |> Maybe.map (Dict.filter (\_ message -> message.displayDay == 0))
-        |> Maybe.withDefault Dict.empty
 
 
 surveyQuestionsAnswered : ResilienceSurveyType -> SurveyForm -> Bool
@@ -150,5 +115,4 @@
             QuarterlySurveyScore score
 
         ResilienceSurveyAdoption ->
-            AdoptionSurveyScore score
->>>>>>> 6dd13b5e
+            AdoptionSurveyScore score