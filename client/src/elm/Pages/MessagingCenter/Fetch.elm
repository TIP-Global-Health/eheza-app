--- conflicted
+++ resolved
@@ -7,10 +7,5 @@
 
 
 fetch : NominalDate -> NurseId -> ModelIndexedDb -> List MsgIndexedDb
-<<<<<<< HEAD
-fetch currentDate nurseId db =
-    []
-=======
 fetch =
-    Pages.Wellbeing.Fetch.fetch
->>>>>>> af5e5b61
+    Pages.Wellbeing.Fetch.fetch