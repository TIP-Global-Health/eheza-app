--- conflicted
+++ resolved
@@ -520,24 +520,13 @@
                             head
                         ]
             in
-<<<<<<< HEAD
             div [ class "title-wrapper" ]
                 [ plainTitle
                 , div
-                    [ class "options"
+                    [ class "icon-options"
                     , onClick <| SetMessageOptionsDialogState <| Just <| MessageOptionsStateMain ( messageId, message )
-=======
-            if viewOptions then
-                div [ class "title-wrapper" ]
-                    [ plainTitle
-                    , div
-                        [ class "icon-options"
-                        , onClick <| SetMessageOptionsDialogState <| Just <| MessageOptionsStateMain ( messageId, message )
-                        ]
-                        []
->>>>>>> 8cc3a027
-                    ]
-                    [ text "OP" ]
+                    ]
+                    []
                 ]
     in
     div
