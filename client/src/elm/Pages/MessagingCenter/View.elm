--- conflicted
+++ resolved
@@ -1090,7 +1090,7 @@
                                 in
                                 [ button
                                     [ class "ui fluid button cyan"
-                                    , onClick <| ToggleMessageRead nurseId messageId message isRead
+                                    , onClick <| ToggleMessageRead messageId nurseId nurse isRead
                                     ]
                                     [ img [ src "assets/images/envelope.svg" ] []
                                     , text <| translate language <| Translate.ReadToggle isRead
@@ -1099,23 +1099,6 @@
                         in
                         readUnread ++ favoriteUnfavorite ++ reminder
 
-<<<<<<< HEAD
-=======
-                readUnread =
-                    let
-                        isRead =
-                            tab /= TabUnread
-                    in
-                    [ button
-                        [ class "ui fluid button cyan"
-                        , onClick <| ToggleMessageRead messageId nurseId nurse isRead
-                        ]
-                        [ img [ src "assets/images/envelope.svg" ] []
-                        , text <| translate language <| Translate.ReadToggle isRead
-                        ]
-                    ]
-
->>>>>>> e7e9dcbb
                 favoriteUnfavorite =
                     [ button
                         [ class "ui fluid button purple"
