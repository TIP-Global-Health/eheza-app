--- conflicted
+++ resolved
@@ -503,22 +503,11 @@
                             head
                         ]
             in
-<<<<<<< HEAD
             div [ class "title-wrapper" ]
                 [ plainTitle
                 , div
                     [ class "options"
-                    , onClick messageClickedAction
-=======
-            if viewOptions then
-                div [ class "title-wrapper" ]
-                    [ plainTitle
-                    , div
-                        [ class "options"
-                        , onClick <| SetMessageOptionsDialogState <| Just <| MessageOptionsStateMain ( messageId, message )
-                        ]
-                        [ text "OP" ]
->>>>>>> 771f5a4a
+                    , onClick <| SetMessageOptionsDialogState <| Just <| MessageOptionsStateMain ( messageId, message )
                     ]
                     [ text "OP" ]
                 ]
