--- conflicted
+++ resolved
@@ -66,20 +66,13 @@
                 AttendancePage ->
                     Pages.Attendance.View.view language session
 
-<<<<<<< HEAD
-            ProgressReportPage childId ->
-                Pages.ProgressReport.View.view language zscores childId session
-
-            MotherPage motherId ->
-                EveryDict.get motherId model.motherPages
-                    |> Maybe.withDefault Pages.Participant.Model.emptyModel
-                    |> Pages.Participant.View.viewMother language motherId session
-                    |> Html.map (MsgMother motherId)
-=======
                 ParticipantsPage ->
                     model.sessionPages.participantsPage
                         |> Pages.Participants.View.view language session
                         |> Html.map MsgParticipants
+
+                ProgressReportPage childId ->
+                    Pages.ProgressReport.View.view language zscores childId session
 
                 ChildPage childId ->
                     EveryDict.get childId model.sessionPages.childPages
@@ -92,7 +85,6 @@
                         |> Maybe.withDefault Pages.Participant.Model.emptyModel
                         |> Pages.Participant.View.viewMother language motherId session
                         |> Html.map (MsgMother motherId)
->>>>>>> cddd5938
 
 
 viewClosedSession : Language -> EditableSession -> Html MsgSession
