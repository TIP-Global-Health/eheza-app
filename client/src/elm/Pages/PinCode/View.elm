--- conflicted
+++ resolved
@@ -175,9 +175,21 @@
                             , span [ class "text" ] [ text <| translate language Translate.GroupAssessment ]
                             , span [ class "icon-back" ] []
                             ]
+
+                    prenatalEncounterButton =
+                        let
+                            uuid =
+                                toEntityUuid "0eca8ae5-f016-5fca-8214-c202e5acbe1c"
+                        in
+                        button
+                            [ class "ui fluid primary button"
+                            , onClick <| SendOutMsg <| SetActivePage <| UserPage <| PrenatalEncounterPage uuid
+                            ]
+                            [ text <| translate language Translate.PrenatalEncounter ]
                 in
                 [ p [] [ text <| translate language Translate.WhatDoYouWantToDo ]
                 , groupAssessmentButton
+                , prenatalEncounterButton
                 ]
 
             MainMenu ->
@@ -190,28 +202,6 @@
                             , text <| ": " ++ nurse.name
                             ]
 
-<<<<<<< HEAD
-        prenatalEncounterButton =
-            let
-                uuid =
-                    toEntityUuid "0eca8ae5-f016-5fca-8214-c202e5acbe1c"
-            in
-            button
-                [ class "ui fluid primary button"
-                , onClick <| SendOutMsg <| SetActivePage <| UserPage <| PrenatalEncounterPage uuid
-                ]
-                [ text <| translate language Translate.PrenatalEncounter ]
-
-        logoutButton =
-            button
-                [ class "ui button logout"
-                , onClick HandleLogoutClicked
-                ]
-                [ Translate.LoginPhrase Translate.Logout
-                    |> translate language
-                    |> text
-                ]
-=======
                     healthCenterName =
                         healthCenterId
                             |> Maybe.andThen
@@ -226,7 +216,6 @@
                                         [ text healthCenter.name ]
                                 )
                             |> Maybe.withDefault emptyNode
->>>>>>> 8bde1787
 
                     deviceStatusButton =
                         button
@@ -262,16 +251,6 @@
                 , deviceStatusButton
                 , logoutButton
                 ]
-<<<<<<< HEAD
-    in
-    [ loggedInAs
-    , deviceStatusButton
-    , selectClinicButton
-    , registerParticipantButton
-    , prenatalEncounterButton
-    , logoutButton
-    ]
-=======
 
     else
         let
@@ -296,5 +275,4 @@
             :: (filteredHealthCenters
                     |> List.map selectHealthCenterButton
                     |> List.append [ logoutButton ]
-               )
->>>>>>> 8bde1787
+               )