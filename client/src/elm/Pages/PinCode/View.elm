--- conflicted
+++ resolved
@@ -185,7 +185,6 @@
                     ]
                     [ text <| translate language Translate.Clinical ]
 
-<<<<<<< HEAD
             dashboardButton =
                 healthCenterId
                     |> Maybe.andThen
@@ -208,10 +207,7 @@
                         )
                     |> Maybe.withDefault emptyNode
 
-            registerParticipantButton =
-=======
             participantDirectoryButton =
->>>>>>> 1f12cba3
                 button
                     [ class "ui primary button"
                     , onClick <| SendOutMsg <| SetActivePage <| UserPage <| PersonsPage Nothing
@@ -221,44 +217,21 @@
         [ loggedInAs
         , viewLocationName nurse ( healthCenterId, villageId ) db
         , clinicalButton
-<<<<<<< HEAD
-        , registerParticipantButton
+        , participantDirectoryButton
         , dashboardButton
-=======
-        , participantDirectoryButton
->>>>>>> 1f12cba3
         , deviceStatusButton
         , logoutButton
         ]
 
     else
         let
-<<<<<<< HEAD
-            filteredHealthCenters =
-                case db.healthCenters of
-                    Success healthCenters ->
-                        healthCenters
-                            |> Dict.filter (\uuid _ -> EverySet.member uuid nurse.healthCenters)
-                            |> Dict.toList
-                            -- Reverse now because we are reversing again when adding the "logout" button.
-                            |> List.reverse
-=======
             locationOptions =
                 if isCommunityHealthWorker nurse then
                     selectVillageOptions language nurse db
->>>>>>> 1f12cba3
 
                 else
                     selectHeathCenterOptions language nurse db
         in
-<<<<<<< HEAD
-        p [ class "select-health-center" ] [ text <| (translate language Translate.SelectYourHealthCenter ++ ":") ]
-            :: (filteredHealthCenters
-                    |> List.map selectHealthCenterButton
-                    |> List.append [ logoutButton ]
-                    |> List.reverse
-               )
-=======
         locationOptions ++ [ logoutButton ]
 
 
@@ -329,5 +302,4 @@
                 [ text location.name ]
     in
     p [ class "select-location" ] [ text <| (translate language Translate.SelectYourVillage ++ ":") ]
-        :: List.map selectButton filtered
->>>>>>> 1f12cba3
+        :: List.map selectButton filtered