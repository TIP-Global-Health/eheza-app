module Pages.ClinicalProgressReport.View exposing (view)

import Backend.Entities exposing (..)
import Backend.IndividualEncounterParticipant.Model exposing (IndividualEncounterParticipant)
import Backend.Measurement.Model exposing (PrenatalMeasurements, PrenatalTestExecutionNote(..), PrenatalTestVariant(..))
import Backend.Measurement.Utils exposing (getMeasurementValueFunc, prenatalLabExpirationPeriod)
import Backend.Model exposing (ModelIndexedDb)
import Backend.NutritionEncounter.Utils exposing (sortTuplesByDateDesc)
import Backend.PatientRecord.Model exposing (PatientRecordInitiator(..))
import Backend.Person.Model exposing (Person)
import Backend.Person.Utils exposing (ageInYears)
import Backend.PrenatalActivity.Model
    exposing
        ( PregnancyTrimester(..)
        , allMedicalDiagnosis
        , allObstetricalDiagnosis
        , allRiskFactors
        , allTrimesters
        )
import Backend.PrenatalActivity.Utils
    exposing
        ( generateRiskFactorAlertData
        , getEncounterTrimesterData
        )
<<<<<<< HEAD
import Backend.PrenatalEncounter.Model exposing (PrenatalEncounter, PrenatalProgressReportInitiator(..))
=======
import Backend.PrenatalEncounter.Model exposing (ClinicalProgressReportInitiator(..), PrenatalEncounter)
import Backend.PrenatalEncounter.Utils exposing (lmpToEDDDate)
>>>>>>> 5438007b
import Date exposing (Interval(..), Unit(..))
import Gizra.Html exposing (emptyNode, showMaybe)
import Gizra.NominalDate exposing (NominalDate, diffDays, formatDDMMYYYY)
import Html exposing (..)
import Html.Attributes exposing (..)
import Html.Events exposing (..)
import List.Extra exposing (greedyGroupsOf)
import Maybe.Extra exposing (isJust, unwrap)
import Pages.ClinicalProgressReport.Model exposing (..)
import Pages.ClinicalProgressReport.Svg exposing (viewBMIForEGA, viewFundalHeightForEGA, viewMarkers)
import Pages.DemographicsReport.View exposing (viewItemHeading)
import Pages.Page exposing (Page(..), UserPage(..))
import Pages.PrenatalActivity.Types exposing (LaboratoryTask(..))
import Pages.PrenatalEncounter.Model exposing (AssembledData)
import Pages.PrenatalEncounter.Utils exposing (..)
import Pages.Utils exposing (viewPhotoThumbFromPhotoUrl)
import RemoteData exposing (RemoteData(..), WebData)
import Round
import Translate exposing (Language, TranslationId, translate, translateText)
import Utils.Html exposing (thumbnailImage)
import Utils.WebData exposing (viewWebData)


thumbnailDimensions : { width : Int, height : Int }
thumbnailDimensions =
    { width = 120
    , height = 120
    }


view : Language -> NominalDate -> PrenatalEncounterId -> Bool -> PrenatalProgressReportInitiator -> ModelIndexedDb -> Model -> Html Msg
view language currentDate id isChw initiator db model =
    let
        data =
            generateAssembledData id db

        header =
            viewHeader language id initiator model

        content =
            viewWebData language (viewContent language currentDate isChw initiator model) identity data
    in
    div [ class "page-report clinical" ] <|
        [ header
        , content
        ]


viewHeader : Language -> PrenatalEncounterId -> PrenatalProgressReportInitiator -> Model -> Html Msg
viewHeader language id initiator model =
    let
        label =
            if isJust model.labResultsHistoryMode then
                Translate.LabHistory

            else
                Translate.AntenatalProgressReport

        backIcon =
            let
                iconForView goBackPage =
                    let
                        action =
                            if isJust model.labResultsHistoryMode then
                                SetLabResultsHistoryMode Nothing

                            else
                                SetActivePage <| UserPage goBackPage
                    in
                    span
                        [ class "link-back" ]
                        [ span
                            [ class "icon-back"
                            , onClick action
                            ]
                            []
                        ]
            in
            case initiator of
                InitiatorEncounterPage prenatalEncounterId ->
                    iconForView (PrenatalEncounterPage prenatalEncounterId)

                InitiatorNewEncounter _ ->
                    emptyNode

                Backend.PrenatalEncounter.Model.InitiatorPatientRecord patientId ->
                    iconForView (PatientRecordPage InitiatorParticipantDirectory patientId)
    in
    div
        [ class "ui basic segment head" ]
        [ h1 [ class "ui header" ]
            [ text <| translate language label ]
        , backIcon
        ]


viewContent : Language -> NominalDate -> Bool -> PrenatalProgressReportInitiator -> Model -> AssembledData -> Html Msg
viewContent language currentDate isChw initiator model data =
    let
        derivedContent =
            case model.labResultsHistoryMode of
                Just mode ->
                    [ viewLabResultsHistoryPane language currentDate mode ]

                Nothing ->
                    let
                        firstEncounterMeasurements =
                            getFirstEncounterMeasurements isChw data

                        actions =
                            case initiator of
                                InitiatorEncounterPage _ ->
                                    emptyNode

                                InitiatorNewEncounter encounterId ->
                                    div [ class "actions" ]
                                        [ button
                                            [ class "ui fluid primary button"
                                            , onClick <| SetActivePage <| UserPage <| PrenatalEncounterPage encounterId
                                            ]
                                            [ text <| translate language Translate.Reviewed ]
                                        ]

                                Backend.PrenatalEncounter.Model.InitiatorPatientRecord _ ->
                                    emptyNode
                    in
                    [ viewRiskFactorsPane language currentDate firstEncounterMeasurements
                    , viewMedicalDiagnosisPane language currentDate firstEncounterMeasurements
                    , viewObstetricalDiagnosisPane language currentDate isChw firstEncounterMeasurements data
                    , viewPatientProgressPane language currentDate isChw data
                    , viewLabResultsPane language currentDate data
                    , viewProgressPhotosPane language currentDate isChw data
                    , actions
                    ]
    in
    div [ class "ui unstackable items" ] <|
        viewHeaderPane language currentDate data
            :: derivedContent


viewHeaderPane : Language -> NominalDate -> AssembledData -> Html Msg
viewHeaderPane language currentDate data =
    let
        mother =
            data.person

        ( edd, ega ) =
            data.globalLmpDate
                |> generateEDDandEGA language currentDate ( "--/--/----", "----" )

        obstetricHistoryValue =
            data.globalObstetricHistory

        ( gravida, para ) =
            unwrap
                ( "----", "----" )
                (\value ->
                    ( generateGravida value
                    , generatePara value
                    )
                )
                obstetricHistoryValue

        viewLineItem class_ label value =
            p [ class class_ ]
                [ span [ class "label" ] [ text <| translate language label ++ ":" ]
                , span [ class "value" ] [ text value ]
                ]
    in
    div [ class "header-pane" ]
        [ viewItemHeading language Translate.PatientInformation "blue"
        , div [ class "pane-content" ]
            [ div [ class "mother-details" ]
                [ div [ class "ui image" ]
                    [ thumbnailImage "mother" mother.avatarUrl mother.name thumbnailDimensions.height thumbnailDimensions.width ]
                , div [ class "content middle" ]
                    [ p [ class "mother-name" ] [ text mother.name ]
                    , showMaybe <|
                        Maybe.map
                            (\age ->
                                viewLineItem "age-wrapper" Translate.AgeWord (translate language <| Translate.YearsOld age)
                            )
                            (ageInYears currentDate mother)
                    ]
                , div [ class "content right" ]
                    [ viewLineItem "edd" Translate.Edd edd
                    , viewLineItem "ega" Translate.Ega ega
                    ]
                ]
            , div [ class "gravida-para" ]
                [ div [ class "gravida" ]
                    [ div [ class "label" ] [ text <| translate language Translate.Gravida ]
                    , div [ class "value" ] [ text gravida ]
                    ]
                , div [ class "para" ]
                    [ div [ class "label" ] [ text <| translate language Translate.Para ]
                    , div [ class "para-breakdown" ]
                        [ div [ class "term" ]
                            [ div [] [ text <| String.slice 0 1 para ]
                            , div [ class "label small" ] [ text <| translate language Translate.Term ]
                            ]
                        , div [ class "pre-term" ]
                            [ div [] [ text <| String.slice 1 2 para ]
                            , div [ class "label small" ] [ text <| translate language Translate.PreTerm ]
                            ]
                        , div [ class "abortions" ]
                            [ div [] [ text <| String.slice 2 3 para ]
                            , div [ class "label small" ] [ text <| translate language Translate.Abortions ]
                            ]
                        , div [ class "live-children" ]
                            [ div [] [ text <| String.slice 3 4 para ]
                            , div [ class "label small" ] [ text <| translate language Translate.LiveChildren ]
                            ]
                        ]
                    ]
                ]
            ]
        ]


viewRiskFactorsPane : Language -> NominalDate -> PrenatalMeasurements -> Html Msg
viewRiskFactorsPane language currentDate measurements =
    let
        alerts =
            allRiskFactors
                |> List.filterMap (generateRiskFactorAlertData language currentDate measurements)
                |> List.map (\alert -> p [] [ text <| "- " ++ alert ])
    in
    div [ class "risk-factors" ]
        [ div [ class <| "pane-heading red" ]
            [ img [ src "assets/images/exclamation-white-outline.png" ] []
            , span [] [ text <| translate language Translate.RiskFactors ]
            ]
        , div [ class "pane-content" ] alerts
        ]


viewMedicalDiagnosisPane : Language -> NominalDate -> PrenatalMeasurements -> Html Msg
viewMedicalDiagnosisPane language currentDate measurements =
    let
        alerts =
            allMedicalDiagnosis
                |> List.filterMap (generateMedicalDiagnosisAlertData language currentDate measurements)
                |> List.map (\alert -> p [] [ text <| "- " ++ alert ])
    in
    div [ class "medical-diagnosis" ]
        [ viewItemHeading language Translate.MedicalDiagnosis "blue"
        , div [ class "pane-content" ] alerts
        ]


viewObstetricalDiagnosisPane : Language -> NominalDate -> Bool -> PrenatalMeasurements -> AssembledData -> Html Msg
viewObstetricalDiagnosisPane language currentDate isChw firstEncounterMeasurements data =
    let
        alerts =
            allObstetricalDiagnosis
                |> List.filterMap (generateObstetricalDiagnosisAlertData language currentDate isChw firstEncounterMeasurements data)
                |> List.map (\alert -> p [] [ text <| "- " ++ alert ])
    in
    div [ class "obstetric-diagnosis" ]
        [ viewItemHeading language Translate.ObstetricalDiagnosis "blue"
        , div [ class "pane-content" ] alerts
        ]


viewPatientProgressPane : Language -> NominalDate -> Bool -> AssembledData -> Html Msg
viewPatientProgressPane language currentDate isChw data =
    let
        allMeasurementsWithDates =
            data.nursePreviousMeasurementsWithDates
                ++ (if isChw then
                        []

                    else
                        [ ( currentDate, data.measurements ) ]
                   )

        allMeasurements =
            allMeasurementsWithDates
                |> List.map Tuple.second

        encountersTrimestersData =
            allMeasurementsWithDates
                |> List.map
                    (\( date, _ ) ->
                        ( date
                        , getEncounterTrimesterData date data.globalLmpDate
                        )
                    )

        getTrimesterEncounters trimester =
            encountersTrimestersData
                |> List.filter (\t -> Tuple.second t == Just trimester)
                |> List.map Tuple.first

        encountersFirstTrimester =
            getTrimesterEncounters FirstTrimester

        encountersFirstTrimesterCount =
            List.length encountersFirstTrimester

        encountersSecondTrimester =
            getTrimesterEncounters SecondTrimester

        encountersSecondTrimesterCount =
            List.length encountersSecondTrimester

        encountersThirdTrimester =
            getTrimesterEncounters ThirdTrimester

        encountersThirdTrimesterCount =
            List.length encountersThirdTrimester

        fetalMovementsDate =
            allMeasurementsWithDates
                |> List.filter
                    (\( _, measurements ) ->
                        measurements.obstetricalExam
                            |> Maybe.map (Tuple.second >> .value >> .fetalMovement >> (==) True)
                            |> Maybe.withDefault False
                    )
                |> List.head
                |> Maybe.map Tuple.first

        fetalHeartRateDate =
            allMeasurementsWithDates
                |> List.filter
                    (\( _, measurements ) ->
                        measurements.obstetricalExam
                            |> Maybe.map (Tuple.second >> .value >> .fetalHeartRate >> (<) 0)
                            |> Maybe.withDefault False
                    )
                |> List.head
                |> Maybe.map Tuple.first

        egaWeeksDaysLabel language_ encounterDate lmpDate =
            let
                diffInDays =
                    diffDays lmpDate encounterDate
            in
            generateEGAWeeksDaysLabel language_ diffInDays

        ( eddLabel, fetalHeartRateLabel, fetalMovementsLabel ) =
            data.globalLmpDate
                |> Maybe.map
                    (\lmpDate ->
                        let
                            eddDate =
                                lmpToEDDDate lmpDate
                        in
                        ( div [ class "due-date-label" ]
                            [ div [] [ text <| translate language Translate.DueDate ++ ":" ]
                            , div []
                                [ text <|
                                    (Date.day eddDate |> String.fromInt)
                                        ++ " "
                                        ++ translate language (Translate.ResolveMonth False (Date.month eddDate))
                                ]
                            ]
                        , fetalHeartRateDate
                            |> Maybe.map
                                (\date ->
                                    div [ class "heart-rate-label" ]
                                        [ span [] [ text <| translate language Translate.FetalHeartRate ++ ": " ]
                                        , span [] [ egaWeeksDaysLabel language date lmpDate |> text ]
                                        ]
                                )
                            |> Maybe.withDefault emptyNode
                        , fetalMovementsDate
                            |> Maybe.map
                                (\date ->
                                    div [ class "movements-label" ]
                                        [ span [] [ text <| translate language Translate.FetalMovement ++ ": " ]
                                        , span [] [ egaWeeksDaysLabel language date lmpDate |> text ]
                                        ]
                                )
                            |> Maybe.withDefault emptyNode
                        )
                    )
                |> Maybe.withDefault ( emptyNode, emptyNode, emptyNode )

        viewTrimesterTimeline trimester =
            let
                encounterIconWidth =
                    18

                currentEncounterTrimester =
                    if encountersThirdTrimesterCount > 0 then
                        ThirdTrimester

                    else if encountersSecondTrimesterCount > 0 then
                        SecondTrimester

                    else
                        FirstTrimester

                periodWidth =
                    case trimester of
                        FirstTrimester ->
                            (180 - encounterIconWidth * encountersFirstTrimesterCount) // (encountersFirstTrimesterCount + 1)

                        SecondTrimester ->
                            (180 - encounterIconWidth * encountersSecondTrimesterCount) // (encountersSecondTrimesterCount + 1)

                        ThirdTrimester ->
                            (210 - encounterIconWidth * encountersThirdTrimesterCount) // (encountersThirdTrimesterCount + 1)

                ( trimesterPeriodsColors, trimesterEncountersDates ) =
                    case trimester of
                        FirstTrimester ->
                            ( if currentEncounterTrimester == FirstTrimester then
                                List.repeat encountersFirstTrimesterCount "blue" ++ [ "gray" ]

                              else
                                List.repeat (encountersFirstTrimesterCount + 1) "blue"
                            , encountersFirstTrimester
                            )

                        SecondTrimester ->
                            ( if currentEncounterTrimester == SecondTrimester then
                                List.repeat encountersSecondTrimesterCount "blue" ++ [ "gray" ]

                              else if currentEncounterTrimester == FirstTrimester then
                                List.repeat (encountersSecondTrimesterCount + 1) "gray"

                              else
                                List.repeat (encountersSecondTrimesterCount + 1) "blue"
                            , encountersSecondTrimester
                            )

                        ThirdTrimester ->
                            ( if currentEncounterTrimester == ThirdTrimester then
                                List.repeat encountersThirdTrimesterCount "blue" ++ [ "gray" ]

                              else
                                List.repeat (encountersThirdTrimesterCount + 1) "gray"
                            , encountersThirdTrimester
                            )

                fetalMovementsIcon =
                    span [ class "fetal-movements" ]
                        [ img
                            [ src "assets/images/icon-fetal-movement.png"
                            , style "height" "30px"
                            ]
                            []
                        ]

                fetalHeartRateIcon rightMargin =
                    span
                        [ class "fetal-heart-rate"
                        , style "margin-right" rightMargin
                        ]
                        [ img
                            [ src "assets/images/icon-fetal-heartrate.png"
                            , style "height" "30px"
                            ]
                            []
                        ]

                dueDateInfo =
                    if trimester == ThirdTrimester then
                        div [ class "due-date-info" ]
                            [ span [ class "due-date-icon" ] [ img [ src "assets/images/icon-baby-due-date.png" ] [] ]
                            , eddLabel
                            ]

                    else
                        emptyNode

                trimesterPeriods =
                    trimesterPeriodsColors
                        |> List.map
                            (\color ->
                                p
                                    [ class <| "period " ++ color
                                    , style "width" (String.fromInt periodWidth ++ "px")
                                    ]
                                    []
                            )

                timelineIcons date =
                    if fetalMovementsDate == Just date && fetalHeartRateDate == Just date then
                        div [ style "margin-left" "-25px", style "width" "65px" ]
                            [ fetalHeartRateIcon "5px"
                            , fetalMovementsIcon
                            ]

                    else if fetalHeartRateDate == Just date then
                        div [ style "margin-left" "-6px", style "width" "35px" ] [ fetalHeartRateIcon "0" ]

                    else if fetalMovementsDate == Just date then
                        div [ style "margin-left" "-2px", style "width" "30px" ] [ fetalMovementsIcon ]

                    else
                        emptyNode

                trimesterEncounters =
                    trimesterEncountersDates
                        |> List.map
                            (\date ->
                                span [ style "width" (String.fromInt encounterIconWidth ++ "px") ]
                                    [ img
                                        [ src "assets/images/icon-blue-circle.png"
                                        , style "width" (String.fromInt encounterIconWidth ++ "px")
                                        ]
                                        []
                                    , timelineIcons date
                                    ]
                            )
            in
            List.Extra.interweave trimesterPeriods trimesterEncounters
                |> List.append [ dueDateInfo ]
                |> div [ class "trimester-timeline" ]

        viewTrimesterVisits trimester =
            let
                ( expectedVisits, actualVisists, visitsLabel ) =
                    case trimester of
                        FirstTrimester ->
                            ( 1, encountersFirstTrimesterCount, Translate.OneVisit )

                        SecondTrimester ->
                            ( 2, encountersSecondTrimesterCount, Translate.TwoVisits )

                        ThirdTrimester ->
                            ( 5, encountersThirdTrimesterCount, Translate.FiveVisits )

                actualVisists_ =
                    if actualVisists > expectedVisits then
                        expectedVisits

                    else
                        actualVisists

                missingVisits =
                    expectedVisits - actualVisists_

                visitsView =
                    List.repeat actualVisists_ "icon-checked-green-circle.png"
                        ++ List.repeat missingVisits "icon-gray-circle-small.png"
                        |> List.map (\icon -> img [ src <| "assets/images/" ++ icon ] [])
            in
            div [ class "trimester-visits" ]
                [ div [ class "label-trimester" ] [ text <| translate language <| Translate.PregnancyTrimester trimester ]
                , div [ class "details" ]
                    [ div [ class "label-visit" ] [ text <| translate language visitsLabel ]
                    , div [ class "visits" ] visitsView
                    ]
                ]

        viewChartHeading transId =
            div [ class "chart-heading" ]
                [ img [ src <| "assets/images/icon-gray-circle-small.png" ] []
                , span [] [ text <| translate language transId ]
                ]

        egaBmiValues =
            allMeasurementsWithDates
                |> List.filterMap
                    (\( date, measurements ) ->
                        data.globalLmpDate
                            |> Maybe.map
                                (\lmpDate ->
                                    let
                                        bmi =
                                            measurements.nutrition
                                                |> Maybe.map
                                                    (\measurement ->
                                                        let
                                                            height =
                                                                Tuple.second measurement
                                                                    |> .value
                                                                    |> .height
                                                                    |> (\(Backend.Measurement.Model.HeightInCm cm) -> cm)

                                                            weight =
                                                                Tuple.second measurement
                                                                    |> .value
                                                                    |> .weight
                                                                    |> (\(Backend.Measurement.Model.WeightInKg kg) -> kg)
                                                        in
                                                        calculateBmi (Just height) (Just weight)
                                                            |> Maybe.withDefault 0
                                                    )
                                                |> Maybe.withDefault 0
                                    in
                                    ( diffDays lmpDate date, bmi )
                                )
                    )

        egaFundalHeightValues =
            allMeasurementsWithDates
                |> List.filterMap
                    (\( date, measurements ) ->
                        data.globalLmpDate
                            |> Maybe.map
                                (\lmpDate ->
                                    let
                                        fundalHeight =
                                            measurements.obstetricalExam
                                                |> Maybe.map
                                                    (\measurement ->
                                                        Tuple.second measurement
                                                            |> .value
                                                            |> .fundalHeight
                                                            |> (\(Backend.Measurement.Model.HeightInCm cm) -> cm)
                                                    )
                                                |> Maybe.withDefault 0
                                    in
                                    ( diffDays lmpDate date, fundalHeight )
                                )
                    )
    in
    div [ class "patient-progress" ]
        [ viewItemHeading language Translate.PatientProgress "blue"
        , div [ class "pane-content" ]
            [ div [ class "caption timeline" ] [ text <| translate language Translate.ProgressTimeline ++ ":" ]
            , div [ class "timeline-section" ]
                [ div [ class "indicators" ]
                    [ fetalHeartRateLabel
                    , fetalMovementsLabel
                    ]
                , allTrimesters
                    |> List.map viewTrimesterTimeline
                    |> div [ class "timeline" ]
                ]
            , allTrimesters
                |> List.map viewTrimesterVisits
                |> div [ class "visits-section" ]
            , div [ class "caption trends" ] [ text <| translate language Translate.ProgressTrends ++ ":" ]
            , div [ class "trends-section" ]
                [ viewMarkers
                , div [ class "bmi-info" ]
                    [ viewChartHeading Translate.BMI
                    , heightWeightBMITable language currentDate data.globalLmpDate allMeasurementsWithDates
                    , viewBMIForEGA language egaBmiValues
                    , illustrativePurposes language
                    ]
                , div [ class "fundal-height-info" ]
                    [ viewChartHeading Translate.FundalHeight
                    , fundalHeightTable language currentDate data.globalLmpDate allMeasurementsWithDates
                    , viewFundalHeightForEGA language egaFundalHeightValues
                    , illustrativePurposes language
                    ]
                ]
            ]
        ]


tableEgaHeading : Language -> NominalDate -> Maybe NominalDate -> List ( NominalDate, PrenatalMeasurements ) -> Html any
tableEgaHeading language currentDate maybeLmpDate measurementsWithDates =
    measurementsWithDates
        |> List.map
            (\( date, measurements ) ->
                maybeLmpDate
                    |> Maybe.map
                        (\lmpDate ->
                            diffDays lmpDate date
                                |> generateEGAWeeksDaysLabel language
                                |> String.toLower
                                |> text
                                |> List.singleton
                        )
                    |> Maybe.withDefault [ text "--" ]
                    |> th
                        [ classList
                            [ ( "center", True )
                            , ( "bottom", True )
                            , ( "aligned", True )
                            , ( "ega-header", True )
                            ]
                        ]
            )
        |> (::)
            (th
                [ class "uppercase" ]
                [ text <| translate language Translate.Ega ]
            )
        |> tr []


heightWeightBMITable : Language -> NominalDate -> Maybe NominalDate -> List ( NominalDate, PrenatalMeasurements ) -> Html any
heightWeightBMITable language currentDate maybeLmpDate allMeasurementsWithDates =
    let
        cell language_ transId =
            td [ class "uppercase" ]
                [ text <| translate language_ transId ]
    in
    allMeasurementsWithDates
        |> greedyGroupsOf 6
        |> List.map
            (\groupOfSix ->
                let
                    egas =
                        tableEgaHeading language currentDate maybeLmpDate groupOfSix

                    heights =
                        groupOfSix
                            |> List.map
                                (Tuple.second
                                    >> .nutrition
                                    >> Maybe.map
                                        (\measurement ->
                                            let
                                                height =
                                                    Tuple.second measurement
                                                        |> .value
                                                        |> .height
                                                        |> (\(Backend.Measurement.Model.HeightInCm cm) -> cm)
                                            in
                                            [ text <| String.fromFloat height ++ translate language Translate.CentimeterShorthand ]
                                        )
                                    >> Maybe.withDefault [ text "--" ]
                                    >> td [ class "center aligned" ]
                                )
                            |> (::) (cell language Translate.Height)
                            |> tr []

                    weights =
                        groupOfSix
                            |> List.map
                                (Tuple.second
                                    >> .nutrition
                                    >> Maybe.map
                                        (\measurement ->
                                            let
                                                weight =
                                                    Tuple.second measurement
                                                        |> .value
                                                        |> .weight
                                                        |> (\(Backend.Measurement.Model.WeightInKg kg) -> kg)
                                            in
                                            [ text <| String.fromFloat weight ++ translate language Translate.KilogramShorthand ]
                                        )
                                    >> Maybe.withDefault [ text "--" ]
                                    >> td [ class "center aligned" ]
                                )
                            |> (::) (cell language Translate.Weight)
                            |> tr []

                    bmis =
                        groupOfSix
                            |> List.map
                                (Tuple.second
                                    >> .nutrition
                                    >> Maybe.map
                                        (\measurement ->
                                            let
                                                height =
                                                    Tuple.second measurement
                                                        |> .value
                                                        |> .height
                                                        |> (\(Backend.Measurement.Model.HeightInCm cm) -> cm)

                                                weight =
                                                    Tuple.second measurement
                                                        |> .value
                                                        |> .weight
                                                        |> (\(Backend.Measurement.Model.WeightInKg kg) -> kg)

                                                bmi =
                                                    calculateBmi (Just height) (Just weight)
                                                        |> Maybe.withDefault 0
                                                        |> Round.round 1
                                            in
                                            [ text bmi ]
                                        )
                                    >> Maybe.withDefault [ text "--" ]
                                    >> td [ class "center aligned" ]
                                )
                            |> (::) (cell language Translate.BMI)
                            |> tr []
                in
                [ egas
                , heights
                , weights
                , bmis
                ]
            )
        |> List.concat
        |> tbody []
        |> List.singleton
        |> table [ class "ui collapsing celled table" ]


fundalHeightTable : Language -> NominalDate -> Maybe NominalDate -> List ( NominalDate, PrenatalMeasurements ) -> Html any
fundalHeightTable language currentDate maybeLmpDate allMeasurementsWithDates =
    let
        cell language_ transId =
            td [ class "uppercase" ]
                [ text <| translate language_ transId ]
    in
    allMeasurementsWithDates
        |> greedyGroupsOf 6
        |> List.map
            (\groupOfSix ->
                let
                    egas =
                        tableEgaHeading language currentDate maybeLmpDate groupOfSix

                    heights =
                        groupOfSix
                            |> List.map
                                (Tuple.second
                                    >> .obstetricalExam
                                    >> Maybe.map
                                        (\measurement ->
                                            let
                                                height =
                                                    Tuple.second measurement
                                                        |> .value
                                                        |> .fundalHeight
                                                        |> (\(Backend.Measurement.Model.HeightInCm cm) -> cm)
                                            in
                                            [ text <| String.fromFloat height ++ translate language Translate.CentimeterShorthand ]
                                        )
                                    >> Maybe.withDefault [ text "--" ]
                                    >> td [ class "center aligned" ]
                                )
                            |> (::) (cell language Translate.FundalHeight)
                            |> tr []
                in
                [ egas
                , heights
                ]
            )
        |> List.concat
        |> tbody []
        |> List.singleton
        |> table [ class "ui collapsing celled table" ]


illustrativePurposes : Language -> Html any
illustrativePurposes language =
    div [ class "illustrative-purposes" ] [ text <| translate language Translate.ForIllustrativePurposesOnly ]


viewLabResultsPane : Language -> NominalDate -> AssembledData -> Html Msg
viewLabResultsPane language currentDate assembled =
    let
        heading =
            div [ class "heading" ]
                [ div [ class "name" ] [ translateText language Translate.TestName ]
                , div [ class "date" ] [ translateText language Translate.TestDate ]
                , div [ class "result" ] [ translateText language Translate.Result ]
                ]

        groupHeading label =
            div [ class "group-heading" ]
                [ text <| translate language label ]

        measurementsWithLabResults =
            assembled.measurements
                :: List.map Tuple.second assembled.nursePreviousMeasurementsWithDates

        getTestResults getMeasurementFunc getResultFunc =
            List.filterMap (getMeasurementFunc >> getMeasurementValueFunc)
                measurementsWithLabResults
                |> List.filterMap
                    (\value ->
                        if List.member value.executionNote [ TestNoteRunToday, TestNoteRunPreviously ] then
                            Maybe.map (\executionDate -> ( executionDate, getResultFunc value ))
                                value.executionDate

                        else
                            Nothing
                    )
                |> List.sortWith sortTuplesByDateDesc

        getStandardTestResults getMeasurementFunc =
            getTestResults getMeasurementFunc .testResult

        hivTestResults =
            getStandardTestResults .hivTest

        syphilisTestResults =
            getStandardTestResults .syphilisTest

        hepatitisBTestResults =
            getStandardTestResults .hepatitisBTest

        malariaTestResults =
            getStandardTestResults .malariaTest

        groupOneContent =
            [ viewLabResultsEntry language currentDate (LabResultsHistoryHIV hivTestResults)
            , viewLabResultsEntry language currentDate (LabResultsHistorySyphilis syphilisTestResults)
            , viewLabResultsEntry language currentDate (LabResultsHistoryHepatitisB hepatitisBTestResults)
            , viewLabResultsEntry language currentDate (LabResultsHistoryMalaria malariaTestResults)
            ]

        urineDipstickTestValues =
            List.filterMap (.urineDipstickTest >> getMeasurementValueFunc)
                measurementsWithLabResults

        urineDipstickTestResults =
            List.filterMap
                (\value ->
                    if List.member value.executionNote [ TestNoteRunToday, TestNoteRunPreviously ] then
                        Maybe.map (\executionDate -> ( executionDate, ( value.protein, value.ph, value.glucose ) ))
                            value.executionDate

                    else
                        Nothing
                )
                urineDipstickTestValues
                |> List.sortWith sortTuplesByDateDesc

        longUrineDipstickTestResults =
            List.filterMap
                (\value ->
                    if value.testVariant == Just VariantLongTest && List.member value.executionNote [ TestNoteRunToday, TestNoteRunPreviously ] then
                        Maybe.map (\executionDate -> ( executionDate, value ))
                            value.executionDate

                    else
                        Nothing
                )
                urineDipstickTestValues
                |> List.sortWith sortTuplesByDateDesc

        proteinResults =
            List.map (\( date, ( protein, _, _ ) ) -> ( date, protein )) urineDipstickTestResults

        phResults =
            List.map (\( date, ( _, ph, _ ) ) -> ( date, ph )) urineDipstickTestResults

        glucoseResults =
            List.map (\( date, ( _, _, glucose ) ) -> ( date, glucose )) urineDipstickTestResults

        leukocytesResults =
            List.map (\( date, value ) -> ( date, value.leukocytes )) longUrineDipstickTestResults

        nitriteResults =
            List.map (\( date, value ) -> ( date, value.nitrite )) longUrineDipstickTestResults

        urobilinogenResults =
            List.map (\( date, value ) -> ( date, value.urobilinogen )) longUrineDipstickTestResults

        haemoglobinResults =
            List.map (\( date, value ) -> ( date, value.haemoglobin )) longUrineDipstickTestResults

        specificGravityResults =
            List.map (\( date, value ) -> ( date, value.specificGravity )) longUrineDipstickTestResults

        ketoneResults =
            List.map (\( date, value ) -> ( date, value.ketone )) longUrineDipstickTestResults

        bilirubinResults =
            List.map (\( date, value ) -> ( date, value.bilirubin )) longUrineDipstickTestResults

        groupTwoContent =
            [ viewLabResultsEntry language currentDate (LabResultsHistoryProtein proteinResults)
            , viewLabResultsEntry language currentDate (LabResultsHistoryPH phResults)
            , viewLabResultsEntry language currentDate (LabResultsHistoryGlucose glucoseResults)
            , viewLabResultsEntry language currentDate (LabResultsHistoryLeukocytes leukocytesResults)
            , viewLabResultsEntry language currentDate (LabResultsHistoryNitrite nitriteResults)
            , viewLabResultsEntry language currentDate (LabResultsHistoryUrobilinogen urobilinogenResults)
            , viewLabResultsEntry language currentDate (LabResultsHistoryHaemoglobin haemoglobinResults)
            , viewLabResultsEntry language currentDate (LabResultsHistorySpecificGravity specificGravityResults)
            , viewLabResultsEntry language currentDate (LabResultsHistoryKetone ketoneResults)
            , viewLabResultsEntry language currentDate (LabResultsHistoryBilirubin bilirubinResults)
            ]

        randomBloodSugarResults =
            getTestResults .randomBloodSugarTest .sugarCount

        hemoglobinResults =
            getTestResults .hemoglobinTest .hemoglobinCount

        bloodGpRsResults =
            List.filterMap (.bloodGpRsTest >> getMeasurementValueFunc)
                measurementsWithLabResults
                |> List.filterMap
                    (\value ->
                        if List.member value.executionNote [ TestNoteRunToday, TestNoteRunPreviously ] then
                            Maybe.map (\executionDate -> ( executionDate, ( value.bloodGroup, value.rhesus ) ))
                                value.executionDate

                        else
                            Nothing
                    )
                |> List.sortWith sortTuplesByDateDesc

        bloodGroupResults =
            List.map (\( date, ( bloodGroup, _ ) ) -> ( date, bloodGroup )) bloodGpRsResults

        rhesusResults =
            List.map (\( date, ( _, rhesus ) ) -> ( date, rhesus )) bloodGpRsResults

        groupThreeContent =
            [ viewLabResultsEntry language currentDate (LabResultsHistoryRandomBloodSugar randomBloodSugarResults)
            , viewLabResultsEntry language currentDate (LabResultsHistoryHemoglobin hemoglobinResults)
            , viewLabResultsEntry language currentDate (LabResultsHistoryBloodGroup bloodGroupResults)
            , viewLabResultsEntry language currentDate (LabResultsHistoryRhesus rhesusResults)
            ]
    in
    div [ class "lab-results" ] <|
        [ viewItemHeading language Translate.LabResults "blue"
        , div [ class "pane-content" ] [ heading ]
        , groupHeading Translate.GroupOne
        , div [ class "group-content" ]
            groupOneContent
        , groupHeading Translate.GroupTwo
        , div [ class "group-content" ]
            groupTwoContent
        , groupHeading Translate.GroupThree
        , div [ class "group-content" ]
            groupThreeContent
        ]


viewLabResultsEntry : Language -> NominalDate -> LabResultsHistoryMode -> Html Msg
viewLabResultsEntry language currentDate results =
    let
        config =
            case results of
                LabResultsHistoryHIV data ->
                    { label = Translate.PrenatalLaboratoryTaskLabel TaskHIVTest
                    , recentResult = List.head data |> Maybe.andThen Tuple.second |> Maybe.map (Translate.PrenatalTestResult >> translate language)
                    , recentResultDate = List.head data |> Maybe.map Tuple.first
                    , totalResults = List.length data
                    }

                LabResultsHistorySyphilis data ->
                    { label = Translate.PrenatalLaboratoryTaskLabel TaskSyphilisTest
                    , recentResult = List.head data |> Maybe.andThen Tuple.second |> Maybe.map (Translate.PrenatalTestResult >> translate language)
                    , recentResultDate = List.head data |> Maybe.map Tuple.first
                    , totalResults = List.length data
                    }

                LabResultsHistoryHepatitisB data ->
                    { label = Translate.PrenatalLaboratoryTaskLabel TaskHepatitisBTest
                    , recentResult = List.head data |> Maybe.andThen Tuple.second |> Maybe.map (Translate.PrenatalTestResult >> translate language)
                    , recentResultDate = List.head data |> Maybe.map Tuple.first
                    , totalResults = List.length data
                    }

                LabResultsHistoryMalaria data ->
                    { label = Translate.PrenatalLaboratoryTaskLabel TaskMalariaTest
                    , recentResult = List.head data |> Maybe.andThen Tuple.second |> Maybe.map (Translate.PrenatalTestResult >> translate language)
                    , recentResultDate = List.head data |> Maybe.map Tuple.first
                    , totalResults = List.length data
                    }

                LabResultsHistoryProtein data ->
                    { label = Translate.PrenatalLaboratoryProteinLabel
                    , recentResult = List.head data |> Maybe.andThen Tuple.second |> Maybe.map (Translate.PrenatalLaboratoryProteinValue >> translate language)
                    , recentResultDate = List.head data |> Maybe.map Tuple.first
                    , totalResults = List.length data
                    }

                LabResultsHistoryPH data ->
                    { label = Translate.PrenatalLaboratoryPHLabel
                    , recentResult = List.head data |> Maybe.andThen Tuple.second |> Maybe.map (Translate.PrenatalLaboratoryPHValue >> translate language)
                    , recentResultDate = List.head data |> Maybe.map Tuple.first
                    , totalResults = List.length data
                    }

                LabResultsHistoryGlucose data ->
                    { label = Translate.PrenatalLaboratoryGlucoseLabel
                    , recentResult = List.head data |> Maybe.andThen Tuple.second |> Maybe.map (Translate.PrenatalLaboratoryGlucoseValue >> translate language)
                    , recentResultDate = List.head data |> Maybe.map Tuple.first
                    , totalResults = List.length data
                    }

                LabResultsHistoryLeukocytes data ->
                    { label = Translate.PrenatalLaboratoryGlucoseLabel
                    , recentResult = List.head data |> Maybe.andThen Tuple.second |> Maybe.map (Translate.PrenatalLaboratoryLeukocytesValue >> translate language)
                    , recentResultDate = List.head data |> Maybe.map Tuple.first
                    , totalResults = List.length data
                    }

                LabResultsHistoryNitrite data ->
                    { label = Translate.PrenatalLaboratoryNitriteLabel
                    , recentResult = List.head data |> Maybe.andThen Tuple.second |> Maybe.map (Translate.PrenatalLaboratoryNitriteValue >> translate language)
                    , recentResultDate = List.head data |> Maybe.map Tuple.first
                    , totalResults = List.length data
                    }

                LabResultsHistoryUrobilinogen data ->
                    { label = Translate.PrenatalLaboratoryUrobilinogenLabel
                    , recentResult = List.head data |> Maybe.andThen Tuple.second |> Maybe.map (Translate.PrenatalLaboratoryUrobilinogenValue >> translate language)
                    , recentResultDate = List.head data |> Maybe.map Tuple.first
                    , totalResults = List.length data
                    }

                LabResultsHistoryHaemoglobin data ->
                    { label = Translate.PrenatalLaboratoryHaemoglobinLabel
                    , recentResult = List.head data |> Maybe.andThen Tuple.second |> Maybe.map (Translate.PrenatalLaboratoryHaemoglobinValue >> translate language)
                    , recentResultDate = List.head data |> Maybe.map Tuple.first
                    , totalResults = List.length data
                    }

                LabResultsHistorySpecificGravity data ->
                    { label = Translate.PrenatalLaboratorySpecificGravityLabel
                    , recentResult = List.head data |> Maybe.andThen Tuple.second |> Maybe.map (Translate.PrenatalLaboratorySpecificGravityValue >> translate language)
                    , recentResultDate = List.head data |> Maybe.map Tuple.first
                    , totalResults = List.length data
                    }

                LabResultsHistoryKetone data ->
                    { label = Translate.PrenatalLaboratoryKetoneLabel
                    , recentResult = List.head data |> Maybe.andThen Tuple.second |> Maybe.map (Translate.PrenatalLaboratoryKetoneValue >> translate language)
                    , recentResultDate = List.head data |> Maybe.map Tuple.first
                    , totalResults = List.length data
                    }

                LabResultsHistoryBilirubin data ->
                    { label = Translate.PrenatalLaboratoryBilirubinLabel
                    , recentResult = List.head data |> Maybe.andThen Tuple.second |> Maybe.map (Translate.PrenatalLaboratoryBilirubinValue >> translate language)
                    , recentResultDate = List.head data |> Maybe.map Tuple.first
                    , totalResults = List.length data
                    }

                LabResultsHistoryRandomBloodSugar data ->
                    { label = Translate.PrenatalLaboratoryTaskLabel TaskRandomBloodSugarTest
                    , recentResult = List.head data |> Maybe.andThen Tuple.second |> Maybe.map String.fromFloat
                    , recentResultDate = List.head data |> Maybe.map Tuple.first
                    , totalResults = List.length data
                    }

                LabResultsHistoryHemoglobin data ->
                    { label = Translate.PrenatalLaboratoryTaskLabel TaskHemoglobinTest
                    , recentResult = List.head data |> Maybe.andThen Tuple.second |> Maybe.map String.fromFloat
                    , recentResultDate = List.head data |> Maybe.map Tuple.first
                    , totalResults = List.length data
                    }

                LabResultsHistoryBloodGroup data ->
                    { label = Translate.PrenatalLaboratoryBloodGroupLabel
                    , recentResult = List.head data |> Maybe.andThen Tuple.second |> Maybe.map (Translate.PrenatalLaboratoryBloodGroup >> translate language)
                    , recentResultDate = List.head data |> Maybe.map Tuple.first
                    , totalResults = List.length data
                    }

                LabResultsHistoryRhesus data ->
                    { label = Translate.PrenatalLaboratoryRhesusLabel
                    , recentResult = List.head data |> Maybe.andThen Tuple.second |> Maybe.map (Translate.PrenatalLaboratoryRhesus >> translate language)
                    , recentResultDate = List.head data |> Maybe.map Tuple.first
                    , totalResults = List.length data
                    }

        dateCell =
            Maybe.map (formatDDMMYYYY >> text) config.recentResultDate
                |> Maybe.withDefault (text "")

        resultCell =
            if config.totalResults == 0 then
                text ""

            else
                Maybe.map text config.recentResult
                    |> Maybe.withDefault (viewUncompetedResult language currentDate config.recentResultDate)

        historyResultsIcon =
            if config.totalResults > 1 then
                div
                    [ class "icon-forward"
                    , onClick <| SetLabResultsHistoryMode <| Just results
                    ]
                    []

            else
                emptyNode
    in
    div [ class "entry" ]
        [ div [ class "name" ] [ translateText language config.label ]
        , div [ class "date" ] [ dateCell ]
        , div [ class "result" ] [ resultCell ]
        , historyResultsIcon
        ]


viewUncompetedResult : Language -> NominalDate -> Maybe NominalDate -> Html any
viewUncompetedResult language currentDate resultDate =
    let
        transId =
            Maybe.map
                (\date ->
                    if Date.diff Days date currentDate > prenatalLabExpirationPeriod then
                        Translate.ResultsMissing

                    else
                        Translate.ResultsPending
                )
                resultDate
                |> Maybe.withDefault Translate.ResultsPending
    in
    span [ class "uncompleted" ] [ translateText language transId ]


viewLabResultsHistoryPane : Language -> NominalDate -> LabResultsHistoryMode -> Html Msg
viewLabResultsHistoryPane language currentDate mode =
    let
        heading =
            div [ class "heading" ]
                [ div [ class "date" ] [ translateText language Translate.TestDate ]
                , div [ class "result" ] [ translateText language Translate.Result ]
                ]

        entries =
            case mode of
                LabResultsHistoryHIV data ->
                    List.map (viewEntry (Translate.PrenatalTestResult >> translate language)) data

                LabResultsHistorySyphilis data ->
                    List.map (viewEntry (Translate.PrenatalTestResult >> translate language)) data

                LabResultsHistoryHepatitisB data ->
                    List.map (viewEntry (Translate.PrenatalTestResult >> translate language)) data

                LabResultsHistoryMalaria data ->
                    List.map (viewEntry (Translate.PrenatalTestResult >> translate language)) data

                LabResultsHistoryProtein data ->
                    List.map (viewEntry (Translate.PrenatalLaboratoryProteinValue >> translate language)) data

                LabResultsHistoryPH data ->
                    List.map (viewEntry (Translate.PrenatalLaboratoryPHValue >> translate language)) data

                LabResultsHistoryGlucose data ->
                    List.map (viewEntry (Translate.PrenatalLaboratoryGlucoseValue >> translate language)) data

                LabResultsHistoryLeukocytes data ->
                    List.map (viewEntry (Translate.PrenatalLaboratoryLeukocytesValue >> translate language)) data

                LabResultsHistoryNitrite data ->
                    List.map (viewEntry (Translate.PrenatalLaboratoryNitriteValue >> translate language)) data

                LabResultsHistoryUrobilinogen data ->
                    List.map (viewEntry (Translate.PrenatalLaboratoryUrobilinogenValue >> translate language)) data

                LabResultsHistoryHaemoglobin data ->
                    List.map (viewEntry (Translate.PrenatalLaboratoryHaemoglobinValue >> translate language)) data

                LabResultsHistorySpecificGravity data ->
                    List.map (viewEntry (Translate.PrenatalLaboratorySpecificGravityValue >> translate language)) data

                LabResultsHistoryKetone data ->
                    List.map (viewEntry (Translate.PrenatalLaboratoryKetoneValue >> translate language)) data

                LabResultsHistoryBilirubin data ->
                    List.map (viewEntry (Translate.PrenatalLaboratoryBilirubinValue >> translate language)) data

                LabResultsHistoryRandomBloodSugar data ->
                    List.map (viewEntry String.fromFloat) data

                LabResultsHistoryHemoglobin data ->
                    List.map (viewEntry String.fromFloat) data

                LabResultsHistoryBloodGroup data ->
                    List.map (viewEntry (Translate.PrenatalLaboratoryBloodGroup >> translate language)) data

                LabResultsHistoryRhesus data ->
                    List.map (viewEntry (Translate.PrenatalLaboratoryRhesus >> translate language)) data

        viewEntry resultToStringFunc ( date, maybeResult ) =
            let
                resultCell =
                    Maybe.map (resultToStringFunc >> text) maybeResult
                        |> Maybe.withDefault (viewUncompetedResult language currentDate (Just date))
            in
            div [ class "entry" ]
                [ div [ class "date" ] [ text <| formatDDMMYYYY date ]
                , div [ class "result" ] [ resultCell ]
                ]
    in
    div [ class "lab-results-history" ]
        [ viewItemHeading language (Translate.LabResultsHistoryModeLabel mode) "blue"
        , div [ class "pane-content" ] <|
            heading
                :: entries
        ]


viewProgressPhotosPane : Language -> NominalDate -> Bool -> AssembledData -> Html Msg
viewProgressPhotosPane language currentDate isChw data =
    let
        allMeasurementsWithDates =
            data.nursePreviousMeasurementsWithDates
                ++ (if isChw then
                        []

                    else
                        [ ( currentDate, data.measurements ) ]
                   )

        content =
            allMeasurementsWithDates
                |> List.filterMap
                    (\( date, measurements ) ->
                        measurements.prenatalPhoto
                            |> Maybe.map
                                (Tuple.second
                                    >> .value
                                    >> (\photoUrl ->
                                            let
                                                egaLabel =
                                                    data.globalLmpDate
                                                        |> Maybe.map (\lmpDate -> diffDays lmpDate date |> generateEGAWeeksDaysLabel language)
                                                        |> Maybe.withDefault ""
                                            in
                                            div [ class "progress-photo" ]
                                                [ viewPhotoThumbFromPhotoUrl photoUrl
                                                , div [ class "ega" ] [ text egaLabel ]
                                                ]
                                       )
                                )
                    )
    in
    div [ class "progress-photos" ]
        [ viewItemHeading language Translate.ProgressPhotos "blue"
        , div [ class "pane-content" ] content
        ]<|MERGE_RESOLUTION|>--- conflicted
+++ resolved
@@ -22,12 +22,8 @@
         ( generateRiskFactorAlertData
         , getEncounterTrimesterData
         )
-<<<<<<< HEAD
 import Backend.PrenatalEncounter.Model exposing (PrenatalEncounter, PrenatalProgressReportInitiator(..))
-=======
-import Backend.PrenatalEncounter.Model exposing (ClinicalProgressReportInitiator(..), PrenatalEncounter)
 import Backend.PrenatalEncounter.Utils exposing (lmpToEDDDate)
->>>>>>> 5438007b
 import Date exposing (Interval(..), Unit(..))
 import Gizra.Html exposing (emptyNode, showMaybe)
 import Gizra.NominalDate exposing (NominalDate, diffDays, formatDDMMYYYY)
