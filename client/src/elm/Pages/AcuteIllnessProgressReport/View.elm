--- conflicted
+++ resolved
@@ -80,15 +80,9 @@
             , viewPersonInfo language currentDate data.person data.measurements
             , viewAssessmentPane language currentDate data.diagnosis data.measurements
             , viewSymptomsPane language currentDate data.measurements
-<<<<<<< HEAD
-            , viewPhysicalExamPane language currentDate data.measurements
+            , viewPhysicalExamPane language currentDate data.person data.measurements
             , viewActionsTakenPane language currentDate data.diagnosis data
             , viewEndEncounterButton language isFirstEncounter data.measurements pendingActivities data.diagnosis SetEndEncounterDialogState
-=======
-            , viewPhysicalExamPane language currentDate data.person data.measurements
-            , viewActionsTakenPane language currentDate diagnosis data
-            , viewEndEncounterButton language data.measurements pendingActivities diagnosis SetEndEncounterDialogState
->>>>>>> b462f7c2
             ]
         , viewModal endEncounterDialog
         ]
