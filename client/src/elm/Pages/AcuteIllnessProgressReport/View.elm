--- conflicted
+++ resolved
@@ -103,11 +103,7 @@
             [ class "ui report unstackable items" ]
             [ viewHeader language currentDate id
             , viewPersonInfo language currentDate data.person data.measurements
-<<<<<<< HEAD
-            , viewAssessmentPane language currentDate data.diagnosis data.measurements
-=======
             , viewAssessmentPane language currentDate isFirstEncounter firstEncounterData subsequentEncountersData data
->>>>>>> 42a250ce
             , viewSymptomsPane language currentDate isFirstEncounter firstEncounterData
             , viewPhysicalExamPane language currentDate firstEncounterData subsequentEncountersData data
             , viewActionsTakenPane language currentDate firstEncounterData subsequentEncountersData data
@@ -235,104 +231,6 @@
         ]
 
 
-<<<<<<< HEAD
-viewSymptomsPane : Language -> NominalDate -> Bool -> Maybe ( NominalDate, AcuteIllnessMeasurements ) -> Html Msg
-viewSymptomsPane language currentDate isFirstEncounter firstEncounterData =
-    let
-        headingTransId =
-            if isFirstEncounter then
-                Translate.Symptoms
-
-            else
-                Translate.SymptomsAtFirstEncounter
-
-        symptomsTable =
-            firstEncounterData
-                |> Maybe.map
-                    (\( firstEncounterDate, measurements ) ->
-                        let
-                            symptomsMaxDuration getFunc measurement =
-                                measurement
-                                    |> Maybe.andThen (Tuple.second >> getFunc >> Dict.values >> List.maximum)
-                                    |> Maybe.withDefault 1
-
-                            maxDuration =
-                                List.maximum
-                                    [ symptomsMaxDuration .value measurements.symptomsGeneral
-                                    , symptomsMaxDuration .value measurements.symptomsRespiratory
-                                    , symptomsMaxDuration (.value >> .signs) measurements.symptomsGI
-                                    ]
-                                    |> Maybe.withDefault 1
-
-                            filterSymptoms symptomDuration exclusion dict =
-                                Dict.toList dict
-                                    |> List.filterMap
-                                        (\( symptom, count ) ->
-                                            if symptom /= exclusion && count > symptomDuration then
-                                                Just symptom
-
-                                            else
-                                                Nothing
-                                        )
-
-                            symptomsGeneral duration =
-                                measurements.symptomsGeneral
-                                    |> Maybe.map
-                                        (Tuple.second
-                                            >> .value
-                                            >> filterSymptoms duration NoSymptomsGeneral
-                                            >> List.map (\symptom -> li [ class "general" ] [ text <| translate language (Translate.SymptomsGeneralSign symptom) ])
-                                        )
-                                    |> Maybe.withDefault []
-
-                            symptomsRespiratory duration =
-                                measurements.symptomsRespiratory
-                                    |> Maybe.map
-                                        (Tuple.second
-                                            >> .value
-                                            >> filterSymptoms duration NoSymptomsRespiratory
-                                            >> List.map (\symptom -> li [ class "respiratory" ] [ text <| translate language (Translate.SymptomsRespiratorySign symptom) ])
-                                        )
-                                    |> Maybe.withDefault []
-
-                            symptomsGI duration =
-                                measurements.symptomsGI
-                                    |> Maybe.map
-                                        (\measurement ->
-                                            Tuple.second measurement
-                                                |> .value
-                                                |> .signs
-                                                |> filterSymptoms duration NoSymptomsGI
-                                                |> List.map
-                                                    (\symptom ->
-                                                        let
-                                                            translation =
-                                                                if symptom == Vomiting then
-                                                                    Tuple.second measurement
-                                                                        |> .value
-                                                                        |> .derivedSigns
-                                                                        |> EverySet.member IntractableVomiting
-                                                                        |> Translate.IntractableVomiting
-
-                                                                else
-                                                                    Translate.SymptomsGISignAbbrev symptom
-                                                        in
-                                                        li [ class "gi" ] [ text <| translate language translation ]
-                                                    )
-                                        )
-                                    |> Maybe.withDefault []
-
-                            values =
-                                List.repeat maxDuration firstEncounterDate
-                                    |> List.indexedMap
-                                        (\index date ->
-                                            ( Date.add Date.Days (-1 * index) date |> formatDDMMYY
-                                            , symptomsGeneral index ++ symptomsRespiratory index ++ symptomsGI index
-                                            )
-                                        )
-                                    |> List.filter (Tuple.second >> List.isEmpty >> not)
-
-=======
 viewTreatmentSigns :
     Language
     -> NominalDate
@@ -585,7 +483,6 @@
                                         )
                                     |> List.filter (Tuple.second >> List.isEmpty >> not)
 
->>>>>>> 42a250ce
                             totalValues =
                                 List.length values
                         in
@@ -851,7 +748,6 @@
                             -- This is COVID19 case
                             Just NextStepsIsolation ->
                                 viewActionsTakenIsolationAndContactHC language date measurements
-<<<<<<< HEAD
 
                             Just NextStepsMedicationDistribution ->
                                 viewActionsTakenMedicationDistribution language date data.person data.diagnosis measurements
@@ -1097,253 +993,6 @@
                 [ viewSendToHCActionLabel language Translate.SentPatientToHC "icon-shuttle" (Just currentDate) ]
 
             else
-=======
-
-                            Just NextStepsMedicationDistribution ->
-                                viewActionsTakenMedicationDistribution language date data.person data.diagnosis measurements
-
-                            Just NextStepsSendToHC ->
-                                viewActionsTakenSendToHC language date measurements
-
-                            _ ->
-                                emptyNode
-                    )
-                |> Maybe.withDefault emptyNode
-
-        actionsTakenSubsequentEncounters =
-            subsequentEncountersData
-                |> List.map
-                    (\( date, measurements ) -> viewActionsTakenSendToHC language date measurements)
-    in
-    div [ class "pane actions-taken" ]
-        [ viewItemHeading language Translate.ActionsTaken "blue"
-        , actionsTakenFirstEncounter :: actionsTakenSubsequentEncounters |> List.reverse |> div [ class "instructions" ]
-        ]
-
-
-viewActionsTakenIsolationAndContactHC : Language -> NominalDate -> AcuteIllnessMeasurements -> Html Msg
-viewActionsTakenIsolationAndContactHC language currentDate measurements =
-    let
-        called114Action =
-            measurements.call114
-                |> Maybe.map
-                    (Tuple.second
-                        >> .value
-                        >> (\value ->
-                                let
-                                    viewRecommendation recommenation =
-                                        div [ class "recommendation" ]
-                                            [ text <| "- " ++ translate language recommenation ++ "."
-                                            ]
-
-                                    recommenationOf114 =
-                                        value.recommendations114
-                                            |> EverySet.toList
-                                            -- There can be only one recommendation.
-                                            |> List.head
-                                            |> Maybe.map (Translate.ResultOfContacting114 >> viewRecommendation)
-                                            |> Maybe.withDefault emptyNode
-
-                                    recommenationOfSite =
-                                        value.recommendationsSite
-                                            |> EverySet.toList
-                                            |> List.filter ((/=) RecommendationSiteNotApplicable)
-                                            -- There can be only one recommendation.
-                                            |> List.head
-                                            |> Maybe.map (Translate.ResultOfContactingRecommendedSite >> viewRecommendation)
-                                            |> Maybe.withDefault emptyNode
-                                in
-                                [ viewSendToHCActionLabel language Translate.Contacted114 "icon-phone" (Just currentDate)
-                                , recommenationOf114
-                                , recommenationOfSite
-                                ]
-                           )
-                    )
-                |> Maybe.withDefault []
-
-        contacedHCValue =
-            measurements.hcContact
-                |> Maybe.map (Tuple.second >> .value)
-
-        contacedHC =
-            contacedHCValue
-                |> Maybe.map
-                    (.signs
-                        >> EverySet.member ContactedHealthCenter
-                    )
-                |> Maybe.withDefault False
-
-        contacedHCAction =
-            contacedHCValue
-                |> Maybe.map
-                    (\value ->
-                        if EverySet.member ContactedHealthCenter value.signs then
-                            let
-                                recommendation =
-                                    value.recommendations
-                                        |> EverySet.toList
-                                        |> List.head
-                                        |> Maybe.withDefault HCRecommendationNotApplicable
-                            in
-                            [ viewSendToHCActionLabel language Translate.ContactedHC "icon-phone" (Just currentDate)
-                            , viewHCRecommendationActionTaken language recommendation
-                            ]
-
-                        else
-                            []
-                    )
-                |> Maybe.withDefault []
-
-        patientIsolated =
-            measurements.isolation
-                |> Maybe.map
-                    (Tuple.second
-                        >> .value
-                        >> .signs
-                        >> EverySet.member PatientIsolated
-                    )
-                |> Maybe.withDefault False
-
-        patientIsolatedAction =
-            if patientIsolated then
-                [ viewSendToHCActionLabel language Translate.IsolatedAtHome "icon-patient-in-bed" (Just currentDate) ]
-
-            else
-                []
-    in
-    called114Action
-        ++ contacedHCAction
-        ++ patientIsolatedAction
-        |> div [ class "isolate-and-contact-hc" ]
-
-
-viewActionsTakenMedicationDistribution : Language -> NominalDate -> Person -> Maybe AcuteIllnessDiagnosis -> AcuteIllnessMeasurements -> Html Msg
-viewActionsTakenMedicationDistribution language currentDate person diagnosis measurements =
-    let
-        medicationSigns =
-            Maybe.map (Tuple.second >> .value >> .distributionSigns) measurements.medicationDistribution
-    in
-    case diagnosis of
-        Just DiagnosisMalariaUncomplicated ->
-            let
-                coartemPrescribed =
-                    Maybe.map (EverySet.member Coartem) medicationSigns
-                        |> Maybe.withDefault False
-            in
-            if coartemPrescribed then
-                resolveCoartemDosage currentDate person
-                    |> Maybe.map
-                        (\dosage ->
-                            div [ class "malaria-uncomplicated" ]
-                                [ viewAdministeredMedicationLabel language Translate.Administered (Translate.MedicationDistributionSign Coartem) "icon-pills" (Just currentDate)
-                                , viewTabletsPrescription language dosage (Translate.ByMouthTwiceADayForXDays 3)
-                                ]
-                        )
-                    |> Maybe.withDefault emptyNode
-
-            else
-                emptyNode
-
-        Just DiagnosisGastrointestinalInfectionUncomplicated ->
-            let
-                orsPrescribed =
-                    Maybe.map (EverySet.member ORS) medicationSigns
-                        |> Maybe.withDefault False
-
-                orsAction =
-                    if orsPrescribed then
-                        Maybe.map
-                            (\dosage ->
-                                [ viewAdministeredMedicationLabel language Translate.Administered (Translate.MedicationDistributionSign ORS) "icon-oral-solution" (Just currentDate)
-                                , viewOralSolutionPrescription language dosage
-                                ]
-                            )
-                            (resolveORSDosage currentDate person)
-                            |> Maybe.withDefault []
-
-                    else
-                        []
-
-                zincPrescribed =
-                    Maybe.map (EverySet.member Zinc) medicationSigns
-                        |> Maybe.withDefault False
-
-                zincAction =
-                    if zincPrescribed then
-                        Maybe.map
-                            (\dosage ->
-                                [ viewAdministeredMedicationLabel language Translate.Administered (Translate.MedicationDistributionSign Zinc) "icon-pills" (Just currentDate)
-                                , viewTabletsPrescription language dosage (Translate.ByMouthDaylyForXDays 10)
-                                ]
-                            )
-                            (resolveZincDosage currentDate person)
-                            |> Maybe.withDefault []
-
-                    else
-                        []
-            in
-            if orsPrescribed || zincPrescribed then
-                div [ class "gastrointestinal-uncomplicated" ] <|
-                    (orsAction ++ zincAction)
-
-            else
-                emptyNode
-
-        Just DiagnosisSimpleColdAndCough ->
-            div [ class "simple-cough-and-cold" ]
-                [ viewAdministeredMedicationLabel language Translate.Administered (Translate.MedicationDistributionSign LemonJuiceOrHoney) "icon-pills" (Just currentDate) ]
-
-        Just DiagnosisRespiratoryInfectionUncomplicated ->
-            let
-                amoxicillinPrescribed =
-                    Maybe.map (EverySet.member Amoxicillin) medicationSigns
-                        |> Maybe.withDefault False
-            in
-            if amoxicillinPrescribed then
-                resolveAmoxicillinDosage currentDate person
-                    |> Maybe.map
-                        (\dosage ->
-                            div [ class "respiratory-infection-uncomplicated" ]
-                                [ viewAdministeredMedicationLabel language Translate.Administered (Translate.MedicationDistributionSign Amoxicillin) "icon-pills" (Just currentDate)
-                                , viewTabletsPrescription language dosage (Translate.ByMouthTwiceADayForXDays 5)
-                                ]
-                        )
-                    |> Maybe.withDefault emptyNode
-
-            else
-                emptyNode
-
-        _ ->
-            emptyNode
-
-
-viewActionsTakenSendToHC : Language -> NominalDate -> AcuteIllnessMeasurements -> Html Msg
-viewActionsTakenSendToHC language currentDate measurements =
-    let
-        sendToHCSigns =
-            Maybe.map (Tuple.second >> .value) measurements.sendToHC
-
-        completedForm =
-            Maybe.map (EverySet.member HandReferrerForm) sendToHCSigns
-                |> Maybe.withDefault False
-
-        completedFormAction =
-            if completedForm then
-                [ viewSendToHCActionLabel language Translate.CompletedHCReferralForm "icon-forms" (Just currentDate) ]
-
-            else
-                []
-
-        sentToHC =
-            Maybe.map (EverySet.member ReferToHealthCenter) sendToHCSigns
-                |> Maybe.withDefault False
-
-        sentToHCAction =
-            if sentToHC then
-                [ viewSendToHCActionLabel language Translate.SentPatientToHC "icon-shuttle" (Just currentDate) ]
-
-            else
->>>>>>> 42a250ce
                 []
     in
     if completedForm || sentToHC then
