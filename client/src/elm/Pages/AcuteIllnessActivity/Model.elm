--- conflicted
+++ resolved
@@ -5,11 +5,7 @@
 import Backend.Entities exposing (..)
 import Backend.Measurement.Model exposing (..)
 import EverySet exposing (EverySet)
-<<<<<<< HEAD
-import Measurement.Model exposing (DropZoneFile)
-=======
 import Measurement.Model exposing (..)
->>>>>>> 7a943299
 import Pages.Page exposing (Page)
 import RemoteData exposing (RemoteData(..), WebData)
 
