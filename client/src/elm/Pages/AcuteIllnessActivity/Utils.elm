--- conflicted
+++ resolved
@@ -1347,7 +1347,6 @@
     Maybe.map MuacInCm form.muac
 
 
-<<<<<<< HEAD
 fromOngoingTreatmentReviewValue : Maybe TreatmentOngoingValue -> OngoingTreatmentReviewForm
 fromOngoingTreatmentReviewValue saved =
     { takenAsPrescribed = Maybe.map (.signs >> EverySet.member TakenAsPrescribed) saved
@@ -1402,9 +1401,6 @@
         |> andMap (form.totalMissedDoses |> Maybe.withDefault 0 |> Just)
 
 
-expectPhysicalExamTask : NominalDate -> Person -> Bool -> PhysicalExamTask -> Bool
-expectPhysicalExamTask currentDate person isFirstEncounter task =
-=======
 fromNutritionValue : Maybe (EverySet ChildNutritionSign) -> NutritionForm
 fromNutritionValue saved =
     { signs = Maybe.map EverySet.toList saved }
@@ -1429,9 +1425,8 @@
     Maybe.map (EverySet.fromList >> ifEverySetEmpty NormalChildNutrition) form.signs
 
 
-expectPhysicalExamTask : NominalDate -> Person -> PhysicalExamTask -> Bool
-expectPhysicalExamTask currentDate person task =
->>>>>>> 2a391af4
+expectPhysicalExamTask : NominalDate -> Person -> Bool -> PhysicalExamTask -> Bool
+expectPhysicalExamTask currentDate person isFirstEncounter task =
     case task of
         PhysicalExamVitals ->
             True
@@ -1442,20 +1437,15 @@
                 |> Maybe.map (\age -> age < 5)
                 |> Maybe.withDefault False
 
-<<<<<<< HEAD
-        -- We show Acute Finding only on first encounter
-        PhysicalExamAcuteFindings ->
-            isFirstEncounter
-=======
         -- We show Nutrition for children under age of 5.
         PhysicalExamNutrition ->
             ageInYears currentDate person
                 |> Maybe.map (\age -> age < 5)
                 |> Maybe.withDefault False
 
-        _ ->
-            True
->>>>>>> 2a391af4
+        -- We show Acute Finding only on first encounter
+        PhysicalExamAcuteFindings ->
+            isFirstEncounter
 
 
 
