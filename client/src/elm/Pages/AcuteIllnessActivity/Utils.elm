module Pages.AcuteIllnessActivity.Utils exposing (..)

import AssocList as Dict exposing (Dict)
import Backend.AcuteIllnessEncounter.Model exposing (AcuteIllnessDiagnosis(..))
import Backend.Measurement.Model
    exposing
        ( AcuteFindingsGeneralSign(..)
        , AcuteFindingsRespiratorySign(..)
        , AcuteFindingsValue
        , AcuteIllnessDangerSign(..)
        , AcuteIllnessMeasurements
        , AcuteIllnessVitalsValue
        , Call114Sign(..)
        , Call114Value
        , ExposureSign(..)
        , HCContactSign(..)
        , HCContactValue
        , HCRecommendation(..)
        , IsolationSign(..)
        , IsolationValue
        , MalariaRapidTestResult(..)
        , MedicationDistributionSign(..)
        , MedicationDistributionValue
        , MedicationNonAdministrationReason(..)
        , MedicationNonAdministrationSign(..)
        , MuacInCm(..)
        , ReasonForNotIsolating(..)
        , ReasonForNotTaking(..)
        , Recommendation114(..)
        , RecommendationSite(..)
        , ResponsePeriod(..)
        , SendToHCSign(..)
        , SymptomsGIDerivedSign(..)
        , SymptomsGISign(..)
        , SymptomsGIValue
        , SymptomsGeneralSign(..)
        , SymptomsRespiratorySign(..)
        , TravelHistorySign(..)
        , TreatmentOngoingSign(..)
        , TreatmentOngoingValue
        , TreatmentReviewSign(..)
        )
import Backend.Person.Model exposing (Person)
import Backend.Person.Utils exposing (ageInMonths, ageInYears)
import EverySet exposing (EverySet)
import Gizra.NominalDate exposing (NominalDate)
import Maybe.Extra exposing (andMap, isJust, isNothing, or, unwrap)
import Pages.AcuteIllnessActivity.Model exposing (..)
import Pages.PrenatalActivity.Utils exposing (ifFalse, ifNullableTrue, ifTrue)
import Pages.Utils exposing (ifEverySetEmpty, maybeValueConsideringIsDirtyField, taskCompleted, valueConsideringIsDirtyField)


symptomsGeneralDangerSigns : List SymptomsGeneralSign
symptomsGeneralDangerSigns =
    [ Lethargy
    , PoorSuck
    , UnableToDrink
    , UnableToEat
    , IncreasedThirst
    , DryMouth
    , SevereWeakness
    , YellowEyes
    , CokeColoredUrine
    , SymptomsGeneralConvulsions
    , SpontaneousBleeding
    ]


allSymptomsGeneralSigns : ( List SymptomsGeneralSign, SymptomsGeneralSign )
allSymptomsGeneralSigns =
    ( [ SymptomGeneralFever
      , Chills
      , NightSweats
      , BodyAches
      , Headache
      ]
        ++ symptomsGeneralDangerSigns
    , NoSymptomsGeneral
    )


allSymptomsRespiratorySigns : ( List SymptomsRespiratorySign, SymptomsRespiratorySign )
allSymptomsRespiratorySigns =
    ( [ Cough
      , ShortnessOfBreath
      , NasalCongestion
      , BloodInSputum
      , SoreThroat
      , LossOfSmell
      , StabbingChestPain
      ]
    , NoSymptomsRespiratory
    )


allSymptomsGISigns : ( List SymptomsGISign, SymptomsGISign )
allSymptomsGISigns =
    ( [ BloodyDiarrhea
      , NonBloodyDiarrhea
      , Nausea
      , Vomiting
      , SymptomGIAbdominalPain
      ]
    , NoSymptomsGI
    )


toggleSymptomsSign : SymptomsTask -> a -> a -> Dict a Int -> Dict a Int
toggleSymptomsSign task sign noneSign signs =
    if sign == noneSign then
        Dict.singleton sign 1

    else
        let
            signs_ =
                Dict.remove noneSign signs
        in
        if Dict.member sign signs_ then
            Dict.remove sign signs_

        else
            Dict.insert sign 1 signs_


symptomsTasksCompletedFromTotal : AcuteIllnessMeasurements -> SymptomsData -> SymptomsTask -> ( Int, Int )
symptomsTasksCompletedFromTotal measurements data task =
    case task of
        SymptomsGeneral ->
            let
                form =
                    measurements.symptomsGeneral
                        |> Maybe.map (Tuple.second >> .value)
                        |> symptomsGeneralFormWithDefault data.symptomsGeneralForm
            in
            ( taskNotCompleted (Dict.isEmpty form.signs)
            , 1
            )

        SymptomsRespiratory ->
            let
                form =
                    measurements.symptomsRespiratory
                        |> Maybe.map (Tuple.second >> .value)
                        |> symptomsRespiratoryFormWithDefault data.symptomsRespiratoryForm
            in
            ( taskNotCompleted (Dict.isEmpty form.signs)
            , 1
            )

        SymptomsGI ->
            let
                form =
                    measurements.symptomsGI
                        |> Maybe.map (Tuple.second >> .value)
                        |> symptomsGIFormWithDefault data.symptomsGIForm

                totalDerived =
                    if Dict.member Vomiting form.signs then
                        1

                    else
                        0

                completedDerived =
                    if totalDerived > 0 then
                        taskNotCompleted (isNothing form.intractableVomiting)

                    else
                        0
            in
            ( taskNotCompleted (Dict.isEmpty form.signs) + completedDerived
            , 1 + totalDerived
            )


physicalExamTasksCompletedFromTotal : AcuteIllnessMeasurements -> PhysicalExamData -> PhysicalExamTask -> ( Int, Int )
physicalExamTasksCompletedFromTotal measurements data task =
    case task of
        PhysicalExamVitals ->
            let
                form =
                    measurements.vitals
                        |> Maybe.map (Tuple.second >> .value)
                        |> vitalsFormWithDefault data.vitalsForm
            in
            ( taskCompleted form.respiratoryRate + taskCompleted form.bodyTemperature
            , 2
            )

        PhysicalExamMuac ->
            let
                form =
                    measurements.muac
                        |> Maybe.map (Tuple.second >> .value)
                        |> muacFormWithDefault data.muacForm
            in
            ( taskCompleted form.muac
            , 1
            )

        PhysicalExamAcuteFindings ->
            let
                form =
                    measurements.acuteFindings
                        |> Maybe.map (Tuple.second >> .value)
                        |> acuteFindingsFormWithDefault data.acuteFindingsForm
            in
            ( taskCompleted form.signsGeneral + taskCompleted form.signsRespiratory
            , 2
            )


laboratoryTasksCompletedFromTotal : AcuteIllnessMeasurements -> LaboratoryData -> LaboratoryTask -> ( Int, Int )
laboratoryTasksCompletedFromTotal measurements data task =
    case task of
        LaboratoryMalariaTesting ->
            let
                form =
                    measurements.malariaTesting
                        |> Maybe.map (Tuple.second >> .value)
                        |> malariaTestingFormWithDefault data.malariaTestingForm
            in
            ( taskCompleted form.rapidTestResult
            , 1
            )


exposureTasksCompletedFromTotal : AcuteIllnessMeasurements -> ExposureData -> ExposureTask -> ( Int, Int )
exposureTasksCompletedFromTotal measurements data task =
    case task of
        ExposureTravel ->
            let
                form =
                    measurements.travelHistory
                        |> Maybe.map (Tuple.second >> .value)
                        |> travelHistoryFormWithDefault data.travelHistoryForm
            in
            ( taskCompleted form.covid19Country
            , 1
            )

        ExposureExposure ->
            let
                form =
                    measurements.exposure
                        |> Maybe.map (Tuple.second >> .value)
                        |> exposureFormWithDefault data.exposureForm
            in
            ( taskCompleted form.covid19Symptoms
            , 1
            )


treatmentTasksCompletedFromTotal : AcuteIllnessMeasurements -> PriorTreatmentData -> PriorTreatmentTask -> ( Int, Int )
treatmentTasksCompletedFromTotal measurements data task =
    case task of
        TreatmentReview ->
            let
                form =
                    measurements.treatmentReview
                        |> Maybe.map (Tuple.second >> .value)
                        |> treatmentReviewFormWithDefault data.treatmentReviewForm

                ( feverActive, feverCompleted ) =
                    form.feverPast6Hours
                        |> Maybe.map
                            (\receivedTreatment ->
                                if receivedTreatment then
                                    if isJust form.feverPast6HoursHelped then
                                        ( 2, 2 )

                                    else
                                        ( 1, 2 )

                                else
                                    ( 1, 1 )
                            )
                        |> Maybe.withDefault ( 0, 1 )

                ( malariaTodayActive, malariaTodayCompleted ) =
                    form.malariaToday
                        |> Maybe.map
                            (\receivedTreatment ->
                                if receivedTreatment then
                                    if isJust form.malariaTodayHelped then
                                        ( 2, 2 )

                                    else
                                        ( 1, 2 )

                                else
                                    ( 1, 1 )
                            )
                        |> Maybe.withDefault ( 0, 1 )

                ( malariaWithinPastMonth, malariaWithinPastMonthCompleted ) =
                    form.malariaWithinPastMonth
                        |> Maybe.map
                            (\receivedTreatment ->
                                if receivedTreatment then
                                    if isJust form.malariaWithinPastMonthHelped then
                                        ( 2, 2 )

                                    else
                                        ( 1, 2 )

                                else
                                    ( 1, 1 )
                            )
                        |> Maybe.withDefault ( 0, 1 )
            in
            ( feverActive + malariaTodayActive + malariaWithinPastMonth
            , feverCompleted + malariaTodayCompleted + malariaWithinPastMonthCompleted
            )


nextStepsTasksCompletedFromTotal : Maybe AcuteIllnessDiagnosis -> AcuteIllnessMeasurements -> NextStepsData -> NextStepsTask -> ( Int, Int )
nextStepsTasksCompletedFromTotal diagnosis measurements data task =
    case task of
        NextStepsIsolation ->
            let
                form =
                    measurements.isolation
                        |> Maybe.map (Tuple.second >> .value)
                        |> isolationFormWithDefault data.isolationForm

                ( derivedActive, derivedCompleted ) =
                    case form.patientIsolated of
                        Just True ->
                            ( 2, taskCompleted form.healthEducation + taskCompleted form.signOnDoor )

                        Just False ->
                            ( 2, taskCompleted form.healthEducation + naListTaskCompleted IsolationReasonNotApplicable form.reasonsForNotIsolating )

                        Nothing ->
                            ( 0, 0 )
            in
            ( taskCompleted form.patientIsolated + derivedCompleted
            , 1 + derivedActive
            )

        NextStepsContactHC ->
            let
                form =
                    measurements.hcContact
                        |> Maybe.map (Tuple.second >> .value)
                        |> hcContactFormWithDefault data.hcContactForm
            in
            form.contactedHC
                |> Maybe.map
                    (\contactedHC ->
                        if contactedHC then
                            let
                                recommendationsCompleted =
                                    naTaskCompleted HCRecommendationNotApplicable form.recommendations

                                ( ambulanceActive, ambulanceCompleted ) =
                                    form.recommendations
                                        |> Maybe.map
                                            (\recommendations ->
                                                if recommendations == SendAmbulance then
                                                    ( naTaskCompleted ResponsePeriodNotApplicable form.ambulanceArrivalPeriod
                                                    , naTaskCompleted ResponsePeriodNotApplicable form.ambulanceArrivalPeriod
                                                    )

                                                else
                                                    ( 0, 0 )
                                            )
                                        |> Maybe.withDefault ( 0, 0 )
                            in
                            ( 1 + recommendationsCompleted + naTaskCompleted ResponsePeriodNotApplicable form.responsePeriod + ambulanceCompleted
                            , 2 + naTaskCompleted ResponsePeriodNotApplicable form.responsePeriod + ambulanceActive
                            )

                        else
                            ( 1, 1 )
                    )
                |> Maybe.withDefault ( 0, 1 )

        NextStepsCall114 ->
            let
                form =
                    measurements.call114
                        |> Maybe.map (Tuple.second >> .value)
                        |> call114FormWithDefault data.call114Form
            in
            form.called114
                |> Maybe.map
                    (\called114 ->
                        if called114 then
                            form.recommendation114
                                |> Maybe.map
                                    (\recommendation114 ->
                                        -- We do not show qustions about contacting site, if
                                        -- 114 did not recommend to contact a site.
                                        if List.member recommendation114 [ OtherRecommendation114, NoneNoAnswer, NoneBusySignal, NoneOtherRecommendation114 ] then
                                            ( 2, 2 )

                                        else
                                            form.contactedSite
                                                |> Maybe.map
                                                    (\contactedSite ->
                                                        if isJust form.recommendationSite then
                                                            ( 4, 4 )

                                                        else
                                                            ( 3, 4 )
                                                    )
                                                |> Maybe.withDefault ( 2, 3 )
                                    )
                                |> Maybe.withDefault ( 1, 2 )

                        else if isJust form.recommendation114 then
                            ( 2, 2 )

                        else
                            ( 1, 2 )
                    )
                |> Maybe.withDefault ( 0, 1 )

        NextStepsMedicationDistribution ->
            let
                form =
                    measurements.medicationDistribution
                        |> Maybe.map (Tuple.second >> .value)
                        |> medicationDistributionFormWithDefault data.medicationDistributionForm

                derivedQuestionExists formValue =
                    if formValue == Just False then
                        1

                    else
                        0

                derivedQuestionCompleted medication reasonToSignFunc formValue =
                    if formValue /= Just False then
                        0

                    else
                        let
                            nonAdministrationSigns =
                                form.nonAdministrationSigns |> Maybe.withDefault EverySet.empty

                            valueSet =
                                getCurrentReasonForMedicaitonNonAdministration reasonToSignFunc form
                                    |> isJust
                        in
                        if valueSet then
                            1

                        else
                            0
            in
            case diagnosis of
                Just DiagnosisMalariaUncomplicated ->
                    ( taskCompleted form.coartem + derivedQuestionCompleted Coartem MedicationCoartem form.coartem
                    , 1 + derivedQuestionExists form.coartem
                    )

                Just DiagnosisGastrointestinalInfectionUncomplicated ->
                    ( taskCompleted form.ors
                        + taskCompleted form.zinc
                        + derivedQuestionCompleted ORS MedicationORS form.ors
                        + derivedQuestionCompleted Zinc MedicationZinc form.zinc
                    , 2
                        + derivedQuestionExists form.ors
                        + derivedQuestionExists form.zinc
                    )

                Just DiagnosisSimpleColdAndCough ->
                    ( taskCompleted form.lemonJuiceOrHoney
                    , 1
                    )

                -- This is for child form 2 month old, to 5 years old.
                Just DiagnosisRespiratoryInfectionUncomplicated ->
                    ( taskCompleted form.amoxicillin + derivedQuestionCompleted Amoxicillin MedicationAmoxicillin form.amoxicillin
                    , 1 + derivedQuestionExists form.amoxicillin
                    )

                _ ->
                    ( 0, 1 )

        NextStepsSendToHC ->
            let
                form =
                    measurements.sendToHC
                        |> Maybe.map (Tuple.second >> .value)
                        |> sendToHCFormWithDefault data.sendToHCForm
            in
            ( taskCompleted form.handReferralForm + taskCompleted form.handReferralForm
            , 2
            )


ongoingTreatmentTasksCompletedFromTotal : AcuteIllnessMeasurements -> OngoingTreatmentData -> OngoingTreatmentTask -> ( Int, Int )
ongoingTreatmentTasksCompletedFromTotal measurements data task =
    case task of
        OngoingTreatmentReview ->
            let
                form =
                    measurements.treatmentOngoing
                        |> Maybe.map (Tuple.second >> .value)
                        |> ongoingTreatmentReviewFormWithDefault data.treatmentReviewForm

                ( takenAsPrescribedActive, takenAsPrescribedComleted ) =
                    form.takenAsPrescribed
                        |> Maybe.map
                            (\takenAsPrescribed ->
                                if not takenAsPrescribed then
                                    if isJust form.reasonForNotTaking then
                                        ( 2, 2 )

                                    else
                                        ( 1, 2 )

                                else
                                    ( 1, 1 )
                            )
                        |> Maybe.withDefault ( 0, 1 )

                ( missedDosesActive, missedDosesCompleted ) =
                    form.missedDoses
                        |> Maybe.map
                            (\missedDoses ->
                                if missedDoses then
                                    if isJust form.totalMissedDoses then
                                        ( 2, 2 )

                                    else
                                        ( 1, 2 )

                                else
                                    ( 1, 1 )
                            )
                        |> Maybe.withDefault ( 0, 1 )
            in
            ( takenAsPrescribedActive + missedDosesActive + taskCompleted form.feelingBetter + taskCompleted form.sideEffects
            , takenAsPrescribedComleted + missedDosesCompleted + 2
            )


dangerSignsTasksCompletedFromTotal : AcuteIllnessMeasurements -> DangerSignsData -> DangerSignsTask -> ( Int, Int )
dangerSignsTasksCompletedFromTotal measurements data task =
    case task of
        ReviewDangerSigns ->
            let
                form =
                    measurements.dangerSigns
                        |> Maybe.map (Tuple.second >> .value)
                        |> reviewDangerSignsFormWithDefault data.reviewDangerSignsForm
            in
            ( taskCompleted form.conditionImproving + taskCompleted form.symptoms
            , 2
            )


taskNotCompleted : Bool -> Int
taskNotCompleted notCompleted =
    if notCompleted then
        0

    else
        1


naTaskCompleted : a -> Maybe a -> Int
naTaskCompleted na maybe =
    Maybe.map List.singleton maybe
        |> naListTaskCompleted na


naListTaskCompleted : a -> Maybe (List a) -> Int
naListTaskCompleted na maybeList =
    case maybeList of
        Just [ value ] ->
            if value == na then
                0

            else
                1

        _ ->
            taskCompleted maybeList


symptomsGeneralFormWithDefault : SymptomsGeneralForm -> Maybe (Dict SymptomsGeneralSign Int) -> SymptomsGeneralForm
symptomsGeneralFormWithDefault form saved =
    if form.signsDirty then
        form

    else
        saved
            |> unwrap
                form
                (\value ->
                    if Dict.isEmpty form.signs then
                        SymptomsGeneralForm value False

                    else
                        form
                )


toSymptomsGeneralValueWithDefault : Maybe (Dict SymptomsGeneralSign Int) -> SymptomsGeneralForm -> Dict SymptomsGeneralSign Int
toSymptomsGeneralValueWithDefault saved form =
    symptomsGeneralFormWithDefault form saved
        |> .signs


symptomsRespiratoryFormWithDefault : SymptomsRespiratoryForm -> Maybe (Dict SymptomsRespiratorySign Int) -> SymptomsRespiratoryForm
symptomsRespiratoryFormWithDefault form saved =
    if form.signsDirty then
        form

    else
        saved
            |> unwrap
                form
                (\value ->
                    if Dict.isEmpty form.signs then
                        SymptomsRespiratoryForm value False

                    else
                        form
                )


toSymptomsRespiratoryValueWithDefault : Maybe (Dict SymptomsRespiratorySign Int) -> SymptomsRespiratoryForm -> Dict SymptomsRespiratorySign Int
toSymptomsRespiratoryValueWithDefault saved form =
    symptomsRespiratoryFormWithDefault form saved
        |> .signs


symptomsGIFormWithDefault : SymptomsGIForm -> Maybe SymptomsGIValue -> SymptomsGIForm
symptomsGIFormWithDefault form saved =
    saved
        |> unwrap
            form
            (\value ->
                let
                    signs =
                        if form.signsDirty then
                            form.signs

                        else if Dict.isEmpty form.signs then
                            value.signs

                        else
                            form.signs

                    intractableVomiting =
                        if form.intractableVomitingDirty then
                            form.intractableVomiting

                        else if isJust form.intractableVomiting then
                            form.intractableVomiting

                        else if EverySet.member IntractableVomiting value.derivedSigns then
                            Just True

                        else
                            Just False
                in
                { signs = signs
                , signsDirty = form.signsDirty
                , intractableVomiting = intractableVomiting
                , intractableVomitingDirty = form.intractableVomitingDirty
                }
            )


toSymptomsGIValueWithDefault : Maybe SymptomsGIValue -> SymptomsGIForm -> SymptomsGIValue
toSymptomsGIValueWithDefault saved form =
    let
        formWithDefault =
            symptomsGIFormWithDefault form saved

        derivedSigns =
            if Dict.member Vomiting formWithDefault.signs && formWithDefault.intractableVomiting == Just True then
                EverySet.singleton IntractableVomiting

            else
                EverySet.singleton NoSymptomsGIDerived
    in
    { signs = formWithDefault.signs
    , derivedSigns = derivedSigns
    }


fromVitalsValue : Maybe AcuteIllnessVitalsValue -> VitalsForm
fromVitalsValue saved =
    { respiratoryRate = Maybe.map .respiratoryRate saved
    , respiratoryRateDirty = False
    , bodyTemperature = Maybe.map .bodyTemperature saved
    , bodyTemperatureDirty = False
    }


vitalsFormWithDefault : VitalsForm -> Maybe AcuteIllnessVitalsValue -> VitalsForm
vitalsFormWithDefault form saved =
    saved
        |> unwrap
            form
            (\value ->
                { respiratoryRate = valueConsideringIsDirtyField form.respiratoryRateDirty form.respiratoryRate value.respiratoryRate
                , respiratoryRateDirty = form.respiratoryRateDirty
                , bodyTemperature = valueConsideringIsDirtyField form.bodyTemperatureDirty form.bodyTemperature value.bodyTemperature
                , bodyTemperatureDirty = form.bodyTemperatureDirty
                }
            )


toVitalsValueWithDefault : Maybe AcuteIllnessVitalsValue -> VitalsForm -> Maybe AcuteIllnessVitalsValue
toVitalsValueWithDefault saved form =
    vitalsFormWithDefault form saved
        |> toVitalsValue


toVitalsValue : VitalsForm -> Maybe AcuteIllnessVitalsValue
toVitalsValue form =
    Maybe.map AcuteIllnessVitalsValue form.respiratoryRate
        |> andMap form.bodyTemperature


fromAcuteFindingsValue : Maybe AcuteFindingsValue -> AcuteFindingsForm
fromAcuteFindingsValue saved =
    { signsGeneral = Maybe.map (.signsGeneral >> EverySet.toList) saved
    , signsRespiratory = Maybe.map (.signsRespiratory >> EverySet.toList) saved
    }


acuteFindingsFormWithDefault : AcuteFindingsForm -> Maybe AcuteFindingsValue -> AcuteFindingsForm
acuteFindingsFormWithDefault form saved =
    saved
        |> unwrap
            form
            (\value ->
                { signsGeneral = or form.signsGeneral (EverySet.toList value.signsGeneral |> Just)
                , signsRespiratory = or form.signsRespiratory (EverySet.toList value.signsRespiratory |> Just)
                }
            )


toAcuteFindingsValueWithDefault : Maybe AcuteFindingsValue -> AcuteFindingsForm -> Maybe AcuteFindingsValue
toAcuteFindingsValueWithDefault saved form =
    acuteFindingsFormWithDefault form saved
        |> toAcuteFindingsValue


toAcuteFindingsValue : AcuteFindingsForm -> Maybe AcuteFindingsValue
toAcuteFindingsValue form =
    let
        signsGeneralSet =
            form.signsGeneral
                |> Maybe.map (EverySet.fromList >> ifEverySetEmpty NoAcuteFindingsGeneralSigns)

        signsRespiratorySet =
            form.signsRespiratory
                |> Maybe.map (EverySet.fromList >> ifEverySetEmpty NoAcuteFindingsRespiratorySigns)
    in
    Maybe.map AcuteFindingsValue signsGeneralSet
        |> andMap signsRespiratorySet


fromMalariaTestingValue : Maybe MalariaRapidTestResult -> MalariaTestingForm
fromMalariaTestingValue saved =
    if saved == Just RapidTestPositiveAndPregnant then
        { rapidTestResult = Just RapidTestPositive
        , isPregnant = Just True
        }

    else
        { rapidTestResult = saved
        , isPregnant = Just False
        }


malariaTestingFormWithDefault : MalariaTestingForm -> Maybe MalariaRapidTestResult -> MalariaTestingForm
malariaTestingFormWithDefault form saved =
    saved
        |> unwrap
            form
            (\value ->
                let
                    formWithDefault =
                        fromMalariaTestingValue saved
                in
                { rapidTestResult = or form.rapidTestResult formWithDefault.rapidTestResult
                , isPregnant = or form.isPregnant formWithDefault.isPregnant
                }
            )


toMalariaTestingValueWithDefault : Maybe MalariaRapidTestResult -> MalariaTestingForm -> Maybe MalariaRapidTestResult
toMalariaTestingValueWithDefault saved form =
    malariaTestingFormWithDefault form saved
        |> (\form_ ->
                if form_.rapidTestResult == Just RapidTestPositive && form_.isPregnant == Just True then
                    { form_ | rapidTestResult = Just RapidTestPositiveAndPregnant }

                else
                    form_
           )
        |> toMalariaTestingValue


toMalariaTestingValue : MalariaTestingForm -> Maybe MalariaRapidTestResult
toMalariaTestingValue form =
    form.rapidTestResult


fromTravelHistoryValue : Maybe (EverySet TravelHistorySign) -> TravelHistoryForm
fromTravelHistoryValue saved =
    { covid19Country = Maybe.map (EverySet.member COVID19Country) saved
    }


travelHistoryFormWithDefault : TravelHistoryForm -> Maybe (EverySet TravelHistorySign) -> TravelHistoryForm
travelHistoryFormWithDefault form saved =
    saved
        |> unwrap
            form
            (\value ->
                { covid19Country = or form.covid19Country (EverySet.member COVID19Country value |> Just)
                }
            )


toTravelHistoryValueWithDefault : Maybe (EverySet TravelHistorySign) -> TravelHistoryForm -> Maybe (EverySet TravelHistorySign)
toTravelHistoryValueWithDefault saved form =
    travelHistoryFormWithDefault form saved
        |> toTravelHistoryValue


toTravelHistoryValue : TravelHistoryForm -> Maybe (EverySet TravelHistorySign)
toTravelHistoryValue form =
    [ Maybe.map (ifTrue COVID19Country) form.covid19Country ]
        |> Maybe.Extra.combine
        |> Maybe.map (List.foldl EverySet.union EverySet.empty >> ifEverySetEmpty NoTravelHistorySigns)


fromExposureValue : Maybe (EverySet ExposureSign) -> ExposureForm
fromExposureValue saved =
    { covid19Symptoms = Maybe.map (EverySet.member COVID19Symptoms) saved
    }


exposureFormWithDefault : ExposureForm -> Maybe (EverySet ExposureSign) -> ExposureForm
exposureFormWithDefault form saved =
    saved
        |> unwrap
            form
            (\value ->
                { covid19Symptoms = or form.covid19Symptoms (EverySet.member COVID19Symptoms value |> Just)
                }
            )


toExposureValueWithDefault : Maybe (EverySet ExposureSign) -> ExposureForm -> Maybe (EverySet ExposureSign)
toExposureValueWithDefault saved form =
    exposureFormWithDefault form saved
        |> toExposureValue


toExposureValue : ExposureForm -> Maybe (EverySet ExposureSign)
toExposureValue form =
    [ Maybe.map (ifTrue COVID19Symptoms) form.covid19Symptoms ]
        |> Maybe.Extra.combine
        |> Maybe.map (List.foldl EverySet.union EverySet.empty >> ifEverySetEmpty NoExposureSigns)


fromIsolationValue : Maybe IsolationValue -> IsolationForm
fromIsolationValue saved =
    { patientIsolated = Maybe.map (.signs >> EverySet.member PatientIsolated) saved
    , signOnDoor = Maybe.map (.signs >> EverySet.member SignOnDoor) saved
    , healthEducation = Maybe.map (.signs >> EverySet.member HealthEducation) saved
    , reasonsForNotIsolating = Maybe.map (.reasonsForNotIsolating >> EverySet.toList) saved
    }


isolationFormWithDefault : IsolationForm -> Maybe IsolationValue -> IsolationForm
isolationFormWithDefault form saved =
    saved
        |> unwrap
            form
            (\value ->
                { patientIsolated = or form.patientIsolated (EverySet.member PatientIsolated value.signs |> Just)
                , signOnDoor = or form.signOnDoor (EverySet.member SignOnDoor value.signs |> Just)
                , healthEducation = or form.healthEducation (EverySet.member HealthEducation value.signs |> Just)
                , reasonsForNotIsolating = or form.reasonsForNotIsolating (value.reasonsForNotIsolating |> EverySet.toList |> Just)
                }
            )


toIsolationValueWithDefault : Maybe IsolationValue -> IsolationForm -> Maybe IsolationValue
toIsolationValueWithDefault saved form =
    isolationFormWithDefault form saved
        |> toIsolationValue
        |> isolationValuePostProcess


toIsolationValue : IsolationForm -> Maybe IsolationValue
toIsolationValue form =
    let
        signs =
            [ Maybe.map (ifTrue PatientIsolated) form.patientIsolated
            , ifNullableTrue SignOnDoor form.signOnDoor
            , Maybe.map (ifTrue HealthEducation) form.healthEducation
            ]
                |> Maybe.Extra.combine
                |> Maybe.map (List.foldl EverySet.union EverySet.empty >> ifEverySetEmpty NoIsolationSigns)

        reasonsForNotIsolating =
            form.reasonsForNotIsolating
                |> fromListWithDefaultValue IsolationReasonNotApplicable
                |> Just
    in
    Maybe.map IsolationValue signs
        |> andMap reasonsForNotIsolating


isolationValuePostProcess : Maybe IsolationValue -> Maybe IsolationValue
isolationValuePostProcess saved =
    saved
        |> Maybe.map
            (\value ->
                if EverySet.member PatientIsolated value.signs then
                    { value | reasonsForNotIsolating = EverySet.singleton IsolationReasonNotApplicable }

                else
                    { value | signs = EverySet.remove SignOnDoor value.signs }
            )


fromHCContactValue : Maybe HCContactValue -> HCContactForm
fromHCContactValue saved =
    { contactedHC = Maybe.map (.signs >> EverySet.member ContactedHealthCenter) saved
    , recommendations = Maybe.andThen (.recommendations >> EverySet.toList >> List.head) saved
    , responsePeriod = Maybe.andThen (.responsePeriod >> EverySet.toList >> List.head) saved
    , ambulanceArrivalPeriod = Maybe.andThen (.ambulanceArrivalPeriod >> EverySet.toList >> List.head) saved
    }


hcContactFormWithDefault : HCContactForm -> Maybe HCContactValue -> HCContactForm
hcContactFormWithDefault form saved =
    saved
        |> unwrap
            form
            (\value ->
                { contactedHC = or form.contactedHC (EverySet.member ContactedHealthCenter value.signs |> Just)
                , recommendations = or form.recommendations (value.recommendations |> EverySet.toList |> List.head)
                , responsePeriod = or form.responsePeriod (value.responsePeriod |> EverySet.toList |> List.head)
                , ambulanceArrivalPeriod = or form.ambulanceArrivalPeriod (value.ambulanceArrivalPeriod |> EverySet.toList |> List.head)
                }
            )


toHCContactValueWithDefault : Maybe HCContactValue -> HCContactForm -> Maybe HCContactValue
toHCContactValueWithDefault saved form =
    hcContactFormWithDefault form saved
        |> toHCContactValue
        |> hcContactValuePostProcess


toHCContactValue : HCContactForm -> Maybe HCContactValue
toHCContactValue form =
    let
        signs =
            [ Maybe.map (ifTrue ContactedHealthCenter) form.contactedHC ]
                |> Maybe.Extra.combine
                |> Maybe.map (List.foldl EverySet.union EverySet.empty >> ifEverySetEmpty NoHCContactSigns)
    in
    Maybe.map HCContactValue signs
        |> andMap (form.recommendations |> withDefaultValue HCRecommendationNotApplicable |> Just)
        |> andMap (form.responsePeriod |> withDefaultValue ResponsePeriodNotApplicable |> Just)
        |> andMap (form.ambulanceArrivalPeriod |> withDefaultValue ResponsePeriodNotApplicable |> Just)


hcContactValuePostProcess : Maybe HCContactValue -> Maybe HCContactValue
hcContactValuePostProcess saved =
    saved
        |> Maybe.map
            (\value ->
                if EverySet.member ContactedHealthCenter value.signs then
                    if EverySet.member SendAmbulance value.recommendations then
                        value

                    else
                        { value | ambulanceArrivalPeriod = EverySet.singleton ResponsePeriodNotApplicable }

                else
                    { value
                        | recommendations = EverySet.singleton HCRecommendationNotApplicable
                        , responsePeriod = EverySet.singleton ResponsePeriodNotApplicable
                        , ambulanceArrivalPeriod = EverySet.singleton ResponsePeriodNotApplicable
                    }
            )


fromCall114Value : Maybe Call114Value -> Call114Form
fromCall114Value saved =
    { called114 = Maybe.map (.signs >> EverySet.member Call114) saved
    , recommendation114 = Maybe.andThen (.recommendations114 >> EverySet.toList >> List.head) saved
    , recommendation114Dirty = False
    , contactedSite = Maybe.map (.signs >> EverySet.member ContactSite) saved
    , contactedSiteDirty = False
    , recommendationSite = Maybe.andThen (.recommendationsSite >> EverySet.toList >> List.head) saved
    , recommendationSiteDirty = False
    }


call114FormWithDefault : Call114Form -> Maybe Call114Value -> Call114Form
call114FormWithDefault form saved =
    saved
        |> unwrap
            form
            (\value ->
                { called114 = or form.called114 (EverySet.member Call114 value.signs |> Just)
                , recommendation114 =
                    maybeValueConsideringIsDirtyField form.recommendation114Dirty form.recommendation114 (value.recommendations114 |> EverySet.toList |> List.head)
                , recommendation114Dirty = form.recommendation114Dirty
                , contactedSite =
                    valueConsideringIsDirtyField form.contactedSiteDirty form.contactedSite (EverySet.member ContactSite value.signs)
                , contactedSiteDirty = form.contactedSiteDirty
                , recommendationSite =
                    maybeValueConsideringIsDirtyField form.recommendationSiteDirty form.recommendationSite (value.recommendationsSite |> EverySet.toList |> List.head)
                , recommendationSiteDirty = form.recommendationSiteDirty
                }
            )


toCall114ValueWithDefault : Maybe Call114Value -> Call114Form -> Maybe Call114Value
toCall114ValueWithDefault saved form =
    call114FormWithDefault form saved
        |> toCall114Value
        |> call114ValuePostProcess


toCall114Value : Call114Form -> Maybe Call114Value
toCall114Value form =
    let
        signs =
            [ Maybe.map (ifTrue Call114) form.called114
            , ifNullableTrue ContactSite form.contactedSite
            ]
                |> Maybe.Extra.combine
                |> Maybe.map (List.foldl EverySet.union EverySet.empty >> ifEverySetEmpty NoCall114Signs)
    in
    Maybe.map Call114Value signs
        |> andMap (form.recommendation114 |> withDefaultValue NoneOtherRecommendation114 |> Just)
        |> andMap (form.recommendationSite |> withDefaultValue RecommendationSiteNotApplicable |> Just)


call114ValuePostProcess : Maybe Call114Value -> Maybe Call114Value
call114ValuePostProcess saved =
    saved
        |> Maybe.map
            (\value ->
                let
                    recommendationSiteNotApplicable =
                        { value | recommendationsSite = EverySet.singleton RecommendationSiteNotApplicable }
                in
                if EverySet.member Call114 value.signs then
                    --  114 did not recomment to contact a site.
                    if EverySet.member OtherRecommendation114 value.recommendations114 then
                        recommendationSiteNotApplicable

                    else
                        value

                else
                    -- There was no attempt to contact 114.
                    recommendationSiteNotApplicable
            )


fromTreatmentReviewValue : Maybe (EverySet TreatmentReviewSign) -> TreatmentReviewForm
fromTreatmentReviewValue saved =
    { feverPast6Hours = Maybe.map (EverySet.member FeverPast6Hours) saved
    , feverPast6HoursHelped = Maybe.map (EverySet.member FeverPast6HoursHelped) saved
    , malariaToday = Maybe.map (EverySet.member MalariaToday) saved
    , malariaTodayHelped = Maybe.map (EverySet.member MalariaTodayHelped) saved
    , malariaWithinPastMonth = Maybe.map (EverySet.member MalariaWithinPastMonth) saved
    , malariaWithinPastMonthHelped = Maybe.map (EverySet.member MalariaWithinPastMonthHelped) saved
    }


treatmentReviewFormWithDefault : TreatmentReviewForm -> Maybe (EverySet TreatmentReviewSign) -> TreatmentReviewForm
treatmentReviewFormWithDefault form saved =
    saved
        |> unwrap
            form
            (\value ->
                { feverPast6Hours = or form.feverPast6Hours (EverySet.member FeverPast6Hours value |> Just)
                , feverPast6HoursHelped = or form.feverPast6HoursHelped (EverySet.member FeverPast6HoursHelped value |> Just)
                , malariaToday = or form.malariaToday (EverySet.member MalariaToday value |> Just)
                , malariaTodayHelped = or form.malariaTodayHelped (EverySet.member MalariaTodayHelped value |> Just)
                , malariaWithinPastMonth = or form.malariaWithinPastMonth (EverySet.member MalariaWithinPastMonth value |> Just)
                , malariaWithinPastMonthHelped = or form.malariaWithinPastMonthHelped (EverySet.member MalariaWithinPastMonthHelped value |> Just)
                }
            )


toTreatmentReviewValueWithDefault : Maybe (EverySet TreatmentReviewSign) -> TreatmentReviewForm -> Maybe (EverySet TreatmentReviewSign)
toTreatmentReviewValueWithDefault saved form =
    treatmentReviewFormWithDefault form saved
        |> toTreatmentReviewValue


toTreatmentReviewValue : TreatmentReviewForm -> Maybe (EverySet TreatmentReviewSign)
toTreatmentReviewValue form =
    [ Maybe.map (ifTrue FeverPast6Hours) form.feverPast6Hours
    , ifNullableTrue FeverPast6HoursHelped form.feverPast6HoursHelped
    , Maybe.map (ifTrue MalariaToday) form.malariaToday
    , ifNullableTrue MalariaTodayHelped form.malariaTodayHelped
    , Maybe.map (ifTrue MalariaWithinPastMonth) form.malariaWithinPastMonth
    , ifNullableTrue MalariaWithinPastMonthHelped form.malariaWithinPastMonthHelped
    ]
        |> Maybe.Extra.combine
        |> Maybe.map (List.foldl EverySet.union EverySet.empty >> ifEverySetEmpty NoTreatmentReviewSigns)


fromSendToHCValue : Maybe (EverySet SendToHCSign) -> SendToHCForm
fromSendToHCValue saved =
    { handReferralForm = Maybe.map (EverySet.member HandReferrerForm) saved
    , referToHealthCenter = Maybe.map (EverySet.member ReferToHealthCenter) saved
    }


sendToHCFormWithDefault : SendToHCForm -> Maybe (EverySet SendToHCSign) -> SendToHCForm
sendToHCFormWithDefault form saved =
    saved
        |> unwrap
            form
            (\value ->
                { handReferralForm = or form.handReferralForm (EverySet.member HandReferrerForm value |> Just)
                , referToHealthCenter = or form.referToHealthCenter (EverySet.member ReferToHealthCenter value |> Just)
                }
            )


toSendToHCValueWithDefault : Maybe (EverySet SendToHCSign) -> SendToHCForm -> Maybe (EverySet SendToHCSign)
toSendToHCValueWithDefault saved form =
    sendToHCFormWithDefault form saved
        |> toSendToHCValue


toSendToHCValue : SendToHCForm -> Maybe (EverySet SendToHCSign)
toSendToHCValue form =
    [ Maybe.map (ifTrue HandReferrerForm) form.handReferralForm
    , Maybe.map (ifTrue ReferToHealthCenter) form.referToHealthCenter
    ]
        |> Maybe.Extra.combine
        |> Maybe.map (List.foldl EverySet.union EverySet.empty >> ifEverySetEmpty NoSendToHCSigns)


fromMedicationDistributionValue : Maybe MedicationDistributionValue -> MedicationDistributionForm
fromMedicationDistributionValue saved =
    { amoxicillin = Maybe.map (.distributionSigns >> EverySet.member Amoxicillin) saved
    , coartem = Maybe.map (.distributionSigns >> EverySet.member Coartem) saved
    , ors = Maybe.map (.distributionSigns >> EverySet.member ORS) saved
    , zinc = Maybe.map (.distributionSigns >> EverySet.member Zinc) saved
    , lemonJuiceOrHoney = Maybe.map (.distributionSigns >> EverySet.member LemonJuiceOrHoney) saved
    , nonAdministrationSigns = Maybe.map .nonAdministrationSigns saved
    }


medicationDistributionFormWithDefault : MedicationDistributionForm -> Maybe MedicationDistributionValue -> MedicationDistributionForm
medicationDistributionFormWithDefault form saved =
    saved
        |> unwrap
            form
            (\value ->
                { amoxicillin = or form.amoxicillin (EverySet.member Amoxicillin value.distributionSigns |> Just)
                , coartem = or form.coartem (EverySet.member Coartem value.distributionSigns |> Just)
                , ors = or form.ors (EverySet.member ORS value.distributionSigns |> Just)
                , zinc = or form.zinc (EverySet.member Zinc value.distributionSigns |> Just)
                , lemonJuiceOrHoney = or form.lemonJuiceOrHoney (EverySet.member LemonJuiceOrHoney value.distributionSigns |> Just)
                , nonAdministrationSigns = or form.nonAdministrationSigns (Just value.nonAdministrationSigns)
                }
            )


toMedicationDistributionValueWithDefault : Maybe MedicationDistributionValue -> MedicationDistributionForm -> Maybe MedicationDistributionValue
toMedicationDistributionValueWithDefault saved form =
    medicationDistributionFormWithDefault form saved
        |> toMedicationDistributionValue


toMedicationDistributionValue : MedicationDistributionForm -> Maybe MedicationDistributionValue
toMedicationDistributionValue form =
    let
        distributionSigns =
            [ ifNullableTrue Amoxicillin form.amoxicillin
            , ifNullableTrue Coartem form.coartem
            , ifNullableTrue ORS form.ors
            , ifNullableTrue Zinc form.zinc
            , ifNullableTrue LemonJuiceOrHoney form.lemonJuiceOrHoney
            ]
                |> Maybe.Extra.combine
                |> Maybe.map (List.foldl EverySet.union EverySet.empty >> ifEverySetEmpty NoMedicationDistributionSigns)

        nonAdministrationSigns =
            form.nonAdministrationSigns
                |> Maybe.withDefault EverySet.empty
                |> ifEverySetEmpty NoMedicationNonAdministrationSigns
                |> Just
    in
    Maybe.map MedicationDistributionValue distributionSigns
        |> andMap nonAdministrationSigns


resolveCoartemDosage : NominalDate -> Person -> Maybe String
resolveCoartemDosage currentDate person =
    ageInYears currentDate person
        |> Maybe.map
            (\years ->
                if years < 3 then
                    "1"

                else if years < 8 then
                    "2"

                else if years < 14 then
                    "3"

                else
                    "4"
            )


resolveORSDosage : NominalDate -> Person -> Maybe String
resolveORSDosage currentDate person =
    ageInYears currentDate person
        |> Maybe.map
            (\years ->
                if years < 2 then
                    "½"

                else
                    "1"
            )


resolveZincDosage : NominalDate -> Person -> Maybe String
resolveZincDosage currentDate person =
    ageInMonths currentDate person
        |> Maybe.map
            (\months ->
                if months < 6 then
                    "1"

                else
                    "2"
            )


resolveAmoxicillinDosage : NominalDate -> Person -> Maybe String
resolveAmoxicillinDosage currentDate person =
    ageInMonths currentDate person
        |> Maybe.andThen
            (\months ->
                if months < 2 then
                    Nothing

                else if months < 5 then
                    Just "1"

                else if months < 12 then
                    Just "2"

                else if months < 30 then
                    Just "3"

                else if months < 60 then
                    Just "4"

                else
                    Nothing
            )


getCurrentReasonForMedicaitonNonAdministration :
    (MedicationNonAdministrationReason -> MedicationNonAdministrationSign)
    -> MedicationDistributionForm
    -> Maybe MedicationNonAdministrationReason
getCurrentReasonForMedicaitonNonAdministration reasonToSignFunc form =
    let
        nonAdministrationSigns =
            form.nonAdministrationSigns |> Maybe.withDefault EverySet.empty
    in
    [ NonAdministrationLackOfStock, NonAdministrationKnownAllergy, NonAdministrationPatientDeclined, NonAdministrationOther ]
        |> List.filterMap
            (\reason ->
                if EverySet.member (reasonToSignFunc reason) nonAdministrationSigns then
                    Just reason

                else
                    Nothing
            )
        |> List.head


nonAdministrationReasonToSign : MedicationDistributionSign -> MedicationNonAdministrationReason -> MedicationNonAdministrationSign
nonAdministrationReasonToSign sign reason =
    case sign of
        Amoxicillin ->
            MedicationAmoxicillin reason

        Coartem ->
            MedicationCoartem reason

        ORS ->
            MedicationORS reason

        Zinc ->
            MedicationZinc reason

        _ ->
            NoMedicationNonAdministrationSigns


fromMuacValue : Maybe MuacInCm -> MuacForm
fromMuacValue saved =
    { muac = Maybe.map (\(MuacInCm cm) -> cm) saved
    , muacDirty = False
    }


muacFormWithDefault : MuacForm -> Maybe MuacInCm -> MuacForm
muacFormWithDefault form saved =
    saved
        |> unwrap
            form
            (\value ->
                { muac = valueConsideringIsDirtyField form.muacDirty form.muac (value |> (\(MuacInCm cm) -> cm))
                , muacDirty = form.muacDirty
                }
            )


toMuacValueWithDefault : Maybe MuacInCm -> MuacForm -> Maybe MuacInCm
toMuacValueWithDefault saved form =
    muacFormWithDefault form saved
        |> toMuacValue


toMuacValue : MuacForm -> Maybe MuacInCm
toMuacValue form =
    Maybe.map MuacInCm form.muac


fromOngoingTreatmentReviewValue : Maybe TreatmentOngoingValue -> OngoingTreatmentReviewForm
fromOngoingTreatmentReviewValue saved =
    { takenAsPrescribed = Maybe.map (.signs >> EverySet.member TakenAsPrescribed) saved
    , missedDoses = Maybe.map (.signs >> EverySet.member MissedDoses) saved
    , feelingBetter = Maybe.map (.signs >> EverySet.member FeelingBetter) saved
    , sideEffects = Maybe.map (.signs >> EverySet.member SideEffects) saved
    , reasonForNotTaking = Maybe.map .reasonForNotTaking saved
    , reasonForNotTakingDirty = False
    , totalMissedDoses = Maybe.map .missedDoses saved
    , totalMissedDosesDirty = False
    }


ongoingTreatmentReviewFormWithDefault : OngoingTreatmentReviewForm -> Maybe TreatmentOngoingValue -> OngoingTreatmentReviewForm
ongoingTreatmentReviewFormWithDefault form saved =
    saved
        |> unwrap
            form
            (\value ->
                { takenAsPrescribed = or form.takenAsPrescribed (EverySet.member TakenAsPrescribed value.signs |> Just)
                , missedDoses = or form.missedDoses (EverySet.member MissedDoses value.signs |> Just)
                , feelingBetter = or form.feelingBetter (EverySet.member FeelingBetter value.signs |> Just)
                , sideEffects = or form.sideEffects (EverySet.member SideEffects value.signs |> Just)
                , reasonForNotTaking = valueConsideringIsDirtyField form.reasonForNotTakingDirty form.reasonForNotTaking value.reasonForNotTaking
                , reasonForNotTakingDirty = form.reasonForNotTakingDirty
                , totalMissedDoses = valueConsideringIsDirtyField form.totalMissedDosesDirty form.totalMissedDoses value.missedDoses
                , totalMissedDosesDirty = form.totalMissedDosesDirty
                }
            )


toOngoingTreatmentReviewValueWithDefault : Maybe TreatmentOngoingValue -> OngoingTreatmentReviewForm -> Maybe TreatmentOngoingValue
toOngoingTreatmentReviewValueWithDefault saved form =
    ongoingTreatmentReviewFormWithDefault form saved
        |> toOngoingTreatmentReviewValue


toOngoingTreatmentReviewValue : OngoingTreatmentReviewForm -> Maybe TreatmentOngoingValue
toOngoingTreatmentReviewValue form =
    let
        signs =
            [ Maybe.map (ifTrue TakenAsPrescribed) form.takenAsPrescribed
            , Maybe.map (ifTrue MissedDoses) form.missedDoses
            , Maybe.map (ifTrue FeelingBetter) form.feelingBetter
            , Maybe.map (ifTrue SideEffects) form.sideEffects
            ]
                |> Maybe.Extra.combine
                |> Maybe.map (List.foldl EverySet.union EverySet.empty >> ifEverySetEmpty NoTreatmentOngoingSign)
    in
    Maybe.map TreatmentOngoingValue signs
        |> andMap (form.reasonForNotTaking |> Maybe.withDefault NoReasonForNotTakingSign |> Just)
        |> andMap (form.totalMissedDoses |> Maybe.withDefault 0 |> Just)


<<<<<<< HEAD
fromReviewDangerSignsValue : Maybe (EverySet AcuteIllnessDangerSign) -> ReviewDangerSignsForm
fromReviewDangerSignsValue saved =
    { conditionImproving = Maybe.map (EverySet.member DangerSignConditionNotImproving >> not) saved
    , symptoms =
        Maybe.map
            (EverySet.remove DangerSignConditionNotImproving
                >> ifEverySetEmpty NoAcuteIllnessDangerSign
                >> EverySet.toList
            )
            saved
    }


reviewDangerSignsFormWithDefault : ReviewDangerSignsForm -> Maybe (EverySet AcuteIllnessDangerSign) -> ReviewDangerSignsForm
reviewDangerSignsFormWithDefault form saved =
    saved
        |> unwrap
            form
            (\value ->
                { conditionImproving = or form.conditionImproving (EverySet.member DangerSignConditionNotImproving value |> not |> Just)
                , symptoms =
                    or form.symptoms
                        (EverySet.remove DangerSignConditionNotImproving value
                            |> ifEverySetEmpty NoAcuteIllnessDangerSign
                            |> EverySet.toList
                            |> Just
                        )
                }
            )


toReviewDangerSignsValueWithDefault : Maybe (EverySet AcuteIllnessDangerSign) -> ReviewDangerSignsForm -> Maybe (EverySet AcuteIllnessDangerSign)
toReviewDangerSignsValueWithDefault saved form =
    reviewDangerSignsFormWithDefault form saved
        |> toReviewDangerSignsValue


toReviewDangerSignsValue : ReviewDangerSignsForm -> Maybe (EverySet AcuteIllnessDangerSign)
toReviewDangerSignsValue form =
    Maybe.map2
        (\conditionImproving symptoms ->
            let
                conditionNotImprovingSet =
                    if conditionImproving then
                        EverySet.empty

                    else
                        EverySet.singleton DangerSignConditionNotImproving

                symptomsSet =
                    if List.member NoAcuteIllnessDangerSign symptoms && (not <| EverySet.isEmpty conditionNotImprovingSet) then
                        EverySet.empty

                    else
                        EverySet.fromList symptoms
            in
            EverySet.union conditionNotImprovingSet symptomsSet
        )
        form.conditionImproving
        form.symptoms
=======
expectPhysicalExamTask : NominalDate -> Person -> Bool -> PhysicalExamTask -> Bool
expectPhysicalExamTask currentDate person isFirstEncounter task =
    case task of
        PhysicalExamVitals ->
            True

        -- We show Muac for children under age of 5.
        PhysicalExamMuac ->
            ageInYears currentDate person
                |> Maybe.map (\age -> age < 5)
                |> Maybe.withDefault False

        -- We show Acute Finding only on first encounter
        PhysicalExamAcuteFindings ->
            isFirstEncounter
>>>>>>> 8cf0c2c1



-- HELPER FUNCTIONS


withDefaultValue : a -> Maybe a -> EverySet a
withDefaultValue default maybe =
    Maybe.map List.singleton maybe
        |> fromListWithDefaultValue default


fromListWithDefaultValue : a -> Maybe (List a) -> EverySet a
fromListWithDefaultValue default maybeList =
    case maybeList of
        Just list ->
            EverySet.fromList list |> ifEverySetEmpty default

        Nothing ->
            EverySet.singleton default<|MERGE_RESOLUTION|>--- conflicted
+++ resolved
@@ -1405,7 +1405,6 @@
         |> andMap (form.totalMissedDoses |> Maybe.withDefault 0 |> Just)
 
 
-<<<<<<< HEAD
 fromReviewDangerSignsValue : Maybe (EverySet AcuteIllnessDangerSign) -> ReviewDangerSignsForm
 fromReviewDangerSignsValue saved =
     { conditionImproving = Maybe.map (EverySet.member DangerSignConditionNotImproving >> not) saved
@@ -1466,7 +1465,8 @@
         )
         form.conditionImproving
         form.symptoms
-=======
+
+
 expectPhysicalExamTask : NominalDate -> Person -> Bool -> PhysicalExamTask -> Bool
 expectPhysicalExamTask currentDate person isFirstEncounter task =
     case task of
@@ -1482,7 +1482,6 @@
         -- We show Acute Finding only on first encounter
         PhysicalExamAcuteFindings ->
             isFirstEncounter
->>>>>>> 8cf0c2c1
 
 
 
