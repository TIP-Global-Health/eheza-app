module Pages.AcuteIllnessActivity.View exposing
    ( renderDatePart
    , view
    , viewActionTakenLabel
    , viewAdministeredMedicationLabel
    , viewHCRecommendation
    , viewOralSolutionPrescription
    , viewTabletsPrescription
    )

import AcuteIllnessActivity.Model exposing (AcuteIllnessActivity(..))
import AssocList as Dict exposing (Dict)
import Backend.AcuteIllnessEncounter.Model exposing (AcuteIllnessDiagnosis(..), AcuteIllnessEncounter)
import Backend.Entities exposing (..)
import Backend.IndividualEncounterParticipant.Model exposing (IndividualEncounterParticipant)
import Backend.Measurement.Encoder exposing (malariaRapidTestResultAsString)
import Backend.Measurement.Model exposing (..)
import Backend.Measurement.Utils exposing (muacIndication)
import Backend.Model exposing (ModelIndexedDb)
import Backend.Person.Model exposing (Person)
import Backend.Person.Utils exposing (ageInMonths, ageInYears, isPersonAFertileWoman)
import EverySet
<<<<<<< HEAD
import Gizra.Html exposing (divKeyed, emptyNode, keyed, keyedDivKeyed, showMaybe)
=======
import Gizra.Html exposing (emptyNode, showMaybe)
>>>>>>> aa299230
import Gizra.NominalDate exposing (NominalDate)
import Html exposing (..)
import Html.Attributes exposing (..)
import Html.Events exposing (..)
import Json.Decode
import Maybe.Extra exposing (isJust, isNothing, unwrap)
<<<<<<< HEAD
import Measurement.Decoder exposing (decodeDropZoneFile)
=======
import Measurement.Utils exposing (getInputConstraintsMuac)
import Measurement.View exposing (viewMuacIndication)
>>>>>>> aa299230
import Pages.AcuteIllnessActivity.Model exposing (..)
import Pages.AcuteIllnessActivity.Utils exposing (..)
import Pages.AcuteIllnessEncounter.Model exposing (AssembledData)
import Pages.AcuteIllnessEncounter.Utils exposing (..)
import Pages.AcuteIllnessEncounter.View exposing (viewPersonDetailsWithAlert, warningPopup)
import Pages.Page exposing (Page(..), UserPage(..))
import Pages.PrenatalActivity.View exposing (viewConditionalAlert)
import Pages.Utils
    exposing
        ( isTaskCompleted
        , taskCompleted
        , taskListCompleted
        , tasksBarId
        , viewBoolInput
        , viewCheckBoxMultipleSelectInput
        , viewCheckBoxSelectCustomInput
        , viewCheckBoxSelectInput
        , viewCheckBoxValueInput
        , viewCustomLabel
        , viewLabel
        , viewMeasurementInput
        , viewNumberInput
        , viewPhotoThumbFromPhotoUrl
        , viewPreviousMeasurement
        , viewQuestionLabel
        )
import RemoteData exposing (RemoteData(..), WebData)
import Translate exposing (Language, TranslationId, translate)
import Utils.Html exposing (viewModal)
import Utils.NominalDate exposing (renderDate)
import Utils.WebData exposing (viewWebData)


view : Language -> NominalDate -> AcuteIllnessEncounterId -> AcuteIllnessActivity -> ModelIndexedDb -> Model -> Html Msg
view language currentDate id activity db model =
    let
        data =
            generateAssembledData currentDate id db
    in
    viewWebData language (viewHeaderAndContent language currentDate id activity model) identity data


viewHeaderAndContent : Language -> NominalDate -> AcuteIllnessEncounterId -> AcuteIllnessActivity -> Model -> AssembledData -> Html Msg
viewHeaderAndContent language currentDate id activity model data =
    let
        isFirstEncounter =
            List.isEmpty data.previousEncountersData
    in
    div [ class "page-activity acute-illness" ]
        [ viewHeader language id activity <| Maybe.map Tuple.second data.diagnosis
        , viewContent language currentDate id activity model data
        , viewModal <|
            warningPopup language
                currentDate
                isFirstEncounter
                model.warningPopupState
                SetWarningPopupState
                data
        , viewModal <|
            pertinentSymptomsPopup language
                model.showPertinentSymptomsPopup
                (SetPertinentSymptomsPopupState False)
                data.measurements
        ]


viewHeader : Language -> AcuteIllnessEncounterId -> AcuteIllnessActivity -> Maybe AcuteIllnessDiagnosis -> Html Msg
viewHeader language id activity diagnosis =
    let
        title =
            case activity of
                AcuteIllnessNextSteps ->
                    let
                        prefix =
                            diagnosis
                                |> Maybe.map (Translate.AcuteIllnessDiagnosis >> translate language >> (\diagnosisTitle -> diagnosisTitle ++ ": "))
                                |> Maybe.withDefault ""
                    in
                    prefix ++ translate language (Translate.AcuteIllnessActivityTitle activity)

                _ ->
                    translate language <| Translate.AcuteIllnessActivityTitle activity
    in
    div
        [ class "ui basic segment head" ]
        [ h1
            [ class "ui header" ]
            [ text title ]
        , a
            [ class "link-back"
            , onClick <| SetActivePage <| UserPage <| AcuteIllnessEncounterPage id
            ]
            [ span [ class "icon-back" ] []
            , span [] []
            ]
        ]


viewContent : Language -> NominalDate -> AcuteIllnessEncounterId -> AcuteIllnessActivity -> Model -> AssembledData -> Html Msg
viewContent language currentDate id activity model data =
    (viewPersonDetailsWithAlert language currentDate data model.showAlertsDialog SetAlertsDialogState
        :: viewActivity language currentDate id activity data model
    )
        |> div [ class "ui unstackable items" ]


pertinentSymptomsPopup : Language -> Bool -> msg -> AcuteIllnessMeasurements -> Maybe (Html msg)
pertinentSymptomsPopup language isOpen closeMsg measurements =
    if isOpen then
        let
            sectionLabel title =
                div [ class "section-label-wrapper" ]
                    [ img [ src "assets/images/exclamation-red.png" ] []
                    , div [ class "section-label" ] [ text <| translate language title ++ ":" ]
                    ]

            viewLabelValuePopupItem transLabel value =
                translate language transLabel
                    ++ ": "
                    ++ value
                    |> viewPopupItem

            viewPopupItem value =
                div [ class "popup-item" ] [ text <| "- " ++ value ]

            vitalsValue =
                measurements.vitals
                    |> Maybe.map (Tuple.second >> .value)

            viewBodyTemperature =
                vitalsValue
                    |> Maybe.map
                        (.bodyTemperature
                            >> (\bodyTemperature ->
                                    viewLabelValuePopupItem
                                        Translate.BodyTemperature
                                        (String.fromFloat bodyTemperature ++ " " ++ translate language Translate.CelsiusAbbrev)
                               )
                        )

            viewRespiratoryRate =
                vitalsValue
                    |> Maybe.map
                        (.respiratoryRate
                            >> (\respiratoryRate ->
                                    viewLabelValuePopupItem
                                        Translate.RespiratoryRate
                                        (String.fromInt respiratoryRate ++ " " ++ translate language Translate.BpmUnitLabel)
                               )
                        )

            travelHistory =
                measurements.travelHistory
                    |> Maybe.map
                        (Tuple.second
                            >> .value
                            >> EverySet.member COVID19Country
                            >> (\isMember ->
                                    if isMember then
                                        Translate.Yes

                                    else
                                        Translate.No
                               )
                        )

            viewTravelHistory =
                travelHistory
                    |> Maybe.map (translate language >> viewLabelValuePopupItem Translate.TravelHistory)

            contactExposure =
                measurements.exposure
                    |> Maybe.map
                        (Tuple.second
                            >> .value
                            >> EverySet.member COVID19Symptoms
                            >> (\isMember ->
                                    if isMember then
                                        Translate.Yes

                                    else
                                        Translate.No
                               )
                        )

            viewContactExposure =
                contactExposure
                    |> Maybe.map (translate language >> viewLabelValuePopupItem Translate.ContactExposure)

            viewMalariaTesting =
                measurements.malariaTesting
                    |> Maybe.map
                        (Tuple.second
                            >> .value
                            >> (Translate.MalariaRapidTestResult
                                    >> translate language
                                    >> viewLabelValuePopupItem Translate.MalariaRapidDiagnosticTest
                               )
                        )

            symptomsGeneral =
                measurements.symptomsGeneral
                    |> Maybe.map
                        (Tuple.second
                            >> .value
                            >> Dict.toList
                            >> List.filterMap
                                (\( key, value ) ->
                                    if key /= NoSymptomsGeneral && value > 0 then
                                        viewLabelValuePopupItem
                                            (Translate.SymptomsGeneralSign key)
                                            (translate language <| Translate.DaysSinglePlural value)
                                            |> Just

                                    else
                                        Nothing
                                )
                        )
                    |> Maybe.withDefault []

            symptomsRespiratory =
                measurements.symptomsRespiratory
                    |> Maybe.map
                        (Tuple.second
                            >> .value
                            >> Dict.toList
                            >> List.filterMap
                                (\( key, value ) ->
                                    if key /= NoSymptomsRespiratory && value > 0 then
                                        viewLabelValuePopupItem
                                            (Translate.SymptomsRespiratorySign key)
                                            (translate language <| Translate.DaysSinglePlural value)
                                            |> Just

                                    else
                                        Nothing
                                )
                        )
                    |> Maybe.withDefault []

            symptomsGIValue =
                measurements.symptomsGI
                    |> Maybe.map (Tuple.second >> .value)

            symptomsGI =
                symptomsGIValue
                    |> Maybe.map
                        (.signs
                            >> Dict.toList
                            >> List.filterMap
                                (\( key, value ) ->
                                    if key /= NoSymptomsGI && value > 0 then
                                        viewLabelValuePopupItem
                                            (Translate.SymptomsGISign key)
                                            (translate language <| Translate.DaysSinglePlural value)
                                            |> Just

                                    else
                                        Nothing
                                )
                        )
                    |> Maybe.withDefault []

            intractableVomiting =
                symptomsGIValue
                    |> Maybe.map
                        (.derivedSigns
                            >> EverySet.member IntractableVomiting
                            >> (\isMember ->
                                    if vomitingAtSymptoms measurements then
                                        viewPopupItem
                                            (translate language <| Translate.IntractableVomiting isMember)
                                            |> List.singleton

                                    else
                                        []
                               )
                        )
                    |> Maybe.withDefault []

            acuteFindingsValue =
                measurements.acuteFindings
                    |> Maybe.map (Tuple.second >> .value)

            acuteFindingsGeneral =
                acuteFindingsValue
                    |> Maybe.map
                        (.signsGeneral
                            >> EverySet.toList
                            >> List.filter ((/=) NoAcuteFindingsGeneralSigns)
                            >> List.map
                                (Translate.AcuteFindingsGeneralSign
                                    >> translate language
                                    >> viewPopupItem
                                )
                        )
                    |> Maybe.withDefault []

            acuteFindingsRespiratory =
                acuteFindingsValue
                    |> Maybe.map
                        (.signsRespiratory
                            >> EverySet.toList
                            >> List.filter ((/=) NoAcuteFindingsRespiratorySigns)
                            >> List.map
                                (Translate.AcuteFindingsRespiratorySign
                                    >> translate language
                                    >> viewPopupItem
                                )
                        )
                    |> Maybe.withDefault []

            content =
                List.filterMap identity
                    [ viewBodyTemperature
                    , viewRespiratoryRate
                    , viewTravelHistory
                    , viewContactExposure
                    , viewMalariaTesting
                    ]
                    ++ symptomsGeneral
                    ++ symptomsRespiratory
                    ++ symptomsGI
                    ++ intractableVomiting
                    ++ acuteFindingsGeneral
                    ++ acuteFindingsRespiratory
        in
        Just <|
            div [ class "ui active modal alerts-dialog" ]
                [ div [ class "content" ]
                    [ div [ class "perinent-symptoms" ]
                        [ sectionLabel Translate.PertinentSymptoms
                        , content
                            |> div [ class "section-items" ]
                        ]
                    ]
                , div [ class "actions" ]
                    [ button
                        [ class "ui primary fluid button"
                        , onClick closeMsg
                        ]
                        [ text <| translate language Translate.Close ]
                    ]
                ]

    else
        Nothing


viewActivity : Language -> NominalDate -> AcuteIllnessEncounterId -> AcuteIllnessActivity -> AssembledData -> Model -> List (Html Msg)
viewActivity language currentDate id activity data model =
    let
        personId =
            data.participant.person

        measurements =
            data.measurements

        diagnosis =
            Maybe.map Tuple.second data.diagnosis

        isFirstEncounter =
            List.isEmpty data.previousEncountersData
    in
    case activity of
        AcuteIllnessSymptoms ->
            viewAcuteIllnessSymptomsContent language currentDate id ( personId, measurements ) model.symptomsData

        AcuteIllnessPhysicalExam ->
            viewAcuteIllnessPhysicalExam language currentDate id data isFirstEncounter model.physicalExamData

        AcuteIllnessPriorTreatment ->
            viewAcuteIllnessPriorTreatment language currentDate id ( personId, measurements ) model.priorTreatmentData

        AcuteIllnessLaboratory ->
            viewAcuteIllnessLaboratory language currentDate id ( personId, data.person, measurements ) model.laboratoryData

        AcuteIllnessExposure ->
            viewAcuteIllnessExposure language currentDate id ( personId, measurements ) model.exposureData

        AcuteIllnessNextSteps ->
            viewAcuteIllnessNextSteps language currentDate id data isFirstEncounter model.nextStepsData

        AcuteIllnessOngoingTreatment ->
            viewAcuteIllnessOngoingTreatment language currentDate id ( personId, measurements ) model.ongoingTreatmentData

        AcuteIllnessDangerSigns ->
            viewAcuteIllnessDangerSigns language currentDate id ( personId, measurements ) model.dangerSignsData


viewAcuteIllnessSymptomsContent : Language -> NominalDate -> AcuteIllnessEncounterId -> ( PersonId, AcuteIllnessMeasurements ) -> SymptomsData -> List (Html Msg)
viewAcuteIllnessSymptomsContent language currentDate id ( personId, measurements ) data =
    let
        activity =
            AcuteIllnessSymptoms

        tasks =
            [ SymptomsGeneral, SymptomsRespiratory, SymptomsGI ]

        viewTask task =
            let
                ( iconClass, isCompleted ) =
                    case task of
                        SymptomsGeneral ->
                            ( "symptoms-general", isJust measurements.symptomsGeneral )

                        SymptomsRespiratory ->
                            ( "symptoms-respiratory", isJust measurements.symptomsRespiratory )

                        SymptomsGI ->
                            ( "symptoms-gi", isJust measurements.symptomsGI )

                isActive =
                    task == data.activeTask

                attributes =
                    classList [ ( "link-section", True ), ( "active", isActive ), ( "completed", not isActive && isCompleted ) ]
                        :: (if isActive then
                                []

                            else
                                [ onClick <| SetActiveSymptomsTask task ]
                           )
            in
            div [ class "column" ]
                [ a attributes
                    [ span [ class <| "icon-activity-task icon-" ++ iconClass ] []
                    , text <| translate language (Translate.SymptomsTask task)
                    ]
                ]

        tasksCompletedFromTotalDict =
            tasks
                |> List.map
                    (\task ->
                        ( task, symptomsTasksCompletedFromTotal measurements data task )
                    )
                |> Dict.fromList

        ( tasksCompleted, totalTasks ) =
            Dict.get data.activeTask tasksCompletedFromTotalDict
                |> Maybe.withDefault ( 0, 0 )

        viewForm =
            case data.activeTask of
                SymptomsGeneral ->
                    measurements.symptomsGeneral
                        |> Maybe.map (Tuple.second >> .value)
                        |> symptomsGeneralFormWithDefault data.symptomsGeneralForm
                        |> viewSymptomsGeneralForm language currentDate measurements

                SymptomsRespiratory ->
                    measurements.symptomsRespiratory
                        |> Maybe.map (Tuple.second >> .value)
                        |> symptomsRespiratoryFormWithDefault data.symptomsRespiratoryForm
                        |> viewSymptomsRespiratoryForm language currentDate measurements

                SymptomsGI ->
                    measurements.symptomsGI
                        |> Maybe.map (Tuple.second >> .value)
                        |> symptomsGIFormWithDefault data.symptomsGIForm
                        |> viewSymptomsGIForm language currentDate measurements

        getNextTask currentTask =
            case currentTask of
                SymptomsGeneral ->
                    [ SymptomsRespiratory, SymptomsGI ]
                        |> List.filter (isTaskCompleted tasksCompletedFromTotalDict >> not)
                        |> List.head

                SymptomsRespiratory ->
                    [ SymptomsGI, SymptomsGeneral ]
                        |> List.filter (isTaskCompleted tasksCompletedFromTotalDict >> not)
                        |> List.head

                SymptomsGI ->
                    [ SymptomsGeneral, SymptomsRespiratory ]
                        |> List.filter (isTaskCompleted tasksCompletedFromTotalDict >> not)
                        |> List.head

        actions =
            let
                nextTask =
                    getNextTask data.activeTask

                saveMsg =
                    case data.activeTask of
                        SymptomsGeneral ->
                            SaveSymptomsGeneral personId measurements.symptomsGeneral nextTask

                        SymptomsRespiratory ->
                            SaveSymptomsRespiratory personId measurements.symptomsRespiratory nextTask

                        SymptomsGI ->
                            SaveSymptomsGI personId measurements.symptomsGI nextTask
            in
            div [ class "actions symptoms" ]
                [ button
                    [ classList [ ( "ui fluid primary button", True ), ( "disabled", tasksCompleted /= totalTasks ) ]
                    , onClick saveMsg
                    ]
                    [ text <| translate language Translate.Save ]
                ]
    in
    [ div [ class "ui task segment blue", Html.Attributes.id tasksBarId ]
        [ div [ class "ui three column grid" ] <|
            List.map viewTask tasks
        ]
    , div [ class "tasks-count" ] [ text <| translate language <| Translate.TasksCompleted tasksCompleted totalTasks ]
    , div [ class "ui full segment" ]
        [ div [ class "full content" ]
            [ viewForm
            , actions
            ]
        ]
    ]


viewSymptomsGeneralForm : Language -> NominalDate -> AcuteIllnessMeasurements -> SymptomsGeneralForm -> Html Msg
viewSymptomsGeneralForm language currentDate measurements form =
    viewCheckBoxValueInput language
        allSymptomsGeneralSigns
        form.signs
        ToggleSymptomsGeneralSign
        SetSymptomsGeneralSignValue
        Translate.SymptomsGeneralSign
        |> List.append
            [ viewQuestionLabel language Translate.PatientGotAnySymptoms
            , viewCustomLabel language Translate.CheckAllThatApply "." "helper"
            ]
        |> div [ class "symptoms-form general" ]


viewSymptomsRespiratoryForm : Language -> NominalDate -> AcuteIllnessMeasurements -> SymptomsRespiratoryForm -> Html Msg
viewSymptomsRespiratoryForm language currentDate measurements form =
    viewCheckBoxValueInput language
        allSymptomsRespiratorySigns
        form.signs
        ToggleSymptomsRespiratorySign
        SetSymptomsRespiratorySignValue
        Translate.SymptomsRespiratorySign
        |> List.append
            [ viewQuestionLabel language Translate.PatientGotAnySymptoms
            , viewCustomLabel language Translate.CheckAllThatApply "." "helper"
            ]
        |> div [ class "symptoms-form respiratory" ]


viewSymptomsGIForm : Language -> NominalDate -> AcuteIllnessMeasurements -> SymptomsGIForm -> Html Msg
viewSymptomsGIForm language currentDate measurements form =
    let
        symptoms =
            viewCheckBoxValueInput language
                allSymptomsGISigns
                form.signs
                ToggleSymptomsGISign
                SetSymptomsGISignValue
                Translate.SymptomsGISign
                |> List.append
                    [ viewQuestionLabel language Translate.PatientGotAnySymptoms
                    , viewCustomLabel language Translate.CheckAllThatApply "." "helper"
                    ]

        derivedQuestions =
            if Dict.member Vomiting form.signs then
                [ viewQuestionLabel language Translate.IntractableVomitingQuestion
                , viewBoolInput language
                    form.intractableVomiting
                    SetSymptomsGIIntractableVomiting
                    "intractable-vomiting"
                    Nothing
                ]

            else
                []
    in
    div [ class "symptoms-form gi" ]
        [ div [ class "symptoms" ] symptoms
        , div [ class "derived-questions" ] derivedQuestions
        ]


viewAcuteIllnessPhysicalExam :
    Language
    -> NominalDate
    -> AcuteIllnessEncounterId
    -> AssembledData
    -> Bool
    -> PhysicalExamData
    -> List (Html Msg)
viewAcuteIllnessPhysicalExam language currentDate id assembled isFirstEncounter data =
    let
        activity =
            AcuteIllnessPhysicalExam

        personId =
            assembled.participant.person

        person =
            assembled.person

        measurements =
            assembled.measurements

        tasks =
            [ PhysicalExamVitals, PhysicalExamMuac, PhysicalExamNutrition, PhysicalExamAcuteFindings ]
                |> List.filter (expectPhysicalExamTask currentDate person isFirstEncounter)

        viewTask task =
            let
                ( iconClass, isCompleted ) =
                    case task of
                        PhysicalExamVitals ->
                            ( "physical-exam-vitals"
                            , isJust measurements.vitals
                            )

                        PhysicalExamMuac ->
                            ( "physical-exam-muac"
                            , isJust measurements.muac
                            )

                        PhysicalExamAcuteFindings ->
                            ( "acute-findings"
                            , isJust measurements.acuteFindings
                            )

                        PhysicalExamNutrition ->
                            ( "physical-exam-nutrition"
                            , isJust measurements.nutrition
                            )

                isActive =
                    task == data.activeTask

                attributes =
                    classList [ ( "link-section", True ), ( "active", isActive ), ( "completed", not isActive && isCompleted ) ]
                        :: (if isActive then
                                []

                            else
                                [ onClick <| SetActivePhysicalExamTask task ]
                           )
            in
            div [ class "column" ]
                [ a attributes
                    [ span [ class <| "icon-activity-task icon-" ++ iconClass ] []
                    , text <| translate language (Translate.PhysicalExamTask task)
                    ]
                ]

        tasksCompletedFromTotalDict =
            tasks
                |> List.map
                    (\task ->
                        ( task, physicalExamTasksCompletedFromTotal measurements data task )
                    )
                |> Dict.fromList

        ( tasksCompleted, totalTasks ) =
            Dict.get data.activeTask tasksCompletedFromTotalDict
                |> Maybe.withDefault ( 0, 0 )

        viewForm =
            case data.activeTask of
                PhysicalExamVitals ->
                    measurements.vitals
                        |> Maybe.map (Tuple.second >> .value)
                        |> vitalsFormWithDefault data.vitalsForm
                        |> viewVitalsForm language currentDate assembled

                PhysicalExamMuac ->
                    measurements.muac
                        |> Maybe.map (Tuple.second >> .value)
                        |> muacFormWithDefault data.muacForm
                        |> viewMuacForm language currentDate assembled

                PhysicalExamAcuteFindings ->
                    measurements.acuteFindings
                        |> Maybe.map (Tuple.second >> .value)
                        |> acuteFindingsFormWithDefault data.acuteFindingsForm
                        |> viewAcuteFindingsForm language currentDate measurements

                PhysicalExamNutrition ->
                    measurements.nutrition
                        |> Maybe.map (Tuple.second >> .value)
                        |> nutritionFormWithDefault data.nutritionForm
                        |> viewNutritionForm language currentDate measurements

        getNextTask currentTask =
            case currentTask of
                PhysicalExamVitals ->
                    [ PhysicalExamMuac, PhysicalExamNutrition, PhysicalExamAcuteFindings ]
                        |> List.filter (expectPhysicalExamTask currentDate person isFirstEncounter)
                        |> List.filter (isTaskCompleted tasksCompletedFromTotalDict >> not)
                        |> List.head

                PhysicalExamMuac ->
                    [ PhysicalExamNutrition, PhysicalExamAcuteFindings, PhysicalExamVitals ]
                        |> List.filter (expectPhysicalExamTask currentDate person isFirstEncounter)
                        |> List.filter (isTaskCompleted tasksCompletedFromTotalDict >> not)
                        |> List.head

                PhysicalExamNutrition ->
                    [ PhysicalExamAcuteFindings, PhysicalExamVitals, PhysicalExamAcuteFindings ]
                        |> List.filter (expectPhysicalExamTask currentDate person isFirstEncounter)
                        |> List.filter (isTaskCompleted tasksCompletedFromTotalDict >> not)
                        |> List.head

                PhysicalExamAcuteFindings ->
                    [ PhysicalExamVitals, PhysicalExamMuac, PhysicalExamNutrition ]
                        |> List.filter (expectPhysicalExamTask currentDate person isFirstEncounter)
                        |> List.filter (isTaskCompleted tasksCompletedFromTotalDict >> not)
                        |> List.head

        actions =
            let
                nextTask =
                    getNextTask data.activeTask

                saveMsg =
                    case data.activeTask of
                        PhysicalExamVitals ->
                            SaveVitals personId measurements.vitals nextTask

                        PhysicalExamMuac ->
                            SaveMuac personId measurements.muac nextTask

                        PhysicalExamAcuteFindings ->
                            SaveAcuteFindings personId measurements.acuteFindings nextTask

                        PhysicalExamNutrition ->
                            SaveNutrition personId measurements.nutrition nextTask
            in
            div [ class "actions symptoms" ]
                [ button
                    [ classList [ ( "ui fluid primary button", True ), ( "disabled", tasksCompleted /= totalTasks ) ]
                    , onClick saveMsg
                    ]
                    [ text <| translate language Translate.Save ]
                ]
    in
    [ div [ class "ui task segment blue", Html.Attributes.id tasksBarId ]
        [ div [ class "ui four column grid" ] <|
            List.map viewTask tasks
        ]
    , div [ class "tasks-count" ] [ text <| translate language <| Translate.TasksCompleted tasksCompleted totalTasks ]
    , div [ class "ui full segment" ]
        [ div [ class "full content" ]
            [ viewForm
            , actions
            ]
        ]
    ]


viewVitalsForm : Language -> NominalDate -> AssembledData -> VitalsForm -> Html Msg
viewVitalsForm language currentDate assembled form_ =
    let
        measurements =
            assembled.measurements

        form =
            measurements.vitals
                |> Maybe.map (Tuple.second >> .value)
                |> vitalsFormWithDefault form_

        respiratoryRatePreviousValue =
            resolvePreviousValue assembled .vitals .respiratoryRate
                |> Maybe.map toFloat

        bodyTemperaturePreviousValue =
            resolvePreviousValue assembled .vitals .bodyTemperature

        respiratoryRateAlert =
            ageInMonths currentDate assembled.person
                |> Maybe.map
                    (\ageMonths ->
                        let
                            ( redCondition, yellowCondition ) =
                                if ageMonths < 12 then
                                    ( [ [ (>) 12 ], [ (<=) 50 ] ]
                                    , []
                                    )

                                else if ageMonths < 60 then
                                    ( [ [ (>) 12 ], [ (<=) 40 ] ]
                                    , []
                                    )

                                else
                                    ( [ [ (>) 12 ], [ (<) 30 ] ]
                                    , [ [ (<=) 21, (>=) 30 ] ]
                                    )
                        in
                        viewConditionalAlert form.respiratoryRate redCondition yellowCondition
                    )
                |> Maybe.withDefault emptyNode
    in
    div [ class "ui form physical-exam vitals" ]
        [ div [ class "ui grid" ]
            [ div [ class "twelve wide column" ]
                [ viewLabel language Translate.RespiratoryRate ]
            , div [ class "four wide column" ]
                [ respiratoryRateAlert ]
            ]
        , viewMeasurementInput
            language
            (Maybe.map toFloat form.respiratoryRate)
            SetVitalsResporatoryRate
            "respiratory-rate"
            Translate.BpmUnitLabel
        , viewPreviousMeasurement language respiratoryRatePreviousValue Translate.BpmUnitLabel
        , div [ class "separator" ] []
        , div [ class "ui grid" ]
            [ div [ class "twelve wide column" ]
                [ viewLabel language Translate.BodyTemperature ]
            , div [ class "four wide column" ]
                [ viewConditionalAlert form.bodyTemperature
                    [ [ (>) 35 ], [ (<=) 37.5 ] ]
                    []
                ]
            ]
        , viewMeasurementInput
            language
            form.bodyTemperature
            SetVitalsBodyTemperature
            "body-temperature"
            Translate.Celsius
        , viewPreviousMeasurement language bodyTemperaturePreviousValue Translate.Celsius
        ]


viewMuacForm : Language -> NominalDate -> AssembledData -> MuacForm -> Html Msg
viewMuacForm language currentDate assembled form_ =
    let
        measurements =
            assembled.measurements

        form =
            measurements.muac
                |> Maybe.map (Tuple.second >> .value)
                |> muacFormWithDefault form_

        constraints =
            getInputConstraintsMuac

        previousValue =
            resolvePreviousValue assembled .muac (\(MuacInCm cm) -> cm)
    in
    div [ class "ui form physical-exam muac" ]
        [ viewLabel language Translate.MUAC
        , p [ class "activity-helper" ] [ text <| translate language Translate.MuacHelper ]
        , p [ class "range-helper" ] [ text <| translate language (Translate.AllowedValuesRangeHelper constraints) ]
        , div [ class "ui grid" ]
            [ div [ class "eleven wide column" ]
                [ viewMeasurementInput
                    language
                    form.muac
                    SetMuac
                    "muac"
                    Translate.CentimeterShorthand
                ]
            , div
                [ class "five wide column" ]
                [ showMaybe <|
                    Maybe.map (MuacInCm >> muacIndication >> viewMuacIndication language) form.muac
                ]
            ]
        , viewPreviousMeasurement language previousValue Translate.CentimeterShorthand
        ]


viewAcuteFindingsForm : Language -> NominalDate -> AcuteIllnessMeasurements -> AcuteFindingsForm -> Html Msg
viewAcuteFindingsForm language currentDate measurements form_ =
    let
        form =
            measurements.acuteFindings
                |> Maybe.map (Tuple.second >> .value)
                |> acuteFindingsFormWithDefault form_
    in
    div [ class "ui form physical-exam acute-findings" ]
        [ viewQuestionLabel language Translate.PatientExhibitAnyFindings
        , viewCustomLabel language Translate.CheckAllThatApply "." "helper"
        , viewCheckBoxMultipleSelectInput language
            [ LethargicOrUnconscious, AcuteFindingsPoorSuck, SunkenEyes, PoorSkinTurgor, Jaundice, NoAcuteFindingsGeneralSigns ]
            []
            (form.signsGeneral |> Maybe.withDefault [])
            Nothing
            SetAcuteFindingsGeneralSign
            Translate.AcuteFindingsGeneralSign
        , viewQuestionLabel language Translate.PatientExhibitAnyRespiratoryFindings
        , viewCustomLabel language Translate.CheckAllThatApply "." "helper"
        , viewCheckBoxMultipleSelectInput language
            [ Stridor, NasalFlaring, SevereWheezing, SubCostalRetractions, NoAcuteFindingsRespiratorySigns ]
            []
            (form.signsRespiratory |> Maybe.withDefault [])
            Nothing
            SetAcuteFindingsRespiratorySign
            Translate.AcuteFindingsRespiratorySign
        ]


viewNutritionForm : Language -> NominalDate -> AcuteIllnessMeasurements -> NutritionForm -> Html Msg
viewNutritionForm language currentDate measurements form_ =
    let
        form =
            measurements.nutrition
                |> Maybe.map (Tuple.second >> .value)
                |> nutritionFormWithDefault form_
    in
    div [ class "ui form physical-exam nutrition" ]
        [ p [] [ text <| translate language Translate.NutritionHelper ]
        , viewLabel language Translate.SelectAllSigns
        , viewCheckBoxMultipleSelectInput language
            [ Edema, AbdominalDistension, DrySkin ]
            [ Apathy, PoorAppetite, BrittleHair ]
            (form.signs |> Maybe.withDefault [])
            (Just NormalChildNutrition)
            SetNutritionSign
            Translate.ChildNutritionSignLabel
        ]


viewAcuteIllnessLaboratory : Language -> NominalDate -> AcuteIllnessEncounterId -> ( PersonId, Person, AcuteIllnessMeasurements ) -> LaboratoryData -> List (Html Msg)
viewAcuteIllnessLaboratory language currentDate id ( personId, person, measurements ) data =
    let
        activity =
            AcuteIllnessLaboratory

        tasks =
            LaboratoryMalariaTesting
                :: (if rdtExecuted then
                        [ LaboratoryBarcodePhoto ]

                    else
                        []
                   )

        rdtExecuted =
            malariaRapidTestResultExecuted measurements

        viewTask task =
            let
                ( iconClass, isCompleted ) =
                    case task of
                        LaboratoryMalariaTesting ->
                            ( "laboratory-malaria-testing"
                            , isJust measurements.malariaTesting
                            )

                        LaboratoryBarcodePhoto ->
                            ( "laboratory-barcode-photo"
                            , isJust measurements.barcodePhoto
                            )

                isActive =
                    task == data.activeTask

                attributes =
                    classList [ ( "link-section", True ), ( "active", isActive ), ( "completed", not isActive && isCompleted ) ]
                        :: (if isActive then
                                []

                            else
                                [ onClick <| SetActiveLaboratoryTask task ]
                           )
            in
            div [ class "column" ]
                [ a attributes
                    [ span [ class <| "icon-activity-task icon-" ++ iconClass ] []
                    , text <| translate language (Translate.LaboratoryTask task)
                    ]
                ]

        tasksCompletedFromTotalDict =
            tasks
                |> List.map
                    (\task ->
                        ( task, laboratoryTasksCompletedFromTotal currentDate person measurements data task )
                    )
                |> Dict.fromList

        ( tasksCompleted, totalTasks ) =
            Dict.get data.activeTask tasksCompletedFromTotalDict
                |> Maybe.withDefault ( 0, 0 )

        viewForm =
            case data.activeTask of
                LaboratoryMalariaTesting ->
                    measurements.malariaTesting
                        |> Maybe.map (Tuple.second >> .value)
                        |> malariaTestingFormWithDefault data.malariaTestingForm
                        |> viewMalariaTestingForm language currentDate person

<<<<<<< HEAD
                LaboratoryBarcodePhoto ->
                    measurements.barcodePhoto
                        |> Maybe.map (Tuple.second >> .value)
                        |> barcodePhotoFormWithDefault data.barcodePhotoForm
                        |> viewBarcodePhotoForm language currentDate

=======
>>>>>>> aa299230
        actions =
            let
                saveMsg =
                    case data.activeTask of
                        LaboratoryMalariaTesting ->
                            SaveMalariaTesting personId measurements.malariaTesting

                        LaboratoryBarcodePhoto ->
                            SaveBarcodePhoto personId measurements.barcodePhoto
            in
            div [ class "actions malaria-testing" ]
                [ button
                    [ classList [ ( "ui fluid primary button", True ), ( "disabled", tasksCompleted /= totalTasks ) ]
                    , onClick saveMsg
                    ]
                    [ text <| translate language Translate.Save ]
                ]
    in
    [ div [ class "ui task segment blue", Html.Attributes.id tasksBarId ]
        [ div [ class "ui three column grid" ] <|
            List.map viewTask tasks
        ]
    , div [ class "tasks-count" ] [ text <| translate language <| Translate.TasksCompleted tasksCompleted totalTasks ]
    , div [ class "ui full segment" ]
        [ div [ class "full content" ]
            [ viewForm
            , actions
            ]
        ]
    ]


viewMalariaTestingForm : Language -> NominalDate -> Person -> MalariaTestingForm -> Html Msg
viewMalariaTestingForm language currentDate person form =
    let
        emptyOption =
            if isNothing form.rapidTestResult then
                option
                    [ value ""
                    , selected (form.rapidTestResult == Nothing)
                    ]
                    [ text "" ]

            else
                emptyNode

        resultInput =
            emptyOption
                :: ([ RapidTestNegative, RapidTestPositive, RapidTestIndeterminate, RapidTestUnableToRun ]
                        |> List.map
                            (\result ->
                                option
                                    [ value (malariaRapidTestResultAsString result)
                                    , selected (form.rapidTestResult == Just result)
                                    ]
                                    [ text <| translate language <| Translate.MalariaRapidTestResult result ]
                            )
                   )
                |> select [ onInput SetRapidTestResult, class "form-input rapid-test-result" ]

        testResultPositive =
            form.rapidTestResult == Just RapidTestPositive || form.rapidTestResult == Just RapidTestPositiveAndPregnant

        isPregnantInput =
            if testResultPositive && isPersonAFertileWoman currentDate person then
                [ viewQuestionLabel language Translate.CurrentlyPregnant
                , viewBoolInput
                    language
                    form.isPregnant
                    SetIsPregnant
                    "is-pregnant"
                    Nothing
                ]

            else
                []
    in
    div [ class "ui form laboratory malaria-testing" ] <|
        [ viewLabel language Translate.MalariaRapidDiagnosticTest
        , resultInput
        ]
            ++ isPregnantInput


viewBarcodePhotoForm : Language -> NominalDate -> BarcodePhotoForm -> Html Msg
viewBarcodePhotoForm language currentDate form =
    div [ class "ui form laboratory barcode-photo" ]
        [ divKeyed [ class "ui full segment photo" ]
            [ keyedDivKeyed "content"
                [ class "content" ]
                [ p [] [ text <| translate language Translate.BarcodePhotoHelper ++ "." ]
                    |> keyed "help"
                , keyedDivKeyed "grid"
                    [ class "ui grid" ]
                    [ Maybe.map viewPhotoThumbFromPhotoUrl form.url
                        |> showMaybe
                        |> List.singleton
                        |> div [ class "eight wide column" ]
                        |> keyed "thumbnail"
                    , div
                        [ id "dropzone"
                        , class "eight wide column dropzone"
                        , on "dropzonecomplete" (Json.Decode.map DropZoneComplete decodeDropZoneFile)
                        ]
                        [ div
                            [ class "dz-message"
                            , attribute "data-dz-message" ""
                            ]
                            [ span
                                []
                                [ text <| translate language Translate.DropzoneDefaultMessage ]
                            ]
                        ]
                        |> keyed "dropzone"
                    ]
                ]
            ]
        ]


viewAcuteIllnessExposure : Language -> NominalDate -> AcuteIllnessEncounterId -> ( PersonId, AcuteIllnessMeasurements ) -> ExposureData -> List (Html Msg)
viewAcuteIllnessExposure language currentDate id ( personId, measurements ) data =
    let
        activity =
            AcuteIllnessExposure

        tasks =
            [ ExposureTravel, ExposureExposure ]

        viewTask task =
            let
                ( iconClass, isCompleted ) =
                    case task of
                        ExposureTravel ->
                            ( "exposure-travel"
                            , isJust measurements.travelHistory
                            )

                        ExposureExposure ->
                            ( "exposure-exposure"
                            , isJust measurements.exposure
                            )

                isActive =
                    task == data.activeTask

                attributes =
                    classList [ ( "link-section", True ), ( "active", isActive ), ( "completed", not isActive && isCompleted ) ]
                        :: (if isActive then
                                []

                            else
                                [ onClick <| SetActiveExposureTask task ]
                           )
            in
            div [ class "column" ]
                [ a attributes
                    [ span [ class <| "icon-activity-task icon-" ++ iconClass ] []
                    , text <| translate language (Translate.ExposureTask task)
                    ]
                ]

        tasksCompletedFromTotalDict =
            tasks
                |> List.map
                    (\task ->
                        ( task, exposureTasksCompletedFromTotal measurements data task )
                    )
                |> Dict.fromList

        ( tasksCompleted, totalTasks ) =
            Dict.get data.activeTask tasksCompletedFromTotalDict
                |> Maybe.withDefault ( 0, 0 )

        viewForm =
            case data.activeTask of
                ExposureTravel ->
                    measurements.travelHistory
                        |> Maybe.map (Tuple.second >> .value)
                        |> travelHistoryFormWithDefault data.travelHistoryForm
                        |> viewTravelHistoryForm language currentDate measurements

                ExposureExposure ->
                    measurements.exposure
                        |> Maybe.map (Tuple.second >> .value)
                        |> exposureFormWithDefault data.exposureForm
                        |> viewExposureForm language currentDate measurements

        getNextTask currentTask =
            case data.activeTask of
                ExposureTravel ->
                    [ ExposureExposure ]
                        |> List.filter (isTaskCompleted tasksCompletedFromTotalDict >> not)
                        |> List.head

                ExposureExposure ->
                    [ ExposureTravel ]
                        |> List.filter (isTaskCompleted tasksCompletedFromTotalDict >> not)
                        |> List.head

        actions =
            let
                nextTask =
                    getNextTask data.activeTask

                saveMsg =
                    case data.activeTask of
                        ExposureTravel ->
                            SaveTravelHistory personId measurements.travelHistory nextTask

                        ExposureExposure ->
                            SaveExposure personId measurements.exposure nextTask
            in
            div [ class "actions exposure" ]
                [ button
                    [ classList [ ( "ui fluid primary button", True ), ( "disabled", tasksCompleted /= totalTasks ) ]
                    , onClick saveMsg
                    ]
                    [ text <| translate language Translate.Save ]
                ]
    in
    [ div [ class "ui task segment blue", Html.Attributes.id tasksBarId ]
        [ div [ class "ui five column grid" ] <|
            List.map viewTask tasks
        ]
    , div [ class "tasks-count" ] [ text <| translate language <| Translate.TasksCompleted tasksCompleted totalTasks ]
    , div [ class "ui full segment" ]
        [ div [ class "full content" ]
            [ viewForm
            , actions
            ]
        ]
    ]


viewTravelHistoryForm : Language -> NominalDate -> AcuteIllnessMeasurements -> TravelHistoryForm -> Html Msg
viewTravelHistoryForm language currentDate measurements form =
    div [ class "ui form exposure travel-history" ]
        [ viewQuestionLabel language Translate.TraveledToCOVID19CountryQuestion
        , viewBoolInput
            language
            form.covid19Country
            SetCovid19Country
            "covid19-country"
            Nothing
        ]


viewExposureForm : Language -> NominalDate -> AcuteIllnessMeasurements -> ExposureForm -> Html Msg
viewExposureForm language currentDate measurements form =
    div [ class "ui form exposure" ]
        [ viewQuestionLabel language Translate.ContactWithCOVID19SymptomsQuestion
        , div [ class "question-helper" ] [ text <| translate language Translate.ContactWithCOVID19SymptomsHelper ++ "." ]
        , viewBoolInput
            language
            form.covid19Symptoms
            SetCovid19Symptoms
            "covid19-symptoms"
            Nothing
        ]


viewHCRecommendation : Language -> HCRecommendation -> Html any
viewHCRecommendation language recommendation =
    let
        riskLevel =
            case recommendation of
                SendAmbulance ->
                    Translate.HighRiskCase

                HomeIsolation ->
                    Translate.HighRiskCase

                ComeToHealthCenter ->
                    Translate.LowRiskCase

                ChwMonitoring ->
                    Translate.LowRiskCase

                HCRecommendationNotApplicable ->
                    Translate.LowRiskCase
    in
    label []
        [ text <| translate language Translate.HealthCenterDetermined
        , span [ class "strong" ] [ text <| translate language riskLevel ]
        , text <| translate language Translate.AndSentence
        , span [ class "strong" ] [ text <| translate language <| Translate.HCRecommendation recommendation ]
        ]


viewAcuteIllnessPriorTreatment : Language -> NominalDate -> AcuteIllnessEncounterId -> ( PersonId, AcuteIllnessMeasurements ) -> PriorTreatmentData -> List (Html Msg)
viewAcuteIllnessPriorTreatment language currentDate id ( personId, measurements ) data =
    let
        activity =
            AcuteIllnessPriorTreatment

        tasks =
            [ TreatmentReview ]

        viewTask task =
            let
                ( iconClass, isCompleted ) =
                    case task of
                        TreatmentReview ->
                            ( "treatment-review"
                            , isJust measurements.treatmentReview
                            )

                isActive =
                    task == data.activeTask

                attributes =
                    classList [ ( "link-section", True ), ( "active", isActive ), ( "completed", not isActive && isCompleted ) ]
                        :: (if isActive then
                                []

                            else
                                [ onClick <| SetActivePriorTreatmentTask task ]
                           )
            in
            div [ class "column" ]
                [ a attributes
                    [ span [ class <| "icon-activity-task icon-" ++ iconClass ] []
                    , text <| translate language (Translate.PriorTreatmentTask task)
                    ]
                ]

        tasksCompletedFromTotalDict =
            tasks
                |> List.map
                    (\task ->
                        ( task, treatmentTasksCompletedFromTotal measurements data task )
                    )
                |> Dict.fromList

        ( tasksCompleted, totalTasks ) =
            Dict.get data.activeTask tasksCompletedFromTotalDict
                |> Maybe.withDefault ( 0, 0 )

        viewForm =
            case data.activeTask of
                TreatmentReview ->
                    measurements.treatmentReview
                        |> Maybe.map (Tuple.second >> .value)
                        |> treatmentReviewFormWithDefault data.treatmentReviewForm
                        |> viewTreatmentReviewForm language currentDate measurements

<<<<<<< HEAD
        getNextTask currentTask =
            case currentTask of
                TreatmentReview ->
                    Nothing

=======
>>>>>>> aa299230
        actions =
            let
                saveMsg =
                    case data.activeTask of
                        TreatmentReview ->
                            SaveTreatmentReview personId measurements.treatmentReview
            in
            div [ class "actions malaria-testing" ]
                [ button
                    [ classList [ ( "ui fluid primary button", True ), ( "disabled", tasksCompleted /= totalTasks ) ]
                    , onClick saveMsg
                    ]
                    [ text <| translate language Translate.Save ]
                ]
    in
    [ div [ class "ui task segment blue", Html.Attributes.id tasksBarId ]
        [ div [ class "ui three column grid" ] <|
            List.map viewTask tasks
        ]
    , div [ class "tasks-count" ] [ text <| translate language <| Translate.TasksCompleted tasksCompleted totalTasks ]
    , div [ class "ui full segment" ]
        [ div [ class "full content" ]
            [ viewForm
            , actions
            ]
        ]
    ]


viewTreatmentReviewForm : Language -> NominalDate -> AcuteIllnessMeasurements -> TreatmentReviewForm -> Html Msg
viewTreatmentReviewForm language currentDate measurements form =
    let
        feverPast6HoursUpdateFunc value form_ =
            if value then
                { form_ | feverPast6Hours = Just True }

            else
                { form_ | feverPast6Hours = Just False, feverPast6HoursHelped = Nothing }

        feverPast6HoursHelpedUpdateFunc value form_ =
            { form_ | feverPast6HoursHelped = Just value }

        malariaTodayUpdateFunc value form_ =
            if value then
                { form_ | malariaToday = Just True }

            else
                { form_ | malariaToday = Just False, malariaTodayHelped = Nothing }

        malariaTodayHelpedUpdateFunc value form_ =
            { form_ | malariaTodayHelped = Just value }

        malariaWithinPastMonthUpdateFunc value form_ =
            if value then
                { form_ | malariaWithinPastMonth = Just True }

            else
                { form_ | malariaWithinPastMonth = Just False, malariaWithinPastMonthHelped = Nothing }

        malariaWithinPastMonthHelpedUpdateFunc value form_ =
            { form_ | malariaWithinPastMonthHelped = Just value }

        medicationHelpedQuestion =
            div [ class "ui grid" ]
                [ div [ class "one wide column" ] []
                , div [ class "fifteen wide column" ]
                    [ viewQuestionLabel language Translate.MedicationHelpedQuestion ]
                ]

        feverPast6HoursSection =
            let
                feverPast6HoursPositive =
                    form.feverPast6Hours
                        |> Maybe.withDefault False

                feverPast6HoursHelpedInput =
                    if feverPast6HoursPositive then
                        [ medicationHelpedQuestion
                        , viewBoolInput
                            language
                            form.feverPast6HoursHelped
                            (SetTreatmentReviewBoolInput feverPast6HoursHelpedUpdateFunc)
                            "fever-past-6-hours-helped derived"
                            Nothing
                        ]

                    else
                        []
            in
            [ viewQuestionLabel language Translate.MedicationForFeverPast6HoursQuestion
            , viewBoolInput
                language
                form.feverPast6Hours
                (SetTreatmentReviewBoolInput feverPast6HoursUpdateFunc)
                "fever-past-6-hours"
                Nothing
            ]
                ++ feverPast6HoursHelpedInput

        malariaTodaySection =
            let
                malariaTodayPositive =
                    form.malariaToday
                        |> Maybe.withDefault False

                malariaTodayHelpedInput =
                    if malariaTodayPositive then
                        [ medicationHelpedQuestion
                        , viewBoolInput
                            language
                            form.malariaTodayHelped
                            (SetTreatmentReviewBoolInput malariaTodayHelpedUpdateFunc)
                            "malaria-today-helped derived"
                            Nothing
                        ]

                    else
                        []
            in
            [ viewQuestionLabel language Translate.MedicationForMalariaTodayQuestion
            , viewBoolInput
                language
                form.malariaToday
                (SetTreatmentReviewBoolInput malariaTodayUpdateFunc)
                "malaria-today"
                Nothing
            ]
                ++ malariaTodayHelpedInput

        malariaWithinPastMonthSection =
            let
                malariaWithinPastMonthPositive =
                    form.malariaWithinPastMonth
                        |> Maybe.withDefault False

                malariaWithinPastMonthHelpedInput =
                    if malariaWithinPastMonthPositive then
                        [ medicationHelpedQuestion
                        , viewBoolInput
                            language
                            form.malariaWithinPastMonthHelped
                            (SetTreatmentReviewBoolInput malariaWithinPastMonthHelpedUpdateFunc)
                            "malaria-within-past-month-helped derived"
                            Nothing
                        ]

                    else
                        []
            in
            [ viewQuestionLabel language Translate.MedicationForMalariaWithinPastMonthQuestion
            , viewBoolInput
                language
                form.malariaWithinPastMonth
                (SetTreatmentReviewBoolInput malariaWithinPastMonthUpdateFunc)
                "malaria-within-past-month"
                Nothing
            ]
                ++ malariaWithinPastMonthHelpedInput
    in
    feverPast6HoursSection
        ++ malariaTodaySection
        ++ malariaWithinPastMonthSection
        |> div [ class "ui form treatment-review" ]


viewAcuteIllnessNextSteps : Language -> NominalDate -> AcuteIllnessEncounterId -> AssembledData -> Bool -> NextStepsData -> List (Html Msg)
viewAcuteIllnessNextSteps language currentDate id assembled isFirstEncounter data =
    let
        personId =
            assembled.participant.person

        person =
            assembled.person

        measurements =
            assembled.measurements

        diagnosis =
            Maybe.map Tuple.second assembled.diagnosis

        activity =
            AcuteIllnessNextSteps

        tasks =
            resolveNextStepsTasks currentDate isFirstEncounter assembled

        activeTask =
            Maybe.Extra.or data.activeTask (List.head tasks)

        viewTask task =
            let
                ( iconClass, isCompleted ) =
                    case task of
                        NextStepsIsolation ->
                            ( "next-steps-isolation"
                            , isJust measurements.isolation
                            )

                        NextStepsContactHC ->
                            ( "next-steps-call"
                            , isJust measurements.hcContact
                            )

                        NextStepsCall114 ->
                            ( "next-steps-call"
                            , isJust measurements.call114
                            )

                        NextStepsMedicationDistribution ->
                            ( "next-steps-medication-distribution"
                            , isJust measurements.medicationDistribution
                            )

                        NextStepsSendToHC ->
                            ( "next-steps-send-to-hc"
                            , isJust measurements.sendToHC
                            )

                        NextStepsHealthEducation ->
                            ( "next-steps-health-education"
                            , isJust measurements.healthEducation
                            )

                isActive =
                    activeTask == Just task

                attributes =
                    classList [ ( "link-section", True ), ( "active", isActive ), ( "completed", not isActive && isCompleted ) ]
                        :: (if isActive then
                                []

                            else
                                [ onClick <| SetActiveNextStepsTask task ]
                           )
            in
            div [ class "column" ]
                [ a attributes
                    [ span [ class <| "icon-activity-task icon-" ++ iconClass ] []
                    , text <| translate language (Translate.NextStepsTask task)
                    ]
                ]

        tasksCompletedFromTotalDict =
            tasks
                |> List.map
                    (\task ->
                        ( task, nextStepsTasksCompletedFromTotal diagnosis measurements data task )
                    )
                |> Dict.fromList

        ( tasksCompleted, totalTasks ) =
            activeTask
                |> Maybe.andThen (\task -> Dict.get task tasksCompletedFromTotalDict)
                |> Maybe.withDefault ( 0, 0 )

        viewForm =
            case activeTask of
                Just NextStepsIsolation ->
                    measurements.isolation
                        |> Maybe.map (Tuple.second >> .value)
                        |> isolationFormWithDefault data.isolationForm
                        |> viewIsolationForm language currentDate measurements

                Just NextStepsContactHC ->
                    measurements.hcContact
                        |> Maybe.map (Tuple.second >> .value)
                        |> hcContactFormWithDefault data.hcContactForm
                        |> viewHCContactForm language currentDate isFirstEncounter measurements

                Just NextStepsCall114 ->
                    measurements.call114
                        |> Maybe.map (Tuple.second >> .value)
                        |> call114FormWithDefault data.call114Form
                        |> viewCall114Form language currentDate measurements

                Just NextStepsMedicationDistribution ->
                    measurements.medicationDistribution
                        |> Maybe.map (Tuple.second >> .value)
                        |> medicationDistributionFormWithDefault data.medicationDistributionForm
                        |> viewMedicationDistributionForm language currentDate person diagnosis

                Just NextStepsSendToHC ->
                    measurements.sendToHC
                        |> Maybe.map (Tuple.second >> .value)
                        |> sendToHCFormWithDefault data.sendToHCForm
                        |> viewSendToHCForm language currentDate

                Just NextStepsHealthEducation ->
                    measurements.healthEducation
                        |> Maybe.map (Tuple.second >> .value)
                        |> healthEducationFormWithDefault data.healthEducationForm
                        |> viewHealthEducationForm language currentDate diagnosis

                Nothing ->
                    emptyNode

        tasksAfterSave =
            case activeTask of
                -- On first visit, ContactHC task should appear in case nurse did not talk to 114.
                -- Therefore, when the answer to 'called 114' is changed, we adjust tasks list accordingly.
                Just NextStepsCall114 ->
                    if isFirstEncounter then
                        let
                            call114Form =
                                measurements.call114
                                    |> Maybe.map (Tuple.second >> .value)
                                    |> call114FormWithDefault data.call114Form
                        in
                        if call114Form.called114 == Just False then
                            [ NextStepsIsolation, NextStepsCall114, NextStepsContactHC ]

                        else if call114Form.called114 == Just True then
                            [ NextStepsIsolation, NextStepsCall114 ]

                        else
                            tasks

                    else
                        tasks

                -- At subsequent visit, SendToHC task should appear in case health center adviced to send patient over.
                -- Therefore, when the answer to this is changed, we adjust tasks list accirdingly.
                Just NextStepsContactHC ->
                    if isFirstEncounter then
                        tasks

                    else
                        let
                            hcContactForm =
                                measurements.hcContact
                                    |> Maybe.map (Tuple.second >> .value)
                                    |> hcContactFormWithDefault data.hcContactForm
                        in
                        if healthCenterRecommendedToCome measurements && hcContactForm.recommendations /= Just ComeToHealthCenter then
                            [ NextStepsContactHC, NextStepsHealthEducation ]

                        else if (not <| healthCenterRecommendedToCome measurements) && hcContactForm.recommendations == Just ComeToHealthCenter then
                            [ NextStepsContactHC, NextStepsSendToHC, NextStepsHealthEducation ]

                        else
                            tasks

                -- If medication is prescribed, but it's out of stock, or partient
                -- if alergic, SendToHC should appear, so that patient is dircted to the HC.
                Just NextStepsMedicationDistribution ->
                    let
                        medicationDistributionForm =
                            measurements.medicationDistribution
                                |> Maybe.map (Tuple.second >> .value)
                                |> medicationDistributionFormWithDefault data.medicationDistributionForm

                        medicationOutOfStockOrPatientAlergic =
                            medicationDistributionForm.nonAdministrationSigns
                                |> Maybe.map
                                    (\signs ->
                                        [ MedicationAmoxicillin NonAdministrationLackOfStock
                                        , MedicationAmoxicillin NonAdministrationKnownAllergy
                                        , MedicationCoartem NonAdministrationLackOfStock
                                        , MedicationCoartem NonAdministrationKnownAllergy
                                        , MedicationORS NonAdministrationLackOfStock
                                        , MedicationORS NonAdministrationKnownAllergy
                                        , MedicationZinc NonAdministrationLackOfStock
                                        , MedicationZinc NonAdministrationKnownAllergy
                                        ]
                                            |> List.any (\option -> EverySet.member option signs)
                                    )
                                |> Maybe.withDefault False
                    in
                    if medicationOutOfStockOrPatientAlergic then
                        [ NextStepsMedicationDistribution, NextStepsSendToHC ]

                    else
                        [ NextStepsMedicationDistribution ]

                _ ->
                    tasks

        nextTask =
            tasksAfterSave
                |> List.filter
                    (\task ->
                        (Just task /= activeTask)
                            && (not <| isTaskCompleted tasksCompletedFromTotalDict task)
                    )
                |> List.head

        actions =
            activeTask
                |> Maybe.map
                    (\task ->
                        let
                            saveMsg =
                                case task of
                                    NextStepsIsolation ->
                                        SaveIsolation personId measurements.isolation nextTask

                                    NextStepsContactHC ->
                                        SaveHCContact personId measurements.hcContact nextTask

                                    NextStepsCall114 ->
                                        SaveCall114 personId measurements.call114 nextTask

                                    NextStepsSendToHC ->
                                        SaveSendToHC personId measurements.sendToHC nextTask

                                    NextStepsMedicationDistribution ->
                                        SaveMedicationDistribution personId measurements.medicationDistribution nextTask

                                    NextStepsHealthEducation ->
                                        SaveHealthEducation personId measurements.healthEducation nextTask

                            saveLabel =
                                case task of
                                    NextStepsHealthEducation ->
                                        if noImprovementOnSubsequentVisit currentDate person measurements then
                                            Translate.Save

                                        else
                                            Translate.SaveAndRecordOutcome

                                    _ ->
                                        Translate.Save
                        in
                        div [ class "actions next-steps" ]
                            [ button
                                [ classList [ ( "ui fluid primary button", True ), ( "disabled", tasksCompleted /= totalTasks ) ]
                                , onClick saveMsg
                                ]
                                [ text <| translate language saveLabel ]
                            ]
                    )
                |> Maybe.withDefault emptyNode
    in
    [ div [ class "ui task segment blue", Html.Attributes.id tasksBarId ]
        [ div [ class "ui three column grid" ] <|
            List.map viewTask tasks
        ]
    , div [ class "tasks-count" ] [ text <| translate language <| Translate.TasksCompleted tasksCompleted totalTasks ]
    , div [ class "ui full segment" ]
        [ div [ class "full content" ]
            [ viewForm
            , actions
            ]
        ]
    ]


viewIsolationForm : Language -> NominalDate -> AcuteIllnessMeasurements -> IsolationForm -> Html Msg
viewIsolationForm language currentDate measurements form =
    let
        patientIsolatedInput =
            [ viewQuestionLabel language Translate.PatientIsolatedQuestion
            , viewBoolInput
                language
                form.patientIsolated
                SetPatientIsolated
                "patient-isolated"
                Nothing
            ]

        derivedInputs =
            case form.patientIsolated of
                Just True ->
                    [ viewQuestionLabel language Translate.SignOnDoorPostedQuestion
                    , viewBoolInput
                        language
                        form.signOnDoor
                        SetSignOnDoor
                        "sign-on-door"
                        Nothing
                    ]
                        ++ healthEducationInput

                Just False ->
                    [ viewQuestionLabel language Translate.WhyNot
                    , viewCustomLabel language Translate.CheckAllThatApply "." "helper"
                    , viewCheckBoxMultipleSelectInput language
                        [ NoSpace, TooIll, CanNotSeparateFromFamily, OtherReason ]
                        []
                        (form.reasonsForNotIsolating |> Maybe.withDefault [])
                        Nothing
                        SetReasonForNotIsolating
                        Translate.ReasonForNotIsolating
                    ]
                        ++ healthEducationInput

                Nothing ->
                    []

        healthEducationInput =
            [ viewQuestionLabel language Translate.HealthEducationProvidedQuestion
            , viewBoolInput
                language
                form.healthEducation
                SetHealthEducation
                "health-education"
                Nothing
            ]
    in
    patientIsolatedInput
        ++ derivedInputs
        |> div [ class "ui form next-steps isolation" ]


viewHCContactForm : Language -> NominalDate -> Bool -> AcuteIllnessMeasurements -> HCContactForm -> Html Msg
viewHCContactForm language currentDate isFirstEncounter measurements form =
    let
        contactedHCInput =
            [ viewQuestionLabel language Translate.ContactedHCQuestion
            , viewBoolInput
                language
                form.contactedHC
                SetContactedHC
                "contacted-hc"
                Nothing
            ]

        derivedInputs =
            case form.contactedHC of
                Just True ->
                    let
                        hcRespnonseOptions =
                            if isFirstEncounter then
                                [ SendAmbulance, HomeIsolation, ComeToHealthCenter, ChwMonitoring ]

                            else
                                [ SendAmbulance, ComeToHealthCenter ]

                        hcRespnonseInput =
                            [ viewQuestionLabel language Translate.HCResponseQuestion
                            , viewCheckBoxSelectCustomInput language
                                hcRespnonseOptions
                                []
                                form.recommendations
                                SetHCRecommendation
                                (viewHCRecommendation language)
                            ]

                        hcRespnonsePeriodInput =
                            [ viewQuestionLabel language Translate.HCResponsePeriodQuestion
                            , viewCheckBoxSelectInput language
                                [ LessThan30Min, Between30min1Hour, Between1Hour2Hour, Between2Hour1Day ]
                                []
                                form.responsePeriod
                                SetResponsePeriod
                                Translate.ResponsePeriod
                            ]

                        derivedInput =
                            form.recommendations
                                |> Maybe.map
                                    (\recommendations ->
                                        if recommendations == SendAmbulance then
                                            [ viewQuestionLabel language Translate.AmbulancArrivalPeriodQuestion
                                            , viewCheckBoxSelectInput language
                                                [ LessThan30Min, Between30min1Hour, Between1Hour2Hour, Between2Hour1Day ]
                                                []
                                                form.ambulanceArrivalPeriod
                                                SetAmbulanceArrivalPeriod
                                                Translate.ResponsePeriod
                                            ]

                                        else
                                            []
                                    )
                                |> Maybe.withDefault []
                    in
                    hcRespnonseInput ++ hcRespnonsePeriodInput ++ derivedInput

                _ ->
                    []
    in
    contactedHCInput
        ++ derivedInputs
        |> div [ class "ui form exposure hc-contact" ]


viewCall114Form : Language -> NominalDate -> AcuteIllnessMeasurements -> Call114Form -> Html Msg
viewCall114Form language currentDate measurements form =
    let
        header =
            [ viewCustomLabel language Translate.Call114 "" "helper call-114"
            , div
                [ class "review-case-wrapper"
                , onClick <| SetPertinentSymptomsPopupState True
                ]
                [ viewCustomLabel language Translate.ReviewCaseWith144Respondent "" "helper review-case"
                , img [ src "assets/images/icon-review.png" ] []
                ]
            ]

        called114Input =
            [ viewQuestionLabel language Translate.Called114Question
            , viewBoolInput
                language
                form.called114
                SetCalled114
                "called-114"
                Nothing
            ]

        derrivedInputs =
            form.called114
                |> Maybe.map
                    (\called114 ->
                        if called114 then
                            let
                                recommendation114Input =
                                    [ viewQuestionLabel language Translate.WhatWasTheirResponse
                                    , viewCheckBoxSelectInput language
                                        [ SendToHealthCenter, SendToRRTCenter, SendToHospital, OtherRecommendation114 ]
                                        []
                                        form.recommendation114
                                        SetRecommendation114
                                        Translate.Recommendation114
                                    ]

                                derrivedSiteInputs =
                                    if isJust form.recommendation114 && form.recommendation114 /= Just OtherRecommendation114 then
                                        let
                                            contactedSiteInput =
                                                [ viewQuestionLabel language Translate.ContactedRecommendedSiteQuestion
                                                , viewBoolInput
                                                    language
                                                    form.contactedSite
                                                    SetContactedSite
                                                    "contacted-site"
                                                    Nothing
                                                ]

                                            recommndationSiteInput =
                                                form.contactedSite
                                                    |> Maybe.map
                                                        (\contactedSite ->
                                                            if contactedSite then
                                                                [ viewQuestionLabel language Translate.WhatWasTheirResponse
                                                                , viewCheckBoxSelectInput language
                                                                    [ TeamComeToVillage, SendToSiteWithForm, OtherRecommendationSite ]
                                                                    []
                                                                    form.recommendationSite
                                                                    SetRecommendationSite
                                                                    Translate.RecommendationSite
                                                                ]

                                                            else
                                                                [ viewQuestionLabel language Translate.WhyNot
                                                                , viewCheckBoxSelectInput language
                                                                    [ NoneSentWithForm, NonePatientRefused, NoneOtherRecommendationSite ]
                                                                    []
                                                                    form.recommendationSite
                                                                    SetRecommendationSite
                                                                    Translate.RecommendationSite
                                                                ]
                                                        )
                                                    |> Maybe.withDefault []
                                        in
                                        contactedSiteInput ++ recommndationSiteInput

                                    else
                                        []
                            in
                            recommendation114Input ++ derrivedSiteInputs

                        else
                            [ viewQuestionLabel language Translate.WhyNot
                            , viewCheckBoxSelectInput language
                                [ NoneNoAnswer, NoneBusySignal, NoneOtherRecommendation114 ]
                                []
                                form.recommendation114
                                SetRecommendation114
                                Translate.Recommendation114
                            ]
                    )
                |> Maybe.withDefault []
    in
    header
        ++ called114Input
        ++ derrivedInputs
        |> div [ class "ui form next-steps call-114" ]


viewSendToHCForm : Language -> NominalDate -> SendToHCForm -> Html Msg
viewSendToHCForm language currentDate form =
    let
        sendToHCSection =
            let
                sentToHealthCenter =
                    form.referToHealthCenter
                        |> Maybe.withDefault True

                reasonForNotSendingToHCInput =
                    if not sentToHealthCenter then
                        [ viewQuestionLabel language Translate.WhyNot
                        , viewCheckBoxSelectInput language
                            [ ClientRefused, NoAmbulance, ClientUnableToAffordFees, ReasonForNotSendingToHCOther ]
                            []
                            form.reasonForNotSendingToHC
                            SetReasonForNotSendingToHC
                            Translate.ReasonForNotSendingToHC
                        ]

                    else
                        []
            in
            [ viewQuestionLabel language Translate.ReferredPatientToHealthCenterQuestion
            , viewBoolInput
                language
                form.referToHealthCenter
                SetReferToHealthCenter
                "refer-to-hc"
                Nothing
            ]
                ++ reasonForNotSendingToHCInput
    in
    div [ class "ui form send-to-hc" ]
        [ h2 [] [ text <| translate language Translate.ActionsToTake ++ ":" ]
        , div [ class "instructions" ] <|
            [ viewActionTakenLabel language Translate.CompleteHCReferralForm "icon-forms" Nothing
            , viewActionTakenLabel language Translate.SendPatientToHC "icon-shuttle" Nothing
            ]
                ++ sendToHCSection
        , viewQuestionLabel language Translate.HandedReferralFormQuestion
        , viewBoolInput
            language
            form.handReferralForm
            SetHandReferralForm
            "hand-referral-form"
            Nothing
        ]


viewActionTakenLabel : Language -> TranslationId -> String -> Maybe NominalDate -> Html any
viewActionTakenLabel language actionTranslationId iconClass maybeDate =
    let
        message =
            div [] <|
                (text <| translate language actionTranslationId)
                    :: renderDatePart language maybeDate
                    ++ [ text "." ]
    in
    div [ class "header icon-label" ] <|
        [ i [ class iconClass ] []
        , message
        ]


viewMedicationDistributionForm : Language -> NominalDate -> Person -> Maybe AcuteIllnessDiagnosis -> MedicationDistributionForm -> Html Msg
viewMedicationDistributionForm language currentDate person diagnosis form =
    let
        viewAdministeredMedicationQuestion medicineTranslationId =
            div [ class "label" ]
                [ text <|
                    translate language Translate.AdministeredMedicationQuestion
                        ++ " "
                        ++ translate language medicineTranslationId
                        ++ " "
                        ++ translate language Translate.ToThePatient
                        ++ "?"
                ]

        ( instructions, questions ) =
            let
                viewDerivedQuestion medication reasonToSignFunc =
                    let
                        nonAdministrationSigns =
                            form.nonAdministrationSigns |> Maybe.withDefault EverySet.empty

                        currentValue =
                            getCurrentReasonForMedicaitonNonAdministration reasonToSignFunc form
                    in
                    [ viewQuestionLabel language Translate.WhyNot
                    , viewCheckBoxSelectInput language
                        [ NonAdministrationLackOfStock, NonAdministrationKnownAllergy, NonAdministrationPatientUnableToAfford ]
                        [ NonAdministrationPatientDeclined, NonAdministrationOther ]
                        currentValue
                        (SetMedicationDistributionMedicationNonAdministrationReason currentValue medication)
                        Translate.MedicationNonAdministrationReason
                    ]

                -- When answer for medication administartion is Yes, we clean the reason for not adminsetering the medication.
                updateNonAdministrationSigns medication reasonToSignFunc value form_ =
                    if value == True then
                        form_.nonAdministrationSigns
                            |> Maybe.andThen
                                (\nonAdministrationSigns ->
                                    getCurrentReasonForMedicaitonNonAdministration reasonToSignFunc form_
                                        |> Maybe.map
                                            (\reason ->
                                                Just <| EverySet.remove (nonAdministrationReasonToSign medication reason) nonAdministrationSigns
                                            )
                                        |> Maybe.withDefault (Just nonAdministrationSigns)
                                )

                    else
                        form_.nonAdministrationSigns
            in
            case diagnosis of
                Just DiagnosisMalariaUncomplicated ->
                    let
                        coartemUpdateFunc value form_ =
                            { form_ | coartem = Just value, nonAdministrationSigns = updateNonAdministrationSigns Coartem MedicationCoartem value form_ }

                        derivedQuestion =
                            case form.coartem of
                                Just False ->
                                    viewDerivedQuestion Coartem MedicationCoartem

                                _ ->
                                    []
                    in
                    ( resolveCoartemDosage currentDate person
                        |> Maybe.map
                            (\dosage ->
                                div [ class "instructions malaria-uncomplicated" ]
                                    [ viewAdministeredMedicationLabel language Translate.Administer (Translate.MedicationDistributionSign Coartem) "icon-pills" Nothing
                                    , viewTabletsPrescription language dosage (Translate.ByMouthTwiceADayForXDays 3)
                                    ]
                            )
                        |> Maybe.withDefault emptyNode
                    , [ viewAdministeredMedicationQuestion (Translate.MedicationDistributionSign Coartem)
                      , viewBoolInput
                            language
                            form.coartem
                            (SetMedicationDistributionBoolInput coartemUpdateFunc)
                            "coartem-medication"
                            Nothing
                      ]
                        ++ derivedQuestion
                    )

                Just DiagnosisGastrointestinalInfectionUncomplicated ->
                    let
                        orsUpdateFunc value form_ =
                            { form_ | ors = Just value, nonAdministrationSigns = updateNonAdministrationSigns ORS MedicationORS value form_ }

                        zincUpdateFunc value form_ =
                            { form_ | zinc = Just value, nonAdministrationSigns = updateNonAdministrationSigns Zinc MedicationZinc value form_ }

                        orsDerivedQuestion =
                            case form.ors of
                                Just False ->
                                    viewDerivedQuestion ORS MedicationORS

                                _ ->
                                    []

                        zincDerivedQuestion =
                            case form.zinc of
                                Just False ->
                                    viewDerivedQuestion Zinc MedicationZinc

                                _ ->
                                    []
                    in
                    ( Maybe.map2
                        (\orsDosage zincDosage ->
                            div [ class "instructions gastrointestinal-uncomplicated" ]
                                [ viewAdministeredMedicationLabel language Translate.Administer (Translate.MedicationDistributionSign ORS) "icon-oral-solution" Nothing
                                , viewOralSolutionPrescription language orsDosage
                                , viewAdministeredMedicationLabel language Translate.Administer (Translate.MedicationDistributionSign Zinc) "icon-pills" Nothing
                                , viewTabletsPrescription language zincDosage (Translate.ByMouthDaylyForXDays 10)
                                ]
                        )
                        (resolveORSDosage currentDate person)
                        (resolveZincDosage currentDate person)
                        |> Maybe.withDefault emptyNode
                    , [ viewAdministeredMedicationQuestion (Translate.MedicationDistributionSign ORS)
                      , viewBoolInput
                            language
                            form.ors
                            (SetMedicationDistributionBoolInput orsUpdateFunc)
                            "ors-medication"
                            Nothing
                      ]
                        ++ orsDerivedQuestion
                        ++ [ viewAdministeredMedicationQuestion (Translate.MedicationDistributionSign Zinc)
                           , viewBoolInput
                                language
                                form.zinc
                                (SetMedicationDistributionBoolInput zincUpdateFunc)
                                "zinc-medication"
                                Nothing
                           ]
                        ++ zincDerivedQuestion
                    )

                Just DiagnosisSimpleColdAndCough ->
                    let
                        lemonJuiceOrHoneyUpdateFunc value form_ =
                            { form_ | lemonJuiceOrHoney = Just value }
                    in
                    ( div [ class "instructions simple-cough-and-cold" ]
                        [ viewAdministeredMedicationLabel language Translate.Administer (Translate.MedicationDistributionSign LemonJuiceOrHoney) "icon-pills" Nothing ]
                    , [ viewAdministeredMedicationQuestion (Translate.MedicationDistributionSign LemonJuiceOrHoney)
                      , viewBoolInput
                            language
                            form.lemonJuiceOrHoney
                            (SetMedicationDistributionBoolInput lemonJuiceOrHoneyUpdateFunc)
                            "lemon-juice-or-honey-medication"
                            Nothing
                      ]
                    )

                Just DiagnosisRespiratoryInfectionUncomplicated ->
                    let
                        amoxicillinUpdateFunc value form_ =
                            { form_ | amoxicillin = Just value, nonAdministrationSigns = updateNonAdministrationSigns Amoxicillin MedicationAmoxicillin value form_ }

                        derivedQuestion =
                            case form.amoxicillin of
                                Just False ->
                                    viewDerivedQuestion Amoxicillin MedicationAmoxicillin

                                _ ->
                                    []
                    in
                    ( resolveAmoxicillinDosage currentDate person
                        |> Maybe.map
                            (\dosage ->
                                div [ class "instructions respiratory-infection-uncomplicated" ]
                                    [ viewAdministeredMedicationLabel language Translate.Administer (Translate.MedicationDistributionSign Amoxicillin) "icon-pills" Nothing
                                    , viewTabletsPrescription language dosage (Translate.ByMouthTwiceADayForXDays 5)
                                    ]
                            )
                        |> Maybe.withDefault emptyNode
                    , [ viewAdministeredMedicationQuestion (Translate.MedicationDistributionSign Amoxicillin)
                      , viewBoolInput
                            language
                            form.amoxicillin
                            (SetMedicationDistributionBoolInput amoxicillinUpdateFunc)
                            "amoxicillin-medication"
                            Nothing
                      ]
                        ++ derivedQuestion
                    )

                _ ->
                    ( emptyNode, [] )
    in
    div [ class "ui form medication-distribution" ] <|
        [ h2 [] [ text <| translate language Translate.ActionsToTake ++ ":" ]
        , instructions
        ]
            ++ questions


viewAdministeredMedicationLabel : Language -> TranslationId -> TranslationId -> String -> Maybe NominalDate -> Html any
viewAdministeredMedicationLabel language administerTranslationId medicineTranslationId iconClass maybeDate =
    let
        message =
            div [] <|
                [ text <| translate language administerTranslationId
                , text ": "
                , span [ class "medicine" ] [ text <| translate language medicineTranslationId ]
                ]
                    ++ renderDatePart language maybeDate
                    ++ [ text ":" ]
    in
    div [ class "header icon-label" ] <|
        [ i [ class iconClass ] []
        , message
        ]


viewTabletsPrescription : Language -> String -> TranslationId -> Html any
viewTabletsPrescription language dosage duration =
    div [ class "prescription" ]
        [ span [] [ text <| translate language (Translate.TabletSinglePlural dosage) ]
        , text " "
        , text <| translate language duration
        , text "."
        ]


viewOralSolutionPrescription : Language -> String -> Html any
viewOralSolutionPrescription language dosage =
    div [ class "prescription" ]
        [ span [] [ text <| translate language (Translate.Glass dosage) ]
        , text " "
        , text <| translate language Translate.AfterEachLiquidStool
        , text "."
        ]


viewAcuteIllnessOngoingTreatment : Language -> NominalDate -> AcuteIllnessEncounterId -> ( PersonId, AcuteIllnessMeasurements ) -> OngoingTreatmentData -> List (Html Msg)
viewAcuteIllnessOngoingTreatment language currentDate id ( personId, measurements ) data =
    let
        activity =
            AcuteIllnessOngoingTreatment

        tasks =
            [ OngoingTreatmentReview ]

        viewTask task =
            let
                ( iconClass, isCompleted ) =
                    case task of
                        OngoingTreatmentReview ->
                            ( "treatment-review"
                            , isJust measurements.treatmentReview
                            )

                isActive =
                    task == data.activeTask

                attributes =
                    classList [ ( "link-section", True ), ( "active", isActive ), ( "completed", not isActive && isCompleted ) ]
                        :: (if isActive then
                                []

                            else
                                [ onClick <| SetActiveOngoingTreatmentTask task ]
                           )
            in
            div [ class "column" ]
                [ a attributes
                    [ span [ class <| "icon-activity-task icon-" ++ iconClass ] []
                    , text <| translate language (Translate.OngoingTreatmentTask task)
                    ]
                ]

        tasksCompletedFromTotalDict =
            tasks
                |> List.map
                    (\task ->
                        ( task, ongoingTreatmentTasksCompletedFromTotal measurements data task )
                    )
                |> Dict.fromList

        ( tasksCompleted, totalTasks ) =
            Dict.get data.activeTask tasksCompletedFromTotalDict
                |> Maybe.withDefault ( 0, 0 )

        viewForm =
            case data.activeTask of
                OngoingTreatmentReview ->
                    measurements.treatmentOngoing
                        |> Maybe.map (Tuple.second >> .value)
                        |> ongoingTreatmentReviewFormWithDefault data.treatmentReviewForm
                        |> viewOngoingTreatmentReviewForm language currentDate SetTotalMissedDoses measurements

        actions =
            let
                saveMsg =
                    case data.activeTask of
                        OngoingTreatmentReview ->
                            SaveOngoingTreatmentReview personId measurements.treatmentOngoing
            in
            div [ class "actions treatment-ongoing" ]
                [ button
                    [ classList [ ( "ui fluid primary button", True ), ( "disabled", tasksCompleted /= totalTasks ) ]
                    , onClick saveMsg
                    ]
                    [ text <| translate language Translate.Save ]
                ]
    in
    [ div [ class "ui task segment blue", Html.Attributes.id tasksBarId ]
        [ div [ class "ui three column grid" ] <|
            List.map viewTask tasks
        ]
    , div [ class "tasks-count" ] [ text <| translate language <| Translate.TasksCompleted tasksCompleted totalTasks ]
    , div [ class "ui full segment" ]
        [ div [ class "full content" ]
            [ viewForm
            , actions
            ]
        ]
    ]


viewOngoingTreatmentReviewForm : Language -> NominalDate -> (String -> Msg) -> AcuteIllnessMeasurements -> OngoingTreatmentReviewForm -> Html Msg
viewOngoingTreatmentReviewForm language currentDate setMissedDosesMsg measurements form =
    let
        takenAsPrescribedUpdateFunc value form_ =
            if value then
                { form_ | takenAsPrescribed = Just True, reasonForNotTaking = Nothing, reasonForNotTakingDirty = True }

            else
                { form_ | takenAsPrescribed = Just False }

        missedDosesUpdateFunc value form_ =
            if value then
                { form_ | missedDoses = Just True }

            else
                { form_ | missedDoses = Just False, totalMissedDoses = Nothing, totalMissedDosesDirty = True }

        feelingBetterUpdateFunc value form_ =
            { form_ | feelingBetter = Just value }

        sideEffectsUpdateFunc value form_ =
            if value then
                { form_ | sideEffects = Just value }

            else
                { form_ | sideEffects = Just value, adverseEvents = Nothing, adverseEventsDirty = True }

        takenAsPrescribedSection =
            let
                takenAsPrescribed =
                    form.takenAsPrescribed
                        |> Maybe.withDefault True

                reasonForNotTakingInput =
                    if not takenAsPrescribed then
                        [ div [ class "ui grid" ]
                            [ div [ class "one wide column" ] []
                            , div [ class "fifteen wide column" ]
                                [ viewQuestionLabel language Translate.WhyNot ]
                            ]
                        , viewCheckBoxSelectInput language
                            [ NotTakingAdverseEvent, NotTakingNoMoney ]
                            [ NotTakingMemoryProblems, NotTakingOther ]
                            form.reasonForNotTaking
                            SetReasonForNotTaking
                            Translate.ReasonForNotTaking
                        ]

                    else
                        []
            in
            [ viewQuestionLabel language Translate.MedicationTakenAsPrescribedQuestion
            , viewBoolInput
                language
                form.takenAsPrescribed
                (SetOngoingTreatmentReviewBoolInput takenAsPrescribedUpdateFunc)
                "taken-as-prescribed"
                Nothing
            ]
                ++ reasonForNotTakingInput

        missedDosesSection =
            let
                missedDoses =
                    form.missedDoses
                        |> Maybe.withDefault False

                totalMissedDosesInput =
                    if missedDoses then
                        let
                            missedDosesInput =
                                option
                                    [ value ""
                                    , selected (form.totalMissedDoses == Nothing)
                                    ]
                                    [ text "" ]
                                    :: (List.repeat 22 ""
                                            |> List.indexedMap
                                                (\index _ ->
                                                    let
                                                        indexAsString =
                                                            String.fromInt index
                                                    in
                                                    option
                                                        [ value indexAsString
                                                        , selected (form.totalMissedDoses == Just index)
                                                        ]
                                                        [ text indexAsString ]
                                                )
                                       )
                                    |> select [ onInput setMissedDosesMsg ]
                        in
                        [ div [ class "ui grid" ]
                            [ div [ class "one wide column" ] []
                            , div [ class "four wide column" ]
                                [ viewQuestionLabel language Translate.HowManyDoses ]
                            , div [ class "four wide column" ]
                                [ missedDosesInput ]
                            ]
                        ]

                    else
                        []
            in
            [ viewQuestionLabel language Translate.MedicationDosesMissedQuestion
            , viewBoolInput
                language
                form.missedDoses
                (SetOngoingTreatmentReviewBoolInput missedDosesUpdateFunc)
                "missed-doses"
                Nothing
            ]
                ++ totalMissedDosesInput

        sideEffectsSection =
            let
                sideEffects =
                    form.sideEffects
                        |> Maybe.withDefault False

                adverseEventsInput =
                    if sideEffects then
                        [ div [ class "ui grid" ]
                            [ div [ class "one wide column" ] []
                            , div [ class "fifteen wide column" ]
                                [ viewQuestionLabel language Translate.AcuteIllnessAdverseEventKindsQuestion ]
                            ]
                        , viewCheckBoxMultipleSelectInput language
                            [ AdverseEventRashOrItching
                            , AdverseEventFever
                            , AdverseEventDiarrhea
                            ]
                            [ AdverseEventVomiting
                            , AdverseEventFatigue
                            , AdverseEventOther
                            ]
                            (form.adverseEvents |> Maybe.withDefault [])
                            Nothing
                            SetAdverseEvent
                            Translate.AcuteIllnessAdverseEvent
                        ]

                    else
                        []
            in
            [ viewQuestionLabel language Translate.MedicationCausesSideEffectsQuestion
            , viewBoolInput
                language
                form.sideEffects
                (SetOngoingTreatmentReviewBoolInput sideEffectsUpdateFunc)
                "side-effects"
                Nothing
            ]
                ++ adverseEventsInput
    in
    takenAsPrescribedSection
        ++ missedDosesSection
        ++ [ viewQuestionLabel language Translate.MedicationFeelBetterAfterTakingQuestion
           , viewBoolInput
                language
                form.feelingBetter
                (SetOngoingTreatmentReviewBoolInput feelingBetterUpdateFunc)
                "feeling-better"
                Nothing
           ]
        ++ sideEffectsSection
        |> div [ class "ui form ongoing-treatment-review" ]


viewAcuteIllnessDangerSigns : Language -> NominalDate -> AcuteIllnessEncounterId -> ( PersonId, AcuteIllnessMeasurements ) -> DangerSignsData -> List (Html Msg)
viewAcuteIllnessDangerSigns language currentDate id ( personId, measurements ) data =
    let
        activity =
            AcuteIllnessDangerSigns

        tasks =
            [ ReviewDangerSigns ]

        viewTask task =
            let
                ( iconClass, isCompleted ) =
                    case task of
                        ReviewDangerSigns ->
                            ( "danger-signs"
                            , isJust measurements.dangerSigns
                            )

                isActive =
                    task == data.activeTask

                attributes =
                    classList [ ( "link-section", True ), ( "active", isActive ), ( "completed", not isActive && isCompleted ) ]
                        :: (if isActive then
                                []

                            else
                                [ onClick <| SetActiveDangerSignsTask task ]
                           )
            in
            div [ class "column" ]
                [ a attributes
                    [ span [ class <| "icon-activity-task icon-" ++ iconClass ] []
                    , text <| translate language (Translate.DangerSignsTask task)
                    ]
                ]

        tasksCompletedFromTotalDict =
            tasks
                |> List.map
                    (\task ->
                        ( task, dangerSignsTasksCompletedFromTotal measurements data task )
                    )
                |> Dict.fromList

        ( tasksCompleted, totalTasks ) =
            Dict.get data.activeTask tasksCompletedFromTotalDict
                |> Maybe.withDefault ( 0, 0 )

        viewForm =
            case data.activeTask of
                ReviewDangerSigns ->
                    measurements.dangerSigns
                        |> Maybe.map (Tuple.second >> .value)
                        |> reviewDangerSignsFormWithDefault data.reviewDangerSignsForm
                        |> viewReviewDangerSignsForm language currentDate measurements

        actions =
            let
                saveMsg =
                    case data.activeTask of
                        ReviewDangerSigns ->
                            SaveReviewDangerSigns personId measurements.dangerSigns
            in
            div [ class "actions treatment-ongoing" ]
                [ button
                    [ classList [ ( "ui fluid primary button", True ), ( "disabled", tasksCompleted /= totalTasks ) ]
                    , onClick saveMsg
                    ]
                    [ text <| translate language Translate.Save ]
                ]
    in
    [ div [ class "ui task segment blue", Html.Attributes.id tasksBarId ]
        [ div [ class "ui three column grid" ] <|
            List.map viewTask tasks
        ]
    , div [ class "tasks-count" ] [ text <| translate language <| Translate.TasksCompleted tasksCompleted totalTasks ]
    , div [ class "ui full segment" ]
        [ div [ class "full content" ]
            [ viewForm
            , actions
            ]
        ]
    ]


viewReviewDangerSignsForm : Language -> NominalDate -> AcuteIllnessMeasurements -> ReviewDangerSignsForm -> Html Msg
viewReviewDangerSignsForm language currentDate measurements form =
    div [ class "ui form ongoing-treatment-review" ]
        [ viewQuestionLabel language Translate.ConditionImprovingQuestion
        , viewBoolInput
            language
            form.conditionImproving
            SetConditionImproving
            "conditionImproving"
            Nothing
        , viewQuestionLabel language Translate.HaveAnyOfTheFollowingQuestion
        , viewCustomLabel language Translate.CheckAllThatApply "." "helper"
        , viewCheckBoxMultipleSelectInput language
            [ DangerSignUnableDrinkSuck
            , DangerSignVomiting
            , DangerSignConvulsions
            , DangerSignLethargyUnconsciousness
            , DangerSignRespiratoryDistress
            , DangerSignSpontaneousBleeding
            , DangerSignBloodyDiarrhea
            , DangerSignNewSkinRash
            , NoAcuteIllnessDangerSign
            ]
            []
            (form.symptoms |> Maybe.withDefault [])
            Nothing
            SetDangerSign
            Translate.AcuteIllnessDangerSign
        ]


viewHealthEducationForm : Language -> NominalDate -> Maybe AcuteIllnessDiagnosis -> HealthEducationForm -> Html Msg
viewHealthEducationForm language currentDate maybeDiagnosis form =
    maybeDiagnosis
        |> Maybe.map
            (\diagnosis ->
                div [ class "ui form health-education" ]
                    [ h2 [] [ text <| translate language Translate.ActionsToTake ++ ":" ]
                    , div [ class "label" ]
                        [ text <| translate language Translate.ProvidedPreventionEducationQuestion
                        , text " "
                        , text <| translate language <| Translate.AcuteIllnessDiagnosis diagnosis
                        , text "?"
                        ]
                    , viewBoolInput
                        language
                        form.educationForDiagnosis
                        SetProvidedEducationForDiagnosis
                        "education-for-diagnosis"
                        Nothing
                    ]
            )
        |> Maybe.withDefault emptyNode



-- HELPER FUNCTIONS


renderDatePart : Language -> Maybe NominalDate -> List (Html any)
renderDatePart language maybeDate =
    maybeDate
        |> Maybe.map (\date -> [ span [ class "date" ] [ text <| " (" ++ renderDate language date ++ ")" ] ])
        |> Maybe.withDefault []<|MERGE_RESOLUTION|>--- conflicted
+++ resolved
@@ -20,23 +20,16 @@
 import Backend.Person.Model exposing (Person)
 import Backend.Person.Utils exposing (ageInMonths, ageInYears, isPersonAFertileWoman)
 import EverySet
-<<<<<<< HEAD
 import Gizra.Html exposing (divKeyed, emptyNode, keyed, keyedDivKeyed, showMaybe)
-=======
-import Gizra.Html exposing (emptyNode, showMaybe)
->>>>>>> aa299230
 import Gizra.NominalDate exposing (NominalDate)
 import Html exposing (..)
 import Html.Attributes exposing (..)
 import Html.Events exposing (..)
 import Json.Decode
 import Maybe.Extra exposing (isJust, isNothing, unwrap)
-<<<<<<< HEAD
 import Measurement.Decoder exposing (decodeDropZoneFile)
-=======
 import Measurement.Utils exposing (getInputConstraintsMuac)
 import Measurement.View exposing (viewMuacIndication)
->>>>>>> aa299230
 import Pages.AcuteIllnessActivity.Model exposing (..)
 import Pages.AcuteIllnessActivity.Utils exposing (..)
 import Pages.AcuteIllnessEncounter.Model exposing (AssembledData)
@@ -1032,15 +1025,12 @@
                         |> malariaTestingFormWithDefault data.malariaTestingForm
                         |> viewMalariaTestingForm language currentDate person
 
-<<<<<<< HEAD
                 LaboratoryBarcodePhoto ->
                     measurements.barcodePhoto
                         |> Maybe.map (Tuple.second >> .value)
                         |> barcodePhotoFormWithDefault data.barcodePhotoForm
                         |> viewBarcodePhotoForm language currentDate
 
-=======
->>>>>>> aa299230
         actions =
             let
                 saveMsg =
@@ -1388,14 +1378,12 @@
                         |> treatmentReviewFormWithDefault data.treatmentReviewForm
                         |> viewTreatmentReviewForm language currentDate measurements
 
-<<<<<<< HEAD
+        -- @todo
         getNextTask currentTask =
             case currentTask of
                 TreatmentReview ->
                     Nothing
 
-=======
->>>>>>> aa299230
         actions =
             let
                 saveMsg =
