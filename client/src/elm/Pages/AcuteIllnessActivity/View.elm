--- conflicted
+++ resolved
@@ -1995,15 +1995,9 @@
     in
     div [ class "ui form send-to-hc" ]
         [ h2 [] [ text <| translate language Translate.ActionsToTake ++ ":" ]
-<<<<<<< HEAD
         , div [ class "instructions" ] <|
-            [ viewSendToHCActionLabel language Translate.CompleteHCReferralForm "icon-forms" Nothing
-            , viewSendToHCActionLabel language Translate.SendPatientToHC "icon-shuttle" Nothing
-=======
-        , div [ class "instructions" ]
             [ viewActionTakenLabel language Translate.CompleteHCReferralForm "icon-forms" Nothing
             , viewActionTakenLabel language Translate.SendPatientToHC "icon-shuttle" Nothing
->>>>>>> 236ff38f
             ]
                 ++ sendToHCSection
         , viewQuestionLabel language Translate.HandedReferralFormQuestion
