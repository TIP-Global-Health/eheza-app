module Pages.AcuteIllnessActivity.View exposing
    ( renderDatePart
    , view
    , viewAdministeredMedicationLabel
    , viewHCRecommendation
    , viewOralSolutionPrescription
    , viewSendToHCActionLabel
    , viewTabletsPrescription
    )

import AcuteIllnessActivity.Model exposing (AcuteIllnessActivity(..))
import AssocList as Dict exposing (Dict)
import Backend.AcuteIllnessEncounter.Model exposing (AcuteIllnessDiagnosis(..), AcuteIllnessEncounter)
import Backend.Entities exposing (..)
import Backend.IndividualEncounterParticipant.Model exposing (IndividualEncounterParticipant)
import Backend.Measurement.Encoder exposing (malariaRapidTestResultAsString)
import Backend.Measurement.Model exposing (..)
import Backend.Measurement.Utils exposing (muacIndication)
import Backend.Model exposing (ModelIndexedDb)
import Backend.Person.Model exposing (Person)
import Backend.Person.Utils exposing (ageInYears, isPersonAFertileWoman)
import EverySet
import Gizra.Html exposing (emptyNode, showMaybe)
import Gizra.NominalDate exposing (NominalDate)
import Html exposing (..)
import Html.Attributes exposing (..)
import Html.Events exposing (..)
import Json.Decode
import Maybe.Extra exposing (isJust, isNothing, unwrap)
import Measurement.Utils exposing (getInputConstraintsMuac)
import Measurement.View exposing (viewMuacIndication)
import Pages.AcuteIllnessActivity.Model exposing (..)
import Pages.AcuteIllnessActivity.Utils exposing (..)
import Pages.AcuteIllnessEncounter.Model exposing (AssembledData)
import Pages.AcuteIllnessEncounter.Utils exposing (..)
import Pages.AcuteIllnessEncounter.View exposing (viewPersonDetailsWithAlert, warningPopup)
import Pages.Page exposing (Page(..), UserPage(..))
import Pages.Utils
    exposing
        ( isTaskCompleted
        , taskCompleted
        , taskListCompleted
        , tasksBarId
        , viewBoolInput
        , viewCheckBoxMultipleSelectInput
        , viewCheckBoxSelectCustomInput
        , viewCheckBoxSelectInput
        , viewCheckBoxValueInput
        , viewCustomLabel
        , viewLabel
        , viewMeasurementInput
        , viewNumberInput
        , viewPhotoThumbFromPhotoUrl
        , viewPreviousMeasurement
        , viewQuestionLabel
        )
import RemoteData exposing (RemoteData(..), WebData)
import Translate exposing (Language, TranslationId, translate)
import Utils.Html exposing (viewModal)
import Utils.NominalDate exposing (renderDate)
import Utils.WebData exposing (viewWebData)


view : Language -> NominalDate -> AcuteIllnessEncounterId -> AcuteIllnessActivity -> ModelIndexedDb -> Model -> Html Msg
view language currentDate id activity db model =
    let
        data =
            generateAssembledData currentDate id db
    in
    viewWebData language (viewHeaderAndContent language currentDate id activity model) identity data


viewHeaderAndContent : Language -> NominalDate -> AcuteIllnessEncounterId -> AcuteIllnessActivity -> Model -> AssembledData -> Html Msg
viewHeaderAndContent language currentDate id activity model data =
    let
        isFirstEncounter =
            List.isEmpty data.previousMeasurementsWithDates
    in
    div [ class "page-activity acute-illness" ]
        [ viewHeader language id activity <| Maybe.map Tuple.second data.diagnosis
        , viewContent language currentDate id activity model data
        , viewModal <|
            warningPopup language
                currentDate
                isFirstEncounter
                model.warningPopupState
                SetWarningPopupState
                data
        , viewModal <|
            pertinentSymptomsPopup language
                model.showPertinentSymptomsPopup
                (SetPertinentSymptomsPopupState False)
                data.measurements
        ]


viewHeader : Language -> AcuteIllnessEncounterId -> AcuteIllnessActivity -> Maybe AcuteIllnessDiagnosis -> Html Msg
viewHeader language id activity diagnosis =
    let
        title =
            case activity of
                AcuteIllnessNextSteps ->
                    let
                        prefix =
                            diagnosis
                                |> Maybe.map (Translate.AcuteIllnessDiagnosis >> translate language >> (\diagnosisTitle -> diagnosisTitle ++ ": "))
                                |> Maybe.withDefault ""
                    in
                    prefix ++ translate language (Translate.AcuteIllnessActivityTitle activity)

                _ ->
                    translate language <| Translate.AcuteIllnessActivityTitle activity
    in
    div
        [ class "ui basic segment head" ]
        [ h1
            [ class "ui header" ]
            [ text title ]
        , a
            [ class "link-back"
            , onClick <| SetActivePage <| UserPage <| AcuteIllnessEncounterPage id
            ]
            [ span [ class "icon-back" ] []
            , span [] []
            ]
        ]


viewContent : Language -> NominalDate -> AcuteIllnessEncounterId -> AcuteIllnessActivity -> Model -> AssembledData -> Html Msg
viewContent language currentDate id activity model data =
    (viewPersonDetailsWithAlert language currentDate data model.showAlertsDialog SetAlertsDialogState
        :: viewActivity language currentDate id activity data model
    )
        |> div [ class "ui unstackable items" ]


pertinentSymptomsPopup : Language -> Bool -> msg -> AcuteIllnessMeasurements -> Maybe (Html msg)
pertinentSymptomsPopup language isOpen closeMsg measurements =
    if isOpen then
        let
            sectionLabel title =
                div [ class "section-label-wrapper" ]
                    [ img [ src "assets/images/exclamation-red.png" ] []
                    , div [ class "section-label" ] [ text <| translate language title ++ ":" ]
                    ]

            viewLabelValuePopupItem transLabel value =
                translate language transLabel
                    ++ ": "
                    ++ value
                    |> viewPopupItem

            viewPopupItem value =
                div [ class "popup-item" ] [ text <| "- " ++ value ]

            vitalsValue =
                measurements.vitals
                    |> Maybe.map (Tuple.second >> .value)

            viewBodyTemperature =
                vitalsValue
                    |> Maybe.map
                        (.bodyTemperature
                            >> (\bodyTemperature ->
                                    viewLabelValuePopupItem
                                        Translate.BodyTemperature
                                        (String.fromFloat bodyTemperature ++ " " ++ translate language Translate.CelsiusAbbrev)
                               )
                        )

            viewRespiratoryRate =
                vitalsValue
                    |> Maybe.map
                        (.respiratoryRate
                            >> (\respiratoryRate ->
                                    viewLabelValuePopupItem
                                        Translate.RespiratoryRate
                                        (String.fromInt respiratoryRate ++ " " ++ translate language Translate.BpmUnitLabel)
                               )
                        )

            travelHistory =
                measurements.travelHistory
                    |> Maybe.map
                        (Tuple.second
                            >> .value
                            >> EverySet.member COVID19Country
                            >> (\isMember ->
                                    if isMember then
                                        Translate.Yes

                                    else
                                        Translate.No
                               )
                        )

            viewTravelHistory =
                travelHistory
                    |> Maybe.map (translate language >> viewLabelValuePopupItem Translate.TravelHistory)

            contactExposure =
                measurements.exposure
                    |> Maybe.map
                        (Tuple.second
                            >> .value
                            >> EverySet.member COVID19Symptoms
                            >> (\isMember ->
                                    if isMember then
                                        Translate.Yes

                                    else
                                        Translate.No
                               )
                        )

            viewContactExposure =
                contactExposure
                    |> Maybe.map (translate language >> viewLabelValuePopupItem Translate.ContactExposure)

            viewMalariaTesting =
                measurements.malariaTesting
                    |> Maybe.map
                        (Tuple.second
                            >> .value
                            >> (Translate.MalariaRapidTestResult
                                    >> translate language
                                    >> viewLabelValuePopupItem Translate.MalariaRapidDiagnosticTest
                               )
                        )

            symptomsGeneral =
                measurements.symptomsGeneral
                    |> Maybe.map
                        (Tuple.second
                            >> .value
                            >> Dict.toList
                            >> List.filterMap
                                (\( key, value ) ->
                                    if key /= NoSymptomsGeneral && value > 0 then
                                        viewLabelValuePopupItem
                                            (Translate.SymptomsGeneralSign key)
                                            (translate language <| Translate.DaysSinglePlural value)
                                            |> Just

                                    else
                                        Nothing
                                )
                        )
                    |> Maybe.withDefault []

            symptomsRespiratory =
                measurements.symptomsRespiratory
                    |> Maybe.map
                        (Tuple.second
                            >> .value
                            >> Dict.toList
                            >> List.filterMap
                                (\( key, value ) ->
                                    if key /= NoSymptomsRespiratory && value > 0 then
                                        viewLabelValuePopupItem
                                            (Translate.SymptomsRespiratorySign key)
                                            (translate language <| Translate.DaysSinglePlural value)
                                            |> Just

                                    else
                                        Nothing
                                )
                        )
                    |> Maybe.withDefault []

            symptomsGIValue =
                measurements.symptomsGI
                    |> Maybe.map (Tuple.second >> .value)

            symptomsGI =
                symptomsGIValue
                    |> Maybe.map
                        (.signs
                            >> Dict.toList
                            >> List.filterMap
                                (\( key, value ) ->
                                    if key /= NoSymptomsGI && value > 0 then
                                        viewLabelValuePopupItem
                                            (Translate.SymptomsGISign key)
                                            (translate language <| Translate.DaysSinglePlural value)
                                            |> Just

                                    else
                                        Nothing
                                )
                        )
                    |> Maybe.withDefault []

            intractableVomiting =
                symptomsGIValue
                    |> Maybe.map
                        (.derivedSigns
                            >> EverySet.member IntractableVomiting
                            >> (\isMember ->
                                    if vomitingAtSymptoms measurements then
                                        viewPopupItem
                                            (translate language <| Translate.IntractableVomiting isMember)
                                            |> List.singleton

                                    else
                                        []
                               )
                        )
                    |> Maybe.withDefault []

            acuteFindingsValue =
                measurements.acuteFindings
                    |> Maybe.map (Tuple.second >> .value)

            acuteFindingsGeneral =
                acuteFindingsValue
                    |> Maybe.map
                        (.signsGeneral
                            >> EverySet.toList
                            >> List.filter ((/=) NoAcuteFindingsGeneralSigns)
                            >> List.map
                                (Translate.AcuteFindingsGeneralSign
                                    >> translate language
                                    >> viewPopupItem
                                )
                        )
                    |> Maybe.withDefault []

            acuteFindingsRespiratory =
                acuteFindingsValue
                    |> Maybe.map
                        (.signsRespiratory
                            >> EverySet.toList
                            >> List.filter ((/=) NoAcuteFindingsRespiratorySigns)
                            >> List.map
                                (Translate.AcuteFindingsRespiratorySign
                                    >> translate language
                                    >> viewPopupItem
                                )
                        )
                    |> Maybe.withDefault []

            content =
                List.filterMap identity
                    [ viewBodyTemperature
                    , viewRespiratoryRate
                    , viewTravelHistory
                    , viewContactExposure
                    , viewMalariaTesting
                    ]
                    ++ symptomsGeneral
                    ++ symptomsRespiratory
                    ++ symptomsGI
                    ++ intractableVomiting
                    ++ acuteFindingsGeneral
                    ++ acuteFindingsRespiratory
        in
        Just <|
            div [ class "ui active modal alerts-dialog" ]
                [ div [ class "content" ]
                    [ div [ class "perinent-symptoms" ]
                        [ sectionLabel Translate.PertinentSymptoms
                        , content
                            |> div [ class "section-items" ]
                        ]
                    ]
                , div [ class "actions" ]
                    [ button
                        [ class "ui primary fluid button"
                        , onClick closeMsg
                        ]
                        [ text <| translate language Translate.Close ]
                    ]
                ]

    else
        Nothing


viewActivity : Language -> NominalDate -> AcuteIllnessEncounterId -> AcuteIllnessActivity -> AssembledData -> Model -> List (Html Msg)
viewActivity language currentDate id activity data model =
    let
        personId =
            data.participant.person

        measurements =
            data.measurements

        diagnosis =
            Maybe.map Tuple.second data.diagnosis

        isFirstEncounter =
            List.isEmpty data.previousMeasurementsWithDates
    in
    case activity of
        AcuteIllnessSymptoms ->
            viewAcuteIllnessSymptomsContent language currentDate id ( personId, measurements ) model.symptomsData

        AcuteIllnessPhysicalExam ->
            viewAcuteIllnessPhysicalExam language currentDate id data isFirstEncounter model.physicalExamData

        AcuteIllnessPriorTreatment ->
            viewAcuteIllnessPriorTreatment language currentDate id ( personId, measurements ) model.priorTreatmentData

        AcuteIllnessLaboratory ->
            viewAcuteIllnessLaboratory language currentDate id ( personId, data.person, measurements ) model.laboratoryData

        AcuteIllnessExposure ->
            viewAcuteIllnessExposure language currentDate id ( personId, measurements ) model.exposureData

        AcuteIllnessNextSteps ->
            viewAcuteIllnessNextSteps language currentDate id data isFirstEncounter model.nextStepsData

        AcuteIllnessOngoingTreatment ->
            viewAcuteIllnessOngoingTreatment language currentDate id ( personId, measurements ) model.ongoingTreatmentData

        AcuteIllnessDangerSigns ->
            viewAcuteIllnessDangerSigns language currentDate id ( personId, measurements ) model.dangerSignsData


viewAcuteIllnessSymptomsContent : Language -> NominalDate -> AcuteIllnessEncounterId -> ( PersonId, AcuteIllnessMeasurements ) -> SymptomsData -> List (Html Msg)
viewAcuteIllnessSymptomsContent language currentDate id ( personId, measurements ) data =
    let
        activity =
            AcuteIllnessSymptoms

        tasks =
            [ SymptomsGeneral, SymptomsRespiratory, SymptomsGI ]

        viewTask task =
            let
                ( iconClass, isCompleted ) =
                    case task of
                        SymptomsGeneral ->
                            ( "symptoms-general", isJust measurements.symptomsGeneral )

                        SymptomsRespiratory ->
                            ( "symptoms-respiratory", isJust measurements.symptomsRespiratory )

                        SymptomsGI ->
                            ( "symptoms-gi", isJust measurements.symptomsGI )

                isActive =
                    task == data.activeTask

                attributes =
                    classList [ ( "link-section", True ), ( "active", isActive ), ( "completed", not isActive && isCompleted ) ]
                        :: (if isActive then
                                []

                            else
                                [ onClick <| SetActiveSymptomsTask task ]
                           )
            in
            div [ class "column" ]
                [ a attributes
                    [ span [ class <| "icon-activity-task icon-" ++ iconClass ] []
                    , text <| translate language (Translate.SymptomsTask task)
                    ]
                ]

        tasksCompletedFromTotalDict =
            tasks
                |> List.map
                    (\task ->
                        ( task, symptomsTasksCompletedFromTotal measurements data task )
                    )
                |> Dict.fromList

        ( tasksCompleted, totalTasks ) =
            Dict.get data.activeTask tasksCompletedFromTotalDict
                |> Maybe.withDefault ( 0, 0 )

        viewForm =
            case data.activeTask of
                SymptomsGeneral ->
                    measurements.symptomsGeneral
                        |> Maybe.map (Tuple.second >> .value)
                        |> symptomsGeneralFormWithDefault data.symptomsGeneralForm
                        |> viewSymptomsGeneralForm language currentDate measurements

                SymptomsRespiratory ->
                    measurements.symptomsRespiratory
                        |> Maybe.map (Tuple.second >> .value)
                        |> symptomsRespiratoryFormWithDefault data.symptomsRespiratoryForm
                        |> viewSymptomsRespiratoryForm language currentDate measurements

                SymptomsGI ->
                    measurements.symptomsGI
                        |> Maybe.map (Tuple.second >> .value)
                        |> symptomsGIFormWithDefault data.symptomsGIForm
                        |> viewSymptomsGIForm language currentDate measurements

        getNextTask currentTask =
            case currentTask of
                SymptomsGeneral ->
                    [ SymptomsRespiratory, SymptomsGI ]
                        |> List.filter (isTaskCompleted tasksCompletedFromTotalDict >> not)
                        |> List.head

                SymptomsRespiratory ->
                    [ SymptomsGI, SymptomsGeneral ]
                        |> List.filter (isTaskCompleted tasksCompletedFromTotalDict >> not)
                        |> List.head

                SymptomsGI ->
                    [ SymptomsGeneral, SymptomsRespiratory ]
                        |> List.filter (isTaskCompleted tasksCompletedFromTotalDict >> not)
                        |> List.head

        actions =
            let
                nextTask =
                    getNextTask data.activeTask

                saveMsg =
                    case data.activeTask of
                        SymptomsGeneral ->
                            SaveSymptomsGeneral personId measurements.symptomsGeneral nextTask

                        SymptomsRespiratory ->
                            SaveSymptomsRespiratory personId measurements.symptomsRespiratory nextTask

                        SymptomsGI ->
                            SaveSymptomsGI personId measurements.symptomsGI nextTask
            in
            div [ class "actions symptoms" ]
                [ button
                    [ classList [ ( "ui fluid primary button", True ), ( "disabled", tasksCompleted /= totalTasks ) ]
                    , onClick saveMsg
                    ]
                    [ text <| translate language Translate.Save ]
                ]
    in
    [ div [ class "ui task segment blue", Html.Attributes.id tasksBarId ]
        [ div [ class "ui three column grid" ] <|
            List.map viewTask tasks
        ]
    , div [ class "tasks-count" ] [ text <| translate language <| Translate.TasksCompleted tasksCompleted totalTasks ]
    , div [ class "ui full segment" ]
        [ div [ class "full content" ]
            [ viewForm
            , actions
            ]
        ]
    ]


viewSymptomsGeneralForm : Language -> NominalDate -> AcuteIllnessMeasurements -> SymptomsGeneralForm -> Html Msg
viewSymptomsGeneralForm language currentDate measurements form =
    viewCheckBoxValueInput language
        allSymptomsGeneralSigns
        form.signs
        ToggleSymptomsGeneralSign
        SetSymptomsGeneralSignValue
        Translate.SymptomsGeneralSign
        |> List.append
            [ viewQuestionLabel language Translate.PatientGotAnySymptoms
            , viewCustomLabel language Translate.CheckAllThatApply "." "helper"
            ]
        |> div [ class "symptoms-form general" ]


viewSymptomsRespiratoryForm : Language -> NominalDate -> AcuteIllnessMeasurements -> SymptomsRespiratoryForm -> Html Msg
viewSymptomsRespiratoryForm language currentDate measurements form =
    viewCheckBoxValueInput language
        allSymptomsRespiratorySigns
        form.signs
        ToggleSymptomsRespiratorySign
        SetSymptomsRespiratorySignValue
        Translate.SymptomsRespiratorySign
        |> List.append
            [ viewQuestionLabel language Translate.PatientGotAnySymptoms
            , viewCustomLabel language Translate.CheckAllThatApply "." "helper"
            ]
        |> div [ class "symptoms-form respiratory" ]


viewSymptomsGIForm : Language -> NominalDate -> AcuteIllnessMeasurements -> SymptomsGIForm -> Html Msg
viewSymptomsGIForm language currentDate measurements form =
    let
        symptoms =
            viewCheckBoxValueInput language
                allSymptomsGISigns
                form.signs
                ToggleSymptomsGISign
                SetSymptomsGISignValue
                Translate.SymptomsGISign
                |> List.append
                    [ viewQuestionLabel language Translate.PatientGotAnySymptoms
                    , viewCustomLabel language Translate.CheckAllThatApply "." "helper"
                    ]

        derivedQuestions =
            if Dict.member Vomiting form.signs then
                [ viewQuestionLabel language Translate.IntractableVomitingQuestion
                , viewBoolInput language
                    form.intractableVomiting
                    SetSymptomsGIIntractableVomiting
                    "intractable-vomiting"
                    Nothing
                ]

            else
                []
    in
    div [ class "symptoms-form gi" ]
        [ div [ class "symptoms" ] symptoms
        , div [ class "derived-questions" ] derivedQuestions
        ]


viewAcuteIllnessPhysicalExam :
    Language
    -> NominalDate
    -> AcuteIllnessEncounterId
    -> AssembledData
    -> Bool
    -> PhysicalExamData
    -> List (Html Msg)
viewAcuteIllnessPhysicalExam language currentDate id assembled isFirstEncounter data =
    let
        activity =
            AcuteIllnessPhysicalExam

        personId =
            assembled.participant.person

        person =
            assembled.person

        measurements =
            assembled.measurements

        tasks =
            [ PhysicalExamVitals, PhysicalExamMuac, PhysicalExamNutrition, PhysicalExamAcuteFindings ]
                |> List.filter (expectPhysicalExamTask currentDate person isFirstEncounter)

        viewTask task =
            let
                ( iconClass, isCompleted ) =
                    case task of
                        PhysicalExamVitals ->
                            ( "physical-exam-vitals"
                            , isJust measurements.vitals
                            )

                        PhysicalExamMuac ->
                            ( "physical-exam-muac"
                            , isJust measurements.muac
                            )

                        PhysicalExamAcuteFindings ->
                            ( "acute-findings"
                            , isJust measurements.acuteFindings
                            )

                        PhysicalExamNutrition ->
                            ( "physical-exam-nutrition"
                            , isJust measurements.nutrition
                            )

                isActive =
                    task == data.activeTask

                attributes =
                    classList [ ( "link-section", True ), ( "active", isActive ), ( "completed", not isActive && isCompleted ) ]
                        :: (if isActive then
                                []

                            else
                                [ onClick <| SetActivePhysicalExamTask task ]
                           )
            in
            div [ class "column" ]
                [ a attributes
                    [ span [ class <| "icon-activity-task icon-" ++ iconClass ] []
                    , text <| translate language (Translate.PhysicalExamTask task)
                    ]
                ]

        tasksCompletedFromTotalDict =
            tasks
                |> List.map
                    (\task ->
                        ( task, physicalExamTasksCompletedFromTotal measurements data task )
                    )
                |> Dict.fromList

        ( tasksCompleted, totalTasks ) =
            Dict.get data.activeTask tasksCompletedFromTotalDict
                |> Maybe.withDefault ( 0, 0 )

        viewForm =
            case data.activeTask of
                PhysicalExamVitals ->
                    measurements.vitals
                        |> Maybe.map (Tuple.second >> .value)
                        |> vitalsFormWithDefault data.vitalsForm
                        |> viewVitalsForm language currentDate assembled

                PhysicalExamMuac ->
                    measurements.muac
                        |> Maybe.map (Tuple.second >> .value)
                        |> muacFormWithDefault data.muacForm
                        |> viewMuacForm language currentDate assembled

                PhysicalExamAcuteFindings ->
                    measurements.acuteFindings
                        |> Maybe.map (Tuple.second >> .value)
                        |> acuteFindingsFormWithDefault data.acuteFindingsForm
                        |> viewAcuteFindingsForm language currentDate measurements

                PhysicalExamNutrition ->
                    measurements.nutrition
                        |> Maybe.map (Tuple.second >> .value)
                        |> nutritionFormWithDefault data.nutritionForm
                        |> viewNutritionForm language currentDate measurements

        getNextTask currentTask =
            case currentTask of
                PhysicalExamVitals ->
                    [ PhysicalExamMuac, PhysicalExamNutrition, PhysicalExamAcuteFindings ]
                        |> List.filter (expectPhysicalExamTask currentDate person isFirstEncounter)
                        |> List.filter (isTaskCompleted tasksCompletedFromTotalDict >> not)
                        |> List.head

                PhysicalExamMuac ->
                    [ PhysicalExamNutrition, PhysicalExamAcuteFindings, PhysicalExamVitals ]
                        |> List.filter (expectPhysicalExamTask currentDate person isFirstEncounter)
                        |> List.filter (isTaskCompleted tasksCompletedFromTotalDict >> not)
                        |> List.head

                PhysicalExamNutrition ->
                    [ PhysicalExamAcuteFindings, PhysicalExamVitals, PhysicalExamAcuteFindings ]
                        |> List.filter (expectPhysicalExamTask currentDate person isFirstEncounter)
                        |> List.filter (isTaskCompleted tasksCompletedFromTotalDict >> not)
                        |> List.head

                PhysicalExamAcuteFindings ->
                    [ PhysicalExamVitals, PhysicalExamMuac, PhysicalExamNutrition ]
                        |> List.filter (expectPhysicalExamTask currentDate person isFirstEncounter)
                        |> List.filter (isTaskCompleted tasksCompletedFromTotalDict >> not)
                        |> List.head

        actions =
            let
                nextTask =
                    getNextTask data.activeTask

                saveMsg =
                    case data.activeTask of
                        PhysicalExamVitals ->
                            SaveVitals personId measurements.vitals nextTask

                        PhysicalExamMuac ->
                            SaveMuac personId measurements.muac nextTask

                        PhysicalExamAcuteFindings ->
                            SaveAcuteFindings personId measurements.acuteFindings nextTask

                        PhysicalExamNutrition ->
                            SaveNutrition personId measurements.nutrition nextTask
            in
            div [ class "actions symptoms" ]
                [ button
                    [ classList [ ( "ui fluid primary button", True ), ( "disabled", tasksCompleted /= totalTasks ) ]
                    , onClick saveMsg
                    ]
                    [ text <| translate language Translate.Save ]
                ]
    in
    [ div [ class "ui task segment blue", Html.Attributes.id tasksBarId ]
        [ div [ class "ui four column grid" ] <|
            List.map viewTask tasks
        ]
    , div [ class "tasks-count" ] [ text <| translate language <| Translate.TasksCompleted tasksCompleted totalTasks ]
    , div [ class "ui full segment" ]
        [ div [ class "full content" ]
            [ viewForm
            , actions
            ]
        ]
    ]


viewVitalsForm : Language -> NominalDate -> AssembledData -> VitalsForm -> Html Msg
viewVitalsForm language currentDate assembled form_ =
    let
        measurements =
            assembled.measurements

        form =
            measurements.vitals
                |> Maybe.map (Tuple.second >> .value)
                |> vitalsFormWithDefault form_

        respiratoryRatePreviousValue =
            resolvePreviousValue assembled .vitals .respiratoryRate
                |> Maybe.map toFloat

        bodyTemperaturePreviousValue =
            resolvePreviousValue assembled .vitals .bodyTemperature
    in
    div [ class "ui form physical-exam vitals" ]
        [ viewLabel language Translate.RespiratoryRate
        , viewMeasurementInput
            language
            (Maybe.map toFloat form.respiratoryRate)
            SetVitalsResporatoryRate
            "respiratory-rate"
            Translate.BpmUnitLabel
        , viewPreviousMeasurement language respiratoryRatePreviousValue Translate.BpmUnitLabel
        , div [ class "separator" ] []
        , viewLabel language Translate.BodyTemperature
        , viewMeasurementInput
            language
            form.bodyTemperature
            SetVitalsBodyTemperature
            "body-temperature"
            Translate.Celsius
        , viewPreviousMeasurement language bodyTemperaturePreviousValue Translate.Celsius
        ]


viewMuacForm : Language -> NominalDate -> AssembledData -> MuacForm -> Html Msg
viewMuacForm language currentDate assembled form_ =
    let
        measurements =
            assembled.measurements

        form =
            measurements.muac
                |> Maybe.map (Tuple.second >> .value)
                |> muacFormWithDefault form_

        constraints =
            getInputConstraintsMuac

        previousValue =
            resolvePreviousValue assembled .muac (\(MuacInCm cm) -> cm)
    in
    div [ class "ui form physical-exam muac" ]
        [ viewLabel language Translate.MUAC
        , p [ class "activity-helper" ] [ text <| translate language Translate.MuacHelper ]
        , p [ class "range-helper" ] [ text <| translate language (Translate.AllowedValuesRangeHelper constraints) ]
        , div [ class "ui grid" ]
            [ div [ class "eleven wide column" ]
                [ viewMeasurementInput
                    language
                    form.muac
                    SetMuac
                    "muac"
                    Translate.CentimeterShorthand
                ]
            , div
                [ class "five wide column" ]
                [ showMaybe <|
                    Maybe.map (MuacInCm >> muacIndication >> viewMuacIndication language) form.muac
                ]
            ]
        , viewPreviousMeasurement language previousValue Translate.CentimeterShorthand
        ]


viewAcuteFindingsForm : Language -> NominalDate -> AcuteIllnessMeasurements -> AcuteFindingsForm -> Html Msg
viewAcuteFindingsForm language currentDate measurements form_ =
    let
        form =
            measurements.acuteFindings
                |> Maybe.map (Tuple.second >> .value)
                |> acuteFindingsFormWithDefault form_
    in
    div [ class "ui form physical-exam acute-findings" ]
        [ viewQuestionLabel language Translate.PatientExhibitAnyFindings
        , viewCustomLabel language Translate.CheckAllThatApply "." "helper"
        , viewCheckBoxMultipleSelectInput language
            [ LethargicOrUnconscious, AcuteFindingsPoorSuck, SunkenEyes, PoorSkinTurgor, Jaundice, NoAcuteFindingsGeneralSigns ]
            []
            (form.signsGeneral |> Maybe.withDefault [])
            Nothing
            SetAcuteFindingsGeneralSign
            Translate.AcuteFindingsGeneralSign
        , viewQuestionLabel language Translate.PatientExhibitAnyRespiratoryFindings
        , viewCustomLabel language Translate.CheckAllThatApply "." "helper"
        , viewCheckBoxMultipleSelectInput language
            [ Stridor, NasalFlaring, SevereWheezing, SubCostalRetractions, NoAcuteFindingsRespiratorySigns ]
            []
            (form.signsRespiratory |> Maybe.withDefault [])
            Nothing
            SetAcuteFindingsRespiratorySign
            Translate.AcuteFindingsRespiratorySign
        ]


viewNutritionForm : Language -> NominalDate -> AcuteIllnessMeasurements -> NutritionForm -> Html Msg
viewNutritionForm language currentDate measurements form_ =
    let
        form =
            measurements.nutrition
                |> Maybe.map (Tuple.second >> .value)
                |> nutritionFormWithDefault form_
    in
    div [ class "ui form physical-exam nutrition" ]
        [ p [] [ text <| translate language Translate.NutritionHelper ]
        , viewLabel language Translate.SelectAllSigns
        , viewCheckBoxMultipleSelectInput language
            [ Edema, AbdominalDistension, DrySkin ]
            [ Apathy, PoorAppetite, BrittleHair ]
            (form.signs |> Maybe.withDefault [])
            (Just NormalChildNutrition)
            SetNutritionSign
            Translate.ChildNutritionSignLabel
        ]


viewAcuteIllnessLaboratory : Language -> NominalDate -> AcuteIllnessEncounterId -> ( PersonId, Person, AcuteIllnessMeasurements ) -> LaboratoryData -> List (Html Msg)
viewAcuteIllnessLaboratory language currentDate id ( personId, person, measurements ) data =
    let
        activity =
            AcuteIllnessLaboratory

        tasks =
            [ LaboratoryMalariaTesting ]

        viewTask task =
            let
                ( iconClass, isCompleted ) =
                    case task of
                        LaboratoryMalariaTesting ->
                            ( "laboratory-malaria-testing"
                            , isJust measurements.malariaTesting
                            )

                isActive =
                    task == data.activeTask

                attributes =
                    classList [ ( "link-section", True ), ( "active", isActive ), ( "completed", not isActive && isCompleted ) ]
                        :: (if isActive then
                                []

                            else
                                [ onClick <| SetActiveLaboratoryTask task ]
                           )
            in
            div [ class "column" ]
                [ a attributes
                    [ span [ class <| "icon-activity-task icon-" ++ iconClass ] []
                    , text <| translate language (Translate.LaboratoryTask task)
                    ]
                ]

        tasksCompletedFromTotalDict =
            tasks
                |> List.map
                    (\task ->
                        ( task, laboratoryTasksCompletedFromTotal measurements data task )
                    )
                |> Dict.fromList

        ( tasksCompleted, totalTasks ) =
            Dict.get data.activeTask tasksCompletedFromTotalDict
                |> Maybe.withDefault ( 0, 0 )

        viewForm =
            case data.activeTask of
                LaboratoryMalariaTesting ->
                    measurements.malariaTesting
                        |> Maybe.map (Tuple.second >> .value)
                        |> malariaTestingFormWithDefault data.malariaTestingForm
                        |> viewMalariaTestingForm language currentDate person

        actions =
            let
                saveMsg =
                    case data.activeTask of
                        LaboratoryMalariaTesting ->
                            SaveMalariaTesting personId measurements.malariaTesting
            in
            div [ class "actions malaria-testing" ]
                [ button
                    [ classList [ ( "ui fluid primary button", True ), ( "disabled", tasksCompleted /= totalTasks ) ]
                    , onClick saveMsg
                    ]
                    [ text <| translate language Translate.Save ]
                ]
    in
    [ div [ class "ui task segment blue", Html.Attributes.id tasksBarId ]
        [ div [ class "ui three column grid" ] <|
            List.map viewTask tasks
        ]
    , div [ class "tasks-count" ] [ text <| translate language <| Translate.TasksCompleted tasksCompleted totalTasks ]
    , div [ class "ui full segment" ]
        [ div [ class "full content" ]
            [ viewForm
            , actions
            ]
        ]
    ]


viewMalariaTestingForm : Language -> NominalDate -> Person -> MalariaTestingForm -> Html Msg
viewMalariaTestingForm language currentDate person form =
    let
        emptyOption =
            if isNothing form.rapidTestResult then
                option
                    [ value ""
                    , selected (form.rapidTestResult == Nothing)
                    ]
                    [ text "" ]

            else
                emptyNode

        resultInput =
            emptyOption
                :: ([ RapidTestNegative, RapidTestPositive, RapidTestIndeterminate, RapidTestUnableToRun ]
                        |> List.map
                            (\result ->
                                option
                                    [ value (malariaRapidTestResultAsString result)
                                    , selected (form.rapidTestResult == Just result)
                                    ]
                                    [ text <| translate language <| Translate.MalariaRapidTestResult result ]
                            )
                   )
                |> select [ onInput SetRapidTestResult, class "form-input rapid-test-result" ]

        testResultPositive =
            form.rapidTestResult == Just RapidTestPositive || form.rapidTestResult == Just RapidTestPositiveAndPregnant

        isPregnantInput =
            if testResultPositive && isPersonAFertileWoman currentDate person then
                [ viewQuestionLabel language Translate.CurrentlyPregnant
                , viewBoolInput
                    language
                    form.isPregnant
                    SetIsPregnant
                    "is-pregnant"
                    Nothing
                ]

            else
                []
    in
    div [ class "ui form laboratory malaria-testing" ] <|
        [ viewLabel language Translate.MalariaRapidDiagnosticTest
        , resultInput
        ]
            ++ isPregnantInput


viewAcuteIllnessExposure : Language -> NominalDate -> AcuteIllnessEncounterId -> ( PersonId, AcuteIllnessMeasurements ) -> ExposureData -> List (Html Msg)
viewAcuteIllnessExposure language currentDate id ( personId, measurements ) data =
    let
        activity =
            AcuteIllnessExposure

        tasks =
            [ ExposureTravel, ExposureExposure ]

        viewTask task =
            let
                ( iconClass, isCompleted ) =
                    case task of
                        ExposureTravel ->
                            ( "exposure-travel"
                            , isJust measurements.travelHistory
                            )

                        ExposureExposure ->
                            ( "exposure-exposure"
                            , isJust measurements.exposure
                            )

                isActive =
                    task == data.activeTask

                attributes =
                    classList [ ( "link-section", True ), ( "active", isActive ), ( "completed", not isActive && isCompleted ) ]
                        :: (if isActive then
                                []

                            else
                                [ onClick <| SetActiveExposureTask task ]
                           )
            in
            div [ class "column" ]
                [ a attributes
                    [ span [ class <| "icon-activity-task icon-" ++ iconClass ] []
                    , text <| translate language (Translate.ExposureTask task)
                    ]
                ]

        tasksCompletedFromTotalDict =
            tasks
                |> List.map
                    (\task ->
                        ( task, exposureTasksCompletedFromTotal measurements data task )
                    )
                |> Dict.fromList

        ( tasksCompleted, totalTasks ) =
            Dict.get data.activeTask tasksCompletedFromTotalDict
                |> Maybe.withDefault ( 0, 0 )

        viewForm =
            case data.activeTask of
                ExposureTravel ->
                    measurements.travelHistory
                        |> Maybe.map (Tuple.second >> .value)
                        |> travelHistoryFormWithDefault data.travelHistoryForm
                        |> viewTravelHistoryForm language currentDate measurements

                ExposureExposure ->
                    measurements.exposure
                        |> Maybe.map (Tuple.second >> .value)
                        |> exposureFormWithDefault data.exposureForm
                        |> viewExposureForm language currentDate measurements

        getNextTask currentTask =
            case data.activeTask of
                ExposureTravel ->
                    [ ExposureExposure ]
                        |> List.filter (isTaskCompleted tasksCompletedFromTotalDict >> not)
                        |> List.head

                ExposureExposure ->
                    [ ExposureTravel ]
                        |> List.filter (isTaskCompleted tasksCompletedFromTotalDict >> not)
                        |> List.head

        actions =
            let
                nextTask =
                    getNextTask data.activeTask

                saveMsg =
                    case data.activeTask of
                        ExposureTravel ->
                            SaveTravelHistory personId measurements.travelHistory nextTask

                        ExposureExposure ->
                            SaveExposure personId measurements.exposure nextTask
            in
            div [ class "actions exposure" ]
                [ button
                    [ classList [ ( "ui fluid primary button", True ), ( "disabled", tasksCompleted /= totalTasks ) ]
                    , onClick saveMsg
                    ]
                    [ text <| translate language Translate.Save ]
                ]
    in
    [ div [ class "ui task segment blue", Html.Attributes.id tasksBarId ]
        [ div [ class "ui five column grid" ] <|
            List.map viewTask tasks
        ]
    , div [ class "tasks-count" ] [ text <| translate language <| Translate.TasksCompleted tasksCompleted totalTasks ]
    , div [ class "ui full segment" ]
        [ div [ class "full content" ]
            [ viewForm
            , actions
            ]
        ]
    ]


viewTravelHistoryForm : Language -> NominalDate -> AcuteIllnessMeasurements -> TravelHistoryForm -> Html Msg
viewTravelHistoryForm language currentDate measurements form =
    div [ class "ui form exposure travel-history" ]
        [ viewQuestionLabel language Translate.TraveledToCOVID19CountryQuestion
        , viewBoolInput
            language
            form.covid19Country
            SetCovid19Country
            "covid19-country"
            Nothing
        ]


viewExposureForm : Language -> NominalDate -> AcuteIllnessMeasurements -> ExposureForm -> Html Msg
viewExposureForm language currentDate measurements form =
    div [ class "ui form exposure" ]
        [ viewQuestionLabel language Translate.ContactWithCOVID19SymptomsQuestion
        , div [ class "question-helper" ] [ text <| translate language Translate.ContactWithCOVID19SymptomsHelper ++ "." ]
        , viewBoolInput
            language
            form.covid19Symptoms
            SetCovid19Symptoms
            "covid19-symptoms"
            Nothing
        ]


viewHCRecommendation : Language -> HCRecommendation -> Html any
viewHCRecommendation language recommendation =
    let
        riskLevel =
            case recommendation of
                SendAmbulance ->
                    Translate.HighRiskCase

                HomeIsolation ->
                    Translate.HighRiskCase

                ComeToHealthCenter ->
                    Translate.LowRiskCase

                ChwMonitoring ->
                    Translate.LowRiskCase

                HCRecommendationNotApplicable ->
                    Translate.LowRiskCase
    in
    label []
        [ text <| translate language Translate.HealthCenterDetermined
        , span [ class "strong" ] [ text <| translate language riskLevel ]
        , text <| translate language Translate.AndSentence
        , span [ class "strong" ] [ text <| translate language <| Translate.HCRecommendation recommendation ]
        ]


viewAcuteIllnessPriorTreatment : Language -> NominalDate -> AcuteIllnessEncounterId -> ( PersonId, AcuteIllnessMeasurements ) -> PriorTreatmentData -> List (Html Msg)
viewAcuteIllnessPriorTreatment language currentDate id ( personId, measurements ) data =
    let
        activity =
            AcuteIllnessPriorTreatment

        tasks =
            [ TreatmentReview ]

        viewTask task =
            let
                ( iconClass, isCompleted ) =
                    case task of
                        TreatmentReview ->
                            ( "treatment-review"
                            , isJust measurements.treatmentReview
                            )

                isActive =
                    task == data.activeTask

                attributes =
                    classList [ ( "link-section", True ), ( "active", isActive ), ( "completed", not isActive && isCompleted ) ]
                        :: (if isActive then
                                []

                            else
                                [ onClick <| SetActivePriorTreatmentTask task ]
                           )
            in
            div [ class "column" ]
                [ a attributes
                    [ span [ class <| "icon-activity-task icon-" ++ iconClass ] []
                    , text <| translate language (Translate.PriorTreatmentTask task)
                    ]
                ]

        tasksCompletedFromTotalDict =
            tasks
                |> List.map
                    (\task ->
                        ( task, treatmentTasksCompletedFromTotal measurements data task )
                    )
                |> Dict.fromList

        ( tasksCompleted, totalTasks ) =
            Dict.get data.activeTask tasksCompletedFromTotalDict
                |> Maybe.withDefault ( 0, 0 )

        viewForm =
            case data.activeTask of
                TreatmentReview ->
                    measurements.treatmentReview
                        |> Maybe.map (Tuple.second >> .value)
                        |> treatmentReviewFormWithDefault data.treatmentReviewForm
                        |> viewTreatmentReviewForm language currentDate measurements

        actions =
            let
                saveMsg =
                    case data.activeTask of
                        TreatmentReview ->
                            SaveTreatmentReview personId measurements.treatmentReview
            in
            div [ class "actions malaria-testing" ]
                [ button
                    [ classList [ ( "ui fluid primary button", True ), ( "disabled", tasksCompleted /= totalTasks ) ]
                    , onClick saveMsg
                    ]
                    [ text <| translate language Translate.Save ]
                ]
    in
    [ div [ class "ui task segment blue", Html.Attributes.id tasksBarId ]
        [ div [ class "ui three column grid" ] <|
            List.map viewTask tasks
        ]
    , div [ class "tasks-count" ] [ text <| translate language <| Translate.TasksCompleted tasksCompleted totalTasks ]
    , div [ class "ui full segment" ]
        [ div [ class "full content" ]
            [ viewForm
            , actions
            ]
        ]
    ]


viewTreatmentReviewForm : Language -> NominalDate -> AcuteIllnessMeasurements -> TreatmentReviewForm -> Html Msg
viewTreatmentReviewForm language currentDate measurements form =
    let
        feverPast6HoursUpdateFunc value form_ =
            if value then
                { form_ | feverPast6Hours = Just True }

            else
                { form_ | feverPast6Hours = Just False, feverPast6HoursHelped = Nothing }

        feverPast6HoursHelpedUpdateFunc value form_ =
            { form_ | feverPast6HoursHelped = Just value }

        malariaTodayUpdateFunc value form_ =
            if value then
                { form_ | malariaToday = Just True }

            else
                { form_ | malariaToday = Just False, malariaTodayHelped = Nothing }

        malariaTodayHelpedUpdateFunc value form_ =
            { form_ | malariaTodayHelped = Just value }

        malariaWithinPastMonthUpdateFunc value form_ =
            if value then
                { form_ | malariaWithinPastMonth = Just True }

            else
                { form_ | malariaWithinPastMonth = Just False, malariaWithinPastMonthHelped = Nothing }

        malariaWithinPastMonthHelpedUpdateFunc value form_ =
            { form_ | malariaWithinPastMonthHelped = Just value }

        medicationHelpedQuestion =
            div [ class "ui grid" ]
                [ div [ class "one wide column" ] []
                , div [ class "fifteen wide column" ]
                    [ viewQuestionLabel language Translate.MedicationHelpedQuestion ]
                ]

        feverPast6HoursSection =
            let
                feverPast6HoursPositive =
                    form.feverPast6Hours
                        |> Maybe.withDefault False

                feverPast6HoursHelpedInput =
                    if feverPast6HoursPositive then
                        [ medicationHelpedQuestion
                        , viewBoolInput
                            language
                            form.feverPast6HoursHelped
                            (SetTreatmentReviewBoolInput feverPast6HoursHelpedUpdateFunc)
                            "fever-past-6-hours-helped derived"
                            Nothing
                        ]

                    else
                        []
            in
            [ viewQuestionLabel language Translate.MedicationForFeverPast6HoursQuestion
            , viewBoolInput
                language
                form.feverPast6Hours
                (SetTreatmentReviewBoolInput feverPast6HoursUpdateFunc)
                "fever-past-6-hours"
                Nothing
            ]
                ++ feverPast6HoursHelpedInput

        malariaTodaySection =
            let
                malariaTodayPositive =
                    form.malariaToday
                        |> Maybe.withDefault False

                malariaTodayHelpedInput =
                    if malariaTodayPositive then
                        [ medicationHelpedQuestion
                        , viewBoolInput
                            language
                            form.malariaTodayHelped
                            (SetTreatmentReviewBoolInput malariaTodayHelpedUpdateFunc)
                            "malaria-today-helped derived"
                            Nothing
                        ]

                    else
                        []
            in
            [ viewQuestionLabel language Translate.MedicationForMalariaTodayQuestion
            , viewBoolInput
                language
                form.malariaToday
                (SetTreatmentReviewBoolInput malariaTodayUpdateFunc)
                "malaria-today"
                Nothing
            ]
                ++ malariaTodayHelpedInput

        malariaWithinPastMonthSection =
            let
                malariaWithinPastMonthPositive =
                    form.malariaWithinPastMonth
                        |> Maybe.withDefault False

                malariaWithinPastMonthHelpedInput =
                    if malariaWithinPastMonthPositive then
                        [ medicationHelpedQuestion
                        , viewBoolInput
                            language
                            form.malariaWithinPastMonthHelped
                            (SetTreatmentReviewBoolInput malariaWithinPastMonthHelpedUpdateFunc)
                            "malaria-within-past-month-helped derived"
                            Nothing
                        ]

                    else
                        []
            in
            [ viewQuestionLabel language Translate.MedicationForMalariaWithinPastMonthQuestion
            , viewBoolInput
                language
                form.malariaWithinPastMonth
                (SetTreatmentReviewBoolInput malariaWithinPastMonthUpdateFunc)
                "malaria-within-past-month"
                Nothing
            ]
                ++ malariaWithinPastMonthHelpedInput
    in
    feverPast6HoursSection
        ++ malariaTodaySection
        ++ malariaWithinPastMonthSection
        |> div [ class "ui form treatment-review" ]


viewAcuteIllnessNextSteps : Language -> NominalDate -> AcuteIllnessEncounterId -> AssembledData -> Bool -> NextStepsData -> List (Html Msg)
viewAcuteIllnessNextSteps language currentDate id assembled isFirstEncounter data =
    let
        personId =
            assembled.participant.person

        person =
            assembled.person

        measurements =
            assembled.measurements

        diagnosis =
            Maybe.map Tuple.second assembled.diagnosis

        activity =
            AcuteIllnessNextSteps

        tasks =
            resolveNextStepsTasks currentDate isFirstEncounter assembled

        activeTask =
            Maybe.Extra.or data.activeTask (List.head tasks)

        viewTask task =
            let
                ( iconClass, isCompleted ) =
                    case task of
                        NextStepsIsolation ->
                            ( "next-steps-isolation"
                            , isJust measurements.isolation
                            )

                        NextStepsContactHC ->
                            ( "next-steps-call"
                            , isJust measurements.hcContact
                            )

                        NextStepsCall114 ->
                            ( "next-steps-call"
                            , isJust measurements.call114
                            )

                        NextStepsMedicationDistribution ->
                            ( "next-steps-medication-distribution"
                            , isJust measurements.medicationDistribution
                            )

                        NextStepsSendToHC ->
                            ( "next-steps-send-to-hc"
                            , isJust measurements.sendToHC
                            )

                        NextStepsHealthEducation ->
                            ( "next-steps-health-education"
                            , isJust measurements.healthEducation
                            )

                isActive =
                    activeTask == Just task

                attributes =
                    classList [ ( "link-section", True ), ( "active", isActive ), ( "completed", not isActive && isCompleted ) ]
                        :: (if isActive then
                                []

                            else
                                [ onClick <| SetActiveNextStepsTask task ]
                           )
            in
            div [ class "column" ]
                [ a attributes
                    [ span [ class <| "icon-activity-task icon-" ++ iconClass ] []
                    , text <| translate language (Translate.NextStepsTask task)
                    ]
                ]

        tasksCompletedFromTotalDict =
            tasks
                |> List.map
                    (\task ->
                        ( task, nextStepsTasksCompletedFromTotal diagnosis measurements data task )
                    )
                |> Dict.fromList

        ( tasksCompleted, totalTasks ) =
            activeTask
                |> Maybe.andThen (\task -> Dict.get task tasksCompletedFromTotalDict)
                |> Maybe.withDefault ( 0, 0 )

        viewForm =
            case activeTask of
                Just NextStepsIsolation ->
                    measurements.isolation
                        |> Maybe.map (Tuple.second >> .value)
                        |> isolationFormWithDefault data.isolationForm
                        |> viewIsolationForm language currentDate measurements

                Just NextStepsContactHC ->
                    measurements.hcContact
                        |> Maybe.map (Tuple.second >> .value)
                        |> hcContactFormWithDefault data.hcContactForm
                        |> viewHCContactForm language currentDate isFirstEncounter measurements

                Just NextStepsCall114 ->
                    measurements.call114
                        |> Maybe.map (Tuple.second >> .value)
                        |> call114FormWithDefault data.call114Form
                        |> viewCall114Form language currentDate measurements

                Just NextStepsMedicationDistribution ->
                    measurements.medicationDistribution
                        |> Maybe.map (Tuple.second >> .value)
                        |> medicationDistributionFormWithDefault data.medicationDistributionForm
                        |> viewMedicationDistributionForm language currentDate person diagnosis

                Just NextStepsSendToHC ->
                    measurements.sendToHC
                        |> Maybe.map (Tuple.second >> .value)
                        |> sendToHCFormWithDefault data.sendToHCForm
                        |> viewSendToHCForm language currentDate

                Just NextStepsHealthEducation ->
                    measurements.healthEducation
                        |> Maybe.map (Tuple.second >> .value)
                        |> healthEducationFormWithDefault data.healthEducationForm
                        |> viewHealthEducationForm language currentDate diagnosis

                Nothing ->
                    emptyNode

        tasksAfterSave =
            case activeTask of
                -- On first visit, ContactHC task should appear in case nurse did not talk to 114.
                -- Therefore, when the answer to 'called 114' is changed, we adjust tasks list accordingly.
                Just NextStepsCall114 ->
                    if isFirstEncounter then
                        let
                            call114Form =
                                measurements.call114
                                    |> Maybe.map (Tuple.second >> .value)
                                    |> call114FormWithDefault data.call114Form
                        in
                        if call114Form.called114 == Just False then
                            [ NextStepsIsolation, NextStepsCall114, NextStepsContactHC ]

                        else if call114Form.called114 == Just True then
                            [ NextStepsIsolation, NextStepsCall114 ]

                        else
                            tasks

                    else
                        tasks

<<<<<<< HEAD
                -- At subsequent visit, SendToHC task should appear in case health center adviced to send patient over.
                -- Therefore, when the answer to this is changed, we adjust tasks list accirdingly.
=======
                -- At subsequent visit, SendToHC, task should appear in case health center adviced to send patient over.
                -- Therefore, when the answer to this is changed, we adjust tasks list accordingly.
>>>>>>> 179c88eb
                Just NextStepsContactHC ->
                    if isFirstEncounter then
                        tasks

                    else
                        let
                            hcContactForm =
                                measurements.hcContact
                                    |> Maybe.map (Tuple.second >> .value)
                                    |> hcContactFormWithDefault data.hcContactForm
                        in
                        if healthCenterRecommendedToCome measurements && hcContactForm.recommendations /= Just ComeToHealthCenter then
                            [ NextStepsContactHC, NextStepsHealthEducation ]

                        else if (not <| healthCenterRecommendedToCome measurements) && hcContactForm.recommendations == Just ComeToHealthCenter then
                            [ NextStepsContactHC, NextStepsSendToHC, NextStepsHealthEducation ]

                        else
                            tasks

                -- If medication is prescribed, but it's out of stock, or partient
                -- if alergic, SendToHC should appear, so that patient is dircted to the HC.
                Just NextStepsMedicationDistribution ->
                    let
                        medicationDistributionForm =
                            measurements.medicationDistribution
                                |> Maybe.map (Tuple.second >> .value)
                                |> medicationDistributionFormWithDefault data.medicationDistributionForm

                        medicationOutOfStockOrPatientAlergic =
                            medicationDistributionForm.nonAdministrationSigns
                                |> Maybe.map
                                    (\signs ->
                                        [ MedicationAmoxicillin NonAdministrationLackOfStock
                                        , MedicationAmoxicillin NonAdministrationKnownAllergy
                                        , MedicationCoartem NonAdministrationLackOfStock
                                        , MedicationCoartem NonAdministrationKnownAllergy
                                        , MedicationORS NonAdministrationLackOfStock
                                        , MedicationORS NonAdministrationKnownAllergy
                                        , MedicationZinc NonAdministrationLackOfStock
                                        , MedicationZinc NonAdministrationKnownAllergy
                                        ]
                                            |> List.any (\option -> EverySet.member option signs)
                                    )
                                |> Maybe.withDefault False
                    in
                    if medicationOutOfStockOrPatientAlergic then
                        [ NextStepsMedicationDistribution, NextStepsSendToHC ]

                    else
                        [ NextStepsMedicationDistribution ]

                _ ->
                    tasks

        nextTask =
            tasksAfterSave
                |> List.filter
                    (\task ->
                        (Just task /= activeTask)
                            && (not <| isTaskCompleted tasksCompletedFromTotalDict task)
                    )
                |> List.head

        actions =
            activeTask
                |> Maybe.map
                    (\task ->
                        let
                            saveMsg =
                                case task of
                                    NextStepsIsolation ->
                                        SaveIsolation personId measurements.isolation nextTask

                                    NextStepsContactHC ->
                                        SaveHCContact personId measurements.hcContact nextTask

                                    NextStepsCall114 ->
                                        SaveCall114 personId measurements.call114 nextTask

                                    NextStepsSendToHC ->
                                        SaveSendToHC personId measurements.sendToHC nextTask

                                    NextStepsMedicationDistribution ->
                                        SaveMedicationDistribution personId measurements.medicationDistribution nextTask

                                    NextStepsHealthEducation ->
                                        SaveHealthEducation personId measurements.healthEducation nextTask

                            saveLabel =
                                case task of
                                    NextStepsHealthEducation ->
                                        if noImprovementOnSubsequentVisit currentDate person measurements then
                                            Translate.Save

                                        else
                                            Translate.SaveAndRecordOutcome

                                    _ ->
                                        Translate.Save
                        in
                        div [ class "actions next-steps" ]
                            [ button
                                [ classList [ ( "ui fluid primary button", True ), ( "disabled", tasksCompleted /= totalTasks ) ]
                                , onClick saveMsg
                                ]
                                [ text <| translate language saveLabel ]
                            ]
                    )
                |> Maybe.withDefault emptyNode
    in
    [ div [ class "ui task segment blue", Html.Attributes.id tasksBarId ]
        [ div [ class "ui three column grid" ] <|
            List.map viewTask tasks
        ]
    , div [ class "tasks-count" ] [ text <| translate language <| Translate.TasksCompleted tasksCompleted totalTasks ]
    , div [ class "ui full segment" ]
        [ div [ class "full content" ]
            [ viewForm
            , actions
            ]
        ]
    ]


viewIsolationForm : Language -> NominalDate -> AcuteIllnessMeasurements -> IsolationForm -> Html Msg
viewIsolationForm language currentDate measurements form =
    let
        patientIsolatedInput =
            [ viewQuestionLabel language Translate.PatientIsolatedQuestion
            , viewBoolInput
                language
                form.patientIsolated
                SetPatientIsolated
                "patient-isolated"
                Nothing
            ]

        derivedInputs =
            case form.patientIsolated of
                Just True ->
                    [ viewQuestionLabel language Translate.SignOnDoorPostedQuestion
                    , viewBoolInput
                        language
                        form.signOnDoor
                        SetSignOnDoor
                        "sign-on-door"
                        Nothing
                    ]
                        ++ healthEducationInput

                Just False ->
                    [ viewQuestionLabel language Translate.WhyNot
                    , viewCustomLabel language Translate.CheckAllThatApply "." "helper"
                    , viewCheckBoxMultipleSelectInput language
                        [ NoSpace, TooIll, CanNotSeparateFromFamily, OtherReason ]
                        []
                        (form.reasonsForNotIsolating |> Maybe.withDefault [])
                        Nothing
                        SetReasonForNotIsolating
                        Translate.ReasonForNotIsolating
                    ]
                        ++ healthEducationInput

                Nothing ->
                    []

        healthEducationInput =
            [ viewQuestionLabel language Translate.HealthEducationProvidedQuestion
            , viewBoolInput
                language
                form.healthEducation
                SetHealthEducation
                "health-education"
                Nothing
            ]
    in
    patientIsolatedInput
        ++ derivedInputs
        |> div [ class "ui form next-steps isolation" ]


viewHCContactForm : Language -> NominalDate -> Bool -> AcuteIllnessMeasurements -> HCContactForm -> Html Msg
viewHCContactForm language currentDate isFirstEncounter measurements form =
    let
        contactedHCInput =
            [ viewQuestionLabel language Translate.ContactedHCQuestion
            , viewBoolInput
                language
                form.contactedHC
                SetContactedHC
                "contacted-hc"
                Nothing
            ]

        derivedInputs =
            case form.contactedHC of
                Just True ->
                    let
                        hcRespnonseOptions =
                            if isFirstEncounter then
                                [ SendAmbulance, HomeIsolation, ComeToHealthCenter, ChwMonitoring ]

                            else
                                [ SendAmbulance, ComeToHealthCenter ]

                        hcRespnonseInput =
                            [ viewQuestionLabel language Translate.HCResponseQuestion
                            , viewCheckBoxSelectCustomInput language
                                hcRespnonseOptions
                                []
                                form.recommendations
                                SetHCRecommendation
                                (viewHCRecommendation language)
                            ]

                        hcRespnonsePeriodInput =
                            [ viewQuestionLabel language Translate.HCResponsePeriodQuestion
                            , viewCheckBoxSelectInput language
                                [ LessThan30Min, Between30min1Hour, Between1Hour2Hour, Between2Hour1Day ]
                                []
                                form.responsePeriod
                                SetResponsePeriod
                                Translate.ResponsePeriod
                            ]

                        derivedInput =
                            form.recommendations
                                |> Maybe.map
                                    (\recommendations ->
                                        if recommendations == SendAmbulance then
                                            [ viewQuestionLabel language Translate.AmbulancArrivalPeriodQuestion
                                            , viewCheckBoxSelectInput language
                                                [ LessThan30Min, Between30min1Hour, Between1Hour2Hour, Between2Hour1Day ]
                                                []
                                                form.ambulanceArrivalPeriod
                                                SetAmbulanceArrivalPeriod
                                                Translate.ResponsePeriod
                                            ]

                                        else
                                            []
                                    )
                                |> Maybe.withDefault []
                    in
                    hcRespnonseInput ++ hcRespnonsePeriodInput ++ derivedInput

                _ ->
                    []
    in
    contactedHCInput
        ++ derivedInputs
        |> div [ class "ui form exposure hc-contact" ]


viewCall114Form : Language -> NominalDate -> AcuteIllnessMeasurements -> Call114Form -> Html Msg
viewCall114Form language currentDate measurements form =
    let
        header =
            [ viewCustomLabel language Translate.Call114 "" "helper call-114"
            , div
                [ class "review-case-wrapper"
                , onClick <| SetPertinentSymptomsPopupState True
                ]
                [ viewCustomLabel language Translate.ReviewCaseWith144Respondent "" "helper review-case"
                , img [ src "assets/images/icon-review.png" ] []
                ]
            ]

        called114Input =
            [ viewQuestionLabel language Translate.Called114Question
            , viewBoolInput
                language
                form.called114
                SetCalled114
                "called-114"
                Nothing
            ]

        derrivedInputs =
            form.called114
                |> Maybe.map
                    (\called114 ->
                        if called114 then
                            let
                                recommendation114Input =
                                    [ viewQuestionLabel language Translate.WhatWasTheirResponse
                                    , viewCheckBoxSelectInput language
                                        [ SendToHealthCenter, SendToRRTCenter, SendToHospital, OtherRecommendation114 ]
                                        []
                                        form.recommendation114
                                        SetRecommendation114
                                        Translate.Recommendation114
                                    ]

                                derrivedSiteInputs =
                                    if isJust form.recommendation114 && form.recommendation114 /= Just OtherRecommendation114 then
                                        let
                                            contactedSiteInput =
                                                [ viewQuestionLabel language Translate.ContactedRecommendedSiteQuestion
                                                , viewBoolInput
                                                    language
                                                    form.contactedSite
                                                    SetContactedSite
                                                    "contacted-site"
                                                    Nothing
                                                ]

                                            recommndationSiteInput =
                                                form.contactedSite
                                                    |> Maybe.map
                                                        (\contactedSite ->
                                                            if contactedSite then
                                                                [ viewQuestionLabel language Translate.WhatWasTheirResponse
                                                                , viewCheckBoxSelectInput language
                                                                    [ TeamComeToVillage, SendToSiteWithForm, OtherRecommendationSite ]
                                                                    []
                                                                    form.recommendationSite
                                                                    SetRecommendationSite
                                                                    Translate.RecommendationSite
                                                                ]

                                                            else
                                                                [ viewQuestionLabel language Translate.WhyNot
                                                                , viewCheckBoxSelectInput language
                                                                    [ NoneSentWithForm, NonePatientRefused, NoneOtherRecommendationSite ]
                                                                    []
                                                                    form.recommendationSite
                                                                    SetRecommendationSite
                                                                    Translate.RecommendationSite
                                                                ]
                                                        )
                                                    |> Maybe.withDefault []
                                        in
                                        contactedSiteInput ++ recommndationSiteInput

                                    else
                                        []
                            in
                            recommendation114Input ++ derrivedSiteInputs

                        else
                            [ viewQuestionLabel language Translate.WhyNot
                            , viewCheckBoxSelectInput language
                                [ NoneNoAnswer, NoneBusySignal, NoneOtherRecommendation114 ]
                                []
                                form.recommendation114
                                SetRecommendation114
                                Translate.Recommendation114
                            ]
                    )
                |> Maybe.withDefault []
    in
    header
        ++ called114Input
        ++ derrivedInputs
        |> div [ class "ui form next-steps call-114" ]


viewSendToHCForm : Language -> NominalDate -> SendToHCForm -> Html Msg
viewSendToHCForm language currentDate form =
    div [ class "ui form send-to-hc" ]
        [ h2 [] [ text <| translate language Translate.ActionsToTake ++ ":" ]
        , div [ class "instructions" ]
            [ viewSendToHCActionLabel language Translate.CompleteHCReferralForm "icon-forms" Nothing
            , viewSendToHCActionLabel language Translate.SendPatientToHC "icon-shuttle" Nothing
            ]
        , viewQuestionLabel language Translate.ReferredPatientToHealthCenterQuestion
        , viewBoolInput
            language
            form.referToHealthCenter
            SetReferToHealthCenter
            "refer-to-hc"
            Nothing
        , viewQuestionLabel language Translate.HandedReferralFormQuestion
        , viewBoolInput
            language
            form.handReferralForm
            SetHandReferralForm
            "hand-referral-form"
            Nothing
        ]


viewSendToHCActionLabel : Language -> TranslationId -> String -> Maybe NominalDate -> Html any
viewSendToHCActionLabel language actionTranslationId iconClass maybeDate =
    div [ class "header" ] <|
        [ i [ class iconClass ] []
        , text <| translate language actionTranslationId
        ]
            ++ renderDatePart language maybeDate
            ++ [ text "." ]


viewMedicationDistributionForm : Language -> NominalDate -> Person -> Maybe AcuteIllnessDiagnosis -> MedicationDistributionForm -> Html Msg
viewMedicationDistributionForm language currentDate person diagnosis form =
    let
        viewAdministeredMedicationQuestion medicineTranslationId =
            div [ class "label" ]
                [ text <|
                    translate language Translate.AdministeredMedicationQuestion
                        ++ " "
                        ++ translate language medicineTranslationId
                        ++ " "
                        ++ translate language Translate.ToThePatient
                        ++ "?"
                ]

        ( instructions, questions ) =
            let
                viewDerivedQuestion medication reasonToSignFunc =
                    let
                        nonAdministrationSigns =
                            form.nonAdministrationSigns |> Maybe.withDefault EverySet.empty

                        currentValue =
                            getCurrentReasonForMedicaitonNonAdministration reasonToSignFunc form
                    in
                    [ viewQuestionLabel language Translate.WhyNot
                    , viewCheckBoxSelectInput language
                        [ NonAdministrationLackOfStock, NonAdministrationKnownAllergy, NonAdministrationPatientUnableToAfford ]
                        [ NonAdministrationPatientDeclined, NonAdministrationOther ]
                        currentValue
                        (SetMedicationDistributionMedicationNonAdministrationReason currentValue medication)
                        Translate.MedicationNonAdministrationReason
                    ]

                -- When answer for medication administartion is Yes, we clean the reason for not adminsetering the medication.
                updateNonAdministrationSigns medication reasonToSignFunc value form_ =
                    if value == True then
                        form_.nonAdministrationSigns
                            |> Maybe.andThen
                                (\nonAdministrationSigns ->
                                    getCurrentReasonForMedicaitonNonAdministration reasonToSignFunc form_
                                        |> Maybe.map
                                            (\reason ->
                                                Just <| EverySet.remove (nonAdministrationReasonToSign medication reason) nonAdministrationSigns
                                            )
                                        |> Maybe.withDefault (Just nonAdministrationSigns)
                                )

                    else
                        form_.nonAdministrationSigns
            in
            case diagnosis of
                Just DiagnosisMalariaUncomplicated ->
                    let
                        coartemUpdateFunc value form_ =
                            { form_ | coartem = Just value, nonAdministrationSigns = updateNonAdministrationSigns Coartem MedicationCoartem value form_ }

                        derivedQuestion =
                            case form.coartem of
                                Just False ->
                                    viewDerivedQuestion Coartem MedicationCoartem

                                _ ->
                                    []
                    in
                    ( resolveCoartemDosage currentDate person
                        |> Maybe.map
                            (\dosage ->
                                div [ class "instructions malaria-uncomplicated" ]
                                    [ viewAdministeredMedicationLabel language Translate.Administer (Translate.MedicationDistributionSign Coartem) "icon-pills" Nothing
                                    , viewTabletsPrescription language dosage (Translate.ByMouthTwiceADayForXDays 3)
                                    ]
                            )
                        |> Maybe.withDefault emptyNode
                    , [ viewAdministeredMedicationQuestion (Translate.MedicationDistributionSign Coartem)
                      , viewBoolInput
                            language
                            form.coartem
                            (SetMedicationDistributionBoolInput coartemUpdateFunc)
                            "coartem-medication"
                            Nothing
                      ]
                        ++ derivedQuestion
                    )

                Just DiagnosisGastrointestinalInfectionUncomplicated ->
                    let
                        orsUpdateFunc value form_ =
                            { form_ | ors = Just value, nonAdministrationSigns = updateNonAdministrationSigns ORS MedicationORS value form_ }

                        zincUpdateFunc value form_ =
                            { form_ | zinc = Just value, nonAdministrationSigns = updateNonAdministrationSigns Zinc MedicationZinc value form_ }

                        orsDerivedQuestion =
                            case form.ors of
                                Just False ->
                                    viewDerivedQuestion ORS MedicationORS

                                _ ->
                                    []

                        zincDerivedQuestion =
                            case form.zinc of
                                Just False ->
                                    viewDerivedQuestion Zinc MedicationZinc

                                _ ->
                                    []
                    in
                    ( Maybe.map2
                        (\orsDosage zincDosage ->
                            div [ class "instructions gastrointestinal-uncomplicated" ]
                                [ viewAdministeredMedicationLabel language Translate.Administer (Translate.MedicationDistributionSign ORS) "icon-oral-solution" Nothing
                                , viewOralSolutionPrescription language orsDosage
                                , viewAdministeredMedicationLabel language Translate.Administer (Translate.MedicationDistributionSign Zinc) "icon-pills" Nothing
                                , viewTabletsPrescription language zincDosage (Translate.ByMouthDaylyForXDays 10)
                                ]
                        )
                        (resolveORSDosage currentDate person)
                        (resolveZincDosage currentDate person)
                        |> Maybe.withDefault emptyNode
                    , [ viewAdministeredMedicationQuestion (Translate.MedicationDistributionSign ORS)
                      , viewBoolInput
                            language
                            form.ors
                            (SetMedicationDistributionBoolInput orsUpdateFunc)
                            "ors-medication"
                            Nothing
                      ]
                        ++ orsDerivedQuestion
                        ++ [ viewAdministeredMedicationQuestion (Translate.MedicationDistributionSign Zinc)
                           , viewBoolInput
                                language
                                form.zinc
                                (SetMedicationDistributionBoolInput zincUpdateFunc)
                                "zinc-medication"
                                Nothing
                           ]
                        ++ zincDerivedQuestion
                    )

                Just DiagnosisSimpleColdAndCough ->
                    let
                        lemonJuiceOrHoneyUpdateFunc value form_ =
                            { form_ | lemonJuiceOrHoney = Just value }
                    in
                    ( div [ class "instructions simple-cough-and-cold" ]
                        [ viewAdministeredMedicationLabel language Translate.Administer (Translate.MedicationDistributionSign LemonJuiceOrHoney) "icon-pills" Nothing ]
                    , [ viewAdministeredMedicationQuestion (Translate.MedicationDistributionSign LemonJuiceOrHoney)
                      , viewBoolInput
                            language
                            form.lemonJuiceOrHoney
                            (SetMedicationDistributionBoolInput lemonJuiceOrHoneyUpdateFunc)
                            "lemon-juice-or-honey-medication"
                            Nothing
                      ]
                    )

                Just DiagnosisRespiratoryInfectionUncomplicated ->
                    let
                        amoxicillinUpdateFunc value form_ =
                            { form_ | amoxicillin = Just value, nonAdministrationSigns = updateNonAdministrationSigns Amoxicillin MedicationAmoxicillin value form_ }

                        derivedQuestion =
                            case form.amoxicillin of
                                Just False ->
                                    viewDerivedQuestion Amoxicillin MedicationAmoxicillin

                                _ ->
                                    []
                    in
                    ( resolveAmoxicillinDosage currentDate person
                        |> Maybe.map
                            (\dosage ->
                                div [ class "instructions respiratory-infection-uncomplicated" ]
                                    [ viewAdministeredMedicationLabel language Translate.Administer (Translate.MedicationDistributionSign Amoxicillin) "icon-pills" Nothing
                                    , viewTabletsPrescription language dosage (Translate.ByMouthTwiceADayForXDays 5)
                                    ]
                            )
                        |> Maybe.withDefault emptyNode
                    , [ viewAdministeredMedicationQuestion (Translate.MedicationDistributionSign Amoxicillin)
                      , viewBoolInput
                            language
                            form.amoxicillin
                            (SetMedicationDistributionBoolInput amoxicillinUpdateFunc)
                            "amoxicillin-medication"
                            Nothing
                      ]
                        ++ derivedQuestion
                    )

                _ ->
                    ( emptyNode, [] )
    in
    div [ class "ui form medication-distribution" ] <|
        [ h2 [] [ text <| translate language Translate.ActionsToTake ++ ":" ]
        , instructions
        ]
            ++ questions


viewAdministeredMedicationLabel : Language -> TranslationId -> TranslationId -> String -> Maybe NominalDate -> Html any
viewAdministeredMedicationLabel language administerTranslationId medicineTranslationId iconClass maybeDate =
    div [ class "header" ] <|
        [ i [ class iconClass ] []
        , text <| translate language administerTranslationId
        , text ": "
        , span [ class "medicine" ] [ text <| translate language medicineTranslationId ]
        ]
            ++ renderDatePart language maybeDate
            ++ [ text ":" ]


viewTabletsPrescription : Language -> String -> TranslationId -> Html any
viewTabletsPrescription language dosage duration =
    div [ class "prescription" ]
        [ span [] [ text <| translate language (Translate.TabletSinglePlural dosage) ]
        , text " "
        , text <| translate language duration
        , text "."
        ]


viewOralSolutionPrescription : Language -> String -> Html any
viewOralSolutionPrescription language dosage =
    div [ class "prescription" ]
        [ span [] [ text <| translate language (Translate.Glass dosage) ]
        , text " "
        , text <| translate language Translate.AfterEachLiquidStool
        , text "."
        ]


viewAcuteIllnessOngoingTreatment : Language -> NominalDate -> AcuteIllnessEncounterId -> ( PersonId, AcuteIllnessMeasurements ) -> OngoingTreatmentData -> List (Html Msg)
viewAcuteIllnessOngoingTreatment language currentDate id ( personId, measurements ) data =
    let
        activity =
            AcuteIllnessOngoingTreatment

        tasks =
            [ OngoingTreatmentReview ]

        viewTask task =
            let
                ( iconClass, isCompleted ) =
                    case task of
                        OngoingTreatmentReview ->
                            ( "treatment-review"
                            , isJust measurements.treatmentReview
                            )

                isActive =
                    task == data.activeTask

                attributes =
                    classList [ ( "link-section", True ), ( "active", isActive ), ( "completed", not isActive && isCompleted ) ]
                        :: (if isActive then
                                []

                            else
                                [ onClick <| SetActiveOngoingTreatmentTask task ]
                           )
            in
            div [ class "column" ]
                [ a attributes
                    [ span [ class <| "icon-activity-task icon-" ++ iconClass ] []
                    , text <| translate language (Translate.OngoingTreatmentTask task)
                    ]
                ]

        tasksCompletedFromTotalDict =
            tasks
                |> List.map
                    (\task ->
                        ( task, ongoingTreatmentTasksCompletedFromTotal measurements data task )
                    )
                |> Dict.fromList

        ( tasksCompleted, totalTasks ) =
            Dict.get data.activeTask tasksCompletedFromTotalDict
                |> Maybe.withDefault ( 0, 0 )

        viewForm =
            case data.activeTask of
                OngoingTreatmentReview ->
                    measurements.treatmentOngoing
                        |> Maybe.map (Tuple.second >> .value)
                        |> ongoingTreatmentReviewFormWithDefault data.treatmentReviewForm
                        |> viewOngoingTreatmentReviewForm language currentDate SetTotalMissedDoses measurements

        actions =
            let
                saveMsg =
                    case data.activeTask of
                        OngoingTreatmentReview ->
                            SaveOngoingTreatmentReview personId measurements.treatmentOngoing
            in
            div [ class "actions treatment-ongoing" ]
                [ button
                    [ classList [ ( "ui fluid primary button", True ), ( "disabled", tasksCompleted /= totalTasks ) ]
                    , onClick saveMsg
                    ]
                    [ text <| translate language Translate.Save ]
                ]
    in
    [ div [ class "ui task segment blue", Html.Attributes.id tasksBarId ]
        [ div [ class "ui three column grid" ] <|
            List.map viewTask tasks
        ]
    , div [ class "tasks-count" ] [ text <| translate language <| Translate.TasksCompleted tasksCompleted totalTasks ]
    , div [ class "ui full segment" ]
        [ div [ class "full content" ]
            [ viewForm
            , actions
            ]
        ]
    ]


viewOngoingTreatmentReviewForm : Language -> NominalDate -> (String -> Msg) -> AcuteIllnessMeasurements -> OngoingTreatmentReviewForm -> Html Msg
viewOngoingTreatmentReviewForm language currentDate setMissedDosesMsg measurements form =
    let
        takenAsPrescribedUpdateFunc value form_ =
            if value then
                { form_ | takenAsPrescribed = Just True, reasonForNotTaking = Nothing, reasonForNotTakingDirty = True }

            else
                { form_ | takenAsPrescribed = Just False }

        missedDosesUpdateFunc value form_ =
            if value then
                { form_ | missedDoses = Just True }

            else
                { form_ | missedDoses = Just False, totalMissedDoses = Nothing, totalMissedDosesDirty = True }

        feelingBetterUpdateFunc value form_ =
            { form_ | feelingBetter = Just value }

        sideEffectsUpdateFunc value form_ =
            if value then
                { form_ | sideEffects = Just value }

            else
                { form_ | sideEffects = Just value, adverseEvents = Nothing, adverseEventsDirty = True }

        takenAsPrescribedSection =
            let
                takenAsPrescribed =
                    form.takenAsPrescribed
                        |> Maybe.withDefault True

                reasonForNotTakingInput =
                    if not takenAsPrescribed then
                        [ div [ class "ui grid" ]
                            [ div [ class "one wide column" ] []
                            , div [ class "fifteen wide column" ]
                                [ viewQuestionLabel language Translate.WhyNot ]
                            ]
                        , viewCheckBoxSelectInput language
                            [ NotTakingAdverseEvent, NotTakingNoMoney ]
                            [ NotTakingMemoryProblems, NotTakingOther ]
                            form.reasonForNotTaking
                            SetReasonForNotTaking
                            Translate.ReasonForNotTaking
                        ]

                    else
                        []
            in
            [ viewQuestionLabel language Translate.MedicationTakenAsPrescribedQuestion
            , viewBoolInput
                language
                form.takenAsPrescribed
                (SetOngoingTreatmentReviewBoolInput takenAsPrescribedUpdateFunc)
                "taken-as-prescribed"
                Nothing
            ]
                ++ reasonForNotTakingInput

        missedDosesSection =
            let
                missedDoses =
                    form.missedDoses
                        |> Maybe.withDefault False

                totalMissedDosesInput =
                    if missedDoses then
                        let
                            missedDosesInput =
                                option
                                    [ value ""
                                    , selected (form.totalMissedDoses == Nothing)
                                    ]
                                    [ text "" ]
                                    :: (List.repeat 22 ""
                                            |> List.indexedMap
                                                (\index _ ->
                                                    let
                                                        indexAsString =
                                                            String.fromInt index
                                                    in
                                                    option
                                                        [ value indexAsString
                                                        , selected (form.totalMissedDoses == Just index)
                                                        ]
                                                        [ text indexAsString ]
                                                )
                                       )
                                    |> select [ onInput setMissedDosesMsg ]
                        in
                        [ div [ class "ui grid" ]
                            [ div [ class "one wide column" ] []
                            , div [ class "four wide column" ]
                                [ viewQuestionLabel language Translate.HowManyDoses ]
                            , div [ class "four wide column" ]
                                [ missedDosesInput ]
                            ]
                        ]

                    else
                        []
            in
            [ viewQuestionLabel language Translate.MedicationDosesMissedQuestion
            , viewBoolInput
                language
                form.missedDoses
                (SetOngoingTreatmentReviewBoolInput missedDosesUpdateFunc)
                "missed-doses"
                Nothing
            ]
                ++ totalMissedDosesInput

        sideEffectsSection =
            let
                sideEffects =
                    form.sideEffects
                        |> Maybe.withDefault False

                adverseEventsInput =
                    if sideEffects then
                        [ div [ class "ui grid" ]
                            [ div [ class "one wide column" ] []
                            , div [ class "fifteen wide column" ]
                                [ viewQuestionLabel language Translate.AcuteIllnessAdverseEventKindsQuestion ]
                            ]
                        , viewCheckBoxMultipleSelectInput language
                            [ AdverseEventRashOrItching
                            , AdverseEventFever
                            , AdverseEventDiarrhea
                            ]
                            [ AdverseEventVomiting
                            , AdverseEventFatigue
                            , AdverseEventOther
                            ]
                            (form.adverseEvents |> Maybe.withDefault [])
                            Nothing
                            SetAdverseEvent
                            Translate.AcuteIllnessAdverseEvent
                        ]

                    else
                        []
            in
            [ viewQuestionLabel language Translate.MedicationCausesSideEffectsQuestion
            , viewBoolInput
                language
                form.sideEffects
                (SetOngoingTreatmentReviewBoolInput sideEffectsUpdateFunc)
                "side-effects"
                Nothing
            ]
                ++ adverseEventsInput
    in
    takenAsPrescribedSection
        ++ missedDosesSection
        ++ [ viewQuestionLabel language Translate.MedicationFeelBetterAfterTakingQuestion
           , viewBoolInput
                language
                form.feelingBetter
                (SetOngoingTreatmentReviewBoolInput feelingBetterUpdateFunc)
                "feeling-better"
                Nothing
           ]
        ++ sideEffectsSection
        |> div [ class "ui form ongoing-treatment-review" ]


viewAcuteIllnessDangerSigns : Language -> NominalDate -> AcuteIllnessEncounterId -> ( PersonId, AcuteIllnessMeasurements ) -> DangerSignsData -> List (Html Msg)
viewAcuteIllnessDangerSigns language currentDate id ( personId, measurements ) data =
    let
        activity =
            AcuteIllnessDangerSigns

        tasks =
            [ ReviewDangerSigns ]

        viewTask task =
            let
                ( iconClass, isCompleted ) =
                    case task of
                        ReviewDangerSigns ->
                            ( "danger-signs"
                            , isJust measurements.dangerSigns
                            )

                isActive =
                    task == data.activeTask

                attributes =
                    classList [ ( "link-section", True ), ( "active", isActive ), ( "completed", not isActive && isCompleted ) ]
                        :: (if isActive then
                                []

                            else
                                [ onClick <| SetActiveDangerSignsTask task ]
                           )
            in
            div [ class "column" ]
                [ a attributes
                    [ span [ class <| "icon-activity-task icon-" ++ iconClass ] []
                    , text <| translate language (Translate.DangerSignsTask task)
                    ]
                ]

        tasksCompletedFromTotalDict =
            tasks
                |> List.map
                    (\task ->
                        ( task, dangerSignsTasksCompletedFromTotal measurements data task )
                    )
                |> Dict.fromList

        ( tasksCompleted, totalTasks ) =
            Dict.get data.activeTask tasksCompletedFromTotalDict
                |> Maybe.withDefault ( 0, 0 )

        viewForm =
            case data.activeTask of
                ReviewDangerSigns ->
                    measurements.dangerSigns
                        |> Maybe.map (Tuple.second >> .value)
                        |> reviewDangerSignsFormWithDefault data.reviewDangerSignsForm
                        |> viewReviewDangerSignsForm language currentDate measurements

        actions =
            let
                saveMsg =
                    case data.activeTask of
                        ReviewDangerSigns ->
                            SaveReviewDangerSigns personId measurements.dangerSigns
            in
            div [ class "actions treatment-ongoing" ]
                [ button
                    [ classList [ ( "ui fluid primary button", True ), ( "disabled", tasksCompleted /= totalTasks ) ]
                    , onClick saveMsg
                    ]
                    [ text <| translate language Translate.Save ]
                ]
    in
    [ div [ class "ui task segment blue", Html.Attributes.id tasksBarId ]
        [ div [ class "ui three column grid" ] <|
            List.map viewTask tasks
        ]
    , div [ class "tasks-count" ] [ text <| translate language <| Translate.TasksCompleted tasksCompleted totalTasks ]
    , div [ class "ui full segment" ]
        [ div [ class "full content" ]
            [ viewForm
            , actions
            ]
        ]
    ]


viewReviewDangerSignsForm : Language -> NominalDate -> AcuteIllnessMeasurements -> ReviewDangerSignsForm -> Html Msg
viewReviewDangerSignsForm language currentDate measurements form =
    div [ class "ui form ongoing-treatment-review" ]
        [ viewQuestionLabel language Translate.ConditionImprovingQuestion
        , viewBoolInput
            language
            form.conditionImproving
            SetConditionImproving
            "conditionImproving"
            Nothing
        , viewQuestionLabel language Translate.HaveAnyOfTheFollowingQuestion
        , viewCustomLabel language Translate.CheckAllThatApply "." "helper"
        , viewCheckBoxMultipleSelectInput language
            [ DangerSignUnableDrinkSuck
            , DangerSignVomiting
            , DangerSignConvulsions
            , DangerSignLethargyUnconsciousness
            , DangerSignRespiratoryDistress
            , DangerSignSpontaneousBleeding
            , DangerSignBloodyDiarrhea
            , DangerSignNewSkinRash
            , NoAcuteIllnessDangerSign
            ]
            []
            (form.symptoms |> Maybe.withDefault [])
            Nothing
            SetDangerSign
            Translate.AcuteIllnessDangerSign
        ]


viewHealthEducationForm : Language -> NominalDate -> Maybe AcuteIllnessDiagnosis -> HealthEducationForm -> Html Msg
viewHealthEducationForm language currentDate maybeDiagnosis form =
    maybeDiagnosis
        |> Maybe.map
            (\diagnosis ->
                div [ class "ui form health-education" ]
                    [ h2 [] [ text <| translate language Translate.ActionsToTake ++ ":" ]
                    , div [ class "label" ]
                        [ text <| translate language Translate.ProvidedPreventionEducationQuestion
                        , text " "
                        , text <| translate language <| Translate.AcuteIllnessDiagnosis diagnosis
                        , text "?"
                        ]
                    , viewBoolInput
                        language
                        form.educationForDiagnosis
                        SetProvidedEducationForDiagnosis
                        "education-for-diagnosis"
                        Nothing
                    ]
            )
        |> Maybe.withDefault emptyNode



-- HELPER FUNCTIONS


renderDatePart : Language -> Maybe NominalDate -> List (Html any)
renderDatePart language maybeDate =
    maybeDate
        |> Maybe.map (\date -> [ span [ class "date" ] [ text <| " (" ++ renderDate language date ++ ")" ] ])
        |> Maybe.withDefault []<|MERGE_RESOLUTION|>--- conflicted
+++ resolved
@@ -1599,13 +1599,8 @@
                     else
                         tasks
 
-<<<<<<< HEAD
                 -- At subsequent visit, SendToHC task should appear in case health center adviced to send patient over.
                 -- Therefore, when the answer to this is changed, we adjust tasks list accirdingly.
-=======
-                -- At subsequent visit, SendToHC, task should appear in case health center adviced to send patient over.
-                -- Therefore, when the answer to this is changed, we adjust tasks list accordingly.
->>>>>>> 179c88eb
                 Just NextStepsContactHC ->
                     if isFirstEncounter then
                         tasks
