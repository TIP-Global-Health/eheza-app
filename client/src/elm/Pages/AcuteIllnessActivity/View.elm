--- conflicted
+++ resolved
@@ -26,15 +26,10 @@
 import Html.Events exposing (..)
 import Json.Decode
 import Maybe.Extra exposing (isJust, isNothing, unwrap)
-<<<<<<< HEAD
 import Measurement.Decoder exposing (decodeDropZoneText)
-import Measurement.Utils exposing (getInputConstraintsMuac)
-import Measurement.View exposing (viewMuacIndication)
-=======
 import Measurement.Model exposing (HealthEducationForm, SendToHCForm)
 import Measurement.Utils exposing (getInputConstraintsMuac, healthEducationFormWithDefault, sendToHCFormWithDefault)
 import Measurement.View exposing (renderDatePart, viewMuacIndication, viewSendToHCForm)
->>>>>>> 7a943299
 import Pages.AcuteIllnessActivity.Model exposing (..)
 import Pages.AcuteIllnessActivity.Utils exposing (..)
 import Pages.AcuteIllnessEncounter.Model exposing (AssembledData)
@@ -1421,12 +1416,6 @@
                         |> treatmentReviewFormWithDefault data.treatmentReviewForm
                         |> viewTreatmentReviewForm language currentDate measurements
 
-        -- @todo
-        getNextTask currentTask =
-            case currentTask of
-                TreatmentReview ->
-                    Nothing
-
         actions =
             let
                 saveMsg =
