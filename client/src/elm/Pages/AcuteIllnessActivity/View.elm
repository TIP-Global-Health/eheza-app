module Pages.AcuteIllnessActivity.View exposing
<<<<<<< HEAD
    ( view
    , viewAdministeredMedicationLabel
    , viewHCRecommendation
    , viewOralSolutionPrescription
    , viewSendToHCActionLabel
    , viewSendToHCForm
=======
    ( renderDatePart
    , view
    , viewActionTakenLabel
    , viewAdministeredMedicationLabel
    , viewHCRecommendation
    , viewHealthEducationLabel
    , viewOralSolutionPrescription
>>>>>>> f01ef701
    , viewTabletsPrescription
    )

import AcuteIllnessActivity.Model exposing (AcuteIllnessActivity(..))
import AssocList as Dict exposing (Dict)
import Backend.AcuteIllnessEncounter.Model exposing (AcuteIllnessDiagnosis(..), AcuteIllnessEncounter)
import Backend.Entities exposing (..)
import Backend.IndividualEncounterParticipant.Model exposing (IndividualEncounterParticipant)
import Backend.Measurement.Encoder exposing (malariaRapidTestResultAsString)
import Backend.Measurement.Model exposing (..)
import Backend.Measurement.Utils exposing (muacIndication)
import Backend.Model exposing (ModelIndexedDb)
import Backend.Person.Model exposing (Person)
import Backend.Person.Utils exposing (ageInMonths, ageInYears, isPersonAFertileWoman)
import EverySet
import Gizra.Html exposing (emptyNode, showMaybe)
import Gizra.NominalDate exposing (NominalDate)
import Html exposing (..)
import Html.Attributes exposing (..)
import Html.Events exposing (..)
import Json.Decode
import Maybe.Extra exposing (isJust, isNothing, unwrap)
import Measurement.Utils exposing (getInputConstraintsMuac)
import Measurement.View exposing (viewMuacIndication)
import Pages.AcuteIllnessActivity.Model exposing (..)
import Pages.AcuteIllnessActivity.Utils exposing (..)
import Pages.AcuteIllnessEncounter.Model exposing (AssembledData)
import Pages.AcuteIllnessEncounter.Utils exposing (..)
import Pages.AcuteIllnessEncounter.View exposing (viewPersonDetailsWithAlert, warningPopup)
import Pages.Page exposing (Page(..), UserPage(..))
import Pages.PrenatalActivity.View exposing (viewConditionalAlert)
import Pages.Utils
    exposing
        ( isTaskCompleted
        , taskCompleted
        , taskListCompleted
        , tasksBarId
        , viewBoolInput
        , viewCheckBoxMultipleSelectInput
        , viewCheckBoxSelectCustomInput
        , viewCheckBoxSelectInput
        , viewCheckBoxValueInput
        , viewCustomLabel
        , viewLabel
        , viewMeasurementInput
        , viewNumberInput
        , viewPhotoThumbFromPhotoUrl
        , viewPreviousMeasurement
        , viewQuestionLabel
        )
import RemoteData exposing (RemoteData(..), WebData)
import Translate exposing (Language, TranslationId, translate)
import Utils.Html exposing (viewModal)
import Utils.NominalDate exposing (renderDate)
import Utils.WebData exposing (viewWebData)


view : Language -> NominalDate -> AcuteIllnessEncounterId -> AcuteIllnessActivity -> ModelIndexedDb -> Model -> Html Msg
view language currentDate id activity db model =
    let
        data =
            generateAssembledData currentDate id db
    in
    viewWebData language (viewHeaderAndContent language currentDate id activity model) identity data


viewHeaderAndContent : Language -> NominalDate -> AcuteIllnessEncounterId -> AcuteIllnessActivity -> Model -> AssembledData -> Html Msg
viewHeaderAndContent language currentDate id activity model data =
    let
        isFirstEncounter =
            List.isEmpty data.previousEncountersData
    in
    div [ class "page-activity acute-illness" ]
        [ viewHeader language id activity <| Maybe.map Tuple.second data.diagnosis
        , viewContent language currentDate id activity model data
        , viewModal <|
            warningPopup language
                currentDate
                isFirstEncounter
                model.warningPopupState
                SetWarningPopupState
                data
        , viewModal <|
            pertinentSymptomsPopup language
                model.showPertinentSymptomsPopup
                (SetPertinentSymptomsPopupState False)
                data.measurements
        ]


viewHeader : Language -> AcuteIllnessEncounterId -> AcuteIllnessActivity -> Maybe AcuteIllnessDiagnosis -> Html Msg
viewHeader language id activity diagnosis =
    let
        title =
            case activity of
                AcuteIllnessNextSteps ->
                    let
                        prefix =
                            diagnosis
                                |> Maybe.map (Translate.AcuteIllnessDiagnosis >> translate language >> (\diagnosisTitle -> diagnosisTitle ++ ": "))
                                |> Maybe.withDefault ""
                    in
                    prefix ++ translate language (Translate.AcuteIllnessActivityTitle activity)

                _ ->
                    translate language <| Translate.AcuteIllnessActivityTitle activity
    in
    div
        [ class "ui basic segment head" ]
        [ h1
            [ class "ui header" ]
            [ text title ]
        , a
            [ class "link-back"
            , onClick <| SetActivePage <| UserPage <| AcuteIllnessEncounterPage id
            ]
            [ span [ class "icon-back" ] []
            , span [] []
            ]
        ]


viewContent : Language -> NominalDate -> AcuteIllnessEncounterId -> AcuteIllnessActivity -> Model -> AssembledData -> Html Msg
viewContent language currentDate id activity model data =
    (viewPersonDetailsWithAlert language currentDate data model.showAlertsDialog SetAlertsDialogState
        :: viewActivity language currentDate id activity data model
    )
        |> div [ class "ui unstackable items" ]


pertinentSymptomsPopup : Language -> Bool -> msg -> AcuteIllnessMeasurements -> Maybe (Html msg)
pertinentSymptomsPopup language isOpen closeMsg measurements =
    if isOpen then
        let
            sectionLabel title =
                div [ class "section-label-wrapper" ]
                    [ img [ src "assets/images/exclamation-red.png" ] []
                    , div [ class "section-label" ] [ text <| translate language title ++ ":" ]
                    ]

            viewLabelValuePopupItem transLabel value =
                translate language transLabel
                    ++ ": "
                    ++ value
                    |> viewPopupItem

            viewPopupItem value =
                div [ class "popup-item" ] [ text <| "- " ++ value ]

            vitalsValue =
                measurements.vitals
                    |> Maybe.map (Tuple.second >> .value)

            viewBodyTemperature =
                vitalsValue
                    |> Maybe.map
                        (.bodyTemperature
                            >> (\bodyTemperature ->
                                    viewLabelValuePopupItem
                                        Translate.BodyTemperature
                                        (String.fromFloat bodyTemperature ++ " " ++ translate language Translate.CelsiusAbbrev)
                               )
                        )

            viewRespiratoryRate =
                vitalsValue
                    |> Maybe.map
                        (.respiratoryRate
                            >> (\respiratoryRate ->
                                    viewLabelValuePopupItem
                                        Translate.RespiratoryRate
                                        (String.fromInt respiratoryRate ++ " " ++ translate language Translate.BpmUnitLabel)
                               )
                        )

            travelHistory =
                measurements.travelHistory
                    |> Maybe.map
                        (Tuple.second
                            >> .value
                            >> EverySet.member COVID19Country
                            >> (\isMember ->
                                    if isMember then
                                        Translate.Yes

                                    else
                                        Translate.No
                               )
                        )

            viewTravelHistory =
                travelHistory
                    |> Maybe.map (translate language >> viewLabelValuePopupItem Translate.TravelHistory)

            contactExposure =
                measurements.exposure
                    |> Maybe.map
                        (Tuple.second
                            >> .value
                            >> EverySet.member COVID19Symptoms
                            >> (\isMember ->
                                    if isMember then
                                        Translate.Yes

                                    else
                                        Translate.No
                               )
                        )

            viewContactExposure =
                contactExposure
                    |> Maybe.map (translate language >> viewLabelValuePopupItem Translate.ContactExposure)

            viewMalariaTesting =
                measurements.malariaTesting
                    |> Maybe.map
                        (Tuple.second
                            >> .value
                            >> (Translate.MalariaRapidTestResult
                                    >> translate language
                                    >> viewLabelValuePopupItem Translate.MalariaRapidDiagnosticTest
                               )
                        )

            symptomsGeneral =
                measurements.symptomsGeneral
                    |> Maybe.map
                        (Tuple.second
                            >> .value
                            >> Dict.toList
                            >> List.filterMap
                                (\( key, value ) ->
                                    if key /= NoSymptomsGeneral && value > 0 then
                                        viewLabelValuePopupItem
                                            (Translate.SymptomsGeneralSign key)
                                            (translate language <| Translate.DaysSinglePlural value)
                                            |> Just

                                    else
                                        Nothing
                                )
                        )
                    |> Maybe.withDefault []

            symptomsRespiratory =
                measurements.symptomsRespiratory
                    |> Maybe.map
                        (Tuple.second
                            >> .value
                            >> Dict.toList
                            >> List.filterMap
                                (\( key, value ) ->
                                    if key /= NoSymptomsRespiratory && value > 0 then
                                        viewLabelValuePopupItem
                                            (Translate.SymptomsRespiratorySign key)
                                            (translate language <| Translate.DaysSinglePlural value)
                                            |> Just

                                    else
                                        Nothing
                                )
                        )
                    |> Maybe.withDefault []

            symptomsGIValue =
                measurements.symptomsGI
                    |> Maybe.map (Tuple.second >> .value)

            symptomsGI =
                symptomsGIValue
                    |> Maybe.map
                        (.signs
                            >> Dict.toList
                            >> List.filterMap
                                (\( key, value ) ->
                                    if key /= NoSymptomsGI && value > 0 then
                                        viewLabelValuePopupItem
                                            (Translate.SymptomsGISign key)
                                            (translate language <| Translate.DaysSinglePlural value)
                                            |> Just

                                    else
                                        Nothing
                                )
                        )
                    |> Maybe.withDefault []

            intractableVomiting =
                symptomsGIValue
                    |> Maybe.map
                        (.derivedSigns
                            >> EverySet.member IntractableVomiting
                            >> (\isMember ->
                                    if vomitingAtSymptoms measurements then
                                        viewPopupItem
                                            (translate language <| Translate.IntractableVomiting isMember)
                                            |> List.singleton

                                    else
                                        []
                               )
                        )
                    |> Maybe.withDefault []

            acuteFindingsValue =
                measurements.acuteFindings
                    |> Maybe.map (Tuple.second >> .value)

            acuteFindingsGeneral =
                acuteFindingsValue
                    |> Maybe.map
                        (.signsGeneral
                            >> EverySet.toList
                            >> List.filter ((/=) NoAcuteFindingsGeneralSigns)
                            >> List.map
                                (Translate.AcuteFindingsGeneralSign
                                    >> translate language
                                    >> viewPopupItem
                                )
                        )
                    |> Maybe.withDefault []

            acuteFindingsRespiratory =
                acuteFindingsValue
                    |> Maybe.map
                        (.signsRespiratory
                            >> EverySet.toList
                            >> List.filter ((/=) NoAcuteFindingsRespiratorySigns)
                            >> List.map
                                (Translate.AcuteFindingsRespiratorySign
                                    >> translate language
                                    >> viewPopupItem
                                )
                        )
                    |> Maybe.withDefault []

            content =
                List.filterMap identity
                    [ viewBodyTemperature
                    , viewRespiratoryRate
                    , viewTravelHistory
                    , viewContactExposure
                    , viewMalariaTesting
                    ]
                    ++ symptomsGeneral
                    ++ symptomsRespiratory
                    ++ symptomsGI
                    ++ intractableVomiting
                    ++ acuteFindingsGeneral
                    ++ acuteFindingsRespiratory
        in
        Just <|
            div [ class "ui active modal alerts-dialog" ]
                [ div [ class "content" ]
                    [ div [ class "perinent-symptoms" ]
                        [ sectionLabel Translate.PertinentSymptoms
                        , content
                            |> div [ class "section-items" ]
                        ]
                    ]
                , div [ class "actions" ]
                    [ button
                        [ class "ui primary fluid button"
                        , onClick closeMsg
                        ]
                        [ text <| translate language Translate.Close ]
                    ]
                ]

    else
        Nothing


viewActivity : Language -> NominalDate -> AcuteIllnessEncounterId -> AcuteIllnessActivity -> AssembledData -> Model -> List (Html Msg)
viewActivity language currentDate id activity data model =
    let
        personId =
            data.participant.person

        measurements =
            data.measurements

        diagnosis =
            Maybe.map Tuple.second data.diagnosis

        isFirstEncounter =
            List.isEmpty data.previousEncountersData
    in
    case activity of
        AcuteIllnessSymptoms ->
            viewAcuteIllnessSymptomsContent language currentDate id ( personId, measurements ) model.symptomsData

        AcuteIllnessPhysicalExam ->
            viewAcuteIllnessPhysicalExam language currentDate id data isFirstEncounter model.physicalExamData

        AcuteIllnessPriorTreatment ->
            viewAcuteIllnessPriorTreatment language currentDate id ( personId, measurements ) model.priorTreatmentData

        AcuteIllnessLaboratory ->
            viewAcuteIllnessLaboratory language currentDate id ( personId, data.person, measurements ) model.laboratoryData

        AcuteIllnessExposure ->
            viewAcuteIllnessExposure language currentDate id ( personId, measurements ) model.exposureData

        AcuteIllnessNextSteps ->
            viewAcuteIllnessNextSteps language currentDate id data isFirstEncounter model.nextStepsData

        AcuteIllnessOngoingTreatment ->
            viewAcuteIllnessOngoingTreatment language currentDate id ( personId, measurements ) model.ongoingTreatmentData

        AcuteIllnessDangerSigns ->
            viewAcuteIllnessDangerSigns language currentDate id ( personId, measurements ) model.dangerSignsData


viewAcuteIllnessSymptomsContent : Language -> NominalDate -> AcuteIllnessEncounterId -> ( PersonId, AcuteIllnessMeasurements ) -> SymptomsData -> List (Html Msg)
viewAcuteIllnessSymptomsContent language currentDate id ( personId, measurements ) data =
    let
        activity =
            AcuteIllnessSymptoms

        tasks =
            [ SymptomsGeneral, SymptomsRespiratory, SymptomsGI ]

        viewTask task =
            let
                ( iconClass, isCompleted ) =
                    case task of
                        SymptomsGeneral ->
                            ( "symptoms-general", isJust measurements.symptomsGeneral )

                        SymptomsRespiratory ->
                            ( "symptoms-respiratory", isJust measurements.symptomsRespiratory )

                        SymptomsGI ->
                            ( "symptoms-gi", isJust measurements.symptomsGI )

                isActive =
                    task == data.activeTask

                attributes =
                    classList [ ( "link-section", True ), ( "active", isActive ), ( "completed", not isActive && isCompleted ) ]
                        :: (if isActive then
                                []

                            else
                                [ onClick <| SetActiveSymptomsTask task ]
                           )
            in
            div [ class "column" ]
                [ a attributes
                    [ span [ class <| "icon-activity-task icon-" ++ iconClass ] []
                    , text <| translate language (Translate.SymptomsTask task)
                    ]
                ]

        tasksCompletedFromTotalDict =
            tasks
                |> List.map
                    (\task ->
                        ( task, symptomsTasksCompletedFromTotal measurements data task )
                    )
                |> Dict.fromList

        ( tasksCompleted, totalTasks ) =
            Dict.get data.activeTask tasksCompletedFromTotalDict
                |> Maybe.withDefault ( 0, 0 )

        viewForm =
            case data.activeTask of
                SymptomsGeneral ->
                    measurements.symptomsGeneral
                        |> Maybe.map (Tuple.second >> .value)
                        |> symptomsGeneralFormWithDefault data.symptomsGeneralForm
                        |> viewSymptomsGeneralForm language currentDate measurements

                SymptomsRespiratory ->
                    measurements.symptomsRespiratory
                        |> Maybe.map (Tuple.second >> .value)
                        |> symptomsRespiratoryFormWithDefault data.symptomsRespiratoryForm
                        |> viewSymptomsRespiratoryForm language currentDate measurements

                SymptomsGI ->
                    measurements.symptomsGI
                        |> Maybe.map (Tuple.second >> .value)
                        |> symptomsGIFormWithDefault data.symptomsGIForm
                        |> viewSymptomsGIForm language currentDate measurements

        getNextTask currentTask =
            case currentTask of
                SymptomsGeneral ->
                    [ SymptomsRespiratory, SymptomsGI ]
                        |> List.filter (isTaskCompleted tasksCompletedFromTotalDict >> not)
                        |> List.head

                SymptomsRespiratory ->
                    [ SymptomsGI, SymptomsGeneral ]
                        |> List.filter (isTaskCompleted tasksCompletedFromTotalDict >> not)
                        |> List.head

                SymptomsGI ->
                    [ SymptomsGeneral, SymptomsRespiratory ]
                        |> List.filter (isTaskCompleted tasksCompletedFromTotalDict >> not)
                        |> List.head

        actions =
            let
                nextTask =
                    getNextTask data.activeTask

                saveMsg =
                    case data.activeTask of
                        SymptomsGeneral ->
                            SaveSymptomsGeneral personId measurements.symptomsGeneral nextTask

                        SymptomsRespiratory ->
                            SaveSymptomsRespiratory personId measurements.symptomsRespiratory nextTask

                        SymptomsGI ->
                            SaveSymptomsGI personId measurements.symptomsGI nextTask
            in
            div [ class "actions symptoms" ]
                [ button
                    [ classList [ ( "ui fluid primary button", True ), ( "disabled", tasksCompleted /= totalTasks ) ]
                    , onClick saveMsg
                    ]
                    [ text <| translate language Translate.Save ]
                ]
    in
    [ div [ class "ui task segment blue", Html.Attributes.id tasksBarId ]
        [ div [ class "ui three column grid" ] <|
            List.map viewTask tasks
        ]
    , div [ class "tasks-count" ] [ text <| translate language <| Translate.TasksCompleted tasksCompleted totalTasks ]
    , div [ class "ui full segment" ]
        [ div [ class "full content" ]
            [ viewForm
            , actions
            ]
        ]
    ]


viewSymptomsGeneralForm : Language -> NominalDate -> AcuteIllnessMeasurements -> SymptomsGeneralForm -> Html Msg
viewSymptomsGeneralForm language currentDate measurements form =
    viewCheckBoxValueInput language
        allSymptomsGeneralSigns
        form.signs
        ToggleSymptomsGeneralSign
        SetSymptomsGeneralSignValue
        Translate.SymptomsGeneralSign
        |> List.append
            [ viewQuestionLabel language Translate.PatientGotAnySymptoms
            , viewCustomLabel language Translate.CheckAllThatApply "." "helper"
            ]
        |> div [ class "symptoms-form general" ]


viewSymptomsRespiratoryForm : Language -> NominalDate -> AcuteIllnessMeasurements -> SymptomsRespiratoryForm -> Html Msg
viewSymptomsRespiratoryForm language currentDate measurements form =
    viewCheckBoxValueInput language
        allSymptomsRespiratorySigns
        form.signs
        ToggleSymptomsRespiratorySign
        SetSymptomsRespiratorySignValue
        Translate.SymptomsRespiratorySign
        |> List.append
            [ viewQuestionLabel language Translate.PatientGotAnySymptoms
            , viewCustomLabel language Translate.CheckAllThatApply "." "helper"
            ]
        |> div [ class "symptoms-form respiratory" ]


viewSymptomsGIForm : Language -> NominalDate -> AcuteIllnessMeasurements -> SymptomsGIForm -> Html Msg
viewSymptomsGIForm language currentDate measurements form =
    let
        symptoms =
            viewCheckBoxValueInput language
                allSymptomsGISigns
                form.signs
                ToggleSymptomsGISign
                SetSymptomsGISignValue
                Translate.SymptomsGISign
                |> List.append
                    [ viewQuestionLabel language Translate.PatientGotAnySymptoms
                    , viewCustomLabel language Translate.CheckAllThatApply "." "helper"
                    ]

        derivedQuestions =
            if Dict.member Vomiting form.signs then
                [ viewQuestionLabel language Translate.IntractableVomitingQuestion
                , viewBoolInput language
                    form.intractableVomiting
                    SetSymptomsGIIntractableVomiting
                    "intractable-vomiting"
                    Nothing
                ]

            else
                []
    in
    div [ class "symptoms-form gi" ]
        [ div [ class "symptoms" ] symptoms
        , div [ class "derived-questions" ] derivedQuestions
        ]


viewAcuteIllnessPhysicalExam :
    Language
    -> NominalDate
    -> AcuteIllnessEncounterId
    -> AssembledData
    -> Bool
    -> PhysicalExamData
    -> List (Html Msg)
viewAcuteIllnessPhysicalExam language currentDate id assembled isFirstEncounter data =
    let
        activity =
            AcuteIllnessPhysicalExam

        personId =
            assembled.participant.person

        person =
            assembled.person

        measurements =
            assembled.measurements

        tasks =
            [ PhysicalExamVitals, PhysicalExamMuac, PhysicalExamNutrition, PhysicalExamAcuteFindings ]
                |> List.filter (expectPhysicalExamTask currentDate person isFirstEncounter)

        viewTask task =
            let
                ( iconClass, isCompleted ) =
                    case task of
                        PhysicalExamVitals ->
                            ( "physical-exam-vitals"
                            , isJust measurements.vitals
                            )

                        PhysicalExamMuac ->
                            ( "physical-exam-muac"
                            , isJust measurements.muac
                            )

                        PhysicalExamAcuteFindings ->
                            ( "acute-findings"
                            , isJust measurements.acuteFindings
                            )

                        PhysicalExamNutrition ->
                            ( "physical-exam-nutrition"
                            , isJust measurements.nutrition
                            )

                isActive =
                    task == data.activeTask

                attributes =
                    classList [ ( "link-section", True ), ( "active", isActive ), ( "completed", not isActive && isCompleted ) ]
                        :: (if isActive then
                                []

                            else
                                [ onClick <| SetActivePhysicalExamTask task ]
                           )
            in
            div [ class "column" ]
                [ a attributes
                    [ span [ class <| "icon-activity-task icon-" ++ iconClass ] []
                    , text <| translate language (Translate.PhysicalExamTask task)
                    ]
                ]

        tasksCompletedFromTotalDict =
            tasks
                |> List.map
                    (\task ->
                        ( task, physicalExamTasksCompletedFromTotal measurements data task )
                    )
                |> Dict.fromList

        ( tasksCompleted, totalTasks ) =
            Dict.get data.activeTask tasksCompletedFromTotalDict
                |> Maybe.withDefault ( 0, 0 )

        viewForm =
            case data.activeTask of
                PhysicalExamVitals ->
                    measurements.vitals
                        |> Maybe.map (Tuple.second >> .value)
                        |> vitalsFormWithDefault data.vitalsForm
                        |> viewVitalsForm language currentDate assembled

                PhysicalExamMuac ->
                    measurements.muac
                        |> Maybe.map (Tuple.second >> .value)
                        |> muacFormWithDefault data.muacForm
                        |> viewMuacForm language currentDate assembled

                PhysicalExamAcuteFindings ->
                    measurements.acuteFindings
                        |> Maybe.map (Tuple.second >> .value)
                        |> acuteFindingsFormWithDefault data.acuteFindingsForm
                        |> viewAcuteFindingsForm language currentDate measurements

                PhysicalExamNutrition ->
                    measurements.nutrition
                        |> Maybe.map (Tuple.second >> .value)
                        |> nutritionFormWithDefault data.nutritionForm
                        |> viewNutritionForm language currentDate measurements

        getNextTask currentTask =
            case currentTask of
                PhysicalExamVitals ->
                    [ PhysicalExamMuac, PhysicalExamNutrition, PhysicalExamAcuteFindings ]
                        |> List.filter (expectPhysicalExamTask currentDate person isFirstEncounter)
                        |> List.filter (isTaskCompleted tasksCompletedFromTotalDict >> not)
                        |> List.head

                PhysicalExamMuac ->
                    [ PhysicalExamNutrition, PhysicalExamAcuteFindings, PhysicalExamVitals ]
                        |> List.filter (expectPhysicalExamTask currentDate person isFirstEncounter)
                        |> List.filter (isTaskCompleted tasksCompletedFromTotalDict >> not)
                        |> List.head

                PhysicalExamNutrition ->
                    [ PhysicalExamAcuteFindings, PhysicalExamVitals, PhysicalExamAcuteFindings ]
                        |> List.filter (expectPhysicalExamTask currentDate person isFirstEncounter)
                        |> List.filter (isTaskCompleted tasksCompletedFromTotalDict >> not)
                        |> List.head

                PhysicalExamAcuteFindings ->
                    [ PhysicalExamVitals, PhysicalExamMuac, PhysicalExamNutrition ]
                        |> List.filter (expectPhysicalExamTask currentDate person isFirstEncounter)
                        |> List.filter (isTaskCompleted tasksCompletedFromTotalDict >> not)
                        |> List.head

        actions =
            let
                nextTask =
                    getNextTask data.activeTask

                saveMsg =
                    case data.activeTask of
                        PhysicalExamVitals ->
                            SaveVitals personId measurements.vitals nextTask

                        PhysicalExamMuac ->
                            SaveMuac personId measurements.muac nextTask

                        PhysicalExamAcuteFindings ->
                            SaveAcuteFindings personId measurements.acuteFindings nextTask

                        PhysicalExamNutrition ->
                            SaveNutrition personId measurements.nutrition nextTask
            in
            div [ class "actions symptoms" ]
                [ button
                    [ classList [ ( "ui fluid primary button", True ), ( "disabled", tasksCompleted /= totalTasks ) ]
                    , onClick saveMsg
                    ]
                    [ text <| translate language Translate.Save ]
                ]
    in
    [ div [ class "ui task segment blue", Html.Attributes.id tasksBarId ]
        [ div [ class "ui four column grid" ] <|
            List.map viewTask tasks
        ]
    , div [ class "tasks-count" ] [ text <| translate language <| Translate.TasksCompleted tasksCompleted totalTasks ]
    , div [ class "ui full segment" ]
        [ div [ class "full content" ]
            [ viewForm
            , actions
            ]
        ]
    ]


viewVitalsForm : Language -> NominalDate -> AssembledData -> VitalsForm -> Html Msg
viewVitalsForm language currentDate assembled form_ =
    let
        measurements =
            assembled.measurements

        form =
            measurements.vitals
                |> Maybe.map (Tuple.second >> .value)
                |> vitalsFormWithDefault form_

        respiratoryRatePreviousValue =
            resolvePreviousValue assembled .vitals .respiratoryRate
                |> Maybe.map toFloat

        bodyTemperaturePreviousValue =
            resolvePreviousValue assembled .vitals .bodyTemperature

        respiratoryRateAlert =
            ageInMonths currentDate assembled.person
                |> Maybe.map
                    (\ageMonths ->
                        let
                            ( redCondition, yellowCondition ) =
                                if ageMonths < 12 then
                                    ( [ [ (>) 12 ], [ (<=) 50 ] ]
                                    , []
                                    )

                                else if ageMonths < 60 then
                                    ( [ [ (>) 12 ], [ (<=) 40 ] ]
                                    , []
                                    )

                                else
                                    ( [ [ (>) 12 ], [ (<) 30 ] ]
                                    , [ [ (<=) 21, (>=) 30 ] ]
                                    )
                        in
                        viewConditionalAlert form.respiratoryRate redCondition yellowCondition
                    )
                |> Maybe.withDefault emptyNode
    in
    div [ class "ui form physical-exam vitals" ]
        [ div [ class "ui grid" ]
            [ div [ class "twelve wide column" ]
                [ viewLabel language Translate.RespiratoryRate ]
            , div [ class "four wide column" ]
                [ respiratoryRateAlert ]
            ]
        , viewMeasurementInput
            language
            (Maybe.map toFloat form.respiratoryRate)
            SetVitalsResporatoryRate
            "respiratory-rate"
            Translate.BpmUnitLabel
        , viewPreviousMeasurement language respiratoryRatePreviousValue Translate.BpmUnitLabel
        , div [ class "separator" ] []
        , div [ class "ui grid" ]
            [ div [ class "twelve wide column" ]
                [ viewLabel language Translate.BodyTemperature ]
            , div [ class "four wide column" ]
                [ viewConditionalAlert form.bodyTemperature
                    [ [ (>) 35 ], [ (<=) 37.5 ] ]
                    []
                ]
            ]
        , viewMeasurementInput
            language
            form.bodyTemperature
            SetVitalsBodyTemperature
            "body-temperature"
            Translate.Celsius
        , viewPreviousMeasurement language bodyTemperaturePreviousValue Translate.Celsius
        ]


viewMuacForm : Language -> NominalDate -> AssembledData -> MuacForm -> Html Msg
viewMuacForm language currentDate assembled form_ =
    let
        measurements =
            assembled.measurements

        form =
            measurements.muac
                |> Maybe.map (Tuple.second >> .value)
                |> muacFormWithDefault form_

        constraints =
            getInputConstraintsMuac

        previousValue =
            resolvePreviousValue assembled .muac (\(MuacInCm cm) -> cm)
    in
    div [ class "ui form physical-exam muac" ]
        [ viewLabel language Translate.MUAC
        , p [ class "activity-helper" ] [ text <| translate language Translate.MuacHelper ]
        , p [ class "range-helper" ] [ text <| translate language (Translate.AllowedValuesRangeHelper constraints) ]
        , div [ class "ui grid" ]
            [ div [ class "eleven wide column" ]
                [ viewMeasurementInput
                    language
                    form.muac
                    SetMuac
                    "muac"
                    Translate.CentimeterShorthand
                ]
            , div
                [ class "five wide column" ]
                [ showMaybe <|
                    Maybe.map (MuacInCm >> muacIndication >> viewMuacIndication language) form.muac
                ]
            ]
        , viewPreviousMeasurement language previousValue Translate.CentimeterShorthand
        ]


viewAcuteFindingsForm : Language -> NominalDate -> AcuteIllnessMeasurements -> AcuteFindingsForm -> Html Msg
viewAcuteFindingsForm language currentDate measurements form_ =
    let
        form =
            measurements.acuteFindings
                |> Maybe.map (Tuple.second >> .value)
                |> acuteFindingsFormWithDefault form_
    in
    div [ class "ui form physical-exam acute-findings" ]
        [ viewQuestionLabel language Translate.PatientExhibitAnyFindings
        , viewCustomLabel language Translate.CheckAllThatApply "." "helper"
        , viewCheckBoxMultipleSelectInput language
            [ LethargicOrUnconscious, AcuteFindingsPoorSuck, SunkenEyes, PoorSkinTurgor, Jaundice, NoAcuteFindingsGeneralSigns ]
            []
            (form.signsGeneral |> Maybe.withDefault [])
            Nothing
            SetAcuteFindingsGeneralSign
            Translate.AcuteFindingsGeneralSign
        , viewQuestionLabel language Translate.PatientExhibitAnyRespiratoryFindings
        , viewCustomLabel language Translate.CheckAllThatApply "." "helper"
        , viewCheckBoxMultipleSelectInput language
            [ Stridor, NasalFlaring, SevereWheezing, SubCostalRetractions, NoAcuteFindingsRespiratorySigns ]
            []
            (form.signsRespiratory |> Maybe.withDefault [])
            Nothing
            SetAcuteFindingsRespiratorySign
            Translate.AcuteFindingsRespiratorySign
        ]


viewNutritionForm : Language -> NominalDate -> AcuteIllnessMeasurements -> NutritionForm -> Html Msg
viewNutritionForm language currentDate measurements form_ =
    let
        form =
            measurements.nutrition
                |> Maybe.map (Tuple.second >> .value)
                |> nutritionFormWithDefault form_
    in
    div [ class "ui form physical-exam nutrition" ]
        [ p [] [ text <| translate language Translate.NutritionHelper ]
        , viewLabel language Translate.SelectAllSigns
        , viewCheckBoxMultipleSelectInput language
            [ Edema, AbdominalDistension, DrySkin ]
            [ Apathy, PoorAppetite, BrittleHair ]
            (form.signs |> Maybe.withDefault [])
            (Just NormalChildNutrition)
            SetNutritionSign
            Translate.ChildNutritionSignLabel
        ]


viewAcuteIllnessLaboratory : Language -> NominalDate -> AcuteIllnessEncounterId -> ( PersonId, Person, AcuteIllnessMeasurements ) -> LaboratoryData -> List (Html Msg)
viewAcuteIllnessLaboratory language currentDate id ( personId, person, measurements ) data =
    let
        activity =
            AcuteIllnessLaboratory

        tasks =
            [ LaboratoryMalariaTesting ]

        viewTask task =
            let
                ( iconClass, isCompleted ) =
                    case task of
                        LaboratoryMalariaTesting ->
                            ( "laboratory-malaria-testing"
                            , isJust measurements.malariaTesting
                            )

                isActive =
                    task == data.activeTask

                attributes =
                    classList [ ( "link-section", True ), ( "active", isActive ), ( "completed", not isActive && isCompleted ) ]
                        :: (if isActive then
                                []

                            else
                                [ onClick <| SetActiveLaboratoryTask task ]
                           )
            in
            div [ class "column" ]
                [ a attributes
                    [ span [ class <| "icon-activity-task icon-" ++ iconClass ] []
                    , text <| translate language (Translate.LaboratoryTask task)
                    ]
                ]

        tasksCompletedFromTotalDict =
            tasks
                |> List.map
                    (\task ->
                        ( task, laboratoryTasksCompletedFromTotal currentDate person measurements data task )
                    )
                |> Dict.fromList

        ( tasksCompleted, totalTasks ) =
            Dict.get data.activeTask tasksCompletedFromTotalDict
                |> Maybe.withDefault ( 0, 0 )

        viewForm =
            case data.activeTask of
                LaboratoryMalariaTesting ->
                    measurements.malariaTesting
                        |> Maybe.map (Tuple.second >> .value)
                        |> malariaTestingFormWithDefault data.malariaTestingForm
                        |> viewMalariaTestingForm language currentDate person

        actions =
            let
                saveMsg =
                    case data.activeTask of
                        LaboratoryMalariaTesting ->
                            SaveMalariaTesting personId measurements.malariaTesting
            in
            div [ class "actions malaria-testing" ]
                [ button
                    [ classList [ ( "ui fluid primary button", True ), ( "disabled", tasksCompleted /= totalTasks ) ]
                    , onClick saveMsg
                    ]
                    [ text <| translate language Translate.Save ]
                ]
    in
    [ div [ class "ui task segment blue", Html.Attributes.id tasksBarId ]
        [ div [ class "ui three column grid" ] <|
            List.map viewTask tasks
        ]
    , div [ class "tasks-count" ] [ text <| translate language <| Translate.TasksCompleted tasksCompleted totalTasks ]
    , div [ class "ui full segment" ]
        [ div [ class "full content" ]
            [ viewForm
            , actions
            ]
        ]
    ]


viewMalariaTestingForm : Language -> NominalDate -> Person -> MalariaTestingForm -> Html Msg
viewMalariaTestingForm language currentDate person form =
    let
        emptyOption =
            if isNothing form.rapidTestResult then
                option
                    [ value ""
                    , selected (form.rapidTestResult == Nothing)
                    ]
                    [ text "" ]

            else
                emptyNode

        resultInput =
            emptyOption
                :: ([ RapidTestNegative, RapidTestPositive, RapidTestIndeterminate, RapidTestUnableToRun ]
                        |> List.map
                            (\result ->
                                option
                                    [ value (malariaRapidTestResultAsString result)
                                    , selected (form.rapidTestResult == Just result)
                                    ]
                                    [ text <| translate language <| Translate.MalariaRapidTestResult result ]
                            )
                   )
                |> select [ onInput SetRapidTestResult, class "form-input rapid-test-result" ]

        testResultPositive =
            form.rapidTestResult == Just RapidTestPositive || form.rapidTestResult == Just RapidTestPositiveAndPregnant

        isPregnantInput =
            if testResultPositive && isPersonAFertileWoman currentDate person then
                [ viewQuestionLabel language Translate.CurrentlyPregnant
                , viewBoolInput
                    language
                    form.isPregnant
                    SetIsPregnant
                    "is-pregnant"
                    Nothing
                ]

            else
                []
    in
    div [ class "ui form laboratory malaria-testing" ] <|
        [ viewLabel language Translate.MalariaRapidDiagnosticTest
        , resultInput
        ]
            ++ isPregnantInput


viewAcuteIllnessExposure : Language -> NominalDate -> AcuteIllnessEncounterId -> ( PersonId, AcuteIllnessMeasurements ) -> ExposureData -> List (Html Msg)
viewAcuteIllnessExposure language currentDate id ( personId, measurements ) data =
    let
        activity =
            AcuteIllnessExposure

        tasks =
            [ ExposureTravel, ExposureExposure ]

        viewTask task =
            let
                ( iconClass, isCompleted ) =
                    case task of
                        ExposureTravel ->
                            ( "exposure-travel"
                            , isJust measurements.travelHistory
                            )

                        ExposureExposure ->
                            ( "exposure-exposure"
                            , isJust measurements.exposure
                            )

                isActive =
                    task == data.activeTask

                attributes =
                    classList [ ( "link-section", True ), ( "active", isActive ), ( "completed", not isActive && isCompleted ) ]
                        :: (if isActive then
                                []

                            else
                                [ onClick <| SetActiveExposureTask task ]
                           )
            in
            div [ class "column" ]
                [ a attributes
                    [ span [ class <| "icon-activity-task icon-" ++ iconClass ] []
                    , text <| translate language (Translate.ExposureTask task)
                    ]
                ]

        tasksCompletedFromTotalDict =
            tasks
                |> List.map
                    (\task ->
                        ( task, exposureTasksCompletedFromTotal measurements data task )
                    )
                |> Dict.fromList

        ( tasksCompleted, totalTasks ) =
            Dict.get data.activeTask tasksCompletedFromTotalDict
                |> Maybe.withDefault ( 0, 0 )

        viewForm =
            case data.activeTask of
                ExposureTravel ->
                    measurements.travelHistory
                        |> Maybe.map (Tuple.second >> .value)
                        |> travelHistoryFormWithDefault data.travelHistoryForm
                        |> viewTravelHistoryForm language currentDate measurements

                ExposureExposure ->
                    measurements.exposure
                        |> Maybe.map (Tuple.second >> .value)
                        |> exposureFormWithDefault data.exposureForm
                        |> viewExposureForm language currentDate measurements

        getNextTask currentTask =
            case data.activeTask of
                ExposureTravel ->
                    [ ExposureExposure ]
                        |> List.filter (isTaskCompleted tasksCompletedFromTotalDict >> not)
                        |> List.head

                ExposureExposure ->
                    [ ExposureTravel ]
                        |> List.filter (isTaskCompleted tasksCompletedFromTotalDict >> not)
                        |> List.head

        actions =
            let
                nextTask =
                    getNextTask data.activeTask

                saveMsg =
                    case data.activeTask of
                        ExposureTravel ->
                            SaveTravelHistory personId measurements.travelHistory nextTask

                        ExposureExposure ->
                            SaveExposure personId measurements.exposure nextTask
            in
            div [ class "actions exposure" ]
                [ button
                    [ classList [ ( "ui fluid primary button", True ), ( "disabled", tasksCompleted /= totalTasks ) ]
                    , onClick saveMsg
                    ]
                    [ text <| translate language Translate.Save ]
                ]
    in
    [ div [ class "ui task segment blue", Html.Attributes.id tasksBarId ]
        [ div [ class "ui five column grid" ] <|
            List.map viewTask tasks
        ]
    , div [ class "tasks-count" ] [ text <| translate language <| Translate.TasksCompleted tasksCompleted totalTasks ]
    , div [ class "ui full segment" ]
        [ div [ class "full content" ]
            [ viewForm
            , actions
            ]
        ]
    ]


viewTravelHistoryForm : Language -> NominalDate -> AcuteIllnessMeasurements -> TravelHistoryForm -> Html Msg
viewTravelHistoryForm language currentDate measurements form =
    div [ class "ui form exposure travel-history" ]
        [ viewQuestionLabel language Translate.TraveledToCOVID19CountryQuestion
        , viewBoolInput
            language
            form.covid19Country
            SetCovid19Country
            "covid19-country"
            Nothing
        ]


viewExposureForm : Language -> NominalDate -> AcuteIllnessMeasurements -> ExposureForm -> Html Msg
viewExposureForm language currentDate measurements form =
    div [ class "ui form exposure" ]
        [ viewQuestionLabel language Translate.ContactWithCOVID19SymptomsQuestion
        , div [ class "question-helper" ] [ text <| translate language Translate.ContactWithCOVID19SymptomsHelper ++ "." ]
        , viewBoolInput
            language
            form.covid19Symptoms
            SetCovid19Symptoms
            "covid19-symptoms"
            Nothing
        ]


viewHCRecommendation : Language -> HCRecommendation -> Html any
viewHCRecommendation language recommendation =
    let
        riskLevel =
            case recommendation of
                SendAmbulance ->
                    Translate.HighRiskCase

                HomeIsolation ->
                    Translate.HighRiskCase

                ComeToHealthCenter ->
                    Translate.LowRiskCase

                ChwMonitoring ->
                    Translate.LowRiskCase

                HCRecommendationNotApplicable ->
                    Translate.LowRiskCase
    in
    label []
        [ text <| translate language Translate.HealthCenterDetermined
        , span [ class "strong" ] [ text <| translate language riskLevel ]
        , text <| translate language Translate.AndSentence
        , span [ class "strong" ] [ text <| translate language <| Translate.HCRecommendation recommendation ]
        ]


viewAcuteIllnessPriorTreatment : Language -> NominalDate -> AcuteIllnessEncounterId -> ( PersonId, AcuteIllnessMeasurements ) -> PriorTreatmentData -> List (Html Msg)
viewAcuteIllnessPriorTreatment language currentDate id ( personId, measurements ) data =
    let
        activity =
            AcuteIllnessPriorTreatment

        tasks =
            [ TreatmentReview ]

        viewTask task =
            let
                ( iconClass, isCompleted ) =
                    case task of
                        TreatmentReview ->
                            ( "treatment-review"
                            , isJust measurements.treatmentReview
                            )

                isActive =
                    task == data.activeTask

                attributes =
                    classList [ ( "link-section", True ), ( "active", isActive ), ( "completed", not isActive && isCompleted ) ]
                        :: (if isActive then
                                []

                            else
                                [ onClick <| SetActivePriorTreatmentTask task ]
                           )
            in
            div [ class "column" ]
                [ a attributes
                    [ span [ class <| "icon-activity-task icon-" ++ iconClass ] []
                    , text <| translate language (Translate.PriorTreatmentTask task)
                    ]
                ]

        tasksCompletedFromTotalDict =
            tasks
                |> List.map
                    (\task ->
                        ( task, treatmentTasksCompletedFromTotal measurements data task )
                    )
                |> Dict.fromList

        ( tasksCompleted, totalTasks ) =
            Dict.get data.activeTask tasksCompletedFromTotalDict
                |> Maybe.withDefault ( 0, 0 )

        viewForm =
            case data.activeTask of
                TreatmentReview ->
                    measurements.treatmentReview
                        |> Maybe.map (Tuple.second >> .value)
                        |> treatmentReviewFormWithDefault data.treatmentReviewForm
                        |> viewTreatmentReviewForm language currentDate measurements

        actions =
            let
                saveMsg =
                    case data.activeTask of
                        TreatmentReview ->
                            SaveTreatmentReview personId measurements.treatmentReview
            in
            div [ class "actions malaria-testing" ]
                [ button
                    [ classList [ ( "ui fluid primary button", True ), ( "disabled", tasksCompleted /= totalTasks ) ]
                    , onClick saveMsg
                    ]
                    [ text <| translate language Translate.Save ]
                ]
    in
    [ div [ class "ui task segment blue", Html.Attributes.id tasksBarId ]
        [ div [ class "ui three column grid" ] <|
            List.map viewTask tasks
        ]
    , div [ class "tasks-count" ] [ text <| translate language <| Translate.TasksCompleted tasksCompleted totalTasks ]
    , div [ class "ui full segment" ]
        [ div [ class "full content" ]
            [ viewForm
            , actions
            ]
        ]
    ]


viewTreatmentReviewForm : Language -> NominalDate -> AcuteIllnessMeasurements -> TreatmentReviewForm -> Html Msg
viewTreatmentReviewForm language currentDate measurements form =
    let
        feverPast6HoursUpdateFunc value form_ =
            if value then
                { form_ | feverPast6Hours = Just True }

            else
                { form_ | feverPast6Hours = Just False, feverPast6HoursHelped = Nothing }

        feverPast6HoursHelpedUpdateFunc value form_ =
            { form_ | feverPast6HoursHelped = Just value }

        malariaTodayUpdateFunc value form_ =
            if value then
                { form_ | malariaToday = Just True }

            else
                { form_ | malariaToday = Just False, malariaTodayHelped = Nothing }

        malariaTodayHelpedUpdateFunc value form_ =
            { form_ | malariaTodayHelped = Just value }

        malariaWithinPastMonthUpdateFunc value form_ =
            if value then
                { form_ | malariaWithinPastMonth = Just True }

            else
                { form_ | malariaWithinPastMonth = Just False, malariaWithinPastMonthHelped = Nothing }

        malariaWithinPastMonthHelpedUpdateFunc value form_ =
            { form_ | malariaWithinPastMonthHelped = Just value }

        medicationHelpedQuestion =
            div [ class "ui grid" ]
                [ div [ class "one wide column" ] []
                , div [ class "fifteen wide column" ]
                    [ viewQuestionLabel language Translate.MedicationHelpedQuestion ]
                ]

        feverPast6HoursSection =
            let
                feverPast6HoursPositive =
                    form.feverPast6Hours
                        |> Maybe.withDefault False

                feverPast6HoursHelpedInput =
                    if feverPast6HoursPositive then
                        [ medicationHelpedQuestion
                        , viewBoolInput
                            language
                            form.feverPast6HoursHelped
                            (SetTreatmentReviewBoolInput feverPast6HoursHelpedUpdateFunc)
                            "fever-past-6-hours-helped derived"
                            Nothing
                        ]

                    else
                        []
            in
            [ viewQuestionLabel language Translate.MedicationForFeverPast6HoursQuestion
            , viewBoolInput
                language
                form.feverPast6Hours
                (SetTreatmentReviewBoolInput feverPast6HoursUpdateFunc)
                "fever-past-6-hours"
                Nothing
            ]
                ++ feverPast6HoursHelpedInput

        malariaTodaySection =
            let
                malariaTodayPositive =
                    form.malariaToday
                        |> Maybe.withDefault False

                malariaTodayHelpedInput =
                    if malariaTodayPositive then
                        [ medicationHelpedQuestion
                        , viewBoolInput
                            language
                            form.malariaTodayHelped
                            (SetTreatmentReviewBoolInput malariaTodayHelpedUpdateFunc)
                            "malaria-today-helped derived"
                            Nothing
                        ]

                    else
                        []
            in
            [ viewQuestionLabel language Translate.MedicationForMalariaTodayQuestion
            , viewBoolInput
                language
                form.malariaToday
                (SetTreatmentReviewBoolInput malariaTodayUpdateFunc)
                "malaria-today"
                Nothing
            ]
                ++ malariaTodayHelpedInput

        malariaWithinPastMonthSection =
            let
                malariaWithinPastMonthPositive =
                    form.malariaWithinPastMonth
                        |> Maybe.withDefault False

                malariaWithinPastMonthHelpedInput =
                    if malariaWithinPastMonthPositive then
                        [ medicationHelpedQuestion
                        , viewBoolInput
                            language
                            form.malariaWithinPastMonthHelped
                            (SetTreatmentReviewBoolInput malariaWithinPastMonthHelpedUpdateFunc)
                            "malaria-within-past-month-helped derived"
                            Nothing
                        ]

                    else
                        []
            in
            [ viewQuestionLabel language Translate.MedicationForMalariaWithinPastMonthQuestion
            , viewBoolInput
                language
                form.malariaWithinPastMonth
                (SetTreatmentReviewBoolInput malariaWithinPastMonthUpdateFunc)
                "malaria-within-past-month"
                Nothing
            ]
                ++ malariaWithinPastMonthHelpedInput
    in
    feverPast6HoursSection
        ++ malariaTodaySection
        ++ malariaWithinPastMonthSection
        |> div [ class "ui form treatment-review" ]


viewAcuteIllnessNextSteps : Language -> NominalDate -> AcuteIllnessEncounterId -> AssembledData -> Bool -> NextStepsData -> List (Html Msg)
viewAcuteIllnessNextSteps language currentDate id assembled isFirstEncounter data =
    let
        personId =
            assembled.participant.person

        person =
            assembled.person

        measurements =
            assembled.measurements

        diagnosis =
            Maybe.map Tuple.second assembled.diagnosis

        activity =
            AcuteIllnessNextSteps

        tasks =
            resolveNextStepsTasks currentDate isFirstEncounter assembled

        activeTask =
            Maybe.Extra.or data.activeTask (List.head tasks)

        viewTask task =
            let
                ( iconClass, isCompleted ) =
                    case task of
                        NextStepsIsolation ->
                            ( "next-steps-isolation"
                            , isJust measurements.isolation
                            )

                        NextStepsContactHC ->
                            ( "next-steps-call"
                            , isJust measurements.hcContact
                            )

                        NextStepsCall114 ->
                            ( "next-steps-call"
                            , isJust measurements.call114
                            )

                        NextStepsMedicationDistribution ->
                            ( "next-steps-medication-distribution"
                            , isJust measurements.medicationDistribution
                            )

                        NextStepsSendToHC ->
                            ( "next-steps-send-to-hc"
                            , isJust measurements.sendToHC
                            )

                        NextStepsHealthEducation ->
                            ( "next-steps-health-education"
                            , isJust measurements.healthEducation
                            )

                isActive =
                    activeTask == Just task

                attributes =
                    classList [ ( "link-section", True ), ( "active", isActive ), ( "completed", not isActive && isCompleted ) ]
                        :: (if isActive then
                                []

                            else
                                [ onClick <| SetActiveNextStepsTask task ]
                           )
            in
            div [ class "column" ]
                [ a attributes
                    [ span [ class <| "icon-activity-task icon-" ++ iconClass ] []
                    , text <| translate language (Translate.NextStepsTask task)
                    ]
                ]

        tasksCompletedFromTotalDict =
            tasks
                |> List.map
                    (\task ->
                        ( task, nextStepsTasksCompletedFromTotal diagnosis measurements data task )
                    )
                |> Dict.fromList

        ( tasksCompleted, totalTasks ) =
            activeTask
                |> Maybe.andThen (\task -> Dict.get task tasksCompletedFromTotalDict)
                |> Maybe.withDefault ( 0, 0 )

        viewForm =
            case activeTask of
                Just NextStepsIsolation ->
                    measurements.isolation
                        |> Maybe.map (Tuple.second >> .value)
                        |> isolationFormWithDefault data.isolationForm
                        |> viewIsolationForm language currentDate measurements

                Just NextStepsContactHC ->
                    measurements.hcContact
                        |> Maybe.map (Tuple.second >> .value)
                        |> hcContactFormWithDefault data.hcContactForm
                        |> viewHCContactForm language currentDate isFirstEncounter measurements

                Just NextStepsCall114 ->
                    measurements.call114
                        |> Maybe.map (Tuple.second >> .value)
                        |> call114FormWithDefault data.call114Form
                        |> viewCall114Form language currentDate measurements

                Just NextStepsMedicationDistribution ->
                    measurements.medicationDistribution
                        |> Maybe.map (Tuple.second >> .value)
                        |> medicationDistributionFormWithDefault data.medicationDistributionForm
                        |> viewMedicationDistributionForm language currentDate person diagnosis

                Just NextStepsSendToHC ->
                    measurements.sendToHC
                        |> Maybe.map (Tuple.second >> .value)
                        |> sendToHCFormWithDefault data.sendToHCForm
                        |> viewSendToHCForm language currentDate

                Just NextStepsHealthEducation ->
                    measurements.healthEducation
                        |> Maybe.map (Tuple.second >> .value)
                        |> healthEducationFormWithDefault data.healthEducationForm
                        |> viewHealthEducationForm language currentDate diagnosis

                Nothing ->
                    emptyNode

        tasksAfterSave =
            case activeTask of
                -- On first visit, ContactHC task should appear in case nurse did not talk to 114.
                -- Therefore, when the answer to 'called 114' is changed, we adjust tasks list accordingly.
                Just NextStepsCall114 ->
                    if isFirstEncounter then
                        let
                            call114Form =
                                measurements.call114
                                    |> Maybe.map (Tuple.second >> .value)
                                    |> call114FormWithDefault data.call114Form
                        in
                        if call114Form.called114 == Just False then
                            [ NextStepsIsolation, NextStepsCall114, NextStepsContactHC ]

                        else if call114Form.called114 == Just True then
                            [ NextStepsIsolation, NextStepsCall114 ]

                        else
                            tasks

                    else
                        tasks

                -- At subsequent visit, SendToHC task should appear in case health center adviced to send patient over.
                -- Therefore, when the answer to this is changed, we adjust tasks list accirdingly.
                Just NextStepsContactHC ->
                    if isFirstEncounter then
                        tasks

                    else
                        let
                            hcContactForm =
                                measurements.hcContact
                                    |> Maybe.map (Tuple.second >> .value)
                                    |> hcContactFormWithDefault data.hcContactForm
                        in
                        if healthCenterRecommendedToCome measurements && hcContactForm.recommendations /= Just ComeToHealthCenter then
                            [ NextStepsContactHC, NextStepsHealthEducation ]

                        else if (not <| healthCenterRecommendedToCome measurements) && hcContactForm.recommendations == Just ComeToHealthCenter then
                            [ NextStepsContactHC, NextStepsSendToHC, NextStepsHealthEducation ]

                        else
                            tasks

                -- If medication is prescribed, but it's out of stock, or partient
                -- if alergic, SendToHC should appear, so that patient is dircted to the HC.
                Just NextStepsMedicationDistribution ->
                    let
                        medicationDistributionForm =
                            measurements.medicationDistribution
                                |> Maybe.map (Tuple.second >> .value)
                                |> medicationDistributionFormWithDefault data.medicationDistributionForm

                        medicationOutOfStockOrPatientAlergic =
                            medicationDistributionForm.nonAdministrationSigns
                                |> Maybe.map
                                    (\signs ->
                                        [ MedicationAmoxicillin NonAdministrationLackOfStock
                                        , MedicationAmoxicillin NonAdministrationKnownAllergy
                                        , MedicationCoartem NonAdministrationLackOfStock
                                        , MedicationCoartem NonAdministrationKnownAllergy
                                        , MedicationORS NonAdministrationLackOfStock
                                        , MedicationORS NonAdministrationKnownAllergy
                                        , MedicationZinc NonAdministrationLackOfStock
                                        , MedicationZinc NonAdministrationKnownAllergy
                                        ]
                                            |> List.any (\option -> EverySet.member option signs)
                                    )
                                |> Maybe.withDefault False
                    in
                    if medicationOutOfStockOrPatientAlergic then
                        [ NextStepsMedicationDistribution, NextStepsSendToHC ]

                    else
                        [ NextStepsMedicationDistribution ]

                _ ->
                    tasks

        nextTask =
            tasksAfterSave
                |> List.filter
                    (\task ->
                        (Just task /= activeTask)
                            && (not <| isTaskCompleted tasksCompletedFromTotalDict task)
                    )
                |> List.head

        actions =
            activeTask
                |> Maybe.map
                    (\task ->
                        let
                            saveMsg =
                                case task of
                                    NextStepsIsolation ->
                                        SaveIsolation personId measurements.isolation nextTask

                                    NextStepsContactHC ->
                                        SaveHCContact personId measurements.hcContact nextTask

                                    NextStepsCall114 ->
                                        SaveCall114 personId measurements.call114 nextTask

                                    NextStepsSendToHC ->
                                        SaveSendToHC personId measurements.sendToHC nextTask

                                    NextStepsMedicationDistribution ->
                                        SaveMedicationDistribution personId measurements.medicationDistribution nextTask

                                    NextStepsHealthEducation ->
                                        SaveHealthEducation personId measurements.healthEducation nextTask

                            saveLabel =
                                case task of
                                    NextStepsHealthEducation ->
                                        if noImprovementOnSubsequentVisit currentDate person measurements then
                                            Translate.Save

                                        else
                                            Translate.SaveAndRecordOutcome

                                    _ ->
                                        Translate.Save
                        in
                        div [ class "actions next-steps" ]
                            [ button
                                [ classList [ ( "ui fluid primary button", True ), ( "disabled", tasksCompleted /= totalTasks ) ]
                                , onClick saveMsg
                                ]
                                [ text <| translate language saveLabel ]
                            ]
                    )
                |> Maybe.withDefault emptyNode
    in
    [ div [ class "ui task segment blue", Html.Attributes.id tasksBarId ]
        [ div [ class "ui three column grid" ] <|
            List.map viewTask tasks
        ]
    , div [ class "tasks-count" ] [ text <| translate language <| Translate.TasksCompleted tasksCompleted totalTasks ]
    , div [ class "ui full segment" ]
        [ div [ class "full content" ]
            [ viewForm
            , actions
            ]
        ]
    ]


viewIsolationForm : Language -> NominalDate -> AcuteIllnessMeasurements -> IsolationForm -> Html Msg
viewIsolationForm language currentDate measurements form =
    let
        patientIsolatedInput =
            [ viewQuestionLabel language Translate.PatientIsolatedQuestion
            , viewBoolInput
                language
                form.patientIsolated
                SetPatientIsolated
                "patient-isolated"
                Nothing
            ]

        derivedInputs =
            case form.patientIsolated of
                Just True ->
                    [ viewQuestionLabel language Translate.SignOnDoorPostedQuestion
                    , viewBoolInput
                        language
                        form.signOnDoor
                        SetSignOnDoor
                        "sign-on-door"
                        Nothing
                    ]
                        ++ healthEducationInput

                Just False ->
                    [ viewQuestionLabel language Translate.WhyNot
                    , viewCustomLabel language Translate.CheckAllThatApply "." "helper"
                    , viewCheckBoxMultipleSelectInput language
                        [ NoSpace, TooIll, CanNotSeparateFromFamily, OtherReason ]
                        []
                        (form.reasonsForNotIsolating |> Maybe.withDefault [])
                        Nothing
                        SetReasonForNotIsolating
                        Translate.ReasonForNotIsolating
                    ]
                        ++ healthEducationInput

                Nothing ->
                    []

        healthEducationInput =
            [ viewQuestionLabel language Translate.HealthEducationProvidedQuestion
            , viewBoolInput
                language
                form.healthEducation
                SetHealthEducation
                "health-education"
                Nothing
            ]
    in
    patientIsolatedInput
        ++ derivedInputs
        |> div [ class "ui form next-steps isolation" ]


viewHCContactForm : Language -> NominalDate -> Bool -> AcuteIllnessMeasurements -> HCContactForm -> Html Msg
viewHCContactForm language currentDate isFirstEncounter measurements form =
    let
        contactedHCInput =
            [ viewQuestionLabel language Translate.ContactedHCQuestion
            , viewBoolInput
                language
                form.contactedHC
                SetContactedHC
                "contacted-hc"
                Nothing
            ]

        derivedInputs =
            case form.contactedHC of
                Just True ->
                    let
                        hcRespnonseOptions =
                            if isFirstEncounter then
                                [ SendAmbulance, HomeIsolation, ComeToHealthCenter, ChwMonitoring ]

                            else
                                [ SendAmbulance, ComeToHealthCenter ]

                        hcRespnonseInput =
                            [ viewQuestionLabel language Translate.HCResponseQuestion
                            , viewCheckBoxSelectCustomInput language
                                hcRespnonseOptions
                                []
                                form.recommendations
                                SetHCRecommendation
                                (viewHCRecommendation language)
                            ]

                        hcRespnonsePeriodInput =
                            [ viewQuestionLabel language Translate.HCResponsePeriodQuestion
                            , viewCheckBoxSelectInput language
                                [ LessThan30Min, Between30min1Hour, Between1Hour2Hour, Between2Hour1Day ]
                                []
                                form.responsePeriod
                                SetResponsePeriod
                                Translate.ResponsePeriod
                            ]

                        derivedInput =
                            form.recommendations
                                |> Maybe.map
                                    (\recommendations ->
                                        if recommendations == SendAmbulance then
                                            [ viewQuestionLabel language Translate.AmbulancArrivalPeriodQuestion
                                            , viewCheckBoxSelectInput language
                                                [ LessThan30Min, Between30min1Hour, Between1Hour2Hour, Between2Hour1Day ]
                                                []
                                                form.ambulanceArrivalPeriod
                                                SetAmbulanceArrivalPeriod
                                                Translate.ResponsePeriod
                                            ]

                                        else
                                            []
                                    )
                                |> Maybe.withDefault []
                    in
                    hcRespnonseInput ++ hcRespnonsePeriodInput ++ derivedInput

                _ ->
                    []
    in
    contactedHCInput
        ++ derivedInputs
        |> div [ class "ui form exposure hc-contact" ]


viewCall114Form : Language -> NominalDate -> AcuteIllnessMeasurements -> Call114Form -> Html Msg
viewCall114Form language currentDate measurements form =
    let
        header =
            [ viewCustomLabel language Translate.Call114 "" "helper call-114"
            , div
                [ class "review-case-wrapper"
                , onClick <| SetPertinentSymptomsPopupState True
                ]
                [ viewCustomLabel language Translate.ReviewCaseWith144Respondent "" "helper review-case"
                , img [ src "assets/images/icon-review.png" ] []
                ]
            ]

        called114Input =
            [ viewQuestionLabel language Translate.Called114Question
            , viewBoolInput
                language
                form.called114
                SetCalled114
                "called-114"
                Nothing
            ]

        derrivedInputs =
            form.called114
                |> Maybe.map
                    (\called114 ->
                        if called114 then
                            let
                                recommendation114Input =
                                    [ viewQuestionLabel language Translate.WhatWasTheirResponse
                                    , viewCheckBoxSelectInput language
                                        [ SendToHealthCenter, SendToRRTCenter, SendToHospital, OtherRecommendation114 ]
                                        []
                                        form.recommendation114
                                        SetRecommendation114
                                        Translate.Recommendation114
                                    ]

                                derrivedSiteInputs =
                                    if isJust form.recommendation114 && form.recommendation114 /= Just OtherRecommendation114 then
                                        let
                                            contactedSiteInput =
                                                [ viewQuestionLabel language Translate.ContactedRecommendedSiteQuestion
                                                , viewBoolInput
                                                    language
                                                    form.contactedSite
                                                    SetContactedSite
                                                    "contacted-site"
                                                    Nothing
                                                ]

                                            recommndationSiteInput =
                                                form.contactedSite
                                                    |> Maybe.map
                                                        (\contactedSite ->
                                                            if contactedSite then
                                                                [ viewQuestionLabel language Translate.WhatWasTheirResponse
                                                                , viewCheckBoxSelectInput language
                                                                    [ TeamComeToVillage, SendToSiteWithForm, OtherRecommendationSite ]
                                                                    []
                                                                    form.recommendationSite
                                                                    SetRecommendationSite
                                                                    Translate.RecommendationSite
                                                                ]

                                                            else
                                                                [ viewQuestionLabel language Translate.WhyNot
                                                                , viewCheckBoxSelectInput language
                                                                    [ NoneSentWithForm, NonePatientRefused, NoneOtherRecommendationSite ]
                                                                    []
                                                                    form.recommendationSite
                                                                    SetRecommendationSite
                                                                    Translate.RecommendationSite
                                                                ]
                                                        )
                                                    |> Maybe.withDefault []
                                        in
                                        contactedSiteInput ++ recommndationSiteInput

                                    else
                                        []
                            in
                            recommendation114Input ++ derrivedSiteInputs

                        else
                            [ viewQuestionLabel language Translate.WhyNot
                            , viewCheckBoxSelectInput language
                                [ NoneNoAnswer, NoneBusySignal, NoneOtherRecommendation114 ]
                                []
                                form.recommendation114
                                SetRecommendation114
                                Translate.Recommendation114
                            ]
                    )
                |> Maybe.withDefault []
    in
    header
        ++ called114Input
        ++ derrivedInputs
        |> div [ class "ui form next-steps call-114" ]


viewSendToHCForm : Language -> NominalDate -> SendToHCForm -> Html Msg
viewSendToHCForm language currentDate form =
    let
        sendToHCSection =
            let
                sentToHealthCenter =
                    form.referToHealthCenter
                        |> Maybe.withDefault True

                reasonForNotSendingToHCInput =
                    if not sentToHealthCenter then
                        [ viewQuestionLabel language Translate.WhyNot
                        , viewCheckBoxSelectInput language
                            [ ClientRefused, NoAmbulance, ClientUnableToAffordFees, ReasonForNotSendingToHCOther ]
                            []
                            form.reasonForNotSendingToHC
                            SetReasonForNotSendingToHC
                            Translate.ReasonForNotSendingToHC
                        ]

                    else
                        []
            in
            [ viewQuestionLabel language Translate.ReferredPatientToHealthCenterQuestion
            , viewBoolInput
                language
                form.referToHealthCenter
                SetReferToHealthCenter
                "refer-to-hc"
                Nothing
            ]
                ++ reasonForNotSendingToHCInput
    in
    div [ class "ui form send-to-hc" ]
        [ h2 [] [ text <| translate language Translate.ActionsToTake ++ ":" ]
        , div [ class "instructions" ] <|
            [ viewActionTakenLabel language Translate.CompleteHCReferralForm "icon-forms" Nothing
            , viewActionTakenLabel language Translate.SendPatientToHC "icon-shuttle" Nothing
            ]
                ++ sendToHCSection
        , viewQuestionLabel language Translate.HandedReferralFormQuestion
        , viewBoolInput
            language
            form.handReferralForm
            SetHandReferralForm
            "hand-referral-form"
            Nothing
        ]


viewActionTakenLabel : Language -> TranslationId -> String -> Maybe NominalDate -> Html any
viewActionTakenLabel language actionTranslationId iconClass maybeDate =
    let
        message =
            div [] <|
                (text <| translate language actionTranslationId)
                    :: renderDatePart language maybeDate
                    ++ [ text "." ]
    in
    div [ class "header icon-label" ] <|
        [ i [ class iconClass ] []
        , message
        ]


viewMedicationDistributionForm : Language -> NominalDate -> Person -> Maybe AcuteIllnessDiagnosis -> MedicationDistributionForm -> Html Msg
viewMedicationDistributionForm language currentDate person diagnosis form =
    let
        viewAdministeredMedicationQuestion medicineTranslationId =
            div [ class "label" ]
                [ text <|
                    translate language Translate.AdministeredMedicationQuestion
                        ++ " "
                        ++ translate language medicineTranslationId
                        ++ " "
                        ++ translate language Translate.ToThePatient
                        ++ "?"
                ]

        ( instructions, questions ) =
            let
                viewDerivedQuestion medication reasonToSignFunc =
                    let
                        nonAdministrationSigns =
                            form.nonAdministrationSigns |> Maybe.withDefault EverySet.empty

                        currentValue =
                            getCurrentReasonForMedicaitonNonAdministration reasonToSignFunc form
                    in
                    [ viewQuestionLabel language Translate.WhyNot
                    , viewCheckBoxSelectInput language
                        [ NonAdministrationLackOfStock, NonAdministrationKnownAllergy, NonAdministrationPatientUnableToAfford ]
                        [ NonAdministrationPatientDeclined, NonAdministrationOther ]
                        currentValue
                        (SetMedicationDistributionMedicationNonAdministrationReason currentValue medication)
                        Translate.MedicationNonAdministrationReason
                    ]

                -- When answer for medication administartion is Yes, we clean the reason for not adminsetering the medication.
                updateNonAdministrationSigns medication reasonToSignFunc value form_ =
                    if value == True then
                        form_.nonAdministrationSigns
                            |> Maybe.andThen
                                (\nonAdministrationSigns ->
                                    getCurrentReasonForMedicaitonNonAdministration reasonToSignFunc form_
                                        |> Maybe.map
                                            (\reason ->
                                                Just <| EverySet.remove (nonAdministrationReasonToSign medication reason) nonAdministrationSigns
                                            )
                                        |> Maybe.withDefault (Just nonAdministrationSigns)
                                )

                    else
                        form_.nonAdministrationSigns
            in
            case diagnosis of
                Just DiagnosisMalariaUncomplicated ->
                    let
                        coartemUpdateFunc value form_ =
                            { form_ | coartem = Just value, nonAdministrationSigns = updateNonAdministrationSigns Coartem MedicationCoartem value form_ }

                        derivedQuestion =
                            case form.coartem of
                                Just False ->
                                    viewDerivedQuestion Coartem MedicationCoartem

                                _ ->
                                    []
                    in
                    ( resolveCoartemDosage currentDate person
                        |> Maybe.map
                            (\dosage ->
                                div [ class "instructions malaria-uncomplicated" ]
                                    [ viewAdministeredMedicationLabel language Translate.Administer (Translate.MedicationDistributionSign Coartem) "icon-pills" Nothing
                                    , viewTabletsPrescription language dosage (Translate.ByMouthTwiceADayForXDays 3)
                                    ]
                            )
                        |> Maybe.withDefault emptyNode
                    , [ viewAdministeredMedicationQuestion (Translate.MedicationDistributionSign Coartem)
                      , viewBoolInput
                            language
                            form.coartem
                            (SetMedicationDistributionBoolInput coartemUpdateFunc)
                            "coartem-medication"
                            Nothing
                      ]
                        ++ derivedQuestion
                    )

                Just DiagnosisGastrointestinalInfectionUncomplicated ->
                    let
                        orsUpdateFunc value form_ =
                            { form_ | ors = Just value, nonAdministrationSigns = updateNonAdministrationSigns ORS MedicationORS value form_ }

                        zincUpdateFunc value form_ =
                            { form_ | zinc = Just value, nonAdministrationSigns = updateNonAdministrationSigns Zinc MedicationZinc value form_ }

                        orsDerivedQuestion =
                            case form.ors of
                                Just False ->
                                    viewDerivedQuestion ORS MedicationORS

                                _ ->
                                    []

                        zincDerivedQuestion =
                            case form.zinc of
                                Just False ->
                                    viewDerivedQuestion Zinc MedicationZinc

                                _ ->
                                    []
                    in
                    ( Maybe.map2
                        (\orsDosage zincDosage ->
                            div [ class "instructions gastrointestinal-uncomplicated" ]
                                [ viewAdministeredMedicationLabel language Translate.Administer (Translate.MedicationDistributionSign ORS) "icon-oral-solution" Nothing
                                , viewOralSolutionPrescription language orsDosage
                                , viewAdministeredMedicationLabel language Translate.Administer (Translate.MedicationDistributionSign Zinc) "icon-pills" Nothing
                                , viewTabletsPrescription language zincDosage (Translate.ByMouthDaylyForXDays 10)
                                ]
                        )
                        (resolveORSDosage currentDate person)
                        (resolveZincDosage currentDate person)
                        |> Maybe.withDefault emptyNode
                    , [ viewAdministeredMedicationQuestion (Translate.MedicationDistributionSign ORS)
                      , viewBoolInput
                            language
                            form.ors
                            (SetMedicationDistributionBoolInput orsUpdateFunc)
                            "ors-medication"
                            Nothing
                      ]
                        ++ orsDerivedQuestion
                        ++ [ viewAdministeredMedicationQuestion (Translate.MedicationDistributionSign Zinc)
                           , viewBoolInput
                                language
                                form.zinc
                                (SetMedicationDistributionBoolInput zincUpdateFunc)
                                "zinc-medication"
                                Nothing
                           ]
                        ++ zincDerivedQuestion
                    )

                Just DiagnosisSimpleColdAndCough ->
                    let
                        lemonJuiceOrHoneyUpdateFunc value form_ =
                            { form_ | lemonJuiceOrHoney = Just value }
                    in
                    ( div [ class "instructions simple-cough-and-cold" ]
                        [ viewAdministeredMedicationLabel language Translate.Administer (Translate.MedicationDistributionSign LemonJuiceOrHoney) "icon-pills" Nothing ]
                    , [ viewAdministeredMedicationQuestion (Translate.MedicationDistributionSign LemonJuiceOrHoney)
                      , viewBoolInput
                            language
                            form.lemonJuiceOrHoney
                            (SetMedicationDistributionBoolInput lemonJuiceOrHoneyUpdateFunc)
                            "lemon-juice-or-honey-medication"
                            Nothing
                      ]
                    )

                Just DiagnosisRespiratoryInfectionUncomplicated ->
                    let
                        amoxicillinUpdateFunc value form_ =
                            { form_ | amoxicillin = Just value, nonAdministrationSigns = updateNonAdministrationSigns Amoxicillin MedicationAmoxicillin value form_ }

                        derivedQuestion =
                            case form.amoxicillin of
                                Just False ->
                                    viewDerivedQuestion Amoxicillin MedicationAmoxicillin

                                _ ->
                                    []
                    in
                    ( resolveAmoxicillinDosage currentDate person
                        |> Maybe.map
                            (\dosage ->
                                div [ class "instructions respiratory-infection-uncomplicated" ]
                                    [ viewAdministeredMedicationLabel language Translate.Administer (Translate.MedicationDistributionSign Amoxicillin) "icon-pills" Nothing
                                    , viewTabletsPrescription language dosage (Translate.ByMouthTwiceADayForXDays 5)
                                    ]
                            )
                        |> Maybe.withDefault emptyNode
                    , [ viewAdministeredMedicationQuestion (Translate.MedicationDistributionSign Amoxicillin)
                      , viewBoolInput
                            language
                            form.amoxicillin
                            (SetMedicationDistributionBoolInput amoxicillinUpdateFunc)
                            "amoxicillin-medication"
                            Nothing
                      ]
                        ++ derivedQuestion
                    )

                _ ->
                    ( emptyNode, [] )
    in
    div [ class "ui form medication-distribution" ] <|
        [ h2 [] [ text <| translate language Translate.ActionsToTake ++ ":" ]
        , instructions
        ]
            ++ questions


viewAdministeredMedicationLabel : Language -> TranslationId -> TranslationId -> String -> Maybe NominalDate -> Html any
viewAdministeredMedicationLabel language administerTranslationId medicineTranslationId iconClass maybeDate =
    let
        message =
            div [] <|
                [ text <| translate language administerTranslationId
                , text ": "
                , span [ class "medicine" ] [ text <| translate language medicineTranslationId ]
                ]
                    ++ renderDatePart language maybeDate
                    ++ [ text ":" ]
    in
    div [ class "header icon-label" ] <|
        [ i [ class iconClass ] []
        , message
        ]


viewTabletsPrescription : Language -> String -> TranslationId -> Html any
viewTabletsPrescription language dosage duration =
    div [ class "prescription" ]
        [ span [] [ text <| translate language (Translate.TabletSinglePlural dosage) ]
        , text " "
        , text <| translate language duration
        , text "."
        ]


viewOralSolutionPrescription : Language -> String -> Html any
viewOralSolutionPrescription language dosage =
    div [ class "prescription" ]
        [ span [] [ text <| translate language (Translate.Glass dosage) ]
        , text " "
        , text <| translate language Translate.AfterEachLiquidStool
        , text "."
        ]


viewAcuteIllnessOngoingTreatment : Language -> NominalDate -> AcuteIllnessEncounterId -> ( PersonId, AcuteIllnessMeasurements ) -> OngoingTreatmentData -> List (Html Msg)
viewAcuteIllnessOngoingTreatment language currentDate id ( personId, measurements ) data =
    let
        activity =
            AcuteIllnessOngoingTreatment

        tasks =
            [ OngoingTreatmentReview ]

        viewTask task =
            let
                ( iconClass, isCompleted ) =
                    case task of
                        OngoingTreatmentReview ->
                            ( "treatment-review"
                            , isJust measurements.treatmentReview
                            )

                isActive =
                    task == data.activeTask

                attributes =
                    classList [ ( "link-section", True ), ( "active", isActive ), ( "completed", not isActive && isCompleted ) ]
                        :: (if isActive then
                                []

                            else
                                [ onClick <| SetActiveOngoingTreatmentTask task ]
                           )
            in
            div [ class "column" ]
                [ a attributes
                    [ span [ class <| "icon-activity-task icon-" ++ iconClass ] []
                    , text <| translate language (Translate.OngoingTreatmentTask task)
                    ]
                ]

        tasksCompletedFromTotalDict =
            tasks
                |> List.map
                    (\task ->
                        ( task, ongoingTreatmentTasksCompletedFromTotal measurements data task )
                    )
                |> Dict.fromList

        ( tasksCompleted, totalTasks ) =
            Dict.get data.activeTask tasksCompletedFromTotalDict
                |> Maybe.withDefault ( 0, 0 )

        viewForm =
            case data.activeTask of
                OngoingTreatmentReview ->
                    measurements.treatmentOngoing
                        |> Maybe.map (Tuple.second >> .value)
                        |> ongoingTreatmentReviewFormWithDefault data.treatmentReviewForm
                        |> viewOngoingTreatmentReviewForm language currentDate SetTotalMissedDoses measurements

        actions =
            let
                saveMsg =
                    case data.activeTask of
                        OngoingTreatmentReview ->
                            SaveOngoingTreatmentReview personId measurements.treatmentOngoing
            in
            div [ class "actions treatment-ongoing" ]
                [ button
                    [ classList [ ( "ui fluid primary button", True ), ( "disabled", tasksCompleted /= totalTasks ) ]
                    , onClick saveMsg
                    ]
                    [ text <| translate language Translate.Save ]
                ]
    in
    [ div [ class "ui task segment blue", Html.Attributes.id tasksBarId ]
        [ div [ class "ui three column grid" ] <|
            List.map viewTask tasks
        ]
    , div [ class "tasks-count" ] [ text <| translate language <| Translate.TasksCompleted tasksCompleted totalTasks ]
    , div [ class "ui full segment" ]
        [ div [ class "full content" ]
            [ viewForm
            , actions
            ]
        ]
    ]


viewOngoingTreatmentReviewForm : Language -> NominalDate -> (String -> Msg) -> AcuteIllnessMeasurements -> OngoingTreatmentReviewForm -> Html Msg
viewOngoingTreatmentReviewForm language currentDate setMissedDosesMsg measurements form =
    let
        takenAsPrescribedUpdateFunc value form_ =
            if value then
                { form_ | takenAsPrescribed = Just True, reasonForNotTaking = Nothing, reasonForNotTakingDirty = True }

            else
                { form_ | takenAsPrescribed = Just False }

        missedDosesUpdateFunc value form_ =
            if value then
                { form_ | missedDoses = Just True }

            else
                { form_ | missedDoses = Just False, totalMissedDoses = Nothing, totalMissedDosesDirty = True }

        feelingBetterUpdateFunc value form_ =
            { form_ | feelingBetter = Just value }

        sideEffectsUpdateFunc value form_ =
            if value then
                { form_ | sideEffects = Just value }

            else
                { form_ | sideEffects = Just value, adverseEvents = Nothing, adverseEventsDirty = True }

        takenAsPrescribedSection =
            let
                takenAsPrescribed =
                    form.takenAsPrescribed
                        |> Maybe.withDefault True

                reasonForNotTakingInput =
                    if not takenAsPrescribed then
                        [ div [ class "ui grid" ]
                            [ div [ class "one wide column" ] []
                            , div [ class "fifteen wide column" ]
                                [ viewQuestionLabel language Translate.WhyNot ]
                            ]
                        , viewCheckBoxSelectInput language
                            [ NotTakingAdverseEvent, NotTakingNoMoney ]
                            [ NotTakingMemoryProblems, NotTakingOther ]
                            form.reasonForNotTaking
                            SetReasonForNotTaking
                            Translate.ReasonForNotTaking
                        ]

                    else
                        []
            in
            [ viewQuestionLabel language Translate.MedicationTakenAsPrescribedQuestion
            , viewBoolInput
                language
                form.takenAsPrescribed
                (SetOngoingTreatmentReviewBoolInput takenAsPrescribedUpdateFunc)
                "taken-as-prescribed"
                Nothing
            ]
                ++ reasonForNotTakingInput

        missedDosesSection =
            let
                missedDoses =
                    form.missedDoses
                        |> Maybe.withDefault False

                totalMissedDosesInput =
                    if missedDoses then
                        let
                            missedDosesInput =
                                option
                                    [ value ""
                                    , selected (form.totalMissedDoses == Nothing)
                                    ]
                                    [ text "" ]
                                    :: (List.repeat 22 ""
                                            |> List.indexedMap
                                                (\index _ ->
                                                    let
                                                        indexAsString =
                                                            String.fromInt index
                                                    in
                                                    option
                                                        [ value indexAsString
                                                        , selected (form.totalMissedDoses == Just index)
                                                        ]
                                                        [ text indexAsString ]
                                                )
                                       )
                                    |> select [ onInput setMissedDosesMsg ]
                        in
                        [ div [ class "ui grid" ]
                            [ div [ class "one wide column" ] []
                            , div [ class "four wide column" ]
                                [ viewQuestionLabel language Translate.HowManyDoses ]
                            , div [ class "four wide column" ]
                                [ missedDosesInput ]
                            ]
                        ]

                    else
                        []
            in
            [ viewQuestionLabel language Translate.MedicationDosesMissedQuestion
            , viewBoolInput
                language
                form.missedDoses
                (SetOngoingTreatmentReviewBoolInput missedDosesUpdateFunc)
                "missed-doses"
                Nothing
            ]
                ++ totalMissedDosesInput

        sideEffectsSection =
            let
                sideEffects =
                    form.sideEffects
                        |> Maybe.withDefault False

                adverseEventsInput =
                    if sideEffects then
                        [ div [ class "ui grid" ]
                            [ div [ class "one wide column" ] []
                            , div [ class "fifteen wide column" ]
                                [ viewQuestionLabel language Translate.AcuteIllnessAdverseEventKindsQuestion ]
                            ]
                        , viewCheckBoxMultipleSelectInput language
                            [ AdverseEventRashOrItching
                            , AdverseEventFever
                            , AdverseEventDiarrhea
                            ]
                            [ AdverseEventVomiting
                            , AdverseEventFatigue
                            , AdverseEventOther
                            ]
                            (form.adverseEvents |> Maybe.withDefault [])
                            Nothing
                            SetAdverseEvent
                            Translate.AcuteIllnessAdverseEvent
                        ]

                    else
                        []
            in
            [ viewQuestionLabel language Translate.MedicationCausesSideEffectsQuestion
            , viewBoolInput
                language
                form.sideEffects
                (SetOngoingTreatmentReviewBoolInput sideEffectsUpdateFunc)
                "side-effects"
                Nothing
            ]
                ++ adverseEventsInput
    in
    takenAsPrescribedSection
        ++ missedDosesSection
        ++ [ viewQuestionLabel language Translate.MedicationFeelBetterAfterTakingQuestion
           , viewBoolInput
                language
                form.feelingBetter
                (SetOngoingTreatmentReviewBoolInput feelingBetterUpdateFunc)
                "feeling-better"
                Nothing
           ]
        ++ sideEffectsSection
        |> div [ class "ui form ongoing-treatment-review" ]


viewAcuteIllnessDangerSigns : Language -> NominalDate -> AcuteIllnessEncounterId -> ( PersonId, AcuteIllnessMeasurements ) -> DangerSignsData -> List (Html Msg)
viewAcuteIllnessDangerSigns language currentDate id ( personId, measurements ) data =
    let
        activity =
            AcuteIllnessDangerSigns

        tasks =
            [ ReviewDangerSigns ]

        viewTask task =
            let
                ( iconClass, isCompleted ) =
                    case task of
                        ReviewDangerSigns ->
                            ( "danger-signs"
                            , isJust measurements.dangerSigns
                            )

                isActive =
                    task == data.activeTask

                attributes =
                    classList [ ( "link-section", True ), ( "active", isActive ), ( "completed", not isActive && isCompleted ) ]
                        :: (if isActive then
                                []

                            else
                                [ onClick <| SetActiveDangerSignsTask task ]
                           )
            in
            div [ class "column" ]
                [ a attributes
                    [ span [ class <| "icon-activity-task icon-" ++ iconClass ] []
                    , text <| translate language (Translate.DangerSignsTask task)
                    ]
                ]

        tasksCompletedFromTotalDict =
            tasks
                |> List.map
                    (\task ->
                        ( task, dangerSignsTasksCompletedFromTotal measurements data task )
                    )
                |> Dict.fromList

        ( tasksCompleted, totalTasks ) =
            Dict.get data.activeTask tasksCompletedFromTotalDict
                |> Maybe.withDefault ( 0, 0 )

        viewForm =
            case data.activeTask of
                ReviewDangerSigns ->
                    measurements.dangerSigns
                        |> Maybe.map (Tuple.second >> .value)
                        |> reviewDangerSignsFormWithDefault data.reviewDangerSignsForm
                        |> viewReviewDangerSignsForm language currentDate measurements

        actions =
            let
                saveMsg =
                    case data.activeTask of
                        ReviewDangerSigns ->
                            SaveReviewDangerSigns personId measurements.dangerSigns
            in
            div [ class "actions treatment-ongoing" ]
                [ button
                    [ classList [ ( "ui fluid primary button", True ), ( "disabled", tasksCompleted /= totalTasks ) ]
                    , onClick saveMsg
                    ]
                    [ text <| translate language Translate.Save ]
                ]
    in
    [ div [ class "ui task segment blue", Html.Attributes.id tasksBarId ]
        [ div [ class "ui three column grid" ] <|
            List.map viewTask tasks
        ]
    , div [ class "tasks-count" ] [ text <| translate language <| Translate.TasksCompleted tasksCompleted totalTasks ]
    , div [ class "ui full segment" ]
        [ div [ class "full content" ]
            [ viewForm
            , actions
            ]
        ]
    ]


viewReviewDangerSignsForm : Language -> NominalDate -> AcuteIllnessMeasurements -> ReviewDangerSignsForm -> Html Msg
viewReviewDangerSignsForm language currentDate measurements form =
    div [ class "ui form ongoing-treatment-review" ]
        [ viewQuestionLabel language Translate.ConditionImprovingQuestion
        , viewBoolInput
            language
            form.conditionImproving
            SetConditionImproving
            "conditionImproving"
            Nothing
        , viewQuestionLabel language Translate.HaveAnyOfTheFollowingQuestion
        , viewCustomLabel language Translate.CheckAllThatApply "." "helper"
        , viewCheckBoxMultipleSelectInput language
            [ DangerSignUnableDrinkSuck
            , DangerSignVomiting
            , DangerSignConvulsions
            , DangerSignLethargyUnconsciousness
            , DangerSignRespiratoryDistress
            , DangerSignSpontaneousBleeding
            , DangerSignBloodyDiarrhea
            , DangerSignNewSkinRash
            , NoAcuteIllnessDangerSign
            ]
            []
            (form.symptoms |> Maybe.withDefault [])
            Nothing
            SetDangerSign
            Translate.AcuteIllnessDangerSign
        ]


viewHealthEducationForm : Language -> NominalDate -> Maybe AcuteIllnessDiagnosis -> HealthEducationForm -> Html Msg
viewHealthEducationForm language currentDate maybeDiagnosis form =
    let
        healthEducationSection =
            let
                providedHealthEducation =
                    form.educationForDiagnosis
                        |> Maybe.withDefault True

                reasonForNotProvidingHealthEducation =
                    if not providedHealthEducation then
                        [ viewQuestionLabel language Translate.WhyNot
                        , viewCheckBoxSelectInput language
                            [ PatientNeedsEmergencyReferral
                            , ReceivedEmergencyCase
                            , LackOfAppropriateEducationUserGuide
                            , PatientRefused
                            ]
                            []
                            form.reasonForNotProvidingHealthEducation
                            SetReasonForNotProvidingHealthEducation
                            Translate.ReasonForNotProvidingHealthEducation
                        ]

                    else
                        []
            in
            maybeDiagnosis
                |> Maybe.map
                    (\diagnosis ->
                        [ div [ class "label" ]
                            [ text <| translate language Translate.ProvidedPreventionEducationQuestion
                            , text " "
                            , text <| translate language <| Translate.AcuteIllnessDiagnosis diagnosis
                            , text "?"
                            , viewBoolInput
                                language
                                form.educationForDiagnosis
                                SetProvidedEducationForDiagnosis
                                "education-for-diagnosis"
                                Nothing
                            ]
                        ]
                            ++ reasonForNotProvidingHealthEducation
                    )
                |> Maybe.withDefault [ emptyNode ]
    in
    maybeDiagnosis
        |> Maybe.map
            (\diagnosis ->
                div [ class "ui form health-education" ] <|
                    [ h2 [] [ text <| translate language Translate.ActionsToTake ++ ":" ]
                    , div [ class "instructions" ]
                        [ viewHealthEducationLabel language Translate.ProvideHealthEducation (Translate.AcuteIllnessDiagnosis diagnosis) "icon-open-book" Nothing
                        ]
                    ]
                        ++ healthEducationSection
            )
        |> Maybe.withDefault emptyNode


viewHealthEducationLabel : Language -> TranslationId -> TranslationId -> String -> Maybe NominalDate -> Html any
viewHealthEducationLabel language actionTranslationId diagnosisTranslationId iconClass maybeDate =
    let
        message =
            div [] <|
                [ text <| translate language actionTranslationId
                , text " "
                , span [] [ text <| translate language diagnosisTranslationId ]
                ]
                    ++ renderDatePart language maybeDate
                    ++ [ text "." ]
    in
    div [ class "header icon-label" ] <|
        [ i [ class iconClass ] []
        , message
        ]



-- HELPER FUNCTIONS


renderDatePart : Language -> Maybe NominalDate -> List (Html any)
renderDatePart language maybeDate =
    maybeDate
        |> Maybe.map (\date -> [ span [ class "date" ] [ text <| " (" ++ renderDate language date ++ ")" ] ])
        |> Maybe.withDefault []<|MERGE_RESOLUTION|>--- conflicted
+++ resolved
@@ -1,12 +1,4 @@
 module Pages.AcuteIllnessActivity.View exposing
-<<<<<<< HEAD
-    ( view
-    , viewAdministeredMedicationLabel
-    , viewHCRecommendation
-    , viewOralSolutionPrescription
-    , viewSendToHCActionLabel
-    , viewSendToHCForm
-=======
     ( renderDatePart
     , view
     , viewActionTakenLabel
@@ -14,7 +6,7 @@
     , viewHCRecommendation
     , viewHealthEducationLabel
     , viewOralSolutionPrescription
->>>>>>> f01ef701
+    , viewSendToHCForm
     , viewTabletsPrescription
     )
 
