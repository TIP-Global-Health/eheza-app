--- conflicted
+++ resolved
@@ -30,11 +30,7 @@
 import Date
 import EverySet exposing (EverySet)
 import Gizra.Html exposing (emptyNode)
-<<<<<<< HEAD
 import Gizra.NominalDate exposing (NominalDate, diffMonths)
-=======
-import Gizra.NominalDate exposing (NominalDate)
->>>>>>> 868a290d
 import Html exposing (..)
 import Html.Attributes exposing (..)
 import Html.Events exposing (..)
