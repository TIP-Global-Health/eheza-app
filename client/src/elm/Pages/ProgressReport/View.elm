module Pages.ProgressReport.View exposing (view)

import Activity.Model exposing (Activity(..), ChildActivity(..))
import Backend.Entities exposing (..)
import Backend.Measurement.Model exposing (ChildMeasurementList, Height, HeightInCm(..), MuacInCm(..), MuacIndication(..), PhotoUrl(..), Weight, WeightInKg(..))
import Backend.Measurement.Utils exposing (currentValue, currentValueWithId, mapMeasurementData, muacIndication)
import Backend.Model exposing (ModelIndexedDb)
import Backend.Person.Model exposing (Gender(..), Person)
import Backend.PmtctParticipant.Model exposing (AdultActivities(..))
import Backend.Session.Model exposing (EditableSession, Session)
import Backend.Session.Utils exposing (getChild, getChildHistoricalMeasurements, getChildMeasurementData, getMother, getMyMother)
<<<<<<< HEAD
import EveryDict
import EveryDictList exposing (EveryDictList)
=======
import Date.Extra
>>>>>>> 124c8b69
import EverySet
import Gizra.Html exposing (emptyNode)
import Gizra.NominalDate exposing (toLocalDateTime)
import Html exposing (..)
import Html.Attributes exposing (..)
import Html.Events exposing (..)
import Lazy exposing (force)
import List.Extra exposing (greedyGroupsOf)
import Maybe.Extra
import Pages.Page exposing (Page(..), SessionPage(..), UserPage(..))
import Pages.PageNotFound.View
import Pages.Session.Model
import RemoteData exposing (RemoteData(..))
import Translate exposing (Language, translate)
import Utils.Html exposing (thumbnailImage)
import Utils.NominalDate exposing (Days(..), Months(..), diffDays, diffMonths, renderAgeMonthsDays, renderAgeMonthsDaysAbbrev, renderAgeMonthsDaysHtml, renderDate)
import Utils.WebData exposing (viewWebData)
import ZScore.Model exposing (Centimetres(..), Kilograms(..), Length(..), ZScore)
import ZScore.Utils exposing (zScoreLengthHeightForAge, zScoreWeightForAge)
import ZScore.View


view : Language -> ZScore.Model.Model -> PersonId -> ( SessionId, EditableSession ) -> ModelIndexedDb -> Html Pages.Session.Model.Msg
view language zscores childId ( sessionId, session ) db =
    case getChild childId session.offlineSession of
        Just child ->
            let
                childMeasurements =
                    EveryDict.get childId db.childMeasurements
                        |> Maybe.withDefault NotAsked

                expectedSessions =
                    EveryDict.get childId db.expectedSessions
                        |> Maybe.withDefault NotAsked
            in
            viewWebData language
                (viewFoundChild language zscores ( childId, child ) ( sessionId, session ))
                identity
                (RemoteData.append expectedSessions childMeasurements)

        Nothing ->
            let
                participantsPage =
                    ParticipantsPage
                        |> SessionPage sessionId
                        |> UserPage
            in
            ProgressReportPage childId
                |> SessionPage sessionId
                |> UserPage
                |> Pages.PageNotFound.View.viewPage language (Pages.Session.Model.SetActivePage participantsPage)


{-| This function is more complex than one would like ... when reviewing the
data model in future, it might be nice to take this function into account.
-}
viewFoundChild : Language -> ZScore.Model.Model -> ( PersonId, Person ) -> ( SessionId, EditableSession ) -> ( EveryDictList SessionId Session, ChildMeasurementList ) -> Html Pages.Session.Model.Msg
viewFoundChild language zscores ( childId, child ) ( sessionId, session ) ( expectedSessions, historical ) =
    let
        backIcon =
            a
                [ class "icon-back"
                , ChildPage childId
                    |> SessionPage sessionId
                    |> UserPage
                    |> Pages.Session.Model.SetActivePage
                    |> onClick
                ]
                []

        title =
            h1
                [ class "ui report header" ]
                [ text <| translate language Translate.ParticipantSummary ]

        -- We use the date of the last session that actually had a measurement.
        -- If there are no measurements, we use the date for the current
        -- session.
        dateOfLastAssessment =
            lastSessionWithMeasurement
                |> Maybe.map (\( _, last ) -> last.startDate)
                |> Maybe.withDefault session.offlineSession.session.startDate

        subtitle =
            p
                [ class "date" ]
                [ text <| translate language Translate.DateOfLastAssessment
                , text ": "
                , text <| renderDate language dateOfLastAssessment
                ]

        maybeMother =
            getMyMother childId session.offlineSession
                |> Maybe.map Tuple.second

        relationText =
            EveryDict.get childId session.offlineSession.participants.byChildId
                |> Maybe.withDefault []
                |> List.head
                |> Maybe.map
                    (\participant ->
                        case participant.adultActivities of
                            MotherActivities ->
                                Translate.ChildOf

                            CaregiverActivities ->
                                Translate.TakenCareOfBy
                    )
                |> Maybe.withDefault Translate.ChildOf

        childInfo =
            div
                [ class "ui report unstackable items" ]
                [ div
                    [ class "item" ]
                    [ div
                        [ class "ui image" ]
                        [ thumbnailImage "child" child.avatarUrl child.name 152 152
                        ]
                    , div
                        [ class "content" ]
                        [ h2
                            [ class "ui header" ]
                            [ text child.name ]
                        , p []
                            [ child.birthDate
                                |> Maybe.map
                                    (\birthDate ->
                                        [ text <| renderAgeMonthsDays language birthDate dateOfLastAssessment
                                        , text " "
                                        , text <| translate language Translate.Old
                                        , text " "
                                        ]
                                    )
                                |> Maybe.withDefault []
                                |> span []
                            , strong [] [ text <| translate language (Translate.Gender child.gender) ]
                            ]
                        , p []
                            [ text <| translate language Translate.Born
                            , text " "
                            , strong []
                                [ child.birthDate
                                    |> Maybe.map (renderDate language)
                                    |> Maybe.withDefault (translate language Translate.NotAvailable)
                                    |> text
                                ]
                            , br [] []
                            , text <| translate language relationText
                            , text " "
                            , strong []
                                [ maybeMother
                                    |> Maybe.map .name
                                    |> Maybe.withDefault (translate language Translate.Unknown)
                                    |> text
                                ]
                            ]
                        ]
                    ]
                ]

        -- We're using the current value from the current session here, at
        -- least for now. So, we're ignoring any later sessions (normally,
        -- there wouldn't be any), and we're just leaving it blank if it wasn't
        -- entered in this session (rather than looking back to a previous
        -- session when it was entered).
        --
        -- See <https://github.com/Gizra/ihangane/issues/382#issuecomment-353273873>
        nutritionSigns =
            table
                [ class "ui celled table" ]
                [ thead []
                    [ tr []
                        [ th
                            [ class "uppercase" ]
                            [ text <| translate language Translate.AgeWord ]
                        , th
                            [ class "last" ]
                            [ child.birthDate
                                |> Maybe.map (\birthDate -> renderAgeMonthsDaysAbbrev language birthDate session.offlineSession.session.startDate)
                                |> Maybe.withDefault ""
                                |> text
                            ]
                        ]
                    ]
                , tbody []
                    [ tr []
                        [ td
                            [ class "first" ]
                            [ ChildActivity NutritionSigns
                                |> Translate.ActivityProgressReport
                                |> translate language
                                |> text
                            ]
                        , current
                            |> force
                            |> mapMeasurementData .nutrition
                            |> currentValue
                            |> Maybe.map .value
                            |> Maybe.withDefault EverySet.empty
                            |> EverySet.toList
                            |> List.map (translate language << Translate.ChildNutritionSignReport)
                            |> String.join ", "
                            |> text
                            |> List.singleton
                            |> td []
                        ]
                    ]
                ]

        -- Do we have any kind of measurement for the child for the specified session?
        hasMeasurement ( id, _ ) =
            EveryDict.member id heightValuesBySession
                || EveryDict.member id muacValuesBySession
                || EveryDict.member id weightValuesBySession
                || EveryDict.member id nutritionValuesBySession
                || EveryDict.member id photoValuesBySession

        -- What's the last session for which we have some measurement?
        lastSessionWithMeasurement =
            expectedSessions
                |> EveryDictList.toList
                |> List.reverse
                |> List.Extra.find hasMeasurement

        sessionsSortFunc ( k1, v1 ) ( k2, v2 ) =
            let
                d1 =
                    toLocalDateTime v1.startDate 0 0 0 0

                d2 =
                    toLocalDateTime v2.startDate 0 0 0 0
            in
            Date.Extra.compare d1 d2

        heightWeightMuacTable =
            expectedSessions
<<<<<<< HEAD
                |> EveryDictList.toList
                |> greedyGroupsOf 12
=======
                |> AllDictList.toList
                |> List.sortWith sessionsSortFunc
                |> List.reverse
                |> greedyGroupsOf 6
>>>>>>> 124c8b69
                |> List.map
                    (\groupOfSix ->
                        let
                            ages =
                                groupOfSix
                                    |> List.map
                                        (\( id, columnSession ) ->
                                            child.birthDate
                                                |> Maybe.map (\birthDate -> renderAgeMonthsDaysHtml language birthDate columnSession.startDate)
                                                |> Maybe.withDefault []
                                                |> th
                                                    [ classList
                                                        [ ( "center", True )
                                                        , ( "bottom", True )
                                                        , ( "aligned", True )
                                                        , ( "last", id == sessionId )
                                                        , ( "date-header", True )
                                                        ]
                                                    ]
                                        )
                                    |> (::) ageCell
                                    |> tr []

                            heights =
                                groupOfSix
                                    |> List.map
                                        (\( id, _ ) ->
                                            EveryDict.get id heightValuesBySession
                                                |> Maybe.map viewHeightWithIndication
                                                |> Maybe.withDefault (text "--")
                                                |> List.singleton
                                                |> td [ class "center aligned" ]
                                        )
                                    |> (::) heightCell
                                    |> tr []

                            muacs =
                                groupOfSix
                                    |> List.map
                                        (\( id, _ ) ->
                                            EveryDict.get id muacValuesBySession
                                                |> Maybe.map .value
                                                |> Maybe.map
                                                    (\((MuacInCm cm) as muac) ->
                                                        span
                                                            [ class <| classForIndication <| muacIndicationToIndication <| muacIndication muac ]
                                                            [ text <| toString cm ++ translate language Translate.CentimeterShorthand ]
                                                    )
                                                |> Maybe.withDefault (text "--")
                                                |> List.singleton
                                                |> td [ class "center aligned" ]
                                        )
                                    |> (::) muacCell
                                    |> tr []

                            viewHeightWithIndication height =
                                let
                                    cm =
                                        case height.value of
                                            HeightInCm cms ->
                                                cms

                                    maybeAgeInDays =
                                        Maybe.map (\birthDate -> diffDays birthDate height.dateMeasured) child.birthDate

                                    indication =
                                        maybeAgeInDays
                                            |> Maybe.andThen
                                                (\ageInDays ->
                                                    zScoreLengthHeightForAge zscores ageInDays child.gender (Centimetres cm)
                                                        |> Maybe.map (class << classForIndication << zScoreToIndication)
                                                )
                                            |> Maybe.Extra.toList

                                    value =
                                        toString cm ++ translate language Translate.CentimeterShorthand
                                in
                                span indication [ text value ]

                            viewWeightWithIndication weight =
                                let
                                    kg =
                                        case weight.value of
                                            WeightInKg kilos ->
                                                kilos

                                    maybeAgeInDays =
                                        Maybe.map (\birthDate -> diffDays birthDate weight.dateMeasured) child.birthDate

                                    indication =
                                        maybeAgeInDays
                                            |> Maybe.andThen
                                                (\ageInDays ->
                                                    zScoreWeightForAge zscores ageInDays child.gender (Kilograms kg)
                                                        |> Maybe.map (class << classForIndication << zScoreToIndication)
                                                )
                                            |> Maybe.Extra.toList

                                    value =
                                        toString kg ++ translate language Translate.KilogramShorthand
                                in
                                span indication [ text value ]

                            weights =
                                groupOfSix
                                    |> List.map
                                        (\( id, _ ) ->
                                            EveryDict.get id weightValuesBySession
                                                |> Maybe.map viewWeightWithIndication
                                                |> Maybe.withDefault (text "--")
                                                |> List.singleton
                                                |> td [ class "center aligned" ]
                                        )
                                    |> (::) weightCell
                                    |> tr []
                        in
                        [ ages
                        , heights
                        , weights
                        , muacs
                        ]
                    )
                |> List.concat
                |> tbody []
                |> List.singleton
                |> table [ class "ui collapsing celled table" ]

        ageCell =
            th
                [ class "uppercase" ]
                [ text <| translate language Translate.AgeWord ]

        heightCell =
            td
                [ class "first" ]
                [ text <| translate language (Translate.ActivityProgressReport (ChildActivity Height)) ]

        weightCell =
            td
                [ class "first" ]
                [ text <| translate language (Translate.ActivityProgressReport (ChildActivity Weight)) ]

        muacCell =
            td
                [ class "first" ]
                [ text <| translate language (Translate.ActivityProgressReport (ChildActivity Muac)) ]

        viewPhotoUrl (PhotoUrl url) =
            div
                [ class "image" ]
                [ img [ src url ] [] ]

        photos =
            photoValues
                |> List.map
                    (\photo ->
                        div
                            [ class "report card" ]
                            [ div
                                [ class "content" ]
                                [ child.birthDate
                                    |> Maybe.map (\birthDate -> text <| renderAgeMonthsDays language birthDate photo.dateMeasured)
                                    |> Maybe.withDefault emptyNode
                                ]
                            , viewPhotoUrl photo.value
                            ]
                    )
                |> div [ class "ui five report cards" ]

        ( heightForAge, weightForAge, weightForHeight ) =
            case child.gender of
                Male ->
                    ( ZScore.View.viewHeightForAgeBoys
                    , ZScore.View.viewWeightForAgeBoys
                    , ZScore.View.viewWeightForHeightBoys
                    )

                Female ->
                    ( ZScore.View.viewHeightForAgeGirls
                    , ZScore.View.viewWeightForAgeGirls
                    , ZScore.View.viewWeightForHeightGirls
                    )

        current =
            getChildMeasurementData childId session

        -- This includes any edits that have been saved locally, but not as-you=type
        -- in the UI before you hit "Save" or "Update".
        getValues func =
            EveryDictList.values (func historical)

        heightValues =
            getValues .heights

        weightValues =
            getValues .weights

        muacValues =
            getValues .muacs

        photoValues =
            getValues .photos

        nutritionValues =
            getValues .nutritions

        indexBySession values =
            values
                |> List.filterMap
                    (\value ->
                        case value.encounterId of
                            Just id ->
                                Just ( id, value )

                            Nothing ->
                                Nothing
                    )
                |> EveryDict.fromList

        heightValuesBySession =
            indexBySession heightValues

        muacValuesBySession =
            indexBySession muacValues

        weightValuesBySession =
            indexBySession weightValues

        nutritionValuesBySession =
            indexBySession nutritionValues

        photoValuesBySession =
            indexBySession photoValues

        heightForAgeData =
            List.filterMap (chartHeightForAge child) heightValues

        weightForAgeData =
            List.filterMap (chartWeightForAge child) weightValues

        weightForHeightData =
            List.filterMap (chartWeightForHeight heightValues) weightValues

        charts =
            div
                [ class "image-report" ]
                [ ZScore.View.viewMarkers
                , heightForAge language zscores heightForAgeData
                , weightForAge language zscores weightForAgeData
                , weightForHeight language zscores weightForHeightData
                ]
    in
    div [ class "page-report" ]
        [ div
            [ class "wrap-report" ]
            [ backIcon
            , title
            , subtitle
            , childInfo
            , nutritionSigns
            , heightWeightMuacTable
            , photos
            , charts
            ]
        ]


type Indication
    = Negative
    | Warning
    | Positive


classForIndication : Indication -> String
classForIndication indication =
    case indication of
        Negative ->
            "negative"

        Warning ->
            "warning"

        Positive ->
            "positive"


muacIndicationToIndication : MuacIndication -> Indication
muacIndicationToIndication muacIndication =
    case muacIndication of
        MuacRed ->
            Negative

        MuacYellow ->
            Warning

        MuacGreen ->
            Positive


zScoreToIndication : ZScore -> Indication
zScoreToIndication zScore =
    if zScore <= -3 then
        Negative

    else if zScore <= -2 then
        Warning

    else
        Positive


chartHeightForAge : Person -> Height -> Maybe ( Days, Centimetres )
chartHeightForAge child height =
    child.birthDate
        |> Maybe.map
            (\birthDate ->
                ( diffDays birthDate height.dateMeasured
                  -- I suppose one could avoid this little transformation
                  -- by unifiying the two tags.
                , case height.value of
                    HeightInCm cm ->
                        Centimetres cm
                )
            )


chartWeightForAge : Person -> Weight -> Maybe ( Days, Kilograms )
chartWeightForAge child weight =
    child.birthDate
        |> Maybe.map
            (\birthDate ->
                ( diffDays birthDate weight.dateMeasured
                  -- I suppose one could avoid this little transformation
                  -- by unifiying the two tags.
                , case weight.value of
                    WeightInKg cm ->
                        Kilograms cm
                )
            )


chartWeightForHeight : List Height -> Weight -> Maybe ( Length, Kilograms )
chartWeightForHeight heights weight =
    -- For each weight, we try to find a height with a matching sessionID.
    -- Eventually, we shouild take age into account to distingiush height
    -- and length.
    heights
        |> List.Extra.find (\height -> height.encounterId == weight.encounterId)
        |> Maybe.map
            (\height ->
                ( case height.value of
                    HeightInCm cm ->
                        Length cm
                , case weight.value of
                    WeightInKg kg ->
                        Kilograms kg
                )
            )<|MERGE_RESOLUTION|>--- conflicted
+++ resolved
@@ -9,12 +9,9 @@
 import Backend.PmtctParticipant.Model exposing (AdultActivities(..))
 import Backend.Session.Model exposing (EditableSession, Session)
 import Backend.Session.Utils exposing (getChild, getChildHistoricalMeasurements, getChildMeasurementData, getMother, getMyMother)
-<<<<<<< HEAD
 import EveryDict
 import EveryDictList exposing (EveryDictList)
-=======
 import Date.Extra
->>>>>>> 124c8b69
 import EverySet
 import Gizra.Html exposing (emptyNode)
 import Gizra.NominalDate exposing (toLocalDateTime)
@@ -252,15 +249,10 @@
 
         heightWeightMuacTable =
             expectedSessions
-<<<<<<< HEAD
                 |> EveryDictList.toList
-                |> greedyGroupsOf 12
-=======
-                |> AllDictList.toList
                 |> List.sortWith sessionsSortFunc
                 |> List.reverse
                 |> greedyGroupsOf 6
->>>>>>> 124c8b69
                 |> List.map
                     (\groupOfSix ->
                         let
