--- conflicted
+++ resolved
@@ -3,13 +3,8 @@
 import Activity.Model exposing (Activity(..), ChildActivity(..))
 import AssocList as Dict exposing (Dict)
 import Backend.Entities exposing (..)
-<<<<<<< HEAD
-import Backend.Measurement.Model exposing (ChildMeasurementList, ChildNutritionSign(..), Height, HeightInCm(..), MuacInCm(..), MuacIndication(..), PhotoUrl(..), Weight, WeightInKg(..))
-import Backend.Measurement.Utils exposing (currentValue, mapMeasurementData, muacIndication)
-=======
 import Backend.Measurement.Model exposing (..)
 import Backend.Measurement.Utils exposing (currentValue, currentValueWithId, mapMeasurementData, muacIndication)
->>>>>>> 30add92d
 import Backend.Model exposing (ModelIndexedDb)
 import Backend.NutritionEncounter.Utils exposing (generatePreviousMeasurementsForChild)
 import Backend.Person.Model exposing (Gender(..), Person)
@@ -102,11 +97,7 @@
                         |> Pages.Session.Model.SetActivePage
             in
             viewWebData language
-<<<<<<< HEAD
-                (viewFoundChild language currentDate zscores ( childId, child ) ( sessionId, session ))
-=======
                 (viewFoundChild language zscores ( childId, child ) individualChildMeasurements mother relation currentNutritionSigns defaultLastAssessmentDate goBackAction)
->>>>>>> 30add92d
                 identity
                 (RemoteData.append expectedSessions childMeasurements)
 
@@ -123,13 +114,6 @@
                 |> Pages.PageNotFound.View.viewPage language (Pages.Session.Model.SetActivePage participantsPage)
 
 
-<<<<<<< HEAD
-{-| This function is more complex than one would like ... when reviewing the
-data model in future, it might be nice to take this function into account.
--}
-viewFoundChild : Language -> NominalDate -> ZScore.Model.Model -> ( PersonId, Person ) -> ( SessionId, EditableSession ) -> ( Dict SessionId Session, ChildMeasurementList ) -> Html Pages.Session.Model.Msg
-viewFoundChild language currentDate zscores ( childId, child ) ( sessionId, session ) ( expectedSessions, historical ) =
-=======
 viewFoundChild :
     Language
     -> ZScore.Model.Model
@@ -143,7 +127,6 @@
     -> ( Dict SessionId Session, ChildMeasurementList )
     -> Html msg
 viewFoundChild language zscores ( childId, child ) individualChildMeasurements maybeMother relation signs defaultLastAssessmentDate goBackAction ( expected, historical ) =
->>>>>>> 30add92d
     let
         -- GROUP CONTEXT.
         expectedSessions =
@@ -750,8 +733,7 @@
             )
 
 
-<<<<<<< HEAD
-chartHeightForAgeMonths : Person -> Height -> Maybe ( Months, Centimetres )
+chartHeightForAgeMonths : Person -> { dateMeasured : NominalDate, encounterId : String, value : HeightInCm } -> Maybe ( Months, Centimetres )
 chartHeightForAgeMonths child height =
     child.birthDate
         |> Maybe.map
@@ -766,10 +748,7 @@
             )
 
 
-chartWeightForAge : Person -> Weight -> Maybe ( Days, Kilograms )
-=======
 chartWeightForAge : Person -> { dateMeasured : NominalDate, encounterId : String, value : WeightInKg } -> Maybe ( Days, Kilograms )
->>>>>>> 30add92d
 chartWeightForAge child weight =
     child.birthDate
         |> Maybe.map
@@ -784,8 +763,7 @@
             )
 
 
-<<<<<<< HEAD
-chartWeightForAgeMonths : Person -> Weight -> Maybe ( Months, Kilograms )
+chartWeightForAgeMonths : Person -> { dateMeasured : NominalDate, encounterId : String, value : WeightInKg } -> Maybe ( Months, Kilograms )
 chartWeightForAgeMonths child weight =
     child.birthDate
         |> Maybe.map
@@ -800,15 +778,11 @@
             )
 
 
-chartWeightForLength : List Height -> Weight -> Maybe ( Length, Kilograms )
-chartWeightForLength heights weight =
-=======
 chartWeightForHeight :
     List { dateMeasured : NominalDate, encounterId : String, value : HeightInCm }
     -> { dateMeasured : NominalDate, encounterId : String, value : WeightInKg }
     -> Maybe ( Length, Kilograms )
 chartWeightForHeight heights weight =
->>>>>>> 30add92d
     -- For each weight, we try to find a height with a matching sessionID.
     -- Eventually, we shouild take age into account to distingiush height
     -- and length.
@@ -824,22 +798,3 @@
                         Kilograms kg
                 )
             )
-
-
-chartWeightForHeight : List Height -> Weight -> Maybe ( ZScore.Model.Height, Kilograms )
-chartWeightForHeight heights weight =
-    -- For each weight, we try to find a height with a matching sessionID.
-    -- Eventually, we shouild take age into account to distingiush height
-    -- and length.
-    heights
-        |> List.Extra.find (\height -> height.encounterId == weight.encounterId)
-        |> Maybe.map
-            (\height ->
-                ( case height.value of
-                    HeightInCm cm ->
-                        ZScore.Model.Height cm
-                , case weight.value of
-                    WeightInKg kg ->
-                        Kilograms kg
-                )
-            )