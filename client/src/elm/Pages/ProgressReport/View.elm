module Pages.ProgressReport.View exposing (view)

import Activity.Model exposing (Activity(..), ChildActivity(..))
<<<<<<< HEAD
=======
import AssocList as Dict exposing (Dict)
>>>>>>> 5307bcdc
import Backend.Entities exposing (..)
import Backend.Measurement.Model exposing (ChildMeasurementList, Height, HeightInCm(..), MuacInCm(..), MuacIndication(..), PhotoUrl(..), Weight, WeightInKg(..))
import Backend.Measurement.Utils exposing (currentValue, currentValueWithId, mapMeasurementData, muacIndication)
import Backend.Model exposing (ModelIndexedDb)
import Backend.Person.Model exposing (Gender(..), Person)
import Backend.PmtctParticipant.Model exposing (AdultActivities(..))
import Backend.Session.Model exposing (EditableSession, Session)
import Backend.Session.Utils exposing (getChild, getChildHistoricalMeasurements, getChildMeasurementData, getMother, getMyMother)
<<<<<<< HEAD
import Date.Extra
import EveryDict
import EveryDictList exposing (EveryDictList)
=======
import Date
>>>>>>> 5307bcdc
import EverySet
import Gizra.Html exposing (emptyNode)
import Html exposing (..)
import Html.Attributes exposing (..)
import Html.Events exposing (..)
import List.Extra exposing (greedyGroupsOf)
import LocalData
import Maybe.Extra
import Pages.Page exposing (Page(..), SessionPage(..), UserPage(..))
import Pages.PageNotFound.View
import Pages.Session.Model
import RemoteData exposing (RemoteData(..))
import Translate exposing (Language, translate)
import Utils.Html exposing (thumbnailImage)
import Utils.NominalDate exposing (Days(..), Months(..), diffDays, renderAgeMonthsDays, renderAgeMonthsDaysAbbrev, renderAgeMonthsDaysHtml, renderDate)
import Utils.WebData exposing (viewWebData)
import ZScore.Model exposing (Centimetres(..), Kilograms(..), Length(..), ZScore)
import ZScore.Utils exposing (zScoreLengthHeightForAge, zScoreWeightForAge)
import ZScore.View


view : Language -> ZScore.Model.Model -> PersonId -> ( SessionId, EditableSession ) -> ModelIndexedDb -> Html Pages.Session.Model.Msg
view language zscores childId ( sessionId, session ) db =
    case getChild childId session.offlineSession of
        Just child ->
            let
                childMeasurements =
<<<<<<< HEAD
                    EveryDict.get childId db.childMeasurements
                        |> Maybe.withDefault NotAsked

                expectedSessions =
                    EveryDict.get childId db.expectedSessions
=======
                    Dict.get childId db.childMeasurements
                        |> Maybe.withDefault NotAsked

                expectedSessions =
                    Dict.get childId db.expectedSessions
>>>>>>> 5307bcdc
                        |> Maybe.withDefault NotAsked
            in
            viewWebData language
                (viewFoundChild language zscores ( childId, child ) ( sessionId, session ))
                identity
                (RemoteData.append expectedSessions childMeasurements)

        Nothing ->
            let
                participantsPage =
                    ParticipantsPage
                        |> SessionPage sessionId
                        |> UserPage
            in
            ProgressReportPage childId
                |> SessionPage sessionId
                |> UserPage
                |> Pages.PageNotFound.View.viewPage language (Pages.Session.Model.SetActivePage participantsPage)


{-| This function is more complex than one would like ... when reviewing the
data model in future, it might be nice to take this function into account.
-}
<<<<<<< HEAD
viewFoundChild : Language -> ZScore.Model.Model -> ( PersonId, Person ) -> ( SessionId, EditableSession ) -> ( EveryDictList SessionId Session, ChildMeasurementList ) -> Html Pages.Session.Model.Msg
=======
viewFoundChild : Language -> ZScore.Model.Model -> ( PersonId, Person ) -> ( SessionId, EditableSession ) -> ( Dict SessionId Session, ChildMeasurementList ) -> Html Pages.Session.Model.Msg
>>>>>>> 5307bcdc
viewFoundChild language zscores ( childId, child ) ( sessionId, session ) ( expectedSessions, historical ) =
    let
        backIcon =
            a
                [ class "icon-back"
                , ChildPage childId
                    |> SessionPage sessionId
                    |> UserPage
                    |> Pages.Session.Model.SetActivePage
                    |> onClick
                ]
                []

        title =
            h1
                [ class "ui report header" ]
                [ text <| translate language Translate.ParticipantSummary ]

        -- We use the date of the last session that actually had a measurement.
        -- If there are no measurements, we use the date for the current
        -- session.
        dateOfLastAssessment =
            lastSessionWithMeasurement
                |> Maybe.map (\( _, last ) -> last.startDate)
                |> Maybe.withDefault session.offlineSession.session.startDate

        subtitle =
            p
                [ class "date" ]
                [ text <| translate language Translate.DateOfLastAssessment
                , text ": "
                , text <| renderDate language dateOfLastAssessment
                ]

        maybeMother =
            getMyMother childId session.offlineSession
                |> Maybe.map Tuple.second

        relationText =
<<<<<<< HEAD
            EveryDict.get childId session.offlineSession.participants.byChildId
=======
            Dict.get childId session.offlineSession.participants.byChildId
>>>>>>> 5307bcdc
                |> Maybe.withDefault []
                |> List.head
                |> Maybe.map
                    (\participant ->
                        case participant.adultActivities of
                            MotherActivities ->
                                Translate.ChildOf

                            CaregiverActivities ->
                                Translate.TakenCareOfBy
                    )
                |> Maybe.withDefault Translate.ChildOf

        childInfo =
            div
                [ class "ui report unstackable items" ]
                [ div
                    [ class "item" ]
                    [ div
                        [ class "ui image" ]
                        [ thumbnailImage "child" child.avatarUrl child.name 152 152
                        ]
                    , div
                        [ class "content" ]
                        [ h2
                            [ class "ui header" ]
                            [ text child.name ]
                        , p []
                            [ child.birthDate
                                |> Maybe.map
                                    (\birthDate ->
                                        [ text <| renderAgeMonthsDays language birthDate dateOfLastAssessment
                                        , text " "
                                        , text <| translate language Translate.Old
                                        , text " "
                                        ]
                                    )
                                |> Maybe.withDefault []
                                |> span []
                            , strong [] [ text <| translate language (Translate.Gender child.gender) ]
                            ]
                        , p []
                            [ text <| translate language Translate.Born
                            , text " "
                            , strong []
                                [ child.birthDate
                                    |> Maybe.map (renderDate language)
                                    |> Maybe.withDefault (translate language Translate.NotAvailable)
                                    |> text
                                ]
                            , br [] []
                            , text <| translate language relationText
                            , text " "
                            , strong []
                                [ maybeMother
                                    |> Maybe.map .name
                                    |> Maybe.withDefault (translate language Translate.Unknown)
                                    |> text
                                ]
                            ]
                        ]
                    ]
                ]

        -- We're using the current value from the current session here, at
        -- least for now. So, we're ignoring any later sessions (normally,
        -- there wouldn't be any), and we're just leaving it blank if it wasn't
        -- entered in this session (rather than looking back to a previous
        -- session when it was entered).
        --
        -- See <https://github.com/Gizra/ihangane/issues/382#issuecomment-353273873>
        nutritionSigns =
            table
                [ class "ui celled table" ]
                [ thead []
                    [ tr []
                        [ th
                            [ class "uppercase" ]
                            [ text <| translate language Translate.AgeWord ]
                        , th
                            [ class "last" ]
                            [ child.birthDate
                                |> Maybe.map (\birthDate -> renderAgeMonthsDaysAbbrev language birthDate session.offlineSession.session.startDate)
                                |> Maybe.withDefault ""
                                |> text
                            ]
                        ]
                    ]
                , tbody []
                    [ tr []
                        [ td
                            [ class "first" ]
                            [ ChildActivity NutritionSigns
                                |> Translate.ActivityProgressReport
                                |> translate language
                                |> text
                            ]
                        , current
                            |> LocalData.unwrap
                                []
                                (mapMeasurementData .nutrition
                                    >> currentValue
                                    >> Maybe.map .value
                                    >> Maybe.withDefault EverySet.empty
                                    >> EverySet.toList
                                    >> List.map (translate language << Translate.ChildNutritionSignReport)
                                    >> String.join ", "
                                    >> text
                                    >> List.singleton
                                )
                            |> td []
                        ]
                    ]
                ]

        -- Do we have any kind of measurement for the child for the specified session?
        hasMeasurement ( id, _ ) =
<<<<<<< HEAD
            EveryDict.member id heightValuesBySession
                || EveryDict.member id muacValuesBySession
                || EveryDict.member id weightValuesBySession
                || EveryDict.member id nutritionValuesBySession
                || EveryDict.member id photoValuesBySession
=======
            Dict.member id heightValuesBySession
                || Dict.member id muacValuesBySession
                || Dict.member id weightValuesBySession
                || Dict.member id nutritionValuesBySession
                || Dict.member id photoValuesBySession
>>>>>>> 5307bcdc

        -- What's the last session for which we have some measurement?
        lastSessionWithMeasurement =
            expectedSessions
<<<<<<< HEAD
                |> EveryDictList.toList
=======
                |> Dict.toList
>>>>>>> 5307bcdc
                |> List.reverse
                |> List.Extra.find hasMeasurement

        sessionsSortFunc ( k1, v1 ) ( k2, v2 ) =
            Date.compare v1.startDate v2.startDate

        heightWeightMuacTable =
            expectedSessions
<<<<<<< HEAD
                |> EveryDictList.toList
=======
                |> Dict.toList
>>>>>>> 5307bcdc
                |> List.sortWith sessionsSortFunc
                |> List.reverse
                |> greedyGroupsOf 6
                |> List.map
                    (\groupOfSix ->
                        let
                            ages =
                                groupOfSix
                                    |> List.map
                                        (\( id, columnSession ) ->
                                            child.birthDate
                                                |> Maybe.map (\birthDate -> renderAgeMonthsDaysHtml language birthDate columnSession.startDate)
                                                |> Maybe.withDefault []
                                                |> th
                                                    [ classList
                                                        [ ( "center", True )
                                                        , ( "bottom", True )
                                                        , ( "aligned", True )
                                                        , ( "last", id == sessionId )
                                                        , ( "date-header", True )
                                                        ]
                                                    ]
                                        )
                                    |> (::) ageCell
                                    |> tr []

                            heights =
                                groupOfSix
                                    |> List.map
                                        (\( id, _ ) ->
<<<<<<< HEAD
                                            EveryDict.get id heightValuesBySession
=======
                                            Dict.get id heightValuesBySession
>>>>>>> 5307bcdc
                                                |> Maybe.map viewHeightWithIndication
                                                |> Maybe.withDefault (text "--")
                                                |> List.singleton
                                                |> td [ class "center aligned" ]
                                        )
                                    |> (::) heightCell
                                    |> tr []

                            muacs =
                                groupOfSix
                                    |> List.map
                                        (\( id, _ ) ->
<<<<<<< HEAD
                                            EveryDict.get id muacValuesBySession
=======
                                            Dict.get id muacValuesBySession
>>>>>>> 5307bcdc
                                                |> Maybe.map .value
                                                |> Maybe.map
                                                    (\((MuacInCm cm) as muac) ->
                                                        span
                                                            [ class <| classForIndication <| muacIndicationToIndication <| muacIndication muac ]
                                                            [ text <| Debug.toString cm ++ translate language Translate.CentimeterShorthand ]
                                                    )
                                                |> Maybe.withDefault (text "--")
                                                |> List.singleton
                                                |> td [ class "center aligned" ]
                                        )
                                    |> (::) muacCell
                                    |> tr []

                            viewHeightWithIndication height =
                                let
                                    cm =
                                        case height.value of
                                            HeightInCm cms ->
                                                cms

                                    maybeAgeInDays =
                                        Maybe.map (\birthDate -> diffDays birthDate height.dateMeasured) child.birthDate

                                    indication =
                                        maybeAgeInDays
                                            |> Maybe.andThen
                                                (\ageInDays ->
                                                    zScoreLengthHeightForAge zscores ageInDays child.gender (Centimetres cm)
                                                        |> Maybe.map (class << classForIndication << zScoreToIndication)
                                                )
                                            |> Maybe.Extra.toList

                                    value =
                                        Debug.toString cm ++ translate language Translate.CentimeterShorthand
                                in
                                span indication [ text value ]

                            viewWeightWithIndication weight =
                                let
                                    kg =
                                        case weight.value of
                                            WeightInKg kilos ->
                                                kilos

                                    maybeAgeInDays =
                                        Maybe.map (\birthDate -> diffDays birthDate weight.dateMeasured) child.birthDate

                                    indication =
                                        maybeAgeInDays
                                            |> Maybe.andThen
                                                (\ageInDays ->
                                                    zScoreWeightForAge zscores ageInDays child.gender (Kilograms kg)
                                                        |> Maybe.map (class << classForIndication << zScoreToIndication)
                                                )
                                            |> Maybe.Extra.toList

                                    value =
                                        Debug.toString kg ++ translate language Translate.KilogramShorthand
                                in
                                span indication [ text value ]

                            weights =
                                groupOfSix
                                    |> List.map
                                        (\( id, _ ) ->
<<<<<<< HEAD
                                            EveryDict.get id weightValuesBySession
=======
                                            Dict.get id weightValuesBySession
>>>>>>> 5307bcdc
                                                |> Maybe.map viewWeightWithIndication
                                                |> Maybe.withDefault (text "--")
                                                |> List.singleton
                                                |> td [ class "center aligned" ]
                                        )
                                    |> (::) weightCell
                                    |> tr []
                        in
                        [ ages
                        , heights
                        , weights
                        , muacs
                        ]
                    )
                |> List.concat
                |> tbody []
                |> List.singleton
                |> table [ class "ui collapsing celled table" ]

        ageCell =
            th
                [ class "uppercase" ]
                [ text <| translate language Translate.AgeWord ]

        heightCell =
            td
                [ class "first" ]
                [ text <| translate language (Translate.ActivityProgressReport (ChildActivity Height)) ]

        weightCell =
            td
                [ class "first" ]
                [ text <| translate language (Translate.ActivityProgressReport (ChildActivity Weight)) ]

        muacCell =
            td
                [ class "first" ]
                [ text <| translate language (Translate.ActivityProgressReport (ChildActivity Muac)) ]

        viewPhotoUrl (PhotoUrl url) =
            div
                [ classList
                    [ ( "image", True )
                    , ( "cache-upload", String.contains "cache-upload/images" url )
                    ]
                ]
                [ img [ src url, class "rotate-90" ] [] ]

        photos =
            photoValues
                |> List.map
                    (\photo ->
                        div
                            [ class "report card" ]
                            [ div
                                [ class "content" ]
                                [ child.birthDate
                                    |> Maybe.map (\birthDate -> text <| renderAgeMonthsDays language birthDate photo.dateMeasured)
                                    |> Maybe.withDefault emptyNode
                                ]
                            , viewPhotoUrl photo.value
                            ]
                    )
                |> div [ class "ui five report cards" ]

        ( heightForAge, weightForAge, weightForHeight ) =
            case child.gender of
                Male ->
                    ( ZScore.View.viewHeightForAgeBoys
                    , ZScore.View.viewWeightForAgeBoys
                    , ZScore.View.viewWeightForHeightBoys
                    )

                Female ->
                    ( ZScore.View.viewHeightForAgeGirls
                    , ZScore.View.viewWeightForAgeGirls
                    , ZScore.View.viewWeightForHeightGirls
                    )

        current =
            getChildMeasurementData childId session

        -- This includes any edits that have been saved locally, but not as-you=type
        -- in the UI before you hit "Save" or "Update".
        getValues func =
<<<<<<< HEAD
            EveryDictList.values (func historical)
=======
            Dict.values (func historical)
>>>>>>> 5307bcdc

        heightValues =
            getValues .heights

        weightValues =
            getValues .weights

        muacValues =
            getValues .muacs

        photoValues =
            getValues .photos

        nutritionValues =
            getValues .nutritions

        indexBySession values =
            values
                |> List.filterMap
                    (\value ->
                        case value.encounterId of
                            Just id ->
                                Just ( id, value )

                            Nothing ->
                                Nothing
                    )
<<<<<<< HEAD
                |> EveryDict.fromList
=======
                |> Dict.fromList
>>>>>>> 5307bcdc

        heightValuesBySession =
            indexBySession heightValues

        muacValuesBySession =
            indexBySession muacValues

        weightValuesBySession =
            indexBySession weightValues

        nutritionValuesBySession =
            indexBySession nutritionValues

        photoValuesBySession =
            indexBySession photoValues

        heightForAgeData =
            List.filterMap (chartHeightForAge child) heightValues

        weightForAgeData =
            List.filterMap (chartWeightForAge child) weightValues

        weightForHeightData =
            List.filterMap (chartWeightForHeight heightValues) weightValues

        charts =
            div
                [ class "image-report" ]
                [ ZScore.View.viewMarkers
                , heightForAge language zscores heightForAgeData
                , weightForAge language zscores weightForAgeData
                , weightForHeight language zscores weightForHeightData
                ]
    in
    div [ class "page-report" ]
        [ div
            [ class "wrap-report" ]
            [ backIcon
            , title
            , subtitle
            , childInfo
            , nutritionSigns
            , heightWeightMuacTable
            , photos
            , charts
            ]
        ]


type Indication
    = Negative
    | Warning
    | Positive


classForIndication : Indication -> String
classForIndication indication =
    case indication of
        Negative ->
            "negative"

        Warning ->
            "warning"

        Positive ->
            "positive"


muacIndicationToIndication : MuacIndication -> Indication
muacIndicationToIndication muacIndication =
    case muacIndication of
        MuacRed ->
            Negative

        MuacYellow ->
            Warning

        MuacGreen ->
            Positive


zScoreToIndication : ZScore -> Indication
zScoreToIndication zScore =
    if zScore <= -3 then
        Negative

    else if zScore <= -2 then
        Warning

    else
        Positive


chartHeightForAge : Person -> Height -> Maybe ( Days, Centimetres )
chartHeightForAge child height =
    child.birthDate
        |> Maybe.map
            (\birthDate ->
                ( diffDays birthDate height.dateMeasured
                  -- I suppose one could avoid this little transformation
                  -- by unifiying the two tags.
                , case height.value of
                    HeightInCm cm ->
                        Centimetres cm
                )
            )


chartWeightForAge : Person -> Weight -> Maybe ( Days, Kilograms )
chartWeightForAge child weight =
    child.birthDate
        |> Maybe.map
            (\birthDate ->
                ( diffDays birthDate weight.dateMeasured
                  -- I suppose one could avoid this little transformation
                  -- by unifiying the two tags.
                , case weight.value of
                    WeightInKg cm ->
                        Kilograms cm
                )
            )


chartWeightForHeight : List Height -> Weight -> Maybe ( Length, Kilograms )
chartWeightForHeight heights weight =
    -- For each weight, we try to find a height with a matching sessionID.
    -- Eventually, we shouild take age into account to distingiush height
    -- and length.
    heights
        |> List.Extra.find (\height -> height.encounterId == weight.encounterId)
        |> Maybe.map
            (\height ->
                ( case height.value of
                    HeightInCm cm ->
                        Length cm
                , case weight.value of
                    WeightInKg kg ->
                        Kilograms kg
                )
            )<|MERGE_RESOLUTION|>--- conflicted
+++ resolved
@@ -1,10 +1,7 @@
 module Pages.ProgressReport.View exposing (view)
 
 import Activity.Model exposing (Activity(..), ChildActivity(..))
-<<<<<<< HEAD
-=======
 import AssocList as Dict exposing (Dict)
->>>>>>> 5307bcdc
 import Backend.Entities exposing (..)
 import Backend.Measurement.Model exposing (ChildMeasurementList, Height, HeightInCm(..), MuacInCm(..), MuacIndication(..), PhotoUrl(..), Weight, WeightInKg(..))
 import Backend.Measurement.Utils exposing (currentValue, currentValueWithId, mapMeasurementData, muacIndication)
@@ -13,13 +10,7 @@
 import Backend.PmtctParticipant.Model exposing (AdultActivities(..))
 import Backend.Session.Model exposing (EditableSession, Session)
 import Backend.Session.Utils exposing (getChild, getChildHistoricalMeasurements, getChildMeasurementData, getMother, getMyMother)
-<<<<<<< HEAD
-import Date.Extra
-import EveryDict
-import EveryDictList exposing (EveryDictList)
-=======
 import Date
->>>>>>> 5307bcdc
 import EverySet
 import Gizra.Html exposing (emptyNode)
 import Html exposing (..)
@@ -47,19 +38,11 @@
         Just child ->
             let
                 childMeasurements =
-<<<<<<< HEAD
-                    EveryDict.get childId db.childMeasurements
-                        |> Maybe.withDefault NotAsked
-
-                expectedSessions =
-                    EveryDict.get childId db.expectedSessions
-=======
                     Dict.get childId db.childMeasurements
                         |> Maybe.withDefault NotAsked
 
                 expectedSessions =
                     Dict.get childId db.expectedSessions
->>>>>>> 5307bcdc
                         |> Maybe.withDefault NotAsked
             in
             viewWebData language
@@ -83,11 +66,7 @@
 {-| This function is more complex than one would like ... when reviewing the
 data model in future, it might be nice to take this function into account.
 -}
-<<<<<<< HEAD
-viewFoundChild : Language -> ZScore.Model.Model -> ( PersonId, Person ) -> ( SessionId, EditableSession ) -> ( EveryDictList SessionId Session, ChildMeasurementList ) -> Html Pages.Session.Model.Msg
-=======
 viewFoundChild : Language -> ZScore.Model.Model -> ( PersonId, Person ) -> ( SessionId, EditableSession ) -> ( Dict SessionId Session, ChildMeasurementList ) -> Html Pages.Session.Model.Msg
->>>>>>> 5307bcdc
 viewFoundChild language zscores ( childId, child ) ( sessionId, session ) ( expectedSessions, historical ) =
     let
         backIcon =
@@ -127,11 +106,7 @@
                 |> Maybe.map Tuple.second
 
         relationText =
-<<<<<<< HEAD
-            EveryDict.get childId session.offlineSession.participants.byChildId
-=======
             Dict.get childId session.offlineSession.participants.byChildId
->>>>>>> 5307bcdc
                 |> Maybe.withDefault []
                 |> List.head
                 |> Maybe.map
@@ -249,28 +224,16 @@
 
         -- Do we have any kind of measurement for the child for the specified session?
         hasMeasurement ( id, _ ) =
-<<<<<<< HEAD
-            EveryDict.member id heightValuesBySession
-                || EveryDict.member id muacValuesBySession
-                || EveryDict.member id weightValuesBySession
-                || EveryDict.member id nutritionValuesBySession
-                || EveryDict.member id photoValuesBySession
-=======
             Dict.member id heightValuesBySession
                 || Dict.member id muacValuesBySession
                 || Dict.member id weightValuesBySession
                 || Dict.member id nutritionValuesBySession
                 || Dict.member id photoValuesBySession
->>>>>>> 5307bcdc
 
         -- What's the last session for which we have some measurement?
         lastSessionWithMeasurement =
             expectedSessions
-<<<<<<< HEAD
-                |> EveryDictList.toList
-=======
                 |> Dict.toList
->>>>>>> 5307bcdc
                 |> List.reverse
                 |> List.Extra.find hasMeasurement
 
@@ -279,11 +242,7 @@
 
         heightWeightMuacTable =
             expectedSessions
-<<<<<<< HEAD
-                |> EveryDictList.toList
-=======
                 |> Dict.toList
->>>>>>> 5307bcdc
                 |> List.sortWith sessionsSortFunc
                 |> List.reverse
                 |> greedyGroupsOf 6
@@ -314,11 +273,7 @@
                                 groupOfSix
                                     |> List.map
                                         (\( id, _ ) ->
-<<<<<<< HEAD
-                                            EveryDict.get id heightValuesBySession
-=======
                                             Dict.get id heightValuesBySession
->>>>>>> 5307bcdc
                                                 |> Maybe.map viewHeightWithIndication
                                                 |> Maybe.withDefault (text "--")
                                                 |> List.singleton
@@ -331,11 +286,7 @@
                                 groupOfSix
                                     |> List.map
                                         (\( id, _ ) ->
-<<<<<<< HEAD
-                                            EveryDict.get id muacValuesBySession
-=======
                                             Dict.get id muacValuesBySession
->>>>>>> 5307bcdc
                                                 |> Maybe.map .value
                                                 |> Maybe.map
                                                     (\((MuacInCm cm) as muac) ->
@@ -402,11 +353,7 @@
                                 groupOfSix
                                     |> List.map
                                         (\( id, _ ) ->
-<<<<<<< HEAD
-                                            EveryDict.get id weightValuesBySession
-=======
                                             Dict.get id weightValuesBySession
->>>>>>> 5307bcdc
                                                 |> Maybe.map viewWeightWithIndication
                                                 |> Maybe.withDefault (text "--")
                                                 |> List.singleton
@@ -492,11 +439,7 @@
         -- This includes any edits that have been saved locally, but not as-you=type
         -- in the UI before you hit "Save" or "Update".
         getValues func =
-<<<<<<< HEAD
-            EveryDictList.values (func historical)
-=======
             Dict.values (func historical)
->>>>>>> 5307bcdc
 
         heightValues =
             getValues .heights
@@ -524,11 +467,7 @@
                             Nothing ->
                                 Nothing
                     )
-<<<<<<< HEAD
-                |> EveryDict.fromList
-=======
                 |> Dict.fromList
->>>>>>> 5307bcdc
 
         heightValuesBySession =
             indexBySession heightValues
