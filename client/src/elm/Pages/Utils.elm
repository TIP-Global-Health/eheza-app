--- conflicted
+++ resolved
@@ -89,8 +89,7 @@
                 ]
             , onClick <| setFilterMsg ""
             ]
-<<<<<<< HEAD
-            [ text <| translate language Translate.ShowAll ]
+            [ text <| translate language Translate.Clear ]
         ]
 
 
@@ -190,8 +189,4 @@
 
 viewPhotoThumbFromPhotoUrl : PhotoUrl -> Html any
 viewPhotoThumbFromPhotoUrl (PhotoUrl url) =
-    viewPhotoThumb url
-=======
-            [ text <| translate language Translate.Clear ]
-        ]
->>>>>>> ad38bcc3
+    viewPhotoThumb url