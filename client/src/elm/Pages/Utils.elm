<<<<<<< HEAD
module Pages.Utils exposing
    ( filterDependentNoResultsMessage
    , matchFilter
    , matchMotherAndHerChildren
    , normalizeFilter
    , taskCompleted
    , taskListCompleted
    , viewBoolInput
    , viewCheckBoxMultipleSelectInput
    , viewCheckBoxSelectInput
    , viewCustomLabel
    , viewLabel
    , viewMeasurementInput
    , viewNameFilter
    , viewPhotoThumb
    , viewPhotoThumbFromPhotoUrl
    , viewPreviousMeasurement
    , viewQuestionLabel
    )
=======
module Pages.Utils exposing (backFromSessionPage, filterDependentNoResultsMessage, matchFilter, matchMotherAndHerChildren, normalizeFilter, taskCompleted, taskListCompleted, viewBoolInput, viewCustomLabel, viewLabel, viewNameFilter, viewPhotoThumb, viewPhotoThumbFromPhotoUrl, viewQuestionLabel)
>>>>>>> f74fcc0a

import Backend.Entities exposing (PersonId)
import Backend.Measurement.Model exposing (PhotoUrl(..))
import Backend.Nurse.Model exposing (Nurse)
import Backend.Nurse.Utils exposing (isCommunityHealthWorker)
import Backend.Person.Model exposing (Person)
import Backend.Session.Model exposing (OfflineSession)
import Backend.Session.Utils exposing (getChildren)
import Gizra.Html exposing (emptyNode)
import Html exposing (..)
import Html.Attributes exposing (..)
import Html.Events exposing (..)
<<<<<<< HEAD
import Maybe.Extra exposing (isJust, unwrap)
=======
import Maybe.Extra exposing (isJust)
import Pages.Page exposing (Page(..), UserPage(..))
>>>>>>> f74fcc0a
import Translate exposing (Language, TranslationId, translate)


filterDependentNoResultsMessage : Language -> String -> TranslationId -> String
filterDependentNoResultsMessage language filter message =
    if String.isEmpty filter then
        translate language message

    else
        translate language Translate.NoMatchesFound


matchFilter : String -> String -> Bool
matchFilter filter filteredValue =
    if String.isEmpty filter then
        True

    else
        filteredValue
            |> String.toLower
            |> String.contains filter


matchMotherAndHerChildren : String -> OfflineSession -> PersonId -> Person -> Bool
matchMotherAndHerChildren filter offlineSession motherId mother =
    let
        motherContainsFilter =
            matchFilter filter mother.name

        -- A function, rather than value, to preserve the
        -- short-circuiting benefits of the `||` below.
        childrenContainsFilter _ =
            getChildren motherId offlineSession
                |> List.any
                    (\( _, child ) ->
                        matchFilter filter child.name
                    )
    in
    motherContainsFilter || childrenContainsFilter ()


normalizeFilter : String -> String
normalizeFilter filterInput =
    filterInput
        |> String.toLower
        |> String.trim


viewNameFilter : Language -> String -> (String -> msg) -> Html msg
viewNameFilter language filterInput setFilterMsg =
    div
        [ class "ui action input small" ]
        [ input
            [ placeholder <| translate language Translate.FilterByName
            , type_ "text"
            , onInput setFilterMsg
            , value filterInput
            ]
            []
        , button
            [ classList
                [ ( "ui button primary", True )
                , ( "disabled", String.isEmpty <| normalizeFilter filterInput )
                ]
            , onClick <| setFilterMsg ""
            ]
            [ text <| translate language Translate.Clear ]
        ]


backFromSessionPage : Nurse -> OfflineSession -> Page
backFromSessionPage nurse offlineSession =
    if isCommunityHealthWorker nurse then
        UserPage ClinicalPage

    else
        UserPage <| ClinicsPage (Just offlineSession.session.clinicId)


viewLabel : Language -> TranslationId -> Html any
viewLabel language translationId =
    viewCustomLabel language translationId ":" "label"


viewQuestionLabel : Language -> TranslationId -> Html any
viewQuestionLabel language translationId =
    viewCustomLabel language translationId "?" "label"


viewCustomLabel : Language -> TranslationId -> String -> String -> Html any
viewCustomLabel language translationId suffix class_ =
    div [ class class_ ] [ text <| (translate language translationId ++ suffix) ]



-- Inputs


viewBoolInput :
    Language
    -> Maybe Bool
    -> (Bool -> msg)
    -> String
    -> Maybe ( TranslationId, TranslationId )
    -> Html msg
viewBoolInput language currentValue setMsg inputClass optionsTranslationIds =
    let
        ( yesTransId, noTransId ) =
            optionsTranslationIds |> Maybe.withDefault ( Translate.Yes, Translate.No )

        inputWidth =
            if isJust optionsTranslationIds then
                "eight"

            else
                "four"

        viewInput value currentValue_ setMsg_ =
            let
                isChecked =
                    currentValue_ == Just value
            in
            input
                [ type_ "radio"
                , checked isChecked
                , classList [ ( "checked", isChecked ) ]
                , onCheck (always (setMsg_ value))
                ]
                []
    in
    div [ class <| "form-input yes-no " ++ inputClass ]
        [ div [ class "ui grid" ]
            [ div [ class <| inputWidth ++ " wide column" ]
                [ viewInput True currentValue setMsg
                , label [ onClick <| setMsg True ]
                    [ text <| translate language yesTransId ]
                ]
            , div [ class <| inputWidth ++ " wide column" ]
                [ viewInput False currentValue setMsg
                , label [ onClick <| setMsg False ]
                    [ text <| translate language noTransId ]
                ]
            ]
        ]


viewCheckBoxSelectInput : Language -> List a -> List a -> Maybe a -> (a -> msg) -> (a -> TranslationId) -> Html msg
viewCheckBoxSelectInput language leftOptions rightOptions currentValue setMsg translateFunc =
    let
        checkedOptions =
            currentValue |> Maybe.map List.singleton |> Maybe.withDefault []
    in
    viewCheckBoxMultipleSelectInput language leftOptions rightOptions checkedOptions Nothing setMsg translateFunc


viewCheckBoxMultipleSelectInput : Language -> List a -> List a -> List a -> Maybe a -> (a -> msg) -> (a -> TranslationId) -> Html msg
viewCheckBoxMultipleSelectInput language leftOptions rightOptions checkedOptions noneOption setMsg translateFunc =
    let
        noneSection =
            noneOption
                |> unwrap
                    []
                    (\option ->
                        [ div [ class "ui divider" ] []
                        , viewCheckBoxSelectInputItem language checkedOptions setMsg translateFunc option
                        ]
                    )
    in
    div [ class "checkbox-select-input" ] <|
        div [ class "ui grid" ]
            [ leftOptions
                |> List.map (viewCheckBoxSelectInputItem language checkedOptions setMsg translateFunc)
                |> div [ class "eight wide column" ]
            , rightOptions
                |> List.map (viewCheckBoxSelectInputItem language checkedOptions setMsg translateFunc)
                |> div [ class "eight wide column" ]
            ]
            :: noneSection


viewCheckBoxSelectInputItem : Language -> List a -> (a -> msg) -> (a -> TranslationId) -> a -> Html msg
viewCheckBoxSelectInputItem language checkedOptions setMsg translateFunc option =
    let
        isChecked =
            List.member option checkedOptions
    in
    div
        [ class "ui checkbox activity"
        , onClick <| setMsg option
        ]
        [ input
            [ type_ "checkbox"
            , checked isChecked
            , classList [ ( "checked", isChecked ) ]
            ]
            []
        , label []
            [ text <| translate language (translateFunc option) ]
        ]


viewMeasurementInput : Language -> Maybe Float -> (String -> msg) -> String -> TranslationId -> Html msg
viewMeasurementInput language maybeCurrentValue setMsg inputClass unitTranslationId =
    let
        currentValue =
            maybeCurrentValue
                |> Maybe.map Debug.toString
                |> Maybe.withDefault ""

        inputAttrs =
            [ type_ "number"
            , Html.Attributes.min "0"
            , onInput setMsg
            , value currentValue
            ]
    in
    div [ class <| "form-input measurement " ++ inputClass ]
        [ input inputAttrs []
        , div [ class "unit" ]
            [ text <| translate language unitTranslationId ]
        ]


viewPreviousMeasurement : Language -> Maybe Float -> TranslationId -> Html any
viewPreviousMeasurement language maybePreviousValue unitTranslationId =
    let
        message =
            maybePreviousValue
                |> unwrap
                    (translate language Translate.PreviousMeasurementNotFound)
                    (\previousValue ->
                        (previousValue
                            |> Translate.PreviousFloatMeasurement
                            |> translate language
                        )
                            ++ " "
                            ++ translate language unitTranslationId
                    )
    in
    div [ class "previous-value" ] [ text message ]


taskCompleted : Maybe a -> Int
taskCompleted maybe =
    if isJust maybe then
        1

    else
        0


taskListCompleted : List (Maybe a) -> Int
taskListCompleted list =
    if List.all isJust list then
        1

    else
        0


{-| Show a photo thumbnail.
-}
viewPhotoThumb : String -> Html any
viewPhotoThumb url =
    div []
        [ img
            [ src url
            , class "ui small image rotate-90"
            ]
            []
        ]


viewPhotoThumbFromPhotoUrl : PhotoUrl -> Html any
viewPhotoThumbFromPhotoUrl (PhotoUrl url) =
    viewPhotoThumb url<|MERGE_RESOLUTION|>--- conflicted
+++ resolved
@@ -1,26 +1,4 @@
-<<<<<<< HEAD
-module Pages.Utils exposing
-    ( filterDependentNoResultsMessage
-    , matchFilter
-    , matchMotherAndHerChildren
-    , normalizeFilter
-    , taskCompleted
-    , taskListCompleted
-    , viewBoolInput
-    , viewCheckBoxMultipleSelectInput
-    , viewCheckBoxSelectInput
-    , viewCustomLabel
-    , viewLabel
-    , viewMeasurementInput
-    , viewNameFilter
-    , viewPhotoThumb
-    , viewPhotoThumbFromPhotoUrl
-    , viewPreviousMeasurement
-    , viewQuestionLabel
-    )
-=======
 module Pages.Utils exposing (backFromSessionPage, filterDependentNoResultsMessage, matchFilter, matchMotherAndHerChildren, normalizeFilter, taskCompleted, taskListCompleted, viewBoolInput, viewCustomLabel, viewLabel, viewNameFilter, viewPhotoThumb, viewPhotoThumbFromPhotoUrl, viewQuestionLabel)
->>>>>>> f74fcc0a
 
 import Backend.Entities exposing (PersonId)
 import Backend.Measurement.Model exposing (PhotoUrl(..))
@@ -33,12 +11,8 @@
 import Html exposing (..)
 import Html.Attributes exposing (..)
 import Html.Events exposing (..)
-<<<<<<< HEAD
 import Maybe.Extra exposing (isJust, unwrap)
-=======
-import Maybe.Extra exposing (isJust)
 import Pages.Page exposing (Page(..), UserPage(..))
->>>>>>> f74fcc0a
 import Translate exposing (Language, TranslationId, translate)
 
 
