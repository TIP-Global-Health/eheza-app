--- conflicted
+++ resolved
@@ -523,7 +523,24 @@
         ]
 
 
-<<<<<<< HEAD
+viewEndEncounterButton : Language -> Bool -> (Bool -> msg) -> Html msg
+viewEndEncounterButton language allowEndEcounter setDialogStateMsgs =
+    let
+        attributes =
+            if allowEndEcounter then
+                [ class "ui fluid primary button"
+                , onClick <| setDialogStateMsgs True
+                ]
+
+            else
+                [ class "ui fluid primary button disabled" ]
+    in
+    div [ class "actions" ]
+        [ button attributes
+            [ text <| translate language Translate.EndEncounter ]
+        ]
+
+
 viewRedAlertForSelect : List a -> List a -> Html any
 viewRedAlertForSelect actual normal =
     viewAlertForSelect "red" actual normal
@@ -556,24 +573,6 @@
     viewRedAlertForSelect
         (actual |> Maybe.map List.singleton |> Maybe.withDefault [])
         [ normal ]
-=======
-viewEndEncounterButton : Language -> Bool -> (Bool -> msg) -> Html msg
-viewEndEncounterButton language allowEndEcounter setDialogStateMsgs =
-    let
-        attributes =
-            if allowEndEcounter then
-                [ class "ui fluid primary button"
-                , onClick <| setDialogStateMsgs True
-                ]
-
-            else
-                [ class "ui fluid primary button disabled" ]
-    in
-    div [ class "actions" ]
-        [ button attributes
-            [ text <| translate language Translate.EndEncounter ]
-        ]
->>>>>>> 3dd986ce
 
 
 {-| The idea here is that we get lists for red alert conditions, and yellow
