<<<<<<< HEAD
module Pages.Utils exposing (filterDependentNoResultsMessage, matchFilter, matchMotherAndHerChildren, normalizeFilter, viewBoolInput, viewCheckBoxSelectInput, viewCustomLabel, viewLabel, viewMeasurementInput, viewNameFilter, viewQuestionLabel)
=======
module Pages.Utils exposing
    ( filterDependentNoResultsMessage
    , matchFilter
    , matchMotherAndHerChildren
    , normalizeFilter
    , taskCompleted
    , taskListCompleted
    , viewBoolInput
    , viewCustomLabel
    , viewLabel
    , viewNameFilter
    , viewPhotoThumb
    , viewPhotoThumbFromPhotoUrl
    , viewQuestionLabel
    )
>>>>>>> 36946a9d

import Backend.Entities exposing (PersonId)
import Backend.Measurement.Model exposing (PhotoUrl(..))
import Backend.Person.Model exposing (Person)
import Backend.Session.Model exposing (OfflineSession)
import Backend.Session.Utils exposing (getChildren)
import Html exposing (..)
import Html.Attributes exposing (..)
import Html.Events exposing (..)
<<<<<<< HEAD
import Maybe.Extra exposing (isJust, unwrap)
=======
import Maybe.Extra exposing (isJust)
>>>>>>> 36946a9d
import Translate exposing (Language, TranslationId, translate)


filterDependentNoResultsMessage : Language -> String -> TranslationId -> String
filterDependentNoResultsMessage language filter message =
    if String.isEmpty filter then
        translate language message

    else
        translate language Translate.NoMatchesFound


matchFilter : String -> String -> Bool
matchFilter filter filteredValue =
    if String.isEmpty filter then
        True

    else
        filteredValue
            |> String.toLower
            |> String.contains filter


matchMotherAndHerChildren : String -> OfflineSession -> PersonId -> Person -> Bool
matchMotherAndHerChildren filter offlineSession motherId mother =
    let
        motherContainsFilter =
            matchFilter filter mother.name

        -- A function, rather than value, to preserve the
        -- short-circuiting benefits of the `||` below.
        childrenContainsFilter _ =
            getChildren motherId offlineSession
                |> List.any
                    (\( _, child ) ->
                        matchFilter filter child.name
                    )
    in
    motherContainsFilter || childrenContainsFilter ()


normalizeFilter : String -> String
normalizeFilter filterInput =
    filterInput
        |> String.toLower
        |> String.trim


viewNameFilter : Language -> String -> (String -> msg) -> Html msg
viewNameFilter language filterInput setFilterMsg =
    div
        [ class "ui action input small" ]
        [ input
            [ placeholder <| translate language Translate.FilterByName
            , type_ "text"
            , onInput setFilterMsg
            , value filterInput
            ]
            []
        , button
            [ classList
                [ ( "ui button primary", True )
                , ( "disabled", String.isEmpty <| normalizeFilter filterInput )
                ]
            , onClick <| setFilterMsg ""
            ]
            [ text <| translate language Translate.Clear ]
        ]


viewLabel : Language -> TranslationId -> Html any
viewLabel language translationId =
    viewCustomLabel language translationId ":" "label"


viewQuestionLabel : Language -> TranslationId -> Html any
viewQuestionLabel language translationId =
    viewCustomLabel language translationId "?" "label"


<<<<<<< HEAD
viewMeasurementInput : Language -> Maybe Float -> (String -> msg) -> String -> TranslationId -> Html msg
viewMeasurementInput language maybeCurrentValue setMsg inputClass unitTranslationId =
    let
        currentValue =
            maybeCurrentValue
                |> Maybe.map Debug.toString
                |> Maybe.withDefault ""

        inputAttrs =
            [ type_ "number"
            , onInput setMsg
            , value currentValue
            ]
    in
    div [ class <| "form-input measurement " ++ inputClass ]
        [ input inputAttrs []
        , div [ class "unit" ]
            [ text <| translate language unitTranslationId ]
        ]


viewCheckBoxSelectInput : Language -> List a -> List a -> Maybe a -> (a -> msg) -> (a -> TranslationId) -> Html msg
viewCheckBoxSelectInput language leftOptions rightOptions currentValue setMsg translateFunc =
    let
        checkedOptions =
            currentValue |> Maybe.map List.singleton |> Maybe.withDefault []
    in
    viewCheckBoxMultipleSelectInput language leftOptions rightOptions checkedOptions Nothing setMsg translateFunc


viewCheckBoxMultipleSelectInput : Language -> List a -> List a -> List a -> Maybe a -> (a -> msg) -> (a -> TranslationId) -> Html msg
viewCheckBoxMultipleSelectInput language leftOptions rightOptions checkedOptions noneOption setMsg translateFunc =
    let
        noneSection =
            noneOption
                |> unwrap
                    []
                    (\option ->
                        [ div [ class "ui divider" ] []
                        , viewCheckBoxSelectInputItem language checkedOptions setMsg translateFunc option
                        ]
                    )
    in
    div [ class "checkbox-select-input" ] <|
        div [ class "ui grid" ]
            [ leftOptions
                |> List.map (viewCheckBoxSelectInputItem language checkedOptions setMsg translateFunc)
                |> div [ class "eight wide column" ]
            , rightOptions
                |> List.map (viewCheckBoxSelectInputItem language checkedOptions setMsg translateFunc)
                |> div [ class "eight wide column" ]
            ]
            :: noneSection


viewCheckBoxSelectInputItem : Language -> List a -> (a -> msg) -> (a -> TranslationId) -> a -> Html msg
viewCheckBoxSelectInputItem language checkedOptions setMsg translateFunc option =
    let
        isChecked =
            List.member option checkedOptions
    in
    div
        [ class "ui checkbox activity"
        , onClick <| setMsg option
        ]
        [ input
            [ type_ "checkbox"
            , checked isChecked
            , classList [ ( "checked", isChecked ) ]
            ]
            []
        , label []
            [ text <| translate language (translateFunc option) ]
        ]


=======
>>>>>>> 36946a9d
viewCustomLabel : Language -> TranslationId -> String -> String -> Html any
viewCustomLabel language translationId suffix class_ =
    div [ class class_ ] [ text <| (translate language translationId ++ suffix) ]


viewBoolInput :
    Language
    -> Maybe Bool
    -> (Bool -> msg)
    -> String
    -> Maybe ( TranslationId, TranslationId )
    -> Html msg
viewBoolInput language currentValue setMsg inputClass optionsTranslationIds =
    let
        ( yesTransId, noTransId ) =
            optionsTranslationIds |> Maybe.withDefault ( Translate.Yes, Translate.No )

        inputWidth =
            if isJust optionsTranslationIds then
                "eight"

            else
                "four"

        viewInput value currentValue_ setMsg_ =
            let
                isChecked =
                    currentValue_ == Just value
            in
            input
                [ type_ "radio"
                , checked isChecked
                , classList [ ( "checked", isChecked ) ]
                , onCheck (always (setMsg_ value))
                ]
                []
    in
    div [ class <| "form-input yes-no " ++ inputClass ]
        [ div [ class "ui grid" ]
            [ div [ class <| inputWidth ++ " wide column" ]
                [ viewInput True currentValue setMsg
                , label [ onClick <| setMsg True ]
                    [ text <| translate language yesTransId ]
                ]
            , div [ class <| inputWidth ++ " wide column" ]
                [ viewInput False currentValue setMsg
                , label [ onClick <| setMsg False ]
                    [ text <| translate language noTransId ]
                ]
            ]
<<<<<<< HEAD
        ]
=======
        ]


taskCompleted : Maybe a -> Int
taskCompleted maybe =
    if isJust maybe then
        1

    else
        0


taskListCompleted : List (Maybe a) -> Int
taskListCompleted list =
    if List.all isJust list then
        1

    else
        0


{-| Show a photo thumbnail.
-}
viewPhotoThumb : String -> Html any
viewPhotoThumb url =
    div []
        [ img
            [ src url
            , class "ui small image rotate-90"
            ]
            []
        ]


viewPhotoThumbFromPhotoUrl : PhotoUrl -> Html any
viewPhotoThumbFromPhotoUrl (PhotoUrl url) =
    viewPhotoThumb url
>>>>>>> 36946a9d
<|MERGE_RESOLUTION|>--- conflicted
+++ resolved
@@ -1,22 +1,4 @@
-<<<<<<< HEAD
-module Pages.Utils exposing (filterDependentNoResultsMessage, matchFilter, matchMotherAndHerChildren, normalizeFilter, viewBoolInput, viewCheckBoxSelectInput, viewCustomLabel, viewLabel, viewMeasurementInput, viewNameFilter, viewQuestionLabel)
-=======
-module Pages.Utils exposing
-    ( filterDependentNoResultsMessage
-    , matchFilter
-    , matchMotherAndHerChildren
-    , normalizeFilter
-    , taskCompleted
-    , taskListCompleted
-    , viewBoolInput
-    , viewCustomLabel
-    , viewLabel
-    , viewNameFilter
-    , viewPhotoThumb
-    , viewPhotoThumbFromPhotoUrl
-    , viewQuestionLabel
-    )
->>>>>>> 36946a9d
+module Pages.Utils exposing (filterDependentNoResultsMessage, matchFilter, matchMotherAndHerChildren, normalizeFilter, taskCompleted, taskListCompleted, viewBoolInput, viewCheckBoxMultipleSelectInput, viewCheckBoxSelectInput, viewCheckBoxSelectInputItem, viewCustomLabel, viewLabel, viewMeasurementInput, viewNameFilter, viewPhotoThumb, viewPhotoThumbFromPhotoUrl, viewQuestionLabel)
 
 import Backend.Entities exposing (PersonId)
 import Backend.Measurement.Model exposing (PhotoUrl(..))
@@ -26,11 +8,7 @@
 import Html exposing (..)
 import Html.Attributes exposing (..)
 import Html.Events exposing (..)
-<<<<<<< HEAD
 import Maybe.Extra exposing (isJust, unwrap)
-=======
-import Maybe.Extra exposing (isJust)
->>>>>>> 36946a9d
 import Translate exposing (Language, TranslationId, translate)
 
 
@@ -111,7 +89,6 @@
     viewCustomLabel language translationId "?" "label"
 
 
-<<<<<<< HEAD
 viewMeasurementInput : Language -> Maybe Float -> (String -> msg) -> String -> TranslationId -> Html msg
 viewMeasurementInput language maybeCurrentValue setMsg inputClass unitTranslationId =
     let
@@ -188,8 +165,6 @@
         ]
 
 
-=======
->>>>>>> 36946a9d
 viewCustomLabel : Language -> TranslationId -> String -> String -> Html any
 viewCustomLabel language translationId suffix class_ =
     div [ class class_ ] [ text <| (translate language translationId ++ suffix) ]
@@ -240,9 +215,6 @@
                     [ text <| translate language noTransId ]
                 ]
             ]
-<<<<<<< HEAD
-        ]
-=======
         ]
 
 
@@ -279,5 +251,4 @@
 
 viewPhotoThumbFromPhotoUrl : PhotoUrl -> Html any
 viewPhotoThumbFromPhotoUrl (PhotoUrl url) =
-    viewPhotoThumb url
->>>>>>> 36946a9d
+    viewPhotoThumb url