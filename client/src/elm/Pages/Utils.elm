--- conflicted
+++ resolved
@@ -266,7 +266,25 @@
         ]
 
 
-<<<<<<< HEAD
+viewPreviousMeasurement : Language -> Maybe Float -> TranslationId -> Html any
+viewPreviousMeasurement language maybePreviousValue unitTranslationId =
+    let
+        message =
+            maybePreviousValue
+                |> unwrap
+                    (translate language Translate.PreviousMeasurementNotFound)
+                    (\previousValue ->
+                        (previousValue
+                            |> Translate.PreviousFloatMeasurement
+                            |> translate language
+                        )
+                            ++ " "
+                            ++ translate language unitTranslationId
+                    )
+    in
+    div [ class "previous-value" ] [ text message ]
+
+
 viewCheckBoxValueInput : Language -> ( List a, a ) -> Dict a Int -> (a -> msg) -> (a -> String -> msg) -> (a -> TranslationId) -> List (Html msg)
 viewCheckBoxValueInput language ( signs, none ) data toggleMsg setMsg translateFunc =
     let
@@ -363,28 +381,6 @@
         ]
 
 
-=======
->>>>>>> 9432c52a
-viewPreviousMeasurement : Language -> Maybe Float -> TranslationId -> Html any
-viewPreviousMeasurement language maybePreviousValue unitTranslationId =
-    let
-        message =
-            maybePreviousValue
-                |> unwrap
-                    (translate language Translate.PreviousMeasurementNotFound)
-                    (\previousValue ->
-                        (previousValue
-                            |> Translate.PreviousFloatMeasurement
-                            |> translate language
-                        )
-                            ++ " "
-                            ++ translate language unitTranslationId
-                    )
-    in
-    div [ class "previous-value" ] [ text message ]
-
-
-<<<<<<< HEAD
 viewEndEncounterDialog : Language -> TranslationId -> TranslationId -> msg -> msg -> Html msg
 viewEndEncounterDialog language heading message confirmAction cancelAction =
     div [ class "ui tiny active modal" ]
@@ -412,8 +408,6 @@
         ]
 
 
-=======
->>>>>>> 9432c52a
 taskCompleted : Maybe a -> Int
 taskCompleted maybe =
     if isJust maybe then
