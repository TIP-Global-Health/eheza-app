<<<<<<< HEAD
module Pages.Utils exposing (calculatePercentage, filterDependentNoResultsMessage, matchFilter, matchMotherAndHerChildren, monthList, normalizeFilter, viewNameFilter)
=======
module Pages.Utils exposing
    ( filterDependentNoResultsMessage
    , matchFilter
    , matchMotherAndHerChildren
    , normalizeFilter
    , taskCompleted
    , taskListCompleted
    , viewBoolInput
    , viewCustomLabel
    , viewLabel
    , viewNameFilter
    , viewPhotoThumb
    , viewPhotoThumbFromPhotoUrl
    , viewQuestionLabel
    )
>>>>>>> 36946a9d

import Backend.Entities exposing (PersonId)
import Backend.Measurement.Model exposing (PhotoUrl(..))
import Backend.Person.Model exposing (Person)
import Backend.Session.Model exposing (OfflineSession)
import Backend.Session.Utils exposing (getChildren)
import Html exposing (..)
import Html.Attributes exposing (..)
import Html.Events exposing (..)
<<<<<<< HEAD
import Time exposing (Month(..))
=======
import Maybe.Extra exposing (isJust)
>>>>>>> 36946a9d
import Translate exposing (Language, TranslationId, translate)


{-| Calculate percentage.
-}
calculatePercentage : Int -> Int -> Float
calculatePercentage total unique =
    -- Avoid dividing by zero and getting "NaN", just return 0.
    -- Besides, if the total is 0, then we don't need to calculate anything here.
    if total == 0 then
        0

    else
        (toFloat unique / toFloat total) * 100


filterDependentNoResultsMessage : Language -> String -> TranslationId -> String
filterDependentNoResultsMessage language filter message =
    if String.isEmpty filter then
        translate language message

    else
        translate language Translate.NoMatchesFound


matchFilter : String -> String -> Bool
matchFilter filter filteredValue =
    if String.isEmpty filter then
        True

    else
        filteredValue
            |> String.toLower
            |> String.contains filter


monthList : List Month
monthList =
    [ Jan, Feb, Mar, Apr, May, Jun, Jul, Aug, Sep, Oct, Nov, Dec ]


matchMotherAndHerChildren : String -> OfflineSession -> PersonId -> Person -> Bool
matchMotherAndHerChildren filter offlineSession motherId mother =
    let
        motherContainsFilter =
            matchFilter filter mother.name

        -- A function, rather than value, to preserve the
        -- short-circuiting benefits of the `||` below.
        childrenContainsFilter _ =
            getChildren motherId offlineSession
                |> List.any
                    (\( _, child ) ->
                        matchFilter filter child.name
                    )
    in
    motherContainsFilter || childrenContainsFilter ()


normalizeFilter : String -> String
normalizeFilter filterInput =
    filterInput
        |> String.toLower
        |> String.trim


viewNameFilter : Language -> String -> (String -> msg) -> Html msg
viewNameFilter language filterInput setFilterMsg =
    div
        [ class "ui action input small" ]
        [ input
            [ placeholder <| translate language Translate.FilterByName
            , type_ "text"
            , onInput setFilterMsg
            , value filterInput
            ]
            []
        , button
            [ classList
                [ ( "ui button primary", True )
                , ( "disabled", String.isEmpty <| normalizeFilter filterInput )
                ]
            , onClick <| setFilterMsg ""
            ]
            [ text <| translate language Translate.Clear ]
        ]


viewLabel : Language -> TranslationId -> Html any
viewLabel language translationId =
    viewCustomLabel language translationId ":" "label"


viewQuestionLabel : Language -> TranslationId -> Html any
viewQuestionLabel language translationId =
    viewCustomLabel language translationId "?" "label"


viewCustomLabel : Language -> TranslationId -> String -> String -> Html any
viewCustomLabel language translationId suffix class_ =
    div [ class class_ ] [ text <| (translate language translationId ++ suffix) ]


viewBoolInput :
    Language
    -> Maybe Bool
    -> (Bool -> msg)
    -> String
    -> Maybe ( TranslationId, TranslationId )
    -> Html msg
viewBoolInput language currentValue setMsg inputClass optionsTranslationIds =
    let
        ( yesTransId, noTransId ) =
            optionsTranslationIds |> Maybe.withDefault ( Translate.Yes, Translate.No )

        inputWidth =
            if isJust optionsTranslationIds then
                "eight"

            else
                "four"

        viewInput value currentValue_ setMsg_ =
            let
                isChecked =
                    currentValue_ == Just value
            in
            input
                [ type_ "radio"
                , checked isChecked
                , classList [ ( "checked", isChecked ) ]
                , onCheck (always (setMsg_ value))
                ]
                []
    in
    div [ class <| "form-input yes-no " ++ inputClass ]
        [ div [ class "ui grid" ]
            [ div [ class <| inputWidth ++ " wide column" ]
                [ viewInput True currentValue setMsg
                , label [ onClick <| setMsg True ]
                    [ text <| translate language yesTransId ]
                ]
            , div [ class <| inputWidth ++ " wide column" ]
                [ viewInput False currentValue setMsg
                , label [ onClick <| setMsg False ]
                    [ text <| translate language noTransId ]
                ]
            ]
        ]


taskCompleted : Maybe a -> Int
taskCompleted maybe =
    if isJust maybe then
        1

    else
        0


taskListCompleted : List (Maybe a) -> Int
taskListCompleted list =
    if List.all isJust list then
        1

    else
        0


{-| Show a photo thumbnail.
-}
viewPhotoThumb : String -> Html any
viewPhotoThumb url =
    div []
        [ img
            [ src url
            , class "ui small image rotate-90"
            ]
            []
        ]


viewPhotoThumbFromPhotoUrl : PhotoUrl -> Html any
viewPhotoThumbFromPhotoUrl (PhotoUrl url) =
    viewPhotoThumb url<|MERGE_RESOLUTION|>--- conflicted
+++ resolved
@@ -1,8 +1,6 @@
-<<<<<<< HEAD
-module Pages.Utils exposing (calculatePercentage, filterDependentNoResultsMessage, matchFilter, matchMotherAndHerChildren, monthList, normalizeFilter, viewNameFilter)
-=======
 module Pages.Utils exposing
-    ( filterDependentNoResultsMessage
+    ( calculatePercentage
+    , filterDependentNoResultsMessage
     , matchFilter
     , matchMotherAndHerChildren
     , normalizeFilter
@@ -16,7 +14,6 @@
     , viewPhotoThumbFromPhotoUrl
     , viewQuestionLabel
     )
->>>>>>> 36946a9d
 
 import Backend.Entities exposing (PersonId)
 import Backend.Measurement.Model exposing (PhotoUrl(..))
@@ -26,11 +23,8 @@
 import Html exposing (..)
 import Html.Attributes exposing (..)
 import Html.Events exposing (..)
-<<<<<<< HEAD
+import Maybe.Extra exposing (isJust)
 import Time exposing (Month(..))
-=======
-import Maybe.Extra exposing (isJust)
->>>>>>> 36946a9d
 import Translate exposing (Language, TranslationId, translate)
 
 
