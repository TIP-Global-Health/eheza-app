--- conflicted
+++ resolved
@@ -44,12 +44,7 @@
         , tasksBarId
         , viewBoolInput
         , viewCheckBoxMultipleSelectInput
-<<<<<<< HEAD
-        , viewCheckBoxMultipleSelectSectionsInput
         , viewConfirmationDialog
-=======
-        , viewEndEncounterDialog
->>>>>>> 080e5bd9
         , viewLabel
         , viewPersonDetailsExtended
         , viewQuestionLabel
