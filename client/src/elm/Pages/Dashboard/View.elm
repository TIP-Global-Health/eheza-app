--- conflicted
+++ resolved
@@ -31,29 +31,19 @@
 view : Language -> DashboardPage -> NominalDate -> HealthCenterId -> Model -> ModelIndexedDb -> Html Msg
 view language page currentDate healthCenterId model db =
     let
-<<<<<<< HEAD
         stats =
             Dict.get healthCenterId db.computedDashboard
                 |> Maybe.withDefault Backend.Dashboard.Model.emptyModel
                 -- Filter by period.
                 |> filterStatsByPeriod currentDate model
 
-        ( pageView, backAction ) =
-            case page of
-                MainPage ->
-                    ( viewMainPage language currentDate stats model, SetActivePage PinCodePage )
-
-                StatsPage ->
-                    ( viewStatsPage language currentDate stats model, SetActivePage <| UserPage <| DashboardPage MainPage )
-=======
         ( pageView, goBackPage ) =
             case page of
                 MainPage ->
-                    ( viewMainPage language currentDate healthCenterId model db, PinCodePage )
+                    ( viewMainPage language currentDate stats model, PinCodePage )
 
                 StatsPage ->
-                    ( viewStatsPage language currentDate healthCenterId model db, UserPage <| DashboardPage MainPage )
->>>>>>> 4070e343
+                    ( viewMainPage language currentDate stats model, UserPage <| DashboardPage MainPage )
 
                 CaseManagementPage ->
                     ( viewCaseManagementPage language currentDate healthCenterId model db, UserPage <| DashboardPage MainPage )
