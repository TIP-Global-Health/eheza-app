--- conflicted
+++ resolved
@@ -165,9 +165,6 @@
     if isChw then
         div [ class "dashboard main" ]
             [ viewFilterPaneChw language model
-<<<<<<< HEAD
-            , div [ class "timestamp" ] [ text <| (translate language <| Translate.Dashboard Translate.LastUpdated) ++ ": " ++ stats.timestamp ++ " UTC" ]
-=======
             , div [ class "current-month" ]
                 [ a []
                     [ span [ class "icon-back" ] [] ]
@@ -209,7 +206,7 @@
                         |> viewTotalEncounters language
                     ]
                 ]
->>>>>>> 8bc2ca8f
+            , div [ class "timestamp" ] [ text <| (translate language <| Translate.Dashboard Translate.LastUpdated) ++ ": " ++ stats.timestamp ++ " UTC" ]
             ]
 
     else
