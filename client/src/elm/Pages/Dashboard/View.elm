--- conflicted
+++ resolved
@@ -259,12 +259,7 @@
 
     else
         div [ class "dashboard main" ]
-<<<<<<< HEAD
-            [ viewFiltersPane language MainPage filterPeriodsForMainPage db model
-=======
-            [ div [ class "timestamp" ] [ text <| (translate language <| Translate.Dashboard Translate.LastUpdated) ++ ": " ++ stats.timestamp ++ " UTC" ]
-            , viewFiltersPane language (NursePage MainPage) filterPeriodsForMainPage db model
->>>>>>> 7e570ee5
+            [ viewFiltersPane language (NursePage MainPage) filterPeriodsForMainPage db model
             , div [ class "ui grid" ]
                 [ div [ class "eight wide column" ]
                     [ viewGoodNutrition language caseNutritionTotalsThisYear caseNutritionTotalsLastYear
