module Pages.Dashboard.View exposing (view)

import AssocList as Dict exposing (Dict)
import Backend.AcuteIllnessEncounter.Model exposing (AcuteIllnessDiagnosis(..))
import Backend.Dashboard.Model
    exposing
        ( AcuteIllnessDataItem
        , AcuteIllnessEncounterDataItem
        , AssembledData
        , CaseManagement
        , CaseManagementData
        , CaseNutrition
        , CaseNutritionTotal
        , DashboardStats
        , Nutrition
        , NutritionValue
        , ParticipantStats
        , Periods
        , PersonIdentifier
        , PrenatalDataItem
        , ProgramType(..)
        , TotalBeneficiaries
        , TotalEncountersData
        , emptyNutrition
        , emptyNutritionValue
        , emptyTotalBeneficiaries
        )
import Backend.Entities exposing (..)
import Backend.IndividualEncounterParticipant.Model exposing (DeliveryLocation(..), IndividualEncounterType(..))
import Backend.Measurement.Model exposing (FamilyPlanningSign(..))
import Backend.Model exposing (ModelIndexedDb)
import Backend.Nurse.Model exposing (Nurse)
import Backend.Person.Model
import Color exposing (Color)
import Date exposing (Month, Unit(..), isBetween, numberToMonth)
import Debug exposing (toString)
import EverySet
import Gizra.Html exposing (emptyNode, showMaybe)
import Gizra.NominalDate exposing (NominalDate, allMonths, formatYYYYMMDD, isDiffTruthy, yearYYNumber)
import Html exposing (..)
import Html.Attributes exposing (..)
import Html.Events exposing (onClick, onInput)
import List.Extra
import Maybe exposing (Maybe)
import Maybe.Extra exposing (isJust, isNothing)
import Pages.Dashboard.GraphUtils exposing (..)
import Pages.Dashboard.Model exposing (..)
import Pages.Dashboard.Utils exposing (..)
import Pages.GlobalCaseManagement.Utils exposing (allEncounterTypes)
import Pages.Page exposing (AcuteIllnessDashboardPage(..), ChwDashboardPage(..), DashboardPage(..), NurseDashboardPage(..), Page(..), UserPage(..))
import Pages.Utils exposing (calculatePercentage)
import Path
import RemoteData exposing (RemoteData(..))
import Restful.Endpoint exposing (fromEntityUuid)
import Scale exposing (BandConfig, BandScale, ContinuousScale)
import Shape exposing (Arc, defaultPieConfig)
import Svg
import Svg.Attributes exposing (cx, cy, r)
import Time exposing (millisToPosix)
import Translate exposing (Language, TranslationId, translate, translateText)
import TypedSvg exposing (g, svg)
import TypedSvg.Attributes as Explicit exposing (fill, transform, viewBox)
import TypedSvg.Core exposing (Svg)
import TypedSvg.Types exposing (AnchorAlignment(..), Fill(..), Transform(..))
import Utils.Html exposing (spinner, viewModal)


{-| Shows a dashboard page.
-}
view : Language -> DashboardPage -> NominalDate -> HealthCenterId -> Bool -> Nurse -> Model -> ModelIndexedDb -> Html Msg
view language page currentDate healthCenterId isChw nurse model db =
    let
        ( content, goBackPage ) =
            Dict.get healthCenterId db.computedDashboard
                |> Maybe.map
                    (\stats ->
                        let
                            assembled =
                                generateAssembledData healthCenterId model.selectedVillageFilter stats db
                        in
                        case page of
                            NursePage nurseDashboardPage ->
                                case nurseDashboardPage of
                                    MainPage ->
                                        ( viewMainPage language currentDate healthCenterId isChw nurse assembled db model, PinCodePage )

                                    StatsPage ->
                                        ( viewStatsPage language currentDate False nurse stats healthCenterId db model, UserPage <| DashboardPage (NursePage MainPage) )

                                    CaseManagementPage ->
                                        ( viewCaseManagementPage language currentDate stats db model, UserPage <| DashboardPage model.latestPage )

                            ChwPage chwDashboardPage ->
                                case chwDashboardPage of
                                    AcuteIllnessPage acuteIllnessPage ->
                                        ( viewAcuteIllnessPage language currentDate acuteIllnessPage assembled db model, UserPage <| DashboardPage (NursePage MainPage) )

                                    NutritionPage ->
                                        ( viewNutritionPage language currentDate True nurse stats db model, UserPage <| DashboardPage (NursePage MainPage) )

                                    AntenatalPage ->
                                        ( viewAntenatalPage language currentDate assembled db model, UserPage <| DashboardPage (NursePage MainPage) )
                    )
                |> Maybe.withDefault ( spinner, PinCodePage )

        header =
            if isChw then
                if page == ChwPage (AcuteIllnessPage OverviewPage) || page == ChwPage (AcuteIllnessPage Covid19Page) || page == ChwPage (AcuteIllnessPage MalariaPage) || page == ChwPage (AcuteIllnessPage GastroPage) then
                    div
                        [ class "ui basic head segment" ]
                        [ h1 [ class "ui header" ]
                            [ text <| translate language <| Translate.EncounterTypeFileterLabel AcuteIllnessEncounter ]
                        , a
                            [ class "link-back"
                            , onClick <| SetActivePage goBackPage
                            ]
                            [ span [ class "icon-back" ] [] ]
                        ]

                else if page == ChwPage NutritionPage then
                    div
                        [ class "ui basic head segment" ]
                        [ h1 [ class "ui header" ]
                            [ text <| translate language <| Translate.EncounterTypeFileterLabel NutritionEncounter ]
                        , a
                            [ class "link-back"
                            , onClick <| SetActivePage goBackPage
                            ]
                            [ span [ class "icon-back" ] [] ]
                        ]

                else if page == ChwPage AntenatalPage then
                    div
                        [ class "ui basic head segment" ]
                        [ h1 [ class "ui header" ]
                            [ text <| translate language <| Translate.EncounterTypeFileterLabel AntenatalEncounter ]
                        , a
                            [ class "link-back"
                            , onClick <| SetActivePage goBackPage
                            ]
                            [ span [ class "icon-back" ] [] ]
                        ]

                else
                    div
                        [ class "ui basic head segment" ]
                        [ h1 [ class "ui header" ]
                            [ translateText language Translate.ChwDashboardLabel ]
                        , a
                            [ class "link-back"
                            , onClick <| SetActivePage goBackPage
                            ]
                            [ span [ class "icon-back" ] [] ]
                        ]

            else
                div
                    [ class "ui basic head segment" ]
                    [ h1 [ class "ui header" ]
                        [ translateText language Translate.DashboardLabel ]
                    , a
                        [ class "link-back"
                        , onClick <| SetActivePage goBackPage
                        ]
                        [ span [ class "icon-back" ] [] ]
                    ]
    in
    div
        [ class "wrap" ]
        [ header
        , content
        ]


viewMainPage : Language -> NominalDate -> HealthCenterId -> Bool -> Nurse -> AssembledData -> ModelIndexedDb -> Model -> Html Msg
viewMainPage language currentDate healthCenterId isChw nurse assembled db model =
    if isChw then
        viewChwMainPage language currentDate healthCenterId assembled db model

    else
        viewNutritionPage language currentDate False nurse assembled.stats db model


viewChwMainPage : Language -> NominalDate -> HealthCenterId -> AssembledData -> ModelIndexedDb -> Model -> Html Msg
viewChwMainPage language currentDate healthCenterId assembled db model =
    let
        selectedDate =
            currentDate

        -- ANC
        encountersForSelectedMonth =
            getAcuteIllnessEncountersForSelectedMonth selectedDate assembled.acuteIllnessData

        ( sentToHC, managedLocally ) =
            countAcuteIllnessCasesByHCReferrals encountersForSelectedMonth

        -- Prenatal
        currentlyPregnant =
            countCurrentlyPregnantForSelectedMonth currentDate selectedDate assembled.prenatalData

        totalNewborn =
            countNewbornForSelectedMonth selectedDate assembled.prenatalData

        -- Case Management
        ( totalNutritionFollowUps, totalAcuteIllnessFollowUps, totalPrenatalFollowUps ) =
            Maybe.map2 (getFollowUpsTotals language currentDate db)
                model.selectedVillageFilter
                assembled.caseManagementData
                |> Maybe.withDefault ( 0, 0, 0 )
    in
    div [ class "dashboard main" ]
        [ viewChwPages language
        , div [ class "current-month" ]
            [ a []
                [ span [ class "icon-back" ] [] ]
            , h1 [ class "ui header" ]
                [ text "May 2021" ]
            , a []
                [ span [ class "icon-back forward" ] [] ]
            ]
        , div [ class "ui grid" ]
            [ chwCard language (Translate.Dashboard Translate.AcuteIllnessDiagnosed) (String.fromInt <| sentToHC + managedLocally)
            , customChwCard language (Translate.Dashboard Translate.MothersInANC) (String.fromInt currentlyPregnant) "six"
            , chwCard language (Translate.Dashboard Translate.NewbornsInCare) (String.fromInt totalNewborn)
            ]
        , div [ class "case-management-label" ] [ text <| translate language <| Translate.CaseManagement ]
        , div [ class "ui grid" ]
            [ chwCard language (Translate.EncounterTypeFileterLabel AcuteIllnessEncounter) (String.fromInt totalAcuteIllnessFollowUps)
            , customChwCard language (Translate.EncounterTypeFileterLabel NutritionEncounter) (String.fromInt totalNutritionFollowUps) "six"
            , chwCard language (Translate.EncounterTypeFileterLabel AntenatalEncounter) (String.fromInt totalPrenatalFollowUps)
            ]
        , lastUpdated language assembled.stats
        ]


caseManagementApplyBreakdownFilters : Dict VillageId (List PersonIdentifier) -> Dict ProgramType (List CaseManagement) -> Model -> List CaseManagement
caseManagementApplyBreakdownFilters villagesWithResidents dict model =
    case model.programTypeFilter of
        FilterAllPrograms ->
            let
                achi =
                    Dict.get ProgramAchi dict
                        |> Maybe.withDefault []

                fbf =
                    Dict.get ProgramFbf dict
                        |> Maybe.withDefault []

                pmtct =
                    Dict.get ProgramPmtct dict
                        |> Maybe.withDefault []

                sorwathe =
                    Dict.get ProgramSorwathe dict
                        |> Maybe.withDefault []

                individual =
                    Dict.get ProgramIndividual dict
                        |> Maybe.withDefault []
            in
            achi ++ fbf ++ pmtct ++ sorwathe ++ individual

        FilterProgramAchi ->
            Dict.get ProgramAchi dict
                |> Maybe.withDefault []

        FilterProgramFbf ->
            Dict.get ProgramFbf dict
                |> Maybe.withDefault []

        FilterProgramPmtct ->
            Dict.get ProgramPmtct dict
                |> Maybe.withDefault []

        FilterProgramSorwathe ->
            Dict.get ProgramSorwathe dict
                |> Maybe.withDefault []

        FilterProgramCommunity ->
            let
                villageResidents =
                    model.selectedVillageFilter
                        |> Maybe.andThen (\village -> Dict.get village villagesWithResidents)
                        |> Maybe.withDefault []

                villageFilterFunc caseManagement =
                    if isJust model.selectedVillageFilter then
                        List.member caseManagement.identifier villageResidents

                    else
                        -- Do not filter by village, if village is not selected.
                        True

                achi =
                    Dict.get ProgramAchi dict
                        |> Maybe.withDefault []
                        |> List.filter villageFilterFunc

                fbf =
                    Dict.get ProgramFbf dict
                        |> Maybe.withDefault []
                        |> List.filter villageFilterFunc

                pmtct =
                    Dict.get ProgramPmtct dict
                        |> Maybe.withDefault []
                        |> List.filter villageFilterFunc

                sorwathe =
                    Dict.get ProgramSorwathe dict
                        |> Maybe.withDefault []
                        |> List.filter villageFilterFunc

                individual =
                    Dict.get ProgramIndividual dict
                        |> Maybe.withDefault []
                        |> List.filter villageFilterFunc
            in
            achi ++ fbf ++ pmtct ++ sorwathe ++ individual


totalEncountersApplyBreakdownFilters : TotalEncountersData -> Model -> Periods
totalEncountersApplyBreakdownFilters data model =
    let
        emptyPeriods =
            Periods 0 0
    in
    case model.programTypeFilter of
        FilterAllPrograms ->
            let
                achi =
                    Dict.get ProgramAchi data.global
                        |> Maybe.withDefault emptyPeriods

                fbf =
                    Dict.get ProgramFbf data.global
                        |> Maybe.withDefault emptyPeriods

                pmtct =
                    Dict.get ProgramPmtct data.global
                        |> Maybe.withDefault emptyPeriods

                sorwathe =
                    Dict.get ProgramSorwathe data.global
                        |> Maybe.withDefault emptyPeriods

                individual =
                    Dict.get ProgramIndividual data.global
                        |> Maybe.withDefault emptyPeriods

                sumPeriods p1 p2 =
                    Periods (p1.lastYear + p2.lastYear) (p1.thisYear + p2.thisYear)
            in
            sumPeriods achi fbf
                |> sumPeriods pmtct
                |> sumPeriods sorwathe
                |> sumPeriods individual

        FilterProgramAchi ->
            Dict.get ProgramAchi data.global
                |> Maybe.withDefault emptyPeriods

        FilterProgramFbf ->
            Dict.get ProgramFbf data.global
                |> Maybe.withDefault emptyPeriods

        FilterProgramPmtct ->
            Dict.get ProgramPmtct data.global
                |> Maybe.withDefault emptyPeriods

        FilterProgramSorwathe ->
            Dict.get ProgramSorwathe data.global
                |> Maybe.withDefault emptyPeriods

        FilterProgramCommunity ->
            let
                dict =
                    case model.selectedVillageFilter of
                        Just village ->
                            Dict.get village data.villages
                                |> Maybe.withDefault Dict.empty

                        -- When village is not selected, we show global data.
                        Nothing ->
                            data.global

                achi =
                    Dict.get ProgramAchi dict
                        |> Maybe.withDefault emptyPeriods

                fbf =
                    Dict.get ProgramFbf dict
                        |> Maybe.withDefault emptyPeriods

                pmtct =
                    Dict.get ProgramPmtct dict
                        |> Maybe.withDefault emptyPeriods

                sorwathe =
                    Dict.get ProgramSorwathe dict
                        |> Maybe.withDefault emptyPeriods

                individual =
                    Dict.get ProgramIndividual dict
                        |> Maybe.withDefault emptyPeriods

                sumPeriods p1 p2 =
                    Periods (p1.lastYear + p2.lastYear) (p1.thisYear + p2.thisYear)
            in
            sumPeriods achi fbf
                |> sumPeriods pmtct
                |> sumPeriods sorwathe
                |> sumPeriods individual


applyTotalBeneficiariesDenomination : Dict Int Int -> Dict Int TotalBeneficiaries -> Dict Int TotalBeneficiaries
applyTotalBeneficiariesDenomination beneficiariesPerMonthsDict totalBeneficiariesDict =
    let
        applyDenomination number denominator =
            ceiling (100 * toFloat number / toFloat denominator)
    in
    totalBeneficiariesDict
        |> Dict.map
            (\month totalBeneficiaries ->
                Dict.get month beneficiariesPerMonthsDict
                    |> Maybe.map
                        (\total ->
                            { stunting =
                                Nutrition (applyDenomination totalBeneficiaries.stunting.severeNutrition total)
                                    (applyDenomination totalBeneficiaries.stunting.moderateNutrition total)
                            , underweight =
                                Nutrition (applyDenomination totalBeneficiaries.underweight.severeNutrition total)
                                    (applyDenomination totalBeneficiaries.underweight.moderateNutrition total)
                            , wasting =
                                Nutrition (applyDenomination totalBeneficiaries.wasting.severeNutrition total)
                                    (applyDenomination totalBeneficiaries.wasting.moderateNutrition total)
                            , muac =
                                Nutrition (applyDenomination totalBeneficiaries.muac.severeNutrition total)
                                    (applyDenomination totalBeneficiaries.muac.moderateNutrition total)
                            }
                        )
                    |> Maybe.withDefault totalBeneficiaries
            )


generateTotalBeneficiariesMonthlyDuringPastYear : NominalDate -> DashboardStats -> Dict Int Int
generateTotalBeneficiariesMonthlyDuringPastYear currentDate stats =
    let
        currentMonth =
            Date.month currentDate
                |> Date.monthToNumber

        ( thisYear, lastYear ) =
            List.repeat 12 0
                |> List.indexedMap (\index _ -> index + 1)
                |> List.Extra.splitAt currentMonth

        orderedList =
            (lastYear ++ thisYear)
                |> List.reverse
                |> List.indexedMap
                    (\index month ->
                        let
                            maxJoinDate =
                                Date.add Months (-1 * index) currentDate
                                    |> Date.ceiling Date.Month
                                    |> Date.add Days -1

                            minGraduationDate =
                                Date.add Months (-1 * index) currentDate
                                    |> Date.floor Date.Month

                            totalBeneficiaries =
                                stats.childrenBeneficiaries
                                    |> List.filter
                                        (\child ->
                                            (Date.compare child.memberSince maxJoinDate == LT)
                                                && (Date.compare minGraduationDate child.graduationDate == LT)
                                        )
                                    |> List.length
                        in
                        ( month, totalBeneficiaries )
                    )
                |> Dict.fromList
    in
    orderedList


accumCaseNutritionTotals : CaseNutritionTotal -> Dict Int TotalBeneficiaries -> Dict Int TotalBeneficiaries
accumCaseNutritionTotals totals dict =
    Dict.toList dict
        |> List.map
            (\( key, accum ) ->
                let
                    stunting =
                        Dict.get key totals.stunting
                            |> Maybe.map
                                (\totalsStunting ->
                                    Nutrition (totalsStunting.severeNutrition + accum.stunting.severeNutrition) (totalsStunting.moderateNutrition + accum.stunting.moderateNutrition)
                                )
                            |> Maybe.withDefault accum.stunting

                    underweight =
                        Dict.get key totals.underweight
                            |> Maybe.map
                                (\totalsUnderweight ->
                                    Nutrition (totalsUnderweight.severeNutrition + accum.underweight.severeNutrition) (totalsUnderweight.moderateNutrition + accum.underweight.moderateNutrition)
                                )
                            |> Maybe.withDefault accum.underweight

                    wasting =
                        Dict.get key totals.wasting
                            |> Maybe.map
                                (\totalsWasting ->
                                    Nutrition (totalsWasting.severeNutrition + accum.wasting.severeNutrition) (totalsWasting.moderateNutrition + accum.wasting.moderateNutrition)
                                )
                            |> Maybe.withDefault accum.wasting

                    muac =
                        Dict.get key totals.muac
                            |> Maybe.map
                                (\totalsMuac ->
                                    Nutrition (totalsMuac.severeNutrition + accum.muac.severeNutrition) (totalsMuac.moderateNutrition + accum.muac.moderateNutrition)
                                )
                            |> Maybe.withDefault accum.muac
                in
                ( key, TotalBeneficiaries stunting underweight wasting muac )
            )
        |> Dict.fromList


generateCaseNutritionTotals : CaseNutrition -> CaseNutritionTotal
generateCaseNutritionTotals caseNutrition =
    let
        generateTotals nutrition =
            Dict.toList nutrition
                |> List.filterMap
                    (\( month, nutritionValue ) ->
                        if month == 13 then
                            Nothing

                        else
                            case nutritionValue.class of
                                Backend.Dashboard.Model.Moderate ->
                                    Just ( month, Backend.Dashboard.Model.Nutrition 0 1 )

                                Backend.Dashboard.Model.Severe ->
                                    Just ( month, Backend.Dashboard.Model.Nutrition 1 0 )

                                _ ->
                                    Just ( month, Backend.Dashboard.Model.Nutrition 0 0 )
                    )
                |> Dict.fromList
    in
    { stunting = generateTotals caseNutrition.stunting
    , underweight = generateTotals caseNutrition.underweight
    , wasting = generateTotals caseNutrition.wasting
    , muac = generateTotals caseNutrition.muac
    , nutritionSigns = generateTotals caseNutrition.nutritionSigns
    }


generateCaseNutritionNewCases : NominalDate -> CaseNutrition -> CaseNutritionTotal
generateCaseNutritionNewCases currentDate caseNutrition =
    let
        currentMonth =
            Date.month currentDate
                |> Date.monthToNumber

        generateTotals nutrition =
            let
                sorted =
                    Dict.toList nutrition
                        |> List.sortBy Tuple.first

                oneBeforeFirst =
                    List.reverse sorted
                        |> List.head

                ( thisYear, lastYear ) =
                    List.take 12 sorted
                        |> List.Extra.splitAt currentMonth

                yearData =
                    lastYear ++ thisYear

                yearDataShiftedLeft =
                    oneBeforeFirst
                        |> Maybe.map (\beforeFirst -> beforeFirst :: List.take 11 yearData)
                        |> Maybe.withDefault yearData
            in
            List.map2
                (\( month, nutritionValue ) ( _, previousNutritionValue ) ->
                    case nutritionValue.class of
                        Backend.Dashboard.Model.Moderate ->
                            if previousNutritionValue.class /= Backend.Dashboard.Model.Moderate then
                                ( month, Backend.Dashboard.Model.Nutrition 0 1 )

                            else
                                ( month, Backend.Dashboard.Model.Nutrition 0 0 )

                        Backend.Dashboard.Model.Severe ->
                            if previousNutritionValue.class /= Backend.Dashboard.Model.Severe then
                                ( month, Backend.Dashboard.Model.Nutrition 1 0 )

                            else
                                ( month, Backend.Dashboard.Model.Nutrition 0 0 )

                        _ ->
                            ( month, Backend.Dashboard.Model.Nutrition 0 0 )
                )
                yearData
                yearDataShiftedLeft
                |> Dict.fromList
    in
    { stunting = generateTotals caseNutrition.stunting
    , underweight = generateTotals caseNutrition.underweight
    , wasting = generateTotals caseNutrition.wasting
    , muac = generateTotals caseNutrition.muac
    , nutritionSigns = generateTotals caseNutrition.nutritionSigns
    }


viewStatsPage : Language -> NominalDate -> Bool -> Nurse -> DashboardStats -> HealthCenterId -> ModelIndexedDb -> Model -> Html Msg
viewStatsPage language currentDate isChw nurse stats healthCenterId db model =
    if model.programTypeFilter /= FilterProgramFbf then
        emptyNode

    else
        let
            currentMonth =
                Date.month currentDate
                    |> Date.monthToNumber

            ( modelWithLastMonth, displayedMonth ) =
                if model.period == ThisMonth then
                    ( { model | period = LastMonth }, currentMonth )

                else
                    ( { model | period = ThreeMonthsAgo }, resolvePreviousMonth currentMonth )

            currentPeriodStats =
                filterStatsWithinPeriod currentDate model stats

            monthBeforeStats =
                filterStatsWithinPeriod currentDate modelWithLastMonth stats

            currentPeriodCaseManagement =
                caseManagementApplyBreakdownFilters stats.villagesWithResidents currentPeriodStats.caseManagement.thisYear model

            malnourishedCurrentMonth =
                mapMalnorishedByMonth displayedMonth currentPeriodCaseManagement

            malnourishedPreviousMonth =
                mapMalnorishedByMonth (resolvePreviousMonth displayedMonth) currentPeriodCaseManagement
        in
        div [ class "dashboard stats" ]
            [ viewFiltersPane language (NursePage StatsPage) filterPeriodsForStatsPage db model
            , div [ class "ui equal width grid" ]
                [ viewMalnourishedCards language malnourishedCurrentMonth malnourishedPreviousMonth
                , viewMiscCards language currentDate currentPeriodStats monthBeforeStats
                ]
            , viewBeneficiariesTable language currentDate stats currentPeriodStats malnourishedCurrentMonth model
            , viewFamilyPlanning language currentPeriodStats
            , viewCustomModal language isChw nurse stats db model
            ]


mapMalnorishedByMonth : Int -> List CaseManagement -> List MalnorishedNutritionData
mapMalnorishedByMonth mappedMonth caseManagement =
    caseManagement
        |> List.foldl
            (\caseNutrition accum ->
                let
                    nutrition =
                        caseNutrition.nutrition.stunting
                            |> Dict.toList
                            |> List.filterMap
                                (\( month, stuntingValue ) ->
                                    if month /= mappedMonth then
                                        Nothing

                                    else
                                        let
                                            resolveValueClass func =
                                                Dict.get month (func caseNutrition.nutrition)
                                                    |> Maybe.withDefault emptyNutritionValue
                                                    |> .class

                                            values =
                                                [ stuntingValue.class
                                                , resolveValueClass .underweight
                                                , resolveValueClass .wasting
                                                , resolveValueClass .muac
                                                ]
                                        in
                                        if List.any ((==) Backend.Dashboard.Model.Severe) values then
                                            MalnorishedNutritionData caseNutrition.identifier
                                                caseNutrition.birthDate
                                                caseNutrition.gender
                                                Backend.Dashboard.Model.Severe
                                                |> Just

                                        else if List.any ((==) Backend.Dashboard.Model.Moderate) values then
                                            MalnorishedNutritionData caseNutrition.identifier
                                                caseNutrition.birthDate
                                                caseNutrition.gender
                                                Backend.Dashboard.Model.Moderate
                                                |> Just

                                        else
                                            Nothing
                                )
                in
                nutrition ++ accum
            )
            []


viewCaseManagementPage : Language -> NominalDate -> DashboardStats -> ModelIndexedDb -> Model -> Html Msg
viewCaseManagementPage language currentDate stats db model =
    if model.programTypeFilter /= FilterProgramFbf then
        emptyNode

    else
        let
            currentMonth =
                Date.month currentDate
                    |> Date.monthToNumber

            tableDataUnsorted =
                case model.currentCaseManagementFilter of
                    -- We consider session as missed, when all 4 values for the
                    -- month are Neutral.
                    MissedSession ->
                        List.foldl
                            (\caseNutrition accum ->
                                let
                                    nutrition =
                                        caseNutrition.nutrition.stunting
                                            |> Dict.toList
                                            |> List.filterMap
                                                (\( month, stuntingValue ) ->
                                                    if withinThreePreviousMonths currentMonth month then
                                                        let
                                                            resolveValueClass func =
                                                                Dict.get month (func caseNutrition.nutrition)
                                                                    |> Maybe.withDefault emptyNutritionValue
                                                                    |> .class
                                                        in
                                                        if
                                                            List.all ((==) Backend.Dashboard.Model.Neutral)
                                                                [ stuntingValue.class
                                                                , resolveValueClass .underweight
                                                                , resolveValueClass .wasting
                                                                , resolveValueClass .muac
                                                                ]
                                                        then
                                                            Just ( month, emptyNutritionValue )

                                                        else
                                                            Just ( month, NutritionValue Backend.Dashboard.Model.Good "V" )

                                                    else
                                                        Nothing
                                                )
                                            |> List.sortBy Tuple.first
                                            |> List.reverse
                                in
                                { name = caseNutrition.name, nutrition = nutrition } :: accum
                            )
                            []
                            (caseManagementApplyBreakdownFilters stats.villagesWithResidents stats.caseManagement.thisYear model)
                            |> List.filter (.nutrition >> List.all (Tuple.second >> .class >> (==) Backend.Dashboard.Model.Good) >> not)

                    _ ->
                        List.foldl
                            (\caseNutrition accum ->
                                case model.currentCaseManagementFilter of
                                    Stunting ->
                                        { name = caseNutrition.name, nutrition = filterForCaseManagementTableFunc caseNutrition.nutrition.stunting } :: accum

                                    Underweight ->
                                        { name = caseNutrition.name, nutrition = filterForCaseManagementTableFunc caseNutrition.nutrition.underweight } :: accum

                                    Wasting ->
                                        { name = caseNutrition.name, nutrition = filterForCaseManagementTableFunc caseNutrition.nutrition.wasting } :: accum

                                    MUAC ->
                                        { name = caseNutrition.name, nutrition = filterForCaseManagementTableFunc caseNutrition.nutrition.muac } :: accum

                                    -- We'll never get here - need to list it to satisfy compiler.
                                    MissedSession ->
                                        accum
                            )
                            []
                            (caseManagementApplyBreakdownFilters stats.villagesWithResidents stats.caseManagement.thisYear model)
                            |> List.filter
                                (.nutrition
                                    >> List.any
                                        (Tuple.second
                                            >> .class
                                            >> (\class ->
                                                    case model.currentCaseManagementSubFilter of
                                                        FilterTotal ->
                                                            (class == Backend.Dashboard.Model.Moderate) || (class == Backend.Dashboard.Model.Severe)

                                                        FilterModerate ->
                                                            class == Backend.Dashboard.Model.Moderate

                                                        FilterSevere ->
                                                            class == Backend.Dashboard.Model.Severe
                                               )
                                        )
                                )

            tableData =
                tableDataUnsorted
                    -- Sort table by person's (lowercase) name.
                    |> List.sortWith (\p1 p2 -> compare (String.toLower p1.name) (String.toLower p2.name))

            filterForCaseManagementTableFunc nutritionDict =
                nutritionDict
                    |> Dict.toList
                    |> List.filter (Tuple.first >> withinThreePreviousMonths currentMonth)
                    |> List.sortBy Tuple.first
                    |> List.reverse
        in
        div [ class "dashboard case" ]
            [ viewFiltersPane language (NursePage CaseManagementPage) filterPeriodsForCaseManagementPage db model
            , div [ class "ui segment blue" ]
                [ div [ class "case-management" ]
                    [ div [ class "header" ]
                        [ h3 [ class "title left floated column" ] [ translateText language <| Translate.Dashboard Translate.CaseManagementLabel ]
                        , List.map (viewFilter language FilterCaseManagement model.currentCaseManagementFilter) caseManagementFilters
                            |> div [ class "filters" ]
                        , List.map (viewSubFilter language model.currentCaseManagementSubFilter) (caseManagementSubFilters model.currentCaseManagementFilter)
                            |> div [ class "filters secondary" ]
                        ]
                    , div [ class "content" ]
                        [ viewCaseManagementTable language currentDate model tableData ]
                    ]
                ]
            ]


viewCaseManagementTable : Language -> NominalDate -> Model -> List { name : String, nutrition : List ( Int, NutritionValue ) } -> Html Msg
viewCaseManagementTable language currentDate model tableData =
    let
        monthLabels =
            tableData
                |> List.head
                |> Maybe.map
                    (.nutrition
                        >> List.map
                            (Tuple.first
                                >> Date.numberToMonth
                                >> Translate.ResolveMonth True
                            )
                    )
                |> Maybe.withDefault []
    in
    table [ class "ui very basic collapsing celled table" ]
        [ thead []
            [ tr []
                (th [ class "name" ] [ translateText language <| Translate.Name ]
                    :: List.map (\month -> th [] [ span [] [ translateText language month ] ]) monthLabels
                )
            ]
        , tbody []
            (List.map viewCaseManagementTableRow tableData)
        ]


viewCaseManagementTableRow : { name : String, nutrition : List ( Int, NutritionValue ) } -> Html Msg
viewCaseManagementTableRow rowData =
    tr []
        (td [ class "name" ] [ text rowData.name ]
            :: List.map viewMonthCell rowData.nutrition
        )


viewMonthCell : ( Int, NutritionValue ) -> Html Msg
viewMonthCell ( month, cellData ) =
    let
        class =
            classList
                [ ( String.toLower <| Debug.toString cellData.class, True )
                , ( String.fromInt month, True )
                ]
    in
    td [ class ] [ span [] [ text cellData.value ] ]


viewFiltersPane : Language -> DashboardPage -> List FilterPeriod -> ModelIndexedDb -> Model -> Html Msg
viewFiltersPane language page filterPeriodsPerPage db model =
    let
        ( programTypeFilterFilterButton, labelSelected ) =
            if page == NursePage MainPage then
                ( div
                    [ class "primary ui button program-type-filter"
                    , onClick <| SetModalState <| Just FiltersModal
                    ]
                    [ span [] [ translateText language <| Translate.Dashboard Translate.Filters ]
                    , span [ class "icon-settings" ] []
                    ]
                , if model.programTypeFilter == FilterProgramCommunity then
                    db.villages
                        |> RemoteData.toMaybe
                        |> Maybe.andThen
                            (\villages ->
                                model.selectedVillageFilter
                                    |> Maybe.andThen
                                        (\villageId ->
                                            Dict.get villageId villages
                                                |> Maybe.map
                                                    (\village ->
                                                        span [ class "label" ]
                                                            [ text <| translate language Translate.SelectedVillage ++ ": "
                                                            , text village.name
                                                            ]
                                                    )
                                        )
                            )
                        |> Maybe.withDefault emptyNode

                  else
                    span [ class "label" ]
                        [ text <| translate language Translate.SelectedProgram ++ ": "
                        , translateText language <| Translate.Dashboard <| Translate.FilterProgramType model.programTypeFilter
                        ]
                )

            else
                ( emptyNode, emptyNode )

        renderButton period =
            button
                [ classList
                    [ ( "inactive", model.period /= period )
                    , ( "primary ui button", True )
                    ]
                , onClick <| SetFilterPeriod period
                ]
                [ translateText language <| Translate.Dashboard <| Translate.PeriodFilter period
                ]
    in
    div [ class "ui segment filters" ] <|
        List.map renderButton filterPeriodsPerPage
            ++ [ labelSelected, programTypeFilterFilterButton ]


viewChwPages : Language -> Html Msg
viewChwPages language =
    div [ class "ui segment chw-filters" ]
        [ button
            [ class "primary ui button"
            , DashboardPage (ChwPage AntenatalPage)
                |> UserPage
                |> SetActivePage
                |> onClick
            ]
            [ span
                []
                [ translateText language <| Translate.EncounterTypeFileterLabel AntenatalEncounter
                ]
            ]
        , button
            [ class "primary ui button"
            , DashboardPage (ChwPage NutritionPage)
                |> UserPage
                |> SetActivePage
                |> onClick
            ]
            [ span
                []
                [ translateText language <| Translate.EncounterTypeFileterLabel NutritionEncounter
                ]
            ]
        , button
            [ class "primary ui button"
            , DashboardPage (ChwPage <| AcuteIllnessPage OverviewPage)
                |> UserPage
                |> SetActivePage
                |> onClick
            ]
            [ span
                []
                [ translateText language <| Translate.EncounterTypeFileterLabel AcuteIllnessEncounter
                ]
            ]
        ]


viewAcuteIllnessLinks : Language -> Model -> Html Msg
viewAcuteIllnessLinks language model =
    div [ class "ui segment chw-filters" ]
        [ button
            [ classList
                [ ( "active", model.acuteIllnessPage == OverviewPage )
                , ( "primary ui button", True )
                ]
            , DashboardPage (ChwPage <| AcuteIllnessPage OverviewPage)
                |> UserPage
                |> SetActivePage
                |> onClick
            ]
            [ span
                []
                [ translateText language <| Translate.EncounterTypePageLabel <| AcuteIllnessPage OverviewPage
                ]
            ]
        , button
            [ classList
                [ ( "active", model.acuteIllnessPage == Covid19Page )
                , ( "primary ui button", True )
                ]
            , DashboardPage (ChwPage <| AcuteIllnessPage Covid19Page)
                |> UserPage
                |> SetActivePage
                |> onClick
            ]
            [ span
                []
                [ translateText language <| Translate.EncounterTypePageLabel <| AcuteIllnessPage Covid19Page
                ]
            ]
        , button
            [ classList
                [ ( "active", model.acuteIllnessPage == MalariaPage )
                , ( "primary ui button", True )
                ]
            , DashboardPage (ChwPage <| AcuteIllnessPage MalariaPage)
                |> UserPage
                |> SetActivePage
                |> onClick
            ]
            [ span
                []
                [ translateText language <| Translate.EncounterTypePageLabel <| AcuteIllnessPage MalariaPage
                ]
            ]
        , button
            [ classList
                [ ( "primary ui button", True )
                , ( "active", model.acuteIllnessPage == GastroPage )
                ]
            , DashboardPage (ChwPage <| AcuteIllnessPage GastroPage)
                |> UserPage
                |> SetActivePage
                |> onClick
            ]
            [ span
                []
                [ translateText language <| Translate.EncounterTypePageLabel <| AcuteIllnessPage GastroPage
                ]
            ]
        ]


<<<<<<< HEAD
viewAcuteIllnessPage : Language -> NominalDate -> AcuteIllnessDashboardPage -> AssembledData -> ModelIndexedDb -> Model -> Html Msg
viewAcuteIllnessPage language currentDate page assembled db model =
    let
        selectedDate =
            currentDate

        encountersForSelectedMonth =
            getAcuteIllnessEncountersForSelectedMonth selectedDate assembled.acuteIllnessData

        ( managedCovid, managedMalaria, managedGI ) =
            Maybe.map2 (getAcuteIllnessFollowUpsBreakdownByDiagnosis language currentDate db)
                model.selectedVillageFilter
                assembled.caseManagementData
                |> Maybe.withDefault ( 0, 0, 0 )

        pageContent =
            case page of
                OverviewPage ->
                    viewAcuteIllnessOverviewPage language currentDate encountersForSelectedMonth model

                Covid19Page ->
                    viewCovid19Page language currentDate encountersForSelectedMonth managedCovid model

                MalariaPage ->
                    viewMalariaPage language currentDate assembled.acuteIllnessData encountersForSelectedMonth managedMalaria model

                GastroPage ->
                    viewGastroPage language currentDate assembled.acuteIllnessData encountersForSelectedMonth managedGI model
    in
    div [ class "dashboard acute-illness" ] <|
        [ viewAcuteIllnessLinks language
=======
viewAcuteIllnessPage : Language -> NominalDate -> DashboardStats -> ModelIndexedDb -> Model -> Html Msg
viewAcuteIllnessPage language currentDate stats db model =
    div [ class "dashboard main" ]
        [ viewAcuteIllnessLinks language model
>>>>>>> 589230e6
        , div [ class "current-month" ]
            [ a []
                [ span [ class "icon-back" ] [] ]
            , h1 [ class "ui header" ]
                [ text "May 2021" ]
            , a []
                [ span [ class "icon-back forward" ] [] ]
            ]
        ]
            ++ pageContent
            ++ [ lastUpdated language assembled.stats ]


<<<<<<< HEAD
viewAcuteIllnessOverviewPage : Language -> NominalDate -> List AcuteIllnessEncounterDataItem -> Model -> List (Html Msg)
viewAcuteIllnessOverviewPage language currentDate encounters model =
    let
        totalAssesments =
            countAcuteIllnessAssesments encounters

        ( sentToHC, managedLocally ) =
            countAcuteIllnessCasesByHCReferrals encounters

        undeterminedCases =
            countAcuteIllnessCasesByPossibleDiagnosises [ DiagnosisUndeterminedMoreEvaluationNeeded ] False encounters

        feverOfUnknownOriginCases =
            countAcuteIllnessCasesByPossibleDiagnosises [ DiagnosisFeverOfUnknownOrigin ] False encounters

        covidCases =
            countAcuteIllnessCasesByPossibleDiagnosises [ DiagnosisCovid19 ] True encounters

        malariaCases =
            countAcuteIllnessCasesByPossibleDiagnosises
                [ DiagnosisMalariaComplicated
                , DiagnosisMalariaUncomplicated
                , DiagnosisMalariaUncomplicatedAndPregnant
                ]
                True
                encounters

        respiratoryCases =
            countAcuteIllnessCasesByPossibleDiagnosises [ DiagnosisRespiratoryInfectionComplicated ] True encounters

        giCases =
            countAcuteIllnessCasesByPossibleDiagnosises [ DiagnosisGastrointestinalInfectionComplicated ] True encounters
    in
    [ div [ class "ui grid" ]
        [ chwCard language (Translate.Dashboard Translate.TotalAssessment) (String.fromInt totalAssesments)
        , customChwCard language (Translate.Dashboard Translate.CommunityLevelCases) (String.fromInt managedLocally) "six"
        , chwCard language (Translate.Dashboard Translate.HealthCenterReferrals) (String.fromInt sentToHC)
        ]
    , div [ class "ui centered grid" ]
        [ customChwCard language (Translate.Dashboard Translate.DiagnosisUndetermined) (String.fromInt undeterminedCases) "six"
        , customChwCard language (Translate.Dashboard Translate.FeverOfUnknownOrigin) (String.fromInt feverOfUnknownOriginCases) "six"
        ]
    , div
        [ class "ui blue segment family-planning" ]
        [ div [ class "ui center aligned grid" ]
            [ div [ class "row" ]
=======
viewCovid19Page : Language -> NominalDate -> DashboardStats -> ModelIndexedDb -> Model -> Html Msg
viewCovid19Page language currentDate stats db model =
    div [ class "dashboard main" ]
        [ viewAcuteIllnessLinks language model
        , div [ class "current-month" ]
            [ a []
                [ span [ class "icon-back" ] [] ]
            , h1 [ class "ui header" ]
                [ text "May 2021" ]
            , a []
                [ span [ class "icon-back forward" ] [] ]
            ]
        , div [ class "ui grid" ]
            [ div [ class "five wide column" ]
                --@todo
                [ viewCallsTo114 language ]
            , div [ class "six wide column" ]
                --@todo
                [ viewCovid19HealthCenterReferrals language ]
            , div [ class "five wide column" ]
                --@todo
                [ viewPatientsManagedAtHome language ]
            ]
        , div [ class "ui centered grid" ]
            [ div [ class "six wide column" ]
>>>>>>> 589230e6
                --@todo
                []
            ]
        ]
    ]


<<<<<<< HEAD
viewCovid19Page : Language -> NominalDate -> List AcuteIllnessEncounterDataItem -> Int -> Model -> List (Html Msg)
viewCovid19Page language currentDate encounters managedCovid model =
    let
        callsTo114 =
            countDiagnosedWithCovidCallsTo114 encounters

        sentToHC =
            countDiagnosedWithCovidSentToHC encounters

        managedAtHome =
            countDiagnosedWithCovidManagedAtHome encounters
    in
    [ div [ class "ui grid" ]
        [ chwCard language (Translate.Dashboard Translate.CallsTo114) (String.fromInt callsTo114)
        , customChwCard language (Translate.Dashboard Translate.HealthCenterReferrals) (String.fromInt sentToHC) "six"
        , chwCard language (Translate.Dashboard Translate.PatientsManagedAtHome) (String.fromInt managedAtHome)
=======
viewMalariaPage : Language -> NominalDate -> DashboardStats -> ModelIndexedDb -> Model -> Html Msg
viewMalariaPage language currentDate stats db model =
    div [ class "dashboard main" ]
        [ viewAcuteIllnessLinks language model
        , div [ class "current-month" ]
            [ a []
                [ span [ class "icon-back" ] [] ]
            , h1 [ class "ui header" ]
                [ text "May 2021" ]
            , a []
                [ span [ class "icon-back forward" ] [] ]
            ]
        , div [ class "ui grid" ]
            [ div [ class "five wide column" ]
                --@todo
                [ viewMalariaDiagnosedCases language ]
            , div [ class "six wide column" ]
                --@todo
                [ viewUncomplicatedMalariaByCHWs language ]
            , div [ class "five wide column" ]
                --@todo
                [ viewUncomplicatedMalariaInPregnancyReferredToHc language ]
            ]
        , div [ class "ui centered grid" ]
            [ div [ class "six wide column" ]
                --@todo
                [ viewComplicatedMalariaReferredToHc language ]
            , div [ class "six wide column" ]
                --@todo
                [ viewMalariaResolvedCasesInCare language ]
            ]
        , lastUpdated language stats
>>>>>>> 589230e6
        ]
    , div [ class "ui centered grid" ]
        [ customChwCard language (Translate.Dashboard Translate.PatientCurrentlyUnderCare) (String.fromInt managedCovid) "six" ]
    ]


<<<<<<< HEAD
viewMalariaPage : Language -> NominalDate -> List AcuteIllnessDataItem -> List AcuteIllnessEncounterDataItem -> Int -> Model -> List (Html Msg)
viewMalariaPage language currentDate acuteIllnessData encountersForSelectedMonth managedMalaria model =
    let
        selectedDate =
            currentDate

        totalDaignosed =
            countDiagnosedWithMalaria encountersForSelectedMonth

        uncomplicatedMalariaManagedByChw =
            countUncomplicatedMalariaManagedByChw encountersForSelectedMonth

        uncomplicatedMalariaAndPregnantSentToHC =
            countUncomplicatedMalariaAndPregnantSentToHC encountersForSelectedMonth

        complicatedMalariaSentToHC =
            countComplicatedMalariaSentToHC encountersForSelectedMonth

        resolvedMalariaCases =
            countResolvedMalariaCasesForSelectedMonth selectedDate acuteIllnessData
    in
    [ div [ class "ui grid" ]
        [ chwCard language (Translate.Dashboard Translate.DiagnosedCases) (String.fromInt totalDaignosed)
        , customChwCard language (Translate.Dashboard Translate.UncomplicatedMalariaByChws) (String.fromInt uncomplicatedMalariaManagedByChw) "six"
        , chwCard language (Translate.Dashboard Translate.UncomplicatedMalariaInPregnancyReferredToHc) (String.fromInt uncomplicatedMalariaAndPregnantSentToHC)
        ]
    , div [ class "ui centered grid" ]
        [ customChwCard language (Translate.Dashboard Translate.ComplicatedMalariaReferredToHC) (String.fromInt complicatedMalariaSentToHC) "six"
        , customChwCard language (Translate.Dashboard Translate.ResolvedCases) (String.fromInt resolvedMalariaCases ++ " : " ++ String.fromInt managedMalaria) "six"
        ]
    ]


viewGastroPage : Language -> NominalDate -> List AcuteIllnessDataItem -> List AcuteIllnessEncounterDataItem -> Int -> Model -> List (Html Msg)
viewGastroPage language currentDate acuteIllnessData encountersForSelectedMonth managedGI model =
    let
        selectedDate =
            currentDate

        totalDaignosed =
            countDiagnosedWithGI encountersForSelectedMonth

        uncomplicatedGIManagedByChw =
            countUncomplicatedGIManagedByChw encountersForSelectedMonth

        complicatedGISentToHC =
            countComplicatedGISentToHC encountersForSelectedMonth

        resolvedGICases =
            countResolvedGICasesForSelectedMonth selectedDate acuteIllnessData
    in
    [ div [ class "ui grid" ]
        [ chwCard language (Translate.Dashboard Translate.DiagnosedCases) (String.fromInt totalDaignosed)
        , customChwCard language (Translate.Dashboard Translate.UncomplicatedGIInfectionByCHWS) (String.fromInt uncomplicatedGIManagedByChw) "six"
        , chwCard language (Translate.Dashboard Translate.ComplicatedGIInfectionsReferredToHc) (String.fromInt complicatedGISentToHC)
=======
viewGastroPage : Language -> NominalDate -> DashboardStats -> ModelIndexedDb -> Model -> Html Msg
viewGastroPage language currentDate stats db model =
    div [ class "dashboard main" ]
        [ viewAcuteIllnessLinks language model
        , div [ class "current-month" ]
            [ a []
                [ span [ class "icon-back" ] [] ]
            , h1 [ class "ui header" ]
                [ text "May 2021" ]
            , a []
                [ span [ class "icon-back forward" ] [] ]
            ]
        , div [ class "ui grid" ]
            [ div [ class "five wide column" ]
                --@todo
                [ viewGastroDiagnosedCases language ]
            , div [ class "six wide column" ]
                --@todo
                [ viewUncomplicatedGIInfectionByChws language ]
            , div [ class "five wide column" ]
                --@todo
                [ viewComplicatedGIInfectionReferredToHc language ]
            ]
        , div [ class "ui centered grid" ]
            [ div [ class "six wide column" ]
                --@todo
                [ viewGastroResolvedCasesInCare language ]
            ]
        , lastUpdated language stats
>>>>>>> 589230e6
        ]
    , div [ class "ui centered grid" ]
        [ customChwCard language (Translate.Dashboard Translate.ResolvedCases) (String.fromInt resolvedGICases ++ " : " ++ String.fromInt managedGI) "six"
        ]
    ]


viewNutritionPage : Language -> NominalDate -> Bool -> Nurse -> DashboardStats -> ModelIndexedDb -> Model -> Html Msg
viewNutritionPage language currentDate isChw nurse stats db model =
    let
        currentPeriodStats =
            filterStatsWithinPeriod currentDate model stats

        totalBeneficiariesMonthlyDuringPastYear =
            generateTotalBeneficiariesMonthlyDuringPastYear currentDate stats

        emptyTotalBeneficiariesDict =
            List.repeat 12 emptyTotalBeneficiaries
                |> List.indexedMap (\index empty -> ( index + 1, empty ))
                |> Dict.fromList

        caseManagementsThisYear =
            caseManagementApplyBreakdownFilters stats.villagesWithResidents stats.caseManagement.thisYear model

        caseManagementsLastYear =
            caseManagementApplyBreakdownFilters stats.villagesWithResidents stats.caseManagement.lastYear model

        caseNutritionTotalsThisYear =
            caseManagementsThisYear
                |> List.map (.nutrition >> generateCaseNutritionTotals)

        caseNutritionTotalsLastYear =
            caseManagementsLastYear
                |> List.map (.nutrition >> generateCaseNutritionTotals)

        totalsGraphData =
            caseNutritionTotalsThisYear
                |> List.foldl accumCaseNutritionTotals emptyTotalBeneficiariesDict
                |> applyTotalBeneficiariesDenomination totalBeneficiariesMonthlyDuringPastYear

        newCasesGraphData =
            caseManagementsThisYear
                |> List.map (.nutrition >> generateCaseNutritionNewCases currentDate)
                |> List.foldl accumCaseNutritionTotals emptyTotalBeneficiariesDict
                |> applyTotalBeneficiariesDenomination totalBeneficiariesMonthlyDuringPastYear

        links =
            case model.programTypeFilter of
                FilterProgramFbf ->
                    div [ class "sixteen wide column" ]
                        [ viewDashboardPagesLinks language
                        ]

                _ ->
                    emptyNode
    in
    div [ class "dashboard main" ]
        [ viewFiltersPane language (NursePage MainPage) filterPeriodsForMainPage db model
        , div [ class "ui grid" ]
            [ div [ class "eight wide column" ]
                [ viewGoodNutrition language caseNutritionTotalsThisYear caseNutritionTotalsLastYear
                ]
            , div [ class "eight wide column" ]
                [ totalEncountersApplyBreakdownFilters currentPeriodStats.totalEncounters model
                    |> viewTotalEncounters language
                ]
            , div [ class "sixteen wide column" ]
                [ viewMonthlyChart language currentDate MonthlyChartTotals FilterBeneficiariesChart totalsGraphData model.currentBeneficiariesChartsFilter
                ]
            , div [ class "sixteen wide column" ]
                [ viewMonthlyChart language currentDate MonthlyChartIncidence FilterBeneficiariesIncidenceChart newCasesGraphData model.currentBeneficiariesIncidenceChartsFilter
                ]
            , links
            ]
        , viewCustomModal language isChw nurse stats db model
        , lastUpdated language stats
        ]


viewAntenatalPage : Language -> NominalDate -> AssembledData -> ModelIndexedDb -> Model -> Html Msg
viewAntenatalPage language currentDate assembled db model =
    let
        selectedDate =
            currentDate

        newlyIdentifiedPreganancies =
            countNewlyIdentifiedPregananciesForSelectedMonth selectedDate assembled.prenatalData

        currentlyPregnant =
            countCurrentlyPregnantForSelectedMonth currentDate selectedDate assembled.prenatalData

        pregnanciesDueWithin4Month =
            countPregnanciesDueWithin4MonthsForSelectedMonth selectedDate assembled.prenatalData

        currentlyPregnantWithDangerSigns =
            countCurrentlyPregnantWithDangerSignsForSelectedMonth currentDate selectedDate assembled.prenatalData

        deliveriesAtHome =
            countDeliveriesAtLocationForSelectedMonth selectedDate HomeDelivery assembled.prenatalData

        deliveriesAtFacility =
            countDeliveriesAtLocationForSelectedMonth selectedDate FacilityDelivery assembled.prenatalData
    in
    div [ class "dashboard prenatal" ]
        [ div [ class "current-month" ]
            [ a []
                [ span [ class "icon-back" ] [] ]
            , h1 [ class "ui header" ]
                [ text "May 2021" ]
            , a []
                [ span [ class "icon-back forward" ] [] ]
            ]
        , div [ class "ui grid" ]
            [ chwCard language (Translate.Dashboard Translate.NewPregnancy) (String.fromInt newlyIdentifiedPreganancies)
            , customChwCard language (Translate.Dashboard Translate.CurrentPregnancies) (String.fromInt currentlyPregnant) "six"
            , chwCard language (Translate.Dashboard Translate.Within4MonthsOfDueDate) (String.fromInt pregnanciesDueWithin4Month)
            ]
        , div [ class "ui centered grid" ]
            [ chwCard language (Translate.Dashboard Translate.WithDangerSigns) (String.fromInt currentlyPregnantWithDangerSigns)
            , customChwCard language (Translate.Dashboard Translate.HomeDeliveries) (String.fromInt deliveriesAtHome) "six"
            , chwCard language (Translate.Dashboard Translate.HealthFacilityDeliveries) (String.fromInt deliveriesAtFacility)
            ]
        , lastUpdated language assembled.stats
        ]


chwCard : Language -> TranslationId -> String -> Html Msg
chwCard language titleTransId value =
    customChwCard language titleTransId value "five"


customChwCard : Language -> TranslationId -> String -> String -> Html Msg
customChwCard language titleTransId value width =
    div [ class <| width ++ " wide column" ]
        [ viewChwCard language titleTransId value ]


viewNewPregnancy : Language -> Html Msg
viewNewPregnancy language =
    let
        statsCard =
            { title = translate language <| Translate.Dashboard Translate.NewPregnancy
            , cardClasses = "good-nutrition"
            , cardAction = Nothing
            , value = 23
            , valueSeverity = Neutral
            , valueIsPercentage = True
            , previousPercentage = 0
            , previousPercentageLabel = OneYear
            , newCases = Nothing
            }
    in
    viewChwCard language Translate.OK "23"


viewCurrentPregnant : Language -> Html Msg
viewCurrentPregnant language =
    let
        statsCard =
            { title = translate language <| Translate.Dashboard Translate.CurrentPregnancies
            , cardClasses = "good-nutrition"
            , cardAction = Nothing
            , value = 23
            , valueSeverity = Neutral
            , valueIsPercentage = True
            , previousPercentage = 0
            , previousPercentageLabel = OneYear
            , newCases = Nothing
            }
    in
    viewChwCard language Translate.OK "23"


viewWithin4MonthsOfDueDate : Language -> Html Msg
viewWithin4MonthsOfDueDate language =
    let
        statsCard =
            { title = translate language <| Translate.Dashboard Translate.Within4MonthsOfDueDate
            , cardClasses = "good-nutrition"
            , cardAction = Nothing
            , value = 23
            , valueSeverity = Neutral
            , valueIsPercentage = True
            , previousPercentage = 0
            , previousPercentageLabel = OneYear
            , newCases = Nothing
            }
    in
    viewChwCard language Translate.OK "23"


viewWithDangerSigns : Language -> Html Msg
viewWithDangerSigns language =
    let
        statsCard =
            { title = translate language <| Translate.Dashboard Translate.WithDangerSigns
            , cardClasses = "good-nutrition"
            , cardAction = Nothing
            , value = 23
            , valueSeverity = Neutral
            , valueIsPercentage = True
            , previousPercentage = 0
            , previousPercentageLabel = OneYear
            , newCases = Nothing
            }
    in
    viewChwCard language Translate.OK "23"


viewHomeDeliveries : Language -> Html Msg
viewHomeDeliveries language =
    let
        statsCard =
            { title = translate language <| Translate.Dashboard Translate.HomeDeliveries
            , cardClasses = "good-nutrition"
            , cardAction = Nothing
            , value = 23
            , valueSeverity = Neutral
            , valueIsPercentage = True
            , previousPercentage = 0
            , previousPercentageLabel = OneYear
            , newCases = Nothing
            }
    in
    viewChwCard language Translate.OK "23"


viewHealthFacilityDeliveries : Language -> Html Msg
viewHealthFacilityDeliveries language =
    let
        statsCard =
            { title = translate language <| Translate.Dashboard Translate.HealthFacilityDeliveries
            , cardClasses = "good-nutrition"
            , cardAction = Nothing
            , value = 23
            , valueSeverity = Neutral
            , valueIsPercentage = True
            , previousPercentage = 0
            , previousPercentageLabel = OneYear
            , newCases = Nothing
            }
    in
    viewChwCard language Translate.OK "23"


viewGoodNutrition : Language -> List CaseNutritionTotal -> List CaseNutritionTotal -> Html Msg
viewGoodNutrition language caseNutritionTotalsThisYear caseNutritionTotalsLastYear =
    let
        allThisYear =
            List.length caseNutritionTotalsThisYear

        goodThisYear =
            countGoodNutrition caseNutritionTotalsThisYear

        goodLastYear =
            countGoodNutrition caseNutritionTotalsLastYear

        countGoodNutrition : List CaseNutritionTotal -> Int
        countGoodNutrition totalsList =
            totalsList
                |> List.map
                    (\totals ->
                        if
                            (countAbnormal totals.stunting
                                + countAbnormal totals.underweight
                                + countAbnormal totals.wasting
                                + countAbnormal totals.muac
                                + countAbnormal totals.nutritionSigns
                            )
                                == 0
                        then
                            1

                        else
                            0
                    )
                |> List.sum

        countAbnormal : Dict Int Nutrition -> Int
        countAbnormal dict =
            Dict.values dict
                |> List.map (\abnormal -> abnormal.severeNutrition + abnormal.moderateNutrition)
                |> List.sum

        percentageThisYear =
            (toFloat goodThisYear / toFloat allThisYear)
                * 100
                |> round

        percentageLastYear =
            calculatePercentage goodThisYear goodLastYear
                |> round

        percentageDiff =
            percentageThisYear - percentageLastYear

        statsCard =
            { title = translate language <| Translate.Dashboard Translate.GoodNutritionLabel
            , cardClasses = "good-nutrition"
            , cardAction = Nothing
            , value = percentageThisYear
            , valueSeverity = Neutral
            , valueIsPercentage = True
            , previousPercentage = percentageLastYear
            , previousPercentageLabel = OneYear
            , newCases = Nothing
            }
    in
    viewCard language statsCard


viewTotalEncounters : Language -> Periods -> Html Msg
viewTotalEncounters language encounters =
    let
        percentageDiff =
            calculatePercentage encounters.thisYear encounters.lastYear
                |> round

        statsCard =
            { title = translate language <| Translate.Dashboard Translate.TotalEncountersLabel
            , cardClasses = "total-encounters"
            , cardAction = Nothing
            , value = encounters.thisYear
            , valueSeverity = Neutral
            , valueIsPercentage = False
            , previousPercentage = percentageDiff
            , previousPercentageLabel = OneYear
            , newCases = Nothing
            }
    in
    viewCard language statsCard


viewMalnourishedCards : Language -> List MalnorishedNutritionData -> List MalnorishedNutritionData -> Html Msg
viewMalnourishedCards language malnourishedCurrentMonth malnourishedPreviousMonth =
    let
        total =
            List.length malnourishedCurrentMonth

        totalBefore =
            List.length malnourishedPreviousMonth

        totalPercentage =
            calculatePercentage total totalBefore
                |> round

        malnourishedBeforeIdentifiers =
            malnourishedPreviousMonth
                |> List.map .identifier

        malnourishedNewCases =
            malnourishedCurrentMonth
                |> List.filter (\item -> List.member item.identifier malnourishedBeforeIdentifiers |> not)
                |> List.length

        totalCard =
            { title = translate language <| Translate.Dashboard Translate.TotalMalnourished
            , cardClasses = "stats-card total-malnourished"
            , cardAction = Just (NavigateToStuntingTable FilterTotal)
            , value = total
            , valueSeverity = Neutral
            , valueIsPercentage = False
            , previousPercentage = totalPercentage
            , previousPercentageLabel = ThisMonth
            , newCases = Just malnourishedNewCases
            }

        severe =
            malnourishedCurrentMonth
                |> List.filter (.nutritionStatus >> (==) Backend.Dashboard.Model.Severe)

        severeBefore =
            malnourishedPreviousMonth
                |> List.filter (.nutritionStatus >> (==) Backend.Dashboard.Model.Severe)

        severePercentage =
            calculatePercentage (List.length severe) (List.length severeBefore)
                |> round

        severeBeforeIdentifiers =
            severeBefore
                |> List.map .identifier

        severeNewCases =
            severe
                |> List.filter (\item -> List.member item.identifier severeBeforeIdentifiers |> not)
                |> List.length

        severeCard =
            { title = translate language <| Translate.Dashboard Translate.SeverelyMalnourished
            , cardClasses = "stats-card severely-malnourished"
            , cardAction = Just (NavigateToStuntingTable FilterSevere)
            , value = List.length severe
            , valueSeverity = Severe
            , valueIsPercentage = False
            , previousPercentage = severePercentage
            , previousPercentageLabel = ThisMonth
            , newCases = Just severeNewCases
            }

        moderate =
            malnourishedCurrentMonth
                |> List.filter (.nutritionStatus >> (==) Backend.Dashboard.Model.Moderate)

        moderateBefore =
            malnourishedPreviousMonth
                |> List.filter (.nutritionStatus >> (==) Backend.Dashboard.Model.Moderate)

        moderatePercentage =
            calculatePercentage (List.length moderate) (List.length moderateBefore)
                |> round

        moderateBeforeIdentifiers =
            moderateBefore
                |> List.map .identifier

        moderateNewCases =
            moderate
                |> List.filter (\item -> List.member item.identifier moderateBeforeIdentifiers |> not)
                |> List.length

        moderateCard =
            { title = translate language <| Translate.Dashboard Translate.ModeratelyMalnourished
            , cardClasses = "stats-card moderately-malnourished"
            , cardAction = Just (NavigateToStuntingTable FilterModerate)
            , value = List.length moderate
            , valueSeverity = Moderate
            , valueIsPercentage = False
            , previousPercentage = moderatePercentage
            , previousPercentageLabel = ThisMonth
            , newCases = Just moderateNewCases
            }
    in
    div [ class "row" ]
        [ div [ class "column" ] [ viewCard language totalCard ]
        , div [ class "column" ] [ viewCard language severeCard ]
        , div [ class "column" ] [ viewCard language moderateCard ]
        ]


viewMiscCards : Language -> NominalDate -> DashboardStats -> DashboardStats -> Html Msg
viewMiscCards language currentDate stats monthBeforeStats =
    let
        totalNewBeneficiaries =
            stats.childrenBeneficiaries
                |> List.length

        totalNewBeneficiariesBefore =
            monthBeforeStats.childrenBeneficiaries
                |> List.length

        totalNewBeneficiariesTable =
            List.foldl
                (\childrenBeneficiaries accum ->
                    { name = childrenBeneficiaries.name
                    , gender = childrenBeneficiaries.gender
                    , birthDate = childrenBeneficiaries.birthDate
                    , motherName = childrenBeneficiaries.motherName
                    , phoneNumber = childrenBeneficiaries.phoneNumber
                    , expectedDate = currentDate
                    }
                        :: accum
                )
                []
                stats.childrenBeneficiaries

        totalNewBeneficiariesPercentage =
            calculatePercentage totalNewBeneficiaries totalNewBeneficiariesBefore
                |> round

        totalNewBeneficiariesTitle =
            translate language <| Translate.Dashboard Translate.NewBeneficiaries

        totalNewBeneficiariesCard =
            { title = totalNewBeneficiariesTitle
            , cardClasses = "stats-card new-beneficiaries"
            , cardAction = Just (SetModalState <| Just (StatisticsModal totalNewBeneficiariesTitle totalNewBeneficiariesTable))
            , value = totalNewBeneficiaries
            , valueSeverity = Neutral
            , valueIsPercentage = False
            , previousPercentage = totalNewBeneficiariesPercentage
            , previousPercentageLabel = ThisMonth
            , newCases = Nothing
            }

        completedProgramCount =
            List.length stats.completedPrograms

        completedProgramBeforeCount =
            List.length monthBeforeStats.completedPrograms

        completedProgramPercentage =
            calculatePercentage completedProgramCount completedProgramBeforeCount
                |> round

        completedProgramTitle =
            translate language <| Translate.Dashboard Translate.CompletedProgramLabel

        completedProgramCard =
            { title = completedProgramTitle
            , cardClasses = "stats-card completed-program"
            , cardAction = Just (SetModalState <| Just (StatisticsModal completedProgramTitle stats.completedPrograms))
            , value = completedProgramCount
            , valueSeverity = Good
            , valueIsPercentage = False
            , previousPercentage = completedProgramPercentage
            , previousPercentageLabel = ThisMonth
            , newCases = Nothing
            }

        missedSessionsCount =
            List.length stats.missedSessions

        missedSessionsBeforeCount =
            List.length monthBeforeStats.missedSessions

        missedSessionsPercentage =
            calculatePercentage missedSessionsCount missedSessionsBeforeCount
                |> round

        missedSessionsTitle =
            translate language <| Translate.Dashboard Translate.MissedSessionsLabel

        missedSessionsCard =
            { title = missedSessionsTitle
            , cardClasses = "stats-card missed-sessions"
            , cardAction = Just (SetModalState <| Just (StatisticsModal missedSessionsTitle stats.missedSessions))
            , value = missedSessionsCount
            , valueSeverity = Severe
            , valueIsPercentage = False
            , previousPercentage = missedSessionsPercentage
            , previousPercentageLabel = ThisMonth
            , newCases = Nothing
            }
    in
    div [ class "row" ]
        [ div [ class "column" ] [ viewCard language totalNewBeneficiariesCard ]
        , div [ class "column" ] [ viewCard language completedProgramCard ]
        , div [ class "column" ] [ viewCard language missedSessionsCard ]
        ]


viewCard : Language -> StatsCard -> Html Msg
viewCard language statsCard =
    let
        ( cardAction, cardLinkClass ) =
            case statsCard.cardAction of
                Nothing ->
                    ( []
                    , ""
                    )

                Just action ->
                    ( [ onClick action ]
                    , "link"
                    )

        cardAttributes =
            (class <| "ui segment blue dashboard-card " ++ statsCard.cardClasses ++ " " ++ cardLinkClass) :: cardAction

        severityClass =
            case statsCard.valueSeverity of
                Neutral ->
                    "neutral"

                Good ->
                    "good"

                Moderate ->
                    "moderate"

                Severe ->
                    "severe"

        valueSuffix =
            if statsCard.valueIsPercentage then
                "%"

            else
                ""

        viewPercentageArrow icon =
            img
                [ class "arrow"
                , src <| "assets/images/" ++ icon ++ ".svg"
                ]
                []

        percentageArrow =
            if statsCard.previousPercentage > 0 then
                viewPercentageArrow "icon-up"

            else if statsCard.previousPercentage < 0 then
                viewPercentageArrow "icon-down"

            else
                emptyNode
    in
    div
        cardAttributes
        [ div [ class "content" ]
            [ div [ class "header" ] [ text statsCard.title ]
            , div [ class <| "percentage this-year severity severity-" ++ severityClass ] [ text <| String.fromInt statsCard.value ++ valueSuffix ]
            , div [ class "total last-year" ]
                [ span [ class "percentage" ]
                    [ percentageArrow
                    , i [] [ text <| String.fromInt statsCard.previousPercentage ++ "%" ]
                    ]
                , span [ class "percentage-label" ] [ translateText language <| Translate.Dashboard <| Translate.PercentageLabel statsCard.previousPercentageLabel ]
                ]
            , statsCard.newCases
                |> Maybe.map
                    (\newCases ->
                        div [ class "new-cases" ]
                            [ span [ class "label" ] [ translateText language <| Translate.Dashboard Translate.NewCasesLabel ]
                            , span [ class "new-cases-value" ] [ text <| String.fromInt newCases ]
                            ]
                    )
                |> showMaybe
            ]
        ]


viewChwCard : Language -> TranslationId -> String -> Html Msg
viewChwCard language titleTransId value =
    div [ class "ui segment blue dashboard-card chw" ]
        [ div [ class "content" ]
            [ div [ class "header" ] [ text <| translate language titleTransId ]
            , div [ class "value this-year" ] [ text value ]
            ]
        ]


viewBeneficiariesGenderFilter : Language -> Model -> Html Msg
viewBeneficiariesGenderFilter language model =
    let
        renderButton gender =
            let
                genderTranslated =
                    case gender of
                        Boys ->
                            translateText language <| Translate.Dashboard Translate.BoysFilterLabel

                        Girls ->
                            translateText language <| Translate.Dashboard Translate.GirlsFilterLabel
            in
            span
                [ classList
                    [ ( "active", model.beneficiariesGender == gender )
                    , ( "dashboard-filter", True )
                    ]
                , onClick <| SetFilterGender gender
                ]
                [ genderTranslated
                ]
    in
    div [ class "filters" ]
        (List.map renderButton filterGenders)


viewBeneficiariesTable : Language -> NominalDate -> DashboardStats -> DashboardStats -> List MalnorishedNutritionData -> Model -> Html Msg
viewBeneficiariesTable language currentDate stats currentPeriodStats malnourished model =
    let
        currentPeriodTotalBeneficiaries =
            case model.period of
                ThisMonth ->
                    let
                        minGraduationDate =
                            Date.floor Date.Month currentDate
                    in
                    stats.childrenBeneficiaries
                        |> List.filter (\child -> Date.compare minGraduationDate child.graduationDate == LT)

                LastMonth ->
                    let
                        maxJoinDate =
                            Date.add Months -1 currentDate
                                |> Date.ceiling Date.Month
                                |> Date.add Days -1

                        minGraduationDate =
                            Date.add Months -1 currentDate
                                |> Date.floor Date.Month
                    in
                    stats.childrenBeneficiaries
                        |> List.filter
                            (\child ->
                                (Date.compare child.memberSince maxJoinDate == LT)
                                    && (Date.compare minGraduationDate child.graduationDate == LT)
                            )

                _ ->
                    []

        currentPeriodTotalBeneficiariesByGender =
            applyGenderFilter model currentPeriodTotalBeneficiaries

        currentPeriodTotalBeneficiaries0_5 =
            applyAgeFilter currentDate filter0_5Func currentPeriodTotalBeneficiariesByGender

        currentPeriodTotalBeneficiaries6_8 =
            applyAgeFilter currentDate filter6_8Func currentPeriodTotalBeneficiariesByGender

        currentPeriodTotalBeneficiaries9_11 =
            applyAgeFilter currentDate filter9_11Func currentPeriodTotalBeneficiariesByGender

        currentPeriodTotalBeneficiaries12_25 =
            applyAgeFilter currentDate filter12_25Func currentPeriodTotalBeneficiariesByGender

        currentPeriodStatsFilteredByGender =
            filterStatsByGender currentDate model currentPeriodStats

        filterByAge filterFunc statsToFilter =
            filterStatsByAge
                currentDate
                filterFunc
                statsToFilter

        currentPeriodStats0_5 =
            filterByAge filter0_5Func currentPeriodStatsFilteredByGender

        currentPeriodStats6_8 =
            filterByAge filter6_8Func currentPeriodStatsFilteredByGender

        currentPeriodStats9_11 =
            filterByAge filter9_11Func currentPeriodStatsFilteredByGender

        currentPeriodStats12_25 =
            filterByAge filter12_25Func currentPeriodStatsFilteredByGender

        filter0_5Func =
            \{ months } -> months <= 5

        filter6_8Func =
            \{ months } -> months >= 6 && months <= 8

        filter9_11Func =
            \{ months } -> months >= 9 && months <= 11

        filter12_25Func =
            \{ months } -> months >= 12

        getBeneficiariesCount stats_ =
            lengthAsString stats_.childrenBeneficiaries

        getMissedSessionBeneficiariesCount stats_ =
            lengthAsString stats_.missedSessions

        malnourishedFilteredByGender =
            applyGenderFilter model malnourished

        malnourished0_5 =
            applyAgeFilter currentDate filter0_5Func malnourishedFilteredByGender |> lengthAsString

        malnourished6_8 =
            applyAgeFilter currentDate filter6_8Func malnourishedFilteredByGender |> lengthAsString

        malnourished9_11 =
            applyAgeFilter currentDate filter9_11Func malnourishedFilteredByGender |> lengthAsString

        malnourished12_25 =
            applyAgeFilter currentDate filter12_25Func malnourishedFilteredByGender |> lengthAsString

        lengthAsString list =
            List.length list
                |> String.fromInt
    in
    div [ class "ui blue segment fbf-beneficiaries" ]
        [ div [ class "header" ]
            [ h3 [ class "title left floated column" ] [ translateText language <| Translate.Dashboard Translate.BeneficiariesLabel ]
            , viewBeneficiariesGenderFilter language model
            ]
        , div
            [ class "content" ]
            [ table [ class "ui very basic collapsing table" ]
                [ thead []
                    [ tr []
                        [ th [ class "label" ] [ translateText language <| Translate.Dashboard Translate.BeneficiariesTableLabel ]
                        , th [] [ text "0-5" ]
                        , th [] [ text "6-8" ]
                        , th [] [ text "9-11" ]
                        , th [] [ text "12-25" ]
                        ]
                    ]
                , tbody []
                    [ tr []
                        [ td [ class "label" ] [ translateText language <| Translate.Dashboard <| Translate.BeneficiariesTableColumnLabel Total ]
                        , td [] [ text <| lengthAsString currentPeriodTotalBeneficiaries0_5 ]
                        , td [] [ text <| lengthAsString currentPeriodTotalBeneficiaries6_8 ]
                        , td [] [ text <| lengthAsString currentPeriodTotalBeneficiaries9_11 ]
                        , td [] [ text <| lengthAsString currentPeriodTotalBeneficiaries12_25 ]
                        ]
                    , tr []
                        [ td [ class "label" ] [ translateText language <| Translate.Dashboard <| Translate.BeneficiariesTableColumnLabel New ]
                        , td [] [ text <| getBeneficiariesCount currentPeriodStats0_5 ]
                        , td [] [ text <| getBeneficiariesCount currentPeriodStats6_8 ]
                        , td [] [ text <| getBeneficiariesCount currentPeriodStats9_11 ]
                        , td [] [ text <| getBeneficiariesCount currentPeriodStats12_25 ]
                        ]
                    , tr []
                        [ td [ class "label" ] [ translateText language <| Translate.Dashboard <| Translate.BeneficiariesTableColumnLabel Missed ]
                        , td [] [ text <| getMissedSessionBeneficiariesCount currentPeriodStats0_5 ]
                        , td [] [ text <| getMissedSessionBeneficiariesCount currentPeriodStats6_8 ]
                        , td [] [ text <| getMissedSessionBeneficiariesCount currentPeriodStats9_11 ]
                        , td [] [ text <| getMissedSessionBeneficiariesCount currentPeriodStats12_25 ]
                        ]
                    , tr []
                        [ td [ class "label" ] [ translateText language <| Translate.Dashboard <| Translate.BeneficiariesTableColumnLabel Malnourished ]
                        , td [] [ text malnourished0_5 ]
                        , td [] [ text malnourished6_8 ]
                        , td [] [ text malnourished9_11 ]
                        , td [] [ text malnourished12_25 ]
                        ]
                    ]
                ]
            ]
        ]


viewDashboardPagesLinks : Language -> Html Msg
viewDashboardPagesLinks language =
    div [ class "dashboards-links" ]
        [ div
            [ class "ui segment stats"
            , DashboardPage (NursePage StatsPage)
                |> UserPage
                |> SetActivePage
                |> onClick
            ]
            [ i [ class "icon" ] []
            , span
                []
                [ span [ class "bold" ] [ translateText language <| Translate.Dashboard Translate.StatisticsFirstWordHelper ]
                , translateText language <| Translate.Dashboard Translate.StatisticsHelper
                ]
            , i [ class "arrow" ] []
            ]
        , div
            [ class "ui segment case"
            , DashboardPage (NursePage CaseManagementPage)
                |> UserPage
                |> SetActivePage
                |> onClick
            ]
            [ i [ class "icon" ] []
            , span
                []
                [ span [ class "bold" ] [ translateText language <| Translate.Dashboard Translate.CaseManagementFirstWordHelper ]
                , translateText language <| Translate.Dashboard Translate.CaseManagementHelper
                ]
            , i [ class "arrow" ] []
            ]
        ]


viewFamilyPlanning : Language -> DashboardStats -> Html Msg
viewFamilyPlanning language stats =
    div
        [ class "ui blue segment family-planning" ]
        [ div [ class "header" ]
            [ h3 [ class "title" ] [ translateText language <| Translate.Dashboard Translate.FamilyPlanningLabel ]
            ]
        , div [ class "ui center aligned grid" ]
            [ div [ class "middle aligned row" ]
                [ viewDonutChart language stats ]
            ]
        ]


viewDonutChart : Language -> DashboardStats -> Html Msg
viewDonutChart language stats =
    let
        dict =
            getFamilyPlanningSignsCounter stats
    in
    if Dict.isEmpty dict then
        div [ class "no-data-message" ] [ translateText language <| Translate.Dashboard Translate.NoDataForPeriod ]

    else
        let
            totalWomen =
                stats.familyPlanning
                    |> List.length

            totalNoFamilyPlanning =
                Dict.get NoFamilyPlanning dict
                    |> Maybe.withDefault 0

            useFamilyPlanning =
                totalWomen - totalNoFamilyPlanning

            totalPercent =
                useFamilyPlanning * 100 // totalWomen

            signs =
                dict
                    |> Dict.toList
                    |> List.filter (\( sign, _ ) -> sign /= NoFamilyPlanning)
                    |> List.sortBy (\( name, val ) -> Debug.toString name)
        in
        div [ class "content" ]
            [ viewChart signs
            , div [ class "in-chart" ]
                [ div [ class "stats" ]
                    [ span [ class "percentage neutral" ] [ text <| String.fromInt totalPercent ++ "%" ]
                    , text " "
                    , span [ class "use-label" ] [ translateText language <| Translate.Dashboard Translate.UseFamilyPlanning ]
                    , div [ class "count" ]
                        [ translateText language <|
                            Translate.Dashboard <|
                                Translate.FamilyPlanningOutOfWomen
                                    { total = totalWomen
                                    , useFamilyPlanning = useFamilyPlanning
                                    }
                        ]
                    ]
                ]
            , viewFamilyPlanningChartLegend language signs
            ]


viewMonthlyChart : Language -> NominalDate -> MonthlyChartType -> FilterType -> Dict Int TotalBeneficiaries -> DashboardFilter -> Html Msg
viewMonthlyChart language currentDate chartType filterType data currentFilter =
    let
        currentMonth =
            Date.month currentDate
                |> Date.monthToNumber

        ( thisYear, lastYear ) =
            data
                |> Dict.toList
                |> List.sortBy Tuple.first
                |> List.Extra.splitAt currentMonth

        orderedData =
            (lastYear ++ thisYear)
                |> Dict.fromList

        caption =
            case chartType of
                MonthlyChartTotals ->
                    div [ class "title left floated column" ] [ text <| translate language (Translate.Dashboard Translate.TotalBeneficiaries) ++ " " ++ toString currentFilter ++ " (%)" ]

                MonthlyChartIncidence ->
                    div [ class "title left floated column" ]
                        [ div [] [ text <| translate language (Translate.Dashboard Translate.IncidenceOf) ++ " " ++ toString currentFilter ++ " (%)" ]
                        , div [ class "helper" ] [ text "(New cases per month)" ]
                        ]

        chartData =
            Dict.foldl
                (\key totalBeneficiaries accum ->
                    let
                        month =
                            numberToMonth key
                    in
                    case currentFilter of
                        Stunting ->
                            Dict.insert month totalBeneficiaries.stunting accum

                        Underweight ->
                            Dict.insert month totalBeneficiaries.underweight accum

                        Wasting ->
                            Dict.insert month totalBeneficiaries.wasting accum

                        MUAC ->
                            Dict.insert month totalBeneficiaries.muac accum

                        MissedSession ->
                            accum
                )
                Dict.empty
                orderedData
                |> Dict.toList

        yScaleMaxList =
            let
                choose x y =
                    let
                        chosenX =
                            if x.moderateNutrition > x.severeNutrition then
                                x.moderateNutrition

                            else
                                x.severeNutrition
                    in
                    if chosenX > y then
                        chosenX

                    else
                        y
            in
            List.map (\( key, value ) -> choose value 0) chartData

        maybeScaleMax =
            List.maximum yScaleMaxList

        yScaleMax =
            maybeScaleMax
                -- Don't allow the y access to be less than 3.
                |> Maybe.map
                    (\max ->
                        if max < 3 then
                            3

                        else
                            max
                    )
                |> Maybe.withDefault 1

        -- Add 20% to the top of the graph above the max
        yScaleMaxEnhanced =
            toFloat yScaleMax + (toFloat yScaleMax * 0.2)
    in
    div [ class "ui segment blue dashboards-monthly-chart" ]
        [ div [ class "header" ]
            [ caption
            , List.map (viewFilter language filterType currentFilter) monthlyChartFilters
                |> div [ class "filters" ]
            ]
        , div [ class "content" ]
            [ viewBarsChartLegend language
            , viewBarChart chartData yScaleMaxEnhanced
            ]
        ]


viewBarChart : List ( Month, Nutrition ) -> Float -> Html Msg
viewBarChart data yScaleMax =
    svg [ viewBox 0 0 barChartWidth barChartHeight ]
        [ g [ Explicit.class [ "grid gird-y" ] ] <| List.indexedMap yGridLine <| Scale.ticks gridYScale 4
        , g [ Explicit.class [ "grid gird-x" ] ] <| List.indexedMap xGridLine <| Scale.ticks gridXScale 12
        , g [ transform [ Translate (padding - 1) (barChartHeight - padding) ] ]
            [ xAxis data ]
        , g [ transform [ Translate (padding + 1) padding ] ]
            [ yAxis yScaleMax ]
        , g [ transform [ Translate padding padding ], Explicit.class [ "data" ] ] <|
            List.map (column (xScale data) yScaleMax) data
        ]


viewBarsChartLegend : Language -> Html Msg
viewBarsChartLegend language =
    div [ class "legend" ]
        [ div []
            [ svg [ Svg.Attributes.width "12", Svg.Attributes.height "12", viewBox 0 0 100 100 ]
                [ Svg.circle [ cx "50", cy "50", r "50", Explicit.class [ "moderate" ] ] []
                ]
            , span [] [ translateText language <| Translate.Dashboard Translate.Moderate ]
            ]
        , div []
            [ svg [ Svg.Attributes.width "12", Svg.Attributes.height "12", viewBox 0 0 100 100 ]
                [ Svg.circle [ cx "50", cy "50", r "50", Explicit.class [ "severe" ] ] []
                ]
            , span [] [ translateText language <| Translate.Dashboard Translate.Severe ]
            ]
        ]


viewFilter : Language -> FilterType -> DashboardFilter -> DashboardFilter -> Html Msg
viewFilter language filterType currentChartFilter filter =
    let
        filterAction =
            case filterType of
                FilterBeneficiariesChart ->
                    SetFilterBeneficiariesChart filter FilterBeneficiariesChart

                FilterBeneficiariesIncidenceChart ->
                    SetFilterBeneficiariesChart filter FilterBeneficiariesIncidenceChart

                FilterCaseManagement ->
                    SetFilterCaseManagement filter
    in
    span
        [ classList
            [ ( "dashboard-filter", True )
            , ( "active", filter == currentChartFilter )
            ]
        , onClick <| filterAction
        ]
        [ translateText language <| Translate.Dashboard <| Translate.Filter filter ]


viewSubFilter : Language -> DashboardSubFilter -> DashboardSubFilter -> Html Msg
viewSubFilter language currentSubFilter filter =
    span
        [ classList
            [ ( "dashboard-filter", True )
            , ( "active", filter == currentSubFilter )
            ]
        , onClick <| SetSubFilterCaseManagement filter
        ]
        [ translateText language <| Translate.Dashboard <| Translate.SubFilter filter ]


viewFamilyPlanningChartLegend : Language -> List ( FamilyPlanningSign, Int ) -> Html Msg
viewFamilyPlanningChartLegend language signs =
    let
        totalSigns =
            signs
                |> List.map Tuple.second
                |> List.foldl (+) 0
                |> toFloat
    in
    div [ class "legend" ]
        (List.map
            (\( sign, usage ) ->
                let
                    label =
                        translate language <| Translate.FamilyPlanningSignLabel sign

                    percentage =
                        round (100 * toFloat usage / totalSigns)

                    -- We want to prevent displaying 0% in case there was usage.
                    normalizedPercentage =
                        if usage > 0 && percentage == 0 then
                            "1"

                        else
                            toString percentage
                in
                div [ class "legend-item" ]
                    [ svg [ Svg.Attributes.width "12", Svg.Attributes.height "12", viewBox 0 0 100 100 ]
                        [ Svg.circle [ cx "50", cy "50", r "40", fill <| Fill <| familyPlanningSignToColor sign ] []
                        ]
                    , span [] [ text <| label ++ " (" ++ normalizedPercentage ++ "%)" ]
                    ]
            )
            signs
        )


viewChart : List ( FamilyPlanningSign, Int ) -> Svg msg
viewChart signs =
    let
        arcs =
            signs
                |> List.map (Tuple.second >> toFloat)

        signsList =
            signs
                |> List.map Tuple.first

        pieData =
            arcs
                |> Shape.pie
                    { defaultPieConfig
                        | outerRadius = radius
                        , padAngle = 0
                        , cornerRadius = 0
                    }
    in
    svg [ Explicit.class [ "pie-chart" ], viewBox 0 0 pieChartWidth pieChartHeight ]
        [ annular signsList pieData ]


viewCustomModal : Language -> Bool -> Nurse -> DashboardStats -> ModelIndexedDb -> Model -> Html Msg
viewCustomModal language isChw nurse stats db model =
    model.modalState
        |> Maybe.map
            (\state ->
                case state of
                    StatisticsModal title data ->
                        viewStatsTableModal language title data

                    FiltersModal ->
                        viewFiltersModal language isChw nurse stats db model
            )
        |> viewModal


viewStatsTableModal : Language -> String -> List ParticipantStats -> Html Msg
viewStatsTableModal language title data =
    div [ class "ui tiny active modal segment blue" ]
        [ div
            [ class "header" ]
            [ div [ class "title left floated column" ] [ text title ]
            , span
                [ class "overlay-close right floated column"
                , onClick <| SetModalState Nothing
                ]
                [ text "X" ]
            ]
        , div
            [ class "content" ]
            [ table [ class "ui very basic collapsing celled table" ]
                [ thead []
                    [ tr []
                        [ th [ class "name" ] [ translateText language <| Translate.Name ]
                        , th [ class "mother-name" ] [ translateText language <| Translate.MotherNameLabel ]
                        , th [ class "phone-number" ] [ translateText language <| Translate.TelephoneNumber ]
                        ]
                    ]
                , tbody []
                    (List.map viewModalTableRow data)
                ]
            ]
        ]


viewFiltersModal : Language -> Bool -> Nurse -> DashboardStats -> ModelIndexedDb -> Model -> Html Msg
viewFiltersModal language isChw nurse stats db model =
    let
        programTypeFilterInputSection =
            if isChw then
                -- For CHW nurses, program type is always set to FilterProgramCommunity.
                []

            else
                let
                    allOptions =
                        [ FilterAllPrograms
                        , FilterProgramFbf
                        , FilterProgramPmtct
                        , FilterProgramSorwathe
                        , FilterProgramAchi
                        , FilterProgramCommunity
                        ]

                    programTypeFilterInput =
                        allOptions
                            |> List.map
                                (\programTypeFilter ->
                                    option
                                        [ value (filterProgramTypeToString programTypeFilter)
                                        , selected (model.programTypeFilter == programTypeFilter)
                                        ]
                                        [ text <| translate language <| Translate.Dashboard <| Translate.FilterProgramType programTypeFilter ]
                                )
                            |> select
                                [ onInput SetFilterProgramType
                                , class "select-input"
                                ]
                in
                [ div [ class "helper" ] [ text <| translate language <| Translate.Dashboard Translate.ProgramType ]
                , programTypeFilterInput
                ]

        villageInputSection =
            if model.programTypeFilter /= FilterProgramCommunity then
                []

            else
                db.villages
                    |> RemoteData.toMaybe
                    |> Maybe.map
                        (\villages ->
                            let
                                authorizedVillages =
                                    if isChw then
                                        Dict.filter
                                            (\villageId _ ->
                                                EverySet.member villageId nurse.villages
                                            )
                                            villages

                                    else
                                        villages

                                allOptions =
                                    if isChw then
                                        options

                                    else
                                        option [ value "", selected (model.selectedVillageFilter == Nothing) ] [ text "" ]
                                            :: options

                                options =
                                    Dict.keys stats.villagesWithResidents
                                        |> List.filterMap
                                            (\villageId ->
                                                Dict.get villageId authorizedVillages
                                                    |> Maybe.map
                                                        (\village ->
                                                            option
                                                                [ value (fromEntityUuid villageId)
                                                                , selected (model.selectedVillageFilter == Just villageId)
                                                                ]
                                                                [ text village.name ]
                                                        )
                                            )

                                villageInput =
                                    select
                                        [ onInput SetSelectedVillage
                                        , class "select-input"
                                        ]
                                        allOptions
                            in
                            [ div [ class "helper" ] [ text <| translate language Translate.Village ]
                            , villageInput
                            ]
                        )
                    |> Maybe.withDefault []

        closeButtonDisabled =
            (model.programTypeFilter == FilterProgramCommunity) && isNothing model.selectedVillageFilter

        closeButtonAttributes =
            if closeButtonDisabled then
                [ class "ui primary fluid button disabled"
                ]

            else
                [ class "ui primary fluid button"
                , onClick <| SetModalState Nothing
                ]
    in
    div [ class "ui active modal" ]
        [ div [ class "header" ]
            [ text <| translate language <| Translate.Dashboard Translate.Filters ]
        , div [ class "content" ] <|
            programTypeFilterInputSection
                ++ villageInputSection
        , div [ class "actions" ]
            [ button
                closeButtonAttributes
                [ text <| translate language Translate.Close ]
            ]
        ]


viewModalTableRow : ParticipantStats -> Html Msg
viewModalTableRow rowData =
    tr []
        [ td [ class "name" ] [ text rowData.name ]
        , td [ class "mother-name" ] [ text rowData.motherName ]
        , td [ class "phone-number" ] [ text <| Maybe.withDefault "-" rowData.phoneNumber ]
        ]


filterStatsByAge : NominalDate -> ({ months : Int, days : Int } -> Bool) -> DashboardStats -> DashboardStats
filterStatsByAge currentDate func stats =
    let
        childrenBeneficiaries =
            applyAgeFilter currentDate func stats.childrenBeneficiaries

        completedPrograms =
            applyAgeFilter currentDate func stats.completedPrograms

        missedSessions =
            applyAgeFilter currentDate func stats.missedSessions
    in
    { stats
        | childrenBeneficiaries = childrenBeneficiaries
        , completedPrograms = completedPrograms
        , missedSessions = missedSessions
    }


applyAgeFilter : NominalDate -> ({ months : Int, days : Int } -> Bool) -> List { a | birthDate : NominalDate } -> List { a | birthDate : NominalDate }
applyAgeFilter currentDate func list =
    List.filter (\item -> isDiffTruthy item.birthDate currentDate func) list


filterStatsWithinPeriod : NominalDate -> Model -> DashboardStats -> DashboardStats
filterStatsWithinPeriod currentDate model stats =
    filterStatsByPeriod isBetween currentDate model stats


filterStatsOutsidePeriod : NominalDate -> Model -> DashboardStats -> DashboardStats
filterStatsOutsidePeriod currentDate model stats =
    let
        outside start end date =
            isBetween start end date |> not
    in
    filterStatsByPeriod outside currentDate model stats


{-| Filter stats to match the selected period.
-}
filterStatsByPeriod : (NominalDate -> NominalDate -> NominalDate -> Bool) -> NominalDate -> Model -> DashboardStats -> DashboardStats
filterStatsByPeriod fiterFunc currentDate model stats =
    let
        ( startDate, endDate ) =
            case model.period of
                OneYear ->
                    ( Date.add Years -1 currentDate, Date.add Days 1 currentDate )

                ThisMonth ->
                    -- From beginning of the month to this day.
                    ( Date.floor Date.Month currentDate, Date.add Days 1 currentDate )

                LastMonth ->
                    -- From the beginning of last month to the end of last month.
                    ( Date.add Months -1 currentDate
                        |> Date.floor Date.Month
                    , Date.add Months -1 currentDate
                        |> Date.ceiling Date.Month
                        -- We have to remove a day because the "ceiling" function for some reason is going up to the
                        -- first day of the next month.
                        |> Date.add Days -1
                    )

                ThreeMonthsAgo ->
                    -- From the beginning of 3 months ago to the end of 3 months ago.
                    ( Date.add Months -2 currentDate
                        |> Date.floor Date.Month
                    , Date.add Months -2 currentDate
                        |> Date.ceiling Date.Month
                        -- We have to remove a day because the "ceiling" function for some reason is going up to the
                        -- first day of the next month.
                        |> Date.add Days -1
                    )

        filterPartial =
            fiterFunc startDate endDate

        childrenBeneficiariesUpdated =
            stats.childrenBeneficiaries
                |> List.filter (\child -> filterPartial child.memberSince)

        familyPlanningUpdated =
            stats.familyPlanning
                |> List.filter (\familyPlanning -> filterPartial familyPlanning.created)

        completedPrograms =
            stats.completedPrograms
                |> List.filter (\completedProgram -> filterPartial completedProgram.expectedDate)

        missedSessions =
            stats.missedSessions
                |> List.filter (\missedSession -> filterPartial missedSession.expectedDate)
    in
    { stats
        | childrenBeneficiaries = childrenBeneficiariesUpdated
        , familyPlanning = familyPlanningUpdated
        , completedPrograms = completedPrograms
        , missedSessions = missedSessions
    }


{-| Filter stats to match the selected gender.
-}
filterStatsByGender : NominalDate -> Model -> DashboardStats -> DashboardStats
filterStatsByGender currentDate model stats =
    { stats
        | childrenBeneficiaries = applyGenderFilter model stats.childrenBeneficiaries
        , completedPrograms = applyGenderFilter model stats.completedPrograms
        , missedSessions = applyGenderFilter model stats.missedSessions
    }


applyGenderFilter : Model -> List { a | gender : Backend.Person.Model.Gender } -> List { a | gender : Backend.Person.Model.Gender }
applyGenderFilter model list =
    List.filter
        (\item ->
            case ( item.gender, model.beneficiariesGender ) of
                ( Backend.Person.Model.Male, Pages.Dashboard.Model.Boys ) ->
                    True

                ( Backend.Person.Model.Female, Pages.Dashboard.Model.Girls ) ->
                    True

                _ ->
                    False
        )
        list


getFamilyPlanningSignsCounter : DashboardStats -> FamilyPlanningSignsCounter
getFamilyPlanningSignsCounter stats =
    List.foldl
        (\familyPlanning accum ->
            let
                currentCount sign =
                    Dict.get sign accum
                        |> Maybe.withDefault 0

                incrementCount sign accum_ =
                    Dict.insert
                        sign
                        (currentCount sign + 1)
                        accum_
            in
            if List.isEmpty familyPlanning.signs then
                accum

            else if List.member NoFamilyPlanning familyPlanning.signs then
                -- In case we have a `NoFamilyPlanning` we don't need to iterate over signs.
                incrementCount NoFamilyPlanning accum

            else
                -- Iterate over existing signs.
                List.foldl
                    (\sign innerAccum -> incrementCount sign innerAccum)
                    accum
                    familyPlanning.signs
        )
        Dict.empty
        stats.familyPlanning


annular : List FamilyPlanningSign -> List Arc -> Svg msg
annular signsList arcs =
    let
        getColor index =
            List.Extra.getAt index signsList
                |> Maybe.withDefault NoFamilyPlanning
                |> (\sign -> Dict.get sign colors)
                |> Maybe.withDefault Color.black

        makeSlice index datum =
            Path.element (Shape.arc { datum | innerRadius = radius - 60 })
                [ fill <| Fill <| getColor index ]
    in
    g [ transform [ Translate (3 * radius + 20) radius ] ]
        [ g [] <| List.indexedMap makeSlice arcs
        ]


withinThreePreviousMonths : Int -> Int -> Bool
withinThreePreviousMonths currentMonth monthNumber =
    if monthNumber == 13 then
        -- This indicates that we look at data of 13 months ago month.
        -- It's for sure not within last 3 month.
        False

    else
        case currentMonth of
            1 ->
                monthNumber > 9

            2 ->
                monthNumber > 10 || monthNumber == 1

            3 ->
                monthNumber == 12 || monthNumber == 1 || monthNumber == 2

            _ ->
                monthNumber < currentMonth && monthNumber >= (currentMonth - 3)


resolvePreviousMonth : Int -> Int
resolvePreviousMonth thisMonth =
    if thisMonth == 1 then
        12

    else
        thisMonth - 1


lastUpdated : Language -> DashboardStats -> Html Msg
lastUpdated language stats =
    div [ class "timestamp" ] [ text <| (translate language <| Translate.Dashboard Translate.LastUpdated) ++ ": " ++ stats.timestamp ++ " UTC" ]<|MERGE_RESOLUTION|>--- conflicted
+++ resolved
@@ -1058,7 +1058,6 @@
         ]
 
 
-<<<<<<< HEAD
 viewAcuteIllnessPage : Language -> NominalDate -> AcuteIllnessDashboardPage -> AssembledData -> ModelIndexedDb -> Model -> Html Msg
 viewAcuteIllnessPage language currentDate page assembled db model =
     let
@@ -1089,77 +1088,6 @@
                     viewGastroPage language currentDate assembled.acuteIllnessData encountersForSelectedMonth managedGI model
     in
     div [ class "dashboard acute-illness" ] <|
-        [ viewAcuteIllnessLinks language
-=======
-viewAcuteIllnessPage : Language -> NominalDate -> DashboardStats -> ModelIndexedDb -> Model -> Html Msg
-viewAcuteIllnessPage language currentDate stats db model =
-    div [ class "dashboard main" ]
-        [ viewAcuteIllnessLinks language model
->>>>>>> 589230e6
-        , div [ class "current-month" ]
-            [ a []
-                [ span [ class "icon-back" ] [] ]
-            , h1 [ class "ui header" ]
-                [ text "May 2021" ]
-            , a []
-                [ span [ class "icon-back forward" ] [] ]
-            ]
-        ]
-            ++ pageContent
-            ++ [ lastUpdated language assembled.stats ]
-
-
-<<<<<<< HEAD
-viewAcuteIllnessOverviewPage : Language -> NominalDate -> List AcuteIllnessEncounterDataItem -> Model -> List (Html Msg)
-viewAcuteIllnessOverviewPage language currentDate encounters model =
-    let
-        totalAssesments =
-            countAcuteIllnessAssesments encounters
-
-        ( sentToHC, managedLocally ) =
-            countAcuteIllnessCasesByHCReferrals encounters
-
-        undeterminedCases =
-            countAcuteIllnessCasesByPossibleDiagnosises [ DiagnosisUndeterminedMoreEvaluationNeeded ] False encounters
-
-        feverOfUnknownOriginCases =
-            countAcuteIllnessCasesByPossibleDiagnosises [ DiagnosisFeverOfUnknownOrigin ] False encounters
-
-        covidCases =
-            countAcuteIllnessCasesByPossibleDiagnosises [ DiagnosisCovid19 ] True encounters
-
-        malariaCases =
-            countAcuteIllnessCasesByPossibleDiagnosises
-                [ DiagnosisMalariaComplicated
-                , DiagnosisMalariaUncomplicated
-                , DiagnosisMalariaUncomplicatedAndPregnant
-                ]
-                True
-                encounters
-
-        respiratoryCases =
-            countAcuteIllnessCasesByPossibleDiagnosises [ DiagnosisRespiratoryInfectionComplicated ] True encounters
-
-        giCases =
-            countAcuteIllnessCasesByPossibleDiagnosises [ DiagnosisGastrointestinalInfectionComplicated ] True encounters
-    in
-    [ div [ class "ui grid" ]
-        [ chwCard language (Translate.Dashboard Translate.TotalAssessment) (String.fromInt totalAssesments)
-        , customChwCard language (Translate.Dashboard Translate.CommunityLevelCases) (String.fromInt managedLocally) "six"
-        , chwCard language (Translate.Dashboard Translate.HealthCenterReferrals) (String.fromInt sentToHC)
-        ]
-    , div [ class "ui centered grid" ]
-        [ customChwCard language (Translate.Dashboard Translate.DiagnosisUndetermined) (String.fromInt undeterminedCases) "six"
-        , customChwCard language (Translate.Dashboard Translate.FeverOfUnknownOrigin) (String.fromInt feverOfUnknownOriginCases) "six"
-        ]
-    , div
-        [ class "ui blue segment family-planning" ]
-        [ div [ class "ui center aligned grid" ]
-            [ div [ class "row" ]
-=======
-viewCovid19Page : Language -> NominalDate -> DashboardStats -> ModelIndexedDb -> Model -> Html Msg
-viewCovid19Page language currentDate stats db model =
-    div [ class "dashboard main" ]
         [ viewAcuteIllnessLinks language model
         , div [ class "current-month" ]
             [ a []
@@ -1169,20 +1097,57 @@
             , a []
                 [ span [ class "icon-back forward" ] [] ]
             ]
-        , div [ class "ui grid" ]
-            [ div [ class "five wide column" ]
-                --@todo
-                [ viewCallsTo114 language ]
-            , div [ class "six wide column" ]
-                --@todo
-                [ viewCovid19HealthCenterReferrals language ]
-            , div [ class "five wide column" ]
-                --@todo
-                [ viewPatientsManagedAtHome language ]
-            ]
-        , div [ class "ui centered grid" ]
-            [ div [ class "six wide column" ]
->>>>>>> 589230e6
+        ]
+            ++ pageContent
+            ++ [ lastUpdated language assembled.stats ]
+
+
+viewAcuteIllnessOverviewPage : Language -> NominalDate -> List AcuteIllnessEncounterDataItem -> Model -> List (Html Msg)
+viewAcuteIllnessOverviewPage language currentDate encounters model =
+    let
+        totalAssesments =
+            countAcuteIllnessAssesments encounters
+
+        ( sentToHC, managedLocally ) =
+            countAcuteIllnessCasesByHCReferrals encounters
+
+        undeterminedCases =
+            countAcuteIllnessCasesByPossibleDiagnosises [ DiagnosisUndeterminedMoreEvaluationNeeded ] False encounters
+
+        feverOfUnknownOriginCases =
+            countAcuteIllnessCasesByPossibleDiagnosises [ DiagnosisFeverOfUnknownOrigin ] False encounters
+
+        covidCases =
+            countAcuteIllnessCasesByPossibleDiagnosises [ DiagnosisCovid19 ] True encounters
+
+        malariaCases =
+            countAcuteIllnessCasesByPossibleDiagnosises
+                [ DiagnosisMalariaComplicated
+                , DiagnosisMalariaUncomplicated
+                , DiagnosisMalariaUncomplicatedAndPregnant
+                ]
+                True
+                encounters
+
+        respiratoryCases =
+            countAcuteIllnessCasesByPossibleDiagnosises [ DiagnosisRespiratoryInfectionComplicated ] True encounters
+
+        giCases =
+            countAcuteIllnessCasesByPossibleDiagnosises [ DiagnosisGastrointestinalInfectionComplicated ] True encounters
+    in
+    [ div [ class "ui grid" ]
+        [ chwCard language (Translate.Dashboard Translate.TotalAssessment) (String.fromInt totalAssesments)
+        , customChwCard language (Translate.Dashboard Translate.CommunityLevelCases) (String.fromInt managedLocally) "six"
+        , chwCard language (Translate.Dashboard Translate.HealthCenterReferrals) (String.fromInt sentToHC)
+        ]
+    , div [ class "ui centered grid" ]
+        [ customChwCard language (Translate.Dashboard Translate.DiagnosisUndetermined) (String.fromInt undeterminedCases) "six"
+        , customChwCard language (Translate.Dashboard Translate.FeverOfUnknownOrigin) (String.fromInt feverOfUnknownOriginCases) "six"
+        ]
+    , div
+        [ class "ui blue segment family-planning" ]
+        [ div [ class "ui center aligned grid" ]
+            [ div [ class "row" ]
                 --@todo
                 []
             ]
@@ -1190,7 +1155,6 @@
     ]
 
 
-<<<<<<< HEAD
 viewCovid19Page : Language -> NominalDate -> List AcuteIllnessEncounterDataItem -> Int -> Model -> List (Html Msg)
 viewCovid19Page language currentDate encounters managedCovid model =
     let
@@ -1207,47 +1171,12 @@
         [ chwCard language (Translate.Dashboard Translate.CallsTo114) (String.fromInt callsTo114)
         , customChwCard language (Translate.Dashboard Translate.HealthCenterReferrals) (String.fromInt sentToHC) "six"
         , chwCard language (Translate.Dashboard Translate.PatientsManagedAtHome) (String.fromInt managedAtHome)
-=======
-viewMalariaPage : Language -> NominalDate -> DashboardStats -> ModelIndexedDb -> Model -> Html Msg
-viewMalariaPage language currentDate stats db model =
-    div [ class "dashboard main" ]
-        [ viewAcuteIllnessLinks language model
-        , div [ class "current-month" ]
-            [ a []
-                [ span [ class "icon-back" ] [] ]
-            , h1 [ class "ui header" ]
-                [ text "May 2021" ]
-            , a []
-                [ span [ class "icon-back forward" ] [] ]
-            ]
-        , div [ class "ui grid" ]
-            [ div [ class "five wide column" ]
-                --@todo
-                [ viewMalariaDiagnosedCases language ]
-            , div [ class "six wide column" ]
-                --@todo
-                [ viewUncomplicatedMalariaByCHWs language ]
-            , div [ class "five wide column" ]
-                --@todo
-                [ viewUncomplicatedMalariaInPregnancyReferredToHc language ]
-            ]
-        , div [ class "ui centered grid" ]
-            [ div [ class "six wide column" ]
-                --@todo
-                [ viewComplicatedMalariaReferredToHc language ]
-            , div [ class "six wide column" ]
-                --@todo
-                [ viewMalariaResolvedCasesInCare language ]
-            ]
-        , lastUpdated language stats
->>>>>>> 589230e6
         ]
     , div [ class "ui centered grid" ]
         [ customChwCard language (Translate.Dashboard Translate.PatientCurrentlyUnderCare) (String.fromInt managedCovid) "six" ]
     ]
 
 
-<<<<<<< HEAD
 viewMalariaPage : Language -> NominalDate -> List AcuteIllnessDataItem -> List AcuteIllnessEncounterDataItem -> Int -> Model -> List (Html Msg)
 viewMalariaPage language currentDate acuteIllnessData encountersForSelectedMonth managedMalaria model =
     let
@@ -1303,37 +1232,6 @@
         [ chwCard language (Translate.Dashboard Translate.DiagnosedCases) (String.fromInt totalDaignosed)
         , customChwCard language (Translate.Dashboard Translate.UncomplicatedGIInfectionByCHWS) (String.fromInt uncomplicatedGIManagedByChw) "six"
         , chwCard language (Translate.Dashboard Translate.ComplicatedGIInfectionsReferredToHc) (String.fromInt complicatedGISentToHC)
-=======
-viewGastroPage : Language -> NominalDate -> DashboardStats -> ModelIndexedDb -> Model -> Html Msg
-viewGastroPage language currentDate stats db model =
-    div [ class "dashboard main" ]
-        [ viewAcuteIllnessLinks language model
-        , div [ class "current-month" ]
-            [ a []
-                [ span [ class "icon-back" ] [] ]
-            , h1 [ class "ui header" ]
-                [ text "May 2021" ]
-            , a []
-                [ span [ class "icon-back forward" ] [] ]
-            ]
-        , div [ class "ui grid" ]
-            [ div [ class "five wide column" ]
-                --@todo
-                [ viewGastroDiagnosedCases language ]
-            , div [ class "six wide column" ]
-                --@todo
-                [ viewUncomplicatedGIInfectionByChws language ]
-            , div [ class "five wide column" ]
-                --@todo
-                [ viewComplicatedGIInfectionReferredToHc language ]
-            ]
-        , div [ class "ui centered grid" ]
-            [ div [ class "six wide column" ]
-                --@todo
-                [ viewGastroResolvedCasesInCare language ]
-            ]
-        , lastUpdated language stats
->>>>>>> 589230e6
         ]
     , div [ class "ui centered grid" ]
         [ customChwCard language (Translate.Dashboard Translate.ResolvedCases) (String.fromInt resolvedGICases ++ " : " ++ String.fromInt managedGI) "six"
