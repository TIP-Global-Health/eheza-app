--- conflicted
+++ resolved
@@ -844,7 +844,6 @@
         ]
 
 
-<<<<<<< HEAD
 viewFilters : FilterType -> FilterCharts -> FilterCharts -> Html Msg
 viewFilters filterType currentChartFilter filter =
     let
@@ -855,27 +854,15 @@
 
                 FilterCaseManagement ->
                     SetFilterCaseManagement filter
-
-        activeClass =
-            if filter == currentChartFilter then
-                " active"
-
-            else
-                ""
-    in
-    span [ class <| "chart-filters" ++ activeClass, onClick <| filterAction ] [ text <| toString filter ]
-=======
-viewMonthlyChartFilters : FilterCharts -> FilterCharts -> Html Msg
-viewMonthlyChartFilters currentChartFilter filter =
+    in
     span
         [ classList
             [ ( "chart-filters", True )
             , ( "active", filter == currentChartFilter )
             ]
-        , onClick <| SetFilterTotalsChart filter
+        , onClick <| filterAction
         ]
         [ text <| toString filter ]
->>>>>>> 9be0e00a
 
 
 viewFamilyPlanningChartLegend : Language -> FamilyPlanningSignsCounter -> Html Msg
