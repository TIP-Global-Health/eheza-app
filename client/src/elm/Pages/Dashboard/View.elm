module Pages.Dashboard.View exposing (chwCard, view)

import AssocList as Dict exposing (Dict)
import Backend.AcuteIllnessEncounter.Model exposing (AcuteIllnessDiagnosis(..))
import Backend.Dashboard.Model
    exposing
        ( AcuteIllnessDataItem
        , AcuteIllnessEncounterDataItem
        , AssembledData
        , CaseManagement
        , CaseNutritionTotal
        , DashboardStats
        , Nutrition
        , NutritionPageData
        , NutritionValue
        , ParticipantStats
        , Periods
        , PrenatalDataItem
        , TotalBeneficiaries
        , emptyNutritionValue
        )
import Backend.Entities exposing (..)
import Backend.IndividualEncounterParticipant.Model exposing (DeliveryLocation(..))
import Backend.Measurement.Model exposing (FamilyPlanningSign(..))
import Backend.Model exposing (ModelIndexedDb)
import Backend.Nurse.Model exposing (Nurse)
import Backend.PrenatalEncounter.Types exposing (PrenatalDiagnosis(..))
import Backend.Village.Utils exposing (getVillageById)
import Color exposing (Color)
import Date exposing (Month, Unit(..), numberToMonth)
import Debug exposing (toString)
import EverySet
import Gizra.Html exposing (emptyNode, showMaybe)
import Gizra.NominalDate exposing (NominalDate, isDiffTruthy)
import Html exposing (..)
import Html.Attributes exposing (..)
import Html.Events exposing (onClick, onInput)
import List.Extra
import Maybe exposing (Maybe)
import Maybe.Extra exposing (isNothing)
import Pages.Dashboard.GraphUtils exposing (..)
import Pages.Dashboard.Model exposing (..)
import Pages.Dashboard.Utils exposing (..)
import Pages.GlobalCaseManagement.Model exposing (CaseManagementFilter(..))
import Pages.Page exposing (AcuteIllnessSubPage(..), DashboardPage(..), NCDSubPage(..), NutritionSubPage(..), Page(..), UserPage(..))
import Pages.Utils
    exposing
        ( calculatePercentage
        , resolveSelectedDateForMonthSelector
        , viewCustomSelectListInput
        , viewMonthSelector
        )
import Path
import RemoteData
import Restful.Endpoint exposing (fromEntityUuid)
import Scale
import Shape exposing (Arc, defaultPieConfig)
import Svg
import Svg.Attributes exposing (cx, cy, r)
import Translate exposing (Language, TranslationId, translate, translateText, translationSet)
import TypedSvg exposing (g, svg)
import TypedSvg.Attributes as Explicit exposing (fill, transform, viewBox)
import TypedSvg.Core exposing (Svg)
import TypedSvg.Types exposing (Fill(..), Transform(..))
import Utils.Html exposing (spinner, viewModal)


view : Language -> DashboardPage -> NominalDate -> HealthCenterId -> Bool -> Nurse -> Model -> ModelIndexedDb -> Html Msg
view language page currentDate healthCenterId isChw nurse model db =
    let
        header =
            case page of
                PageMain ->
                    let
                        label =
                            if isChw then
                                Translate.ChwDashboardLabel

                            else
                                Translate.DashboardLabel
                    in
                    viewHeader language label PinCodePage

                PageAcuteIllness _ ->
                    viewHeader language Translate.AcuteIllness (UserPage <| DashboardPage PageMain)

                PageNutrition subPage ->
                    let
                        label =
                            if isChw then
                                Translate.HomeVisit

                            else
                                Translate.ChildNutrition

                        goBackPage =
                            case subPage of
                                PageCharts ->
                                    UserPage <| DashboardPage PageMain

                                PageStats ->
                                    UserPage <| DashboardPage <| PageNutrition PageCharts

                                PageCaseManagement ->
                                    UserPage <| DashboardPage model.latestPage
                    in
                    viewHeader language label goBackPage

                PagePrenatal ->
                    viewHeader language Translate.AntenatalCare (UserPage <| DashboardPage PageMain)

                PageNCD _ ->
                    viewHeader language Translate.NCDs (UserPage <| DashboardPage PageMain)

                PageChildWellness ->
                    viewHeader language Translate.ChildWellness (UserPage <| DashboardPage PageMain)

        content =
            Dict.get healthCenterId db.computedDashboards
                |> Maybe.andThen (.assembledPermutations >> Dict.get ( model.programTypeFilter, model.selectedVillageFilter ))
                |> Maybe.map
                    (\assembled ->
                        let
                            ( pageContent, pageClass ) =
                                case page of
                                    PageMain ->
                                        ( viewPageMain language currentDate healthCenterId isChw assembled db model
                                        , "main"
                                        )

                                    PageAcuteIllness subPage ->
                                        ( viewAcuteIllnessPage language currentDate healthCenterId isChw subPage assembled db model
                                        , "acute-illness"
                                        )

                                    PageNutrition subPage ->
                                        ( viewNutritionPage language
                                            currentDate
                                            healthCenterId
                                            isChw
                                            nurse
                                            subPage
                                            assembled.stats
                                            assembled.nutritionPageData
                                            db
                                            model
                                        , "nutrition"
                                        )

                                    PagePrenatal ->
<<<<<<< HEAD
                                        ( viewPrenatalPage language currentDate isChw assembled db model
                                        , "prenatal"
                                        )
=======
                                        ( viewPrenatalPage language currentDate isChw assembled db model, "prenatal" )

                                    PageNCD subPage ->
                                        ( viewNCDPage language currentDate healthCenterId isChw subPage assembled db model, "ncd" )

                                    PageChildWellness ->
                                        ( viewChildWellnessPage language currentDate healthCenterId isChw assembled db model, "child-wellness" )
>>>>>>> 37e0a86e
                        in
                        div [ class <| "dashboard " ++ pageClass ] <|
                            viewFiltersPane language page db model
                                :: pageContent
                                ++ [ viewCustomModal language page isChw nurse assembled.stats db model
                                   , div [ class "timestamp" ]
                                        [ text <| (translate language <| Translate.Dashboard Translate.LastUpdated) ++ ": " ++ assembled.stats.timestamp ++ " UTC" ]
                                   ]
                    )
                |> Maybe.withDefault spinner
    in
    div
        [ class "wrap" ]
        [ header
        , content
        ]


viewHeader : Language -> TranslationId -> Page -> Html Msg
viewHeader language label goBackPage =
    div [ class "ui basic head segment" ]
        [ h1 [ class "ui header" ]
            [ translateText language label ]
        , span
            [ class "link-back"
            , onClick <| SetActivePage goBackPage
            ]
            [ span [ class "icon-back" ] [] ]
        ]


viewPageMain : Language -> NominalDate -> HealthCenterId -> Bool -> AssembledData -> ModelIndexedDb -> Model -> List (Html Msg)
viewPageMain language currentDate healthCenterId isChw assembled db model =
    if isChw then
        viewPageMainForChw language currentDate healthCenterId assembled db model

    else
        viewPageMainForNurse language currentDate healthCenterId assembled db model


viewPageMainForNurse : Language -> NominalDate -> HealthCenterId -> AssembledData -> ModelIndexedDb -> Model -> List (Html Msg)
viewPageMainForNurse language currentDate healthCenterId assembled db model =
    [ viewMenuForNurse language ]


viewPageMainForChw : Language -> NominalDate -> HealthCenterId -> AssembledData -> ModelIndexedDb -> Model -> List (Html Msg)
viewPageMainForChw language currentDate healthCenterId assembled db model =
    let
        selectedDate =
            resolveSelectedDateForMonthSelector currentDate model.monthGap

        -- ANC
        encountersForSelectedMonth =
            getAcuteIllnessEncountersForSelectedMonth selectedDate assembled.acuteIllnessData

        diagnosedCases =
            countAcuteIllnessDiagnosedCases encountersForSelectedMonth

        -- Prenatal
        currentlyPregnant =
            countCurrentlyPregnantForSelectedMonth selectedDate isChw assembled.prenatalData

        totalNewborn =
            countNewbornForSelectedMonth selectedDate assembled.prenatalData

        limitDate =
            Date.ceiling Date.Month selectedDate

        village =
            Maybe.andThen (getVillageById db) model.selectedVillageFilter

        followUps =
            Dict.get healthCenterId db.followUpMeasurements
                |> Maybe.andThen RemoteData.toMaybe

        -- Case Management
        ( totalNutritionFollowUps, totalAcuteIllnessFollowUps, totalPrenatalFollowUps ) =
            Maybe.map2 (getFollowUpsTotals language currentDate limitDate db)
                village
                followUps
                |> Maybe.withDefault ( 0, 0, 0 )
    in
    [ viewMenuForChw language
    , monthSelector language selectedDate model
    , div [ class "ui grid" ]
        [ div [ class "three column row" ]
            [ chwCard language (Translate.Dashboard Translate.AcuteIllnessDiagnosed) (String.fromInt diagnosedCases)
            , chwCard language (Translate.Dashboard Translate.MothersInANC) (String.fromInt currentlyPregnant)
            , chwCard language (Translate.Dashboard Translate.NewbornsInCare) (String.fromInt totalNewborn)
            ]
        ]
    , div [ class "case-management-label" ] [ text <| translate language <| Translate.CaseManagement ]
    , div [ class "ui grid" ]
        [ div [ class "three column row" ]
            [ chwCard language Translate.AcuteIllness (String.fromInt totalAcuteIllnessFollowUps)
            , chwCard language Translate.HomeVisit (String.fromInt totalNutritionFollowUps)
            , chwCard language Translate.AntenatalCare (String.fromInt totalPrenatalFollowUps)
            ]
        ]
    ]


viewNutritionPage :
    Language
    -> NominalDate
    -> HealthCenterId
    -> Bool
    -> Nurse
    -> NutritionSubPage
    -> DashboardStats
    -> NutritionPageData
    -> ModelIndexedDb
    -> Model
    -> List (Html Msg)
viewNutritionPage language currentDate healthCenterId isChw nurse activePage stats data db model =
    case activePage of
        PageCharts ->
            viewNutritionChartsPage language currentDate isChw nurse activePage data db model

        PageStats ->
            viewStatsPage language currentDate isChw nurse stats healthCenterId db model

        PageCaseManagement ->
            viewCaseManagementPage language currentDate stats db model


viewStatsPage : Language -> NominalDate -> Bool -> Nurse -> DashboardStats -> HealthCenterId -> ModelIndexedDb -> Model -> List (Html Msg)
viewStatsPage language currentDate isChw nurse stats healthCenterId db model =
    if model.programTypeFilter /= FilterProgramFbf then
        []

    else
        let
            currentMonth =
                Date.month currentDate
                    |> Date.monthToNumber

            ( modelWithLastMonth, displayedMonth ) =
                if model.period == ThisMonth then
                    ( { model | period = LastMonth }, currentMonth )

                else
                    ( { model | period = ThreeMonthsAgo }, resolvePreviousMonth currentMonth )

            currentPeriodStats =
                filterStatsWithinPeriod currentDate model.period stats

            monthBeforeStats =
                filterStatsWithinPeriod currentDate modelWithLastMonth.period stats

            malnourishedCurrentMonth =
                mapMalnorishedByMonth displayedMonth currentPeriodStats.caseManagement.thisYear

            malnourishedPreviousMonth =
                mapMalnorishedByMonth (resolvePreviousMonth displayedMonth) currentPeriodStats.caseManagement.thisYear
        in
        [ div [ class "ui equal width grid" ]
            [ viewMalnourishedCards language malnourishedCurrentMonth malnourishedPreviousMonth
            , viewMiscCards language currentDate currentPeriodStats monthBeforeStats
            ]
        , viewBeneficiariesTable language currentDate stats currentPeriodStats malnourishedCurrentMonth model
        , viewFamilyPlanning language currentPeriodStats
        ]


mapMalnorishedByMonth : Int -> List CaseManagement -> List MalnorishedNutritionData
mapMalnorishedByMonth mappedMonth caseManagement =
    caseManagement
        |> List.foldl
            (\caseNutrition accum ->
                let
                    nutrition =
                        caseNutrition.nutrition.stunting
                            |> Dict.toList
                            |> List.filterMap
                                (\( month, stuntingValue ) ->
                                    if month /= mappedMonth then
                                        Nothing

                                    else
                                        let
                                            resolveValueClass func =
                                                Dict.get month (func caseNutrition.nutrition)
                                                    |> Maybe.withDefault emptyNutritionValue
                                                    |> .class

                                            values =
                                                [ stuntingValue.class
                                                , resolveValueClass .underweight
                                                , resolveValueClass .wasting
                                                , resolveValueClass .muac
                                                ]
                                        in
                                        if List.member Backend.Dashboard.Model.Severe values then
                                            MalnorishedNutritionData caseNutrition.identifier
                                                caseNutrition.birthDate
                                                caseNutrition.gender
                                                Backend.Dashboard.Model.Severe
                                                |> Just

                                        else if List.member Backend.Dashboard.Model.Moderate values then
                                            MalnorishedNutritionData caseNutrition.identifier
                                                caseNutrition.birthDate
                                                caseNutrition.gender
                                                Backend.Dashboard.Model.Moderate
                                                |> Just

                                        else
                                            Nothing
                                )
                in
                nutrition ++ accum
            )
            []


viewCaseManagementPage : Language -> NominalDate -> DashboardStats -> ModelIndexedDb -> Model -> List (Html Msg)
viewCaseManagementPage language currentDate stats db model =
    if model.programTypeFilter /= FilterProgramFbf then
        []

    else
        let
            currentMonth =
                Date.month currentDate
                    |> Date.monthToNumber

            tableDataUnsorted =
                case model.currentCaseManagementFilter of
                    -- We consider session as missed, when all 4 values for the
                    -- month are Neutral.
                    MissedSession ->
                        List.foldl
                            (\caseNutrition accum ->
                                let
                                    nutrition =
                                        caseNutrition.nutrition.stunting
                                            |> Dict.toList
                                            |> List.filterMap
                                                (\( month, stuntingValue ) ->
                                                    if withinThreePreviousMonths currentMonth month then
                                                        let
                                                            resolveValueClass func =
                                                                Dict.get month (func caseNutrition.nutrition)
                                                                    |> Maybe.withDefault emptyNutritionValue
                                                                    |> .class
                                                        in
                                                        if
                                                            List.all ((==) Backend.Dashboard.Model.Neutral)
                                                                [ stuntingValue.class
                                                                , resolveValueClass .underweight
                                                                , resolveValueClass .wasting
                                                                , resolveValueClass .muac
                                                                ]
                                                        then
                                                            Just ( month, emptyNutritionValue )

                                                        else
                                                            Just ( month, NutritionValue Backend.Dashboard.Model.Good "V" )

                                                    else
                                                        Nothing
                                                )
                                            |> List.sortBy Tuple.first
                                            |> List.reverse
                                in
                                { name = caseNutrition.name, nutrition = nutrition } :: accum
                            )
                            []
                            stats.caseManagement.thisYear
                            |> List.filter (.nutrition >> List.all (Tuple.second >> .class >> (==) Backend.Dashboard.Model.Good) >> not)

                    _ ->
                        List.foldl
                            (\caseNutrition accum ->
                                case model.currentCaseManagementFilter of
                                    Stunting ->
                                        { name = caseNutrition.name, nutrition = filterForCaseManagementTableFunc caseNutrition.nutrition.stunting } :: accum

                                    Underweight ->
                                        { name = caseNutrition.name, nutrition = filterForCaseManagementTableFunc caseNutrition.nutrition.underweight } :: accum

                                    Wasting ->
                                        { name = caseNutrition.name, nutrition = filterForCaseManagementTableFunc caseNutrition.nutrition.wasting } :: accum

                                    MUAC ->
                                        { name = caseNutrition.name, nutrition = filterForCaseManagementTableFunc caseNutrition.nutrition.muac } :: accum

                                    -- We'll never get here - need to list it to satisfy compiler.
                                    MissedSession ->
                                        accum
                            )
                            []
                            stats.caseManagement.thisYear
                            |> List.filter
                                (.nutrition
                                    >> List.any
                                        (Tuple.second
                                            >> .class
                                            >> (\class ->
                                                    case model.currentCaseManagementSubFilter of
                                                        FilterTotal ->
                                                            (class == Backend.Dashboard.Model.Moderate) || (class == Backend.Dashboard.Model.Severe)

                                                        FilterModerate ->
                                                            class == Backend.Dashboard.Model.Moderate

                                                        FilterSevere ->
                                                            class == Backend.Dashboard.Model.Severe
                                               )
                                        )
                                )

            tableData =
                tableDataUnsorted
                    -- Sort table by person's (lowercase) name.
                    |> List.sortWith (\p1 p2 -> compare (String.toLower p1.name) (String.toLower p2.name))

            filterForCaseManagementTableFunc nutritionDict =
                nutritionDict
                    |> Dict.toList
                    |> List.filter (Tuple.first >> withinThreePreviousMonths currentMonth)
                    |> List.sortBy Tuple.first
                    |> List.reverse
        in
        [ div [ class "ui segment blue" ]
            [ div [ class "case-management" ]
                [ div [ class "header" ]
                    [ h3 [ class "title left floated column" ] [ translateText language <| Translate.Dashboard Translate.CaseManagementLabel ]
                    , List.map (viewFilter language FilterCaseManagement model.currentCaseManagementFilter) caseManagementFilters
                        |> div [ class "filters" ]
                    , List.map (viewSubFilter language model.currentCaseManagementSubFilter) (caseManagementSubFilters model.currentCaseManagementFilter)
                        |> div [ class "filters secondary" ]
                    ]
                , div [ class "content" ]
                    [ viewCaseManagementTable language currentDate model tableData ]
                ]
            ]
        ]


viewCaseManagementTable : Language -> NominalDate -> Model -> List { name : String, nutrition : List ( Int, NutritionValue ) } -> Html Msg
viewCaseManagementTable language currentDate model tableData =
    let
        monthLabels =
            tableData
                |> List.head
                |> Maybe.map
                    (.nutrition
                        >> List.map
                            (Tuple.first
                                >> Date.numberToMonth
                                >> Translate.ResolveMonth True
                            )
                    )
                |> Maybe.withDefault []
    in
    table [ class "ui very basic collapsing celled table" ]
        [ thead []
            [ tr []
                (th [ class "name" ] [ translateText language <| Translate.Name ]
                    :: List.map (\month -> th [] [ span [] [ translateText language month ] ]) monthLabels
                )
            ]
        , tbody []
            (List.map viewCaseManagementTableRow tableData)
        ]


viewCaseManagementTableRow : { name : String, nutrition : List ( Int, NutritionValue ) } -> Html Msg
viewCaseManagementTableRow rowData =
    tr []
        (td [ class "name" ] [ text rowData.name ]
            :: List.map viewMonthCell rowData.nutrition
        )


viewMonthCell : ( Int, NutritionValue ) -> Html Msg
viewMonthCell ( month, cellData ) =
    let
        class =
            classList
                [ ( String.toLower <| Debug.toString cellData.class, True )
                , ( String.fromInt month, True )
                ]
    in
    td [ class ] [ span [] [ text cellData.value ] ]


viewFiltersPane : Language -> DashboardPage -> ModelIndexedDb -> Model -> Html Msg
viewFiltersPane language page db model =
    let
        filters =
            case page of
                PageNutrition subPage ->
                    case subPage of
                        PageCharts ->
                            [ labelSelected, programTypeFilterButton ]

                        PageStats ->
                            let
                                periodButton period =
                                    button
                                        [ classList
                                            [ ( "inactive", model.period /= period )
                                            , ( "primary ui button", True )
                                            ]
                                        , onClick <| SetFilterPeriod period
                                        ]
                                        [ translateText language <| Translate.Dashboard <| Translate.PeriodFilter period
                                        ]
                            in
                            List.map periodButton filterPeriodsForStatsPage

                        PageCaseManagement ->
                            []

                _ ->
                    [ labelSelected, programTypeFilterButton ]

        programTypeFilterButton =
            div
                [ class "primary ui button program-type-filter"
                , onClick <| SetModalState <| Just FiltersModal
                ]
                [ span [] [ translateText language <| Translate.Dashboard Translate.Filters ]
                , span [ class "icon-settings" ] []
                ]

        labelSelected =
            if model.programTypeFilter == FilterProgramCommunity then
                db.villages
                    |> RemoteData.toMaybe
                    |> Maybe.andThen
                        (\villages ->
                            model.selectedVillageFilter
                                |> Maybe.andThen
                                    (\villageId ->
                                        Dict.get villageId villages
                                            |> Maybe.map
                                                (\village ->
                                                    span [ class "label" ]
                                                        [ text <| translate language Translate.SelectedVillage ++ ": "
                                                        , text village.name
                                                        ]
                                                )
                                    )
                        )
                    |> Maybe.withDefault emptyNode

            else
                span [ class "label" ]
                    [ text <| translate language Translate.SelectedProgram ++ ": "
                    , translateText language <| Translate.Dashboard <| Translate.FilterProgramType model.programTypeFilter
                    ]
    in
    div [ class "ui segment filters" ]
        filters


viewMenuForNurse : Language -> Html Msg
viewMenuForNurse language =
    div []
        [ div [ class "ui segment nurse-filters" ]
            [ viewMenuButton language PagePrenatal Nothing
            , viewMenuButton language (PageNutrition PageCharts) Nothing
            , viewMenuButton language (PageAcuteIllness PageAcuteIllnessOverview) Nothing
            ]
        , div [ class "ui segment nurse-filters center" ]
            [ viewMenuButton language (PageNCD PageNCDOverview) Nothing
            , viewMenuButton language PageChildWellness Nothing
            ]
        ]


viewMenuForChw : Language -> Html Msg
viewMenuForChw language =
    div [ class "ui segment chw-filters" ]
        [ viewMenuButton language PagePrenatal Nothing
        , viewMenuButton language (PageNutrition PageCharts) Nothing
        , viewMenuButton language (PageAcuteIllness PageAcuteIllnessOverview) Nothing
        ]


viewAcuteIllnessMenu : Language -> AcuteIllnessSubPage -> Html Msg
viewAcuteIllnessMenu language activePage =
    div [ class "ui segment chw-filters" ]
        [ viewMenuButton language (PageAcuteIllness PageAcuteIllnessOverview) (Just <| PageAcuteIllness activePage)
        , viewMenuButton language (PageAcuteIllness PageCovid19) (Just <| PageAcuteIllness activePage)
        , viewMenuButton language (PageAcuteIllness PageMalaria) (Just <| PageAcuteIllness activePage)
        , viewMenuButton language (PageAcuteIllness PageGastro) (Just <| PageAcuteIllness activePage)
        ]


viewMenuButton : Language -> DashboardPage -> Maybe DashboardPage -> Html Msg
viewMenuButton language targetPage activePage =
    let
        label =
            case ( activePage, targetPage ) of
                ( Nothing, PageAcuteIllness PageAcuteIllnessOverview ) ->
                    -- On Main page, and target is Acute Illness page.
                    Translate.AcuteIllness

                ( Nothing, PageNCD PageNCDOverview ) ->
                    -- On Main page, and target is Acute Illness page.
                    Translate.NCDs

                _ ->
                    Translate.EncounterTypePageLabel targetPage
    in
    button
        [ classList
            [ ( "active", activePage == Just targetPage )
            , ( "primary ui button", True )
            ]
        , DashboardPage targetPage
            |> UserPage
            |> SetActivePage
            |> onClick
        ]
        [ translateText language label ]


viewAcuteIllnessPage :
    Language
    -> NominalDate
    -> HealthCenterId
    -> Bool
    -> AcuteIllnessSubPage
    -> AssembledData
    -> ModelIndexedDb
    -> Model
    -> List (Html Msg)
viewAcuteIllnessPage language currentDate healthCenterId isChw activePage assembled db model =
    let
        selectedDate =
            resolveSelectedDateForMonthSelector currentDate model.monthGap

        dataForNurses =
            List.filterMap
                (\illness ->
                    let
                        nurseEncounters =
                            List.filter isAcuteIllnessNurseEncounter illness.encounters
                    in
                    if List.isEmpty nurseEncounters then
                        Nothing

                    else
                        Just { illness | encounters = nurseEncounters }
                )
                assembled.acuteIllnessData

        dataForChws =
            List.filterMap
                (\illness ->
                    let
                        chwEncounters =
                            List.filter (isAcuteIllnessNurseEncounter >> not) illness.encounters
                    in
                    if List.isEmpty chwEncounters then
                        Nothing

                    else
                        Just { illness | encounters = chwEncounters }
                )
                assembled.acuteIllnessData

        encountersForSelectedMonth =
            if isChw then
                getAcuteIllnessEncountersForSelectedMonth selectedDate dataForChws

            else
                getAcuteIllnessEncountersForSelectedMonth selectedDate dataForNurses

        limitDate =
            Date.ceiling Date.Month selectedDate

        village =
            Maybe.andThen (getVillageById db) model.selectedVillageFilter

        followUps =
            Dict.get healthCenterId db.followUpMeasurements
                |> Maybe.andThen RemoteData.toMaybe

        ( managedCovid, managedMalaria, managedGI ) =
            Maybe.map2 (getAcuteIllnessFollowUpsBreakdownByDiagnosis language currentDate limitDate db)
                village
                followUps
                |> Maybe.withDefault ( 0, 0, 0 )

        pageContent =
            case activePage of
                PageAcuteIllnessOverview ->
                    viewAcuteIllnessOverviewPage language isChw encountersForSelectedMonth model

                PageCovid19 ->
                    viewCovid19Page language isChw encountersForSelectedMonth managedCovid model

                PageMalaria ->
                    viewMalariaPage language isChw selectedDate assembled.acuteIllnessData encountersForSelectedMonth managedMalaria model

                PageGastro ->
                    viewGastroPage language isChw selectedDate assembled.acuteIllnessData encountersForSelectedMonth managedGI model
    in
    [ viewAcuteIllnessMenu language activePage
    , monthSelector language selectedDate model
    ]
        ++ pageContent


viewAcuteIllnessOverviewPage : Language -> Bool -> List AcuteIllnessEncounterDataItem -> Model -> List (Html Msg)
viewAcuteIllnessOverviewPage language isChw encounters model =
    let
        totalAssesments =
            countAcuteIllnessAssesments encounters

        ( sentToHC, managedLocally ) =
            countAcuteIllnessCasesByTreatmentApproach encounters

        secondRow =
            if isChw then
                let
                    undeterminedCases =
                        countAcuteIllnessCasesByPossibleDiagnosises [ DiagnosisUndeterminedMoreEvaluationNeeded ] False encounters
                in
                div [ class "ui centered grid" ]
                    [ div [ class "three column row" ]
                        [ chwCard language (Translate.Dashboard Translate.DiagnosisUndetermined) (String.fromInt undeterminedCases)
                        , chwCard language (Translate.Dashboard Translate.FeverOfUnknownOrigin) (String.fromInt feverOfUnknownOriginCases)
                        ]
                    ]

            else
                emptyNode

        feverOfUnknownOriginCases =
            countAcuteIllnessCasesByPossibleDiagnosises [ DiagnosisFeverOfUnknownOrigin ] False encounters

        covidCases =
            countAcuteIllnessCasesByPossibleDiagnosises [ DiagnosisCovid19Suspect ] True encounters

        malariaCases =
            countAcuteIllnessCasesByPossibleDiagnosises
                [ DiagnosisMalariaComplicated
                , DiagnosisMalariaUncomplicated
                , DiagnosisMalariaUncomplicatedAndPregnant
                ]
                True
                encounters

        respiratoryCases =
            countAcuteIllnessCasesByPossibleDiagnosises [ DiagnosisRespiratoryInfectionComplicated ] True encounters

        giCases =
            countAcuteIllnessCasesByPossibleDiagnosises [ DiagnosisGastrointestinalInfectionComplicated ] True encounters

        feverByCauses =
            List.filter (Tuple.second >> (/=) 0)
                [ ( FeverCauseCovid19, covidCases )
                , ( FeverCauseMalaria, malariaCases )
                , ( FeverCauseRespiratory, respiratoryCases )
                , ( FeverCauseGI, giCases )
                , ( FeverCauseUnknown, feverOfUnknownOriginCases )
                ]

        ( levelCases, referrals ) =
            if isChw then
                ( Translate.CommunityLevelCases, Translate.HealthCenterReferrals )

            else
                ( Translate.HealthCenterLevelCases, Translate.HospitalReferrals )
    in
    [ div [ class "ui grid" ]
        [ div [ class "three column row" ]
            [ chwCard language (Translate.Dashboard Translate.TotalAssessment) (String.fromInt totalAssesments)
            , chwCard language (Translate.Dashboard levelCases) (String.fromInt managedLocally)
            , chwCard language (Translate.Dashboard referrals) (String.fromInt sentToHC)
            ]
        ]
    , secondRow
    , div [ class "ui blue segment donut-chart fever" ]
        [ viewFeverDistributionDonutChart language feverByCauses ]
    ]


viewFeverDistributionDonutChart : Language -> List ( FeverCause, Int ) -> Html Msg
viewFeverDistributionDonutChart language feverByCauses =
    if List.isEmpty feverByCauses then
        div [ class "no-data-message" ] [ translateText language <| Translate.Dashboard Translate.NoDataForPeriod ]

    else
        div [ class "ui center aligned grid" ]
            [ div [ class "middle aligned row" ]
                [ div [ class "content" ]
                    [ viewPieChart feverCausesColors feverByCauses
                    , div [ class "in-chart" ]
                        [ translateText language <| Translate.Dashboard Translate.FeversByCause ]
                    , viewPieChartLegend language (Translate.FeverCause >> Translate.Dashboard) feverCauseToColor feverByCauses
                    ]
                ]
            ]


viewCovid19Page : Language -> Bool -> List AcuteIllnessEncounterDataItem -> Int -> Model -> List (Html Msg)
viewCovid19Page language isChw encounters managedCovid model =
    let
        managedAtHome =
            countDiagnosedWithCovidManagedAtHome encounters
    in
    if isChw then
        let
            callsTo114 =
                countDiagnosedWithCovidCallsTo114 encounters

            sentToHC =
                countDiagnosedWithCovidSentToHC encounters
        in
        [ div [ class "ui grid" ]
            [ div [ class "three column row" ]
                [ chwCard language (Translate.Dashboard Translate.CallsTo114) (String.fromInt callsTo114)
                , chwCard language (Translate.Dashboard Translate.HealthCenterReferrals) (String.fromInt sentToHC)
                , chwCard language (Translate.Dashboard Translate.PatientsManagedAtHome) (String.fromInt managedAtHome)
                ]
            ]
        , div [ class "ui centered grid" ]
            [ div [ class "three column row" ]
                [ chwCard language (Translate.Dashboard Translate.PatientCurrentlyUnderCare) (String.fromInt managedCovid) ]
            ]
        ]

    else
        let
            sentToHospital =
                -- @todo
                0
        in
        [ div [ class "ui grid" ]
            [ div [ class "two column row" ]
                [ chwCard language (Translate.Dashboard Translate.HospitalReferrals) (String.fromInt sentToHospital)
                , chwCard language (Translate.Dashboard Translate.PatientsManagedAtHome) (String.fromInt managedAtHome)
                ]
            ]
        ]


viewMalariaPage : Language -> Bool -> NominalDate -> List AcuteIllnessDataItem -> List AcuteIllnessEncounterDataItem -> Int -> Model -> List (Html Msg)
viewMalariaPage language isChw selectedDate acuteIllnessData encountersForSelectedMonth managedMalaria model =
    let
        totalDaignosed =
            countDiagnosedWithMalaria encountersForSelectedMonth

        uncomplicatedMalariaAndPregnantSentToHC =
            countUncomplicatedMalariaAndPregnantSentToHC encountersForSelectedMonth

        complicatedMalariaSentToHC =
            countComplicatedMalariaSentToHC encountersForSelectedMonth
    in
    if isChw then
        let
            uncomplicatedMalariaManagedByChw =
                countUncomplicatedMalariaManagedByChw encountersForSelectedMonth

            resolvedMalariaCases =
                countResolvedMalariaCasesForSelectedMonth selectedDate acuteIllnessData
        in
        [ div [ class "ui grid" ]
            [ div [ class "three column row" ]
                [ chwCard language (Translate.Dashboard Translate.DiagnosedCases) (String.fromInt totalDaignosed)
                , chwCard language (Translate.Dashboard Translate.UncomplicatedMalariaByChws) (String.fromInt uncomplicatedMalariaManagedByChw)
                , chwCard language (Translate.Dashboard Translate.UncomplicatedMalariaInPregnancyReferredToHc) (String.fromInt uncomplicatedMalariaAndPregnantSentToHC)
                ]
            ]
        , div [ class "ui centered grid" ]
            [ div [ class "three column row" ]
                [ chwCard language (Translate.Dashboard Translate.ComplicatedMalariaReferredToHC) (String.fromInt complicatedMalariaSentToHC)
                , chwCard language (Translate.Dashboard Translate.ResolvedCases) (String.fromInt resolvedMalariaCases ++ " : " ++ String.fromInt managedMalaria)
                ]
            ]
        ]

    else
        let
            sentToHospital =
                countUncomplicatedMalariaSentToHC encountersForSelectedMonth
                    + uncomplicatedMalariaAndPregnantSentToHC
                    + complicatedMalariaSentToHC
        in
        [ div [ class "ui grid" ]
            [ div [ class "two column row" ]
                [ chwCard language (Translate.Dashboard Translate.DiagnosedCases) (String.fromInt totalDaignosed)
                , chwCard language (Translate.Dashboard Translate.HospitalReferrals) (String.fromInt sentToHospital)
                ]
            ]
        ]


viewGastroPage : Language -> Bool -> NominalDate -> List AcuteIllnessDataItem -> List AcuteIllnessEncounterDataItem -> Int -> Model -> List (Html Msg)
viewGastroPage language isChw selectedDate acuteIllnessData encountersForSelectedMonth managedGI model =
    let
        totalDaignosed =
            countDiagnosedWithGI encountersForSelectedMonth

        complicatedGISentToHC =
            countComplicatedGISentToHC encountersForSelectedMonth
    in
    if isChw then
        let
            uncomplicatedGIManagedByChw =
                countUncomplicatedGIManagedByChw encountersForSelectedMonth

            resolvedGICases =
                countResolvedGICasesForSelectedMonth selectedDate acuteIllnessData
        in
        [ div [ class "ui grid" ]
            [ div [ class "three column row" ]
                [ chwCard language (Translate.Dashboard Translate.DiagnosedCases) (String.fromInt totalDaignosed)
                , chwCard language (Translate.Dashboard Translate.UncomplicatedGIInfectionByCHWS) (String.fromInt uncomplicatedGIManagedByChw)
                , chwCard language (Translate.Dashboard Translate.ComplicatedGIInfectionsReferredToHc) (String.fromInt complicatedGISentToHC)
                ]
            ]
        , div [ class "ui centered grid" ]
            [ div [ class "three column row" ]
                [ chwCard language (Translate.Dashboard Translate.ResolvedCases) (String.fromInt resolvedGICases ++ " : " ++ String.fromInt managedGI)
                ]
            ]
        ]

    else
        [ div [ class "ui grid" ]
            [ div [ class "two column row" ]
                [ chwCard language (Translate.Dashboard Translate.DiagnosedCases) (String.fromInt totalDaignosed)
                , chwCard language (Translate.Dashboard Translate.HospitalReferrals) (String.fromInt complicatedGISentToHC)
                ]
            ]
        ]


viewNutritionChartsPage : Language -> NominalDate -> Bool -> Nurse -> NutritionSubPage -> NutritionPageData -> ModelIndexedDb -> Model -> List (Html Msg)
viewNutritionChartsPage language currentDate isChw nurse activePage data db model =
    let
        links =
            case model.programTypeFilter of
                FilterProgramFbf ->
                    div [ class "sixteen wide column" ]
                        [ viewDashboardPagesLinks language
                        ]

                _ ->
                    emptyNode
    in
    [ div [ class "ui grid" ]
        [ div [ class "eight wide column" ]
            [ viewGoodNutrition language data.caseNutritionTotalsThisYear data.caseNutritionTotalsLastYear
            ]
        , div [ class "eight wide column" ]
            [ viewTotalEncounters language data.totalEncounters
            ]
        , div [ class "sixteen wide column" ]
            [ viewMonthlyChart language currentDate MonthlyChartTotals FilterBeneficiariesChart data.totalsGraphData model.currentBeneficiariesChartsFilter
            ]
        , div [ class "sixteen wide column" ]
            [ viewMonthlyChart language currentDate MonthlyChartIncidence FilterBeneficiariesIncidenceChart data.newCasesGraphData model.currentBeneficiariesIncidenceChartsFilter
            ]
        , links
        ]
    ]


viewPrenatalPage : Language -> NominalDate -> Bool -> AssembledData -> ModelIndexedDb -> Model -> List (Html Msg)
viewPrenatalPage language currentDate isChw assembled db model =
    let
        selectedDate =
            resolveSelectedDateForMonthSelector currentDate model.monthGap

        newlyIdentifiedPreganancies =
            countNewlyIdentifiedPregananciesForSelectedMonth selectedDate isChw assembled.prenatalData

        currentlyPregnant =
            countCurrentlyPregnantForSelectedMonth selectedDate isChw assembled.prenatalData

        pregnanciesDueWithin4Months =
            countPregnanciesDueWithin4MonthsForSelectedMonth selectedDate isChw assembled.prenatalData

        currentlyPregnantWithDangerSigns =
            countCurrentlyPregnantWithDangerSignsForSelectedMonth selectedDate isChw assembled.prenatalData

        secondRow =
            let
                deliveriesAtFacility =
                    countDeliveriesAtLocationForSelectedMonth selectedDate FacilityDelivery assembled.prenatalData
            in
            if isChw then
                let
                    deliveriesAtHome =
                        countDeliveriesAtLocationForSelectedMonth selectedDate HomeDelivery assembled.prenatalData
                in
                [ chwCard language (Translate.Dashboard Translate.WithDangerSigns) (String.fromInt currentlyPregnantWithDangerSigns)
                , chwCard language (Translate.Dashboard Translate.HomeDeliveries) (String.fromInt deliveriesAtHome)
                , chwCard language (Translate.Dashboard Translate.HealthFacilityDeliveries) (String.fromInt deliveriesAtFacility)
                ]

            else
                let
                    pregnanciesWith4VisitsOrMore =
                        countPregnanciesWith4VisitsOrMoreForSelectedMonth selectedDate assembled.prenatalData

                    hospitalReferrals =
                        countHospitalReferralsForSelectedMonth selectedDate assembled.prenatalData
                in
                [ chwCard language (Translate.Dashboard Translate.PregnanciesWith4VisitsOrMore) (String.fromInt pregnanciesWith4VisitsOrMore)
                , chwCard language (Translate.Dashboard Translate.HealthCenterDeliveries) (String.fromInt deliveriesAtFacility)
                , chwCard language (Translate.Dashboard Translate.HospitalReferrals) (String.fromInt hospitalReferrals)
                ]

        dataForNurses =
            List.filterMap
                (\pregnancy ->
                    let
                        nurseEncounters =
                            List.filter isNurseEncounter pregnancy.encounters
                    in
                    if List.isEmpty nurseEncounters then
                        Nothing

                    else
                        Just { pregnancy | encounters = nurseEncounters }
                )
                assembled.prenatalData

        prenatalDiagnosesSection =
            if isChw then
                []

            else
                viewPrenatalDiagnosesSection language selectedDate currentlyPregnantWithDangerSigns dataForNurses
    in
    [ monthSelector language selectedDate model
    , div [ class "ui grid" ]
        [ div [ class "three column row" ]
            [ chwCard language (Translate.Dashboard Translate.NewPregnancy) (String.fromInt newlyIdentifiedPreganancies)
            , chwCard language (Translate.Dashboard Translate.CurrentPregnancies) (String.fromInt currentlyPregnant)
            , chwCard language (Translate.Dashboard Translate.Within4MonthsOfDueDate) (String.fromInt pregnanciesDueWithin4Months)
            ]
        ]
    , div [ class "ui grid" ]
        [ div [ class "three column row" ]
            secondRow
        ]
    ]
        ++ prenatalDiagnosesSection


viewPrenatalDiagnosesSection : Language -> NominalDate -> Int -> List PrenatalDataItem -> List (Html Msg)
viewPrenatalDiagnosesSection language currentDate currentlyPregnantWithDangerSigns data =
    let
        totalHighRiskPregnancies =
            newlyDiagnosesSyphilisPregnancies
                ++ newlyDiagnosesPreeclampsiaPregnancies
                ++ newlyDiagnosesEclampsiaPregnancies
                ++ newlyDiagnosesSevereAnemiaPregnancies
                ++ newlyDiagnosesAcuteMalnutritionPregnancies
                ++ newlyDiagnosesAcuteMalnutritionPregnancies
                ++ newlyDiagnosesGestationalDiabetesPregnancies
                ++ newlyDiagnosesHIVPregnancies
                |> List.map .identifier
                |> EverySet.fromList
                |> EverySet.size
                |> (+) currentlyPregnantWithDangerSigns

        newlyDiagnosesSyphilisPregnancies =
            filterNewlyDiagnosesCasesForSelectedMonth currentDate syphilisDiagnoses data

        newlyDiagnosesPreeclampsiaPregnancies =
            filterNewlyDiagnosesCasesForSelectedMonth currentDate preeclampsiaDiagnoses data

        newlyDiagnosesEclampsiaPregnancies =
            filterNewlyDiagnosesCasesForSelectedMonth currentDate [ DiagnosisEclampsia ] data

        newlyDiagnosesSevereAnemiaPregnancies =
            filterNewlyDiagnosesCasesForSelectedMonth currentDate severeAnemiaDiagnoses data

        newlyDiagnosesAcuteMalnutritionPregnancies =
            filterNewlyDiagnosesMalnutritionForSelectedMonth currentDate data

        newlyDiagnosesGestationalDiabetesPregnancies =
            filterNewlyDiagnosesCasesForSelectedMonth currentDate [ DiagnosisGestationalDiabetes ] data

        newlyDiagnosesHIVPregnancies =
            filterNewlyDiagnosesCasesForSelectedMonth currentDate [ DiagnosisHIV ] data
    in
    [ div [ class "separator" ] []
    , div [ class "ui grid" ]
        [ div [ class "three column row" ]
            [ chwCard language Translate.TotalHighRiskPregnancies (String.fromInt totalHighRiskPregnancies) ]
        ]
    , div [ class "ui grid" ]
        [ div [ class "three column row" ]
            [ chwCard language Translate.Syphilis (String.fromInt <| List.length newlyDiagnosesSyphilisPregnancies)
            , chwCard language Translate.Preeclampsia (String.fromInt <| List.length newlyDiagnosesPreeclampsiaPregnancies)
            , chwCard language Translate.Eclampsia (String.fromInt <| List.length newlyDiagnosesEclampsiaPregnancies)
            ]
        ]
    , div [ class "ui grid" ]
        [ div [ class "three column row" ]
            [ chwCard language Translate.SevereAnemia (String.fromInt <| List.length newlyDiagnosesSevereAnemiaPregnancies)
            , chwCard language Translate.AcuteMalnutrition (String.fromInt <| List.length newlyDiagnosesAcuteMalnutritionPregnancies)
            , chwCard language Translate.DangerSigns (String.fromInt currentlyPregnantWithDangerSigns)
            ]
        ]
    , div [ class "ui grid" ]
        [ div [ class "three column row" ]
            [ chwCard language Translate.GestationalDiabetes (String.fromInt <| List.length newlyDiagnosesGestationalDiabetesPregnancies)
            , chwCard language Translate.HIV (String.fromInt <| List.length newlyDiagnosesHIVPregnancies)
            ]
        ]
    ]


chwCard : Language -> TranslationId -> String -> Html any
chwCard language titleTransId value =
    div [ class "column" ]
        [ viewChwCard language titleTransId value ]


viewChwCard : Language -> TranslationId -> String -> Html any
viewChwCard language titleTransId value =
    div [ class "ui segment dashboard-card chw" ]
        [ div [ class "content" ]
            [ div [ class "header" ] [ text <| translate language titleTransId ]
            , div [ class "value this-year" ] [ text value ]
            ]
        ]


viewGoodNutrition : Language -> List CaseNutritionTotal -> List CaseNutritionTotal -> Html Msg
viewGoodNutrition language caseNutritionTotalsThisYear caseNutritionTotalsLastYear =
    let
        allThisYear =
            List.length caseNutritionTotalsThisYear

        goodThisYear =
            countGoodNutrition caseNutritionTotalsThisYear

        goodLastYear =
            countGoodNutrition caseNutritionTotalsLastYear

        countGoodNutrition : List CaseNutritionTotal -> Int
        countGoodNutrition totalsList =
            totalsList
                |> List.map
                    (\totals ->
                        if
                            (countAbnormal totals.stunting
                                + countAbnormal totals.underweight
                                + countAbnormal totals.wasting
                                + countAbnormal totals.muac
                                + countAbnormal totals.nutritionSigns
                            )
                                == 0
                        then
                            1

                        else
                            0
                    )
                |> List.sum

        countAbnormal : Dict Int Nutrition -> Int
        countAbnormal dict =
            Dict.values dict
                |> List.map (\abnormal -> abnormal.severeNutrition + abnormal.moderateNutrition)
                |> List.sum

        percentageThisYear =
            (toFloat goodThisYear / toFloat allThisYear)
                * 100
                |> round

        percentageLastYear =
            calculatePercentage goodThisYear goodLastYear
                |> round

        statsCard =
            { title = translate language <| Translate.Dashboard Translate.GoodNutritionLabel
            , cardClasses = "good-nutrition"
            , cardAction = Nothing
            , value = percentageThisYear
            , valueSeverity = Neutral
            , valueIsPercentage = True
            , previousPercentage = percentageLastYear
            , previousPercentageLabel = OneYear
            , newCases = Nothing
            }
    in
    viewCard language statsCard


viewTotalEncounters : Language -> Periods -> Html Msg
viewTotalEncounters language encounters =
    let
        percentageDiff =
            calculatePercentage encounters.thisYear encounters.lastYear
                |> round

        statsCard =
            { title = translate language <| Translate.Dashboard Translate.TotalEncountersLabel
            , cardClasses = "total-encounters"
            , cardAction = Nothing
            , value = encounters.thisYear
            , valueSeverity = Neutral
            , valueIsPercentage = False
            , previousPercentage = percentageDiff
            , previousPercentageLabel = OneYear
            , newCases = Nothing
            }
    in
    viewCard language statsCard


viewMalnourishedCards : Language -> List MalnorishedNutritionData -> List MalnorishedNutritionData -> Html Msg
viewMalnourishedCards language malnourishedCurrentMonth malnourishedPreviousMonth =
    let
        total =
            List.length malnourishedCurrentMonth

        totalBefore =
            List.length malnourishedPreviousMonth

        totalPercentage =
            calculatePercentage total totalBefore
                |> round

        malnourishedBeforeIdentifiers =
            malnourishedPreviousMonth
                |> List.map .identifier

        malnourishedNewCases =
            malnourishedCurrentMonth
                |> List.filter (\item -> List.member item.identifier malnourishedBeforeIdentifiers |> not)
                |> List.length

        totalCard =
            { title = translate language <| Translate.Dashboard Translate.TotalMalnourished
            , cardClasses = "stats-card total-malnourished"
            , cardAction = Just (NavigateToStuntingTable FilterTotal)
            , value = total
            , valueSeverity = Neutral
            , valueIsPercentage = False
            , previousPercentage = totalPercentage
            , previousPercentageLabel = ThisMonth
            , newCases = Just malnourishedNewCases
            }

        severe =
            malnourishedCurrentMonth
                |> List.filter (.nutritionStatus >> (==) Backend.Dashboard.Model.Severe)

        severeBefore =
            malnourishedPreviousMonth
                |> List.filter (.nutritionStatus >> (==) Backend.Dashboard.Model.Severe)

        severePercentage =
            calculatePercentage (List.length severe) (List.length severeBefore)
                |> round

        severeBeforeIdentifiers =
            severeBefore
                |> List.map .identifier

        severeNewCases =
            severe
                |> List.filter (\item -> List.member item.identifier severeBeforeIdentifiers |> not)
                |> List.length

        severeCard =
            { title = translate language <| Translate.Dashboard Translate.SeverelyMalnourished
            , cardClasses = "stats-card severely-malnourished"
            , cardAction = Just (NavigateToStuntingTable FilterSevere)
            , value = List.length severe
            , valueSeverity = Severe
            , valueIsPercentage = False
            , previousPercentage = severePercentage
            , previousPercentageLabel = ThisMonth
            , newCases = Just severeNewCases
            }

        moderate =
            malnourishedCurrentMonth
                |> List.filter (.nutritionStatus >> (==) Backend.Dashboard.Model.Moderate)

        moderateBefore =
            malnourishedPreviousMonth
                |> List.filter (.nutritionStatus >> (==) Backend.Dashboard.Model.Moderate)

        moderatePercentage =
            calculatePercentage (List.length moderate) (List.length moderateBefore)
                |> round

        moderateBeforeIdentifiers =
            moderateBefore
                |> List.map .identifier

        moderateNewCases =
            moderate
                |> List.filter (\item -> List.member item.identifier moderateBeforeIdentifiers |> not)
                |> List.length

        moderateCard =
            { title = translate language <| Translate.Dashboard Translate.ModeratelyMalnourished
            , cardClasses = "stats-card moderately-malnourished"
            , cardAction = Just (NavigateToStuntingTable FilterModerate)
            , value = List.length moderate
            , valueSeverity = Moderate
            , valueIsPercentage = False
            , previousPercentage = moderatePercentage
            , previousPercentageLabel = ThisMonth
            , newCases = Just moderateNewCases
            }
    in
    div [ class "row" ]
        [ div [ class "column" ] [ viewCard language totalCard ]
        , div [ class "column" ] [ viewCard language severeCard ]
        , div [ class "column" ] [ viewCard language moderateCard ]
        ]


viewMiscCards : Language -> NominalDate -> DashboardStats -> DashboardStats -> Html Msg
viewMiscCards language currentDate stats monthBeforeStats =
    let
        totalNewBeneficiaries =
            stats.childrenBeneficiaries
                |> List.length

        totalNewBeneficiariesBefore =
            monthBeforeStats.childrenBeneficiaries
                |> List.length

        totalNewBeneficiariesTable =
            List.foldl
                (\childrenBeneficiaries accum ->
                    { name = childrenBeneficiaries.name
                    , gender = childrenBeneficiaries.gender
                    , birthDate = childrenBeneficiaries.birthDate
                    , motherName = childrenBeneficiaries.motherName
                    , phoneNumber = childrenBeneficiaries.phoneNumber
                    , expectedDate = currentDate
                    }
                        :: accum
                )
                []
                stats.childrenBeneficiaries

        totalNewBeneficiariesPercentage =
            calculatePercentage totalNewBeneficiaries totalNewBeneficiariesBefore
                |> round

        totalNewBeneficiariesTitle =
            translate language <| Translate.Dashboard Translate.NewBeneficiaries

        totalNewBeneficiariesCard =
            { title = totalNewBeneficiariesTitle
            , cardClasses = "stats-card new-beneficiaries"
            , cardAction = Just (SetModalState <| Just (StatisticsModal totalNewBeneficiariesTitle totalNewBeneficiariesTable))
            , value = totalNewBeneficiaries
            , valueSeverity = Neutral
            , valueIsPercentage = False
            , previousPercentage = totalNewBeneficiariesPercentage
            , previousPercentageLabel = ThisMonth
            , newCases = Nothing
            }

        completedProgramCount =
            List.length stats.completedPrograms

        completedProgramBeforeCount =
            List.length monthBeforeStats.completedPrograms

        completedProgramPercentage =
            calculatePercentage completedProgramCount completedProgramBeforeCount
                |> round

        completedProgramTitle =
            translate language <| Translate.Dashboard Translate.CompletedProgramLabel

        completedProgramCard =
            { title = completedProgramTitle
            , cardClasses = "stats-card completed-program"
            , cardAction = Just (SetModalState <| Just (StatisticsModal completedProgramTitle stats.completedPrograms))
            , value = completedProgramCount
            , valueSeverity = Good
            , valueIsPercentage = False
            , previousPercentage = completedProgramPercentage
            , previousPercentageLabel = ThisMonth
            , newCases = Nothing
            }

        missedSessionsCount =
            List.length stats.missedSessions

        missedSessionsBeforeCount =
            List.length monthBeforeStats.missedSessions

        missedSessionsPercentage =
            calculatePercentage missedSessionsCount missedSessionsBeforeCount
                |> round

        missedSessionsTitle =
            translate language <| Translate.Dashboard Translate.MissedSessionsLabel

        missedSessionsCard =
            { title = missedSessionsTitle
            , cardClasses = "stats-card missed-sessions"
            , cardAction = Just (SetModalState <| Just (StatisticsModal missedSessionsTitle stats.missedSessions))
            , value = missedSessionsCount
            , valueSeverity = Severe
            , valueIsPercentage = False
            , previousPercentage = missedSessionsPercentage
            , previousPercentageLabel = ThisMonth
            , newCases = Nothing
            }
    in
    div [ class "row" ]
        [ div [ class "column" ] [ viewCard language totalNewBeneficiariesCard ]
        , div [ class "column" ] [ viewCard language completedProgramCard ]
        , div [ class "column" ] [ viewCard language missedSessionsCard ]
        ]


viewCard : Language -> StatsCard -> Html Msg
viewCard language statsCard =
    let
        ( cardAction, cardLinkClass ) =
            case statsCard.cardAction of
                Nothing ->
                    ( []
                    , ""
                    )

                Just action ->
                    ( [ onClick action ]
                    , "link"
                    )

        cardAttributes =
            (class <| "ui segment blue dashboard-card " ++ statsCard.cardClasses ++ " " ++ cardLinkClass) :: cardAction

        severityClass =
            case statsCard.valueSeverity of
                Neutral ->
                    "neutral"

                Good ->
                    "good"

                Moderate ->
                    "moderate"

                Severe ->
                    "severe"

        valueSuffix =
            if statsCard.valueIsPercentage then
                "%"

            else
                ""

        viewPercentageArrow icon =
            img
                [ class "arrow"
                , src <| "assets/images/" ++ icon ++ ".svg"
                ]
                []

        percentageArrow =
            if statsCard.previousPercentage > 0 then
                viewPercentageArrow "icon-up"

            else if statsCard.previousPercentage < 0 then
                viewPercentageArrow "icon-down"

            else
                emptyNode
    in
    div
        cardAttributes
        [ div [ class "content" ]
            [ div [ class "header" ] [ text statsCard.title ]
            , div [ class <| "percentage this-year severity severity-" ++ severityClass ] [ text <| String.fromInt statsCard.value ++ valueSuffix ]
            , div [ class "total last-year" ]
                [ span [ class "percentage" ]
                    [ percentageArrow
                    , i [] [ text <| String.fromInt statsCard.previousPercentage ++ "%" ]
                    ]
                , span [ class "percentage-label" ] [ translateText language <| Translate.Dashboard <| Translate.PercentageLabel statsCard.previousPercentageLabel ]
                ]
            , statsCard.newCases
                |> Maybe.map
                    (\newCases ->
                        div [ class "new-cases" ]
                            [ span [ class "label" ] [ translateText language <| Translate.Dashboard Translate.NewCasesLabel ]
                            , span [ class "new-cases-value" ] [ text <| String.fromInt newCases ]
                            ]
                    )
                |> showMaybe
            ]
        ]


viewBeneficiariesGenderFilter : Language -> Model -> Html Msg
viewBeneficiariesGenderFilter language model =
    let
        renderButton gender =
            let
                genderTranslated =
                    case gender of
                        Boys ->
                            translateText language <| Translate.Dashboard Translate.BoysFilterLabel

                        Girls ->
                            translateText language <| Translate.Dashboard Translate.GirlsFilterLabel
            in
            span
                [ classList
                    [ ( "active", model.beneficiariesGender == gender )
                    , ( "dashboard-filter", True )
                    ]
                , onClick <| SetFilterGender gender
                ]
                [ genderTranslated
                ]
    in
    div [ class "filters" ]
        (List.map renderButton filterGenders)


viewBeneficiariesTable : Language -> NominalDate -> DashboardStats -> DashboardStats -> List MalnorishedNutritionData -> Model -> Html Msg
viewBeneficiariesTable language currentDate stats currentPeriodStats malnourished model =
    let
        currentPeriodTotalBeneficiaries =
            case model.period of
                ThisMonth ->
                    let
                        minGraduationDate =
                            Date.floor Date.Month currentDate
                    in
                    stats.childrenBeneficiaries
                        |> List.filter (\child -> Date.compare minGraduationDate child.graduationDate == LT)

                LastMonth ->
                    let
                        maxJoinDate =
                            Date.add Months -1 currentDate
                                |> Date.ceiling Date.Month
                                |> Date.add Days -1

                        minGraduationDate =
                            Date.add Months -1 currentDate
                                |> Date.floor Date.Month
                    in
                    stats.childrenBeneficiaries
                        |> List.filter
                            (\child ->
                                (Date.compare child.memberSince maxJoinDate == LT)
                                    && (Date.compare minGraduationDate child.graduationDate == LT)
                            )

                _ ->
                    []

        currentPeriodTotalBeneficiariesByGender =
            applyGenderFilter model currentPeriodTotalBeneficiaries

        currentPeriodTotalBeneficiaries0_5 =
            applyAgeFilter currentDate filter0_5Func currentPeriodTotalBeneficiariesByGender

        currentPeriodTotalBeneficiaries6_8 =
            applyAgeFilter currentDate filter6_8Func currentPeriodTotalBeneficiariesByGender

        currentPeriodTotalBeneficiaries9_11 =
            applyAgeFilter currentDate filter9_11Func currentPeriodTotalBeneficiariesByGender

        currentPeriodTotalBeneficiaries12_25 =
            applyAgeFilter currentDate filter12_25Func currentPeriodTotalBeneficiariesByGender

        currentPeriodStatsFilteredByGender =
            filterStatsByGender currentDate model currentPeriodStats

        filterByAge filterFunc statsToFilter =
            filterStatsByAge
                currentDate
                filterFunc
                statsToFilter

        currentPeriodStats0_5 =
            filterByAge filter0_5Func currentPeriodStatsFilteredByGender

        currentPeriodStats6_8 =
            filterByAge filter6_8Func currentPeriodStatsFilteredByGender

        currentPeriodStats9_11 =
            filterByAge filter9_11Func currentPeriodStatsFilteredByGender

        currentPeriodStats12_25 =
            filterByAge filter12_25Func currentPeriodStatsFilteredByGender

        filter0_5Func =
            \{ months } -> months <= 5

        filter6_8Func =
            \{ months } -> months >= 6 && months <= 8

        filter9_11Func =
            \{ months } -> months >= 9 && months <= 11

        filter12_25Func =
            \{ months } -> months >= 12

        getBeneficiariesCount stats_ =
            lengthAsString stats_.childrenBeneficiaries

        getMissedSessionBeneficiariesCount stats_ =
            lengthAsString stats_.missedSessions

        malnourishedFilteredByGender =
            applyGenderFilter model malnourished

        malnourished0_5 =
            applyAgeFilter currentDate filter0_5Func malnourishedFilteredByGender |> lengthAsString

        malnourished6_8 =
            applyAgeFilter currentDate filter6_8Func malnourishedFilteredByGender |> lengthAsString

        malnourished9_11 =
            applyAgeFilter currentDate filter9_11Func malnourishedFilteredByGender |> lengthAsString

        malnourished12_25 =
            applyAgeFilter currentDate filter12_25Func malnourishedFilteredByGender |> lengthAsString

        lengthAsString list =
            List.length list
                |> String.fromInt
    in
    div [ class "ui blue segment fbf-beneficiaries" ]
        [ div [ class "header" ]
            [ h3 [ class "title left floated column" ] [ translateText language <| Translate.Dashboard Translate.BeneficiariesLabel ]
            , viewBeneficiariesGenderFilter language model
            ]
        , div
            [ class "content" ]
            [ table [ class "ui very basic collapsing table" ]
                [ thead []
                    [ tr []
                        [ th [ class "label" ] [ translateText language <| Translate.Dashboard Translate.BeneficiariesTableLabel ]
                        , th [] [ text "0-5" ]
                        , th [] [ text "6-8" ]
                        , th [] [ text "9-11" ]
                        , th [] [ text "12-25" ]
                        ]
                    ]
                , tbody []
                    [ tr []
                        [ td [ class "label" ] [ translateText language <| Translate.Dashboard <| Translate.BeneficiariesTableColumnLabel Total ]
                        , td [] [ text <| lengthAsString currentPeriodTotalBeneficiaries0_5 ]
                        , td [] [ text <| lengthAsString currentPeriodTotalBeneficiaries6_8 ]
                        , td [] [ text <| lengthAsString currentPeriodTotalBeneficiaries9_11 ]
                        , td [] [ text <| lengthAsString currentPeriodTotalBeneficiaries12_25 ]
                        ]
                    , tr []
                        [ td [ class "label" ] [ translateText language <| Translate.Dashboard <| Translate.BeneficiariesTableColumnLabel New ]
                        , td [] [ text <| getBeneficiariesCount currentPeriodStats0_5 ]
                        , td [] [ text <| getBeneficiariesCount currentPeriodStats6_8 ]
                        , td [] [ text <| getBeneficiariesCount currentPeriodStats9_11 ]
                        , td [] [ text <| getBeneficiariesCount currentPeriodStats12_25 ]
                        ]
                    , tr []
                        [ td [ class "label" ] [ translateText language <| Translate.Dashboard <| Translate.BeneficiariesTableColumnLabel Missed ]
                        , td [] [ text <| getMissedSessionBeneficiariesCount currentPeriodStats0_5 ]
                        , td [] [ text <| getMissedSessionBeneficiariesCount currentPeriodStats6_8 ]
                        , td [] [ text <| getMissedSessionBeneficiariesCount currentPeriodStats9_11 ]
                        , td [] [ text <| getMissedSessionBeneficiariesCount currentPeriodStats12_25 ]
                        ]
                    , tr []
                        [ td [ class "label" ] [ translateText language <| Translate.Dashboard <| Translate.BeneficiariesTableColumnLabel Malnourished ]
                        , td [] [ text malnourished0_5 ]
                        , td [] [ text malnourished6_8 ]
                        , td [] [ text malnourished9_11 ]
                        , td [] [ text malnourished12_25 ]
                        ]
                    ]
                ]
            ]
        ]


viewDashboardPagesLinks : Language -> Html Msg
viewDashboardPagesLinks language =
    div [ class "dashboards-links" ]
        [ div
            [ class "ui segment stats"
            , DashboardPage (PageNutrition PageStats)
                |> UserPage
                |> SetActivePage
                |> onClick
            ]
            [ i [ class "icon" ] []
            , span
                []
                [ span [ class "bold" ] [ translateText language <| Translate.Dashboard Translate.StatisticsFirstWordHelper ]
                , translateText language <| Translate.Dashboard Translate.StatisticsHelper
                ]
            , i [ class "arrow" ] []
            ]
        , div
            [ class "ui segment case"
            , DashboardPage (PageNutrition PageCaseManagement)
                |> UserPage
                |> SetActivePage
                |> onClick
            ]
            [ i [ class "icon" ] []
            , span
                []
                [ span [ class "bold" ] [ translateText language <| Translate.Dashboard Translate.CaseManagementFirstWordHelper ]
                , translateText language <| Translate.Dashboard Translate.CaseManagementHelper
                ]
            , i [ class "arrow" ] []
            ]
        ]


viewFamilyPlanning : Language -> DashboardStats -> Html Msg
viewFamilyPlanning language stats =
    div
        [ class "ui blue segment donut-chart family-planning" ]
        [ div [ class "header" ]
            [ h3 [ class "title" ] [ translateText language <| Translate.Dashboard Translate.FamilyPlanningLabel ]
            ]
        , div [ class "ui center aligned grid" ]
            [ div [ class "middle aligned row" ]
                [ viewFamilyPlanningDonutChart language stats ]
            ]
        ]


viewMonthlyChart : Language -> NominalDate -> MonthlyChartType -> FilterType -> Dict Int TotalBeneficiaries -> DashboardFilter -> Html Msg
viewMonthlyChart language currentDate chartType filterType data currentFilter =
    let
        currentMonth =
            Date.month currentDate
                |> Date.monthToNumber

        ( thisYear, lastYear ) =
            data
                |> Dict.toList
                |> List.sortBy Tuple.first
                |> List.Extra.splitAt currentMonth

        orderedData =
            (lastYear ++ thisYear)
                |> Dict.fromList

        caption =
            case chartType of
                MonthlyChartTotals ->
                    div [ class "title left floated column" ]
                        [ text <|
                            translate language (Translate.Dashboard Translate.TotalBeneficiaries)
                                ++ " "
                                ++ translate language (Translate.Dashboard <| Translate.Filter currentFilter)
                                ++ " (%)"
                        ]

                MonthlyChartIncidence ->
                    div [ class "title left floated column" ]
                        [ div []
                            [ text <|
                                translate language (Translate.Dashboard Translate.IncidenceOf)
                                    ++ " "
                                    ++ translate language (Translate.Dashboard <| Translate.Filter currentFilter)
                                    ++ " (%)"
                            ]
                        , div [ class "helper" ]
                            [ text <| "(" ++ translate language (Translate.Dashboard Translate.NewCasesPerMonth) ++ ")"
                            ]
                        ]

        chartData =
            Dict.foldl
                (\key totalBeneficiaries accum ->
                    let
                        month =
                            numberToMonth key
                    in
                    case currentFilter of
                        Stunting ->
                            Dict.insert month totalBeneficiaries.stunting accum

                        Underweight ->
                            Dict.insert month totalBeneficiaries.underweight accum

                        Wasting ->
                            Dict.insert month totalBeneficiaries.wasting accum

                        MUAC ->
                            Dict.insert month totalBeneficiaries.muac accum

                        MissedSession ->
                            accum
                )
                Dict.empty
                orderedData
                |> Dict.toList

        yScaleMaxList =
            let
                choose x y =
                    let
                        chosenX =
                            if x.moderateNutrition > x.severeNutrition then
                                x.moderateNutrition

                            else
                                x.severeNutrition
                    in
                    if chosenX > y then
                        chosenX

                    else
                        y
            in
            List.map (\( _, value ) -> choose value 0) chartData

        maybeScaleMax =
            List.maximum yScaleMaxList

        yScaleMax =
            maybeScaleMax
                -- Don't allow the y access to be less than 3.
                |> Maybe.map
                    (\max ->
                        if max < 3 then
                            3

                        else
                            max
                    )
                |> Maybe.withDefault 1

        -- Add 20% to the top of the graph above the max
        yScaleMaxEnhanced =
            toFloat yScaleMax + (toFloat yScaleMax * 0.2)
    in
    div [ class "ui segment blue dashboards-monthly-chart" ]
        [ div [ class "header" ]
            [ caption
            , List.map (viewFilter language filterType currentFilter) monthlyChartFilters
                |> div [ class "filters" ]
            ]
        , div [ class "content" ]
            [ viewBarsChartLegend language
            , viewBarChart chartData yScaleMaxEnhanced
            ]
        ]


viewBarChart : List ( Month, Nutrition ) -> Float -> Html Msg
viewBarChart data yScaleMax =
    svg [ viewBox 0 0 barChartWidth barChartHeight ]
        [ g [ Explicit.class [ "grid gird-y" ] ] <| List.indexedMap yGridLine <| Scale.ticks gridYScale 4
        , g [ Explicit.class [ "grid gird-x" ] ] <| List.indexedMap xGridLine <| Scale.ticks gridXScale 12
        , g [ transform [ Translate (padding - 1) (barChartHeight - padding) ] ]
            [ xAxis data ]
        , g [ transform [ Translate (padding + 1) padding ] ]
            [ yAxis yScaleMax ]
        , g [ transform [ Translate padding padding ], Explicit.class [ "data" ] ] <|
            List.map (column (xScale data) yScaleMax) data
        ]


viewBarsChartLegend : Language -> Html Msg
viewBarsChartLegend language =
    div [ class "legend" ]
        [ div []
            [ svg [ Svg.Attributes.width "12", Svg.Attributes.height "12", viewBox 0 0 100 100 ]
                [ Svg.circle [ cx "50", cy "50", r "50", Explicit.class [ "moderate" ] ] []
                ]
            , span [] [ translateText language <| Translate.Dashboard Translate.Moderate ]
            ]
        , div []
            [ svg [ Svg.Attributes.width "12", Svg.Attributes.height "12", viewBox 0 0 100 100 ]
                [ Svg.circle [ cx "50", cy "50", r "50", Explicit.class [ "severe" ] ] []
                ]
            , span [] [ translateText language <| Translate.Dashboard Translate.Severe ]
            ]
        ]


viewFilter : Language -> FilterType -> DashboardFilter -> DashboardFilter -> Html Msg
viewFilter language filterType currentChartFilter filter =
    let
        filterAction =
            case filterType of
                FilterBeneficiariesChart ->
                    SetFilterBeneficiariesChart filter FilterBeneficiariesChart

                FilterBeneficiariesIncidenceChart ->
                    SetFilterBeneficiariesChart filter FilterBeneficiariesIncidenceChart

                FilterCaseManagement ->
                    SetFilterCaseManagement filter
    in
    span
        [ classList
            [ ( "dashboard-filter", True )
            , ( "active", filter == currentChartFilter )
            ]
        , onClick <| filterAction
        ]
        [ translateText language <| Translate.Dashboard <| Translate.Filter filter ]


viewSubFilter : Language -> DashboardSubFilter -> DashboardSubFilter -> Html Msg
viewSubFilter language currentSubFilter filter =
    span
        [ classList
            [ ( "dashboard-filter", True )
            , ( "active", filter == currentSubFilter )
            ]
        , onClick <| SetSubFilterCaseManagement filter
        ]
        [ translateText language <| Translate.Dashboard <| Translate.SubFilter filter ]


viewFamilyPlanningDonutChart : Language -> DashboardStats -> Html Msg
viewFamilyPlanningDonutChart language stats =
    let
        dict =
            getFamilyPlanningSignsCounter stats
    in
    if Dict.isEmpty dict then
        div [ class "no-data-message" ] [ translateText language <| Translate.Dashboard Translate.NoDataForPeriod ]

    else
        let
            totalWomen =
                stats.familyPlanning
                    |> List.length

            totalNoFamilyPlanning =
                Dict.get NoFamilyPlanning dict
                    |> Maybe.withDefault 0

            useFamilyPlanning =
                totalWomen - totalNoFamilyPlanning

            totalPercent =
                useFamilyPlanning * 100 // totalWomen

            signs =
                dict
                    |> Dict.toList
                    |> List.filter (\( sign, _ ) -> sign /= NoFamilyPlanning)
                    |> List.sortBy (\( name, _ ) -> Debug.toString name)
        in
        div [ class "content" ]
            [ viewPieChart familyPlanningSignsColors signs
            , div [ class "in-chart" ]
                [ div [ class "stats" ]
                    [ span [ class "percentage neutral" ] [ text <| String.fromInt totalPercent ++ "%" ]
                    , text " "
                    , span [ class "use-label" ] [ translateText language <| Translate.Dashboard Translate.UseFamilyPlanning ]
                    , div [ class "count" ]
                        [ translateText language <|
                            Translate.Dashboard <|
                                Translate.FamilyPlanningOutOfWomen
                                    { total = totalWomen
                                    , useFamilyPlanning = useFamilyPlanning
                                    }
                        ]
                    ]
                ]
            , viewPieChartLegend language Translate.FamilyPlanningSignLabel familyPlanningSignToColor signs
            ]


viewPieChart : Dict a Color -> List ( a, Int ) -> Svg msg
viewPieChart colors values =
    let
        arcs =
            List.map (Tuple.second >> toFloat) values

        signs =
            List.map Tuple.first values

        pieData =
            arcs
                |> Shape.pie
                    { defaultPieConfig
                        | outerRadius = radius
                        , padAngle = 0
                        , cornerRadius = 0
                    }
    in
    svg [ Explicit.class [ "pie-chart" ], viewBox 0 0 pieChartWidth pieChartHeight ]
        [ annular colors signs pieData ]


annular : Dict a Color -> List a -> List Arc -> Svg msg
annular colors signs pieData =
    let
        getColor index =
            List.Extra.getAt index signs
                |> Maybe.andThen (\sign -> Dict.get sign colors)
                |> Maybe.withDefault Color.black

        makeSlice index datum =
            Path.element (Shape.arc { datum | innerRadius = radius - 60 })
                [ fill <| Fill <| getColor index ]
    in
    g [ transform [ Translate (3 * radius + 20) radius ] ]
        [ g [] <| List.indexedMap makeSlice pieData
        ]


viewPieChartLegend : Language -> (a -> TranslationId) -> (a -> Color) -> List ( a, Int ) -> Html Msg
viewPieChartLegend language translateFunc colorFunc signs =
    let
        totalSigns =
            List.map Tuple.second signs
                |> List.sum
                |> toFloat
    in
    div [ class "legend" ]
        (List.map
            (\( sign, usage ) ->
                let
                    label =
                        translate language <| translateFunc sign

                    percentage =
                        round (100 * toFloat usage / totalSigns)

                    -- We want to prevent displaying 0% in case there was usage.
                    normalizedPercentage =
                        if usage > 0 && percentage == 0 then
                            "1"

                        else
                            toString percentage
                in
                div [ class "legend-item" ]
                    [ svg [ Svg.Attributes.width "12", Svg.Attributes.height "12", viewBox 0 0 100 100 ]
                        [ Svg.circle [ cx "50", cy "50", r "40", fill <| Fill <| colorFunc sign ] []
                        ]
                    , span [] [ text <| label ++ " (" ++ normalizedPercentage ++ "%)" ]
                    ]
            )
            signs
        )


viewCustomModal : Language -> DashboardPage -> Bool -> Nurse -> DashboardStats -> ModelIndexedDb -> Model -> Html Msg
viewCustomModal language page isChw nurse stats db model =
    model.modalState
        |> Maybe.map
            (\state ->
                case state of
                    StatisticsModal title data ->
                        viewStatsTableModal language title data

                    FiltersModal ->
                        viewFiltersModal language page isChw nurse stats db model
            )
        |> viewModal


viewStatsTableModal : Language -> String -> List ParticipantStats -> Html Msg
viewStatsTableModal language title data =
    div [ class "ui tiny active modal segment blue" ]
        [ div
            [ class "header" ]
            [ div [ class "title left floated column" ] [ text title ]
            , span
                [ class "overlay-close right floated column"
                , onClick <| SetModalState Nothing
                ]
                [ text "X" ]
            ]
        , div
            [ class "content" ]
            [ table [ class "ui very basic collapsing celled table" ]
                [ thead []
                    [ tr []
                        [ th [ class "name" ] [ translateText language <| Translate.Name ]
                        , th [ class "mother-name" ] [ translateText language <| Translate.MotherNameLabel ]
                        , th [ class "phone-number" ] [ translateText language <| Translate.TelephoneNumber ]
                        ]
                    ]
                , tbody []
                    (List.map viewModalTableRow data)
                ]
            ]
        ]


viewFiltersModal : Language -> DashboardPage -> Bool -> Nurse -> DashboardStats -> ModelIndexedDb -> Model -> Html Msg
viewFiltersModal language page isChw nurse stats db model =
    let
        programTypeFilterInputSection =
            if isChw then
                -- For CHW nurses, program type is always set to FilterProgramCommunity.
                []

            else
                let
                    options =
                        case page of
                            -- Nutrition group types filters are only relevant
                            -- on Nutrition page. For all others It's either
                            -- All Programs, or selected village.
                            PageNutrition PageCharts ->
                                [ FilterAllPrograms
                                , FilterProgramFbf
                                , FilterProgramPmtct
                                , FilterProgramSorwathe
                                , FilterProgramAchi
                                , FilterProgramCommunity
                                ]

                            _ ->
                                [ FilterAllPrograms
                                , FilterProgramCommunity
                                ]

                    programTypeFilterInput =
                        viewCustomSelectListInput (Just model.programTypeFilter)
                            options
                            filterProgramTypeToString
                            SetFilterProgramType
                            (Translate.FilterProgramType >> Translate.Dashboard >> translate language)
                            "select-input"
                            False
                in
                [ div [ class "helper" ] [ text <| translate language <| Translate.Dashboard Translate.ProgramType ]
                , programTypeFilterInput
                ]

        villageInputSection =
            if model.programTypeFilter /= FilterProgramCommunity then
                []

            else
                db.villages
                    |> RemoteData.toMaybe
                    |> Maybe.map
                        (\villages ->
                            let
                                authorizedVillages =
                                    if isChw then
                                        Dict.filter
                                            (\villageId _ ->
                                                EverySet.member villageId nurse.villages
                                            )
                                            villages

                                    else
                                        villages

                                allOptions =
                                    if isChw then
                                        options

                                    else
                                        option [ value "", selected (model.selectedVillageFilter == Nothing) ] [ text "" ]
                                            :: options

                                options =
                                    Dict.keys stats.villagesWithResidents
                                        |> List.filterMap
                                            (\villageId ->
                                                Dict.get villageId authorizedVillages
                                                    |> Maybe.map
                                                        (\village ->
                                                            option
                                                                [ value (fromEntityUuid villageId)
                                                                , selected (model.selectedVillageFilter == Just villageId)
                                                                ]
                                                                [ text village.name ]
                                                        )
                                            )

                                villageInput =
                                    select
                                        [ onInput SetSelectedVillage
                                        , class "select-input"
                                        ]
                                        allOptions
                            in
                            [ div [ class "helper" ] [ text <| translate language Translate.Village ]
                            , villageInput
                            ]
                        )
                    |> Maybe.withDefault []

        closeButtonDisabled =
            (model.programTypeFilter == FilterProgramCommunity) && isNothing model.selectedVillageFilter

        closeButtonAttributes =
            if closeButtonDisabled then
                [ class "ui primary fluid button disabled"
                ]

            else
                [ class "ui primary fluid button"
                , onClick <| SetModalState Nothing
                ]
    in
    div [ class "ui active modal" ]
        [ div [ class "header" ]
            [ text <| translate language <| Translate.Dashboard Translate.Filters ]
        , div [ class "content" ] <|
            programTypeFilterInputSection
                ++ villageInputSection
        , div [ class "actions" ]
            [ button
                closeButtonAttributes
                [ text <| translate language Translate.Close ]
            ]
        ]


viewModalTableRow : ParticipantStats -> Html Msg
viewModalTableRow rowData =
    tr []
        [ td [ class "name" ] [ text rowData.name ]
        , td [ class "mother-name" ] [ text rowData.motherName ]
        , td [ class "phone-number" ] [ text <| Maybe.withDefault "-" rowData.phoneNumber ]
        ]


filterStatsByAge : NominalDate -> ({ months : Int, days : Int } -> Bool) -> DashboardStats -> DashboardStats
filterStatsByAge currentDate func stats =
    let
        childrenBeneficiaries =
            applyAgeFilter currentDate func stats.childrenBeneficiaries

        completedPrograms =
            applyAgeFilter currentDate func stats.completedPrograms

        missedSessions =
            applyAgeFilter currentDate func stats.missedSessions
    in
    { stats
        | childrenBeneficiaries = childrenBeneficiaries
        , completedPrograms = completedPrograms
        , missedSessions = missedSessions
    }


applyAgeFilter : NominalDate -> ({ months : Int, days : Int } -> Bool) -> List { a | birthDate : NominalDate } -> List { a | birthDate : NominalDate }
applyAgeFilter currentDate func list =
    List.filter (\item -> isDiffTruthy item.birthDate currentDate func) list


getFamilyPlanningSignsCounter : DashboardStats -> FamilyPlanningSignsCounter
getFamilyPlanningSignsCounter stats =
    List.foldl
        (\familyPlanning accum ->
            let
                currentCount sign =
                    Dict.get sign accum
                        |> Maybe.withDefault 0

                incrementCount sign accum_ =
                    Dict.insert
                        sign
                        (currentCount sign + 1)
                        accum_
            in
            if List.isEmpty familyPlanning.signs then
                accum

            else if List.member NoFamilyPlanning familyPlanning.signs then
                -- In case we have a `NoFamilyPlanning` we don't need to iterate over signs.
                incrementCount NoFamilyPlanning accum

            else
                -- Iterate over existing signs.
                List.foldl
                    (\sign innerAccum -> incrementCount sign innerAccum)
                    accum
                    familyPlanning.signs
        )
        Dict.empty
        stats.familyPlanning


withinThreePreviousMonths : Int -> Int -> Bool
withinThreePreviousMonths currentMonth monthNumber =
    if monthNumber == 13 then
        -- This indicates that we look at data of 13 months ago month.
        -- It's for sure not within last 3 month.
        False

    else
        case currentMonth of
            1 ->
                monthNumber > 9

            2 ->
                monthNumber > 10 || monthNumber == 1

            3 ->
                monthNumber == 12 || monthNumber == 1 || monthNumber == 2

            _ ->
                monthNumber < currentMonth && monthNumber >= (currentMonth - 3)


resolvePreviousMonth : Int -> Int
resolvePreviousMonth thisMonth =
    if thisMonth == 1 then
        12

    else
        thisMonth - 1


monthSelector : Language -> NominalDate -> Model -> Html Msg
monthSelector language selectedDate model =
    viewMonthSelector language selectedDate model.monthGap maxMonthGap ChangeMonthGap


viewNCDPage :
    Language
    -> NominalDate
    -> HealthCenterId
    -> Bool
    -> NCDSubPage
    -> AssembledData
    -> ModelIndexedDb
    -> Model
    -> List (Html Msg)
viewNCDPage language currentDate healthCenterId isChw activePage assembled db model =
    --@todo
    [ text "viewNCDPage" ]


viewChildWellnessPage :
    Language
    -> NominalDate
    -> HealthCenterId
    -> Bool
    -> AssembledData
    -> ModelIndexedDb
    -> Model
    -> List (Html Msg)
viewChildWellnessPage language currentDate healthCenterId isChw assembled db model =
    --@todo
    [ text "viewChildWellnessPage" ]<|MERGE_RESOLUTION|>--- conflicted
+++ resolved
@@ -148,11 +148,6 @@
                                         )
 
                                     PagePrenatal ->
-<<<<<<< HEAD
-                                        ( viewPrenatalPage language currentDate isChw assembled db model
-                                        , "prenatal"
-                                        )
-=======
                                         ( viewPrenatalPage language currentDate isChw assembled db model, "prenatal" )
 
                                     PageNCD subPage ->
@@ -160,7 +155,6 @@
 
                                     PageChildWellness ->
                                         ( viewChildWellnessPage language currentDate healthCenterId isChw assembled db model, "child-wellness" )
->>>>>>> 37e0a86e
                         in
                         div [ class <| "dashboard " ++ pageClass ] <|
                             viewFiltersPane language page db model
