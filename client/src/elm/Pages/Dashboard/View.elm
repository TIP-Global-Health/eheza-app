--- conflicted
+++ resolved
@@ -179,7 +179,6 @@
         ]
 
 
-<<<<<<< HEAD
 temporaryFunc : Language -> NominalDate -> HealthCenterId -> DashboardStats -> ModelIndexedDb -> Model -> Html Msg
 temporaryFunc language currentDate healthCenterId stats db model =
     let
@@ -401,8 +400,6 @@
     emptyNode
 
 
-=======
->>>>>>> 435f2d06
 viewMainPage : Language -> NominalDate -> Bool -> Nurse -> DashboardStats -> ModelIndexedDb -> Model -> Html Msg
 viewMainPage language currentDate isChw nurse stats db model =
     if isChw then
