--- conflicted
+++ resolved
@@ -728,7 +728,6 @@
         ]
 
 
-<<<<<<< HEAD
 viewFamilyPlanning : Language -> DashboardStats -> Html Msg
 viewFamilyPlanning language stats =
     div
@@ -741,164 +740,6 @@
                 [ viewDonutChart language stats ]
             ]
         ]
-=======
-filterStatsByAge : NominalDate -> ({ months : Int, days : Int } -> Bool) -> DashboardStats -> DashboardStats
-filterStatsByAge currentDate func stats =
-    let
-        childrenBeneficiaries =
-            stats.childrenBeneficiaries
-                |> List.filter (\row -> isDiffTruthy row.birthDate currentDate func)
-
-        completedProgram =
-            stats.completedProgram
-                |> List.filter (\row -> isDiffTruthy row.birthDate currentDate func)
-
-        missedSessions =
-            stats.missedSessions
-                |> List.filter (\row -> isDiffTruthy row.birthDate currentDate func)
-
-        malnourished =
-            stats.malnourished
-                |> List.filter (\row -> isDiffTruthy row.birthDate currentDate func)
-    in
-    { stats
-        | childrenBeneficiaries = childrenBeneficiaries
-        , completedProgram = completedProgram
-        , missedSessions = missedSessions
-        , malnourished = malnourished
-    }
-
-
-{-| Filter stats to match the selected period.
--}
-filterStatsByPeriod : NominalDate -> Model -> DashboardStats -> DashboardStats
-filterStatsByPeriod currentDate model stats =
-    let
-        ( startDate, endDate ) =
-            case model.period of
-                OneYear ->
-                    ( Date.add Years -1 currentDate, currentDate )
-
-                ThisMonth ->
-                    ( Date.add Months -1 currentDate, currentDate )
-
-                LastMonth ->
-                    ( Date.add Months -2 currentDate, Date.add Months -1 currentDate )
-
-                ThreeMonths ->
-                    ( Date.add Months -3 currentDate, Date.add Months -2 currentDate )
-
-        filterPartial =
-            isBetween startDate endDate
-
-        childrenBeneficiariesUpdated =
-            stats.childrenBeneficiaries
-                |> List.filter (\child -> filterPartial child.memberSince)
-
-        familyPlanningUpdated =
-            stats.familyPlanning
-                |> List.filter (\familyPlanning -> filterPartial familyPlanning.created)
-
-        malnourishedUpdated =
-            stats.malnourished
-                |> List.filter (\malnourished -> filterPartial malnourished.created)
-
-        completedProgramCount =
-            List.foldl
-                (\completedProgram accum ->
-                    (List.filter filterPartial completedProgram.dates
-                        |> List.length
-                    )
-                        + accum
-                )
-                0
-                stats.completedProgram
-
-        missedSessionsCount =
-            List.foldl
-                (\missedSessions accum ->
-                    (List.filter filterPartial missedSessions.dates
-                        |> List.length
-                    )
-                        + accum
-                )
-                0
-                stats.missedSessions
-    in
-    { stats
-        | childrenBeneficiaries = childrenBeneficiariesUpdated
-        , familyPlanning = familyPlanningUpdated
-        , malnourished = malnourishedUpdated
-        , completedProgramCount = completedProgramCount
-        , missedSessionsCount = missedSessionsCount
-    }
-
-
-{-| Filter stats to match the selected gender.
--}
-filterStatsByGender : NominalDate -> Model -> DashboardStats -> DashboardStats
-filterStatsByGender currentDate model stats =
-    let
-        -- Filter by gender
-        filterDo data =
-            data
-                |> List.filter
-                    (\personStats ->
-                        case ( personStats.gender, model.beneficiariesGender ) of
-                            ( Backend.Person.Model.Male, Pages.Dashboard.Model.Boys ) ->
-                                True
-
-                            ( Backend.Person.Model.Female, Pages.Dashboard.Model.Girls ) ->
-                                True
-
-                            _ ->
-                                False
-                    )
-    in
-    { stats
-        | childrenBeneficiaries = filterDo stats.childrenBeneficiaries
-        , completedProgram = filterDo stats.completedProgram
-        , missedSessions = filterDo stats.missedSessions
-        , malnourished = filterDo stats.malnourished
-    }
-
-
-getFamilyPlanningSignsCounter : DashboardStats -> FamilyPlanningSignsCounter
-getFamilyPlanningSignsCounter stats =
-    if List.isEmpty stats.familyPlanning then
-        Dict.empty
-
-    else
-        List.foldl
-            (\familyPlanning accum ->
-                let
-                    currentCount sign =
-                        Dict.get sign accum
-                            |> Maybe.withDefault 0
-
-                    incrementCount sign accum_ =
-                        Dict.insert
-                            sign
-                            (currentCount sign + 1)
-                            accum_
-                in
-                if List.isEmpty familyPlanning.signs then
-                    accum
-
-                else if List.member NoFamilyPlanning familyPlanning.signs then
-                    -- In case we have a `NoFamilyPlanning` we don't need to iterate over signs.
-                    incrementCount NoFamilyPlanning accum
-
-                else
-                    -- Iterate over existing signs.
-                    List.foldl
-                        (\sign innerAccum -> incrementCount sign innerAccum)
-                        accum
-                        familyPlanning.signs
-            )
-            Dict.empty
-            stats.familyPlanning
->>>>>>> 79900a6e
 
 
 viewDonutChart : Language -> DashboardStats -> Html Msg
@@ -1231,23 +1072,23 @@
         completedProgramCount =
             List.foldl
                 (\completedProgram accum ->
-                    (List.filter (\date -> filterPartial date) completedProgram.dates
+                    (List.filter filterPartial completedProgram.dates
                         |> List.length
                     )
                         + accum
                 )
-                stats.completedProgramCount
+                0
                 stats.completedProgram
 
         missedSessionsCount =
             List.foldl
-                (\completedProgram accum ->
-                    (List.filter (\date -> filterPartial date) completedProgram.dates
+                (\missedSessions accum ->
+                    (List.filter filterPartial missedSessions.dates
                         |> List.length
                     )
                         + accum
                 )
-                stats.missedSessionsCount
+                0
                 stats.missedSessions
     in
     { stats
