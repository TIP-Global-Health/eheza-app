module Pages.Dashboard.View exposing (view)

import AssocList as Dict exposing (Dict)
import Backend.Dashboard.Model exposing (CaseManagement, CaseNutrition, DashboardStats, GoodNutrition, Nutrition, NutritionValue, Periods, TotalBeneficiaries)
import Backend.Entities exposing (..)
import Backend.Measurement.Model exposing (FamilyPlanningSign(..))
import Backend.Model exposing (ModelIndexedDb)
import Backend.Person.Model
import Color exposing (Color)
import Date exposing (Unit(..), isBetween, numberToMonth)
import Debug exposing (toString)
import Gizra.Html exposing (emptyNode, showMaybe)
import Gizra.NominalDate exposing (NominalDate, isDiffTruthy)
import Html exposing (..)
import Html.Attributes exposing (class, classList, src)
import Html.Events exposing (onClick)
import List.Extra
import Pages.Dashboard.GraphUtils exposing (..)
import Pages.Dashboard.Model exposing (..)
import Pages.Page exposing (DashboardPage(..), Page(..), UserPage(..))
import Pages.Utils exposing (calculatePercentage, monthList)
import Path
import Scale exposing (BandConfig, BandScale, ContinuousScale)
import Shape exposing (Arc, defaultPieConfig)
import Svg
import Svg.Attributes exposing (cx, cy, r)
import Time exposing (Month(..))
import Translate exposing (Language, translateText)
import TypedSvg exposing (g, svg)
import TypedSvg.Attributes as Explicit exposing (fill, transform, viewBox)
import TypedSvg.Core exposing (Svg)
import TypedSvg.Types exposing (AnchorAlignment(..), Fill(..), Transform(..))


{-| Shows a dashboard page.
-}
view : Language -> DashboardPage -> NominalDate -> HealthCenterId -> Model -> ModelIndexedDb -> Html Msg
view language page currentDate healthCenterId model db =
    let
        stats =
            Dict.get healthCenterId db.computedDashboard
                |> Maybe.withDefault Backend.Dashboard.Model.emptyModel
                -- Filter by period.
                |> filterStatsByPeriod currentDate model

        ( pageView, goBackPage ) =
            case page of
                MainPage ->
                    ( viewMainPage language currentDate stats model, PinCodePage )

                StatsPage ->
<<<<<<< HEAD
                    ( viewStatsPage language page currentDate stats model healthCenterId db, UserPage <| DashboardPage model.latestPage )

                CaseManagementPage ->
                    ( viewCaseManagementPage language page currentDate healthCenterId stats model db, UserPage <| DashboardPage model.latestPage )
=======
                    ( viewStatsPage language currentDate stats model, UserPage <| DashboardPage MainPage )

                CaseManagementPage ->
                    ( viewCaseManagementPage language currentDate stats healthCenterId model db, UserPage <| DashboardPage MainPage )
>>>>>>> 4de3833d

        header =
            div
                [ class "ui basic head segment" ]
                [ h1 [ class "ui header" ]
                    [ translateText language Translate.DashboardLabel ]
                , a
                    [ class "link-back"
                    , onClick <| SetActivePage page goBackPage
                    ]
                    [ span [ class "icon-back" ] [] ]
                ]
    in
    div
        [ class "wrap" ]
        [ header
        , pageView
        ]


viewMainPage : Language -> NominalDate -> DashboardStats -> Model -> Html Msg
viewMainPage language currentDate stats model =
    div [ class "dashboard main" ]
        [ viewPeriodFilter language model filterPeriods
        , div [ class "ui grid" ]
            [ div [ class "eight wide column" ]
                [ viewGoodNutrition language stats.goodNutrition
                ]
            , div [ class "eight wide column" ]
                [ viewTotalEncounters language stats.totalEncounters
                ]
            , div [ class "sixteen wide column" ]
                [ viewMonthlyChart language model stats.totalBeneficiaries model.currentTotalChartsFilter
                ]
            , div [ class "sixteen wide column" ]
                [ viewDashboardPagesLinks language currentPage
                ]
            ]
        ]


<<<<<<< HEAD
viewStatsPage : Language -> DashboardPage -> NominalDate -> DashboardStats -> Model -> HealthCenterId -> ModelIndexedDb -> Html Msg
viewStatsPage language currentPage currentDate stats model healthCenterId db =
=======
viewStatsPage : Language -> NominalDate -> DashboardStats -> Model -> Html Msg
viewStatsPage language currentDate stats model =
>>>>>>> 4de3833d
    div [ class "dashboard stats" ]
        [ viewPeriodFilter language model filterPeriodsForStatsPage
        , viewAllStatsCards language currentPage stats currentDate model healthCenterId db
        , viewBeneficiariesTable language currentDate stats model
        , div
            [ class "ui placeholder segment" ]
            [ div [ class "ui two column stackable center aligned grid" ]
                [ div [ class "middle aligned row" ]
                    [ div [ class "column" ] [ viewDonutChart language stats ]
                    ]
                ]
            ]
        , div [ class "ui segment" ]
            [ text <| Debug.toString <| getFamilyPlanningSignsCounter stats
            ]
        ]


viewCaseManagementPage : Language -> NominalDate -> DashboardStats -> HealthCenterId -> Model -> ModelIndexedDb -> Html Msg
viewCaseManagementPage language currentDate stats healthCenterId model db =
    let
        tableData =
            List.foldl
                (\person accum ->
                    case model.currentCaseManagementFilter of
                        Stunting ->
                            { name = person.name, nutrition = person.nutrition.stunting } :: accum

                        Underweight ->
                            { name = person.name, nutrition = person.nutrition.underweight } :: accum

                        Wasting ->
                            { name = person.name, nutrition = person.nutrition.wasting } :: accum

                        MUAC ->
                            { name = person.name, nutrition = person.nutrition.muac } :: accum
                )
                []
                stats.caseManagement
                |> List.sortBy .name
    in
    div [ class "dashboard case" ]
        [ viewPeriodFilter language model filterPeriods
        , div [ class "ui segment blue" ]
            [ div [ class "case-management" ]
                [ div [ class "header" ]
                    [ h3 [ class "title left floated column" ] [ translateText language <| Translate.Dashboard Translate.CaseManagementLabel ]
                    , div [ class "filters" ]
                        (List.map (viewFilters FilterCaseManagement model.currentCaseManagementFilter) filterCharts)
                    ]
                , div [ class "content" ]
                    [ viewCaseManagementTable language model tableData
                    ]
                ]
            ]
        ]


viewCaseManagementTable : Language -> Model -> List { name : String, nutrition : Dict Int NutritionValue } -> Html Msg
viewCaseManagementTable language model tableData =
    table [ class "ui very basic collapsing celled table" ]
        [ thead []
            [ tr []
                (th [ class "name" ] [ translateText language <| Translate.Name ]
                    :: List.map (\month -> th [] [ span [] [ translateText language <| Translate.ResolveMonth month True ] ]) monthList
                )
            ]
        , tbody []
            (List.map viewCaseManagementTableRow tableData)
        ]


viewCaseManagementTableRow : { name : String, nutrition : Dict Int NutritionValue } -> Html Msg
viewCaseManagementTableRow rowData =
    let
        rowList =
            rowData.nutrition
                |> Dict.toList
                |> List.sortBy Tuple.first
    in
    tr []
        (td [ class "name" ] [ text rowData.name ]
            :: List.map viewMonthCell rowList
        )


viewMonthCell : ( Int, NutritionValue ) -> Html Msg
viewMonthCell ( month, cellData ) =
    let
        class =
            classList
                [ ( String.toLower <| Debug.toString cellData.class, True )
                , ( String.fromInt month, True )
                ]
    in
    td [ class ] [ span [] [ text cellData.value ] ]


viewPeriodFilter : Language -> Model -> List FilterPeriod -> Html Msg
viewPeriodFilter language model filterPeriodsPerPage =
    let
        renderButton period =
            button
                [ classList
                    [ ( "inactive", model.period /= period )
                    , ( "primary ui button", True )
                    ]
                , onClick <| SetFilterPeriod period
                ]
                [ translateText language <| Translate.Dashboard <| Translate.PeriodFilter period
                ]
    in
    div [ class "ui segment filters" ]
        (List.map renderButton filterPeriodsPerPage)


viewGoodNutrition : Language -> GoodNutrition -> Html Msg
viewGoodNutrition language nutrition =
    let
        percentageThisYear =
            calculatePercentage nutrition.all.thisYear nutrition.good.thisYear
                |> round

        percentageLastYear =
            calculatePercentage nutrition.all.lastYear nutrition.good.lastYear
                |> round

        percentageDiff =
            percentageThisYear - percentageLastYear

        statsCard =
            { title = translateText language <| Translate.Dashboard Translate.GoodNutritionLabel
            , cardClasses = "good-nutrition"
            , cardAction = Nothing
            , value = percentageThisYear
            , valueSeverity = Neutral
            , valueIsPercentage = True
            , previousPercentage = percentageDiff
            , previousPercentageLabel = OneYear
            , newCases = Nothing
            }
    in
<<<<<<< HEAD
    viewCard language currentPage statsCard
=======
    viewStatsCard language statsCard
>>>>>>> 4de3833d


viewTotalEncounters : Language -> Periods -> Html Msg
viewTotalEncounters language encounters =
    let
        diff =
            encounters.thisYear - encounters.lastYear

        percentageDiff =
            calculatePercentage encounters.thisYear diff
                |> round

        statsCard =
            { title = translateText language <| Translate.Dashboard Translate.TotalEncountersLabel
            , cardClasses = "total-encounters"
            , cardAction = Nothing
            , value = encounters.thisYear
            , valueSeverity = Neutral
            , valueIsPercentage = False
            , previousPercentage = percentageDiff
            , previousPercentageLabel = OneYear
            , newCases = Nothing
            }
    in
<<<<<<< HEAD
    viewCard language currentPage statsCard

=======
    viewStatsCard language statsCard
>>>>>>> 4de3833d

viewAllStatsCards : Language -> DashboardPage -> DashboardStats -> NominalDate -> Model -> HealthCenterId -> ModelIndexedDb -> Html Msg
viewAllStatsCards language currentPage stats currentDate model healthCenterId db =
    let
        modelWithLastMonth =
            if model.period == ThisMonth then
                { model | period = LastMonth }

            else
                { model | period = ThreeMonths }

        monthBeforeStats =
            Dict.get healthCenterId db.computedDashboard
                |> Maybe.withDefault Backend.Dashboard.Model.emptyModel
                -- Filter by period.
                |> filterStatsByPeriod currentDate modelWithLastMonth
    in
    if List.isEmpty stats.malnourished then
        div [ class "ui segment" ] [ text "No data for the selected period." ]

    else
        div [ class "ui equal width grid" ]
            [ viewMalnourishedCards language currentPage stats monthBeforeStats
            , viewMiscCards language currentPage stats monthBeforeStats
            ]


viewMalnourishedCards : Language -> DashboardPage -> DashboardStats -> DashboardStats -> Html Msg
viewMalnourishedCards language currentPage stats monthBeforeStats =
    let
        total =
            stats.malnourished
                |> List.length

        totalBefore =
            monthBeforeStats.malnourished
                |> List.length

        totalDiff =
            total - totalBefore

        totalPercentage =
            calculatePercentage total totalDiff
                |> round

        totalCard =
            { title = translateText language <| Translate.Dashboard Translate.TotalMalnourished
            , cardClasses = "stats total-malnourished"
            , cardAction = Just CaseManagementPage
            , value = total
            , valueSeverity = Neutral
            , valueIsPercentage = False
            , previousPercentage = totalPercentage
            , previousPercentageLabel = ThisMonth
            , newCases = Just totalDiff
            }

        severe =
            stats.malnourished
                |> List.filter (\row -> row.zscore <= -2)
                |> List.length

        severeBefore =
            monthBeforeStats.malnourished
                |> List.filter (\row -> row.zscore <= -2)
                |> List.length

        severeDiff =
            severe - severeBefore

        severePercentage =
            calculatePercentage severe severeDiff
                |> round

        severeCard =
            { title = translateText language <| Translate.Dashboard Translate.SeverelyMalnourished
            , cardClasses = "stats severely-malnourished"
            , cardAction = Just CaseManagementPage
            , value = severe
            , valueSeverity = Severe
            , valueIsPercentage = False
            , previousPercentage = severePercentage
            , previousPercentageLabel = ThisMonth
            , newCases = Just severeDiff
            }

        moderate =
            stats.malnourished
                |> List.filter (\row -> row.zscore > -2)
                |> List.length

        moderateBefore =
            monthBeforeStats.malnourished
                |> List.filter (\row -> row.zscore > -2)
                |> List.length

        moderateDiff =
            moderate - moderateBefore

        moderatePercentage =
            calculatePercentage moderate moderateDiff
                |> round

        moderateCard =
            { title = translateText language <| Translate.Dashboard Translate.ModeratelyMalnourished
            , cardClasses = "stats moderately-malnourished"
            , cardAction = Just CaseManagementPage
            , value = moderate
            , valueSeverity = Moderate
            , valueIsPercentage = False
            , previousPercentage = moderatePercentage
            , previousPercentageLabel = ThisMonth
            , newCases = Just moderateDiff
            }
    in
    div [ class "row" ]
        [ div [ class "column" ] [ viewCard language currentPage totalCard ]
        , div [ class "column" ] [ viewCard language currentPage severeCard ]
        , div [ class "column" ] [ viewCard language currentPage moderateCard ]
        ]


viewMiscCards : Language -> DashboardPage -> DashboardStats -> DashboardStats -> Html Msg
viewMiscCards language currentPage stats monthBeforeStats =
    let
        totalNewBeneficiaries =
            stats.childrenBeneficiaries
                |> List.length

        totalNewBeneficiariesCard =
            { title = translateText language <| Translate.Dashboard Translate.NewBeneficiaries
            , cardClasses = "new-beneficiaries"
            , cardAction = Just CaseManagementPage
            , value = totalNewBeneficiaries
            , valueSeverity = Neutral
            , valueIsPercentage = False
            , previousPercentage = totalNewBeneficiaries
            , previousPercentageLabel = ThisMonth
            , newCases = Nothing
            }
    in
    div [ class "row" ]
        [ div [ class "column" ] [ viewCard language currentPage totalNewBeneficiariesCard ]
        ]


<<<<<<< HEAD
viewCard : Language -> DashboardPage -> StatsCard -> Html Msg
viewCard language currentPage statsCard =
=======
viewStatsCard : Language -> StatsCard -> Html Msg
viewStatsCard language statsCard =
>>>>>>> 4de3833d
    let
        ( cardAction, cardLinkClass ) =
            case statsCard.cardAction of
                Nothing ->
<<<<<<< HEAD
                    ( SetActivePage currentPage (UserPage <| DashboardPage currentPage)
=======
                    ( []
>>>>>>> 4de3833d
                    , ""
                    )

                Just page ->
<<<<<<< HEAD
                    ( SetActivePage currentPage (UserPage <| DashboardPage <| page)
=======
                    ( [ onClick <| SetActivePage <| UserPage <| DashboardPage <| page ]
>>>>>>> 4de3833d
                    , "link"
                    )

        cardAttributes =
            (class <| "ui segment blue dashboard-cards " ++ statsCard.cardClasses ++ " " ++ cardLinkClass) :: cardAction

        severityClass =
            case statsCard.valueSeverity of
                Neutral ->
                    "neutral"

                Good ->
                    "good"

                Moderate ->
                    "moderate"

                Severe ->
                    "severe"

        valueSuffix =
            if statsCard.valueIsPercentage then
                "%"

            else
                ""

        viewPercentageArrow icon =
            img
                [ class "arrow"
                , src <| "/assets/images/" ++ icon ++ ".svg"
                ]
                []

        percentageArrow =
            if statsCard.previousPercentage > 0 then
                viewPercentageArrow "icon-up"

            else if statsCard.previousPercentage < 0 then
                viewPercentageArrow "icon-down"

            else
                emptyNode
    in
    div
        cardAttributes
        [ div [ class "content" ]
            [ div [ class "header" ] [ statsCard.title ]
            , div [ class <| "percentage this-year severity severity-" ++ severityClass ] [ text <| String.fromInt statsCard.value ++ valueSuffix ]
            , div [ class "total last-year" ]
                [ span [ class "percentage" ]
                    [ percentageArrow
                    , i [] [ text <| String.fromInt statsCard.previousPercentage ++ "%" ]
                    ]
                , span [ class "percentage-label" ] [ translateText language <| Translate.Dashboard <| Translate.PercentageLabel statsCard.previousPercentageLabel ]
                ]
            , statsCard.newCases
                |> Maybe.map
                    (\newCases ->
                        div [ class "new-cases" ]
                            [ span [ class "label" ] [ translateText language <| Translate.Dashboard Translate.NewCasesLabel ]
                            , span [ class "new-cases-value" ] [ text <| String.fromInt newCases ]
                            ]
                    )
                |> showMaybe
            ]
        ]


viewBeneficiariesGenderFilter : Language -> Model -> Html Msg
viewBeneficiariesGenderFilter language model =
    let
        renderButton gender =
            -- @todo: Translate
            button
                [ classList
                    [ ( "primary", model.beneficiariesGender == gender )
                    , ( "ui button", True )
                    ]
                , onClick <| SetFilterGender gender
                ]
                [ text <| Debug.toString gender
                ]
    in
    div []
        (List.map renderButton filterGenders)


viewBeneficiariesTable : Language -> NominalDate -> DashboardStats -> Model -> Html Msg
viewBeneficiariesTable language currentDate stats model =
    let
        statsFilteredByGender =
            stats
                |> filterStatsByGender currentDate model

        filterStatsByAgeDo func =
            filterStatsByAge
                currentDate
                func
                statsFilteredByGender

        stats0_2 =
            filterStatsByAgeDo (\{ months } -> months >= 0 && months <= (2 * 12))

        stats3_7 =
            filterStatsByAgeDo (\{ months } -> months > (2 * 12) && months <= (7 * 12))

        stats8_11 =
            filterStatsByAgeDo (\{ months } -> months > (7 * 12) && months <= (11 * 12))

        stats12_plus =
            filterStatsByAgeDo (\{ months } -> months > (11 * 12))

        getNewBeneficiariesCount stats_ =
            stats_.childrenBeneficiaries
                |> List.length
                |> String.fromInt

        getTotalMalnourishedCount stats_ =
            stats_.malnourished
                |> List.length
                |> String.fromInt
    in
    div [ class "ui blue segment" ]
        [ viewBeneficiariesGenderFilter language model
        , table [ class "ui celled table" ]
            [ thead []
                [ tr []
                    [ th [] [ text "Grouped by age (Years)" ]
                    , th [] [ text "0-2" ]
                    , th [] [ text "3-7" ]
                    , th [] [ text "8-11" ]
                    , th [] [ text "12+" ]
                    ]
                ]
            , tbody []
                [ tr []
                    [ td [] [ text "New beneficiaries to program" ]
                    , td [] [ text <| getNewBeneficiariesCount stats0_2 ]
                    , td [] [ text <| getNewBeneficiariesCount stats3_7 ]
                    , td [] [ text <| getNewBeneficiariesCount stats8_11 ]
                    , td [] [ text <| getNewBeneficiariesCount stats12_plus ]
                    ]
                , tr []
                    [ td [] [ text "Malnourished beneficiaries" ]
                    , td [] [ text <| getTotalMalnourishedCount stats0_2 ]
                    , td [] [ text <| getTotalMalnourishedCount stats3_7 ]
                    , td [] [ text <| getTotalMalnourishedCount stats8_11 ]
                    , td [] [ text <| getTotalMalnourishedCount stats12_plus ]
                    ]
                ]
            ]
        ]


viewDashboardPagesLinks : Language -> DashboardPage -> Html Msg
viewDashboardPagesLinks language currentPage =
    div [ class "dashboards-links" ]
        [ div
            [ class "ui segment stats"
            , DashboardPage StatsPage
                |> UserPage
                |> SetActivePage currentPage
                |> onClick
            ]
            [ i [ class "icon" ] []
            , span
                []
                [ translateText language <| Translate.Dashboard Translate.StatisticsHelper ]
            , i [ class "arrow" ] []
            ]
        , div
            [ class "ui segment case"
            , DashboardPage CaseManagementPage
                |> UserPage
                |> SetActivePage currentPage
                |> onClick
            ]
            [ i [ class "icon" ] []
            , span
                []
                [ translateText language <| Translate.Dashboard Translate.CaseManagementHelper ]
            , i [ class "arrow" ] []
            ]
        ]


filterStatsByAge : NominalDate -> ({ months : Int, days : Int } -> Bool) -> DashboardStats -> DashboardStats
filterStatsByAge currentDate func stats =
    let
        childrenBeneficiaries =
            stats.childrenBeneficiaries
                |> List.filter (\row -> isDiffTruthy row.birthdate currentDate func)

        malnourished =
            stats.malnourished
                |> List.filter (\row -> isDiffTruthy row.created currentDate func)
    in
    { stats
        | childrenBeneficiaries = childrenBeneficiaries
        , malnourished = malnourished
    }


{-| Filter stats to match the selected period.
-}
filterStatsByPeriod : NominalDate -> Model -> DashboardStats -> DashboardStats
filterStatsByPeriod currentDate model stats =
    let
        startDate =
            case model.period of
                OneYear ->
                    Date.add Years -1 currentDate

                ThisMonth ->
                    currentDate

                LastMonth ->
                    Date.add Months -1 currentDate

                ThreeMonths ->
                    Date.add Months -3 currentDate

        filterPartial =
            isBetween startDate currentDate

        childrenBeneficiariesUpdated =
            stats.childrenBeneficiaries
                |> List.filter (\child -> filterPartial child.memberSince)

        familyPlanningUpdated =
            stats.familyPlanning
                |> List.filter (\familyPlanning -> filterPartial familyPlanning.created)

        malnourishedUpdated =
            stats.malnourished
                |> List.filter (\malnourished -> filterPartial malnourished.created)
    in
    { stats
        | childrenBeneficiaries = childrenBeneficiariesUpdated
        , familyPlanning = familyPlanningUpdated
        , malnourished = malnourishedUpdated
    }


{-| Filter stats to match the selected gender.
-}
filterStatsByGender : NominalDate -> Model -> DashboardStats -> DashboardStats
filterStatsByGender currentDate model stats =
    let
        -- Filter by gender
        filterDo data =
            if model.beneficiariesGender == All then
                -- No change
                data

            else
                data
                    |> List.filter
                        (\personStats ->
                            case ( personStats.gender, model.beneficiariesGender ) of
                                ( Backend.Person.Model.Female, Pages.Dashboard.Model.Female ) ->
                                    True

                                ( Backend.Person.Model.Male, Pages.Dashboard.Model.Male ) ->
                                    True

                                _ ->
                                    False
                        )
    in
    { stats
        | childrenBeneficiaries = filterDo stats.childrenBeneficiaries
        , malnourished = filterDo stats.malnourished
    }


getFamilyPlanningSignsCounter : DashboardStats -> FamilyPlanningSignsCounter
getFamilyPlanningSignsCounter stats =
    if List.isEmpty stats.familyPlanning then
        Dict.empty

    else
        List.foldl
            (\familyPlanning accum ->
                let
                    currentCount sign =
                        Dict.get sign accum
                            |> Maybe.withDefault 0

                    incrementCount sign accum_ =
                        Dict.insert
                            sign
                            (currentCount sign + 1)
                            accum_
                in
                if List.isEmpty familyPlanning.signs then
                    accum

                else if List.member NoFamilyPlanning familyPlanning.signs then
                    -- In case we have a `NoFamilyPlanning` we don't need to iterate over signs.
                    incrementCount NoFamilyPlanning accum

                else
                    -- Iterate over existing signs.
                    List.foldl
                        (\sign innerAccum -> incrementCount sign innerAccum)
                        accum
                        familyPlanning.signs
            )
            Dict.empty
            stats.familyPlanning


viewDonutChart : Language -> DashboardStats -> Html Msg
viewDonutChart language stats =
    let
        dict =
            getFamilyPlanningSignsCounter stats
    in
    if Dict.isEmpty dict then
        div [] [ text "No family plannings for the selected period." ]

    else
        let
            -- Remove the No family planning, as it won't be used for the chart
            dictWithoutNoFamilyPlanning =
                dict
                    |> Dict.filter (\k _ -> not (k == NoFamilyPlanning))

            totalCount =
                dictWithoutNoFamilyPlanning
                    |> Dict.values
                    |> List.foldl (\val accum -> val + accum) 0

            totalNoFamilyPlanning =
                Dict.get NoFamilyPlanning dict
                    |> Maybe.withDefault 0

            useFamilyPlanning =
                totalCount - totalNoFamilyPlanning

            totalPercent =
                useFamilyPlanning * 100 // totalCount
        in
        div []
            [ viewChart dictWithoutNoFamilyPlanning
            , div [ class "stats" ]
                [ span [ class "neutral" ] [ text <| String.fromInt totalPercent ++ "%" ]
                , text " "
                , span [] [ translateText language <| Translate.Dashboard Translate.UseFamilyPlanning ]
                ]
            , div []
                [ translateText language <|
                    Translate.Dashboard <|
                        Translate.FamilyPlanningOutOfWomen
                            { total = totalCount
                            , useFamilyPlanning = useFamilyPlanning
                            }
                ]
            , viewFamilyPlanningChartLegend language dictWithoutNoFamilyPlanning
            ]


viewMonthlyChart : Language -> Model -> Dict Int TotalBeneficiaries -> FilterCharts -> Html Msg
viewMonthlyChart language model data currentFilter =
    let
        chartList =
            data
                |> Dict.toList
                |> List.sortWith (\t1 t2 -> compare (Tuple.first t1) (Tuple.first t2))
                |> Dict.fromList

        chartData =
            Dict.foldl
                (\key totalBeneficiaries accum ->
                    let
                        month =
                            numberToMonth key
                    in
                    case currentFilter of
                        Stunting ->
                            Dict.insert month totalBeneficiaries.stunting accum

                        Underweight ->
                            Dict.insert month totalBeneficiaries.underweight accum

                        Wasting ->
                            Dict.insert month totalBeneficiaries.wasting accum

                        MUAC ->
                            Dict.insert month totalBeneficiaries.muac accum
                )
                Dict.empty
                chartList
                |> Dict.toList

        yScaleMaxList =
            let
                choose x y =
                    let
                        chosenX =
                            if x.moderateNutrition > x.severeNutrition then
                                x.moderateNutrition

                            else
                                x.severeNutrition
                    in
                    if chosenX > y then
                        chosenX

                    else
                        y
            in
            List.map (\( key, value ) -> choose value 0) chartData

        yScaleMax =
            List.maximum yScaleMaxList |> Maybe.withDefault 1

        -- Add 20% to the top of the graph above the max
        yScaleMaxEnhanced =
            toFloat yScaleMax + (toFloat yScaleMax * 0.2)
    in
    div [ class "ui segment blue dashboards-monthly-chart" ]
        [ div [ class "header" ]
            [ h3 [ class "title left floated column" ] [ translateText language <| Translate.Dashboard Translate.TotalBeneficiariesWasting ]
            , div [ class "filters" ]
                (List.map (viewFilters FilterTotalsChart currentFilter) filterCharts)
            ]
        , div [ class "content" ]
            [ viewBarsChartLegend language
            , viewBarChart chartData yScaleMaxEnhanced
            ]
        ]


viewBarChart : List ( Month, Nutrition ) -> Float -> Html Msg
viewBarChart data yScaleMax =
    svg [ viewBox 0 0 barChartWidth barChartHeight ]
        [ g [ Explicit.class [ "grid gird-y" ] ] <| List.indexedMap yGridLine <| Scale.ticks gridYScale 4
        , g [ Explicit.class [ "grid gird-x" ] ] <| List.indexedMap xGridLine <| Scale.ticks gridXScale 12
        , g [ transform [ Translate (padding - 1) (barChartHeight - padding) ] ]
            [ xAxis data ]
        , g [ transform [ Translate (padding + 1) padding ] ]
            [ yAxis yScaleMax ]
        , g [ transform [ Translate padding padding ], Explicit.class [ "data" ] ] <|
            List.map (column (xScale data) yScaleMax) data
        ]


viewBarsChartLegend : Language -> Html Msg
viewBarsChartLegend language =
    div [ class "legend" ]
        [ div []
            [ svg [ Svg.Attributes.width "12", Svg.Attributes.height "12", viewBox 0 0 100 100 ]
                [ Svg.circle [ cx "50", cy "50", r "50", Explicit.class [ "moderate" ] ] []
                ]
            , span [] [ translateText language <| Translate.Dashboard Translate.Moderate ]
            ]
        , div []
            [ svg [ Svg.Attributes.width "12", Svg.Attributes.height "12", viewBox 0 0 100 100 ]
                [ Svg.circle [ cx "50", cy "50", r "50", Explicit.class [ "severe" ] ] []
                ]
            , span [] [ translateText language <| Translate.Dashboard Translate.Severe ]
            ]
        ]


viewFilters : FilterType -> FilterCharts -> FilterCharts -> Html Msg
viewFilters filterType currentChartFilter filter =
    let
        filterAction =
            case filterType of
                FilterTotalsChart ->
                    SetFilterTotalsChart filter

                FilterCaseManagement ->
                    SetFilterCaseManagement filter
    in
    span
        [ classList
            [ ( "chart-filters", True )
            , ( "active", filter == currentChartFilter )
            ]
        , onClick <| filterAction
        ]
        [ text <| toString filter ]


viewFamilyPlanningChartLegend : Language -> FamilyPlanningSignsCounter -> Html Msg
viewFamilyPlanningChartLegend language dict =
    let
        listSorted =
            dict
                |> Dict.toList
                |> List.sortBy (\( _, val ) -> val)
                |> List.reverse
    in
    div [ class "legend" ]
        (List.map
            (\( sign, _ ) ->
                div []
                    [ svg [ Svg.Attributes.width "10", Svg.Attributes.height "10", viewBox 0 0 100 100 ]
                        [ Svg.circle [ cx "50", cy "50", r "40", fill <| Fill <| familyPlanningSignToColor sign ] []
                        ]
                    , span [] [ translateText language <| Translate.FamilyPlanningSignLabel sign ]
                    ]
            )
            listSorted
        )


viewChart : FamilyPlanningSignsCounter -> Svg msg
viewChart dict =
    let
        arcs =
            dict
                |> Dict.values
                |> List.map toFloat

        signsList =
            dict
                |> Dict.keys

        pieData =
            arcs
                |> Shape.pie
                    { defaultPieConfig
                        | outerRadius = radius
                        , padAngle = 0
                        , cornerRadius = 0
                    }
    in
    svg [ viewBox 0 0 pieChartWidth pieChartHeight ]
        [ annular signsList pieData ]


annular : List FamilyPlanningSign -> List Arc -> Svg msg
annular signsList arcs =
    let
        getColor index =
            List.Extra.getAt index signsList
                |> Maybe.withDefault NoFamilyPlanning
                |> (\sign -> Dict.get sign colors)
                |> Maybe.withDefault Color.black

        makeSlice index datum =
            Path.element (Shape.arc { datum | innerRadius = radius - 60 })
                [ fill <| Fill <| getColor index ]
    in
    g [ transform [ Translate (3 * radius + 20) radius ] ]
        [ g [] <| List.indexedMap makeSlice arcs
        ]<|MERGE_RESOLUTION|>--- conflicted
+++ resolved
@@ -49,17 +49,10 @@
                     ( viewMainPage language currentDate stats model, PinCodePage )
 
                 StatsPage ->
-<<<<<<< HEAD
-                    ( viewStatsPage language page currentDate stats model healthCenterId db, UserPage <| DashboardPage model.latestPage )
+                    ( viewStatsPage language currentDate stats model, UserPage <| DashboardPage model.latestPage )
 
                 CaseManagementPage ->
-                    ( viewCaseManagementPage language page currentDate healthCenterId stats model db, UserPage <| DashboardPage model.latestPage )
-=======
-                    ( viewStatsPage language currentDate stats model, UserPage <| DashboardPage MainPage )
-
-                CaseManagementPage ->
-                    ( viewCaseManagementPage language currentDate stats healthCenterId model db, UserPage <| DashboardPage MainPage )
->>>>>>> 4de3833d
+                    ( viewCaseManagementPage language currentDate stats healthCenterId model db, UserPage <| DashboardPage model.latestPage )
 
         header =
             div
@@ -101,16 +94,11 @@
         ]
 
 
-<<<<<<< HEAD
-viewStatsPage : Language -> DashboardPage -> NominalDate -> DashboardStats -> Model -> HealthCenterId -> ModelIndexedDb -> Html Msg
-viewStatsPage language currentPage currentDate stats model healthCenterId db =
-=======
 viewStatsPage : Language -> NominalDate -> DashboardStats -> Model -> Html Msg
 viewStatsPage language currentDate stats model =
->>>>>>> 4de3833d
     div [ class "dashboard stats" ]
         [ viewPeriodFilter language model filterPeriodsForStatsPage
-        , viewAllStatsCards language currentPage stats currentDate model healthCenterId db
+        , viewAllStatsCards language stats currentDate model healthCenterId db
         , viewBeneficiariesTable language currentDate stats model
         , div
             [ class "ui placeholder segment" ]
@@ -250,11 +238,7 @@
             , newCases = Nothing
             }
     in
-<<<<<<< HEAD
-    viewCard language currentPage statsCard
-=======
-    viewStatsCard language statsCard
->>>>>>> 4de3833d
+    viewCard language statsCard
 
 
 viewTotalEncounters : Language -> Periods -> Html Msg
@@ -279,12 +263,8 @@
             , newCases = Nothing
             }
     in
-<<<<<<< HEAD
-    viewCard language currentPage statsCard
-
-=======
-    viewStatsCard language statsCard
->>>>>>> 4de3833d
+    viewCard language statsCard
+
 
 viewAllStatsCards : Language -> DashboardPage -> DashboardStats -> NominalDate -> Model -> HealthCenterId -> ModelIndexedDb -> Html Msg
 viewAllStatsCards language currentPage stats currentDate model healthCenterId db =
@@ -431,31 +411,18 @@
         ]
 
 
-<<<<<<< HEAD
-viewCard : Language -> DashboardPage -> StatsCard -> Html Msg
-viewCard language currentPage statsCard =
-=======
-viewStatsCard : Language -> StatsCard -> Html Msg
-viewStatsCard language statsCard =
->>>>>>> 4de3833d
+viewCard : Language -> StatsCard -> Html Msg
+viewCard language statsCard =
     let
         ( cardAction, cardLinkClass ) =
             case statsCard.cardAction of
                 Nothing ->
-<<<<<<< HEAD
-                    ( SetActivePage currentPage (UserPage <| DashboardPage currentPage)
-=======
                     ( []
->>>>>>> 4de3833d
                     , ""
                     )
 
                 Just page ->
-<<<<<<< HEAD
-                    ( SetActivePage currentPage (UserPage <| DashboardPage <| page)
-=======
                     ( [ onClick <| SetActivePage <| UserPage <| DashboardPage <| page ]
->>>>>>> 4de3833d
                     , "link"
                     )
 
