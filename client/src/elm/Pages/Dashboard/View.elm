--- conflicted
+++ resolved
@@ -729,13 +729,8 @@
 
         pageContent =
             case activePage of
-<<<<<<< HEAD
-                PageOverview ->
+                PageAcuteIllnessOverview ->
                     viewAcuteIllnessOverviewPage language isChw encountersForSelectedMonth model
-=======
-                PageAcuteIllnessOverview ->
-                    viewAcuteIllnessOverviewPage language encountersForSelectedMonth model
->>>>>>> 7411aeaa
 
                 PageCovid19 ->
                     viewCovid19Page language isChw encountersForSelectedMonth managedCovid model
