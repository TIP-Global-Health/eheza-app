module Pages.Dashboard.View exposing (view)

import AssocList as Dict exposing (Dict)
import Backend.Dashboard.Model exposing (DashboardStats)
import Backend.Entities exposing (..)
import Backend.Measurement.Model exposing (FamilyPlanningSign(..))
import Backend.Model exposing (ModelIndexedDb)
import Backend.Person.Model
import Color exposing (Color)
<<<<<<< HEAD
import Date exposing (Unit(..), isBetween)
=======
import Date exposing (Unit(..), fromCalendarDate, isBetween)
>>>>>>> d90430af
import Gizra.NominalDate exposing (NominalDate, isDiffTruthy)
import Html exposing (..)
import Html.Attributes exposing (class, classList)
import Html.Events exposing (onClick)
import List.Extra
import Pages.Dashboard.Model exposing (..)
import Pages.Page exposing (DashboardPage(..), Page(..), UserPage(..))
import Path
import Shape exposing (Arc, defaultPieConfig)
import Svg
import Svg.Attributes exposing (cx, cy, height, r, width)
import Translate exposing (Language, translateText)
import TypedSvg exposing (g, svg)
import TypedSvg.Attributes exposing (fill, transform, viewBox)
import TypedSvg.Core exposing (Svg)
import TypedSvg.Types exposing (Fill(..), Transform(..))


{-| Shows a dashboard page.
-}
view : Language -> DashboardPage -> NominalDate -> HealthCenterId -> Model -> ModelIndexedDb -> Html Msg
view language page currentDate healthCenterId model db =
    let
        ( pageView, goBackPage ) =
            case page of
                MainPage ->
                    ( viewMainPage language currentDate healthCenterId model db, PinCodePage )

                StatsPage ->
                    ( viewStatsPage language currentDate healthCenterId model db, UserPage <| DashboardPage MainPage )

                CaseManagementPage ->
                    ( viewCaseManagementPage language currentDate healthCenterId model db, UserPage <| DashboardPage MainPage )

        header =
            div
                [ class "ui basic head segment" ]
                [ h1 [ class "ui header" ]
                    [ translateText language Translate.DashboardLabel ]
                , a
                    [ class "link-back"
                    , onClick <| SetActivePage goBackPage
                    ]
                    [ span [ class "icon-back" ] [] ]
                ]
    in
    div
        [ class "wrap" ]
        [ header
        , pageView
        ]


viewMainPage : Language -> NominalDate -> HealthCenterId -> Model -> ModelIndexedDb -> Html Msg
viewMainPage language currentDate healthCenterId model db =
    div [ class "dashboard main" ] [ viewDashboardPagesLinks language ]


viewStatsPage : Language -> NominalDate -> HealthCenterId -> Model -> ModelIndexedDb -> Html Msg
viewStatsPage language currentDate healthCenterId model db =
    let
        stats =
            Dict.get healthCenterId db.computedDashboard
                |> Maybe.withDefault Backend.Dashboard.Model.emptyModel
                -- Filter by period.
                |> filterStatsByPeriod currentDate model
    in
    div [ class "dashboard stats" ]
        [ viewPeriodFilter language model
        , viewAllCards language stats
        , viewBeneficiariesTable language currentDate stats model
        , div
            [ class "ui placeholder segment" ]
            [ div [ class "ui two column stackable center aligned grid" ]
                [ div [ class "middle aligned row" ]
                    [ div [ class "column" ] [ viewDonutChart language stats ]
                    ]
                ]
            ]
        , div [ class "ui segment" ]
            [ text <| Debug.toString <| getFamilyPlanningSignsCounter stats
            ]
        ]


viewCaseManagementPage : Language -> NominalDate -> HealthCenterId -> Model -> ModelIndexedDb -> Html Msg
viewCaseManagementPage language currentDate healthCenterId model db =
    --@todo: Add case management page design.
    div [ class "dashboard management ui segment blue" ] [ text "Case Management Page" ]


viewPeriodFilter : Language -> Model -> Html Msg
viewPeriodFilter language model =
    let
        renderButton period =
            -- @todo: Translate
            button
                [ classList
                    [ ( "primary", model.period == period )
                    , ( "ui button", True )
                    ]
                , onClick <| SetFilterPeriod period
                ]
                [ text <| Debug.toString period
                ]
    in
    div [ class "ui blue segment" ]
        (List.map renderButton filterPeriods)


viewAllCards : Language -> DashboardStats -> Html Msg
viewAllCards language stats =
    if List.isEmpty stats.malnourished then
        div [ class "ui segment" ] [ text "No data for the selected period." ]

    else
        div [ class "ui segment" ]
            [ viewMalnourishedCards language stats
            , viewMiscCards language stats
            ]


viewMalnourishedCards : Language -> DashboardStats -> Html Msg
viewMalnourishedCards language stats =
    let
        total =
            stats.malnourished
                |> List.length

        totalCard =
            { title = Translate.Dashboard Translate.TotalMalnourished
            , value = total
            , valueSeverity = Neutral
            }

        severe =
            stats.malnourished
                |> List.filter (\row -> row.zscore <= -2)
                |> List.length

        severeCard =
            { title = Translate.Dashboard Translate.SeverelyMalnourished
            , value = severe
            , valueSeverity = Severe
            }

        moderate =
            stats.malnourished
                |> List.filter (\row -> row.zscore > -2)
                |> List.length

        moderateCard =
            { title = Translate.Dashboard Translate.ModeratelyMalnourished
            , value = moderate
            , valueSeverity = Moderate
            }
    in
    div [ class "ui segment" ]
        [ div [ class "ui cards" ]
            [ viewCard language totalCard
            , viewCard language severeCard
            , viewCard language moderateCard
            ]
        ]


viewMiscCards : Language -> DashboardStats -> Html Msg
viewMiscCards language stats =
    let
        totalNewBeneficiaries =
            stats.childrenBeneficiaries
                |> List.length

        totalNewBeneficiariesCard =
            { title = Translate.Dashboard Translate.NewBeneficiaries
            , value = totalNewBeneficiaries
            , valueSeverity = Neutral
            }
    in
    div [ class "ui segment" ]
        [ div [ class "ui cards" ]
            [ viewCard language totalNewBeneficiariesCard
            ]
        ]


viewCard : Language -> Card -> Html Msg
viewCard language card =
    let
        severityClass =
            case card.valueSeverity of
                Neutral ->
                    "neutral"

                Good ->
                    "good"

                Moderate ->
                    "moderate"

                Severe ->
                    "severe"
    in
    div [ class "card" ]
        [ div [ class "content" ]
            [ div [ class "header" ] [ translateText language card.title ]
            , div [ class <| "severity severity-" ++ severityClass ] [ text <| String.fromInt card.value ]
            ]
        ]


viewBeneficiariesGenderFilter : Language -> Model -> Html Msg
viewBeneficiariesGenderFilter language model =
    let
        renderButton gender =
            -- @todo: Translate
            button
                [ classList
                    [ ( "primary", model.beneficiariesGender == gender )
                    , ( "ui button", True )
                    ]
                , onClick <| SetFilterGender gender
                ]
                [ text <| Debug.toString gender
                ]
    in
    div []
        (List.map renderButton filterGenders)


viewBeneficiariesTable : Language -> NominalDate -> DashboardStats -> Model -> Html Msg
viewBeneficiariesTable language currentDate stats model =
    let
        statsFilteredByGender =
            stats
                |> filterStatsByGender currentDate model

        filterStatsByAgeDo func =
            filterStatsByAge
                currentDate
                func
                statsFilteredByGender

        stats0_2 =
            filterStatsByAgeDo (\{ months } -> months >= 0 && months <= (2 * 12))

        stats3_7 =
            filterStatsByAgeDo (\{ months } -> months > (2 * 12) && months <= (7 * 12))

        stats8_11 =
            filterStatsByAgeDo (\{ months } -> months > (7 * 12) && months <= (11 * 12))

        stats12_plus =
            filterStatsByAgeDo (\{ months } -> months > (11 * 12))

        getNewBeneficiariesCount stats_ =
            stats_.childrenBeneficiaries
                |> List.length
                |> String.fromInt

        getTotalMalnourishedCount stats_ =
            stats_.malnourished
                |> List.length
                |> String.fromInt
    in
    div [ class "ui blue segment" ]
        [ viewBeneficiariesGenderFilter language model
        , table [ class "ui celled table" ]
            [ thead []
                [ tr []
                    [ th [] [ text "Grouped by age (Years)" ]
                    , th [] [ text "0-2" ]
                    , th [] [ text "3-7" ]
                    , th [] [ text "8-11" ]
                    , th [] [ text "12+" ]
                    ]
                ]
            , tbody []
                [ tr []
                    [ td [] [ text "New beneficiaries to program" ]
                    , td [] [ text <| getNewBeneficiariesCount stats0_2 ]
                    , td [] [ text <| getNewBeneficiariesCount stats3_7 ]
                    , td [] [ text <| getNewBeneficiariesCount stats8_11 ]
                    , td [] [ text <| getNewBeneficiariesCount stats12_plus ]
                    ]
                , tr []
                    [ td [] [ text "Malnourished beneficiaries" ]
                    , td [] [ text <| getTotalMalnourishedCount stats0_2 ]
                    , td [] [ text <| getTotalMalnourishedCount stats3_7 ]
                    , td [] [ text <| getTotalMalnourishedCount stats8_11 ]
                    , td [] [ text <| getTotalMalnourishedCount stats12_plus ]
                    ]
                ]
            ]
        ]


viewDashboardPagesLinks : Language -> Html Msg
viewDashboardPagesLinks language =
    div [ class "dashboards-links" ]
        [ div
            [ class "ui segment stats"
            , DashboardPage StatsPage
                |> UserPage
                |> SetActivePage
                |> onClick
            ]
            [ i [ class "icon" ] []
            , span
                []
                [ translateText language <| Translate.Dashboard Translate.StatisticsHelper ]
            , i [ class "arrow" ] []
            ]
        , div
            [ class "ui segment case"
            , DashboardPage CaseManagementPage
                |> UserPage
                |> SetActivePage
                |> onClick
            ]
            [ i [ class "icon" ] []
            , span
                []
                [ translateText language <| Translate.Dashboard Translate.CaseManagementHelper ]
            , i [ class "arrow" ] []
            ]
        ]


filterStatsByAge : NominalDate -> ({ months : Int, days : Int } -> Bool) -> DashboardStats -> DashboardStats
filterStatsByAge currentDate func stats =
    let
        childrenBeneficiaries =
            stats.childrenBeneficiaries
                |> List.filter (\row -> isDiffTruthy row.birthdate currentDate func)

        malnourished =
            stats.malnourished
                |> List.filter (\row -> isDiffTruthy row.created currentDate func)
    in
    { stats
        | childrenBeneficiaries = childrenBeneficiaries
        , malnourished = malnourished
    }


{-| Filter stats to match the selected period.
-}
filterStatsByPeriod : NominalDate -> Model -> DashboardStats -> DashboardStats
filterStatsByPeriod currentDate model stats =
    let
        startDate =
            case model.period of
                OneYear ->
                    Date.add Years -1 currentDate

        filterPartial =
            isBetween startDate currentDate

        childrenBeneficiariesUpdated =
            stats.childrenBeneficiaries
                |> List.filter (\child -> filterPartial child.memberSince)

        familyPlanningUpdated =
            stats.familyPlanning
                |> List.filter (\familyPlanning -> filterPartial familyPlanning.created)

        malnourishedUpdated =
            stats.malnourished
                |> List.filter (\malnourished -> filterPartial malnourished.created)
    in
    { stats
        | childrenBeneficiaries = childrenBeneficiariesUpdated
        , familyPlanning = familyPlanningUpdated
        , malnourished = malnourishedUpdated
    }


{-| Filter stats to match the selected gender.
-}
filterStatsByGender : NominalDate -> Model -> DashboardStats -> DashboardStats
filterStatsByGender currentDate model stats =
    let
        -- Filter by gender
        filterDo data =
            if model.beneficiariesGender == All then
                -- No change
                data

            else
                data
                    |> List.filter
                        (\personStats ->
                            case ( personStats.gender, model.beneficiariesGender ) of
                                ( Backend.Person.Model.Female, Pages.Dashboard.Model.Female ) ->
                                    True

                                ( Backend.Person.Model.Male, Pages.Dashboard.Model.Male ) ->
                                    True

                                _ ->
                                    False
                        )
    in
    { stats
        | childrenBeneficiaries = filterDo stats.childrenBeneficiaries
        , malnourished = filterDo stats.malnourished
    }


getFamilyPlanningSignsCounter : DashboardStats -> FamilyPlanningSignsCounter
getFamilyPlanningSignsCounter stats =
    if List.isEmpty stats.familyPlanning then
        Dict.empty

    else
        List.foldl
            (\familyPlanning accum ->
                let
                    currentCount sign =
                        Dict.get sign accum
                            |> Maybe.withDefault 0

                    incrementCount sign accum_ =
                        Dict.insert
                            sign
                            (currentCount sign + 1)
                            accum_
                in
                if List.isEmpty familyPlanning.signs then
                    accum

                else if List.member NoFamilyPlanning familyPlanning.signs then
                    -- In case we have a `NoFamilyPlanning` we don't need to iterate over signs.
                    incrementCount NoFamilyPlanning accum

                else
                    -- Iterate over existing signs.
                    List.foldl
                        (\sign innerAccum -> incrementCount sign innerAccum)
                        accum
                        familyPlanning.signs
            )
            Dict.empty
            stats.familyPlanning


familyPlanningSignToColor : FamilyPlanningSign -> Color
familyPlanningSignToColor sign =
    case sign of
        AutoObservation ->
            Color.blue

        Condoms ->
            Color.lightOrange

        CycleBeads ->
            Color.orange

        CycleCounting ->
            Color.purple

        Hysterectomy ->
            Color.lightPurple

        Implants ->
            Color.black

        Injectables ->
            Color.lightGreen

        NoFamilyPlanning ->
            Color.grey

        IUD ->
            Color.darkGreen

        LactationAmenorrhea ->
            Color.darkOrange

        OralContraceptives ->
            Color.darkPurple

        Spermicide ->
            Color.darkBlue

        TubalLigatures ->
            Color.lightRed

        Vasectomy ->
            Color.lightGreen



-- From https://code.gampleman.eu/elm-visualization/PadAngle/


w : Float
w =
    990


h : Float
h =
    504


colors : Dict FamilyPlanningSign Color
colors =
    Dict.fromList
        [ ( AutoObservation, familyPlanningSignToColor AutoObservation )
        , ( Condoms, familyPlanningSignToColor Condoms )
        , ( CycleBeads, familyPlanningSignToColor CycleBeads )
        , ( CycleCounting, familyPlanningSignToColor CycleCounting )
        , ( Hysterectomy, familyPlanningSignToColor Hysterectomy )
        , ( Implants, familyPlanningSignToColor Implants )
        , ( Injectables, familyPlanningSignToColor Injectables )
        , ( NoFamilyPlanning, familyPlanningSignToColor NoFamilyPlanning )
        , ( IUD, familyPlanningSignToColor IUD )
        , ( LactationAmenorrhea, familyPlanningSignToColor LactationAmenorrhea )
        , ( OralContraceptives, familyPlanningSignToColor OralContraceptives )
        , ( Spermicide, familyPlanningSignToColor Spermicide )
        , ( TubalLigatures, familyPlanningSignToColor TubalLigatures )
        , ( Vasectomy, familyPlanningSignToColor Vasectomy )
        ]


radius : Float
radius =
    min (w / 2) h / 2 - 10


viewDonutChart : Language -> DashboardStats -> Html Msg
viewDonutChart language stats =
    let
        dict =
            getFamilyPlanningSignsCounter stats
    in
    if Dict.isEmpty dict then
        div [] [ text "No family plannings for the selected period." ]

    else
        let
            -- Remove the No family planning, as it won't be used for the chart
            dictWithoutNoFamilyPlanning =
                dict
                    |> Dict.filter (\k _ -> not (k == NoFamilyPlanning))

            totalCount =
                dictWithoutNoFamilyPlanning
                    |> Dict.values
                    |> List.foldl (\val accum -> val + accum) 0

            totalNoFamilyPlanning =
                Dict.get NoFamilyPlanning dict
                    |> Maybe.withDefault 0

            useFamilyPlanning =
                totalCount - totalNoFamilyPlanning

            totalPercent =
                useFamilyPlanning * 100 // totalCount
        in
        div []
            [ viewChart dictWithoutNoFamilyPlanning
            , div [ class "stats" ]
                [ span [ class "neutral" ] [ text <| String.fromInt totalPercent ++ "%" ]
                , text " "
                , span [] [ translateText language <| Translate.Dashboard Translate.UseFamilyPlanning ]
                ]
            , div []
                [ translateText language <|
                    Translate.Dashboard <|
                        Translate.FamilyPlanningOutOfWomen
                            { total = totalCount
                            , useFamilyPlanning = useFamilyPlanning
                            }
                ]
            , viewFamilyPlanningChartLegend language dictWithoutNoFamilyPlanning
            ]


viewFamilyPlanningChartLegend : Language -> FamilyPlanningSignsCounter -> Html Msg
viewFamilyPlanningChartLegend language dict =
    let
        listSorted =
            dict
                |> Dict.toList
                |> List.sortBy (\( _, val ) -> val)
                |> List.reverse
    in
    div [ class "legend" ]
        (List.map
            (\( sign, _ ) ->
                div []
                    [ svg [ width "10", height "10", viewBox 0 0 100 100 ]
                        [ Svg.circle [ cx "50", cy "50", r "40", fill <| Fill <| familyPlanningSignToColor sign ] []
                        ]
                    , span [] [ translateText language <| Translate.FamilyPlanningSignLabel sign ]
                    ]
            )
            listSorted
        )


viewChart : FamilyPlanningSignsCounter -> Svg msg
viewChart dict =
    let
        arcs =
            dict
                |> Dict.values
                |> List.map toFloat

        signsList =
            dict
                |> Dict.keys

        pieData =
            arcs
                |> Shape.pie
                    { defaultPieConfig
                        | outerRadius = radius
                        , padAngle = 0
                        , cornerRadius = 0
                    }
    in
    svg [ viewBox 0 0 w h ]
        [ annular signsList pieData ]


annular : List FamilyPlanningSign -> List Arc -> Svg msg
annular signsList arcs =
    let
        getColor index =
            List.Extra.getAt index signsList
                |> Maybe.withDefault NoFamilyPlanning
                |> (\sign -> Dict.get sign colors)
                |> Maybe.withDefault Color.black

        makeSlice index datum =
            Path.element (Shape.arc { datum | innerRadius = radius - 60 })
                [ fill <| Fill <| getColor index ]
    in
    g [ transform [ Translate (3 * radius + 20) radius ] ]
        [ g [] <| List.indexedMap makeSlice arcs
        ]<|MERGE_RESOLUTION|>--- conflicted
+++ resolved
@@ -7,11 +7,7 @@
 import Backend.Model exposing (ModelIndexedDb)
 import Backend.Person.Model
 import Color exposing (Color)
-<<<<<<< HEAD
 import Date exposing (Unit(..), isBetween)
-=======
-import Date exposing (Unit(..), fromCalendarDate, isBetween)
->>>>>>> d90430af
 import Gizra.NominalDate exposing (NominalDate, isDiffTruthy)
 import Html exposing (..)
 import Html.Attributes exposing (class, classList)
