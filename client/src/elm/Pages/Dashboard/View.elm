--- conflicted
+++ resolved
@@ -176,71 +176,6 @@
 
 viewMainPage : Language -> NominalDate -> Bool -> Nurse -> DashboardStats -> ModelIndexedDb -> Model -> Html Msg
 viewMainPage language currentDate isChw nurse stats db model =
-<<<<<<< HEAD
-    let
-        prenatalData =
-            generateFilteredPrenatalData model.selectedVillageFilter stats
-
-        _ =
-            List.repeat 12 ""
-                |> List.indexedMap
-                    (\index _ ->
-                        let
-                            selectedDate =
-                                Date.add Months (-1 * index) currentDate
-
-                            _ =
-                                String.fromInt index |> Debug.log "Index"
-
-                            _ =
-                                countNewlyIdentifiedPregananciesForSelectedMonth selectedDate prenatalData
-                                    |> Debug.log ""
-
-                            _ =
-                                countCurrentlyPregnantForSelectedMonth currentDate selectedDate prenatalData
-                                    |> Debug.log "countCurrentlyPregnantForSelectedMonth"
-
-                            _ =
-                                countPregnanciesDueWithin4MonthsForSelectedMonth selectedDate prenatalData
-                                    |> Debug.log "countPregnanciesDueWithin4MonthsForSelectedMonth"
-
-                            _ =
-                                countCurrentlyPregnantWithDangerSignsForSelectedMonth currentDate selectedDate prenatalData
-                                    |> Debug.log "countCurrentlyPregnantWithDangerSignsForSelectedMonth"
-
-                            _ =
-                                countDeliveriesAtLocationForSelectedMonth selectedDate HomeDelivery prenatalData
-                                    |> Debug.log "countDeliveriesAtLocationForSelectedMonth HomeDelivery"
-
-                            _ =
-                                countDeliveriesAtLocationForSelectedMonth selectedDate FacilityDelivery prenatalData
-                                    |> Debug.log "countDeliveriesAtLocationForSelectedMonth FacilityDelivery"
-
-                            _ =
-                                Debug.log "" "---------------------------------------------------------"
-                        in
-                        ""
-                    )
-
-        currentPeriodStats =
-            filterStatsWithinPeriod currentDate model stats
-
-        caseManagementsThisYear =
-            caseManagementApplyBreakdownFilters stats.villagesWithResidents stats.caseManagement.thisYear model
-
-        caseManagementsLastYear =
-            caseManagementApplyBreakdownFilters stats.villagesWithResidents stats.caseManagement.lastYear model
-
-        caseNutritionTotalsThisYear =
-            caseManagementsThisYear
-                |> List.map (.nutrition >> generateCaseNutritionTotals)
-
-        caseNutritionTotalsLastYear =
-            caseManagementsLastYear
-                |> List.map (.nutrition >> generateCaseNutritionTotals)
-    in
-=======
->>>>>>> d9a98b95
     if isChw then
         div [ class "dashboard main" ]
             [ viewChwPages language
