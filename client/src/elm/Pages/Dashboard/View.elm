--- conflicted
+++ resolved
@@ -52,11 +52,7 @@
                     ( viewStatsPage language currentDate stats model, UserPage <| DashboardPage MainPage )
 
                 CaseManagementPage ->
-<<<<<<< HEAD
-                    ( viewCaseManagementPage language page currentDate healthCenterId stats model db, UserPage <| DashboardPage MainPage )
-=======
-                    ( viewCaseManagementPage language currentDate healthCenterId model db, UserPage <| DashboardPage MainPage )
->>>>>>> 64a8cc00
+                    ( viewCaseManagementPage language currentDate stats healthCenterId model db, UserPage <| DashboardPage MainPage )
 
         header =
             div
@@ -117,9 +113,8 @@
         ]
 
 
-<<<<<<< HEAD
-viewCaseManagementPage : Language -> DashboardPage -> NominalDate -> HealthCenterId -> DashboardStats -> Model -> ModelIndexedDb -> Html Msg
-viewCaseManagementPage language currentPage currentDate healthCenterId stats model db =
+viewCaseManagementPage : Language -> NominalDate -> DashboardStats -> HealthCenterId -> Model -> ModelIndexedDb -> Html Msg
+viewCaseManagementPage language currentDate stats healthCenterId model db =
     let
         tableData =
             List.foldl
@@ -207,12 +202,6 @@
                 ]
     in
     td [ class ] [ span [] [ text cellData.value ] ]
-=======
-viewCaseManagementPage : Language -> NominalDate -> HealthCenterId -> Model -> ModelIndexedDb -> Html Msg
-viewCaseManagementPage language currentDate healthCenterId model db =
-    --@todo: Add case management page design.
-    div [ class "dashboard management ui segment blue" ] [ text "Case Management Page" ]
->>>>>>> 64a8cc00
 
 
 viewPeriodFilter : Language -> Model -> Html Msg
