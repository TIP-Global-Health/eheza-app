--- conflicted
+++ resolved
@@ -950,15 +950,14 @@
 getSelectedDate : NominalDate -> Model -> NominalDate
 getSelectedDate currentDate model =
     Date.add Date.Months (-1 * model.monthGap) currentDate
-
-
-<<<<<<< HEAD
-filterByLimitDate : NominalDate -> Dict id { a | dateMeasured : NominalDate } -> Dict id { a | dateMeasured : NominalDate }
-filterByLimitDate limitDate followUps =
-    Dict.filter (\_ followUp -> Date.compare followUp.dateMeasured limitDate == LT) followUps
-=======
+    
+   
 childrenBeneficiariesByProgramType : ProgramType -> Dict ProgramType (List ChildrenBeneficiariesStats) -> List ChildrenBeneficiariesStats
 childrenBeneficiariesByProgramType programType childrenBeneficiaries =
     Dict.get programType childrenBeneficiaries
         |> Maybe.withDefault []
->>>>>>> 267b94b5
+        
+filterByLimitDate : NominalDate -> Dict id { a | dateMeasured : NominalDate } -> Dict id { a | dateMeasured : NominalDate }
+filterByLimitDate limitDate followUps =
+    Dict.filter (\_ followUp -> Date.compare followUp.dateMeasured limitDate == LT) followUps
+    