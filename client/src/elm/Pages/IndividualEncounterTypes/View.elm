--- conflicted
+++ resolved
@@ -54,24 +54,14 @@
                 , span [ class "icon-back" ] []
                 ]
 
-<<<<<<< HEAD
-                            buttons =
-                                if isChw then
-                                    [ encounterButton AcuteIllnessEncounter
-                                    , encounterButton AntenatalEncounter
-                                    , encounterButton NutritionEncounter
-                                    , encounterButton WellChildEncounter
-                                    , encounterButton ChildScoreboardEncounter
-                                    ]
-=======
         buttons =
             if isChw then
                 [ encounterButton AcuteIllnessEncounter
                 , encounterButton AntenatalEncounter
                 , encounterButton NutritionEncounter
                 , encounterButton WellChildEncounter
+                , encounterButton ChildScoreboardEncounter
                 ]
->>>>>>> 87d903d8
 
             else
                 [ encounterButton AcuteIllnessEncounter
