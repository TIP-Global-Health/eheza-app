--- conflicted
+++ resolved
@@ -54,13 +54,12 @@
                 ]
 
         buttons =
-<<<<<<< HEAD
             if isChw then
-                [ encounterButton AcuteIllnessEncounter ]
+                [ encounterButton AcuteIllnessEncounter
+                , encounterButton NutritionEncounter
+                ]
 
             else
-=======
->>>>>>> b34acdf5
                 [ encounterButton AntenatalEncounter
                 , encounterButton NutritionEncounter
                 ]
