--- conflicted
+++ resolved
@@ -1,38 +1,21 @@
-<<<<<<< HEAD
-port module Pages.Participant.Update exposing (init, update, subscriptions)
-=======
-port module Pages.Participant.Update exposing (nextActivity, update, subscriptions)
->>>>>>> f14eb00e
+port module Pages.Participant.Update exposing (init, nextActivity, update, subscriptions)
 
 import Activity.Model exposing (ActivityType(Child), ChildActivityType(..))
 import Activity.Utils exposing (getActivityList)
 import App.PageType exposing (Page(..))
 import Config.Model exposing (BackendUrl)
-<<<<<<< HEAD
+import Dict
 import Examination.Model exposing (Examination(..), emptyExaminationChild, emptyExaminationMother)
 import Examination.Utils exposing (toMeasurements)
-=======
-import Date exposing (Date)
-import Dict
-import Editable
-import EveryDictList
-import Examination.Model exposing (emptyExaminationChild)
->>>>>>> f14eb00e
 import FilePicker.Model
 import FilePicker.Update
 import Maybe.Extra exposing (isJust)
 import Measurement.Model
 import Measurement.Update
-<<<<<<< HEAD
 import Pages.Participant.Model exposing (Model, Msg(..), emptyModel)
 import Pages.Participant.Utils exposing (sequenceExtra)
-import Participant.Model exposing (Participant, ParticipantId, ParticipantType(..))
+import Participant.Model exposing (Participant, ParticipantId, ParticipantType(..), ParticipantTypeFilter(..), ParticipantsDict)
 import Participant.Utils exposing (getExamination, setExamination)
-=======
-import Pages.Participant.Model exposing (Model, Msg(..))
-import Pages.Participant.Utils exposing (updateActivityDate, sequenceExtra)
-import Participant.Model exposing (Participant, ParticipantId, ParticipantType(..), ParticipantTypeFilter(..), ParticipantsDict)
->>>>>>> f14eb00e
 import Pusher.Model exposing (PusherEventData(..))
 import Translate as Trans exposing (Language, translate)
 import User.Model exposing (..)
@@ -87,33 +70,15 @@
 
         MsgMeasurement subMsg ->
             let
-<<<<<<< HEAD
                 ( measurementsUpdated, examinationUpdated, cmds, maybeActivityTypeCompleted ) =
                     Measurement.Update.update backendUrl accessToken participantId subMsg model.measurements (getExamination participant)
-=======
-                ( measurementsUpdated, cmds, maybeActivityTypeCompleted ) =
-                    Measurement.Update.update backendUrl accessToken user ( participantId, participant ) subMsg model.measurements
-
-                newDate =
-                    (Date.toTime currentDate) + (24 * 60 * 60 * 1000) |> Date.fromTime
-
-                -- Hard-wiring the period of one day, while we consider
-                -- the Activity completed.
-                participantUpdated =
-                    case maybeActivityTypeCompleted of
-                        Nothing ->
-                            participant
-
-                        Just activityTypeCompleted ->
-                            updateActivityDate newDate activityTypeCompleted participant
->>>>>>> f14eb00e
 
                 modelWithMeasurements =
                     { model | measurements = measurementsUpdated }
 
                 additionalMsgs =
                     if isJust maybeActivityTypeCompleted then
-                        [ SetSelectedActivity <| nextActivity currentDate ( participantId, participant ) model
+                        [ SetSelectedActivity <| nextActivity ( participantId, participant ) model
                         ]
                     else
                         []
@@ -149,14 +114,16 @@
                 ( participant, { model | selectedTab = tab }, Cmd.none, Nothing )
 
 
-nextActivity : Date -> ( ParticipantId, Participant ) -> Model -> Maybe ActivityType
-nextActivity currentDate ( participantId, participant ) model =
+{-| Eventually, this will need to be parameterized to deal with multiple examinations.
+-}
+nextActivity : ( ParticipantId, Participant ) -> Model -> Maybe ActivityType
+nextActivity ( participantId, participant ) model =
     let
         participants =
             Dict.insert participantId participant Dict.empty
 
         allActivityList =
-            getActivityList currentDate Children participants
+            getActivityList Children participants
 
         pendingActivities =
             List.filter (\activity -> (Tuple.first activity.totals) > 0 && (Just <| activity.activity.activityType) /= model.selectedActivity) allActivityList
