module Pages.Participant.View exposing (viewChild, viewMother)

import Activity.Model exposing (Activity(..), ChildActivity, CompletedAndPending, MotherActivity(..))
import Activity.Utils exposing (getActivityIcon, getCheckedIn, summarizeChildParticipant, summarizeMotherParticipant)
import Backend.Child.Model exposing (Child, Gender(..))
import Backend.Entities exposing (..)
import Backend.Mother.Model exposing (Mother, Ubudehe(..))
import Backend.Session.Model exposing (EditableSession)
import Backend.Session.Utils exposing (getChild, getChildMeasurementData, getChildren, getMother, getMotherMeasurementData, getMyMother)
import Gizra.Html exposing (divKeyed, emptyNode, keyed, keyedDivKeyed, showMaybe)
import Gizra.NominalDate exposing (NominalDate)
import Html exposing (..)
import Html.Attributes as Attr exposing (..)
import Html.Events exposing (onClick)
import Maybe.Extra
import Measurement.Model
import Measurement.Utils exposing (fromChildMeasurementData, fromMotherMeasurementData, getChildForm, getMotherForm)
import Measurement.View
import Pages.Page exposing (Page(..), SessionPage(..), UserPage(..))
import Pages.Participant.Model exposing (Model, Msg(..), Tab(..))
import Participant.Model exposing (Participant)
import Participant.Utils exposing (childParticipant, motherParticipant)
import Translate as Trans exposing (Language, translate)
import Utils.Html exposing (tabItem, thumbnailImage)
import Utils.NominalDate exposing (renderAgeMonthsDays, renderDate)
import ZScore.Model


thumbnailDimensions : { width : Int, height : Int }
thumbnailDimensions =
    { width = 222
    , height = 222
    }


<<<<<<< HEAD
viewChild : Language -> NominalDate -> ZScore.Model.Model -> ChildId -> ( SessionId, EditableSession ) -> Model ChildActivityType -> Html (Msg ChildActivityType Measurement.Model.MsgChild)
viewChild language currentDate zscores childId ( sessionId, session ) model =
=======
viewChild : Language -> NominalDate -> ZScore.Model.Model -> ChildId -> EditableSession -> Model ChildActivity -> Html (Msg ChildActivity Measurement.Model.MsgChild)
viewChild language currentDate zscores childId session model =
>>>>>>> 3d572542
    -- It's nice to just pass in the childId. If the session is consistent, we
    -- should always be able to get the child.  But it would be hard to
    -- convince the compiler of that, so we put in a pro-forma error message.
    case getChild childId session.offlineSession of
        Just child ->
            viewFoundChild language currentDate zscores ( childId, child ) ( sessionId, session ) model

        Nothing ->
            -- TODO: Make this error a little nicer, and translatable ... it
            -- could occur for real if an invalid or out-of-date URL is
            -- entered, for instance. It shouldn't occur through normal
            -- navigation if the session is consistent (i.e. absent bugs).
            div [ class "wrap" ]
                [ h3 [] [ text "Internal error" ]
                , p [] [ text "Error in Pages.Participant.View.viewChild -- child could not be found." ]
                ]


{-| This one needs the `currentDate` in order to calculate ages from dates of birth.
-}
<<<<<<< HEAD
viewFoundChild : Language -> NominalDate -> ZScore.Model.Model -> ( ChildId, Child ) -> ( SessionId, EditableSession ) -> Model ChildActivityType -> Html (Msg ChildActivityType Measurement.Model.MsgChild)
viewFoundChild language currentDate zscores ( childId, child ) ( sessionId, session ) model =
=======
viewFoundChild : Language -> NominalDate -> ZScore.Model.Model -> ( ChildId, Child ) -> EditableSession -> Model ChildActivity -> Html (Msg ChildActivity Measurement.Model.MsgChild)
viewFoundChild language currentDate zscores ( childId, child ) session model =
>>>>>>> 3d572542
    let
        maybeMother =
            child.motherId
                |> Maybe.andThen (\motherId -> getMother motherId session.offlineSession)

        motherInfo =
            maybeMother
                |> Maybe.map (\mother -> text <| translate language <| Trans.MotherName mother.name)
                |> Maybe.Extra.toList

        dateOfBirth =
            renderDate language child.birthDate
                |> Trans.ReportDOB
                |> translate language
                |> text

        age =
            renderAgeMonthsDays language child.birthDate currentDate
                |> Trans.ReportAge
                |> translate language
                |> text

        gender =
            child.gender
                |> Trans.Gender
                |> translate language
                |> text

        break =
            br [] []

        config =
            childParticipant

        activities =
            summarizeChildParticipant childId session

        selectedActivity =
            case model.selectedTab of
                ProgressReport ->
                    model.selectedActivity

                Completed ->
                    -- We show the selected activity, or the first completed activity
                    -- if there is none or the selected activity is not completed.
                    model.selectedActivity
                        |> Maybe.andThen
                            (\activity ->
                                if List.member activity activities.completed then
                                    Just activity

                                else
                                    Nothing
                            )
                        |> Maybe.Extra.orElse (List.head activities.completed)

                Pending ->
                    model.selectedActivity
                        |> Maybe.andThen
                            (\activity ->
                                if List.member activity activities.pending then
                                    Just activity

                                else
                                    Nothing
                            )
                        |> Maybe.Extra.orElse (List.head activities.pending)

        content =
            if model.selectedTab == ProgressReport then
                [ div
                    [ class "ui segment"
                    ]
                    [ a
                        [ ProgressReportPage childId
                            |> SessionPage sessionId
                            |> UserPage
                            |> Redirect
                            |> onClick
                        ]
                        [ span [ class "icon-progress-report" ] []
                        , text <| translate language Trans.ViewProgressReport
                        ]
                    ]
                    |> keyed "progress-report"
                ]

            else
                case selectedActivity of
                    Just activity ->
                        let
                            measurements =
                                getChildMeasurementData childId session

                            form =
                                getChildForm childId session
                        in
                        [ Measurement.View.viewChild language currentDate child activity measurements zscores session form
                            |> Html.map MsgMeasurement
                            |> keyed "content"
                        ]

                    Nothing ->
                        []
    in
    divKeyed [ class "wrap" ] <|
        List.concat
            [ [ viewHeader language sessionId |> keyed "header"
              , div [ class "ui unstackable items participant-page child" ]
                    [ div
                        [ class "item" ]
                        [ div
                            [ class "ui image" ]
                            [ thumbnailImage "child" child.avatarUrl child.name thumbnailDimensions.height thumbnailDimensions.width ]
                        , div
                            [ class "content" ]
                            [ h2
                                [ class "ui header" ]
                                [ text child.name ]
                            , p [] <|
                                motherInfo
                                    ++ [ break, dateOfBirth, break, age, break, gender ]
                            , viewFamilyLinks childParticipant language childId ( sessionId, session )
                            ]
                        ]
                    ]
                    |> keyed "child-info"
              ]
            , viewActivityCards childParticipant language activities model.selectedTab selectedActivity
            , content
            ]


<<<<<<< HEAD
viewMother : Language -> MotherId -> ( SessionId, EditableSession ) -> Model MotherActivityType -> Html (Msg MotherActivityType Measurement.Model.MsgMother)
viewMother language motherId ( sessionId, session ) model =
=======
viewMother : Language -> MotherId -> EditableSession -> Model MotherActivity -> Html (Msg MotherActivity Measurement.Model.MsgMother)
viewMother language motherId session model =
>>>>>>> 3d572542
    -- It's nice to just pass in the motherId. If the session is consistent, we
    -- should always be able to get the mother.  But it would be hard to
    -- convince the compiler of that, so we put in a pro-forma error message.
    case getMother motherId session.offlineSession of
        Just mother ->
            viewFoundMother language ( motherId, mother ) ( sessionId, session ) model

        Nothing ->
            -- TODO: Make this error a little nicer, and translatable ... it
            -- could occur for real if an invalid or out-of-date URL is
            -- entered, for instance. It shouldn't occur through normal
            -- navigation if the session is consistent (i.e. absent bugs).
            div [ class "wrap" ]
                [ h3 [] [ text "Internal error" ]
                , p [] [ text "Error in Pages.Participant.View.viewMother -- mother could not be found." ]
                ]


<<<<<<< HEAD
viewFoundMother : Language -> ( MotherId, Mother ) -> ( SessionId, EditableSession ) -> Model MotherActivityType -> Html (Msg MotherActivityType Measurement.Model.MsgMother)
viewFoundMother language ( motherId, mother ) ( sessionId, session ) model =
=======
viewFoundMother : Language -> ( MotherId, Mother ) -> EditableSession -> Model MotherActivity -> Html (Msg MotherActivity Measurement.Model.MsgMother)
viewFoundMother language ( motherId, mother ) session model =
>>>>>>> 3d572542
    let
        break =
            br [] []

        childrenList =
            getChildren motherId session.offlineSession
                |> List.indexedMap
                    (\index ( _, child ) ->
                        text <| translate language Trans.Baby ++ " " ++ toString (index + 1) ++ ": " ++ child.name
                    )
                |> List.intersperse break

        activities =
            summarizeMotherParticipant motherId session

        selectedActivity =
            case model.selectedTab of
                ProgressReport ->
                    model.selectedActivity

                Completed ->
                    -- We show the selected activity, or the first completed activity
                    -- if there is none or the selected activity is not completed.
                    model.selectedActivity
                        |> Maybe.andThen
                            (\activity ->
                                if List.member activity activities.completed then
                                    Just activity

                                else
                                    Nothing
                            )
                        |> Maybe.Extra.orElse (List.head activities.completed)

                Pending ->
                    model.selectedActivity
                        |> Maybe.andThen
                            (\activity ->
                                if List.member activity activities.pending then
                                    Just activity

                                else
                                    Nothing
                            )
                        |> Maybe.Extra.orElse (List.head activities.pending)

        content =
            case selectedActivity of
                Just activity ->
                    let
                        measurements =
                            getMotherMeasurementData motherId session

                        form =
                            getMotherForm motherId session
                    in
                    [ Measurement.View.viewMother language activity measurements form
                        |> Html.map MsgMeasurement
                        |> keyed "content"
                    ]

                Nothing ->
                    []
    in
    divKeyed [ class "wrap" ] <|
        List.concat
            [ [ viewHeader language sessionId |> keyed "header"
              , div
                    [ class "ui unstackable items participant-page mother" ]
                    [ div
                        [ class "item" ]
                        [ div
                            [ class "ui image" ]
                            [ thumbnailImage "mother" mother.avatarUrl mother.name thumbnailDimensions.height thumbnailDimensions.width ]
                        , div
                            [ class "content" ]
                            [ h2
                                [ class "ui header" ]
                                [ text mother.name ]
                            , showMaybe <|
                                Maybe.map
                                    (\educationLevel ->
                                        p [ class "education-level-wrapper" ]
                                            [ label [] [ text <| translate language Trans.LevelOfEducationLabel ]
                                            , span [] [ text <| translate language <| Trans.LevelOfEducation educationLevel ]
                                            ]
                                    )
                                    mother.educationLevel
                            , showMaybe <|
                                Maybe.map
                                    (\ubudehe ->
                                        p [ class "ubudehe-wrapper" ]
                                            [ label [] [ text <| translate language Trans.UbudeheLabel ]
                                            , span [] [ text <| viewUbudehe ubudehe ]
                                            ]
                                    )
                                    mother.ubudehe
                            , p [] childrenList
                            , viewFamilyLinks motherParticipant language motherId ( sessionId, session )
                            ]
                        ]
                    ]
                    |> keyed "mother"
              ]
            , viewActivityCards motherParticipant language activities model.selectedTab selectedActivity
            , content
            ]


viewActivityCards : Participant id value activity msg -> Language -> CompletedAndPending (List activity) -> Tab -> Maybe activity -> List ( String, Html (Msg activity any) )
viewActivityCards config language activities selectedTab selectedActivity =
    let
        pendingActivitiesView =
            if List.isEmpty activities.pending then
                [ span [] [ text <| translate language Trans.NoActivitiesPendingForThisParticipant ] ]

            else
                List.map (viewActivityListItem config language selectedActivity) activities.pending

        completedActivitiesView =
            if List.isEmpty activities.completed then
                [ span [] [ text <| translate language Trans.NoActivitiesCompletedForThisParticipant ] ]

            else
                List.map (viewActivityListItem config language selectedActivity) activities.completed

        activeView =
            if selectedTab == ProgressReport then
                emptyNode

            else
                div [ class "ui task segment" ]
                    [ div [ class "ui five column grid" ] <|
                        if selectedTab == Pending then
                            pendingActivitiesView

                        else
                            completedActivitiesView
                    ]

        pendingTabTitle =
            translate language <| Trans.ActivitiesToComplete <| List.length activities.pending

        completedTabTitle =
            translate language <| Trans.ActivitiesCompleted <| List.length activities.completed

        progressTabTitle =
            translate language <| Trans.ProgressReport

        extraTabs =
            if config.showProgressReportTab then
                [ tabItem progressTabTitle (selectedTab == ProgressReport) "progressreport" (SetSelectedTab ProgressReport) ]

            else
                []

        tabs =
            div [ class "ui tabular menu" ] <|
                [ tabItem pendingTabTitle (selectedTab == Pending) "pending" (SetSelectedTab Pending)
                , tabItem completedTabTitle (selectedTab == Completed) "completed" (SetSelectedTab Completed)
                ]
                    ++ extraTabs
    in
    [ tabs |> keyed "tabs"
    , activeView |> keyed "active-view"
    ]


viewActivityListItem : Participant id value activity msg -> Language -> Maybe activity -> activity -> Html (Msg activity any)
viewActivityListItem config language selectedActivity activityItem =
    div [ class "column" ]
        [ a
            [ onClick <| SetSelectedActivity activityItem
            , classList
                [ ( "link-section", True )
                , ( "active", selectedActivity == Just activityItem )
                ]
            ]
            [ span [ class ("icon-section icon-" ++ getActivityIcon (config.tagActivity activityItem)) ] []
            , text <| translate language <| Trans.ActivitiesTitle <| config.tagActivity activityItem
            ]
        ]


viewHeader : Language -> SessionId -> Html (Msg activity any)
viewHeader language id =
    div
        [ class "ui basic head segment" ]
        [ h1
            [ class "ui header" ]
            [ text <| translate language Trans.Assessment ]
        , a
            [ class "link-back"
            , SessionPage id ParticipantsPage
                |> UserPage
                |> Redirect
                |> onClick
            ]
            [ span [ class "icon-back" ] [] ]
        ]


{-| Given a mother or a child, this figures out who the whole family is, and shows links allowing
you to switch between any family member.
-}
viewFamilyLinks : Participant id value activity msg -> Language -> id -> ( SessionId, EditableSession ) -> Html (Msg activity any)
viewFamilyLinks config language participantId ( sessionId, session ) =
    let
        -- Whether we've looking at a child or a mother, we figure out who the
        -- mother is. This will never be `Nothing` so long as the
        -- `EditableSession` is consistent, but it would be difficult to
        -- convince the compiler of that.
        maybeMotherId =
            config.getMotherId participantId session

        -- Whether we're originally given a mother or a child, we figure out who all the
        -- children are, by looking at the motherId we got.
        children =
            maybeMotherId
                |> Maybe.map (\motherId -> getChildren motherId session.offlineSession)
                |> Maybe.withDefault []
                |> List.map Tuple.first

        -- Generate markup for each child
        childrenMarkup =
            List.indexedMap viewChild children

        viewChild index childId =
            let
                -- This determines whether this child is the one we were given
                active =
                    config.toChildId participantId == Just childId

                attributes =
                    if active then
                        [ class "active" ]

                    else
                        [ ChildPage childId
                            |> SessionPage sessionId
                            |> UserPage
                            |> Redirect
                            |> onClick
                        ]
            in
            li attributes
                [ a []
                    [ span [ class "icon-baby" ] []
                    , span
                        [ class "count" ]
                        [ text <| toString (index + 1) ]
                    ]
                ]

        motherMarkup =
            Maybe.map viewMother maybeMotherId
                |> Maybe.Extra.toList

        -- Generate the markup for the mother, given a definite motherId
        viewMother motherId =
            let
                -- Figures out whether we're actually looking at this mother
                active =
                    config.toMotherId participantId == Just motherId

                attributes =
                    if active then
                        [ class "active" ]

                    else
                        [ MotherPage motherId
                            |> SessionPage sessionId
                            |> UserPage
                            |> Redirect
                            |> onClick
                        ]
            in
            li attributes
                [ a []
                    [ span [ class "icon-mother" ] []
                    ]
                ]
    in
    ul
        [ class "links-body" ]
        (motherMarkup ++ childrenMarkup)


viewUbudehe : Ubudehe -> String
viewUbudehe ubudehe =
    case ubudehe of
        Ubudehe1 ->
            "1"

        Ubudehe2 ->
            "2"

        Ubudehe3 ->
            "3"

        Ubudehe4 ->
            "4"<|MERGE_RESOLUTION|>--- conflicted
+++ resolved
@@ -33,13 +33,8 @@
     }
 
 
-<<<<<<< HEAD
-viewChild : Language -> NominalDate -> ZScore.Model.Model -> ChildId -> ( SessionId, EditableSession ) -> Model ChildActivityType -> Html (Msg ChildActivityType Measurement.Model.MsgChild)
+viewChild : Language -> NominalDate -> ZScore.Model.Model -> ChildId -> ( SessionId, EditableSession ) -> Model ChildActivity -> Html (Msg ChildActivity Measurement.Model.MsgChild)
 viewChild language currentDate zscores childId ( sessionId, session ) model =
-=======
-viewChild : Language -> NominalDate -> ZScore.Model.Model -> ChildId -> EditableSession -> Model ChildActivity -> Html (Msg ChildActivity Measurement.Model.MsgChild)
-viewChild language currentDate zscores childId session model =
->>>>>>> 3d572542
     -- It's nice to just pass in the childId. If the session is consistent, we
     -- should always be able to get the child.  But it would be hard to
     -- convince the compiler of that, so we put in a pro-forma error message.
@@ -60,13 +55,8 @@
 
 {-| This one needs the `currentDate` in order to calculate ages from dates of birth.
 -}
-<<<<<<< HEAD
-viewFoundChild : Language -> NominalDate -> ZScore.Model.Model -> ( ChildId, Child ) -> ( SessionId, EditableSession ) -> Model ChildActivityType -> Html (Msg ChildActivityType Measurement.Model.MsgChild)
+viewFoundChild : Language -> NominalDate -> ZScore.Model.Model -> ( ChildId, Child ) -> ( SessionId, EditableSession ) -> Model ChildActivity -> Html (Msg ChildActivity Measurement.Model.MsgChild)
 viewFoundChild language currentDate zscores ( childId, child ) ( sessionId, session ) model =
-=======
-viewFoundChild : Language -> NominalDate -> ZScore.Model.Model -> ( ChildId, Child ) -> EditableSession -> Model ChildActivity -> Html (Msg ChildActivity Measurement.Model.MsgChild)
-viewFoundChild language currentDate zscores ( childId, child ) session model =
->>>>>>> 3d572542
     let
         maybeMother =
             child.motherId
@@ -200,13 +190,8 @@
             ]
 
 
-<<<<<<< HEAD
-viewMother : Language -> MotherId -> ( SessionId, EditableSession ) -> Model MotherActivityType -> Html (Msg MotherActivityType Measurement.Model.MsgMother)
+viewMother : Language -> MotherId -> ( SessionId, EditableSession ) -> Model MotherActivity -> Html (Msg MotherActivity Measurement.Model.MsgMother)
 viewMother language motherId ( sessionId, session ) model =
-=======
-viewMother : Language -> MotherId -> EditableSession -> Model MotherActivity -> Html (Msg MotherActivity Measurement.Model.MsgMother)
-viewMother language motherId session model =
->>>>>>> 3d572542
     -- It's nice to just pass in the motherId. If the session is consistent, we
     -- should always be able to get the mother.  But it would be hard to
     -- convince the compiler of that, so we put in a pro-forma error message.
@@ -225,13 +210,8 @@
                 ]
 
 
-<<<<<<< HEAD
-viewFoundMother : Language -> ( MotherId, Mother ) -> ( SessionId, EditableSession ) -> Model MotherActivityType -> Html (Msg MotherActivityType Measurement.Model.MsgMother)
+viewFoundMother : Language -> ( MotherId, Mother ) -> ( SessionId, EditableSession ) -> Model MotherActivity -> Html (Msg MotherActivity Measurement.Model.MsgMother)
 viewFoundMother language ( motherId, mother ) ( sessionId, session ) model =
-=======
-viewFoundMother : Language -> ( MotherId, Mother ) -> EditableSession -> Model MotherActivity -> Html (Msg MotherActivity Measurement.Model.MsgMother)
-viewFoundMother language ( motherId, mother ) session model =
->>>>>>> 3d572542
     let
         break =
             br [] []
