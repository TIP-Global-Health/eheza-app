module Pages.Participant.View
    exposing
        ( viewChild
        , viewMother
        )

import Activity.Model exposing (ActivityListItem, ActivityType(..))
import Activity.Utils exposing (getActivityList)
import Child.Model exposing (Child, ChildId, Gender(..))
import Date exposing (Date)
import Dict
import Examination.Utils exposing (getLastExaminationFromChild)
import Html exposing (..)
import Html.Attributes as Attr exposing (..)
import Html.Events exposing (onClick)
import Measurement.View
import Mother.Model exposing (Mother, MotherId)
import Pages.Participant.Model exposing (Model, Msg(..), Tab(..), thumbnailDimensions)
import Participant.Model exposing (Participant, ParticipantId, ParticipantTypeFilter(..), ParticipantsDict)
import Participant.Utils exposing (getParticipantAge, renderParticipantAge, renderParticipantDateOfBirth)
import ProgressReport.View exposing (viewProgressReport)
import RemoteData exposing (RemoteData(..), WebData)
import Translate as Trans exposing (Language, translate)
<<<<<<< HEAD
import Utils.Html exposing (emptyNode)
=======
import User.Model exposing (User)
import Utils.Html exposing (emptyNode, tabItem, thumbnailImage)
>>>>>>> 5ea0dd95


{-| This one needs the `currentDate` in order to calculate ages from dates of birth.
-}
viewChild : Language -> Date -> WebData Mother -> ( ChildId, Child ) -> Model -> List (Html Msg)
viewChild language currentDate motherWebData ( childId, child ) model =
    let
        childParticipant =
            { info = Participant.Model.ParticipantChild child }

        participants =
            -- @todo: Add mkChild
            Dict.insert childId childParticipant Dict.empty

        childName =
            translate language <| Trans.BabyName child.name

        motherInfo =
            case child.motherId of
                Nothing ->
                    []

                Just motherId ->
                    case motherWebData of
                        Success mother ->
                            [ text <| translate language <| Trans.MotherName mother.name ]

                        _ ->
                            []

        dateOfBirth =
            text <| translate language <| Trans.ReportDOB <| renderParticipantDateOfBirth language childParticipant

        age =
            text <| translate language <| Trans.ReportAge <| renderParticipantAge language childParticipant currentDate

        gender =
            case child.gender of
                Male ->
                    text <| translate language <| Trans.Male

                Female ->
                    text <| translate language <| Trans.Female

        break =
            br [] []

        content =
            if model.selectedTab == ProgressReport then
                [ viewProgressReport language ( childId, child ) ]
            else
                [ Html.map MsgMeasurement <|
                    Measurement.View.viewChild language ( childId, child ) (getLastExaminationFromChild child) model.selectedActivity model.measurements
                ]
    in
        div [ class "ui unstackable items" ]
            [ div [ class "item" ]
                [ div [ class "ui image" ]
                    [ thumbnailImage child.image childName thumbnailDimensions.height thumbnailDimensions.width ]
                , div [ class "content" ]
                    [ h2 [ class "ui header" ]
                        [ text childName ]
                    , p [] <|
                        motherInfo
                            ++ [ break, dateOfBirth, break, age, break, gender ]
                    ]
                ]
            ]
            :: ((viewActivityCards language participants Children model.selectedTab model.selectedActivity)
                    ++ content
               )


viewMother : Language -> MotherId -> Mother -> List (WebData ( ChildId, Child )) -> Model -> List (Html Msg)
viewMother language motherId mother children model =
    let
        break =
            br [] []

        childrenList =
            List.intersperse break <|
                List.indexedMap
                    (\index childWebData ->
                        case childWebData of
                            Success ( childId, child ) ->
                                text <| (translate language Trans.Baby) ++ " " ++ toString (index + 1) ++ ": " ++ child.name

                            _ ->
                                text ""
                    )
                    children

        participants =
            -- @todo: Add mkMother
            Dict.insert motherId ({ info = Participant.Model.ParticipantMother mother }) Dict.empty
    in
        div [ class "ui unstackable items" ]
            [ div [ class "item" ]
                [ div [ class "ui image" ]
                    [ thumbnailImage mother.image mother.name thumbnailDimensions.height thumbnailDimensions.width ]
                , div [ class "content" ]
                    [ h2 [ class "ui header" ]
                        [ text mother.name ]
                    , p [] childrenList
                    ]
                ]
            ]
            :: ((viewActivityCards language participants Mothers model.selectedTab model.selectedActivity)
                    ++ [ Html.map MsgMeasurement <|
                            Measurement.View.viewMother language model.selectedActivity model.measurements
                       ]
               )


viewActivityCards : Language -> ParticipantsDict -> ParticipantTypeFilter -> Tab -> Maybe ActivityType -> List (Html Msg)
viewActivityCards language participants participantTypeFilter selectedTab selectedActivity =
    let
        allActivityList =
            getActivityList participantTypeFilter participants

        pendingActivities =
            List.filter (\activity -> (Tuple.first activity.totals) > 0) allActivityList

        noPendingActivities =
            List.filter (\activity -> (Tuple.first activity.totals) == 0) allActivityList

        pendingActivitiesView =
            if List.isEmpty pendingActivities then
                [ span [] [ text <| translate language Trans.PendingSectionEmpty ] ]
            else
                List.map (viewActivityListItem language selectedActivity) pendingActivities

        noPendingActivitiesView =
            if List.isEmpty noPendingActivities then
                [ span [] [ text <| translate language Trans.CompletedSectionEmpty ] ]
            else
                List.map (viewActivityListItem language selectedActivity) noPendingActivities

        activeView =
            if selectedTab == ProgressReport then
                emptyNode
            else
                div [ class "ui task segment" ]
                    [ div [ class "ui five column grid" ] <|
                        if selectedTab == Pending then
                            pendingActivitiesView
                        else
                            noPendingActivitiesView
                    ]

        pendingTabTitle =
            translate language <| Trans.ActivitiesToComplete <| List.length pendingActivities

        completedTabTitle =
            translate language <| Trans.ActivitiesCompleted <| List.length noPendingActivities

        progressTabTitle =
            translate language Trans.ActivitiesProgressReport

        extraTabs =
            if participantTypeFilter == Children then
                [ tabItem progressTabTitle (selectedTab == ProgressReport) "progressreport" (SetSelectedTab ProgressReport) ]
            else
                []

        tabs =
            div [ class "ui tabular menu" ] <|
                [ tabItem pendingTabTitle (selectedTab == Pending) "pending" (SetSelectedTab Pending)
                , tabItem completedTabTitle (selectedTab == Completed) "completed" (SetSelectedTab Completed)
                ]
                    ++ extraTabs
    in
        [ tabs, activeView ]


viewActivityListItem : Language -> Maybe ActivityType -> ActivityListItem -> Html Msg
viewActivityListItem language selectedActivity report =
    let
        clickHandler =
            onClick <| SetSelectedActivity (Just <| report.activity.activityType)
    in
        div [ class "column" ]
            [ a
                [ clickHandler
                , classList [ ( "link-section", True ), ( "active", selectedActivity == (Just <| report.activity.activityType) ) ]
                ]
                [ span [ class ("icon-section icon-" ++ report.activity.icon) ] []
                , text report.activity.name
                ]
            ]<|MERGE_RESOLUTION|>--- conflicted
+++ resolved
@@ -21,12 +21,7 @@
 import ProgressReport.View exposing (viewProgressReport)
 import RemoteData exposing (RemoteData(..), WebData)
 import Translate as Trans exposing (Language, translate)
-<<<<<<< HEAD
-import Utils.Html exposing (emptyNode)
-=======
-import User.Model exposing (User)
 import Utils.Html exposing (emptyNode, tabItem, thumbnailImage)
->>>>>>> 5ea0dd95
 
 
 {-| This one needs the `currentDate` in order to calculate ages from dates of birth.
