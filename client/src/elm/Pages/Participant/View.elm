module Pages.Participant.View
    exposing
        ( viewChild
        , viewMother
        )

import Activity.Model exposing (ActivityListItem, ActivityType(..))
import Activity.Utils exposing (getActivityList)
import Child.Model exposing (Child, ChildId, Gender(..))
import Date exposing (Date)
import Dict
import Examination.Utils exposing (getLastExaminationFromChild)
import Html exposing (..)
import Html.Attributes as Attr exposing (..)
import Html.Events exposing (onClick)
import Measurement.View
import Mother.Model exposing (Mother, MotherId)
import Pages.Participant.Model exposing (Model, Msg(..), Tab(..), thumbnailDimensions)
import Participant.Model exposing (Participant, ParticipantId, ParticipantTypeFilter(..), ParticipantsDict)
import Participant.Utils exposing (renderParticipantAge, renderParticipantDateOfBirth)
import ProgressReport.View exposing (viewProgressReport)
import RemoteData exposing (RemoteData(..), WebData)
import Translate as Trans exposing (Language, translate)
import Utils.Html exposing (emptyNode, tabItem, thumbnailImage)


{-| This one needs the `currentDate` in order to calculate ages from dates of birth.
-}
viewChild : Language -> Date -> WebData Mother -> ( ChildId, Child ) -> Model -> List (Html Msg)
viewChild language currentDate motherWebData ( childId, child ) model =
    let
        childParticipant =
            { info = Participant.Model.ParticipantChild child }

        participants =
            -- @todo: Add mkChild
            Dict.insert childId childParticipant Dict.empty

        childName =
            translate language <| Trans.BabyName child.name

        motherInfo =
            case child.motherId of
                Nothing ->
                    []

                Just motherId ->
                    case motherWebData of
                        Success mother ->
                            [ text <| translate language <| Trans.MotherName mother.name ]

                        _ ->
                            []

        dateOfBirth =
            text <| translate language <| Trans.ReportDOB <| renderParticipantDateOfBirth language childParticipant

        age =
            text <| translate language <| Trans.ReportAge <| renderParticipantAge language childParticipant currentDate

        gender =
            case child.gender of
                Male ->
                    text <| translate language <| Trans.Male

                Female ->
                    text <| translate language <| Trans.Female

        break =
            br [] []

        content =
            if model.selectedTab == ProgressReport then
                [ viewProgressReport language ( childId, child ) ]
            else
                [ Html.map MsgMeasurement <|
<<<<<<< HEAD
                    Measurement.View.viewChild language ( childId, child ) (getLastExaminationFromChild child) model.selectedActivity model.measurements
=======
                    Measurement.View.viewChild backendUrl accessToken currentUser language currentDate ( childId, child ) (getLastExaminationFromChild child) model.selectedActivity model.measurements
>>>>>>> c6f07519
                ]
    in
        div [ class "ui unstackable items" ]
            [ div [ class "item" ]
                [ div [ class "ui image" ]
                    [ thumbnailImage child.image childName thumbnailDimensions.height thumbnailDimensions.width ]
                , div [ class "content" ]
                    [ h2 [ class "ui header" ]
                        [ text childName ]
                    , p [] <|
                        motherInfo
                            ++ [ break, dateOfBirth, break, age, break, gender ]
                    ]
                ]
            ]
            :: ((viewActivityCards language participants Children model.selectedTab model.selectedActivity)
                    ++ content
               )


viewMother : Language -> MotherId -> Mother -> List (WebData ( ChildId, Child )) -> Model -> List (Html Msg)
viewMother language motherId mother children model =
    let
        break =
            br [] []

        childrenList =
            List.intersperse break <|
                List.indexedMap
                    (\index childWebData ->
                        case childWebData of
                            Success ( childId, child ) ->
                                text <| (translate language Trans.Baby) ++ " " ++ toString (index + 1) ++ ": " ++ child.name

                            _ ->
                                text ""
                    )
                    children

        participants =
            -- @todo: Add mkMother
            Dict.insert motherId ({ info = Participant.Model.ParticipantMother mother }) Dict.empty
    in
        div [ class "ui unstackable items" ]
            [ div [ class "item" ]
                [ div [ class "ui image" ]
                    [ thumbnailImage mother.image mother.name thumbnailDimensions.height thumbnailDimensions.width ]
                , div [ class "content" ]
                    [ h2 [ class "ui header" ]
                        [ text mother.name ]
                    , p [] childrenList
                    ]
                ]
            ]
            :: ((viewActivityCards language participants Mothers model.selectedTab model.selectedActivity)
                    ++ [ Html.map MsgMeasurement <|
                            Measurement.View.viewMother language model.selectedActivity model.measurements
                       ]
               )


viewActivityCards : Language -> ParticipantsDict -> ParticipantTypeFilter -> Tab -> Maybe ActivityType -> List (Html Msg)
viewActivityCards language participants participantTypeFilter selectedTab selectedActivity =
    let
        allActivityList =
            getActivityList participantTypeFilter participants

        pendingActivities =
            List.filter (\activity -> (Tuple.first activity.totals) > 0) allActivityList

        noPendingActivities =
            List.filter (\activity -> (Tuple.first activity.totals) == 0) allActivityList

        pendingActivitiesView =
            if List.isEmpty pendingActivities then
                [ span [] [ text <| translate language Trans.PendingSectionEmpty ] ]
            else
                List.map (viewActivityListItem language selectedActivity) pendingActivities

        noPendingActivitiesView =
            if List.isEmpty noPendingActivities then
                [ span [] [ text <| translate language Trans.CompletedSectionEmpty ] ]
            else
                List.map (viewActivityListItem language selectedActivity) noPendingActivities

        activeView =
            if selectedTab == ProgressReport then
                emptyNode
            else
                div [ class "ui task segment" ]
                    [ div [ class "ui five column grid" ] <|
                        if selectedTab == Pending then
                            pendingActivitiesView
                        else
                            noPendingActivitiesView
                    ]

        pendingTabTitle =
            translate language <| Trans.ActivitiesToComplete <| List.length pendingActivities

        completedTabTitle =
            translate language <| Trans.ActivitiesCompleted <| List.length noPendingActivities

        progressTabTitle =
            translate language Trans.ActivitiesProgressReport

        extraTabs =
            if participantTypeFilter == Children then
                [ tabItem progressTabTitle (selectedTab == ProgressReport) "progressreport" (SetSelectedTab ProgressReport) ]
            else
                []

        tabs =
            div [ class "ui tabular menu" ] <|
                [ tabItem pendingTabTitle (selectedTab == Pending) "pending" (SetSelectedTab Pending)
                , tabItem completedTabTitle (selectedTab == Completed) "completed" (SetSelectedTab Completed)
                ]
                    ++ extraTabs
    in
        [ tabs, activeView ]


viewActivityListItem : Language -> Maybe ActivityType -> ActivityListItem -> Html Msg
viewActivityListItem language selectedActivity report =
    let
        clickHandler =
            onClick <| SetSelectedActivity (Just <| report.activity.activityType)
    in
        div [ class "column" ]
            [ a
                [ clickHandler
                , classList [ ( "link-section", True ), ( "active", selectedActivity == (Just <| report.activity.activityType) ) ]
                ]
                [ span [ class ("icon-section icon-" ++ report.activity.icon) ] []
                , text report.activity.name
                ]
            ]<|MERGE_RESOLUTION|>--- conflicted
+++ resolved
@@ -74,11 +74,7 @@
                 [ viewProgressReport language ( childId, child ) ]
             else
                 [ Html.map MsgMeasurement <|
-<<<<<<< HEAD
-                    Measurement.View.viewChild language ( childId, child ) (getLastExaminationFromChild child) model.selectedActivity model.measurements
-=======
-                    Measurement.View.viewChild backendUrl accessToken currentUser language currentDate ( childId, child ) (getLastExaminationFromChild child) model.selectedActivity model.measurements
->>>>>>> c6f07519
+                    Measurement.View.viewChild language currentDate ( childId, child ) (getLastExaminationFromChild child) model.selectedActivity model.measurements
                 ]
     in
         div [ class "ui unstackable items" ]
