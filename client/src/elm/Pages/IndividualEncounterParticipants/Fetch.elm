--- conflicted
+++ resolved
@@ -13,14 +13,9 @@
                 |> Maybe.withDefault ""
                 |> String.trim
     in
-<<<<<<< HEAD
-    if String.isEmpty trimmed then
-        []
-=======
-    [ FetchSyncData, FetchHealthCenters, FetchVillages ]
+    [ FetchHealthCenters, FetchVillages ]
         ++ (if String.isEmpty trimmed then
                 []
->>>>>>> ed01344c
 
     else
         [ FetchPeopleByName trimmed ]