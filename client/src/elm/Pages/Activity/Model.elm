module Pages.Activity.Model exposing (Model, Msg(..), Tab(..), emptyModel)

{-| This models (part of) the UI state for the page which is oriented around
the following flow:

  - The user sees a list of activities (in `Pages.Activities`)
<<<<<<< HEAD
  - The user selects an activity (in \`Pages.Activities)
=======
  - The user selects an activity (in `Pages.Activities`)
>>>>>>> ce091e19
  - The user sees the participants for whom the activity is pending
    (or for whom the activity is complete)
  - The user can select a participant in order to perform (or re-perform)
    the activity.

Given that flow, we necessarily have an ActivityType selected ... we'll
initially default to one, if necessary. But we don't necessarily have a
participant selected ... you could simply be reviewing the list of
participants who have completed (or not completed) the activity, before
having selected one. Whether you're looking at the `Completed` or
`Pending` list is tracked by the `selectedTab`.

Note we're "middle management" here ... we don't model the state that
the measurement UI needs, and we don't know how to change it. That gets
handled above and below us ... we just specialize based on user selections,
possibly ask the `Measurement` moules to show a UI, and pass what they tell
us back up the chain. Isn't division of labour fun?

Also note that we don't manage the selection of activities here (that is,
the first two steps in flow above). That's done by `Pages.Activities`, which
just supplies an activity to us ... we can't change it in this part of the UI.
We can only change the `selectedParticipant` and `selectedTab`.

-}


type alias Model id =
    { selectedParticipant : Maybe id
    , selectedTab : Tab
    }


type Msg id measurement
    = GoBackToActivitiesPage
    | MsgMeasurement measurement
    | SetSelectedParticipant (Maybe id)
    | SetSelectedTab Tab


{-| This bears a kind of resemblance to the `Tab` type in `Pages.Activites.Model`.

Now, they don't play quite the same role ... here it controls which paricipants
we see for a given activity (the participants for whom the activity is
completed or pending), whereas there it controls which activities we see (those
which are entirely completed, or those which have at least one participant
pending).

Nevertheless, there may be something we might do to relate them.

-}
type Tab
    = Completed
    | Pending


emptyModel : Model any
emptyModel =
    { selectedParticipant = Nothing
    , selectedTab = Pending
    }<|MERGE_RESOLUTION|>--- conflicted
+++ resolved
@@ -4,11 +4,7 @@
 the following flow:
 
   - The user sees a list of activities (in `Pages.Activities`)
-<<<<<<< HEAD
-  - The user selects an activity (in \`Pages.Activities)
-=======
   - The user selects an activity (in `Pages.Activities`)
->>>>>>> ce091e19
   - The user sees the participants for whom the activity is pending
     (or for whom the activity is complete)
   - The user can select a participant in order to perform (or re-perform)
