--- conflicted
+++ resolved
@@ -25,30 +25,7 @@
             getActivityIdentity model.selectedActivity
 
         participantsWithPendingActivity =
-<<<<<<< HEAD
-            participantsDict
-                |> Dict.filter
-                    (\participantId participant ->
-                        case participant.info of
-                            ParticipantChild child ->
-                                case selectedActivityIdentity.activityType of
-                                    Child activityType ->
-                                        hasPendingChildActivity child activityType
-
-                                    Mother _ ->
-                                        False
-
-                            ParticipantMother mother ->
-                                case selectedActivityIdentity.activityType of
-                                    Child _ ->
-                                        False
-
-                                    Mother activityType ->
-                                        hasPendingMotherActivity mother activityType
-                    )
-=======
-            Pages.Activity.Utils.participantsWithPendingActivity currentDate participantsDict model
->>>>>>> f14eb00e
+            Pages.Activity.Utils.participantsWithPendingActivity participantsDict model
 
         participantsWithCompletedActivity =
             participantsDict
