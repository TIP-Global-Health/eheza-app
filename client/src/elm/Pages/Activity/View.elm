module Pages.Activity.View exposing (view)

<<<<<<< HEAD
import Activity.Utils exposing (childHasPendingActivity, getActivityIcon, motherHasPendingActivity, onlyCheckedIn)
import Backend.Entities exposing (..)
=======
import Activity.Utils exposing (getActivityIcon)
>>>>>>> 3d572542
import Backend.Session.Model exposing (EditableSession)
import EveryDictList exposing (EveryDictList)
import Gizra.Html exposing (divKeyed, emptyNode, keyed, keyedDivKeyed)
import Gizra.NominalDate exposing (NominalDate)
import Html exposing (..)
import Html.Attributes exposing (..)
import Html.Events exposing (onClick)
import List as List
import Maybe.Extra
import Pages.Activity.Model exposing (Model, Msg(..), Tab(..))
import Participant.Model exposing (Participant)
import Translate exposing (Language, translate)
import Utils.Html exposing (tabItem, thumbnailImage)
import ZScore.Model


thumbnailDimensions : { height : Int, width : Int }
thumbnailDimensions =
    { width = 96
    , height = 96
    }


<<<<<<< HEAD
view : Participant id value activity msg -> Language -> NominalDate -> ZScore.Model.Model -> activity -> ( SessionId, EditableSession ) -> Model id -> Html (Msg id msg)
view config language currentDate zscores selectedActivity ( sessionId, fullSession ) model =
=======
{-| We return the `Maybe id` because we need to indicate which participant we
actually are generating messages for -- that is, which one did we actually
show. It's possible that it would be better to structure this a little
differently, by having the caller determine exactly which participant will
be viewed. However, we "own" part of that data, so that would be a bit awkward.
Another option would be to return the caller's `Html msg` type ... then we
could do our own mapping. The caller would have to pass in a tag for us to
map with, which wouldn't be a problem.
-}
view : Participant id value activity msg -> Language -> NominalDate -> ZScore.Model.Model -> activity -> EditableSession -> Model id -> ( Html (Msg id msg), Maybe id )
view config language currentDate zscores selectedActivity session model =
>>>>>>> 3d572542
    let
        participants =
            config.summarizeParticipantsForActivity selectedActivity session

        activityDescription =
            div
                [ class "ui unstackable items" ]
                [ div [ class "item" ]
                    [ div [ class "ui image" ]
                        [ span [ class <| "icon-item icon-item-" ++ getActivityIcon (config.tagActivity selectedActivity) ] [] ]
                    , div [ class "content" ]
                        [ p [] [ text <| translate language <| Translate.ActivitiesHelp <| config.tagActivity selectedActivity ] ]
                    ]
                ]

        tabs =
            let
                pendingTabTitle =
                    EveryDictList.size participants.pending
                        |> Translate.ActivitiesToComplete
                        |> translate language

                completedTabTitle =
                    EveryDictList.size participants.completed
                        |> Translate.ActivitiesCompleted
                        |> translate language
            in
            div [ class "ui tabular menu" ]
                [ tabItem pendingTabTitle (model.selectedTab == Pending) "pending" (SetSelectedTab Pending)
                , tabItem completedTabTitle (model.selectedTab == Completed) "completed" (SetSelectedTab Completed)
                ]

        -- We compute this so that it's consistent with the tab
        selectedParticipant =
            case model.selectedTab of
                Completed ->
                    model.selectedParticipant
                        |> Maybe.andThen
                            (\participant ->
                                if EveryDictList.member participant participants.completed then
                                    Just participant

                                else
                                    Nothing
                            )
                        |> Maybe.Extra.orElse (Maybe.map Tuple.first (EveryDictList.head participants.completed))

                Pending ->
                    model.selectedParticipant
                        |> Maybe.andThen
                            (\participant ->
                                if EveryDictList.member participant participants.pending then
                                    Just participant

                                else
                                    Nothing
                            )
                        |> Maybe.Extra.orElse (Maybe.map Tuple.first (EveryDictList.head participants.pending))

        participantsHtml =
            let
                ( selectedParticipants, emptySectionMessage ) =
                    case model.selectedTab of
                        Pending ->
                            ( participants.pending, translate language Translate.NoParticipantsPendingForThisActivity )

                        Completed ->
                            ( participants.completed, translate language Translate.NoParticipantsCompletedForThisActivity )

                viewParticipantCard ( participantId, participant ) =
                    let
                        name =
                            config.getName participant

                        imageSrc =
                            config.getAvatarUrl participant

                        imageView =
                            thumbnailImage (config.iconClass ++ " rounded") imageSrc name thumbnailDimensions.height thumbnailDimensions.width
                    in
                    div
                        [ classList
                            [ ( "participant card", True )
                            , ( "active", Just participantId == selectedParticipant )
                            ]
                        , Just participantId
                            |> SetSelectedParticipant
                            |> onClick
                        ]
                        [ div
                            [ class "image" ]
                            [ imageView ]
                        , div [ class "content" ]
                            [ p [] [ text <| config.getName participant ] ]
                        ]

                participantsCards =
                    if EveryDictList.size selectedParticipants == 0 then
                        [ span [] [ text emptySectionMessage ] ]

                    else
                        selectedParticipants
                            |> EveryDictList.toList
                            |> List.map viewParticipantCard
            in
            div
                [ class "ui participant segment" ]
                [ div [ class "ui four participant cards" ]
                    participantsCards
                ]

        measurementsForm =
            case selectedParticipant of
                Just id ->
                    -- This is a convenience for the way the code was structured ... ideally,
                    -- we'd build a `viewMeasurements` on top of smaller capabilities of the
                    -- `Participant` config, but this is faster for now.
                    config.viewMeasurements language currentDate zscores id selectedActivity session

                Nothing ->
                    emptyNode

        header =
            div
                [ class "ui basic head segment" ]
                [ h1 [ class "ui header" ]
                    [ config.tagActivity selectedActivity
                        |> Translate.ActivitiesTitle
                        |> translate language
                        |> text
                    ]
                , a
                    [ class "link-back"
                    , onClick <| GoBackToActivitiesPage sessionId
                    ]
                    [ span [ class "icon-back" ] [] ]
                ]
    in
    ( divKeyed
        [ class "wrap" ]
        [ header |> keyed "header"
        , activityDescription |> keyed "activity-description"
        , tabs |> keyed "tabs"
        , participantsHtml |> keyed "participants"
        , measurementsForm |> keyed "measurements-form"
        ]
    , selectedParticipant
    )<|MERGE_RESOLUTION|>--- conflicted
+++ resolved
@@ -1,11 +1,7 @@
 module Pages.Activity.View exposing (view)
 
-<<<<<<< HEAD
-import Activity.Utils exposing (childHasPendingActivity, getActivityIcon, motherHasPendingActivity, onlyCheckedIn)
+import Activity.Utils exposing (getActivityIcon)
 import Backend.Entities exposing (..)
-=======
-import Activity.Utils exposing (getActivityIcon)
->>>>>>> 3d572542
 import Backend.Session.Model exposing (EditableSession)
 import EveryDictList exposing (EveryDictList)
 import Gizra.Html exposing (divKeyed, emptyNode, keyed, keyedDivKeyed)
@@ -29,10 +25,6 @@
     }
 
 
-<<<<<<< HEAD
-view : Participant id value activity msg -> Language -> NominalDate -> ZScore.Model.Model -> activity -> ( SessionId, EditableSession ) -> Model id -> Html (Msg id msg)
-view config language currentDate zscores selectedActivity ( sessionId, fullSession ) model =
-=======
 {-| We return the `Maybe id` because we need to indicate which participant we
 actually are generating messages for -- that is, which one did we actually
 show. It's possible that it would be better to structure this a little
@@ -42,9 +34,8 @@
 could do our own mapping. The caller would have to pass in a tag for us to
 map with, which wouldn't be a problem.
 -}
-view : Participant id value activity msg -> Language -> NominalDate -> ZScore.Model.Model -> activity -> EditableSession -> Model id -> ( Html (Msg id msg), Maybe id )
-view config language currentDate zscores selectedActivity session model =
->>>>>>> 3d572542
+view : Participant id value activity msg -> Language -> NominalDate -> ZScore.Model.Model -> activity -> ( SessionId, EditableSession ) -> Model id -> ( Html (Msg id msg), Maybe id )
+view config language currentDate zscores selectedActivity ( sessionId, session ) model =
     let
         participants =
             config.summarizeParticipantsForActivity selectedActivity session
