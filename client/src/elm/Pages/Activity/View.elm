module Pages.Activity.View exposing (view)

import Activity.Model exposing (ActivityType(..), ChildActivityType(..), MotherActivityType(..))
import Activity.Utils exposing (getActivityIdentity, hasPendingChildActivity, hasPendingMotherActivity)
import Date exposing (Date)
import Dict
import Examination.Utils exposing (getLastExaminationFromChild)
import Html exposing (..)
import Html.Attributes exposing (..)
import Html.Events exposing (onClick)
import List as List
import Measurement.View
import Pages.Activity.Model exposing (Model, Msg(..), Tab(..), thumbnailDimensions)
import Participant.Model exposing (Participant, ParticipantId, ParticipantType(..), ParticipantTypeFilter(..), ParticipantsDict)
import Participant.Utils exposing (getParticipantName, getParticipantAvatarThumb)
import Translate as Trans exposing (translate, Language)
import Utils.Html exposing (emptyNode, tabItem, thumbnailImage)


view : Language -> Date -> ParticipantsDict -> Model -> List (Html Msg)
view language currentDate participantsDict model =
    let
        selectedActivityIdentity =
            getActivityIdentity model.selectedActivity

        participantsWithPendingActivity =
            participantsDict
                |> Dict.filter
                    (\participantId participant ->
                        case participant.info of
                            ParticipantChild child ->
                                case selectedActivityIdentity.activityType of
                                    Child activityType ->
                                        hasPendingChildActivity child activityType

                                    Mother _ ->
                                        False

                            ParticipantMother mother ->
                                case selectedActivityIdentity.activityType of
                                    Child _ ->
                                        False

                                    Mother activityType ->
                                        hasPendingMotherActivity mother activityType
                    )

        participantsWithCompletedActivity =
            participantsDict
                |> Dict.filter
                    (\participantId participant ->
                        case participant.info of
                            ParticipantChild child ->
                                case selectedActivityIdentity.activityType of
                                    Child activityType ->
                                        not <| hasPendingChildActivity child activityType

                                    Mother _ ->
                                        False

                            ParticipantMother mother ->
                                case selectedActivityIdentity.activityType of
                                    Child _ ->
                                        False

                                    Mother activityType ->
                                        not <| hasPendingMotherActivity mother activityType
                    )

        activityDescription =
            let
                description =
                    case selectedActivityIdentity.activityType of
                        Child ChildPicture ->
                            Trans.ActivitiesPhotoHelp

                        Child Height ->
                            Trans.ActivitiesHeightHelp

                        Child Muac ->
                            Trans.ActivitiesMuacHelp

                        Child NutritionSigns ->
                            Trans.ActivitiesNutritionSignsHelp

                        Child Weight ->
                            Trans.ActivitiesWeightHelp

                        Child ProgressReport ->
                            Trans.ActivitiesProgressReportHelp

                        Mother FamilyPlanning ->
                            Trans.ActivitiesFamilyPlanningSignsHelp
            in
                div
                    [ class "ui unstackable items" ]
                    [ div [ class "item" ]
                        [ div [ class "ui image" ]
                            [ span [ class <| "icon-item icon-item-" ++ selectedActivityIdentity.icon ] [] ]
                        , div [ class "content" ]
                            [ p [] [ text <| translate language description ] ]
                        ]
                    ]

        tabs =
            let
                pendingTabTitle =
                    translate language <| Trans.ActivitiesToComplete <| Dict.size participantsWithPendingActivity

                completedTabTitle =
                    translate language <| Trans.ActivitiesCompleted <| Dict.size participantsWithCompletedActivity
            in
                div [ class "ui tabular menu" ]
                    [ tabItem pendingTabTitle (model.selectedTab == Pending) "pending" (SetSelectedTab Pending)
                    , tabItem completedTabTitle (model.selectedTab == Completed) "completed" (SetSelectedTab Completed)
                    ]

        participants =
            let
                ( selectedParticipants, emptySectionMessage ) =
                    case model.selectedTab of
                        Pending ->
                            ( participantsWithPendingActivity, translate language Trans.PendingSectionEmpty )

                        Completed ->
                            ( participantsWithCompletedActivity, translate language Trans.CompletedSectionEmpty )

                viewParticipantCard maybeSelectedParticipant ( participantId, participant ) =
                    let
                        name =
                            getParticipantName participant

                        imageSrc =
                            getParticipantAvatarThumb participant

                        imageView =
                            if String.isEmpty imageSrc then
                                span [ class "icon-participant" ] []
                            else
                                thumbnailImage imageSrc name thumbnailDimensions.height thumbnailDimensions.width
                    in
                        div
                            [ classList
                                [ ( "participant card", True )
                                , ( "active"
                                  , case maybeSelectedParticipant of
                                        Just ( id, _ ) ->
                                            id == participantId

                                        Nothing ->
                                            False
                                  )
                                ]
                            , onClick <| SetSelectedParticipant <| Just ( participantId, participant )
                            ]
                            [ div
                                [ class "image" ]
                                [ imageView ]
                            , div [ class "content" ]
                                [ p [] [ text <| getParticipantName participant ] ]
                            ]

                participantsCards =
                    if Dict.size selectedParticipants == 0 then
                        [ span [] [ text emptySectionMessage ] ]
                    else
                        List.map (viewParticipantCard model.selectedParticipant) <|
                            List.sortBy
                                (\( _, participant ) ->
                                    getParticipantName participant
                                )
                            <|
                                Dict.toList selectedParticipants
            in
                div
                    [ class "ui participant segment" ]
                    [ div [ class "ui four participant cards" ]
                        participantsCards
                    ]

        measurementsForm =
            case model.selectedParticipant of
                Just ( participantId, participant ) ->
                    case participant.info of
                        ParticipantChild child ->
                            Html.map (MsgMeasurement ( participantId, participant )) <|
<<<<<<< HEAD
                                Measurement.View.viewChild language ( participantId, child ) (getLastExaminationFromChild child) (Just model.selectedActivity) model.measurements
=======
                                Measurement.View.viewChild backendUrl accessToken currentUser language currentDate ( participantId, child ) (getLastExaminationFromChild child) (Just model.selectedActivity) model.measurements
>>>>>>> c6f07519

                        ParticipantMother mother ->
                            Html.map (MsgMeasurement ( participantId, participant )) <|
                                Measurement.View.viewMother language (Just model.selectedActivity) model.measurements

                Nothing ->
                    emptyNode
    in
        [ activityDescription, tabs, participants, measurementsForm ]<|MERGE_RESOLUTION|>--- conflicted
+++ resolved
@@ -184,11 +184,7 @@
                     case participant.info of
                         ParticipantChild child ->
                             Html.map (MsgMeasurement ( participantId, participant )) <|
-<<<<<<< HEAD
-                                Measurement.View.viewChild language ( participantId, child ) (getLastExaminationFromChild child) (Just model.selectedActivity) model.measurements
-=======
-                                Measurement.View.viewChild backendUrl accessToken currentUser language currentDate ( participantId, child ) (getLastExaminationFromChild child) (Just model.selectedActivity) model.measurements
->>>>>>> c6f07519
+                                Measurement.View.viewChild language currentDate ( participantId, child ) (getLastExaminationFromChild child) (Just model.selectedActivity) model.measurements
 
                         ParticipantMother mother ->
                             Html.map (MsgMeasurement ( participantId, participant )) <|
