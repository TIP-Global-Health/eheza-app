--- conflicted
+++ resolved
@@ -11,11 +11,7 @@
 import List as List
 import Maybe.Extra
 import Pages.Activity.Model exposing (Model, Msg(..), Tab(..))
-<<<<<<< HEAD
-=======
-import Pages.Activity.Utils exposing (selectParticipantForTab)
 import Pages.Utils exposing (filterDependentNoResultsMessage, matchFilter, normalizeFilter, viewNameFilter)
->>>>>>> e118b8d8
 import Participant.Model exposing (Participant)
 import Translate exposing (Language, translate)
 import Utils.Html exposing (tabItem, thumbnailImage)
@@ -41,21 +37,22 @@
 view : Participant id value activity msg -> Language -> NominalDate -> ZScore.Model.Model -> activity -> EditableSession -> Model id -> ( Html (Msg id msg), Maybe id )
 view config language currentDate zscores selectedActivity session model =
     let
-<<<<<<< HEAD
         participants =
             config.summarizeParticipantsForActivity selectedActivity session
-=======
-        checkedIn =
-            onlyCheckedIn fullSession
+                |> applyNameFilter
+
+        applyNameFilter { pending, completed } =
+            { pending = EveryDictList.filter filterParticipantNames pending
+            , completed = EveryDictList.filter filterParticipantNames completed
+            }
+
+        filterParticipantNames _ participant =
+            participant
+                |> config.getName
+                |> matchFilter filter
 
         filter =
             normalizeFilter model.filter
-
-        ( pendingParticipants, completedParticipants ) =
-            config.getParticipants checkedIn
-                |> EveryDict.filter (\_ participant -> participant |> config.getName |> matchFilter filter)
-                |> EveryDict.partition (\id _ -> config.hasPendingActivity id selectedActivity checkedIn)
->>>>>>> e118b8d8
 
         activityDescription =
             div
@@ -117,17 +114,10 @@
                 ( selectedParticipants, emptySectionMessage ) =
                     case model.selectedTab of
                         Pending ->
-<<<<<<< HEAD
-                            ( participants.pending, translate language Translate.NoParticipantsPendingForThisActivity )
+                            ( participants.pending, filterDependentNoResultsMessage language filter Translate.NoParticipantsPendingForThisActivity )
 
                         Completed ->
-                            ( participants.completed, translate language Translate.NoParticipantsCompletedForThisActivity )
-=======
-                            ( pendingParticipants, filterDependentNoResultsMessage language filter Translate.NoParticipantsPendingForThisActivity )
-
-                        Completed ->
-                            ( completedParticipants, filterDependentNoResultsMessage language filter Translate.NoParticipantsCompletedForThisActivity )
->>>>>>> e118b8d8
+                            ( participants.completed, filterDependentNoResultsMessage language filter Translate.NoParticipantsCompletedForThisActivity )
 
                 viewParticipantCard ( participantId, participant ) =
                     let
@@ -199,13 +189,8 @@
                     [ span [ class "icon-back" ] [] ]
                 ]
     in
-<<<<<<< HEAD
     ( divKeyed
-        [ class "wrap" ]
-=======
-    divKeyed
         [ class "wrap page-activity" ]
->>>>>>> e118b8d8
         [ header |> keyed "header"
         , activityDescription |> keyed "activity-description"
         , tabs |> keyed "tabs"
