module Pages.Activity.Update exposing (nextParticipant, update, subscriptions)

import Activity.Model exposing (ActivityType(..), ChildActivityType(..))
import App.PageType exposing (Page(..))
import Config.Model exposing (BackendUrl)
import Date exposing (Date)
<<<<<<< HEAD
import Examination.Utils exposing (toMeasurements)
=======
import Dict
>>>>>>> f14eb00e
import FilePicker.Model
import FilePicker.Update
import Maybe.Extra exposing (isNothing)
import Measurement.Model exposing (saveMeasurementMessage)
import Measurement.Update
import Pages.Activity.Utils exposing (participantsWithPendingActivity)
import Participant.Utils exposing (getParticipantName)
import User.Model exposing (..)
import Pages.Activity.Model exposing (Model, Msg(..))
import Pages.Participant.Utils exposing (sequenceExtra)
import Participant.Model exposing (Participant, ParticipantId, ParticipantType(..), ParticipantTypeFilter(..), ParticipantsDict)
import Participant.Utils exposing (getExamination, setExamination)
import Translate as Trans exposing (Language)


update :
    Date
    -> BackendUrl
    -> String
    -> User
    -> Language
    -> ParticipantsDict
    -> Msg
    -> Model
    -> ( Maybe ( ParticipantId, Participant, Measurement.Model.Model ), Model, Cmd Msg, Maybe Page )
update currentDate backendUrl accessToken user language participants msg model =
    case msg of
        MsgFilePicker subMsg ->
            let
                ( subModel, cmd ) =
                    FilePicker.Update.update backendUrl language subMsg model.filePicker
            in
                ( Nothing
                , { model | filePicker = subModel }
                , Cmd.map MsgFilePicker cmd
                , Nothing
                )

        MsgMeasurement ( participantId, participant ) subMsg ->
            let
                ( measurementsUpdated, examinationUpdated, cmds, maybeActivityTypeCompleted ) =
                    Measurement.Update.update backendUrl accessToken participantId subMsg model.measurements (getExamination participant)

                additionalMsgs =
                    case maybeActivityTypeCompleted of
                        Nothing ->
                            []

<<<<<<< HEAD
                        Just ( activtyTypeCompleted, activityToRedirect ) ->
                            [ SetSelectedParticipant Nothing ]
=======
                        Just activityTypeCompleted ->
                            case model.selectedActivity of
                                Child ChildPicture ->
                                    ( updateActivityDate newDate activityTypeCompleted participant
                                    , [ SetSelectedParticipant <| Nothing, SetSelectedParticipant <| nextParticipant currentDate participants model ]
                                    )

                                _ ->
                                    ( updateActivityDate newDate activityTypeCompleted participant
                                    , [ SetSelectedParticipant <| nextParticipant currentDate participants model ]
                                    )
>>>>>>> f14eb00e

                updatedModel =
                    if saveMeasurementMessage subMsg then
                        { model | measurements = Measurement.Model.emptyModel }
                    else
                        { model | measurements = measurementsUpdated }
            in
                sequenceExtra (update currentDate backendUrl accessToken user language participants)
                    additionalMsgs
                    ( Just
                        ( participantId
                        , setExamination examinationUpdated participant
                        , measurementsUpdated
                        )
                    , updatedModel
                    , Cmd.map (MsgMeasurement ( participantId, participant )) cmds
                    , Nothing
                    )

        SetRedirectPage page ->
            sequenceExtra (update currentDate backendUrl accessToken user language participants)
                [ SetSelectedParticipant Nothing ]
                ( Nothing, model, Cmd.none, Just page )

        SetSelectedParticipant maybeParticipant ->
            let
                measurements =
                    -- We're loading them from our single, mocked examintion, for the moment ...
                    -- this will need to change.
                    maybeParticipant
                        |> Maybe.map (\( participantId, participant ) -> toMeasurements (getExamination participant))
                        |> Maybe.withDefault Measurement.Model.emptyModel

                ( updatedModel, additionaMsgs ) =
                    if maybeParticipant /= model.selectedParticipant then
                        ( { model
                            | selectedParticipant = maybeParticipant
                            , measurements = measurements
                          }
                        , if isNothing maybeParticipant then
                            [ MsgFilePicker <| FilePicker.Model.Unbind ]
                          else
                            case model.selectedActivity of
                                Child ChildPicture ->
                                    [ MsgFilePicker <| FilePicker.Model.Bind ]

                                _ ->
                                    []
                        )
                    else
                        ( model, [] )
            in
                sequenceExtra (update currentDate backendUrl accessToken user language participants)
                    additionaMsgs
                    ( Nothing, updatedModel, Cmd.none, Nothing )

        SetSelectedTab tab ->
            let
                updatedModel =
                    { model | selectedTab = tab }

                additionalMsgs =
                    case model.selectedActivity of
                        Child ChildPicture ->
                            [ SetSelectedParticipant Nothing ]

                        _ ->
                            []
            in
                sequenceExtra (update currentDate backendUrl accessToken user language participants)
                    additionalMsgs
                    ( Nothing, updatedModel, Cmd.none, Nothing )


nextParticipant : Date -> ParticipantsDict -> Model -> Maybe ( ParticipantId, Participant )
nextParticipant currentDate participants model =
    let
        pendingParticipants =
            List.filter (\participant -> (Just <| participant) /= model.selectedParticipant)
                (List.sortBy
                    (\( _, participant ) ->
                        getParticipantName participant
                    )
                 <|
                    Dict.toList <|
                        participantsWithPendingActivity currentDate participants model
                )
    in
        -- At this point, the just completed form is still in pendingActivities.
        List.head pendingParticipants


subscriptions : Model -> ( ParticipantId, Participant ) -> Sub Pages.Activity.Model.Msg
subscriptions model ( participantId, participant ) =
    Sub.map (MsgMeasurement ( participantId, participant )) <| Measurement.Update.subscriptions model.measurements<|MERGE_RESOLUTION|>--- conflicted
+++ resolved
@@ -4,11 +4,8 @@
 import App.PageType exposing (Page(..))
 import Config.Model exposing (BackendUrl)
 import Date exposing (Date)
-<<<<<<< HEAD
+import Dict
 import Examination.Utils exposing (toMeasurements)
-=======
-import Dict
->>>>>>> f14eb00e
 import FilePicker.Model
 import FilePicker.Update
 import Maybe.Extra exposing (isNothing)
@@ -25,8 +22,7 @@
 
 
 update :
-    Date
-    -> BackendUrl
+    BackendUrl
     -> String
     -> User
     -> Language
@@ -34,7 +30,7 @@
     -> Msg
     -> Model
     -> ( Maybe ( ParticipantId, Participant, Measurement.Model.Model ), Model, Cmd Msg, Maybe Page )
-update currentDate backendUrl accessToken user language participants msg model =
+update backendUrl accessToken user language participants msg model =
     case msg of
         MsgFilePicker subMsg ->
             let
@@ -57,22 +53,15 @@
                         Nothing ->
                             []
 
-<<<<<<< HEAD
-                        Just ( activtyTypeCompleted, activityToRedirect ) ->
-                            [ SetSelectedParticipant Nothing ]
-=======
-                        Just activityTypeCompleted ->
+                        Just _ ->
                             case model.selectedActivity of
                                 Child ChildPicture ->
-                                    ( updateActivityDate newDate activityTypeCompleted participant
-                                    , [ SetSelectedParticipant <| Nothing, SetSelectedParticipant <| nextParticipant currentDate participants model ]
-                                    )
+                                    [ SetSelectedParticipant Nothing
+                                    , SetSelectedParticipant <| nextParticipant participants model
+                                    ]
 
                                 _ ->
-                                    ( updateActivityDate newDate activityTypeCompleted participant
-                                    , [ SetSelectedParticipant <| nextParticipant currentDate participants model ]
-                                    )
->>>>>>> f14eb00e
+                                    [ SetSelectedParticipant <| nextParticipant participants model ]
 
                 updatedModel =
                     if saveMeasurementMessage subMsg then
@@ -80,7 +69,7 @@
                     else
                         { model | measurements = measurementsUpdated }
             in
-                sequenceExtra (update currentDate backendUrl accessToken user language participants)
+                sequenceExtra (update backendUrl accessToken user language participants)
                     additionalMsgs
                     ( Just
                         ( participantId
@@ -93,7 +82,7 @@
                     )
 
         SetRedirectPage page ->
-            sequenceExtra (update currentDate backendUrl accessToken user language participants)
+            sequenceExtra (update backendUrl accessToken user language participants)
                 [ SetSelectedParticipant Nothing ]
                 ( Nothing, model, Cmd.none, Just page )
 
@@ -125,7 +114,7 @@
                     else
                         ( model, [] )
             in
-                sequenceExtra (update currentDate backendUrl accessToken user language participants)
+                sequenceExtra (update backendUrl accessToken user language participants)
                     additionaMsgs
                     ( Nothing, updatedModel, Cmd.none, Nothing )
 
@@ -142,13 +131,15 @@
                         _ ->
                             []
             in
-                sequenceExtra (update currentDate backendUrl accessToken user language participants)
+                sequenceExtra (update backendUrl accessToken user language participants)
                     additionalMsgs
                     ( Nothing, updatedModel, Cmd.none, Nothing )
 
 
-nextParticipant : Date -> ParticipantsDict -> Model -> Maybe ( ParticipantId, Participant )
-nextParticipant currentDate participants model =
+{-| Eventually, this will need to be parameterized to deal with multiple examinations.
+-}
+nextParticipant : ParticipantsDict -> Model -> Maybe ( ParticipantId, Participant )
+nextParticipant participants model =
     let
         pendingParticipants =
             List.filter (\participant -> (Just <| participant) /= model.selectedParticipant)
@@ -158,7 +149,7 @@
                     )
                  <|
                     Dict.toList <|
-                        participantsWithPendingActivity currentDate participants model
+                        participantsWithPendingActivity participants model
                 )
     in
         -- At this point, the just completed form is still in pendingActivities.
