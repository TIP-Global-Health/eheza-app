--- conflicted
+++ resolved
@@ -19,18 +19,13 @@
     -> ( Model ChildId, Cmd (Msg ChildId Measurement.Model.MsgChild), Maybe Measurement.Model.ModelChild, Maybe Measurement.Model.OutMsgChild, Maybe Page )
 updateChild msg model childForm =
     case msg of
-<<<<<<< HEAD
         GoBackToActivitiesPage sessionId ->
-            ( model, Cmd.none, childForm, Nothing, Just <| UserPage <| SessionPage sessionId ActivitiesPage )
-=======
-        GoBackToActivitiesPage ->
             ( { model | filter = "" }
             , Cmd.none
             , childForm
             , Nothing
-            , Just <| SessionPage ActivitiesPage
+            , Just <| UserPage <| SessionPage sessionId ActivitiesPage
             )
->>>>>>> 2c7fd5dc
 
         MsgMeasurement subMsg ->
             childForm
