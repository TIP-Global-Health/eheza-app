module Pages.WellChildActivity.Utils exposing (..)

import AssocList as Dict exposing (Dict)
import Backend.Entities exposing (WellChildEncounterId)
import Backend.Measurement.Model exposing (..)
import Backend.Measurement.Utils exposing (headCircumferenceValueFunc, weightValueFunc)
import Backend.Model exposing (ModelIndexedDb)
import Backend.NutritionEncounter.Utils
import Backend.Person.Model exposing (Person)
import Backend.Person.Utils exposing (ageInMonths)
import Backend.WellChildActivity.Model exposing (WellChildActivity(..))
import EverySet exposing (EverySet)
import Gizra.NominalDate exposing (NominalDate)
import List.Extra
import Maybe.Extra exposing (andMap, isJust, isNothing, or, unwrap)
import Measurement.Model exposing (..)
import Measurement.Utils exposing (..)
import Pages.Utils exposing (ifEverySetEmpty, ifNullableTrue, ifTrue, taskCompleted, valueConsideringIsDirtyField)
import Pages.WellChildActivity.Model exposing (..)
import Pages.WellChildEncounter.Model exposing (AssembledData)
import RemoteData exposing (RemoteData(..))
import ZScore.Model exposing (Kilograms(..))
import ZScore.Utils exposing (zScoreWeightForAge)


generateNutritionAssesment : NominalDate -> ZScore.Model.Model -> ModelIndexedDb -> AssembledData -> List NutritionAssesment
generateNutritionAssesment currentDate zscores db assembled =
    let
        measurements =
            assembled.measurements

        muacValue =
            Maybe.map (Tuple.second >> .value) measurements.muac

        nutritionValue =
            Maybe.map (Tuple.second >> .value) measurements.nutrition

        weightValue =
            Maybe.map
                (Tuple.second
                    >> .value
                    >> weightValueFunc
                )
                measurements.weight
    in
    Backend.NutritionEncounter.Utils.generateNutritionAssesment currentDate zscores assembled.participant.person muacValue nutritionValue weightValue False db


activityCompleted : NominalDate -> ZScore.Model.Model -> Bool -> AssembledData -> ModelIndexedDb -> WellChildActivity -> Bool
activityCompleted currentDate zscores isChw data db activity =
    let
        measurements =
            data.measurements

        activityExpected =
            expectActivity currentDate data db
    in
    case activity of
        WellChildDangerSigns ->
            (not <| activityExpected WellChildDangerSigns)
                || (isJust measurements.symptomsReview && isJust measurements.vitals)

        WellChildNutritionAssessment ->
            let
                ( mandatory, optional ) =
                    partitionNutritionAssessmentTasks isChw
            in
            if mandatoryNutritionAssesmentTasksCompleted currentDate zscores isChw data db then
                let
                    nonEmptyAssessment =
                        generateNutritionAssesment currentDate zscores db data
                            |> List.isEmpty
                            |> not
                in
                if nonEmptyAssessment then
                    List.all (nutritionAssessmentTaskCompleted currentDate zscores isChw data db) (optional ++ nutritionAssessmentNextStepsTasks)

                else
                    List.all (nutritionAssessmentTaskCompleted currentDate zscores isChw data db) optional

            else
                False

        WellChildECD ->
            (not <| activityExpected WellChildECD) || isJust measurements.ecd


expectActivity : NominalDate -> AssembledData -> ModelIndexedDb -> WellChildActivity -> Bool
expectActivity currentDate assembled db activity =
    case activity of
        WellChildECD ->
            ageInMonths currentDate assembled.person
                |> Maybe.map
                    (\ageMonths ->
                        let
                            completed =
                                generateCompletedECDSigns assembled
                        in
                        expectedECDSignsByAge ageMonths
                            |> List.filter (\sign -> not <| List.member sign completed)
                            |> List.isEmpty
                            |> not
                    )
                |> Maybe.withDefault False

        _ ->
            True


nutritionAssessmentTaskCompleted : NominalDate -> ZScore.Model.Model -> Bool -> AssembledData -> ModelIndexedDb -> NutritionAssesmentTask -> Bool
nutritionAssessmentTaskCompleted currentDate zscores isChw data db task =
    let
        measurements =
            data.measurements

        taskExpected =
            expectNutritionAssessmentTask currentDate zscores isChw data db
    in
    case task of
        TaskHeight ->
            (not <| taskExpected TaskHeight) || isJust measurements.height

        TaskHeadCircumference ->
            (not <| taskExpected TaskHeight) || isJust measurements.headCircumference

        TaskMuac ->
            (not <| taskExpected TaskMuac) || isJust measurements.muac

        TaskNutrition ->
            (not <| taskExpected TaskNutrition) || isJust measurements.nutrition

        TaskPhoto ->
            (not <| taskExpected TaskPhoto) || isJust measurements.photo

        TaskWeight ->
            (not <| taskExpected TaskWeight) || isJust measurements.weight

        TaskContributingFactors ->
            (not <| taskExpected TaskContributingFactors) || isJust measurements.contributingFactors

        TaskHealthEducation ->
            (not <| taskExpected TaskHealthEducation) || isJust measurements.healthEducation

        TaskFollowUp ->
            (not <| taskExpected TaskFollowUp) || isJust measurements.followUp

        TaskSendToHC ->
            (not <| taskExpected TaskContributingFactors) || isJust measurements.sendToHC


expectNutritionAssessmentTask : NominalDate -> ZScore.Model.Model -> Bool -> AssembledData -> ModelIndexedDb -> NutritionAssesmentTask -> Bool
expectNutritionAssessmentTask currentDate zscores isChw data db task =
    case task of
        -- Show for children that are at least 6 month old.
        TaskMuac ->
            ageInMonths currentDate data.person
                |> Maybe.map (\ageMonths -> ageMonths > 5)
                |> Maybe.withDefault False

        TaskContributingFactors ->
            if mandatoryNutritionAssesmentTasksCompleted currentDate zscores isChw data db then
                -- Any assesment require Next Steps tasks.
                generateNutritionAssesment currentDate zscores db data
                    |> List.isEmpty
                    |> not

            else
                False

        TaskHealthEducation ->
            expectNutritionAssessmentTask currentDate zscores isChw data db TaskContributingFactors

        TaskFollowUp ->
            expectNutritionAssessmentTask currentDate zscores isChw data db TaskContributingFactors

        TaskSendToHC ->
            expectNutritionAssessmentTask currentDate zscores isChw data db TaskContributingFactors

        -- View any other task.
        _ ->
            True


mandatoryNutritionAssesmentTasksCompleted : NominalDate -> ZScore.Model.Model -> Bool -> AssembledData -> ModelIndexedDb -> Bool
mandatoryNutritionAssesmentTasksCompleted currentDate zscores isChw data db =
    partitionNutritionAssessmentTasks isChw
        |> Tuple.first
        |> List.filter (not << nutritionAssessmentTaskCompleted currentDate zscores isChw data db)
        |> List.isEmpty


<<<<<<< HEAD
{-| List of activities that need to be completed, in order to
decide if to show Next Steps activity, or not.
-}
partitionNutritionAssessmentTasks : Bool -> ( List NutritionAssesmentTask, List NutritionAssesmentTask )
partitionNutritionAssessmentTasks isChw =
    if isChw then
        ( [ TaskMuac, TaskNutrition, TaskWeight ], [ TaskHeight, TaskPhoto ] )

    else
        ( [ TaskHeight, TaskMuac, TaskNutrition, TaskWeight ], [ TaskPhoto ] )
=======
partitionNutritionAssessmentTasks : ( List NutritionAssesmentTask, List NutritionAssesmentTask )
partitionNutritionAssessmentTasks =
    ( [ TaskHeight, TaskHeadCircumference, TaskMuac, TaskNutrition, TaskWeight ], [ TaskPhoto ] )
>>>>>>> 8899dc06


nutritionAssessmentNextStepsTasks : List NutritionAssesmentTask
nutritionAssessmentNextStepsTasks =
    [ TaskContributingFactors, TaskHealthEducation, TaskFollowUp, TaskSendToHC ]


fromSymptomsReviewValue : Maybe (EverySet WellChildSymptom) -> SymptomsReviewForm
fromSymptomsReviewValue saved =
    { symptoms = Maybe.map EverySet.toList saved }


symptomsReviewFormWithDefault : SymptomsReviewForm -> Maybe (EverySet WellChildSymptom) -> SymptomsReviewForm
symptomsReviewFormWithDefault form saved =
    saved
        |> unwrap
            form
            (\value ->
                { symptoms = or form.symptoms (EverySet.toList value |> Just) }
            )


toSymptomsReviewValueWithDefault : Maybe (EverySet WellChildSymptom) -> SymptomsReviewForm -> Maybe (EverySet WellChildSymptom)
toSymptomsReviewValueWithDefault saved form =
    symptomsReviewFormWithDefault form saved
        |> toSymptomsReviewValue


toSymptomsReviewValue : SymptomsReviewForm -> Maybe (EverySet WellChildSymptom)
toSymptomsReviewValue form =
    Maybe.map (EverySet.fromList >> ifEverySetEmpty NoWellChildSymptoms) form.symptoms


fromWellChildECDValue : Maybe (EverySet ECDSign) -> WellChildECDForm
fromWellChildECDValue signs =
    { respontToSoundWithSound = Maybe.map (EverySet.member RespontToSoundWithSound) signs
    , turnHeadWhenCalled = Maybe.map (EverySet.member TurnHeadWhenCalled) signs
    , sitWithoutSupport = Maybe.map (EverySet.member SitWithoutSupport) signs
    , smileBack = Maybe.map (EverySet.member SmileBack) signs
    , rollTummyToBack = Maybe.map (EverySet.member RollTummyToBack) signs
    , reachForToys = Maybe.map (EverySet.member ReachForToys) signs
    , useSimpleGestures = Maybe.map (EverySet.member UseSimpleGestures) signs
    , standOnTheirOwn = Maybe.map (EverySet.member StandOnTheirOwn) signs
    , copyDuringPlay = Maybe.map (EverySet.member CopyDuringPlay) signs
    , sayMamaDada = Maybe.map (EverySet.member SayMamaDada) signs
    , canHoldSmallObjects = Maybe.map (EverySet.member CanHoldSmallObjects) signs
    , looksWhenPointedAt = Maybe.map (EverySet.member LooksWhenPointedAt) signs
    , useSingleWords = Maybe.map (EverySet.member UseSingleWords) signs
    , walkWithoutHelp = Maybe.map (EverySet.member WalkWithoutHelp) signs
    , playPretend = Maybe.map (EverySet.member PlayPretend) signs
    , pointToThingsOfInterest = Maybe.map (EverySet.member PointToThingsOfInterest) signs
    , useShortPhrases = Maybe.map (EverySet.member UseShortPhrases) signs
    , interestedInOtherChildren = Maybe.map (EverySet.member InterestedInOtherChildren) signs
    , followSimlpeInstructions = Maybe.map (EverySet.member FollowSimpleInstructions) signs
    , kickBall = Maybe.map (EverySet.member KickBall) signs
    , pointAtNamedObjects = Maybe.map (EverySet.member PointAtNamedObjects) signs
    , dressThemselves = Maybe.map (EverySet.member DressThemselves) signs
    , washHandsGoToToiled = Maybe.map (EverySet.member WashHandsGoToToiled) signs
    , knowsColorsAndNumbers = Maybe.map (EverySet.member KnowsColorsAndNumbers) signs
    , useMediumPhrases = Maybe.map (EverySet.member UseMediumPhrases) signs
    , playMakeBelieve = Maybe.map (EverySet.member PlayMakeBelieve) signs
    , followThreeStepInstructions = Maybe.map (EverySet.member FollowThreeStepInstructions) signs
    , standOnOneFootFiveSeconds = Maybe.map (EverySet.member StandOnOneFootFiveSeconds) signs
    , useLongPhrases = Maybe.map (EverySet.member UseLongPhrases) signs
    , shareWithOtherChildren = Maybe.map (EverySet.member ShareWithOtherChildren) signs
    , countToTen = Maybe.map (EverySet.member CountToTen) signs
    }


wellChildECDFormWithDefault : WellChildECDForm -> Maybe (EverySet ECDSign) -> WellChildECDForm
wellChildECDFormWithDefault form saved =
    saved
        |> unwrap
            form
            (\signs ->
                { respontToSoundWithSound = or form.respontToSoundWithSound (EverySet.member RespontToSoundWithSound signs |> Just)
                , turnHeadWhenCalled = or form.turnHeadWhenCalled (EverySet.member TurnHeadWhenCalled signs |> Just)
                , sitWithoutSupport = or form.sitWithoutSupport (EverySet.member SitWithoutSupport signs |> Just)
                , smileBack = or form.smileBack (EverySet.member SmileBack signs |> Just)
                , rollTummyToBack = or form.rollTummyToBack (EverySet.member RollTummyToBack signs |> Just)
                , reachForToys = or form.reachForToys (EverySet.member ReachForToys signs |> Just)
                , useSimpleGestures = or form.useSimpleGestures (EverySet.member UseSimpleGestures signs |> Just)
                , standOnTheirOwn = or form.standOnTheirOwn (EverySet.member StandOnTheirOwn signs |> Just)
                , copyDuringPlay = or form.copyDuringPlay (EverySet.member CopyDuringPlay signs |> Just)
                , sayMamaDada = or form.sayMamaDada (EverySet.member SayMamaDada signs |> Just)
                , canHoldSmallObjects = or form.canHoldSmallObjects (EverySet.member CanHoldSmallObjects signs |> Just)
                , looksWhenPointedAt = or form.looksWhenPointedAt (EverySet.member LooksWhenPointedAt signs |> Just)
                , useSingleWords = or form.useSingleWords (EverySet.member UseSingleWords signs |> Just)
                , walkWithoutHelp = or form.walkWithoutHelp (EverySet.member WalkWithoutHelp signs |> Just)
                , playPretend = or form.playPretend (EverySet.member PlayPretend signs |> Just)
                , pointToThingsOfInterest = or form.pointToThingsOfInterest (EverySet.member PointToThingsOfInterest signs |> Just)
                , useShortPhrases = or form.useShortPhrases (EverySet.member UseShortPhrases signs |> Just)
                , interestedInOtherChildren = or form.interestedInOtherChildren (EverySet.member InterestedInOtherChildren signs |> Just)
                , followSimlpeInstructions = or form.followSimlpeInstructions (EverySet.member FollowSimpleInstructions signs |> Just)
                , kickBall = or form.kickBall (EverySet.member KickBall signs |> Just)
                , pointAtNamedObjects = or form.pointAtNamedObjects (EverySet.member PointAtNamedObjects signs |> Just)
                , dressThemselves = or form.dressThemselves (EverySet.member DressThemselves signs |> Just)
                , washHandsGoToToiled = or form.washHandsGoToToiled (EverySet.member WashHandsGoToToiled signs |> Just)
                , knowsColorsAndNumbers = or form.knowsColorsAndNumbers (EverySet.member KnowsColorsAndNumbers signs |> Just)
                , useMediumPhrases = or form.useMediumPhrases (EverySet.member UseMediumPhrases signs |> Just)
                , playMakeBelieve = or form.playMakeBelieve (EverySet.member PlayMakeBelieve signs |> Just)
                , followThreeStepInstructions = or form.followThreeStepInstructions (EverySet.member FollowThreeStepInstructions signs |> Just)
                , standOnOneFootFiveSeconds = or form.standOnOneFootFiveSeconds (EverySet.member StandOnOneFootFiveSeconds signs |> Just)
                , useLongPhrases = or form.useLongPhrases (EverySet.member UseLongPhrases signs |> Just)
                , shareWithOtherChildren = or form.shareWithOtherChildren (EverySet.member ShareWithOtherChildren signs |> Just)
                , countToTen = or form.countToTen (EverySet.member CountToTen signs |> Just)
                }
            )


toWellChildECDValueWithDefault : Maybe (EverySet ECDSign) -> WellChildECDForm -> Maybe (EverySet ECDSign)
toWellChildECDValueWithDefault saved form =
    wellChildECDFormWithDefault form saved
        |> toWellChildECDValue


toWellChildECDValue : WellChildECDForm -> Maybe (EverySet ECDSign)
toWellChildECDValue form =
    [ ifNullableTrue RespontToSoundWithSound form.respontToSoundWithSound
    , ifNullableTrue TurnHeadWhenCalled form.turnHeadWhenCalled
    , ifNullableTrue SitWithoutSupport form.sitWithoutSupport
    , ifNullableTrue SmileBack form.smileBack
    , ifNullableTrue RollTummyToBack form.rollTummyToBack
    , ifNullableTrue ReachForToys form.reachForToys
    , ifNullableTrue UseSimpleGestures form.useSimpleGestures
    , ifNullableTrue StandOnTheirOwn form.standOnTheirOwn
    , ifNullableTrue CopyDuringPlay form.copyDuringPlay
    , ifNullableTrue SayMamaDada form.sayMamaDada
    , ifNullableTrue CanHoldSmallObjects form.canHoldSmallObjects
    , ifNullableTrue LooksWhenPointedAt form.looksWhenPointedAt
    , ifNullableTrue UseSingleWords form.useSingleWords
    , ifNullableTrue WalkWithoutHelp form.walkWithoutHelp
    , ifNullableTrue PlayPretend form.playPretend
    , ifNullableTrue PointToThingsOfInterest form.pointToThingsOfInterest
    , ifNullableTrue UseShortPhrases form.useShortPhrases
    , ifNullableTrue InterestedInOtherChildren form.interestedInOtherChildren
    , ifNullableTrue FollowSimpleInstructions form.followSimlpeInstructions
    , ifNullableTrue KickBall form.kickBall
    , ifNullableTrue PointAtNamedObjects form.pointAtNamedObjects
    , ifNullableTrue DressThemselves form.dressThemselves
    , ifNullableTrue WashHandsGoToToiled form.washHandsGoToToiled
    , ifNullableTrue KnowsColorsAndNumbers form.knowsColorsAndNumbers
    , ifNullableTrue UseMediumPhrases form.useMediumPhrases
    , ifNullableTrue PlayMakeBelieve form.playMakeBelieve
    , ifNullableTrue FollowThreeStepInstructions form.followThreeStepInstructions
    , ifNullableTrue StandOnOneFootFiveSeconds form.standOnOneFootFiveSeconds
    , ifNullableTrue UseLongPhrases form.useLongPhrases
    , ifNullableTrue ShareWithOtherChildren form.shareWithOtherChildren
    , ifNullableTrue CountToTen form.countToTen
    ]
        |> Maybe.Extra.combine
        |> Maybe.map (List.foldl EverySet.union EverySet.empty >> ifEverySetEmpty NoECDSigns)


fromHeadCircumferenceValue : Maybe HeadCircumferenceValue -> HeadCircumferenceForm
fromHeadCircumferenceValue saved =
    { headCircumference = Maybe.map (.headCircumference >> headCircumferenceValueFunc) saved
    , headCircumferenceDirty = False
    , measurementNotTaken = Maybe.andThen (.notes >> EverySet.member NoteNotTaken >> Just) saved
    }


headCircumferenceFormWithDefault : HeadCircumferenceForm -> Maybe HeadCircumferenceValue -> HeadCircumferenceForm
headCircumferenceFormWithDefault form saved =
    saved
        |> unwrap
            form
            (\value ->
                { headCircumference = valueConsideringIsDirtyField form.headCircumferenceDirty form.headCircumference (headCircumferenceValueFunc value.headCircumference)
                , headCircumferenceDirty = form.headCircumferenceDirty
                , measurementNotTaken = or form.measurementNotTaken (EverySet.member NoteNotTaken value.notes |> Just)
                }
            )


toHeadCircumferenceValueWithDefault : Maybe HeadCircumferenceValue -> HeadCircumferenceForm -> Maybe HeadCircumferenceValue
toHeadCircumferenceValueWithDefault saved form =
    headCircumferenceFormWithDefault form saved
        |> toHeadCircumferenceValue


toHeadCircumferenceValue : HeadCircumferenceForm -> Maybe HeadCircumferenceValue
toHeadCircumferenceValue form =
    let
        headCircumference =
            Maybe.map (\cm -> HeadCircumferenceInCm cm) form.headCircumference

        notes =
            [ Maybe.map (ifTrue NoteNotTaken) form.measurementNotTaken ]
                |> Maybe.Extra.combine
                |> Maybe.map (List.foldl EverySet.union EverySet.empty >> ifEverySetEmpty NoMeasurementNotes)
    in
    Maybe.map HeadCircumferenceValue headCircumference
        |> andMap notes


dangerSignsTasksCompletedFromTotal : WellChildMeasurements -> DangerSignsData -> DangerSignsTask -> ( Int, Int )
dangerSignsTasksCompletedFromTotal measurements data task =
    case task of
        TaskSymptomsReview ->
            let
                form =
                    measurements.symptomsReview
                        |> Maybe.map (Tuple.second >> .value)
                        |> symptomsReviewFormWithDefault data.symptomsReviewForm
            in
            ( taskCompleted form.symptoms
            , 1
            )

        TaskVitals ->
            let
                form =
                    measurements.vitals
                        |> Maybe.map (Tuple.second >> .value)
                        |> basicVitalsFormWithDefault data.vitalsForm
            in
            ( taskCompleted form.respiratoryRate + taskCompleted form.bodyTemperature
            , 2
            )


nutritionAssessmentTasksCompletedFromTotal : WellChildMeasurements -> NutritionAssessmentData -> NutritionAssesmentTask -> ( Int, Int )
nutritionAssessmentTasksCompletedFromTotal measurements data task =
    case task of
        TaskHeight ->
            let
                form =
                    measurements.height
                        |> Maybe.map (Tuple.second >> .value)
                        |> heightFormWithDefault data.heightForm
            in
            ( taskCompleted form.height
            , 1
            )

        TaskHeadCircumference ->
            let
                form =
                    measurements.headCircumference
                        |> Maybe.map (Tuple.second >> .value)
                        |> headCircumferenceFormWithDefault data.headCircumferenceForm
            in
            ( taskCompleted form.headCircumference
            , 1
            )

        TaskMuac ->
            let
                form =
                    measurements.muac
                        |> Maybe.map (Tuple.second >> .value)
                        |> muacFormWithDefault data.muacForm
            in
            ( taskCompleted form.muac
            , 1
            )

        TaskNutrition ->
            let
                form =
                    measurements.nutrition
                        |> Maybe.map (Tuple.second >> .value)
                        |> nutritionFormWithDefault data.nutritionForm
            in
            ( taskCompleted form.signs
            , 1
            )

        TaskPhoto ->
            ( if isNothing data.photoForm.url && isNothing measurements.photo then
                0

              else
                1
            , 1
            )

        TaskWeight ->
            let
                form =
                    measurements.weight
                        |> Maybe.map (Tuple.second >> .value)
                        |> weightFormWithDefault data.weightForm
            in
            ( taskCompleted form.weight
            , 1
            )

        TaskContributingFactors ->
            let
                form =
                    measurements.contributingFactors
                        |> Maybe.map (Tuple.second >> .value)
                        |> contributingFactorsFormWithDefault data.contributingFactorsForm
            in
            ( taskCompleted form.signs
            , 1
            )

        TaskHealthEducation ->
            let
                form =
                    measurements.healthEducation
                        |> Maybe.map (Tuple.second >> .value)
                        |> healthEducationFormWithDefault data.healthEducationForm

                ( reasonForProvidingEducationActive, reasonForProvidingEducationCompleted ) =
                    form.educationForDiagnosis
                        |> Maybe.map
                            (\providedHealthEducation ->
                                if not providedHealthEducation then
                                    if isJust form.reasonForNotProvidingHealthEducation then
                                        ( 1, 1 )

                                    else
                                        ( 0, 1 )

                                else
                                    ( 0, 0 )
                            )
                        |> Maybe.withDefault ( 0, 0 )
            in
            ( reasonForProvidingEducationActive + taskCompleted form.educationForDiagnosis
            , reasonForProvidingEducationCompleted + 1
            )

        TaskFollowUp ->
            let
                form =
                    measurements.followUp
                        |> Maybe.map (Tuple.second >> .value)
                        |> followUpFormWithDefault data.followUpForm
            in
            ( taskCompleted form.option
            , 1
            )

        TaskSendToHC ->
            let
                form =
                    measurements.sendToHC
                        |> Maybe.map (Tuple.second >> .value)
                        |> sendToHCFormWithDefault data.sendToHCForm

                ( reasonForNotSentActive, reasonForNotSentCompleted ) =
                    form.referToHealthCenter
                        |> Maybe.map
                            (\sentToHC ->
                                if not sentToHC then
                                    if isJust form.reasonForNotSendingToHC then
                                        ( 2, 2 )

                                    else
                                        ( 1, 2 )

                                else
                                    ( 1, 1 )
                            )
                        |> Maybe.withDefault ( 0, 1 )
            in
            ( reasonForNotSentActive + taskCompleted form.handReferralForm
            , reasonForNotSentCompleted + 1
            )


generateCompletedECDSigns : AssembledData -> List ECDSign
generateCompletedECDSigns assembled =
    assembled.previousMeasurementsWithDates
        |> List.map
            (\( _, ( _, measurements ) ) ->
                measurements.ecd
                    |> Maybe.map (Tuple.second >> .value >> EverySet.toList)
                    |> Maybe.withDefault []
            )
        |> List.concat
        |> List.filter ((/=) NoECDSigns)
        -- Eliminate duplicate occurances.
        |> EverySet.fromList
        |> EverySet.toList


expectedECDSignsByAge : Int -> List ECDSign
expectedECDSignsByAge ageMonths =
    if ageMonths < 6 then
        []

    else if ageMonths < 9 then
        List.Extra.splitAt 1 groupedECDSigns
            |> Tuple.first
            |> List.concat

    else if ageMonths < 15 then
        List.Extra.splitAt 2 groupedECDSigns
            |> Tuple.first
            |> List.concat

    else if ageMonths < 18 then
        List.Extra.splitAt 3 groupedECDSigns
            |> Tuple.first
            |> List.concat

    else if ageMonths < 24 then
        List.Extra.splitAt 4 groupedECDSigns
            |> Tuple.first
            |> List.concat

    else if ageMonths < 36 then
        List.Extra.splitAt 5 groupedECDSigns
            |> Tuple.first
            |> List.concat

    else
        List.concat groupedECDSigns


groupedECDSigns : List (List ECDSign)
groupedECDSigns =
    [ ecdSigns6to8
    , ecdSigns9to14
    , ecdSigns15to17
    , ecdSigns18to23
    , ecdSigns24to35
    , ecdSigns36to47
    ]


ecdSigns6to8 : List ECDSign
ecdSigns6to8 =
    [ RespontToSoundWithSound
    , TurnHeadWhenCalled
    , SitWithoutSupport
    , SmileBack
    , RollTummyToBack
    , ReachForToys
    ]


ecdSigns9to14 : List ECDSign
ecdSigns9to14 =
    [ UseSimpleGestures
    , StandOnTheirOwn
    , CopyDuringPlay
    , SayMamaDada
    , CanHoldSmallObjects
    ]


ecdSigns15to17 : List ECDSign
ecdSigns15to17 =
    [ LooksWhenPointedAt
    , UseSingleWords
    , WalkWithoutHelp
    , PlayPretend
    , PointToThingsOfInterest
    ]


ecdSigns18to23 : List ECDSign
ecdSigns18to23 =
    [ UseShortPhrases
    , InterestedInOtherChildren
    , FollowSimpleInstructions
    , KickBall
    , PointAtNamedObjects
    ]


ecdSigns24to35 : List ECDSign
ecdSigns24to35 =
    [ DressThemselves
    , WashHandsGoToToiled
    , KnowsColorsAndNumbers
    , UseMediumPhrases
    , PlayMakeBelieve
    ]


ecdSigns36to47 : List ECDSign
ecdSigns36to47 =
    [ FollowThreeStepInstructions
    , StandOnOneFootFiveSeconds
    , UseLongPhrases
    , ShareWithOtherChildren
    , CountToTen
    ]



-- HELPER FUNCTIONS


resolvePreviousValue : AssembledData -> (WellChildMeasurements -> Maybe ( id, WellChildMeasurement a )) -> (a -> b) -> Maybe b
resolvePreviousValue assembled measurementFunc valueFunc =
    assembled.previousMeasurementsWithDates
        |> List.filterMap
            (Tuple.second
                >> Tuple.second
                >> measurementFunc
                >> Maybe.map (Tuple.second >> .value >> valueFunc)
            )
        |> List.reverse
        |> List.head<|MERGE_RESOLUTION|>--- conflicted
+++ resolved
@@ -189,22 +189,16 @@
         |> List.isEmpty
 
 
-<<<<<<< HEAD
 {-| List of activities that need to be completed, in order to
 decide if to show Next Steps activity, or not.
 -}
 partitionNutritionAssessmentTasks : Bool -> ( List NutritionAssesmentTask, List NutritionAssesmentTask )
 partitionNutritionAssessmentTasks isChw =
     if isChw then
-        ( [ TaskMuac, TaskNutrition, TaskWeight ], [ TaskHeight, TaskPhoto ] )
+        ( [ TaskHeadCircumference, TaskMuac, TaskNutrition, TaskWeight ], [ TaskHeight, TaskPhoto ] )
 
     else
-        ( [ TaskHeight, TaskMuac, TaskNutrition, TaskWeight ], [ TaskPhoto ] )
-=======
-partitionNutritionAssessmentTasks : ( List NutritionAssesmentTask, List NutritionAssesmentTask )
-partitionNutritionAssessmentTasks =
-    ( [ TaskHeight, TaskHeadCircumference, TaskMuac, TaskNutrition, TaskWeight ], [ TaskPhoto ] )
->>>>>>> 8899dc06
+        ( [ TaskHeight, TaskHeadCircumference, TaskMuac, TaskNutrition, TaskWeight ], [ TaskPhoto ] )
 
 
 nutritionAssessmentNextStepsTasks : List NutritionAssesmentTask
