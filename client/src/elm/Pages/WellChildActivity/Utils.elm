--- conflicted
+++ resolved
@@ -22,32 +22,11 @@
 import ZScore.Utils exposing (zScoreWeightForAge)
 
 
-<<<<<<< HEAD
 generateNutritionAssesment : NominalDate -> ZScore.Model.Model -> ModelIndexedDb -> AssembledData -> List NutritionAssesment
 generateNutritionAssesment currentDate zscores db assembled =
     let
         measurements =
             assembled.measurements
-=======
-expectActivity : NominalDate -> Person -> AssembledData -> ModelIndexedDb -> WellChildActivity -> Bool
-expectActivity currentDate child assembled db activity =
-    -- For now, we show all activities without any conditions.
-    case activity of
-        WellChildECD ->
-            ageInMonths currentDate assembled.person
-                |> Maybe.map
-                    (\ageMonths ->
-                        let
-                            completed =
-                                generateCompletedECDSigns assembled
-                        in
-                        expectedECDSignsByAge ageMonths
-                            |> List.filter (\sign -> not <| List.member sign completed)
-                            |> List.isEmpty
-                            |> not
-                    )
-                |> Maybe.withDefault False
->>>>>>> febea437
 
         muacValue =
             Maybe.map (Tuple.second >> .value) measurements.muac
@@ -108,7 +87,21 @@
 expectActivity currentDate data db activity =
     case activity of
         WellChildECD ->
-            True
+            case activity of
+                WellChildECD ->
+                    ageInMonths currentDate assembled.person
+                        |> Maybe.map
+                            (\ageMonths ->
+                                let
+                                    completed =
+                                        generateCompletedECDSigns assembled
+                                in
+                                expectedECDSignsByAge ageMonths
+                                    |> List.filter (\sign -> not <| List.member sign completed)
+                                    |> List.isEmpty
+                                    |> not
+                            )
+                        |> Maybe.withDefault False            
 
         _ ->
             True
@@ -326,7 +319,6 @@
         |> Maybe.map (List.foldl EverySet.union EverySet.empty >> ifEverySetEmpty NoECDSigns)
 
 
-<<<<<<< HEAD
 nutritionAssessmentTasksCompletedFromTotal : WellChildMeasurements -> NutritionAssessmentData -> NutritionAssesmentTask -> ( Int, Int )
 nutritionAssessmentTasksCompletedFromTotal measurements data task =
     case task of
@@ -458,7 +450,8 @@
             ( reasonForNotSentActive + taskCompleted form.handReferralForm
             , reasonForNotSentCompleted + 1
             )
-=======
+
+
 generateCompletedECDSigns : AssembledData -> List ECDSign
 generateCompletedECDSigns assembled =
     assembled.previousMeasurementsWithDates
@@ -577,5 +570,4 @@
     , UseLongPhrases
     , ShareWithOtherChildren
     , CountToTen
-    ]
->>>>>>> febea437
+    ]