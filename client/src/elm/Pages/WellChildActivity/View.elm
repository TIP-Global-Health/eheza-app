module Pages.WellChildActivity.View exposing (view)

import AssocList as Dict
import Backend.Entities exposing (..)
import Backend.IndividualEncounterParticipant.Model exposing (IndividualEncounterParticipant)
import Backend.Measurement.Model exposing (..)
import Backend.Measurement.Utils exposing (headCircumferenceIndication)
import Backend.Model exposing (ModelIndexedDb)
import Backend.NutritionEncounter.Utils exposing (nutritionAssesmentForBackend, resolvePreviousValuesSetForChild)
import Backend.Person.Model exposing (Person)
import Backend.Person.Utils exposing (ageInMonths)
import Backend.WellChildActivity.Model exposing (WellChildActivity(..))
import Backend.WellChildEncounter.Model exposing (WellChildEncounter)
import EverySet
import Gizra.Html exposing (emptyNode, showMaybe)
import Gizra.NominalDate exposing (NominalDate)
import Html exposing (..)
import Html.Attributes exposing (..)
import Html.Events exposing (..)
import Json.Decode
import List.Extra
import Maybe.Extra exposing (isJust, isNothing, unwrap)
import Measurement.Utils exposing (..)
import Measurement.View
    exposing
        ( renderDatePart
        , viewBasicVitalsForm
        , viewColorAlertIndication
        , viewContributingFactorsForm
        , viewFollowUpForm
        , viewHealthEducationForm
        , viewMeasurementFloatDiff
        , viewSendToHCForm
        , zScoreForHeightOrLength
        )
import Pages.NutritionActivity.View exposing (viewHeightForm, viewMuacForm, viewNutritionForm, viewPhotoForm, viewWeightForm, warningPopup)
import Pages.Page exposing (Page(..), UserPage(..))
import Pages.PrenatalEncounter.View exposing (viewPersonDetails)
import Pages.Utils
    exposing
        ( isTaskCompleted
        , taskCompleted
        , taskCompletedWithException
        , tasksBarId
        , viewBoolInput
        , viewCheckBoxMultipleSelectInput
        , viewCheckBoxSelectInput
        , viewCustomLabel
        , viewLabel
        , viewMeasurementInput
        , viewPreviousMeasurement
        , viewQuestionLabel
        )
import Pages.WellChildActivity.Model exposing (..)
import Pages.WellChildActivity.Utils exposing (..)
import Pages.WellChildEncounter.Model exposing (AssembledData)
import Pages.WellChildEncounter.Utils exposing (generateAssembledData)
import RemoteData exposing (RemoteData(..), WebData)
import Translate exposing (Language, TranslationId, translate)
import Utils.Html exposing (viewModal)
import Utils.NominalDate exposing (diffDays)
import Utils.WebData exposing (viewWebData)
import ZScore.Model exposing (Centimetres(..), Kilograms(..), ZScore)
import ZScore.Utils exposing (viewZScore, zScoreHeadCircumferenceForAge)


view : Language -> NominalDate -> ZScore.Model.Model -> WellChildEncounterId -> Bool -> WellChildActivity -> ModelIndexedDb -> Model -> Html Msg
view language currentDate zscores id isChw activity db model =
    let
        data =
            generateAssembledData id db
    in
    viewWebData language (viewHeaderAndContent language currentDate zscores id isChw activity db model) identity data


viewHeaderAndContent : Language -> NominalDate -> ZScore.Model.Model -> WellChildEncounterId -> Bool -> WellChildActivity -> ModelIndexedDb -> Model -> AssembledData -> Html Msg
viewHeaderAndContent language currentDate zscores id isChw activity db model data =
    let
        header =
            viewHeader language id activity

        content =
            viewContent language currentDate zscores id isChw activity db model data
    in
    div [ class "page-activity well-child" ]
        [ header
        , content
        , viewModal <|
            warningPopup language
                currentDate
                SetWarningPopupState
                model.warningPopupState
        ]


viewHeader : Language -> WellChildEncounterId -> WellChildActivity -> Html Msg
viewHeader language id activity =
    div
        [ class "ui basic segment head" ]
        [ h1
            [ class "ui header" ]
            [ text <| translate language <| Translate.WellChildActivityTitle activity ]
        , a
            [ class "link-back"
            , onClick <| SetActivePage <| UserPage <| WellChildEncounterPage id
            ]
            [ span [ class "icon-back" ] []
            , span [] []
            ]
        ]


viewContent : Language -> NominalDate -> ZScore.Model.Model -> WellChildEncounterId -> Bool -> WellChildActivity -> ModelIndexedDb -> Model -> AssembledData -> Html Msg
viewContent language currentDate zscores id isChw activity db model assembled =
    ((viewPersonDetails language currentDate assembled.person Nothing |> div [ class "item" ])
        :: viewActivity language currentDate zscores id isChw activity assembled db model
    )
        |> div [ class "ui unstackable items" ]


viewActivity : Language -> NominalDate -> ZScore.Model.Model -> WellChildEncounterId -> Bool -> WellChildActivity -> AssembledData -> ModelIndexedDb -> Model -> List (Html Msg)
viewActivity language currentDate zscores id isChw activity assembled db model =
    case activity of
        WellChildDangerSigns ->
            viewDangerSignsContent language currentDate assembled model.dangerSignsData

        WellChildNutritionAssessment ->
<<<<<<< HEAD
            viewNutritionAssessmenContent language currentDate zscores id isChw assembled db model.nutritionAssessmentData
=======
            viewNutritionAssessmenContent language currentDate zscores assembled db model.nutritionAssessmentData
>>>>>>> 8899dc06

        WellChildECD ->
            viewECDContent language currentDate assembled model.ecdForm


viewDangerSignsContent :
    Language
    -> NominalDate
    -> AssembledData
    -> DangerSignsData
    -> List (Html Msg)
viewDangerSignsContent language currentDate assembled data =
    let
        personId =
            assembled.participant.person

        person =
            assembled.person

        measurements =
            assembled.measurements

        tasks =
            [ TaskSymptomsReview, TaskVitals ]

        activeTask =
            Maybe.Extra.or data.activeTask (List.head tasks)

        viewTask task =
            let
                ( iconClass, isCompleted ) =
                    case task of
                        TaskSymptomsReview ->
                            ( "symptoms"
                            , isJust measurements.symptomsReview
                            )

                        TaskVitals ->
                            ( "vitals"
                            , isJust measurements.vitals
                            )

                isActive =
                    activeTask == Just task

                attributes =
                    classList [ ( "link-section", True ), ( "active", isActive ), ( "completed", not isActive && isCompleted ) ]
                        :: (if isActive then
                                []

                            else
                                [ onClick <| SetActiveDangerSignsTask task ]
                           )
            in
            div [ class "column" ]
                [ div attributes
                    [ span [ class <| "icon-activity-task icon-" ++ iconClass ] []
                    , text <| translate language (Translate.WellChildDangerSignsTask task)
                    ]
                ]

        tasksCompletedFromTotalDict =
            tasks
                |> List.map (\task -> ( task, dangerSignsTasksCompletedFromTotal measurements data task ))
                |> Dict.fromList

        ( tasksCompleted, totalTasks ) =
            activeTask
                |> Maybe.andThen (\task -> Dict.get task tasksCompletedFromTotalDict)
                |> Maybe.withDefault ( 0, 0 )

        viewForm =
            case activeTask of
                Just TaskSymptomsReview ->
                    measurements.symptomsReview
                        |> Maybe.map (Tuple.second >> .value)
                        |> symptomsReviewFormWithDefault data.symptomsReviewForm
                        |> viewSymptomsReviewForm language currentDate assembled.person

                Just TaskVitals ->
                    let
                        previousRespiratoryRate =
                            resolvePreviousValue assembled .vitals .respiratoryRate
                                |> Maybe.map toFloat

                        previousBodyTemperature =
                            resolvePreviousValue assembled .vitals .bodyTemperature
                    in
                    measurements.vitals
                        |> Maybe.map (Tuple.second >> .value)
                        |> basicVitalsFormWithDefault data.vitalsForm
                        |> viewBasicVitalsForm language
                            currentDate
                            assembled.person
                            previousRespiratoryRate
                            previousBodyTemperature
                            SetVitalsResporatoryRate
                            SetVitalsBodyTemperature

                Nothing ->
                    []

        nextTask =
            List.filter
                (\task ->
                    (Just task /= activeTask)
                        && (not <| isTaskCompleted tasksCompletedFromTotalDict task)
                )
                tasks
                |> List.head

        actions =
            activeTask
                |> Maybe.map
                    (\task ->
                        let
                            saveMsg =
                                case task of
                                    TaskSymptomsReview ->
                                        SaveSymptomsReview personId measurements.symptomsReview nextTask

                                    TaskVitals ->
                                        SaveVitals personId measurements.vitals nextTask

                            disabled =
                                tasksCompleted /= totalTasks
                        in
                        viewAction language saveMsg disabled
                    )
                |> Maybe.withDefault emptyNode
    in
    [ div [ class "ui task segment blue" ]
        [ div [ class "ui four column grid" ] <|
            List.map viewTask tasks
        ]
    , div [ class "tasks-count" ] [ text <| translate language <| Translate.TasksCompleted tasksCompleted totalTasks ]
    , div [ class "ui full segment" ]
        [ div [ class "full content" ] <|
            (viewForm ++ [ actions ])
        ]
    ]


viewSymptomsReviewForm : Language -> NominalDate -> Person -> SymptomsReviewForm -> List (Html Msg)
viewSymptomsReviewForm language currentDate person form =
    [ div [ class "ui form symptoms-review" ]
        [ viewLabel language Translate.SelectAllSigns
        , viewCheckBoxMultipleSelectInput language
            [ SymptomBreathingProblems
            , SymptomConvulsions
            , SymptomLethargyOrUnresponsiveness
            , SymptomDiarrhea
            , SymptomVomiting
            , SymptomUmbilicalCordRedness
            , SymptomStiffNeckOrBulgingFontanelle
            , SymptomSevereEdema
            , SymptomPalmoplantarPallor
            , SymptomHistoryOfFever
            , SymptomBabyTiresQuicklyWhenFeeding
            , SymptomCoughingOrTearingWhileFeeding
            , SymptomRigidMusclesOrJawClenchingPreventingFeeding
            , ExcessiveSweatingWhenFeeding
            ]
            []
            (form.symptoms |> Maybe.withDefault [])
            (Just NoWellChildSymptoms)
            SetSymptom
            Translate.WellChildSymptom
        ]
    ]


viewNutritionAssessmenContent :
    Language
    -> NominalDate
    -> ZScore.Model.Model
<<<<<<< HEAD
    -> WellChildEncounterId
    -> Bool
=======
>>>>>>> 8899dc06
    -> AssembledData
    -> ModelIndexedDb
    -> NutritionAssessmentData
    -> List (Html Msg)
<<<<<<< HEAD
viewNutritionAssessmenContent language currentDate zscores id isChw assembled db data =
=======
viewNutritionAssessmenContent language currentDate zscores assembled db data =
>>>>>>> 8899dc06
    let
        personId =
            assembled.participant.person

        person =
            assembled.person

        measurements =
            assembled.measurements

        tasks =
            allNutritionAssesmentTasks
                |> List.filter (expectNutritionAssessmentTask currentDate zscores isChw assembled db)

        activeTask =
            Maybe.Extra.or data.activeTask (List.head tasks)

        viewTask task =
            let
                ( iconClass, isCompleted ) =
                    case task of
                        TaskHeight ->
                            ( "height"
                            , isJust measurements.height
                            )

                        TaskHeadCircumference ->
                            ( "head-circumference"
                            , isJust measurements.headCircumference
                            )

                        TaskMuac ->
                            ( "muac"
                            , isJust measurements.muac
                            )

                        TaskNutrition ->
                            ( "nutrition"
                            , isJust measurements.nutrition
                            )

                        TaskPhoto ->
                            ( "photo"
                            , isJust measurements.photo
                            )

                        TaskWeight ->
                            ( "weight"
                            , isJust measurements.weight
                            )

                        TaskContributingFactors ->
                            ( "next-steps-contributing-factors"
                            , isJust measurements.contributingFactors
                            )

                        TaskHealthEducation ->
                            ( "next-steps-health-education"
                            , isJust measurements.healthEducation
                            )

                        TaskFollowUp ->
                            ( "next-steps-follow-up"
                            , isJust measurements.followUp
                            )

                        TaskSendToHC ->
                            ( "next-steps-send-to-hc"
                            , isJust measurements.sendToHC
                            )

                isActive =
                    activeTask == Just task

                attributes =
                    classList [ ( "link-section", True ), ( "active", isActive ), ( "completed", not isActive && isCompleted ) ]
                        :: (if isActive then
                                []

                            else
                                [ onClick <| SetActiveNutritionAssesmentTask task ]
                           )
            in
            div [ class "column" ]
                [ div attributes
                    [ span [ class <| "icon-activity-task icon-" ++ iconClass ] []
                    , text <| translate language (Translate.NutritionAssesmentTask task)
                    ]
                ]

        tasksCompletedFromTotalDict =
            tasks
                |> List.map (\task -> ( task, nutritionAssessmentTasksCompletedFromTotal measurements data task ))
                |> Dict.fromList

        ( tasksCompleted, totalTasks ) =
            activeTask
                |> Maybe.andThen (\task -> Dict.get task tasksCompletedFromTotalDict)
                |> Maybe.withDefault ( 0, 0 )

        previousValuesSet =
            resolvePreviousValuesSetForChild assembled.participant.person db

        viewForm =
            case activeTask of
                Just TaskHeight ->
                    measurements.height
                        |> Maybe.map (Tuple.second >> .value)
                        |> heightFormWithDefault data.heightForm
                        |> viewHeightForm language currentDate zscores assembled.person previousValuesSet.height SetHeight

                Just TaskHeadCircumference ->
                    measurements.headCircumference
                        |> Maybe.map (Tuple.second >> .value)
                        |> headCircumferenceFormWithDefault data.headCircumferenceForm
                        |> viewHeadCircumferenceForm language currentDate zscores assembled.person previousValuesSet.headCircumference

                Just TaskMuac ->
                    measurements.muac
                        |> Maybe.map (Tuple.second >> .value)
                        |> muacFormWithDefault data.muacForm
                        |> viewMuacForm language currentDate assembled.person previousValuesSet.muac SetMuac

                Just TaskNutrition ->
                    measurements.nutrition
                        |> Maybe.map (Tuple.second >> .value)
                        |> nutritionFormWithDefault data.nutritionForm
                        |> viewNutritionForm language currentDate SetNutritionSign

                Just TaskPhoto ->
                    let
                        displayPhoto =
                            case data.photoForm.url of
                                Just url ->
                                    Just url

                                Nothing ->
                                    Maybe.map (Tuple.second >> .value) assembled.measurements.photo
                    in
                    viewPhotoForm language currentDate displayPhoto DropZoneComplete

                Just TaskWeight ->
                    let
                        heightValue =
                            assembled.measurements.height
                                |> Maybe.map (Tuple.second >> .value)
                    in
                    measurements.weight
                        |> Maybe.map (Tuple.second >> .value)
                        |> weightFormWithDefault data.weightForm
                        |> viewWeightForm language currentDate zscores assembled.person heightValue previousValuesSet.weight SetWeight

                Just TaskContributingFactors ->
                    measurements.contributingFactors
                        |> Maybe.map (Tuple.second >> .value)
                        |> contributingFactorsFormWithDefault data.contributingFactorsForm
                        |> viewContributingFactorsForm language currentDate SetContributingFactorsSign
                        |> List.singleton

                Just TaskHealthEducation ->
                    measurements.healthEducation
                        |> Maybe.map (Tuple.second >> .value)
                        |> healthEducationFormWithDefault data.healthEducationForm
                        |> viewHealthEducationForm language
                            currentDate
                            SetProvidedEducationForDiagnosis
                            SetReasonForNotProvidingHealthEducation
                        |> List.singleton

                Just TaskFollowUp ->
                    measurements.followUp
                        |> Maybe.map (Tuple.second >> .value)
                        |> followUpFormWithDefault data.followUpForm
                        |> viewFollowUpForm language currentDate SetFollowUpOption
                        |> List.singleton

                Just TaskSendToHC ->
                    measurements.sendToHC
                        |> Maybe.map (Tuple.second >> .value)
                        |> sendToHCFormWithDefault data.sendToHCForm
                        |> viewSendToHCForm language
                            currentDate
                            SetReferToHealthCenter
                            SetReasonForNotSendingToHC
                            SetHandReferralForm
                            Nothing
                        |> List.singleton

                Nothing ->
                    []

        nextTask =
            List.filter
                (\task ->
                    (Just task /= activeTask)
                        && (not <| isTaskCompleted tasksCompletedFromTotalDict task)
                )
                tasks
                |> List.head

        tasksTray =
            let
                ( topTasks, bottomTasks ) =
                    List.Extra.splitAt 5 tasks

                topSection =
                    List.map viewTask topTasks
                        |> div [ class "ui five column grid" ]

                bottomSection =
                    if List.isEmpty bottomTasks then
                        emptyNode

                    else
                        List.map viewTask bottomTasks
                            |> div [ class "ui four column grid" ]
            in
            div [ class "ui task segment blue", Html.Attributes.id tasksBarId ]
                [ topSection, bottomSection ]

        actions =
            activeTask
                |> Maybe.map
                    (\task ->
                        let
                            saveMsg =
                                case task of
                                    TaskHeight ->
                                        SaveHeight personId measurements.height nextTask

                                    TaskHeadCircumference ->
                                        SaveHeadCircumference personId measurements.headCircumference nextTask

                                    TaskMuac ->
                                        SaveMuac personId measurements.muac nextTask

                                    TaskNutrition ->
                                        SaveNutrition personId measurements.nutrition nextTask

                                    TaskPhoto ->
                                        let
                                            photoId =
                                                Maybe.map Tuple.first measurements.photo
                                        in
                                        data.photoForm.url
                                            |> Maybe.map (\url -> SavePhoto personId photoId url nextTask)
                                            |> Maybe.withDefault NoOp

                                    TaskWeight ->
                                        SaveWeight personId measurements.weight nextTask

                                    TaskContributingFactors ->
                                        SaveContributingFactors personId measurements.contributingFactors nextTask

                                    TaskHealthEducation ->
                                        SaveHealthEducation personId measurements.healthEducation nextTask

                                    TaskFollowUp ->
                                        let
                                            assesment =
                                                generateNutritionAssesment currentDate zscores db assembled
                                                    |> nutritionAssesmentForBackend
                                        in
                                        SaveFollowUp personId measurements.followUp assesment nextTask

                                    TaskSendToHC ->
                                        SaveSendToHC personId measurements.sendToHC nextTask

                            disabled =
                                case task of
                                    TaskPhoto ->
                                        isNothing data.photoForm.url

                                    _ ->
                                        tasksCompleted /= totalTasks
                        in
                        viewAction language saveMsg disabled
                    )
                |> Maybe.withDefault emptyNode
    in
    [ tasksTray
    , div [ class "tasks-count" ] [ text <| translate language <| Translate.TasksCompleted tasksCompleted totalTasks ]
    , div [ class "ui full segment" ]
        [ div [ class "full content" ] <|
            (viewForm ++ [ actions ])
        ]
    ]


viewHeadCircumferenceForm :
    Language
    -> NominalDate
    -> ZScore.Model.Model
    -> Person
    -> Maybe Float
    -> HeadCircumferenceForm
    -> List (Html Msg)
viewHeadCircumferenceForm language currentDate zscores person previousValue form =
    let
        maybeAgeInDays =
            Maybe.map
                (\birthDate -> diffDays birthDate currentDate)
                person.birthDate

        zScoreValue =
            form.headCircumference
                |> Maybe.andThen
                    (\headCircumference ->
                        Maybe.andThen
                            (\ageInDays ->
                                zScoreHeadCircumferenceForAge zscores ageInDays person.gender (Centimetres headCircumference)
                            )
                            maybeAgeInDays
                    )

        zScoreText =
            Maybe.map viewZScore zScoreValue
                |> Maybe.withDefault (translate language Translate.NotAvailable)

        inputSection =
            if measurementNotTakenChecked then
                []

            else
                [ div [ class "ui grid" ]
                    [ div [ class "eleven wide column" ]
                        [ viewMeasurementInput
                            language
                            form.headCircumference
                            SetHeadCircumference
                            "head-circumference"
                            Translate.CentimeterShorthand
                        ]
                    , div
                        [ class "five wide column" ]
                        [ showMaybe <|
                            Maybe.map (HeadCircumferenceInCm >> headCircumferenceIndication >> viewColorAlertIndication language) zScoreValue
                        ]
                    ]
                , viewPreviousMeasurement language previousValue Translate.CentimeterShorthand
                , div [ class "ui large header z-score age" ]
                    [ text <| translate language Translate.ZScoreHeadCircumferenceForAge
                    , span [ class "sub header" ]
                        [ text zScoreText ]
                    ]
                ]

        measurementNotTakenChecked =
            form.measurementNotTaken == Just True
    in
    [ div [ class "ui form head-circumference" ] <|
        [ viewLabel language <| Translate.NutritionAssesmentTask TaskHeadCircumference
        , p [ class "activity-helper" ] [ text <| translate language Translate.HeadCircumferenceHelper ]
        ]
            ++ inputSection
    , div
        [ class "ui checkbox activity"
        , onClick ToggleHeadCircumferenceNotTaken
        ]
        [ input
            [ type_ "checkbox"
            , checked measurementNotTakenChecked
            , classList [ ( "checked", measurementNotTakenChecked ) ]
            ]
            []
        , label [] [ text <| translate language Translate.HeadCircumferenceNotTakenLabel ]
        ]
    ]


viewECDContent : Language -> NominalDate -> AssembledData -> WellChildECDForm -> List (Html Msg)
viewECDContent language currentDate assembled ecdForm =
    ageInMonths currentDate assembled.person
        |> Maybe.map
            (\ageMonths ->
                let
                    totalTasks =
                        List.length tasks

                    tasksCompleted =
                        List.map taskCompleted tasks
                            |> List.sum

                    ( inputs, tasks ) =
                        ecdFormInputsAndTasks language currentDate assembled ageMonths ecdForm

                    disabled =
                        tasksCompleted /= totalTasks
                in
                [ div [ class "tasks-count" ] [ text <| translate language <| Translate.TasksCompleted tasksCompleted totalTasks ]
                , div [ class "ui full segment" ]
                    [ div [ class "full content" ]
                        [ div [ class "ui form ecd" ]
                            inputs
                        ]
                    , viewAction language (SaveECD assembled.participant.person assembled.measurements.ecd) disabled
                    ]
                ]
            )
        |> Maybe.withDefault []


ecdFormInputsAndTasks : Language -> NominalDate -> AssembledData -> Int -> WellChildECDForm -> ( List (Html Msg), List (Maybe Bool) )
ecdFormInputsAndTasks language currentDate assembled ageMonths ecdForm =
    let
        form =
            assembled.measurements.ecd
                |> Maybe.map (Tuple.second >> .value)
                |> wellChildECDFormWithDefault ecdForm

        completed =
            generateCompletedECDSigns assembled

        expected =
            expectedECDSignsByAge ageMonths
                |> List.filter (\sign -> not <| List.member sign completed)
                |> List.map inputAndTaskForSign

        inputAndTaskForSign sign =
            case sign of
                RespontToSoundWithSound ->
                    let
                        respontToSoundWithSoundUpdateFunc value form_ =
                            { form_ | respontToSoundWithSound = Just value }
                    in
                    ( viewECDInput RespontToSoundWithSound form.respontToSoundWithSound respontToSoundWithSoundUpdateFunc
                    , form.respontToSoundWithSound
                    )

                TurnHeadWhenCalled ->
                    let
                        turnHeadWhenCalledUpdateFunc value form_ =
                            { form_ | turnHeadWhenCalled = Just value }
                    in
                    ( viewECDInput TurnHeadWhenCalled form.turnHeadWhenCalled turnHeadWhenCalledUpdateFunc
                    , form.turnHeadWhenCalled
                    )

                SitWithoutSupport ->
                    let
                        sitWithoutSupportUpdateFunc value form_ =
                            { form_ | sitWithoutSupport = Just value }
                    in
                    ( viewECDInput SitWithoutSupport form.sitWithoutSupport sitWithoutSupportUpdateFunc
                    , form.sitWithoutSupport
                    )

                SmileBack ->
                    let
                        smileBackUpdateFunc value form_ =
                            { form_ | smileBack = Just value }
                    in
                    ( viewECDInput SmileBack form.smileBack smileBackUpdateFunc
                    , form.smileBack
                    )

                RollTummyToBack ->
                    let
                        rollTummyToBackUpdateFunc value form_ =
                            { form_ | rollTummyToBack = Just value }
                    in
                    ( viewECDInput RollTummyToBack form.rollTummyToBack rollTummyToBackUpdateFunc
                    , form.rollTummyToBack
                    )

                ReachForToys ->
                    let
                        reachForToysUpdateFunc value form_ =
                            { form_ | reachForToys = Just value }
                    in
                    ( viewECDInput ReachForToys form.reachForToys reachForToysUpdateFunc
                    , form.reachForToys
                    )

                UseSimpleGestures ->
                    let
                        useSimpleGesturesUpdateFunc value form_ =
                            { form_ | useSimpleGestures = Just value }
                    in
                    ( viewECDInput UseSimpleGestures form.useSimpleGestures useSimpleGesturesUpdateFunc
                    , form.useSimpleGestures
                    )

                StandOnTheirOwn ->
                    let
                        standOnTheirOwnUpdateFunc value form_ =
                            { form_ | standOnTheirOwn = Just value }
                    in
                    ( viewECDInput StandOnTheirOwn form.standOnTheirOwn standOnTheirOwnUpdateFunc
                    , form.standOnTheirOwn
                    )

                CopyDuringPlay ->
                    let
                        copyDuringPlayUpdateFunc value form_ =
                            { form_ | copyDuringPlay = Just value }
                    in
                    ( viewECDInput CopyDuringPlay form.copyDuringPlay copyDuringPlayUpdateFunc
                    , form.copyDuringPlay
                    )

                SayMamaDada ->
                    let
                        sayMamaDadaUpdateFunc value form_ =
                            { form_ | sayMamaDada = Just value }
                    in
                    ( viewECDInput SayMamaDada form.sayMamaDada sayMamaDadaUpdateFunc
                    , form.sayMamaDada
                    )

                CanHoldSmallObjects ->
                    let
                        canHoldSmallObjectsUpdateFunc value form_ =
                            { form_ | canHoldSmallObjects = Just value }
                    in
                    ( viewECDInput CanHoldSmallObjects form.canHoldSmallObjects canHoldSmallObjectsUpdateFunc
                    , form.canHoldSmallObjects
                    )

                LooksWhenPointedAt ->
                    let
                        looksWhenPointedAtUpdateFunc value form_ =
                            { form_ | looksWhenPointedAt = Just value }
                    in
                    ( viewECDInput LooksWhenPointedAt form.looksWhenPointedAt looksWhenPointedAtUpdateFunc
                    , form.looksWhenPointedAt
                    )

                UseSingleWords ->
                    let
                        useSingleWordsUpdateFunc value form_ =
                            { form_ | useSingleWords = Just value }
                    in
                    ( viewECDInput UseSingleWords form.useSingleWords useSingleWordsUpdateFunc
                    , form.useSingleWords
                    )

                WalkWithoutHelp ->
                    let
                        walkWithoutHelpUpdateFunc value form_ =
                            { form_ | walkWithoutHelp = Just value }
                    in
                    ( viewECDInput WalkWithoutHelp form.walkWithoutHelp walkWithoutHelpUpdateFunc
                    , form.walkWithoutHelp
                    )

                PlayPretend ->
                    let
                        playPretendUpdateFunc value form_ =
                            { form_ | playPretend = Just value }
                    in
                    ( viewECDInput PlayPretend form.playPretend playPretendUpdateFunc
                    , form.playPretend
                    )

                PointToThingsOfInterest ->
                    let
                        pointToThingsOfInterestUpdateFunc value form_ =
                            { form_ | pointToThingsOfInterest = Just value }
                    in
                    ( viewECDInput PointToThingsOfInterest form.pointToThingsOfInterest pointToThingsOfInterestUpdateFunc
                    , form.pointToThingsOfInterest
                    )

                UseShortPhrases ->
                    let
                        useShortPhrasesUpdateFunc value form_ =
                            { form_ | useShortPhrases = Just value }
                    in
                    ( viewECDInput UseShortPhrases form.useShortPhrases useShortPhrasesUpdateFunc
                    , form.useShortPhrases
                    )

                InterestedInOtherChildren ->
                    let
                        interestedInOtherChildrenUpdateFunc value form_ =
                            { form_ | interestedInOtherChildren = Just value }
                    in
                    ( viewECDInput InterestedInOtherChildren form.interestedInOtherChildren interestedInOtherChildrenUpdateFunc
                    , form.interestedInOtherChildren
                    )

                FollowSimpleInstructions ->
                    let
                        followSimlpeInstructionsUpdateFunc value form_ =
                            { form_ | followSimlpeInstructions = Just value }
                    in
                    ( viewECDInput FollowSimpleInstructions form.followSimlpeInstructions followSimlpeInstructionsUpdateFunc
                    , form.followSimlpeInstructions
                    )

                KickBall ->
                    let
                        kickBallUpdateFunc value form_ =
                            { form_ | kickBall = Just value }
                    in
                    ( viewECDInput KickBall form.kickBall kickBallUpdateFunc
                    , form.kickBall
                    )

                PointAtNamedObjects ->
                    let
                        pointAtNamedObjectsUpdateFunc value form_ =
                            { form_ | pointAtNamedObjects = Just value }
                    in
                    ( viewECDInput PointAtNamedObjects form.pointAtNamedObjects pointAtNamedObjectsUpdateFunc
                    , form.pointAtNamedObjects
                    )

                DressThemselves ->
                    let
                        dressThemselvesUpdateFunc value form_ =
                            { form_ | dressThemselves = Just value }
                    in
                    ( viewECDInput DressThemselves form.dressThemselves dressThemselvesUpdateFunc
                    , form.dressThemselves
                    )

                WashHandsGoToToiled ->
                    let
                        washHandsGoToToiledUpdateFunc value form_ =
                            { form_ | washHandsGoToToiled = Just value }
                    in
                    ( viewECDInput WashHandsGoToToiled form.washHandsGoToToiled washHandsGoToToiledUpdateFunc
                    , form.washHandsGoToToiled
                    )

                KnowsColorsAndNumbers ->
                    let
                        knowsColorsAndNumbersUpdateFunc value form_ =
                            { form_ | knowsColorsAndNumbers = Just value }
                    in
                    ( viewECDInput KnowsColorsAndNumbers form.knowsColorsAndNumbers knowsColorsAndNumbersUpdateFunc
                    , form.knowsColorsAndNumbers
                    )

                UseMediumPhrases ->
                    let
                        useMediumPhrasesUpdateFunc value form_ =
                            { form_ | useMediumPhrases = Just value }
                    in
                    ( viewECDInput UseMediumPhrases form.useMediumPhrases useMediumPhrasesUpdateFunc
                    , form.useMediumPhrases
                    )

                PlayMakeBelieve ->
                    let
                        playMakeBelieveUpdateFunc value form_ =
                            { form_ | playMakeBelieve = Just value }
                    in
                    ( viewECDInput PlayMakeBelieve form.playMakeBelieve playMakeBelieveUpdateFunc
                    , form.playMakeBelieve
                    )

                FollowThreeStepInstructions ->
                    let
                        followThreeStepInstructionsUpdateFunc value form_ =
                            { form_ | followThreeStepInstructions = Just value }
                    in
                    ( viewECDInput FollowThreeStepInstructions form.followThreeStepInstructions followThreeStepInstructionsUpdateFunc
                    , form.followThreeStepInstructions
                    )

                StandOnOneFootFiveSeconds ->
                    let
                        standOnOneFootFiveSecondsUpdateFunc value form_ =
                            { form_ | standOnOneFootFiveSeconds = Just value }
                    in
                    ( viewECDInput StandOnOneFootFiveSeconds form.standOnOneFootFiveSeconds standOnOneFootFiveSecondsUpdateFunc
                    , form.standOnOneFootFiveSeconds
                    )

                UseLongPhrases ->
                    let
                        useLongPhrasesUpdateFunc value form_ =
                            { form_ | useLongPhrases = Just value }
                    in
                    ( viewECDInput UseLongPhrases form.useLongPhrases useLongPhrasesUpdateFunc
                    , form.useLongPhrases
                    )

                ShareWithOtherChildren ->
                    let
                        shareWithOtherChildrenUpdateFunc value form_ =
                            { form_ | shareWithOtherChildren = Just value }
                    in
                    ( viewECDInput ShareWithOtherChildren form.shareWithOtherChildren shareWithOtherChildrenUpdateFunc
                    , form.shareWithOtherChildren
                    )

                CountToTen ->
                    let
                        countToTenUpdateFunc value form_ =
                            { form_ | countToTen = Just value }
                    in
                    ( viewECDInput CountToTen form.countToTen countToTenUpdateFunc
                    , form.countToTen
                    )

                NoECDSigns ->
                    ( [], Nothing )

        viewECDInput sign value updateFunc =
            [ viewQuestionLabel language <| Translate.ECDSignQuestion sign
            , viewBoolInput
                language
                value
                (SetECDBoolInput updateFunc)
                ""
                Nothing
            ]
    in
    ( List.map Tuple.first expected |> List.concat
    , List.map Tuple.second expected
    )


viewAction : Language -> Msg -> Bool -> Html Msg
viewAction language saveMsg disabled =
    div [ class "actions" ]
        [ button
            [ classList [ ( "ui fluid primary button", True ), ( "disabled", disabled ) ]
            , onClick saveMsg
            ]
            [ text <| translate language Translate.Save ]
        ]<|MERGE_RESOLUTION|>--- conflicted
+++ resolved
@@ -125,11 +125,7 @@
             viewDangerSignsContent language currentDate assembled model.dangerSignsData
 
         WellChildNutritionAssessment ->
-<<<<<<< HEAD
-            viewNutritionAssessmenContent language currentDate zscores id isChw assembled db model.nutritionAssessmentData
-=======
             viewNutritionAssessmenContent language currentDate zscores assembled db model.nutritionAssessmentData
->>>>>>> 8899dc06
 
         WellChildECD ->
             viewECDContent language currentDate assembled model.ecdForm
@@ -306,20 +302,13 @@
     Language
     -> NominalDate
     -> ZScore.Model.Model
-<<<<<<< HEAD
     -> WellChildEncounterId
     -> Bool
-=======
->>>>>>> 8899dc06
     -> AssembledData
     -> ModelIndexedDb
     -> NutritionAssessmentData
     -> List (Html Msg)
-<<<<<<< HEAD
 viewNutritionAssessmenContent language currentDate zscores id isChw assembled db data =
-=======
-viewNutritionAssessmenContent language currentDate zscores assembled db data =
->>>>>>> 8899dc06
     let
         personId =
             assembled.participant.person
