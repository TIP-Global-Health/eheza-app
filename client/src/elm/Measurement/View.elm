--- conflicted
+++ resolved
@@ -54,14 +54,8 @@
         NutritionSigns ->
             viewNutritionSigns language (mapMeasurementData .nutrition measurements) model.nutritionSigns
 
-<<<<<<< HEAD
-        Counseling ->
-            viewCounselingSession language (mapMeasurementData .counselingSession measurements) session model.counseling
-
-=======
         -- Counseling ->
-        --    viewCounselingSession language (mapMeasurementData (Maybe.map Tuple.second << .counselingSession) .counseling measurements) session model.counseling
->>>>>>> 4017804e
+        --    viewCounselingSession language (mapMeasurementData .counselingSession measurements) session model.counseling
         Weight ->
             viewWeight language currentDate child (mapMeasurementData .weight measurements) zscores model
 
@@ -618,48 +612,14 @@
         ]
 
 
-<<<<<<< HEAD
-viewCounselingSession : Language -> MeasurementData (Maybe ( CounselingSessionId, CounselingSession )) -> EditableSession -> Maybe ( CounselingTiming, EverySet CounselingTopicId ) -> Html MsgChild
-viewCounselingSession language measurement session value =
-    let
-        existingId =
-            Maybe.map Tuple.first measurement.current
-    in
-    case value of
-        Nothing ->
-            emptyNode
-
-        Just ( timing, topics ) ->
-            let
-                activity =
-                    ChildActivity Counseling
-
-                allTopicsChecked =
-                    EveryDictList.all
-                        (\id _ -> EverySet.member id topics)
-                        expected
-
-                completed =
-                    isJust measurement.current
-
-                -- For counseling sessions, we don't allow saves unless all the
-                -- topics are checked. Also, we don't allow an update if the
-                -- activity has been completed. That is, once the nurse says the
-                -- counseling session is done, the nurse cannot correct that.
-                saveMsg =
-                    if allTopicsChecked && not completed then
-                        SaveCounselingSession existingId timing topics
-                            |> SendOutMsgChild
-                            |> Just
-
-                    else
-                        Nothing
-=======
->>>>>>> 4017804e
 
 {-
-   viewCounselingSession : Language -> MeasurementData (Maybe CounselingSession) (Edit CounselingSessionId CounselingSession) -> EditableSession -> Maybe ( CounselingTiming, EverySet CounselingTopicId ) -> Html MsgChild
+   viewCounselingSession : Language -> MeasurementData (Maybe ( CounselingSessionId, CounselingSession )) -> EditableSession -> Maybe ( CounselingTiming, EverySet CounselingTopicId ) -> Html MsgChild
    viewCounselingSession language measurement session value =
+       let
+           existingId =
+               Maybe.map Tuple.first measurement.current
+       in
        case value of
            Nothing ->
                emptyNode
@@ -675,8 +635,7 @@
                            expected
 
                    completed =
-                       isJust <|
-                           applyEdit measurement.edits measurement.current
+                       isJust measurement.current
 
                    -- For counseling sessions, we don't allow saves unless all the
                    -- topics are checked. Also, we don't allow an update if the
@@ -684,7 +643,7 @@
                    -- counseling session is done, the nurse cannot correct that.
                    saveMsg =
                        if allTopicsChecked && not completed then
-                           SaveCounselingSession timing topics
+                           SaveCounselingSession existingId timing topics
                                |> SendOutMsgChild
                                |> Just
 
@@ -766,29 +725,12 @@
         FamilyPlanning ->
             viewFamilyPlanning language (mapMeasurementData .familyPlanning measurements) model.familyPlanningSigns
 
-<<<<<<< HEAD
-        ParticipantConsent ->
-            viewParticipantConsent language (mapMeasurementData .consent measurements) model.participantConsent
-
-
-viewParticipantConsent : Language -> MeasurementData (EveryDictList ParticipantConsentId ParticipantConsent) -> ParticipantFormUI -> Html MsgMother
-viewParticipantConsent language measurement ui =
-    let
-        activity =
-            MotherActivity ParticipantConsent
-
-        viewParticipantForm formId form =
-            let
-                completed =
-                    EverySet.member formId completedFormIds
-=======
->>>>>>> 4017804e
 
 
 -- ParticipantConsent ->
---    viewParticipantConsent language (mapMeasurementData .consent .consent measurements) model.participantConsent
+--    viewParticipantConsent language (mapMeasurementData .consent measurements) model.participantConsent
 {-
-   viewParticipantConsent : Language -> MeasurementData (EveryDict ParticipantConsentId ParticipantConsent) (List (Edit ParticipantConsentId ParticipantConsent)) -> ParticipantFormUI -> Html MsgMother
+   viewParticipantConsent : Language -> MeasurementData (EveryDictList ParticipantConsentId ParticipantConsent) -> ParticipantFormUI -> Html MsgMother
    viewParticipantConsent language measurement ui =
        let
            activity =
@@ -940,7 +882,11 @@
                            Nothing
 
                        else
-                           SaveCompletedForm formId language
+                           -- If the form has already been consented to (i.e.
+                           -- completed), we don't allow any edits. So, if we get
+                           -- here, we don't have a current ParticipantConsentId
+                           -- to supply -- it's always new.
+                           SaveCompletedForm Nothing formId language
                                |> SendOutMsgMother
                                |> Just
 
@@ -975,206 +921,6 @@
                                ]
                             , id "save-form"
                             ]
-<<<<<<< HEAD
-                            []
-                        ]
-                    , div
-                        [ class "consent-form-list" ]
-                        [ text <| selectLanguage language form.title ]
-                    ]
-                ]
-
-        viewFormList expected =
-            let
-                completedLast =
-                    expected
-                        |> EveryDictList.partition (\id _ -> EverySet.member id completedFormIds)
-                        |> (\( completed, todo ) -> EveryDictList.union todo completed)
-            in
-            div
-                [ class "ui full segment participant-consent"
-                , id "participantConsentForm"
-                ]
-                [ div [ class "content" ]
-                    [ h3
-                        [ class "ui header" ]
-                        [ text <| translate language (Trans.ActivitiesTitle activity)
-                        ]
-                    , p [] [ text <| translate language (Trans.ActivitiesHelp activity) ]
-                    , completedLast
-                        |> EveryDictList.map viewParticipantForm
-                        |> EveryDictList.values
-                        |> div [ class "ui items" ]
-                    ]
-                ]
-
-        completedFormIds =
-            currentValues measurement
-                |> List.map (Tuple.second >> .value >> .formId)
-                |> EverySet.fromList
-
-        viewForm formId expected =
-            let
-                backIcon =
-                    a
-                        [ class "icon-back"
-                        , onClick <| ViewParticipantForm Nothing
-                        ]
-                        []
-
-                completed =
-                    EverySet.member formId completedFormIds
-
-                form =
-                    EveryDictList.get formId expected
-
-                progress =
-                    EveryDict.get formId ui.progress
-                        |> Maybe.withDefault emptyParticipantFormProgress
-
-                progressCompleted =
-                    progress.participantSigned && progress.counselorSigned
-
-                titleText =
-                    Maybe.map (selectLanguage language << .title) form
-                        |> Maybe.withDefault ""
-
-                title =
-                    h1
-                        [ class "ui report header"
-                        , style
-                            [ ( "padding-left", "60px" )
-                            , ( "padding-right", "60px" )
-                            ]
-                        ]
-                        [ text titleText ]
-
-                body =
-                    Maybe.map (toVirtualDom << .parsed << selectLanguage language << .body) form
-                        |> Maybe.withDefault []
-                        |> div []
-
-                counselorReviewed =
-                    div [ class "ui checkbox activity" ]
-                        [ input
-                            [ type_ "checkbox"
-                            , id "counselor-reviewed"
-                            , name "counselor-reviewed"
-                            , onClick <| SetCounselorSigned formId (not progress.counselorSigned)
-                            , checked progress.counselorSigned
-                            , classList [ ( "checked", progress.counselorSigned ) ]
-                            , disabled completed
-                            ]
-                            []
-                        , label
-                            [ for "counselor-reviewed" ]
-                            [ text <| translate language Trans.CounselorReviewed ]
-                        ]
-
-                participantReviewed =
-                    div [ class "ui checkbox activity" ]
-                        [ input
-                            [ type_ "checkbox"
-                            , id "participant-reviewed"
-                            , name "participant-reviewed"
-                            , onClick <| SetParticipantSigned formId (not progress.participantSigned)
-                            , checked progress.participantSigned
-                            , classList [ ( "checked", progress.participantSigned ) ]
-                            , disabled completed
-                            ]
-                            []
-                        , label
-                            [ for "participant-reviewed" ]
-                            [ text <| translate language Trans.ParticipantReviewed ]
-                        ]
-
-                msg =
-                    if completed || not progressCompleted then
-                        Nothing
-
-                    else
-                        -- If the form has already been consented to (i.e.
-                        -- completed), we don't allow any edits. So, if we get
-                        -- here, we don't have a current ParticipantConsentId
-                        -- to supply -- it's always new.
-                        SaveCompletedForm Nothing formId language
-                            |> SendOutMsgMother
-                            |> Just
-
-                isLoading =
-                    measurement.update == Loading
-
-                isFailure =
-                    RemoteData.isFailure measurement.update
-
-                ( updateText, errorText ) =
-                    if EverySet.member formId completedFormIds then
-                        ( Trans.Update, Trans.UpdateError )
-
-                    else
-                        ( Trans.Save, Trans.SaveError )
-
-                saveAttr =
-                    if isLoading then
-                        []
-
-                    else
-                        Maybe.map onClick msg
-                            |> Maybe.Extra.toList
-
-                saveButton =
-                    [ button
-                        ([ classList
-                            [ ( "ui fluid primary button", True )
-                            , ( "loading", isLoading )
-                            , ( "negative", isFailure )
-                            , ( "disabled", Maybe.Extra.isNothing msg )
-                            ]
-                         , id "save-form"
-                         ]
-                            ++ saveAttr
-                        )
-                        [ text <| translate language updateText
-                        ]
-                    , [ text <| translate language errorText ]
-                        |> div []
-                        |> showIf isFailure
-                    ]
-            in
-            viewModal <|
-                Just <|
-                    divKeyed
-                        [ class "page-form" ]
-                        [ div
-                            [ class "wrap-form"
-                            ]
-                            [ div
-                                [ class "form-title" ]
-                                [ backIcon
-                                , title
-                                ]
-                            , div
-                                [ class "form-body" ]
-                                [ body
-                                , hr [] []
-                                , h2 [] [ text <| translate language Trans.ParticipantSignature ]
-                                , participantReviewed
-                                , h2 [] [ text <| translate language Trans.CounselorSignature ]
-                                , counselorReviewed
-                                ]
-                            , div [ class "actions" ] saveButton
-                            ]
-                            -- Use keys to force the browser to re-scroll when we switch forms.
-                            |> keyed ("consent-form-" ++ fromEntityUuid formId)
-                        ]
-    in
-    case ui.view of
-        Nothing ->
-            viewFormList ui.expected
-
-        Just formId ->
-            viewForm formId ui.expected
-=======
                                ++ saveAttr
                            )
                            [ text <| translate language updateText
@@ -1208,7 +954,7 @@
                                , div [ class "actions" ] saveButton
                                ]
                                -- Use keys to force the browser to re-scroll when we switch forms.
-                               |> keyed ("consent-form-" ++ toString (fromEntityId formId))
+                               |> keyed ("consent-form-" ++ fromEntityUuid formId)
                            ]
        in
        case ui.view of
@@ -1218,7 +964,6 @@
            Just formId ->
                viewForm formId ui.expected
 -}
->>>>>>> 4017804e
 
 
 viewFamilyPlanning : Language -> MeasurementData (Maybe ( FamilyPlanningId, FamilyPlanning )) -> EverySet FamilyPlanningSign -> Html MsgMother
