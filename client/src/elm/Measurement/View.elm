--- conflicted
+++ resolved
@@ -76,10 +76,6 @@
                         , step "0.5"
                         , Attr.min <| toString constraints.minVal
                         , Attr.max <| toString constraints.maxVal
-<<<<<<< HEAD
-                        , value <| toString model.weight.value
-                        , onInput <| \v -> HeightUpdate <| Result.withDefault 0.0 <| String.toFloat v
-=======
                         , value <| toString model.height.value
                         , onInput
                             (\v ->
@@ -88,12 +84,11 @@
                                     |> clamp constraints.minVal constraints.maxVal
                                     |> HeightUpdate
                             )
->>>>>>> 6ac6feb9
                         ]
                         []
                     , span [] [ text <| translate language Trans.CentimeterShorthand ]
                     ]
-                , saveButon language HeightSave model
+                , saveButton language WeightSave model
                 ]
             ]
 
@@ -126,9 +121,6 @@
                         , Attr.min <| toString constraints.minVal
                         , Attr.max <| toString constraints.maxVal
                         , value <| toString model.muac.value
-<<<<<<< HEAD
-                        , onInput <| \v -> MuacUpdate <| Result.withDefault 0.0 <| String.toFloat v
-=======
                         , onInput
                             (\v ->
                                 String.toFloat v
@@ -136,12 +128,11 @@
                                     |> clamp constraints.minVal constraints.maxVal
                                     |> MuacUpdate
                             )
->>>>>>> 6ac6feb9
                         ]
                         []
                     , span [] [ text <| translate language Trans.CentimeterShorthand ]
                     ]
-                , saveButon language MuacSave model
+                , saveButton language WeightSave model
                 ]
             ]
 
