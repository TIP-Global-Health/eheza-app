--- conflicted
+++ resolved
@@ -1465,14 +1465,8 @@
                 (Maybe.map toFloat form.heartRate)
                 (config.setIntInputMsg heartRateUpdateFunc)
                 "heart-rate"
-<<<<<<< HEAD
-                Translate.BpmUnitLabel
-            , Pages.Utils.viewPreviousMeasurement language config.heartRatePreviousValue Translate.BpmUnitLabel
-=======
                 Translate.BeatsPerMinuteUnitLabel
             , Pages.Utils.viewPreviousMeasurement language config.heartRatePreviousValue Translate.BeatsPerMinuteUnitLabel
-            , separator
->>>>>>> 81e07fc3
             ]
 
         respiratoryRateSection =
@@ -1517,14 +1511,8 @@
                 (Maybe.map toFloat form.respiratoryRate)
                 (config.setIntInputMsg respiratoryRateUpdateFunc)
                 "respiratory-rate"
-<<<<<<< HEAD
-                Translate.BpmUnitLabel
-            , Pages.Utils.viewPreviousMeasurement language config.respiratoryRatePreviousValue Translate.BpmUnitLabel
-=======
                 Translate.BreathsPerMinuteUnitLabel
             , Pages.Utils.viewPreviousMeasurement language config.respiratoryRatePreviousValue Translate.BreathsPerMinuteUnitLabel
-            , separator
->>>>>>> 81e07fc3
             ]
 
         bodyTemperatureSection =
