--- conflicted
+++ resolved
@@ -4,10 +4,7 @@
 -}
 
 import Activity.Model exposing (Activity(..), ChildActivity(..), MotherActivity(..))
-<<<<<<< HEAD
-=======
 import AssocList as Dict exposing (Dict)
->>>>>>> 5307bcdc
 import Backend.Counseling.Model exposing (CounselingTiming(..), CounselingTopic)
 import Backend.Entities exposing (..)
 import Backend.Measurement.Encoder exposing (encodeFamilyPlanningSignAsString, encodeNutritionSignAsString)
@@ -32,11 +29,7 @@
 import Restful.Endpoint exposing (fromEntityUuid)
 import Round
 import Translate as Trans exposing (Language, TranslationId, translate)
-<<<<<<< HEAD
-import Utils.Html exposing (script, viewModal)
-=======
 import Utils.Html exposing (viewModal)
->>>>>>> 5307bcdc
 import Utils.NominalDate exposing (Days(..), diffDays)
 import ZScore.Model exposing (Centimetres(..), Kilograms(..), ZScore)
 import ZScore.Utils exposing (viewZScore, zScoreLengthHeightForAge, zScoreWeightForAge, zScoreWeightForHeight, zScoreWeightForLength)
@@ -643,11 +636,7 @@
                        ChildActivity Counseling
 
                    allTopicsChecked =
-<<<<<<< HEAD
-                       EveryDictList.all
-=======
                        Dict.all
->>>>>>> 5307bcdc
                            (\id _ -> EverySet.member id topics)
                            expected
 
@@ -669,13 +658,8 @@
 
                    expected =
                        session.offlineSession.everyCounselingSchedule
-<<<<<<< HEAD
-                           |> EveryDict.get timing
-                           |> Maybe.withDefault EveryDictList.empty
-=======
                            |> Dict.get timing
                            |> Maybe.withDefault Dict.empty
->>>>>>> 5307bcdc
                in
                div
                    [ class "ui full segment counseling"
@@ -702,17 +686,10 @@
 -}
 
 
-<<<<<<< HEAD
-viewCounselingTopics : Language -> Bool -> EveryDictList CounselingTopicId CounselingTopic -> EverySet CounselingTopicId -> List (Html MsgChild)
-viewCounselingTopics language completed expectedTopics selectedTopics =
-    expectedTopics
-        |> EveryDictList.map
-=======
 viewCounselingTopics : Language -> Bool -> Dict CounselingTopicId CounselingTopic -> EverySet CounselingTopicId -> List (Html MsgChild)
 viewCounselingTopics language completed expectedTopics selectedTopics =
     expectedTopics
         |> Dict.map
->>>>>>> 5307bcdc
             (\topicId topic ->
                 let
                     inputId =
@@ -738,11 +715,7 @@
                         [ text <| translate language (Trans.CounselingTopic topic) ]
                     ]
             )
-<<<<<<< HEAD
-        |> EveryDictList.values
-=======
         |> Dict.values
->>>>>>> 5307bcdc
 
 
 type alias MotherMeasurementData =
@@ -763,11 +736,7 @@
 -- ParticipantConsent ->
 --    viewParticipantConsent language (mapMeasurementData .consent measurements) model.participantConsent
 {-
-<<<<<<< HEAD
-   viewParticipantConsent : Language -> MeasurementData (EveryDictList ParticipantConsentId ParticipantConsent) -> ParticipantFormUI -> Html MsgMother
-=======
    viewParticipantConsent : Language -> MeasurementData (Dict ParticipantConsentId ParticipantConsent) -> ParticipantFormUI -> Html MsgMother
->>>>>>> 5307bcdc
    viewParticipantConsent language measurement ui =
        let
            activity =
@@ -814,13 +783,8 @@
                let
                    completedLast =
                        expected
-<<<<<<< HEAD
-                           |> EveryDictList.partition (\id _ -> EverySet.member id completedFormIds)
-                           |> (\( completed, todo ) -> EveryDictList.union todo completed)
-=======
                            |> Dict.partition (\id _ -> EverySet.member id completedFormIds)
                            |> (\( completed, todo ) -> Dict.union todo completed)
->>>>>>> 5307bcdc
                in
                div
                    [ class "ui full segment participant-consent"
@@ -833,13 +797,8 @@
                            ]
                        , p [] [ text <| translate language (Trans.ActivitiesHelp activity) ]
                        , completedLast
-<<<<<<< HEAD
-                           |> EveryDictList.map viewParticipantForm
-                           |> EveryDictList.values
-=======
                            |> Dict.map viewParticipantForm
                            |> Dict.values
->>>>>>> 5307bcdc
                            |> div [ class "ui items" ]
                        ]
                    ]
@@ -862,17 +821,10 @@
                        EverySet.member formId completedFormIds
 
                    form =
-<<<<<<< HEAD
-                       EveryDictList.get formId expected
-
-                   progress =
-                       EveryDict.get formId ui.progress
-=======
                        Dict.get formId expected
 
                    progress =
                        Dict.get formId ui.progress
->>>>>>> 5307bcdc
                            |> Maybe.withDefault emptyParticipantFormProgress
 
                    progressCompleted =
