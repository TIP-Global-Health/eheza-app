--- conflicted
+++ resolved
@@ -3,13 +3,9 @@
         ( viewChild
         )
 
-<<<<<<< HEAD
 import Activity.Encoder exposing (encodeChildNutritionSign)
 import Activity.Model exposing (ActivityType(..), ChildActivityType(..), ChildNutritionSign(..))
-=======
-import Activity.Model exposing (ActivityType(..), ChildActivityType(..))
 import Child.Model exposing (Child, ChildId)
->>>>>>> 15f8f6ab
 import Config.Model exposing (BackendUrl)
 import Html exposing (..)
 import Html.Attributes as Attr exposing (..)
@@ -37,12 +33,9 @@
 
                             Weight ->
                                 viewWeight backendUrl accessToken user language ( childId, child ) model
-<<<<<<< HEAD
 
                             NutritionSigns ->
-                               viewNutritionSigns backendUrl accessToken user  language (childId, child) model
-=======
->>>>>>> 15f8f6ab
+                                viewNutritionSigns backendUrl accessToken user language ( childId, child ) model
 
                             _ ->
                                 emptyNode
@@ -54,13 +47,8 @@
         )
 
 
-<<<<<<< HEAD
-viewWeight : BackendUrl -> String -> User -> Language -> ( ChildId, Child ) -> Model -> Html Msg
-viewWeight backendUrl accessToken user language ( childId, child ) model =
-=======
 viewHeight : BackendUrl -> String -> User -> Language -> ( ChildId, Child ) -> Model -> Html Msg
 viewHeight backendUrl accessToken user language ( childId, child ) model =
->>>>>>> 15f8f6ab
     let
         constraints =
             getInputConstraintsHeight
@@ -214,9 +202,11 @@
                 )
                 [ text <| translate language Trans.Save
                 ]
-<<<<<<< HEAD
-            ]
-viewNutritionSigns: BackendUrl -> String -> User -> Language -> ( ChildId, Child ) -> Model -> Html Msg
+            , showIf isFailure <| div [] [ text <| translate language Trans.SaveError ]
+            ]
+
+
+viewNutritionSigns : BackendUrl -> String -> User -> Language -> ( ChildId, Child ) -> Model -> Html Msg
 viewNutritionSigns backendUrl accessToken user language ( childId, child ) model =
     div []
         [ div
@@ -240,7 +230,7 @@
                     , viewNutritionSignsSelector language
                     ]
                 ]
-            , button [ type_ "button" ] [ text <| translate language Trans.Save ]
+            , saveButon language WeightSave model
             ]
         ]
 
@@ -305,8 +295,4 @@
                 []
             , span [] [ text <| translate language Trans.ActivitiesNutritionSignsNoneLabel ]
             ]
-        ]
-=======
-            , showIf isFailure <| div [] [ text <| translate language Trans.SaveError ]
-            ]
->>>>>>> 15f8f6ab
+        ]