module Measurement.View exposing (viewChild, viewMother, viewMuacIndication)

{-| This module provides a form for entering measurements.
-}

import Activity.Model exposing (Activity(..), ChildActivity(..), MotherActivity(..))
import AssocList as Dict exposing (Dict)
import Backend.Counseling.Model exposing (CounselingTiming(..), CounselingTopic)
import Backend.Entities exposing (..)
import Backend.Measurement.Encoder exposing (encodeFamilyPlanningSignAsString, encodeNutritionSignAsString)
import Backend.Measurement.Model exposing (..)
import Backend.Measurement.Utils exposing (currentValues, mapMeasurementData, muacIndication)
import Backend.Person.Model exposing (Gender, Person)
import Backend.Session.Model exposing (EditableSession)
import EverySet exposing (EverySet)
import Gizra.Html exposing (divKeyed, emptyNode, keyed, keyedDivKeyed, showIf, showMaybe)
import Gizra.NominalDate exposing (NominalDate)
import Html exposing (..)
import Html.Attributes as Attr exposing (..)
import Html.Events exposing (on, onClick, onInput)
import Json.Decode
import Maybe.Extra exposing (isJust)
import Measurement.Decoder exposing (decodeDropZoneFile)
import Measurement.Model exposing (..)
import Measurement.Utils exposing (..)
import Pages.Utils exposing (viewPhotoThumbFromPhotoUrl)
import RemoteData exposing (RemoteData(..), WebData, isFailure, isLoading)
import Restful.Endpoint exposing (fromEntityUuid)
import Round
import Translate as Trans exposing (Language, TranslationId, translate)
import Utils.Html exposing (viewModal)
import Utils.NominalDate exposing (Days(..), diffDays)
import ZScore.Model exposing (Centimetres(..), Kilograms(..), ZScore)
import ZScore.Utils exposing (viewZScore, zScoreLengthHeightForAge, zScoreWeightForAge, zScoreWeightForHeight, zScoreWeightForLength)


{-| We need the current date in order to immediately construct a ZScore for the
child when we enter something.
-}
viewChild : Language -> NominalDate -> Person -> ChildActivity -> MeasurementData ChildMeasurements -> ZScore.Model.Model -> EditableSession -> ModelChild -> Html MsgChild
viewChild language currentDate child activity measurements zscores session model =
    case activity of
        ChildPicture ->
            viewPhoto language (mapMeasurementData .photo measurements) model.photo

        Height ->
            viewHeight language currentDate child (mapMeasurementData .height measurements) zscores model

        Muac ->
            viewMuac language currentDate child (mapMeasurementData .muac measurements) zscores model

        NutritionSigns ->
            viewNutritionSigns language (mapMeasurementData .nutrition measurements) model.nutritionSigns

        -- Counseling ->
        --    viewCounselingSession language (mapMeasurementData .counselingSession measurements) session model.counseling
        Weight ->
            viewWeight language currentDate child (mapMeasurementData .weight measurements) zscores model


{-| Some configuration for the `viewFloatForm` function, which handles several
different types of `Float` inputs.
-}
type alias FloatFormConfig id value =
    { blockName : String
    , activity : Activity
    , placeholderText : TranslationId
    , zScoreLabelForAge : TranslationId
    , zScoreForAge : Maybe (ZScore.Model.Model -> Days -> Gender -> Float -> Maybe ZScore)
    , zScoreForHeightOrLength : Maybe (ZScore.Model.Model -> Days -> Centimetres -> Gender -> Float -> Maybe ZScore)
    , constraints : FloatInputConstraints
    , unit : TranslationId
    , inputValue : ModelChild -> String
    , storedValue : value -> Float
    , dateMeasured : value -> NominalDate
    , viewIndication : Maybe (Language -> Float -> Html MsgChild)
    , updateMsg : String -> MsgChild
    , saveMsg : Maybe id -> Float -> MsgChild
    }


heightFormConfig : FloatFormConfig HeightId Height
heightFormConfig =
    { blockName = "height"
    , activity = ChildActivity Height
    , placeholderText = Trans.PlaceholderEnterHeight
    , zScoreLabelForAge = Trans.ZScoreHeightForAge
    , zScoreForAge = Just <| \model age gender height -> zScoreLengthHeightForAge model age gender (Centimetres height)
    , zScoreForHeightOrLength = Nothing
    , constraints = getInputConstraintsHeight
    , unit = Trans.CentimeterShorthand
    , inputValue = .height
    , storedValue = .value >> (\(HeightInCm val) -> val)
    , dateMeasured = .dateMeasured
    , viewIndication = Nothing
    , updateMsg = UpdateHeight
    , saveMsg = \id value -> SendOutMsgChild <| SaveHeight id (HeightInCm value)
    }


muacFormConfig : FloatFormConfig MuacId Muac
muacFormConfig =
    { blockName = "muac"
    , activity = ChildActivity Muac
    , placeholderText = Trans.PlaceholderEnterMUAC
    , zScoreLabelForAge = Trans.ZScoreMuacForAge
    , zScoreForAge = Nothing
    , zScoreForHeightOrLength = Nothing
    , constraints = getInputConstraintsMuac
    , unit = Trans.CentimeterShorthand
    , inputValue = .muac
    , storedValue = .value >> (\(MuacInCm val) -> val)
    , dateMeasured = .dateMeasured
    , viewIndication = Just <| \language val -> viewMuacIndication language (muacIndication (MuacInCm val))
    , updateMsg = UpdateMuac
    , saveMsg = \id value -> SendOutMsgChild <| SaveMuac id (MuacInCm value)
    }


weightFormConfig : FloatFormConfig WeightId Weight
weightFormConfig =
    { blockName = "weight"
    , activity = ChildActivity Weight
    , placeholderText = Trans.PlaceholderEnterWeight
    , zScoreLabelForAge = Trans.ZScoreWeightForAge
    , zScoreForAge = Just <| \model age gender weight -> zScoreWeightForAge model age gender (Kilograms weight)
    , zScoreForHeightOrLength = Just zScoreForHeightOrLength
    , constraints = getInputConstraintsWeight
    , unit = Trans.KilogramShorthand
    , inputValue = .weight
    , storedValue = .value >> (\(WeightInKg val) -> val)
    , dateMeasured = .dateMeasured
    , viewIndication = Nothing
    , updateMsg = UpdateWeight
    , saveMsg = \id value -> SendOutMsgChild <| SaveWeight id (WeightInKg value)
    }


zScoreForHeightOrLength : ZScore.Model.Model -> Days -> Centimetres -> Gender -> Float -> Maybe ZScore
zScoreForHeightOrLength model (Days days) (Centimetres cm) gender weight =
    if days < 731 then
        zScoreWeightForLength model (ZScore.Model.Length cm) gender (Kilograms weight)

    else
        zScoreWeightForHeight model (ZScore.Model.Height cm) gender (Kilograms weight)


viewHeight : Language -> NominalDate -> Person -> MeasurementData (Maybe ( HeightId, Height )) -> ZScore.Model.Model -> ModelChild -> Html MsgChild
viewHeight =
    viewFloatForm heightFormConfig


viewWeight : Language -> NominalDate -> Person -> MeasurementData (Maybe ( WeightId, Weight )) -> ZScore.Model.Model -> ModelChild -> Html MsgChild
viewWeight =
    viewFloatForm weightFormConfig


viewMuac : Language -> NominalDate -> Person -> MeasurementData (Maybe ( MuacId, Muac )) -> ZScore.Model.Model -> ModelChild -> Html MsgChild
viewMuac =
    viewFloatForm muacFormConfig


viewFloatForm : FloatFormConfig id value -> Language -> NominalDate -> Person -> MeasurementData (Maybe ( id, value )) -> ZScore.Model.Model -> ModelChild -> Html MsgChild
viewFloatForm config language currentDate child measurements zscores model =
    let
        -- What is the string input value from the form?
        inputValue =
            config.inputValue model

        -- Our input is a string, which may or may not be a valid float,
        -- since we want to let users enter things like "." to start with
        -- without clobbering what they type.
        inputAttrs =
            [ type_ "number"
            , placeholder <| translate language config.placeholderText
            , name config.blockName
            , Attr.min <| String.fromFloat config.constraints.minVal
            , Attr.max <| String.fromFloat config.constraints.maxVal
            , onInput config.updateMsg
            , value inputValue
            ]

        -- What float value does our input corresopnd to, if any? Will be
        -- `Nothing` if our input value doesn't convert to a string
        -- successfully at the moment ... in which case we won't bother
        -- with the various interpretations yet. (Or allow saving).
        floatValue =
            inputValue
                |> String.toFloat

        -- What is the most recent measurement we've saved, either locally or
        -- to the backend (we don't care at the moment which). If this is a new
        -- measurement we haven't saved yet, this will be Nothing.
        savedMeasurement =
            measurements.current

        -- What measurement should we be comparing to? That is, what's the most
        -- recent measurement of this kind that we're **not** editing?
        previousMeasurement =
            measurements.previous

        -- For calculating ZScores, we need to know how old the child was at
        -- the time of the **measurement**. If we have an existing value that
        -- we're modifying, we can get that from the value. (In that case,
        -- we're assuming that we're editing that value, rather than making a
        -- new measurement today). Otherwise, we assume we're makeing the
        -- measurement today.
        --
        -- TODO: We should probably surface this in the UI ... that is, display
        -- what day we think the measurement was made on, and allow the nurse
        -- to change that if necessary.
        dateMeasured =
            savedMeasurement
                |> Maybe.map (Tuple.second >> config.dateMeasured)
                |> Maybe.withDefault currentDate

        -- And, we'll need the child's age.
        maybeAgeInDays =
            Maybe.map
                (\birthDate -> diffDays birthDate dateMeasured)
                child.birthDate

        renderedZScoreForAge =
            config.zScoreForAge
                |> Maybe.map
                    (\zScoreForAge ->
                        let
                            zScoreText =
                                floatValue
                                    |> Maybe.andThen
                                        (\val ->
                                            Maybe.andThen
                                                (\ageInDays ->
                                                    zScoreForAge zscores ageInDays child.gender val
                                                )
                                                maybeAgeInDays
                                        )
                                    |> Maybe.map viewZScore
                                    |> Maybe.withDefault (translate language Trans.NotAvailable)
                        in
                        div
                            [ class "ui large header z-score age" ]
                            [ text <| translate language config.zScoreLabelForAge
                            , span
                                [ class "sub header" ]
                                [ text zScoreText ]
                            ]
                    )

        -- In some cases (weight) we also calculate a ZScore based on the
        -- height (rather than age). In order to do that, we need both the height and the weight.
        renderedZScoreForHeight =
            config.zScoreForHeightOrLength
                |> Maybe.map
                    (\func ->
                        let
                            -- We get the height from the model, so we'll use
                            -- the height only if it has been entered in this
                            -- session. (The previous height will have been at
                            -- a previous date). So, I suppose we should ask
                            -- the nurse to measure height before weight, so we
                            -- can see the ZScore when entering the weight.
                            zScoreText =
                                model.height
                                    |> String.toFloat
                                    |> Maybe.andThen
                                        (\height ->
                                            Maybe.andThen
                                                (\weight ->
                                                    Maybe.andThen
                                                        (\ageInDays ->
                                                            func zscores ageInDays (Centimetres height) child.gender weight
                                                        )
                                                        maybeAgeInDays
                                                )
                                                floatValue
                                        )
                                    |> Maybe.map viewZScore
                                    |> Maybe.withDefault (translate language Trans.NotAvailable)
                        in
                        div
                            [ class "ui large header z-score height" ]
                            [ text <| translate language Trans.ZScoreWeightForHeight
                            , span
                                [ class "sub header" ]
                                [ text zScoreText
                                ]
                            ]
                    )
    in
    div
        [ class <| "ui full segment " ++ config.blockName ]
        [ div [ class "content" ]
            [ h3
                [ class "ui header" ]
                [ text <| translate language (Trans.ActivitiesTitle config.activity)
                ]
            , p
                []
                [ text <| translate language (Trans.ActivitiesLabel config.activity) ]
            , div
                [ class "ui form" ]
                [ div [ class "ui grid" ]
                    [ div
                        [ class "eleven wide column" ]
                        [ div [ class "ui right labeled input" ]
                            [ input inputAttrs []
                            , div
                                [ class "ui basic label" ]
                                [ text <| translate language config.unit ]
                            ]
                        ]
                    , div
                        [ class "five wide column" ]
                        [ showMaybe <|
                            Maybe.map2 (viewFloatDiff config language)
                                (Maybe.map Tuple.second measurements.previous)
                                floatValue
                        , showMaybe <|
                            Maybe.map2 (\func value -> func language value)
                                config.viewIndication
                                floatValue
                        ]
                    ]
                , previousMeasurement
                    |> Maybe.map (Tuple.second >> viewPreviousMeasurement config language)
                    |> showMaybe
                ]
            , showMaybe renderedZScoreForAge
            , showMaybe renderedZScoreForHeight
            ]
        , div [ class "actions" ] <|
            saveButton language
                (Maybe.map (config.saveMsg (Maybe.map Tuple.first measurements.current)) floatValue)
                measurements
                Nothing
        ]


muacColor : MuacIndication -> Attribute any
muacColor muac =
    class <|
        case muac of
            MuacRed ->
                "label-red"

            MuacYellow ->
                "label-yellow"

            MuacGreen ->
                "label-green"


viewMuacIndication : Language -> MuacIndication -> Html any
viewMuacIndication language muac =
    p
        [ muacColor muac
        , class "label-form"
        ]
        [ translate language (Trans.MuacIndication muac)
            |> String.toUpper
            |> text
        ]


viewPreviousMeasurement : FloatFormConfig id value -> Language -> value -> Html any
viewPreviousMeasurement config language previousValue =
    [ previousValue
        |> config.storedValue
        |> Trans.PreviousFloatMeasurement
        |> translate language
    , " "
    , translate language config.unit
    ]
        |> List.map text
        |> div []


{-| Show a diff of values, if they were gained or lost.
-}
viewFloatDiff : FloatFormConfig id value -> Language -> value -> Float -> Html any
viewFloatDiff config language previousValue currentValue =
    let
        previousFloatValue =
            config.storedValue previousValue

        diff =
            Round.round 2 <|
                abs (currentValue - previousFloatValue)

        viewMessage isGain =
            let
                classSuffix =
                    if isGain then
                        "up"

                    else
                        "down"
            in
            p
                [ class <| "label-with-icon label-form" ]
                [ span [ class <| "icon-" ++ classSuffix ] []
                , text <| diff ++ " " ++ translate language config.unit
                ]
    in
    if currentValue == previousFloatValue then
        -- No change in the values.
        emptyNode

    else if currentValue > previousFloatValue then
        viewMessage True

    else
        viewMessage False


viewPhoto : Language -> MeasurementData (Maybe ( PhotoId, Photo )) -> Maybe PhotoUrl -> Html MsgChild
viewPhoto language measurement photo =
    let
        activity =
            ChildActivity ChildPicture

        photoId =
            Maybe.map Tuple.first measurement.current

        -- If we have a photo that we've just taken, but not saved, that is in
        -- `photo`. We show that if we have it. Otherwise, we'll show the saved
        -- measurement, if we have that.
        displayPhoto =
            case photo of
                Just url ->
                    Just url

                Nothing ->
                    Maybe.map (Tuple.second >> .value)
                        measurement.current
    in
    divKeyed
        [ class "ui full segment photo" ]
        [ keyedDivKeyed "content"
            [ class "content" ]
            [ h3
                [ class "ui header" ]
                [ text <| translate language (Trans.ActivitiesTitle activity) ]
                |> keyed "title"
            , p [] [ text <| translate language (Trans.ActivitiesHelp activity) ]
                |> keyed "help"
            , keyedDivKeyed "grid"
                [ class "ui grid" ]
                [ Maybe.map viewPhotoThumbFromPhotoUrl displayPhoto
                    |> showMaybe
                    |> List.singleton
                    |> div [ class "eight wide column" ]
                    |> keyed "thumbnail"
                , div
                    [ id "dropzone"
                    , class "eight wide column dropzone"
                    , on "dropzonecomplete" (Json.Decode.map DropZoneComplete decodeDropZoneFile)
                    ]
                    [ div
                        [ class "dz-message"
                        , attribute "data-dz-message" ""
                        ]
                        [ span
                            []
                            [ text <| translate language Trans.DropzoneDefaultMessage ]
                        ]
                    ]
                    |> keyed "dropzone"
                ]
            ]
        , keyed "button" <|
            div [ class "actions" ] <|
                saveButton language
                    (Maybe.map (SendOutMsgChild << SavePhoto photoId) photo)
                    measurement
                    (Just "column")
        ]


{-| Helper function to create a Save button.

Button will also take care of preventing double submission,
and showing success and error indications.

-}
saveButton : Language -> Maybe msg -> MeasurementData (Maybe a) -> Maybe String -> List (Html msg)
saveButton language msg measurement maybeDivClass =
    let
        isLoading =
            measurement.update == Loading

        isFailure =
            RemoteData.isFailure measurement.update

        ( updateText, errorText ) =
            if isJust measurement.current then
                ( Trans.Update, Trans.UpdateError )

            else
                ( Trans.Save, Trans.SaveError )

        saveAttr =
            if isLoading then
                []

            else
                Maybe.map onClick msg
                    |> Maybe.Extra.toList
    in
    [ button
        ([ classList
            [ ( "ui fluid primary button", True )
            , ( "loading", isLoading )
            , ( "negative", isFailure )
            , ( "disabled", Maybe.Extra.isNothing msg )
            ]
         , id "save-form"
         ]
            ++ saveAttr
        )
        [ text <| translate language updateText
        ]
    , [ text <| translate language errorText ]
        |> div []
        |> showIf isFailure
    ]


viewNutritionSigns : Language -> MeasurementData (Maybe ( ChildNutritionId, ChildNutrition )) -> EverySet ChildNutritionSign -> Html MsgChild
viewNutritionSigns language measurement signs =
    let
        activity =
            ChildActivity NutritionSigns

        existingId =
            Maybe.map Tuple.first measurement.current

        saveMsg =
            if EverySet.isEmpty signs then
                Nothing

            else
                Just <| SendOutMsgChild <| SaveChildNutritionSigns existingId signs
    in
    div
        [ class "ui full segment nutrition"
        , id "nutritionSignsEntryForm"
        ]
        [ div [ class "content" ]
            [ h3 [ class "ui header" ]
                [ text <| translate language (Trans.ActivitiesTitle activity)
                ]
            , p [] [ text <| translate language (Trans.ActivitiesHelp activity) ]
            , div [ class "ui form" ] <|
                p [] [ text <| translate language (Trans.ActivitiesLabel activity) ]
                    :: viewNutritionSignsSelector language signs
            ]
        , div [ class "actions" ] <|
            saveButton
                language
                saveMsg
                measurement
                Nothing
        ]


viewNutritionSignsSelector : Language -> EverySet ChildNutritionSign -> List (Html MsgChild)
viewNutritionSignsSelector language nutritionSigns =
    let
        nutrionSignsAndTranslationIdsFirst =
            [ Edema, AbdominalDistension, DrySkin ]

        nutrionSignsAndTranslationIdsSecond =
            [ Apathy, PoorAppetite, BrittleHair ]
    in
    [ div [ class "ui grid" ]
        [ nutrionSignsAndTranslationIdsFirst
            |> List.map (viewNutritionSignsSelectorItem language nutritionSigns)
            |> div [ class "eight wide column" ]
        , nutrionSignsAndTranslationIdsSecond
            |> List.map (viewNutritionSignsSelectorItem language nutritionSigns)
            |> div [ class "eight wide column" ]
        ]
    , div [ class "ui divider" ] []
    , viewNutritionSignsSelectorItem language nutritionSigns NormalChildNutrition
    ]


{-| Helper function to return a tuples of checkbox label and attributes value.

For each nutrition sign the function will return a the translaed label of the
checkbox and a value for the id and for attributes.

-}
viewNutritionSignsSelectorItem : Language -> EverySet ChildNutritionSign -> ChildNutritionSign -> Html MsgChild
viewNutritionSignsSelectorItem language nutritionSigns sign =
    let
        inputId =
            encodeNutritionSignAsString sign

        isChecked =
            EverySet.member sign nutritionSigns
    in
    div [ class "ui checkbox activity" ]
        [ input
            [ type_ "checkbox"
            , id inputId
            , name inputId
            , onClick <| SelectNutritionSign (not isChecked) sign
            , checked isChecked
            , classList [ ( "checked", isChecked ) ]
            ]
            []
        , label [ for inputId ]
            [ text <| translate language (Trans.ChildNutritionSignLabel sign) ]
        ]



{-
   viewCounselingSession : Language -> MeasurementData (Maybe ( CounselingSessionId, CounselingSession )) -> EditableSession -> Maybe ( CounselingTiming, EverySet CounselingTopicId ) -> Html MsgChild
   viewCounselingSession language measurement session value =
       let
           existingId =
               Maybe.map Tuple.first measurement.current
       in
       case value of
           Nothing ->
               emptyNode

           Just ( timing, topics ) ->
               let
                   activity =
                       ChildActivity Counseling

                   allTopicsChecked =
                       Dict.all
                           (\id _ -> EverySet.member id topics)
                           expected

                   completed =
                       isJust measurement.current

                   -- For counseling sessions, we don't allow saves unless all the
                   -- topics are checked. Also, we don't allow an update if the
                   -- activity has been completed. That is, once the nurse says the
                   -- counseling session is done, the nurse cannot correct that.
                   saveMsg =
                       if allTopicsChecked && not completed then
                           SaveCounselingSession existingId timing topics
                               |> SendOutMsgChild
                               |> Just

                       else
                           Nothing

                   expected =
                       session.offlineSession.everyCounselingSchedule
                           |> Dict.get timing
                           |> Maybe.withDefault Dict.empty
               in
               div
                   [ class "ui full segment counseling"
                   , id "counselingSessionEntryForm"
                   ]
                   [ div [ class "content" ]
                       [ h3 [ class "ui header" ]
                           [ text <| translate language (Trans.ActivitiesTitle activity)
                           ]
                       , h3 [ class "ui header" ]
                           [ text <| translate language (Trans.CounselingTimingHeading timing)
                           ]
                       , div [ class "ui form" ] <|
                           p [] [ text <| translate language (Trans.ActivitiesLabel activity) ]
                               :: viewCounselingTopics language completed expected topics
                       ]
                   , div [ class "actions" ] <|
                       saveButton
                           language
                           saveMsg
                           measurement
                           Nothing
                   ]
-}


viewCounselingTopics : Language -> Bool -> Dict CounselingTopicId CounselingTopic -> EverySet CounselingTopicId -> List (Html MsgChild)
viewCounselingTopics language completed expectedTopics selectedTopics =
    expectedTopics
        |> Dict.map
            (\topicId topic ->
                let
                    inputId =
                        "counseling-checkbox-" ++ fromEntityUuid topicId

                    isChecked =
                        EverySet.member topicId selectedTopics
                in
                div
                    [ class "ui checkbox activity" ]
                    [ input
                        [ type_ "checkbox"
                        , id inputId
                        , name inputId
                        , onClick <| SelectCounselingTopic (not isChecked) topicId
                        , checked isChecked
                        , classList [ ( "checked", isChecked ) ]
                        , disabled completed
                        ]
                        []
                    , label
                        [ for inputId ]
                        [ text <| translate language (Trans.CounselingTopic topic) ]
                    ]
            )
        |> Dict.values


type alias MotherMeasurementData =
    { previous : MotherMeasurements
    , current : MotherMeasurements
    , status : WebData ()
    }


viewMother : Language -> MotherActivity -> MeasurementData MotherMeasurements -> ModelMother -> Html MsgMother
viewMother language activity measurements model =
    case activity of
        FamilyPlanning ->
            viewFamilyPlanning language (mapMeasurementData .familyPlanning measurements) model.familyPlanningSigns



-- ParticipantConsent ->
--    viewParticipantConsent language (mapMeasurementData .consent measurements) model.participantConsent
{-
   viewParticipantConsent : Language -> MeasurementData (Dict ParticipantConsentId ParticipantConsent) -> ParticipantFormUI -> Html MsgMother
   viewParticipantConsent language measurement ui =
       let
           activity =
               MotherActivity ParticipantConsent

           viewParticipantForm formId form =
               let
                   completed =
                       EverySet.member formId completedFormIds

                   iconVisibility =
                       if completed then
                           "visible"

                       else
                           "hidden"
               in
               div
                   [ class "item"
                   , onClick <| ViewParticipantForm <| Just formId
                   ]
                   [ div
                       [ class "ui image icon-item icon-item-forms"
                       , style [ ( "height", "140px" ), ( "width", "140px" ) ]
                       ]
                       []
                   , div
                       [ class "middle aligned content" ]
                       [ div
                           [ style [ ( "float", "right" ) ] ]
                           [ i
                               [ class "icon check circle outline green large"
                               , style [ ( "visibility", iconVisibility ) ]
                               ]
                               []
                           ]
                       , div
                           [ class "consent-form-list" ]
                           [ text <| selectLanguage language form.title ]
                       ]
                   ]

           viewFormList expected =
               let
                   completedLast =
                       expected
                           |> Dict.partition (\id _ -> EverySet.member id completedFormIds)
                           |> (\( completed, todo ) -> Dict.union todo completed)
               in
               div
                   [ class "ui full segment participant-consent"
                   , id "participantConsentForm"
                   ]
                   [ div [ class "content" ]
                       [ h3
                           [ class "ui header" ]
                           [ text <| translate language (Trans.ActivitiesTitle activity)
                           ]
                       , p [] [ text <| translate language (Trans.ActivitiesHelp activity) ]
                       , completedLast
                           |> Dict.map viewParticipantForm
                           |> Dict.values
                           |> div [ class "ui items" ]
                       ]
                   ]

           completedFormIds =
               currentValues measurement
                   |> List.map (Tuple.second >> .value >> .formId)
                   |> EverySet.fromList

           viewForm formId expected =
               let
                   backIcon =
                       a
                           [ class "icon-back"
                           , onClick <| ViewParticipantForm Nothing
                           ]
                           []

                   completed =
                       EverySet.member formId completedFormIds

                   form =
                       Dict.get formId expected

                   progress =
                       Dict.get formId ui.progress
                           |> Maybe.withDefault emptyParticipantFormProgress

                   progressCompleted =
                       progress.participantSigned && progress.counselorSigned

                   titleText =
                       Maybe.map (selectLanguage language << .title) form
                           |> Maybe.withDefault ""

                   title =
                       h1
                           [ class "ui report header"
                           , style
                               [ ( "padding-left", "60px" )
                               , ( "padding-right", "60px" )
                               ]
                           ]
                           [ text titleText ]

                   body =
                       Maybe.map (toVirtualDom << .parsed << selectLanguage language << .body) form
                           |> Maybe.withDefault []
                           |> div []

                   counselorReviewed =
                       div [ class "ui checkbox activity" ]
                           [ input
                               [ type_ "checkbox"
                               , id "counselor-reviewed"
                               , name "counselor-reviewed"
                               , onClick <| SetCounselorSigned formId (not progress.counselorSigned)
                               , checked progress.counselorSigned
                               , classList [ ( "checked", progress.counselorSigned ) ]
                               , disabled completed
                               ]
                               []
                           , label
                               [ for "counselor-reviewed" ]
                               [ text <| translate language Trans.CounselorReviewed ]
                           ]

                   participantReviewed =
                       div [ class "ui checkbox activity" ]
                           [ input
                               [ type_ "checkbox"
                               , id "participant-reviewed"
                               , name "participant-reviewed"
                               , onClick <| SetParticipantSigned formId (not progress.participantSigned)
                               , checked progress.participantSigned
                               , classList [ ( "checked", progress.participantSigned ) ]
                               , disabled completed
                               ]
                               []
                           , label
                               [ for "participant-reviewed" ]
                               [ text <| translate language Trans.ParticipantReviewed ]
                           ]

                   msg =
                       if completed || not progressCompleted then
                           Nothing

                       else
                           -- If the form has already been consented to (i.e.
                           -- completed), we don't allow any edits. So, if we get
                           -- here, we don't have a current ParticipantConsentId
                           -- to supply -- it's always new.
                           SaveCompletedForm Nothing formId language
                               |> SendOutMsgMother
                               |> Just

                   isLoading =
                       measurement.update == Loading

                   isFailure =
                       RemoteData.isFailure measurement.update

                   ( updateText, errorText ) =
                       if EverySet.member formId completedFormIds then
                           ( Trans.Update, Trans.UpdateError )

                       else
                           ( Trans.Save, Trans.SaveError )

                   saveAttr =
                       if isLoading then
                           []

                       else
                           Maybe.map onClick msg
                               |> Maybe.Extra.toList

                   saveButton =
                       [ button
                           ([ classList
                               [ ( "ui fluid primary button", True )
                               , ( "loading", isLoading )
                               , ( "negative", isFailure )
                               , ( "disabled", Maybe.Extra.isNothing msg )
                               ]
                            , id "save-form"
                            ]
                               ++ saveAttr
                           )
                           [ text <| translate language updateText
                           ]
                       , [ text <| translate language errorText ]
                           |> div []
                           |> showIf isFailure
                       ]
               in
               viewModal <|
                   Just <|
                       divKeyed
                           [ class "page-form" ]
                           [ div
                               [ class "wrap-form"
                               ]
                               [ div
                                   [ class "form-title" ]
                                   [ backIcon
                                   , title
                                   ]
                               , div
                                   [ class "form-body" ]
                                   [ body
                                   , hr [] []
                                   , h2 [] [ text <| translate language Trans.ParticipantSignature ]
                                   , participantReviewed
                                   , h2 [] [ text <| translate language Trans.CounselorSignature ]
                                   , counselorReviewed
                                   ]
                               , div [ class "actions" ] saveButton
                               ]
                               -- Use keys to force the browser to re-scroll when we switch forms.
                               |> keyed ("consent-form-" ++ fromEntityUuid formId)
                           ]
       in
       case ui.view of
           Nothing ->
               viewFormList ui.expected

           Just formId ->
               viewForm formId ui.expected
-}


viewFamilyPlanning : Language -> MeasurementData (Maybe ( FamilyPlanningId, FamilyPlanning )) -> EverySet FamilyPlanningSign -> Html MsgMother
viewFamilyPlanning language measurement signs =
    let
        activity =
            MotherActivity FamilyPlanning

        existingId =
            Maybe.map Tuple.first measurement.current

        saveMsg =
            if EverySet.isEmpty signs then
                Nothing

            else
                Just <| SendOutMsgMother <| SaveFamilyPlanningSigns existingId signs
    in
    div
        [ class "ui full segment family-planning"
        , id "familyPlanningEntryForm"
        ]
        [ div [ class "content" ]
            [ h3
                [ class "ui header" ]
                [ text <| translate language (Trans.ActivitiesTitle activity)
                ]
            , p [] [ text <| translate language (Trans.ActivitiesHelp activity) ]
            , div [ class "ui form" ] <|
                p [] [ text <| translate language (Trans.ActivitiesLabel activity) ]
                    :: viewFamilyPlanningSelector language signs
            ]
        , div [ class "actions" ] <|
            saveButton language
                saveMsg
                measurement
                Nothing
        ]


viewFamilyPlanningSelector : Language -> EverySet FamilyPlanningSign -> List (Html MsgMother)
viewFamilyPlanningSelector language familyPlanningSigns =
    let
        familyPlanningSignFirst =
<<<<<<< HEAD
            [ OralContraceptives, Condoms, IUD ]

        familyPlanningSignSecond =
            [ Implants, Injectables, CycleBeads ]
=======
            [ AutoObservation, Condoms, CycleBeads, CycleCounting, Hysterectomy, Implants, Injectables ]

        familyPlanningSignSecond =
            [ IUD, LactationAmenorrhea, OralContraceptives, Spermicide, TubalLigatures, Vasectomy ]
>>>>>>> 04fd06d8
    in
    [ div [ class "ui grid" ]
        [ familyPlanningSignFirst
            |> List.map (viewFamilyPlanningSelectorItem language familyPlanningSigns)
            |> div [ class "eight wide column" ]
        , familyPlanningSignSecond
            |> List.map (viewFamilyPlanningSelectorItem language familyPlanningSigns)
            |> div [ class "eight wide column" ]
        ]
    , div [ class "ui divider" ] []
    , viewFamilyPlanningSelectorItem language familyPlanningSigns NoFamilyPlanning
    ]


viewFamilyPlanningSelectorItem : Language -> EverySet FamilyPlanningSign -> FamilyPlanningSign -> Html MsgMother
viewFamilyPlanningSelectorItem language familyPlanningSigns sign =
    let
        inputId =
            encodeFamilyPlanningSignAsString sign

        isChecked =
            EverySet.member sign familyPlanningSigns
    in
    div [ class "ui checkbox activity" ]
        [ input
            ([ type_ "checkbox"
             , id inputId
             , name inputId
             , onClick <| SelectFamilyPlanningSign (not isChecked) sign
             , checked isChecked
             ]
                ++ (if isChecked then
                        [ class "checked" ]

                    else
                        []
                   )
            )
            []
        , label [ for inputId ]
            [ text <| translate language (Trans.FamilyPlanningSignLabel sign) ]
        ]<|MERGE_RESOLUTION|>--- conflicted
+++ resolved
@@ -1013,17 +1013,10 @@
 viewFamilyPlanningSelector language familyPlanningSigns =
     let
         familyPlanningSignFirst =
-<<<<<<< HEAD
-            [ OralContraceptives, Condoms, IUD ]
-
-        familyPlanningSignSecond =
-            [ Implants, Injectables, CycleBeads ]
-=======
             [ AutoObservation, Condoms, CycleBeads, CycleCounting, Hysterectomy, Implants, Injectables ]
 
         familyPlanningSignSecond =
             [ IUD, LactationAmenorrhea, OralContraceptives, Spermicide, TubalLigatures, Vasectomy ]
->>>>>>> 04fd06d8
     in
     [ div [ class "ui grid" ]
         [ familyPlanningSignFirst
