module Measurement.View
    exposing
        ( viewChild
        )

import Activity.Encoder exposing (encodeChildNutritionSign)
import Activity.Model exposing (ActivityType(..), ChildActivityType(..), ChildNutritionSign(..))
import Child.Model exposing (Child, ChildId)
import Config.Model exposing (BackendUrl)
import Html exposing (..)
import Html.Attributes as Attr exposing (..)
import Html.Events exposing (on, onClick, onInput, onWithOptions)
import Measurement.Model exposing (FloatMeasurements(..), Model, Msg(..), getInputConstraintsHeight, getInputConstraintsMuac, getInputConstraintsWeight)
import RemoteData exposing (RemoteData(..), isFailure, isLoading)
import Translate as Trans exposing (Language(..), TranslationId, translate)
import User.Model exposing (..)
import Utils.Html exposing (divider, emptyNode, showIf, showMaybe)


viewChild : BackendUrl -> String -> User -> Language -> ( ChildId, Child ) -> Maybe ActivityType -> Model -> Html Msg
viewChild backendUrl accessToken user language ( childId, child ) selectedActivity model =
    showMaybe <|
        Maybe.map
            (\activity ->
                case activity of
                    Child childActivity ->
                        case childActivity of
                            ChildPicture ->
                                viewPhoto backendUrl accessToken user language ( childId, child ) model

                            Height ->
                                viewFloatForm backendUrl accessToken user language HeightFloat ( childId, child ) model

                            Muac ->
                                viewFloatForm backendUrl accessToken user language MuacFloat ( childId, child ) model

                            NutritionSigns ->
                                viewNutritionSigns backendUrl accessToken user language ( childId, child ) model

                            Weight ->
                                viewFloatForm backendUrl accessToken user language WeightFloat ( childId, child ) model

                            _ ->
                                emptyNode

                    _ ->
                        emptyNode
            )
            selectedActivity


viewFloatForm : BackendUrl -> String -> User -> Language -> FloatMeasurements -> ( ChildId, Child ) -> Model -> Html Msg
viewFloatForm backendUrl accessToken user language floatMeasurement ( childId, child ) model =
    let
        ( blockName, headerText, helpText, labelText, constraints, measurementValue, measurementType, updateMsg, saveMsg ) =
            case floatMeasurement of
                HeightFloat ->
                    ( "height"
                    , Trans.ActivitiesHeightTitle
                    , Trans.ActivitiesHeightHelp
                    , Trans.ActivitiesHeightLabel
                    , getInputConstraintsHeight
                    , model.height.value
                    , Trans.CentimeterShorthand
                    , HeightUpdate
                    , HeightSave
                    )

                MuacFloat ->
                    ( "muac"
                    , Trans.ActivitiesMuacTitle
                    , Trans.ActivitiesMuacHelp
                    , Trans.ActivitiesMuacLabel
                    , getInputConstraintsMuac
                    , model.muac.value
                    , Trans.CentimeterShorthand
                    , MuacUpdate
                    , MuacSave
                    )

                WeightFloat ->
                    ( "weight"
                    , Trans.ActivitiesWeightTitle
                    , Trans.ActivitiesWeightHelp
                    , Trans.ActivitiesWeightLabel
                    , getInputConstraintsWeight
                    , model.weight.value
                    , Trans.KilogramShorthand
                    , WeightUpdate
                    , WeightSave
                    )
    in
        div []
            [ divider
            , div
                [ class <| "ui full segment " ++ blockName ]
                [ h3
                    [ class "ui header" ]
                    [ text <| translate language headerText
                    ]
                , p
                    []
                    [ text <| translate language helpText ]
                , div
                    [ class "ui form" ]
                    [ div [ class "ui grid" ]
                        [ div [ class "ten wide column" ]
                            [ div [ class "ui right labeled input" ]
                                [ div [ class "ui basic label" ] [ text <| translate language labelText ]
                                , input
                                    [ type_ "number"
                                    , name blockName
                                    , Attr.min <| toString constraints.minVal
                                    , Attr.max <| toString constraints.maxVal
                                    , value <| toString measurementValue
                                    , onInput <| (\v -> updateMsg <| Result.withDefault 0.0 <| String.toFloat v)
                                    ]
                                    []
                                , div [ class "ui basic label" ] [ text <| translate language measurementType ]
                                ]
                            ]
                        ]
                    ]
                , div
                    [ class "actions" ]
                    [ saveButton language saveMsg model Nothing
                    ]
                ]
            ]


viewPhoto : BackendUrl -> String -> User -> Language -> ( ChildId, Child ) -> Model -> Html Msg
viewPhoto backendUrl accessToken user language ( childId, child ) model =
    div []
        [ divider
        , div
            [ class "ui full segment"
            ]
            [ h3
                [ class "ui header" ]
                [ text <| translate language Trans.ActivitiesPhotoTitle
                ]
            , p
                []
                [ text <| translate language Trans.ActivitiesPhotoHelp ]
            , div
                [ class "dropzone" ]
                []
            , div [ class "actions" ]
                [ div [ class "ui two column grid" ]
                    [ div
                        [ class "column" ]
                        [ button
                            [ class "ui fluid basic button" ]
                            [ text <| translate language Trans.Retake ]
                        ]
                    , saveButton language PhotoSave model (Just "column")
                    ]
                ]
            ]
        ]


{-| Helper function to create a Save button.

Button will also take care of preventing double submission,
and showing success and error indications.

-}
saveButton : Language -> Msg -> Model -> Maybe String -> Html Msg
saveButton language msg model maybeDivClass =
    let
        isLoading =
            model.status == Loading

        isSuccess =
            RemoteData.isSuccess model.status

        isFailure =
            RemoteData.isFailure model.status

        saveAttr =
            if isLoading then
                []
            else
                [ onClick msg ]

        attrs =
            Maybe.map (\divClass -> [ class divClass ]) maybeDivClass
    in
<<<<<<< HEAD
        div []
=======
        div (Maybe.withDefault [] attrs)
>>>>>>> 79207da9
            [ button
                ([ classList
                    [ ( "ui fluid basic button", True )
                    , ( "loading", isLoading )
                    , ( "basic", not isSuccess )
                    , ( "negative", isFailure )
                    ]
                 , id "save-form"
                 ]
                    ++ saveAttr
                )
                [ text <| translate language Trans.Save
                ]
            , showIf isFailure <| div [] [ text <| translate language Trans.SaveError ]
            ]


viewNutritionSigns : BackendUrl -> String -> User -> Language -> ( ChildId, Child ) -> Model -> Html Msg
viewNutritionSigns backendUrl accessToken user language ( childId, child ) model =
    div []
        [ div
            [ class "ui divider" ]
            []
        , div
            [ class "ui full segment nutrition"
            , id "nutritionSignsEntryForm"
            ]
            [ h3
                [ class "ui header" ]
                [ text <| translate language Trans.ActivitiesNutritionSignsTitle
                ]
            , p
                []
                [ text <| translate language Trans.ActivitiesNutritionSignsHelp ]
            , div
                [ class "ui form" ]
                [ p []
                    [ text <| translate language Trans.ActivitiesNutritionSignsLabel
                    ]
                , viewNutritionSignsSelector language
                ]
            , div [ class "actions" ]
                [ saveButton language NutritionSignsSave model Nothing
                ]
            ]
        ]


viewNutritionSignsSelector : Language -> Html Msg
viewNutritionSignsSelector language =
    let
        nutrionSignsAndTranslationIdsFirst =
            [ Edema, AbdominalDisortion, DrySkin, PoorAppetite ]

        nutrionSignsAndTranslationIdsSecond =
            [ Apathy, BrittleHair, None ]
    in
        div [ class "ui grid" ]
            [ div [ class "eight wide column" ]
                (List.map
                    (viewNutritionSignsSelectorItem language)
                    nutrionSignsAndTranslationIdsFirst
                )
            , div [ class "eight wide column" ]
                (List.map
                    (viewNutritionSignsSelectorItem language)
                    nutrionSignsAndTranslationIdsSecond
                )
            ]


{-| Helper function to return a tuples of checkbox label and attributes value.

For each nutrition sign the function will return a the translaed label of the
checkbox and a value for the id and for attributes.

-}
viewNutritionSignsSelectorItem : Language -> ChildNutritionSign -> Html Msg
viewNutritionSignsSelectorItem language sign =
    let
        ( body, attributeValue ) =
            case sign of
                Edema ->
                    ( Trans.ActivitiesNutritionSignsEdemaLabel, "edema" )

                AbdominalDisortion ->
                    ( Trans.ActivitiesNutritionSignsAbdominalDisortionLabel, "abdominal-distrortion" )

                DrySkin ->
                    ( Trans.ActivitiesNutritionSignsDrySkinLabel, "dry-skin" )

                PoorAppetite ->
                    ( Trans.ActivitiesNutritionSignsPoorAppetiteLabel, "poor-appetites" )

                Apathy ->
                    ( Trans.ActivitiesNutritionSignsApathyLabel, "apathy" )

                BrittleHair ->
                    ( Trans.ActivitiesNutritionSignsBrittleHairLabel, "brittle-hair" )

                None ->
                    ( Trans.ActivitiesNutritionSignsNoneLabel, "none-of-these" )
    in
        div [ class "ui checkbox" ]
            [ input
                [ type_ "checkbox"
                , id attributeValue
                , name <| encodeChildNutritionSign sign
                ]
                []
            , label [ for attributeValue ]
                [ text <| translate language body ]
            ]<|MERGE_RESOLUTION|>--- conflicted
+++ resolved
@@ -188,11 +188,7 @@
         attrs =
             Maybe.map (\divClass -> [ class divClass ]) maybeDivClass
     in
-<<<<<<< HEAD
-        div []
-=======
         div (Maybe.withDefault [] attrs)
->>>>>>> 79207da9
             [ button
                 ([ classList
                     [ ( "ui fluid basic button", True )
