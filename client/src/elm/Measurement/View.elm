module Measurement.View
    exposing
        ( viewChild
        )

import Activity.Encoder exposing (encodeChildNutritionSign)
import Activity.Model exposing (ActivityType(..), ChildActivityType(..), ChildNutritionSign(..))
import Child.Model exposing (Child, ChildId)
import Config.Model exposing (BackendUrl)
import Html exposing (..)
import Html.Attributes as Attr exposing (..)
import Html.Events exposing (on, onClick, onInput, onWithOptions)
import Measurement.Model exposing (Model, Msg(..), getInputConstraintsHeight, getInputConstraintsMuac, getInputConstraintsWeight)
import RemoteData exposing (RemoteData(..), isFailure, isLoading)
import Translate as Trans exposing (Language(..), TranslationId, translate)
import User.Model exposing (..)
import Utils.Html exposing (divider, emptyNode, showIf, showMaybe)


viewChild : BackendUrl -> String -> User -> Language -> ( ChildId, Child ) -> Maybe ActivityType -> Model -> Html Msg
viewChild backendUrl accessToken user language ( childId, child ) selectedActivity model =
    showMaybe <|
        (Maybe.map
            (\activity ->
                case activity of
                    Child childActivity ->
                        case childActivity of
                            ChildPicture ->
                                viewPhoto backendUrl accessToken user language ( childId, child ) model

                            Height ->
                                viewHeight backendUrl accessToken user language ( childId, child ) model

                            Muac ->
                                viewMuac backendUrl accessToken user language ( childId, child ) model

                            NutritionSigns ->
                                viewNutritionSigns backendUrl accessToken user language ( childId, child ) model

                            Weight ->
                                viewWeight backendUrl accessToken user language ( childId, child ) model

                            _ ->
                                emptyNode

                    _ ->
                        emptyNode
            )
            selectedActivity
        )


viewHeight : BackendUrl -> String -> User -> Language -> ( ChildId, Child ) -> Model -> Html Msg
viewHeight backendUrl accessToken user language ( childId, child ) model =
    let
        constraints =
            getInputConstraintsHeight
    in
        div []
            [ divider
            , div
                [ class "ui card height"
                ]
                [ h1
                    []
                    [ text <| translate language Trans.ActivitiesHeightTitle
                    ]
                , span
                    []
                    [ text <| translate language Trans.ActivitiesHeightHelp ]
                , div
                    []
                    [ span [] [ text <| translate language Trans.ActivitiesHeightLabel ]
                    , input
                        [ type_ "number"
                        , name "height"
                        , Attr.min <| toString constraints.minVal
                        , Attr.max <| toString constraints.maxVal
                        , value <| toString model.weight.value
                        , onInput <| (\v -> HeightUpdate <| Result.withDefault 0.0 <| String.toFloat v)
                        ]
                        []
                    , span [] [ text <| translate language Trans.CentimeterShorthand ]
                    ]
                , button [ type_ "button" ] [ text <| translate language Trans.Save ]
                ]
            ]


viewMuac : BackendUrl -> String -> User -> Language -> ( ChildId, Child ) -> Model -> Html Msg
viewMuac backendUrl accessToken user language ( childId, child ) model =
    let
        constraints =
            getInputConstraintsMuac
    in
        div []
            [ divider
            , div
                [ class "ui card muac"
                ]
                [ h1
                    []
                    [ text <| translate language Trans.ActivitiesMuacTitle
                    ]
                , span
                    []
                    [ text <| translate language Trans.ActivitiesMuacHelp ]
                , div
                    []
                    [ span [] [ text <| translate language Trans.ActivitiesMuacLabel ]
                    , input
                        [ type_ "number"
                        , name "muac"
                        , Attr.min <| toString constraints.minVal
                        , Attr.max <| toString constraints.maxVal
                        , value <| toString model.muac.value
                        , onInput <| (\v -> MuacUpdate <| Result.withDefault 0.0 <| String.toFloat v)
                        ]
                        []
                    , span [] [ text <| translate language Trans.CentimeterShorthand ]
                    ]
                , button [ type_ "button" ] [ text <| translate language Trans.Save ]
                ]
            ]


viewWeight : BackendUrl -> String -> User -> Language -> ( ChildId, Child ) -> Model -> Html Msg
viewWeight backendUrl accessToken user language ( childId, child ) model =
    let
        constraints =
            getInputConstraintsWeight
    in
        div [ class "ui full segment" ]
            [ div
                [ class "content"
                ]
                [ h3
                    [ class "ui header" ]
                    [ text <| translate language Trans.ActivitiesWeightTitle
                    ]
                , p
                    []
                    [ text <| translate language Trans.ActivitiesWeightHelp ]
                , div
                    [ class "ui form" ]
                    [ div
                        [ class "ui grid" ]
                        [ div
                            [ class "ten wide column" ]
                            [ div
                                [ class "ui right labeled input" ]
                                [ div
                                    [ class "ui basic label" ]
                                    [ text <| translate language Trans.ActivitiesWeightLabel ]
                                , input
                                    [ type_ "number"
                                    , name "weight"
                                    , Attr.min <| toString constraints.minVal
                                    , Attr.max <| toString constraints.maxVal
                                    , value <| toString model.weight.value
                                    , onInput
                                        (\v ->
                                            String.toFloat v
                                                |> Result.withDefault constraints.defaultValue
                                                |> clamp constraints.minVal constraints.maxVal
                                                |> WeightUpdate
                                        )
                                    ]
                                    []
                                , div
                                    [ class "ui basic label" ]
                                    [ text <| translate language Trans.KilogramShorthand ]
                                ]
                            ]
                        ]
                    , p [] [ text <| translate language (Trans.PriorWeight 0.0) ]
                    ]
<<<<<<< HEAD
                , saveButton language WeightSave model Nothing
=======
                ]
            , div
                [ class "actions" ]
                [ saveButton language WeightSave model
>>>>>>> 8078efaf
                ]
            ]


viewPhoto : BackendUrl -> String -> User -> Language -> ( ChildId, Child ) -> Model -> Html Msg
viewPhoto backendUrl accessToken user language ( childId, child ) model =
    div []
        [ divider
        , div
            [ class "ui full segment"
            ]
            [ h3
                [ class "ui header" ]
                [ text <| translate language Trans.ActivitiesPhotoTitle
                ]
            , p
                []
                [ text <| translate language Trans.ActivitiesPhotoHelp ]
            , div
                [ class "dropzone" ]
                []
            , div [ class "actions" ]
                [ div [ class "ui two column grid" ]
                    [ div
                        [ class "column" ]
                        [ button
                            [ class "ui fluid basic button" ]
                            [ text <| translate language Trans.Retake ]
                        ]
                    , saveButton language PhotoSave model (Just "column")
                    ]
                ]
            ]
        ]


{-| Helper function to create a Save button.

Button will also take care of preventing double submission,
and showing success and error indications.

-}
saveButton : Language -> Msg -> Model -> Maybe String -> Html Msg
saveButton language msg model maybeDivClass =
    let
        isLoading =
            model.status == Loading

        isSuccess =
            RemoteData.isSuccess model.status

        isFailure =
            RemoteData.isFailure model.status

        saveAttr =
            if isLoading then
                []
            else
                [ onClick msg ]

        classes =
            Maybe.map (\divClass -> [ ( divClass, True ) ]) maybeDivClass
                |> Maybe.withDefault []
    in
        div [ classList classes ]
            [ button
                ([ classList
<<<<<<< HEAD
                    [ ( "ui fluid basic button", True )
=======
                    [ ( "ui fluid button", True )
>>>>>>> 8078efaf
                    , ( "loading", isLoading )
                    , ( "basic", not isSuccess )
                    , ( "negative", isFailure )
                    ]
                 ]
                    ++ saveAttr
                )
                [ text <| translate language Trans.Save
                ]
            , showIf isFailure <| div [] [ text <| translate language Trans.SaveError ]
            ]


viewNutritionSigns : BackendUrl -> String -> User -> Language -> ( ChildId, Child ) -> Model -> Html Msg
viewNutritionSigns backendUrl accessToken user language ( childId, child ) model =
    div []
        [ div
            [ class "ui divider" ]
            []
        , div
            [ class "ui card nutrition"
            ]
            [ h1
                []
                [ text <| translate language Trans.ActivitiesNutritionSignsTitle
                ]
            , span
                []
                [ text <| translate language Trans.ActivitiesNutritionSignsHelp ]
            , div
                []
                [ span []
                    [ text <| translate language Trans.ActivitiesNutritionSignsLabel
                    , viewNutritionSignsSelector language
                    ]
                ]
            , saveButton language NutritionSignsSave model Nothing
            ]
        ]


viewNutritionSignsSelector : Language -> Html Msg
viewNutritionSignsSelector language =
    let
        nutrionSignsAndTranslationIds =
            [ ( Edema, Trans.ActivitiesNutritionSignsEdemaLabel )
            , ( AbdominalDisortion, Trans.ActivitiesNutritionSignsAbdominalDisortionLabel )
            , ( DrySkin, Trans.ActivitiesNutritionSignsDrySkinLabel )
            , ( PoorAppetite, Trans.ActivitiesNutritionSignsPoorAppetiteLabel )
            , ( Apathy, Trans.ActivitiesNutritionSignsApathyLabel )
            , ( BrittleHair, Trans.ActivitiesNutritionSignsBrittleHairLabel )
            , ( None, Trans.ActivitiesNutritionSignsNoneLabel )
            ]
    in
        ul [ class "checkboxes" ]
            (List.map (\( nutritionSign, translateId ) -> viewNutritionSignsSelectorItem language nutritionSign translateId) nutrionSignsAndTranslationIds)


viewNutritionSignsSelectorItem : Language -> ChildNutritionSign -> TranslationId -> Html Msg
viewNutritionSignsSelectorItem language sign translationId =
    li []
        [ input
            [ type_ "checkbox"
            , name <| encodeChildNutritionSign sign
            ]
            []
        , span [] [ text <| translate language translationId ]
        ]<|MERGE_RESOLUTION|>--- conflicted
+++ resolved
@@ -175,14 +175,10 @@
                         ]
                     , p [] [ text <| translate language (Trans.PriorWeight 0.0) ]
                     ]
-<<<<<<< HEAD
-                , saveButton language WeightSave model Nothing
-=======
                 ]
             , div
                 [ class "actions" ]
-                [ saveButton language WeightSave model
->>>>>>> 8078efaf
+                [ saveButton language WeightSave model Nothing
                 ]
             ]
 
@@ -250,11 +246,7 @@
         div [ classList classes ]
             [ button
                 ([ classList
-<<<<<<< HEAD
                     [ ( "ui fluid basic button", True )
-=======
-                    [ ( "ui fluid button", True )
->>>>>>> 8078efaf
                     , ( "loading", isLoading )
                     , ( "basic", not isSuccess )
                     , ( "negative", isFailure )
