--- conflicted
+++ resolved
@@ -2308,26 +2308,6 @@
                 iconClass =
                     case step of
                         NCDAStepAntenatalCare ->
-<<<<<<< HEAD
-                            -- @todo: replace when icon is provided.
-                            "next-steps-health-education"
-
-                        NCDAStepUniversalInterventions ->
-                            -- @todo: replace when icon is provided.
-                            "next-steps-health-education"
-
-                        NCDAStepNutritionBehavior ->
-                            -- @todo: replace when icon is provided.
-                            "next-steps-health-education"
-
-                        NCDAStepTargetedInterventions ->
-                            -- @todo: replace when icon is provided.
-                            "next-steps-health-education"
-
-                        NCDAStepInfrastructureEnvironment ->
-                            -- @todo: replace when icon is provided.
-                            "next-steps-health-education"
-=======
                             "ncda-antenatal"
 
                         NCDAStepUniversalInterventions ->
@@ -2341,7 +2321,6 @@
 
                         NCDAStepInfrastructureEnvironment ->
                             "ncda-infrastructure-environment"
->>>>>>> fe5e0ed0
 
                 isActive =
                     currentStep == Just step
@@ -2379,10 +2358,7 @@
                         currentDate
                         personId
                         person
-<<<<<<< HEAD
                         config.behindOnVaccinations
-=======
->>>>>>> fe5e0ed0
                         config.setBoolInputMsg
                         config.setBirthWeightMsg
                         config.setNumberANCVisitsMsg
@@ -3251,10 +3227,7 @@
 
         config =
             { showTasksTray = False
-<<<<<<< HEAD
             , behindOnVaccinations = Nothing
-=======
->>>>>>> fe5e0ed0
             , setBoolInputMsg = SetNCDABoolInput
             , setBirthWeightMsg = SetBirthWeight
             , setNumberANCVisitsMsg = SetNumberANCVisits
