--- conflicted
+++ resolved
@@ -3088,11 +3088,7 @@
 
         NCDAStepNutritionBehavior ->
             let
-<<<<<<< HEAD
-                breasdtfeedingSign =
-=======
                 breastfeedingSign =
->>>>>>> 5cf575e2
                     if config.ncdaNotFilledAfterAgeOfSixMonths then
                         [ BreastfedForSixMonths ]
 
@@ -3100,11 +3096,7 @@
                         []
 
                 signs =
-<<<<<<< HEAD
-                    FiveFoodGroups :: breasdtfeedingSign ++ [ AppropriateComplementaryFeeding, MealsAtRecommendedTimes ]
-=======
                     FiveFoodGroups :: breastfeedingSign ++ [ AppropriateComplementaryFeeding, MealsAtRecommendedTimes ]
->>>>>>> 5cf575e2
 
                 inputsAndTasks =
                     List.map inputsAndTasksForSign signs
