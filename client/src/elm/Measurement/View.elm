--- conflicted
+++ resolved
@@ -258,12 +258,8 @@
                 , viewNutritionSignsSelector language
                 ]
             , div [ class "actions" ]
-                [ saveButon language NutritionSignsSave model
-                ]
-<<<<<<< HEAD
-=======
-            , saveButton language NutritionSignsSave model
->>>>>>> 89a8fafa
+                [ saveButton language NutritionSignsSave model
+                ]
             ]
         ]
 
