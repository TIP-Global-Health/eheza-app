--- conflicted
+++ resolved
@@ -139,9 +139,6 @@
     }
 
 
-<<<<<<< HEAD
-viewHeight : Language -> NominalDate -> Child -> MeasurementData (Maybe Height) (Edit HeightId Height) -> ZScore.Model.Model -> ModelChild -> Html MsgChild
-=======
 zScoreForHeightOrLength : ZScore.Model.Model -> Days -> Centimetres -> Gender -> Float -> Maybe ZScore
 zScoreForHeightOrLength model (Days days) (Centimetres cm) gender weight =
     if days < 731 then
@@ -151,8 +148,7 @@
         zScoreWeightForHeight model (ZScore.Model.Height cm) gender (Kilograms weight)
 
 
-viewHeight : Language -> NominalDate -> Child -> MeasurementData (Maybe Height) (Edit Height) -> ZScore.Model.Model -> ModelChild -> Html MsgChild
->>>>>>> 10770db8
+viewHeight : Language -> NominalDate -> Child -> MeasurementData (Maybe Height) (Edit HeightId Height) -> ZScore.Model.Model -> ModelChild -> Html MsgChild
 viewHeight =
     viewFloatForm heightFormConfig
 
