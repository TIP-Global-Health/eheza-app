module Measurement.View
    exposing
        ( viewChild
        , viewMother
        )

import Activity.Encoder exposing (encodeChildNutritionSign)
import Activity.Model
    exposing
        ( ActivityType(..)
        , ChildActivityType(..)
        , ChildNutritionSign(..)
        , FamilyPlanningSign(..)
        , ChildActivityType(..)
        , MotherActivityType(..)
        )
import Child.Model exposing (Child, ChildId)
import Config.Model exposing (BackendUrl)
import EveryDict
import Examination.Model exposing (ExaminationChild)
import Html exposing (..)
import Html.Attributes as Attr exposing (..)
import Html.Events exposing (on, onClick, onInput, onWithOptions)
import Maybe.Extra exposing (isJust)
import Measurement.Model
    exposing
        ( EveryDictChildNutritionSign
        , FileId
        , FloatInput
        , FloatMeasurements(..)
        , Model
        , Msg(..)
        , Photo
        , PhotoId
        , EveryDictFamilyPlanningSigns
        , getInputConstraintsHeight
        , getInputConstraintsMuac
        , getInputConstraintsWeight
        )
import Mother.Model exposing (Mother, MotherId)
import RemoteData exposing (RemoteData(..), isFailure, isLoading)
import Translate as Trans exposing (Language(..), TranslationId, translate)
import User.Model exposing (..)
import Utils.Html exposing (divider, emptyNode, showIf, showMaybe)


viewChild : BackendUrl -> String -> User -> Language -> ( ChildId, Child ) -> Maybe ExaminationChild -> Maybe ActivityType -> Model -> Html Msg
viewChild backendUrl accessToken user language ( childId, child ) maybePreviousExamination selectedActivity model =
    showMaybe <|
        Maybe.map
            (\activity ->
                case activity of
                    Child childActivity ->
                        case childActivity of
                            ChildPicture ->
                                viewPhoto backendUrl accessToken user language ( childId, child ) model

                            Height ->
                                viewFloatForm backendUrl accessToken user language HeightFloat ( childId, child ) maybePreviousExamination model

                            Muac ->
                                viewFloatForm backendUrl accessToken user language MuacFloat ( childId, child ) maybePreviousExamination model

                            NutritionSigns ->
                                viewNutritionSigns backendUrl accessToken user language ( childId, child ) model

                            Weight ->
                                viewFloatForm backendUrl accessToken user language WeightFloat ( childId, child ) maybePreviousExamination model

                            _ ->
                                emptyNode

                    _ ->
                        emptyNode
            )
            selectedActivity


viewFloatForm : BackendUrl -> String -> User -> Language -> FloatMeasurements -> ( ChildId, Child ) -> Maybe ExaminationChild -> Model -> Html Msg
viewFloatForm backendUrl accessToken user language floatMeasurement ( childId, child ) maybePreviousExamination model =
    let
        ( blockName, headerText, helpText, labelText, constraints, measurementValue, measurementType, updateMsg, saveMsg ) =
            case floatMeasurement of
                HeightFloat ->
                    ( "height"
                    , Trans.ActivitiesHeightTitle
                    , Trans.ActivitiesHeightHelp
                    , Trans.ActivitiesHeightLabel
                    , getInputConstraintsHeight
                    , model.height
                    , Trans.CentimeterShorthand
                    , HeightUpdate
                    , HeightSave
                    )

                MuacFloat ->
                    ( "muac"
                    , Trans.ActivitiesMuacTitle
                    , Trans.ActivitiesMuacHelp
                    , Trans.ActivitiesMuacLabel
                    , getInputConstraintsMuac
                    , model.muac
                    , Trans.CentimeterShorthand
                    , MuacUpdate
                    , MuacSave
                    )

                WeightFloat ->
                    ( "weight"
                    , Trans.ActivitiesWeightTitle
                    , Trans.ActivitiesWeightHelp
                    , Trans.ActivitiesWeightLabel
                    , getInputConstraintsWeight
                    , model.weight
                    , Trans.KilogramShorthand
                    , WeightUpdate
                    , WeightSave
                    )

        defaultAttr =
            Maybe.map (\val -> [ value <| toString val ]) measurementValue
                |> Maybe.withDefault []

        inputAttrs =
            [ type_ "text"
            , placeholder "Enter height here…"
            , name blockName
            , Attr.min <| toString constraints.minVal
            , Attr.max <| toString constraints.maxVal
            , onInput <| (\v -> updateMsg <| Result.withDefault 0.0 <| String.toFloat v)
            ]
                ++ defaultAttr
    in
        div
            [ class <| "ui full segment " ++ blockName ]
            [ div [ class "content" ]
                [ h3
                    [ class "ui header" ]
                    [ text <| translate language headerText
                    ]
                , p
                    []
                    [ text <| translate language helpText ]
                , div
                    [ class "ui form" ]
                    [ div [ class "ui grid" ]
                        [ div [ class "eleven wide column" ]
                            [ div [ class "ui right labeled input" ]
                                [ input inputAttrs []
                                , div [ class "ui basic label" ] [ text <| translate language measurementType ]
                                ]
                            ]
                        , div [ class "five wide column" ]
                            [ viewFloatDiff language floatMeasurement maybePreviousExamination measurementType model ]
                        ]
                    , viewPreviousMeasurement language floatMeasurement maybePreviousExamination
                    ]
                , div
                    [ class "ui large header" ]
                    [ text "Z-Score:"
                    , span
                        [ class "sub header" ]
                        [ text "Requires implementation" ]
                    ]
                ]
            , div
                [ class "actions" ]
              <|
                saveButton
                    language
                    saveMsg
                    model
                    (isJust measurementValue)
                    Nothing
            ]


{-| Show a photo thumbnail, if it exists.
-}
viewPhotoThumb : ( Maybe FileId, Maybe ( PhotoId, Photo ) ) -> Html Msg
viewPhotoThumb maybePhoto =
    showMaybe <|
        Maybe.map
            (\( _, photo ) ->
                div []
                    [ img [ src photo.url, class "ui small image" ] []
                    ]
            )
            (Tuple.second maybePhoto)


viewPreviousMeasurement : Language -> FloatMeasurements -> Maybe ExaminationChild -> Html Msg
viewPreviousMeasurement language floatMeasurement maybePreviousExamination =
    case maybePreviousExamination of
        Nothing ->
            emptyNode

        Just previousExamination ->
            let
                maybePreviousValue =
                    case floatMeasurement of
                        HeightFloat ->
                            previousExamination.height

                        MuacFloat ->
                            previousExamination.muac

                        WeightFloat ->
                            previousExamination.weight
            in
                Maybe.map
                    (\previousValue ->
                        div [] [ text <| translate language <| Trans.PreviousFloatMeasurement previousValue ]
                    )
                    maybePreviousValue
                    |> Maybe.withDefault emptyNode


{-| Show a diff of values, if they were gained or lost.
-}
viewFloatDiff : Language -> FloatMeasurements -> Maybe ExaminationChild -> TranslationId -> Model -> Html Msg
viewFloatDiff language floatMeasurement maybePreviousExamination measurementType model =
    let
        maybePreviousValue =
            case maybePreviousExamination of
                Just previousExamination ->
                    case floatMeasurement of
                        HeightFloat ->
                            previousExamination.height

                        MuacFloat ->
                            previousExamination.muac

                        WeightFloat ->
                            previousExamination.weight

                Nothing ->
                    Nothing

        maybeCurrentValue =
            case floatMeasurement of
                HeightFloat ->
                    model.height

                MuacFloat ->
                    model.muac

                WeightFloat ->
                    model.weight
    in
        case ( maybePreviousValue, maybeCurrentValue ) of
            ( Just previousValue, Just currentValue ) ->
                let
                    diff =
                        toString <| abs (currentValue - previousValue)

                    viewMessage isGain =
                        let
                            classSuffix =
                                if isGain then
                                    "up"
                                else
                                    "down"
                        in
                            p
                                [ class <| "label-with-icon label-form" ]
                                [ span [ class <| "icon-" ++ classSuffix ] []
                                , text <| diff ++ " " ++ translate language measurementType
                                ]
                in
                    if currentValue == previousValue then
                        -- No change in the values.
                        emptyNode
                    else if currentValue > previousValue then
                        viewMessage True
                    else
                        viewMessage False

            _ ->
                emptyNode


viewPhoto : BackendUrl -> String -> User -> Language -> ( ChildId, Child ) -> Model -> Html Msg
viewPhoto backendUrl accessToken user language ( childId, child ) model =
    let
        hasFileId =
            isJust <| Tuple.first model.photo

        handleClick =
            if hasFileId then
                [ onClick ResetDropZone ]
            else
                []
    in
        div []
            [ divider
            , div
                [ class "ui full segment photo"
                ]
                [ h3
                    [ class "ui header" ]
                    [ text <| translate language Trans.ActivitiesPhotoTitle
                    ]
                , p
                    []
                    [ text <| translate language Trans.ActivitiesPhotoHelp ]
                , viewPhotoThumb model.photo
                , div
                    [ class "dropzone" ]
                    []
                , div [ class "actions" ]
<<<<<<< HEAD
                    [ div [ class "ui two column grid" ]
                        [ div
                            [ class "column" ]
                            (button
                                ([ classList
                                    [ ( "ui fluid basic button retake", True )
                                    , ( "disabled", not hasFileId )
                                    ]
                                 ]
                                    ++ handleClick
                                )
                                [ text <| translate language Trans.Retake ]
                                :: saveButton language PhotoSave model hasFileId (Just "column")
                            )
                        ]
=======
                    [ saveButton language PhotoSave model hasFileId (Just "column")
>>>>>>> 4bf59134
                    ]
                ]
            ]


{-| Helper function to create a Save button.

Button will also take care of preventing double submission,
and showing success and error indications.

-}
saveButton : Language -> Msg -> Model -> Bool -> Maybe String -> List (Html Msg)
saveButton language msg model hasInput maybeDivClass =
    let
        isLoading =
            model.status == Loading

        isSuccess =
            RemoteData.isSuccess model.status

        isFailure =
            RemoteData.isFailure model.status

        saveAttr =
            if isLoading || not hasInput then
                []
            else
                [ onClick msg ]
    in
        [ button
            ([ classList
                [ ( "ui fluid primary button", True )
                , ( "loading", isLoading )
                , ( "negative", isFailure )
                , ( "disabled", not hasInput )
                ]
             , id "save-form"
             ]
                ++ saveAttr
            )
            [ text <| translate language Trans.Save
            ]
        , showIf isFailure <| div [] [ text <| translate language Trans.SaveError ]
        ]


viewNutritionSigns : BackendUrl -> String -> User -> Language -> ( ChildId, Child ) -> Model -> Html Msg
viewNutritionSigns backendUrl accessToken user language ( childId, child ) model =
    div
        [ class "ui full segment nutrition"
        , id "nutritionSignsEntryForm"
        ]
        [ div [ class "content" ]
            [ h3 [ class "ui header" ]
                [ text <| translate language Trans.ActivitiesNutritionSignsTitle
                ]
            , p [] [ text <| translate language Trans.ActivitiesNutritionSignsHelp ]
            , div [ class "ui form" ] <|
                p [] [ text <| translate language Trans.ActivitiesNutritionSignsLabel ]
                    :: viewNutritionSignsSelector language model.nutritionSigns
            ]
        , div [ class "actions" ] <|
            saveButton
                language
                NutritionSignsSave
                model
                True
                Nothing
        ]


viewNutritionSignsSelector : Language -> EveryDictChildNutritionSign -> List (Html Msg)
viewNutritionSignsSelector language nutritionSigns =
    let
        nutrionSignsAndTranslationIdsFirst =
            [ Edema, AbdominalDisortion, DrySkin ]

        nutrionSignsAndTranslationIdsSecond =
            [ Apathy, PoorAppetite, BrittleHair ]
    in
        [ div [ class "ui grid" ]
            [ div [ class "eight wide column" ]
                (List.map
                    (viewNutritionSignsSelectorItem language nutritionSigns)
                    nutrionSignsAndTranslationIdsFirst
                )
            , div [ class "eight wide column" ]
                (List.map
                    (viewNutritionSignsSelectorItem language nutritionSigns)
                    nutrionSignsAndTranslationIdsSecond
                )
            ]
        , div [ class "ui divider" ] []
        , viewNutritionSignsSelectorItem language nutritionSigns None
        ]


{-| Helper function to return a tuples of checkbox label and attributes value.

For each nutrition sign the function will return a the translaed label of the
checkbox and a value for the id and for attributes.

-}
viewNutritionSignsSelectorItem : Language -> EveryDictChildNutritionSign -> ChildNutritionSign -> Html Msg
viewNutritionSignsSelectorItem language nutritionSigns sign =
    let
        ( body, attributeValue ) =
            case sign of
                Edema ->
                    ( Trans.ActivitiesNutritionSignsEdemaLabel, "edema" )

                AbdominalDisortion ->
                    ( Trans.ActivitiesNutritionSignsAbdominalDisortionLabel, "abdominal-distrortion" )

                DrySkin ->
                    ( Trans.ActivitiesNutritionSignsDrySkinLabel, "dry-skin" )

                PoorAppetite ->
                    ( Trans.ActivitiesNutritionSignsPoorAppetiteLabel, "poor-appetites" )

                Apathy ->
                    ( Trans.ActivitiesNutritionSignsApathyLabel, "apathy" )

                BrittleHair ->
                    ( Trans.ActivitiesNutritionSignsBrittleHairLabel, "brittle-hair" )

                None ->
                    ( Trans.ActivitiesNutritionSignsNoneLabel, "none-of-these" )
    in
        div [ class "ui checkbox" ]
            [ input
                [ type_ "checkbox"
                , id attributeValue
                , name <| encodeChildNutritionSign sign
                , onClick <| NutritionSignsToggle sign
                , checked <| EveryDict.member sign nutritionSigns
                ]
                []
            , label [ for attributeValue ]
                [ text <| translate language body ]
            ]


viewMother : BackendUrl -> String -> User -> Language -> Maybe ActivityType -> Model -> Html Msg
viewMother backendUrl accessToken user language selectedActivity model =
    showMaybe <|
        Maybe.map
            (\activity ->
                case activity of
                    Mother motherActivity ->
                        case motherActivity of
                            FamilyPlanning ->
                                viewFamilyPlanning backendUrl accessToken user language model

                    _ ->
                        emptyNode
            )
            selectedActivity


viewFamilyPlanning : BackendUrl -> String -> User -> Language -> Model -> Html Msg
viewFamilyPlanning backendUrl accessToken user language model =
    div
        [ class "ui full segment family-planning"
        , id "familyPlanningEntryForm"
        ]
        [ div [ class "content" ]
            [ h3
                [ class "ui header" ]
                [ text <| translate language Trans.ActivitiesFamilyPlanningSignsTitle
                ]
            , p [] [ text <| translate language Trans.ActivitiesFamilyPlanningSignsHelp ]
            , div [ class "ui form" ] <|
                p [] [ text <| translate language Trans.ActivitiesFamilyPlanningSignsLabel ]
                    :: viewFamilyPlanningSelector language model.familyPlanningSigns
            ]
        , div [ class "actions" ] <|
            saveButton language FamilyPlanningSignsSave model True Nothing
        ]


viewFamilyPlanningSelector : Language -> EveryDictFamilyPlanningSigns -> List (Html Msg)
viewFamilyPlanningSelector language familyPlanningSigns =
    let
        familyPlanningSignFirst =
            [ Pill, Condoms, IUD ]

        familyPlanningSignSecond =
            [ Injection, Necklace ]
    in
        [ div [ class "ui grid" ]
            [ div [ class "eight wide column" ] <|
                List.map
                    (viewFamilyPlanningSelectorItem language familyPlanningSigns)
                    familyPlanningSignFirst
            , div [ class "eight wide column" ] <|
                List.map
                    (viewFamilyPlanningSelectorItem language familyPlanningSigns)
                    familyPlanningSignSecond
            ]
        , div [ class "ui divider" ] []
        , viewFamilyPlanningSelectorItem language familyPlanningSigns NoFamilyPlanning
        ]


viewFamilyPlanningSelectorItem : Language -> EveryDictFamilyPlanningSigns -> FamilyPlanningSign -> Html Msg
viewFamilyPlanningSelectorItem language familyPlanningSigns sign =
    let
        ( body, attributeValue ) =
            case sign of
                Condoms ->
                    ( Trans.ActivitiesFamilyPlanningSignsCondomsLabel, "condoms" )

                IUD ->
                    ( Trans.ActivitiesFamilyPlanningSignsIUDLabel, "iud" )

                Injection ->
                    ( Trans.ActivitiesFamilyPlanningSignsInjectionLabel, "injection" )

                Necklace ->
                    ( Trans.ActivitiesFamilyPlanningSignsNecklaceLabel, "necklace" )

                NoFamilyPlanning ->
                    ( Trans.ActivitiesFamilyPlanningSignsNoneLabel, "no-family-planning-sign" )

                Pill ->
                    ( Trans.ActivitiesFamilyPlanningSignsPillLabel, "pill" )
    in
        div [ class "ui checkbox" ]
            [ input
                [ type_ "checkbox"
                , id attributeValue

                --, name <| encodeChildNutritionSign sign
                , onClick <| FamilyPlanningSignsToggle sign
                , checked <| EveryDict.member sign familyPlanningSigns
                ]
                []
            , label [ for attributeValue ]
                [ text <| translate language body ]
            ]<|MERGE_RESOLUTION|>--- conflicted
+++ resolved
@@ -308,27 +308,8 @@
                 , div
                     [ class "dropzone" ]
                     []
-                , div [ class "actions" ]
-<<<<<<< HEAD
-                    [ div [ class "ui two column grid" ]
-                        [ div
-                            [ class "column" ]
-                            (button
-                                ([ classList
-                                    [ ( "ui fluid basic button retake", True )
-                                    , ( "disabled", not hasFileId )
-                                    ]
-                                 ]
-                                    ++ handleClick
-                                )
-                                [ text <| translate language Trans.Retake ]
-                                :: saveButton language PhotoSave model hasFileId (Just "column")
-                            )
-                        ]
-=======
-                    [ saveButton language PhotoSave model hasFileId (Just "column")
->>>>>>> 4bf59134
-                    ]
+                , div [ class "actions" ] <|
+                    saveButton language PhotoSave model hasFileId (Just "column")
                 ]
             ]
 
