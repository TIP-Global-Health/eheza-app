--- conflicted
+++ resolved
@@ -234,11 +234,7 @@
         div []
             [ div
                 ([ classList
-<<<<<<< HEAD
                     [ ( "ui fluid basic button", True )
-=======
-                    [ ( "ui fluid button", True )
->>>>>>> 7e60c387
                     , ( "loading", isLoading )
                     , ( "basic", not isSuccess )
                     , ( "negative", isFailure )
