port module Measurement.Update exposing (update, subscriptions)

import Activity.Model exposing (ActivityType(..), ChildActivityType(..))
import Config.Model exposing (BackendUrl)
import Http
import HttpBuilder exposing (get, send, withJsonBody, withQueryParams)
import Json.Encode exposing (Value)
import Measurement.Encoder exposing (encodePhoto, encodeWeight)
import Measurement.Model exposing (Model, Msg(..))
import Patient.Model exposing (Patient, PatientId)
import RemoteData exposing (RemoteData(..))
import User.Model exposing (..)


{-| This update section expects an additional activity type to be bubbled up, when appropriate, for completed activities to trigger completion mechanism in parent module
-}
update : BackendUrl -> String -> User -> ( PatientId, Patient ) -> Msg -> Model -> ( Model, Cmd Msg, Maybe ActivityType )
update backendUrl accessToken user ( patientId, patient ) msg model =
    case msg of
        HandleDropzoneUploadedFile fileId ->
            { model | photo = fileId } ! []

        HandlePhotoSave (Ok ()) ->
            ( { model | status = Success () }, Cmd.none, Just (Child ChildPicture) )

        HandlePhotoSave (Err err) ->
            let
                _ =
                    Debug.log "HandlePhotoSave (Err)" False
            in
                ( { model | status = Failure err }, Cmd.none, Nothing )

        HandleWeightSave (Ok ()) ->
            ( { model | status = Success () }, Cmd.none, Just (Child Weight) )

        HandleWeightSave (Err err) ->
            let
                _ =
                    Debug.log "HandleWeightSave (Err)" False
            in
                ( { model | status = Failure err }, Cmd.none, Nothing )

        HeightUpdate val ->
            let
                height =
                    model.height

                updatedHeight =
                    { height | value = val }
            in
                ( { model | height = updatedHeight }, Cmd.none, Nothing )

        MuacUpdate val ->
            let
                muac =
                    model.muac

                updatedMuac =
                    { muac | value = val }
            in
                ( { model | muac = updatedMuac }, Cmd.none, Nothing )

        MuacSave ->
            ( model, Cmd.none, Just (Child Muac) )

        NutritionSignsSave ->
            ( model, Cmd.none, Nothing )

        PhotoSave ->
            postPhoto backendUrl accessToken patientId model

        WeightSave ->
            postWeight backendUrl accessToken patientId model

        HeightSave ->
            ( model, Cmd.none, Just (Child Height) )

        WeightUpdate val ->
            let
                weight =
                    model.weight

                updatedWeight =
                    { weight | value = val }
            in
                ( { model | weight = updatedWeight }, Cmd.none, Nothing )


{-| Enables posting of arbitrary values to the provided back end so long as the encoder matches the desired type
-}
postData : BackendUrl -> String -> Model -> String -> value -> (value -> Value) -> (Result Http.Error () -> Msg) -> ( Model, Cmd Msg, Maybe ActivityType )
postData backendUrl accessToken model path value encoder handler =
    let
        builder : HttpBuilder.RequestBuilder () -> Cmd Msg
        builder =
            send handler

        commandDef =
            HttpBuilder.post (backendUrl ++ "/api/" ++ path)
                |> withQueryParams [ ( "access_token", accessToken ) ]
                |> withJsonBody (encoder value)

        command =
            builder commandDef
    in
        ( { model | status = Loading }
        , command
        , Nothing
        )


{-| Send new photo of a child to the backend.
-}
postPhoto : BackendUrl -> String -> PatientId -> Model -> ( Model, Cmd Msg, Maybe ActivityType )
postPhoto backendUrl accessToken childId model =
<<<<<<< HEAD
    postData backendUrl accessToken model "photos" model.photo.value (encodePhoto childId) HandlePhotoSave


{-| Send new weight of a child to the backend.
-}
postWeight : BackendUrl -> String -> PatientId -> Model -> ( Model, Cmd Msg, Maybe ActivityType )
postWeight backendUrl accessToken childId model =
    postData backendUrl accessToken model "weights" model.weight.value (encodeWeight childId) HandleWeightSave
=======
    let
        command =
            HttpBuilder.post (backendUrl ++ "/api/photos")
                |> withQueryParams [ ( "access_token", accessToken ) ]
                |> withJsonBody (encodePhoto childId model.photo)
                |> send HandlePhotoSave
    in
        ( { model | status = Loading }
        , command
        )


subscriptions : Model -> Sub Msg
subscriptions model =
    dropzoneUploadedFile HandleDropzoneUploadedFile


{-| Get a singal if a file has been uploaded via the Dropzone.
-}
port dropzoneUploadedFile : (Int -> msg) -> Sub msg
>>>>>>> 86b68a50
<|MERGE_RESOLUTION|>--- conflicted
+++ resolved
@@ -18,10 +18,10 @@
 update backendUrl accessToken user ( patientId, patient ) msg model =
     case msg of
         HandleDropzoneUploadedFile fileId ->
-            { model | photo = fileId } ! []
+            ( { model | photo = fileId }, Cmd.none, Nothing )
 
         HandlePhotoSave (Ok ()) ->
-            ( { model | status = Success () }, Cmd.none, Just (Child ChildPicture) )
+            ( { model | status = Success () }, Cmd.none, Nothing )
 
         HandlePhotoSave (Err err) ->
             let
@@ -91,17 +91,11 @@
 postData : BackendUrl -> String -> Model -> String -> value -> (value -> Value) -> (Result Http.Error () -> Msg) -> ( Model, Cmd Msg, Maybe ActivityType )
 postData backendUrl accessToken model path value encoder handler =
     let
-        builder : HttpBuilder.RequestBuilder () -> Cmd Msg
-        builder =
-            send handler
-
-        commandDef =
+        command =
             HttpBuilder.post (backendUrl ++ "/api/" ++ path)
                 |> withQueryParams [ ( "access_token", accessToken ) ]
                 |> withJsonBody (encoder value)
-
-        command =
-            builder commandDef
+                |> send handler
     in
         ( { model | status = Loading }
         , command
@@ -113,8 +107,7 @@
 -}
 postPhoto : BackendUrl -> String -> PatientId -> Model -> ( Model, Cmd Msg, Maybe ActivityType )
 postPhoto backendUrl accessToken childId model =
-<<<<<<< HEAD
-    postData backendUrl accessToken model "photos" model.photo.value (encodePhoto childId) HandlePhotoSave
+    postData backendUrl accessToken model "photos" model.photo (encodePhoto childId) HandlePhotoSave
 
 
 {-| Send new weight of a child to the backend.
@@ -122,17 +115,6 @@
 postWeight : BackendUrl -> String -> PatientId -> Model -> ( Model, Cmd Msg, Maybe ActivityType )
 postWeight backendUrl accessToken childId model =
     postData backendUrl accessToken model "weights" model.weight.value (encodeWeight childId) HandleWeightSave
-=======
-    let
-        command =
-            HttpBuilder.post (backendUrl ++ "/api/photos")
-                |> withQueryParams [ ( "access_token", accessToken ) ]
-                |> withJsonBody (encodePhoto childId model.photo)
-                |> send HandlePhotoSave
-    in
-        ( { model | status = Loading }
-        , command
-        )
 
 
 subscriptions : Model -> Sub Msg
@@ -142,5 +124,4 @@
 
 {-| Get a singal if a file has been uploaded via the Dropzone.
 -}
-port dropzoneUploadedFile : (Int -> msg) -> Sub msg
->>>>>>> 86b68a50
+port dropzoneUploadedFile : (Int -> msg) -> Sub msg