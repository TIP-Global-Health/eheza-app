port module Measurement.Update exposing (update, subscriptions)

import Activity.Model
    exposing
        ( ActivityType(..)
        , ChildActivityType(..)
        , ChildNutritionSign(..)
        , FamilyPlanningSign(..)
        , MotherActivityType(FamilyPlanning)
        )
import Config.Model exposing (BackendUrl)
import EverySet exposing (EverySet)
import Examination.Model exposing (Examination(..))
import Examination.Utils exposing (mapExaminationChild, mapExaminationMother)
import Http
import HttpBuilder exposing (get, send, withJsonBody, withQueryParams)
import Json.Encode exposing (Value)
import Measurement.Decoder exposing (decodePhotoFromResponse)
import Measurement.Encoder exposing (encodeFamilyPlanning, encodeHeight, encodeMuac, encodeNutritionSigns, encodePhoto, encodeWeight)
import Measurement.Model
    exposing
        ( CompletedAndRedirectToActivityTuple
        , Model
        , Msg(..)
        , getFloatInputValue
        , normalizeFloatFormInput
        , normalizeFloatInput
        )
import Participant.Model exposing (Participant, ParticipantId)
import RemoteData exposing (RemoteData(..))
import Utils.WebData exposing (sendWithHandler)


<<<<<<< HEAD
{-| Optionally, we bubble up two activity types in a tuple, which form to
complete and which form is the next one.
=======
{-| Optionally, we bubble up two activity types in a tuple, which form to complete and which form is the next one.
-}
update : BackendUrl -> String -> User -> ( ParticipantId, Participant ) -> Msg -> Model -> ( Model, Cmd Msg, Maybe CompletedAndRedirectToActivityTuple )
update backendUrl accessToken user ( participantId, participant ) msg model =
    case msg of
        FamilyPlanningSignsSave ->
            postFamilyPlanning backendUrl accessToken participantId model

        FamilyPlanningSignsToggle sign ->
            let
                signsUpdated =
                    if EveryDict.member sign model.familyPlanningSigns then
                        EveryDict.remove sign model.familyPlanningSigns
                    else
                        case sign of
                            -- 'None of these' checked. Need to empty all selected signs.
                            NoFamilyPlanning ->
                                EveryDict.insert sign () EveryDict.empty

                            -- Another option checked checked. Need to uncheck 'None of these', if it's checked.
                            _ ->
                                EveryDict.insert sign () <| EveryDict.remove NoFamilyPlanning model.familyPlanningSigns
            in
                ( { model | familyPlanningSigns = signsUpdated }
                , Cmd.none
                , Nothing
                )
>>>>>>> 5ea0dd95

The strategy used here, for the moment, is that the `model` tracks the UI,
whereas the `examination` tracks the underlying data from the backend. So,
we'll update the `examination` only after data has actually been successfully
saved to the backend. (Ultimately, it will probably be better to use an
`EditableWebData` in the examination for each measurement, but this is
easier to implement for the moment). It is the caller's rsponsibility to
provided the relevant examination, and store it in the relevant structure
when it is returned.

It's possible that we ought to split this up into an `updateMother` and
`updateChild` (so we can specialize the examination), but perhaps not.

-}
update : BackendUrl -> String -> ParticipantId -> Msg -> Model -> Examination -> ( Model, Examination, Cmd Msg, Maybe CompletedAndRedirectToActivityTuple )
update backendUrl accessToken participantId msg model examination =
    let
        -- This processes a common case below, to supply an unchanged
        -- examination and no redirection
        unchangedExaminationNoRedirect ( updatedModel, cmd ) =
            ( updatedModel, examination, cmd, Nothing )
    in
        case msg of
            FamilyPlanningSignsSave ->
                postFamilyPlanning backendUrl accessToken participantId model
                    |> unchangedExaminationNoRedirect

            FamilyPlanningSignsToggle sign ->
                let
                    signsUpdated =
                        if EverySet.member sign model.familyPlanningSigns then
                            EverySet.remove sign model.familyPlanningSigns
                        else
                            EverySet.insert sign model.familyPlanningSigns
                in
                    ( { model | familyPlanningSigns = signsUpdated }
                    , Cmd.none
                    )
                        |> unchangedExaminationNoRedirect

            HandleDropzoneUploadedFile fileId ->
                ( { model | photo = ( Just fileId, Nothing ) }
                , Cmd.none
                )
                    |> unchangedExaminationNoRedirect

<<<<<<< HEAD
            HandleFamilyPlanningSave (Ok ()) ->
                ( { model | status = Success () }
                , examination
=======
        HandleHeightSave (Ok ()) ->
            ( { model | status = Success (), height = (normalizeFloatInput model.height) }
            , Cmd.none
            , Just <| ( Child Height, Child Muac )
            )

        HandleHeightSave (Err err) ->
            let
                _ =
                    Debug.log "HandleHeightSave (Err)" False
            in
                ( { model | status = Failure err }
>>>>>>> 5ea0dd95
                , Cmd.none
                , Just <| ( Mother FamilyPlanning, Mother FamilyPlanning )
                )

            HandleFamilyPlanningSave (Err err) ->
                let
                    _ =
                        Debug.log "HandleFamilyPlanningSave (Err)" False
                in
                    ( { model | status = Failure err }
                    , Cmd.none
                    )
                        |> unchangedExaminationNoRedirect

            HandleHeightSave value (Ok ()) ->
                ( { model | status = Success () }
                , mapExaminationChild (\ex -> { ex | height = Just value }) examination
                , Cmd.none
                , Just <| ( Child Height, Child Muac )
                )

<<<<<<< HEAD
            HandleHeightSave value (Err err) ->
                let
                    _ =
                        Debug.log "HandleHeightSave (Err)" False
                in
                    ( { model | status = Failure err }
                    , Cmd.none
                    )
                        |> unchangedExaminationNoRedirect

            HandleNutritionSignsSave (Ok ()) ->
                ( { model | status = Success () }
                , examination
=======
        HandleMuacSave (Ok ()) ->
            ( { model | status = Success (), muac = (normalizeFloatInput model.muac) }
            , Cmd.none
            , Just <| ( Child Muac, Child NutritionSigns )
            )

        HandleMuacSave (Err err) ->
            let
                _ =
                    Debug.log "HandleMuacSave (Err)" False
            in
                ( { model | status = Failure err }
>>>>>>> 5ea0dd95
                , Cmd.none
                , Just <| ( Child NutritionSigns, Child ChildPicture )
                )

            HandleNutritionSignsSave (Err err) ->
                let
                    _ =
                        Debug.log "HandleNutritionSignsSave (Err)" False
                in
                    ( { model | status = Failure err }
                    , Cmd.none
                    )
                        |> unchangedExaminationNoRedirect

            HandleMuacSave value (Ok ()) ->
                ( { model | status = Success () }
                , mapExaminationChild (\ex -> { ex | muac = Just value }) examination
                , Cmd.none
                , Just <| ( Child Muac, Child NutritionSigns )
                )

<<<<<<< HEAD
            HandleMuacSave value (Err err) ->
                let
                    _ =
                        Debug.log "HandleMuacSave (Err)" False
                in
                    ( { model | status = Failure err }
                    , Cmd.none
                    )
                        |> unchangedExaminationNoRedirect

            HandlePhotoSave (Ok ( photoId, photo )) ->
                ( { model
                    | status = Success ()
                    , photo = ( Tuple.first model.photo, Just ( photoId, photo ) )
                  }
                , examination
=======
        HandleWeightSave (Ok ()) ->
            ( { model | status = Success (), weight = (normalizeFloatInput model.weight) }
            , Cmd.none
            , Just <| ( Child Weight, Child Height )
            )

        HandleWeightSave (Err err) ->
            let
                _ =
                    Debug.log "HandleWeightSave (Err)" False
            in
                ( { model | status = Failure err }
>>>>>>> 5ea0dd95
                , Cmd.none
                , Just <| ( Child ChildPicture, Child Weight )
                )

<<<<<<< HEAD
            HandlePhotoSave (Err err) ->
                let
                    _ =
                        Debug.log "HandlePhotoSave (Err)" False
                in
                    ( { model | status = Failure err }
                    , Cmd.none
                    )
                        |> unchangedExaminationNoRedirect

            HandleWeightSave value (Ok ()) ->
                ( { model | status = Success () }
                , mapExaminationChild (\ex -> { ex | weight = Just value }) examination
=======
        HeightUpdate val ->
            ( { model | height = Just (normalizeFloatFormInput val) }, Cmd.none, Nothing )

        MuacUpdate val ->
            ( { model | muac = Just (normalizeFloatFormInput val) }, Cmd.none, Nothing )

        MuacSave ->
            postMuac backendUrl accessToken participantId model

        NutritionSignsSave ->
            postNutritionSigns backendUrl accessToken participantId model

        NutritionSignsToggle sign ->
            let
                nutritionSignsUpdated =
                    if EveryDict.member sign model.nutritionSigns then
                        EveryDict.remove sign model.nutritionSigns
                    else
                        case sign of
                            -- 'None of these' checked. Need to empty all selected signs.
                            None ->
                                EveryDict.insert sign () EveryDict.empty

                            -- Another option checked checked. Need to uncheck 'None of these', if it's checked.
                            _ ->
                                EveryDict.insert sign () <| EveryDict.remove None model.nutritionSigns
            in
                ( { model | nutritionSigns = nutritionSignsUpdated }
>>>>>>> 5ea0dd95
                , Cmd.none
                , Just <| ( Child Weight, Child Height )
                )

            HandleWeightSave value (Err err) ->
                let
                    _ =
                        Debug.log "HandleWeightSave (Err)" False
                in
                    ( { model | status = Failure err }
                    , Cmd.none
                    )
                        |> unchangedExaminationNoRedirect

            HeightUpdate val ->
                ( { model | height = Just val }
                , Cmd.none
                )
                    |> unchangedExaminationNoRedirect

            MuacUpdate val ->
                ( { model | muac = Just val }
                , Cmd.none
                )
                    |> unchangedExaminationNoRedirect

            MuacSave ->
                postMuac backendUrl accessToken participantId model
                    |> unchangedExaminationNoRedirect

            NutritionSignsSave ->
                postNutritionSigns backendUrl accessToken participantId model
                    |> unchangedExaminationNoRedirect

            NutritionSignsToggle nutritionSign ->
                let
                    nutritionSignsUpdated =
                        if EverySet.member nutritionSign model.nutritionSigns then
                            EverySet.remove nutritionSign model.nutritionSigns
                        else
                            EverySet.insert nutritionSign model.nutritionSigns
                in
                    ( { model | nutritionSigns = nutritionSignsUpdated }
                    , Cmd.none
                    )
                        |> unchangedExaminationNoRedirect

            PhotoSave ->
                postPhoto backendUrl accessToken participantId model
                    |> unchangedExaminationNoRedirect

            ResetDropZone ->
                ( model
                , dropzoneReset ()
                )
                    |> unchangedExaminationNoRedirect

            WeightSave ->
                postWeight backendUrl accessToken participantId model
                    |> unchangedExaminationNoRedirect

            HeightSave ->
                postHeight backendUrl accessToken participantId model
                    |> unchangedExaminationNoRedirect

<<<<<<< HEAD
            WeightUpdate val ->
                ( { model | weight = Just val }
                , Cmd.none
                )
                    |> unchangedExaminationNoRedirect
=======
        WeightUpdate val ->
            ( { model | weight = Just (normalizeFloatFormInput val) }, Cmd.none, Nothing )
>>>>>>> 5ea0dd95


{-| Send new family planning of a mother to the backend.
-}
postFamilyPlanning : BackendUrl -> String -> ParticipantId -> Model -> ( Model, Cmd Msg )
postFamilyPlanning backendUrl accessToken motherId model =
    if EverySet.isEmpty model.familyPlanningSigns then
        ( model, Cmd.none )
    else
        postData
            backendUrl
            accessToken
            model
            "family-plannings"
            model.familyPlanningSigns
            (encodeFamilyPlanning motherId)
            HandleFamilyPlanningSave


{-| Send new nutrition signs of a child to the backend.
-}
postNutritionSigns : BackendUrl -> String -> ParticipantId -> Model -> ( Model, Cmd Msg )
postNutritionSigns backendUrl accessToken childId model =
    if EverySet.isEmpty model.nutritionSigns then
        ( model, Cmd.none )
    else
        postData
            backendUrl
            accessToken
            model
            "nutritions"
            model.nutritionSigns
            (encodeNutritionSigns childId)
            HandleNutritionSignsSave


{-| Enables posting of arbitrary values to the provided back end so long as the encoder matches the desired type
-}
postData : BackendUrl -> String -> Model -> String -> value -> (value -> Value) -> (Result Http.Error () -> Msg) -> ( Model, Cmd Msg )
postData backendUrl accessToken model path value encoder handler =
    let
        command =
            HttpBuilder.post (backendUrl ++ "/api/" ++ path)
                |> withQueryParams [ ( "access_token", accessToken ) ]
                |> withJsonBody (encoder value)
                |> send handler
    in
        ( { model | status = Loading }
        , command
        )


{-| Send new photo of a child to the backend.
-}
postPhoto : BackendUrl -> String -> ParticipantId -> Model -> ( Model, Cmd Msg )
postPhoto backendUrl accessToken childId model =
    case model.photo of
        ( Nothing, _ ) ->
            -- This shouldn't happen, but in case we don't have a file ID, we won't issue
            -- a POST request.
            ( model, Cmd.none )

        ( Just fileId, _ ) ->
            let
                command =
                    HttpBuilder.post (backendUrl ++ "/api/photos")
                        |> withQueryParams [ ( "access_token", accessToken ) ]
                        |> withJsonBody (encodePhoto childId fileId)
                        |> sendWithHandler decodePhotoFromResponse HandlePhotoSave
            in
                ( { model | status = Loading }
                , command
                )


{-| Send new weight of a child to the backend.
-}
postWeight : BackendUrl -> String -> ParticipantId -> Model -> ( Model, Cmd Msg )
postWeight backendUrl accessToken childId model =
    Maybe.map
        (\weight ->
            postData
                backendUrl
                accessToken
                model
                "weights"
                (getFloatInputValue weight)
                (encodeWeight childId)
                (HandleWeightSave weight)
        )
        model.weight
        |> Maybe.withDefault ( model, Cmd.none )


{-| Send new height of a child to the backend.
-}
postHeight : BackendUrl -> String -> ParticipantId -> Model -> ( Model, Cmd Msg )
postHeight backendUrl accessToken childId model =
    Maybe.map
        (\height ->
            postData
                backendUrl
                accessToken
                model
                "heights"
                (getFloatInputValue height)
                (encodeHeight childId)
                (HandleHeightSave height)
        )
        model.height
        |> Maybe.withDefault ( model, Cmd.none )


{-| Send new MUAC of a child to the backend.
-}
postMuac : BackendUrl -> String -> ParticipantId -> Model -> ( Model, Cmd Msg )
postMuac backendUrl accessToken childId model =
    Maybe.map
        (\muac ->
            postData
                backendUrl
                accessToken
                model
                "muacs"
                (getFloatInputValue muac)
                (encodeMuac childId)
                (HandleMuacSave muac)
        )
        model.muac
        |> Maybe.withDefault ( model, Cmd.none )


subscriptions : Model -> Sub Msg
subscriptions model =
    dropzoneUploadedFile HandleDropzoneUploadedFile


{-| Get a singal if a file has been uploaded via the Dropzone.
-}
port dropzoneUploadedFile : (Int -> msg) -> Sub msg


{-| Cause the drop zone widget to clear it's image
-}
port dropzoneReset : () -> Cmd msg<|MERGE_RESOLUTION|>--- conflicted
+++ resolved
@@ -31,38 +31,8 @@
 import Utils.WebData exposing (sendWithHandler)
 
 
-<<<<<<< HEAD
 {-| Optionally, we bubble up two activity types in a tuple, which form to
 complete and which form is the next one.
-=======
-{-| Optionally, we bubble up two activity types in a tuple, which form to complete and which form is the next one.
--}
-update : BackendUrl -> String -> User -> ( ParticipantId, Participant ) -> Msg -> Model -> ( Model, Cmd Msg, Maybe CompletedAndRedirectToActivityTuple )
-update backendUrl accessToken user ( participantId, participant ) msg model =
-    case msg of
-        FamilyPlanningSignsSave ->
-            postFamilyPlanning backendUrl accessToken participantId model
-
-        FamilyPlanningSignsToggle sign ->
-            let
-                signsUpdated =
-                    if EveryDict.member sign model.familyPlanningSigns then
-                        EveryDict.remove sign model.familyPlanningSigns
-                    else
-                        case sign of
-                            -- 'None of these' checked. Need to empty all selected signs.
-                            NoFamilyPlanning ->
-                                EveryDict.insert sign () EveryDict.empty
-
-                            -- Another option checked checked. Need to uncheck 'None of these', if it's checked.
-                            _ ->
-                                EveryDict.insert sign () <| EveryDict.remove NoFamilyPlanning model.familyPlanningSigns
-            in
-                ( { model | familyPlanningSigns = signsUpdated }
-                , Cmd.none
-                , Nothing
-                )
->>>>>>> 5ea0dd95
 
 The strategy used here, for the moment, is that the `model` tracks the UI,
 whereas the `examination` tracks the underlying data from the backend. So,
@@ -96,7 +66,15 @@
                         if EverySet.member sign model.familyPlanningSigns then
                             EverySet.remove sign model.familyPlanningSigns
                         else
-                            EverySet.insert sign model.familyPlanningSigns
+                            case sign of
+                                -- 'None of these' checked. Need to empty all selected signs.
+                                NoFamilyPlanning ->
+                                    EverySet.insert sign EverySet.empty
+
+                                -- Another option checked checked. Need to uncheck 'None of these', if it's checked.
+                                _ ->
+                                    EverySet.insert sign <|
+                                        EverySet.remove NoFamilyPlanning model.familyPlanningSigns
                 in
                     ( { model | familyPlanningSigns = signsUpdated }
                     , Cmd.none
@@ -109,24 +87,9 @@
                 )
                     |> unchangedExaminationNoRedirect
 
-<<<<<<< HEAD
             HandleFamilyPlanningSave (Ok ()) ->
                 ( { model | status = Success () }
                 , examination
-=======
-        HandleHeightSave (Ok ()) ->
-            ( { model | status = Success (), height = (normalizeFloatInput model.height) }
-            , Cmd.none
-            , Just <| ( Child Height, Child Muac )
-            )
-
-        HandleHeightSave (Err err) ->
-            let
-                _ =
-                    Debug.log "HandleHeightSave (Err)" False
-            in
-                ( { model | status = Failure err }
->>>>>>> 5ea0dd95
                 , Cmd.none
                 , Just <| ( Mother FamilyPlanning, Mother FamilyPlanning )
                 )
@@ -142,13 +105,12 @@
                         |> unchangedExaminationNoRedirect
 
             HandleHeightSave value (Ok ()) ->
-                ( { model | status = Success () }
+                ( { model | status = Success (), height = (normalizeFloatInput model.height) }
                 , mapExaminationChild (\ex -> { ex | height = Just value }) examination
                 , Cmd.none
                 , Just <| ( Child Height, Child Muac )
                 )
 
-<<<<<<< HEAD
             HandleHeightSave value (Err err) ->
                 let
                     _ =
@@ -162,20 +124,6 @@
             HandleNutritionSignsSave (Ok ()) ->
                 ( { model | status = Success () }
                 , examination
-=======
-        HandleMuacSave (Ok ()) ->
-            ( { model | status = Success (), muac = (normalizeFloatInput model.muac) }
-            , Cmd.none
-            , Just <| ( Child Muac, Child NutritionSigns )
-            )
-
-        HandleMuacSave (Err err) ->
-            let
-                _ =
-                    Debug.log "HandleMuacSave (Err)" False
-            in
-                ( { model | status = Failure err }
->>>>>>> 5ea0dd95
                 , Cmd.none
                 , Just <| ( Child NutritionSigns, Child ChildPicture )
                 )
@@ -191,13 +139,12 @@
                         |> unchangedExaminationNoRedirect
 
             HandleMuacSave value (Ok ()) ->
-                ( { model | status = Success () }
+                ( { model | status = Success (), muac = (normalizeFloatInput model.muac) }
                 , mapExaminationChild (\ex -> { ex | muac = Just value }) examination
                 , Cmd.none
                 , Just <| ( Child Muac, Child NutritionSigns )
                 )
 
-<<<<<<< HEAD
             HandleMuacSave value (Err err) ->
                 let
                     _ =
@@ -214,25 +161,10 @@
                     , photo = ( Tuple.first model.photo, Just ( photoId, photo ) )
                   }
                 , examination
-=======
-        HandleWeightSave (Ok ()) ->
-            ( { model | status = Success (), weight = (normalizeFloatInput model.weight) }
-            , Cmd.none
-            , Just <| ( Child Weight, Child Height )
-            )
-
-        HandleWeightSave (Err err) ->
-            let
-                _ =
-                    Debug.log "HandleWeightSave (Err)" False
-            in
-                ( { model | status = Failure err }
->>>>>>> 5ea0dd95
                 , Cmd.none
                 , Just <| ( Child ChildPicture, Child Weight )
                 )
 
-<<<<<<< HEAD
             HandlePhotoSave (Err err) ->
                 let
                     _ =
@@ -244,38 +176,8 @@
                         |> unchangedExaminationNoRedirect
 
             HandleWeightSave value (Ok ()) ->
-                ( { model | status = Success () }
+                ( { model | status = Success (), weight = (normalizeFloatInput model.weight) }
                 , mapExaminationChild (\ex -> { ex | weight = Just value }) examination
-=======
-        HeightUpdate val ->
-            ( { model | height = Just (normalizeFloatFormInput val) }, Cmd.none, Nothing )
-
-        MuacUpdate val ->
-            ( { model | muac = Just (normalizeFloatFormInput val) }, Cmd.none, Nothing )
-
-        MuacSave ->
-            postMuac backendUrl accessToken participantId model
-
-        NutritionSignsSave ->
-            postNutritionSigns backendUrl accessToken participantId model
-
-        NutritionSignsToggle sign ->
-            let
-                nutritionSignsUpdated =
-                    if EveryDict.member sign model.nutritionSigns then
-                        EveryDict.remove sign model.nutritionSigns
-                    else
-                        case sign of
-                            -- 'None of these' checked. Need to empty all selected signs.
-                            None ->
-                                EveryDict.insert sign () EveryDict.empty
-
-                            -- Another option checked checked. Need to uncheck 'None of these', if it's checked.
-                            _ ->
-                                EveryDict.insert sign () <| EveryDict.remove None model.nutritionSigns
-            in
-                ( { model | nutritionSigns = nutritionSignsUpdated }
->>>>>>> 5ea0dd95
                 , Cmd.none
                 , Just <| ( Child Weight, Child Height )
                 )
@@ -291,13 +193,13 @@
                         |> unchangedExaminationNoRedirect
 
             HeightUpdate val ->
-                ( { model | height = Just val }
+                ( { model | height = Just (normalizeFloatFormInput val) }
                 , Cmd.none
                 )
                     |> unchangedExaminationNoRedirect
 
             MuacUpdate val ->
-                ( { model | muac = Just val }
+                ( { model | muac = Just (normalizeFloatFormInput val) }
                 , Cmd.none
                 )
                     |> unchangedExaminationNoRedirect
@@ -310,13 +212,21 @@
                 postNutritionSigns backendUrl accessToken participantId model
                     |> unchangedExaminationNoRedirect
 
-            NutritionSignsToggle nutritionSign ->
+            NutritionSignsToggle sign ->
                 let
                     nutritionSignsUpdated =
-                        if EverySet.member nutritionSign model.nutritionSigns then
-                            EverySet.remove nutritionSign model.nutritionSigns
+                        if EverySet.member sign model.nutritionSigns then
+                            EverySet.remove sign model.nutritionSigns
                         else
-                            EverySet.insert nutritionSign model.nutritionSigns
+                            case sign of
+                                -- 'None of these' checked. Need to empty all selected signs.
+                                None ->
+                                    EverySet.insert sign EverySet.empty
+
+                                -- Another option checked checked. Need to uncheck 'None of these', if it's checked.
+                                _ ->
+                                    EverySet.insert sign <|
+                                        EverySet.remove None model.nutritionSigns
                 in
                     ( { model | nutritionSigns = nutritionSignsUpdated }
                     , Cmd.none
@@ -341,16 +251,11 @@
                 postHeight backendUrl accessToken participantId model
                     |> unchangedExaminationNoRedirect
 
-<<<<<<< HEAD
             WeightUpdate val ->
-                ( { model | weight = Just val }
-                , Cmd.none
-                )
-                    |> unchangedExaminationNoRedirect
-=======
-        WeightUpdate val ->
-            ( { model | weight = Just (normalizeFloatFormInput val) }, Cmd.none, Nothing )
->>>>>>> 5ea0dd95
+                ( { model | weight = Just (normalizeFloatFormInput val) }
+                , Cmd.none
+                )
+                    |> unchangedExaminationNoRedirect
 
 
 {-| Send new family planning of a mother to the backend.
@@ -439,7 +344,7 @@
                 "weights"
                 (getFloatInputValue weight)
                 (encodeWeight childId)
-                (HandleWeightSave weight)
+                (HandleWeightSave (getFloatInputValue weight))
         )
         model.weight
         |> Maybe.withDefault ( model, Cmd.none )
@@ -458,7 +363,7 @@
                 "heights"
                 (getFloatInputValue height)
                 (encodeHeight childId)
-                (HandleHeightSave height)
+                (HandleHeightSave (getFloatInputValue height))
         )
         model.height
         |> Maybe.withDefault ( model, Cmd.none )
@@ -477,7 +382,7 @@
                 "muacs"
                 (getFloatInputValue muac)
                 (encodeMuac childId)
-                (HandleMuacSave muac)
+                (HandleMuacSave (getFloatInputValue muac))
         )
         model.muac
         |> Maybe.withDefault ( model, Cmd.none )
