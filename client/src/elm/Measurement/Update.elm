--- conflicted
+++ resolved
@@ -147,10 +147,7 @@
     in
         ( { model | status = Loading }
         , command
-<<<<<<< HEAD
         , Nothing
-        )
-=======
         )
 
 
@@ -161,5 +158,4 @@
 
 {-| Get a singal if a file has been uploaded via the Dropzone.
 -}
-port dropzoneUploadedFile : (Int -> msg) -> Sub msg
->>>>>>> 86b68a50
+port dropzoneUploadedFile : (Int -> msg) -> Sub msg