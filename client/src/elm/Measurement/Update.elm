module Measurement.Update exposing (update)

import Activity.Model exposing (ActivityType(..), ChildActivityType(..))
import Config.Model exposing (BackendUrl)
import HttpBuilder exposing (get, send, withJsonBody, withQueryParams)
<<<<<<< HEAD
import Measurement.Encoder exposing (encodePhoto, encodeWeight)
=======
import Json.Encode exposing (Value)
import Measurement.Encoder exposing (encodeHeight, encodeMuac, encodeWeight)
>>>>>>> 6ac6feb9
import Measurement.Model exposing (Model, Msg(..))
import Patient.Model exposing (Patient, PatientId)
import RemoteData exposing (RemoteData(..))
import User.Model exposing (..)


update : BackendUrl -> String -> User -> ( PatientId, Patient ) -> Msg -> Model -> ( Model, Cmd Msg, Maybe ActivityType )
update backendUrl accessToken user ( patientId, patient ) msg model =
    case msg of
<<<<<<< HEAD
        HandlePhotoSave (Ok ()) ->
            { model | status = Success () } ! []

        HandlePhotoSave (Err err) ->
            let
                _ =
                    Debug.log "HandlePhotoSave (Err)" False
            in
                { model | status = Failure err } ! []
=======
        HandleHeightSave (Ok ()) ->
            ( { model | status = Success () }, Cmd.none, Just (Child Height) )

        HandleHeightSave (Err err) ->
            let
                _ =
                    Debug.log "HandleHeightSave (Err)" False
            in
                ( { model | status = Failure err }, Cmd.none, Nothing )

        HandleMuacSave (Ok ()) ->
            ( { model | status = Success () }, Cmd.none, Just (Child Muac) )

        HandleMuacSave (Err err) ->
            let
                _ =
                    Debug.log "HandleMuacSave (Err)" False
            in
                ( { model | status = Failure err }, Cmd.none, Nothing )
>>>>>>> 6ac6feb9

        HandleWeightSave (Ok ()) ->
            ( { model | status = Success () }, Cmd.none, Just (Child Weight) )

        HandleWeightSave (Err err) ->
            let
                _ =
                    Debug.log "HandleWeightSave (Err)" False
            in
                ( { model | status = Failure err }, Cmd.none, Nothing )

        HeightSave ->
            postHeight backendUrl accessToken patientId model

        HeightUpdate val ->
            let
                height =
                    model.height

                updatedHeight =
                    { height | value = val }
            in
                ( { model | height = updatedHeight }, Cmd.none, Nothing )

        MuacSave ->
            postMuac backendUrl accessToken patientId model

        MuacUpdate val ->
            let
                muac =
                    model.muac

                updatedMuac =
                    { muac | value = val }
            in
                ( { model | muac = updatedMuac }, Cmd.none, Nothing )

        NutritionSignsSave ->
            model ! []

        PhotoSave ->
            postPhoto backendUrl accessToken patientId model

        WeightSave ->
            postWeight backendUrl accessToken patientId model

        WeightUpdate val ->
            let
                weight =
                    model.weight

                updatedWeight =
                    { weight | value = val }
            in
                ( { model | weight = updatedWeight }, Cmd.none, Nothing )


{-| Enables posting of arbitrary values to the provided back end so long as the encoder matches the desired type
-}
postData : BackendUrl -> String -> PatientId -> Model -> String -> (Model -> value) -> (PatientId -> value -> Value) -> ( Model, Cmd Msg, Maybe ActivityType )
postData backendUrl accessToken childId model path getter encoder =
    let
        command =
            HttpBuilder.post (backendUrl ++ "/api/" ++ path)
                |> withQueryParams [ ( "access_token", accessToken ) ]
                |> withJsonBody (encoder childId <| getter model)
                |> send HandleHeightSave
    in
        ( { model | status = Loading }
        , command
<<<<<<< HEAD
        )


{-| Send new weight of a child to the backend.
-}
postPhoto : BackendUrl -> String -> PatientId -> Model -> ( Model, Cmd Msg )
postPhoto backendUrl accessToken childId model =
    let
        command =
            HttpBuilder.post (backendUrl ++ "/api/photos")
                |> withQueryParams [ ( "access_token", accessToken ) ]
                |> withJsonBody (encodePhoto childId model.photo.value)
                |> send HandlePhotoSave
    in
        ( { model | status = Loading }
        , command
        )
=======
        , Nothing
        )


{-| Send new height of a child to the backend.
-}
postHeight : BackendUrl -> String -> PatientId -> Model -> ( Model, Cmd Msg, Maybe ActivityType )
postHeight backendUrl accessToken childId model =
    postData backendUrl accessToken childId model "heights" (\m -> m.height.value) encodeHeight


{-| Send new muac of a child to the backend.
-}
postMuac : BackendUrl -> String -> PatientId -> Model -> ( Model, Cmd Msg, Maybe ActivityType )
postMuac backendUrl accessToken childId model =
    postData backendUrl accessToken childId model "muacs" (\m -> m.muac.value) encodeMuac


{-| Send new weight of a child to the backend.
-}
postWeight : BackendUrl -> String -> PatientId -> Model -> ( Model, Cmd Msg, Maybe ActivityType )
postWeight backendUrl accessToken childId model =
    postData backendUrl accessToken childId model "weights" (\m -> m.weight.value) encodeWeight
>>>>>>> 6ac6feb9
<|MERGE_RESOLUTION|>--- conflicted
+++ resolved
@@ -2,13 +2,10 @@
 
 import Activity.Model exposing (ActivityType(..), ChildActivityType(..))
 import Config.Model exposing (BackendUrl)
+import Http
 import HttpBuilder exposing (get, send, withJsonBody, withQueryParams)
-<<<<<<< HEAD
+import Json.Encode exposing (Value)
 import Measurement.Encoder exposing (encodePhoto, encodeWeight)
-=======
-import Json.Encode exposing (Value)
-import Measurement.Encoder exposing (encodeHeight, encodeMuac, encodeWeight)
->>>>>>> 6ac6feb9
 import Measurement.Model exposing (Model, Msg(..))
 import Patient.Model exposing (Patient, PatientId)
 import RemoteData exposing (RemoteData(..))
@@ -18,37 +15,15 @@
 update : BackendUrl -> String -> User -> ( PatientId, Patient ) -> Msg -> Model -> ( Model, Cmd Msg, Maybe ActivityType )
 update backendUrl accessToken user ( patientId, patient ) msg model =
     case msg of
-<<<<<<< HEAD
         HandlePhotoSave (Ok ()) ->
-            { model | status = Success () } ! []
+            ( { model | status = Success () }, Cmd.none, Just (Child ChildPicture) )
 
         HandlePhotoSave (Err err) ->
             let
                 _ =
                     Debug.log "HandlePhotoSave (Err)" False
             in
-                { model | status = Failure err } ! []
-=======
-        HandleHeightSave (Ok ()) ->
-            ( { model | status = Success () }, Cmd.none, Just (Child Height) )
-
-        HandleHeightSave (Err err) ->
-            let
-                _ =
-                    Debug.log "HandleHeightSave (Err)" False
-            in
                 ( { model | status = Failure err }, Cmd.none, Nothing )
-
-        HandleMuacSave (Ok ()) ->
-            ( { model | status = Success () }, Cmd.none, Just (Child Muac) )
-
-        HandleMuacSave (Err err) ->
-            let
-                _ =
-                    Debug.log "HandleMuacSave (Err)" False
-            in
-                ( { model | status = Failure err }, Cmd.none, Nothing )
->>>>>>> 6ac6feb9
 
         HandleWeightSave (Ok ()) ->
             ( { model | status = Success () }, Cmd.none, Just (Child Weight) )
@@ -60,9 +35,6 @@
             in
                 ( { model | status = Failure err }, Cmd.none, Nothing )
 
-        HeightSave ->
-            postHeight backendUrl accessToken patientId model
-
         HeightUpdate val ->
             let
                 height =
@@ -72,9 +44,6 @@
                     { height | value = val }
             in
                 ( { model | height = updatedHeight }, Cmd.none, Nothing )
-
-        MuacSave ->
-            postMuac backendUrl accessToken patientId model
 
         MuacUpdate val ->
             let
@@ -87,7 +56,7 @@
                 ( { model | muac = updatedMuac }, Cmd.none, Nothing )
 
         NutritionSignsSave ->
-            model ! []
+            ( model, Cmd.none, Nothing )
 
         PhotoSave ->
             postPhoto backendUrl accessToken patientId model
@@ -108,57 +77,42 @@
 
 {-| Enables posting of arbitrary values to the provided back end so long as the encoder matches the desired type
 -}
-postData : BackendUrl -> String -> PatientId -> Model -> String -> (Model -> value) -> (PatientId -> value -> Value) -> ( Model, Cmd Msg, Maybe ActivityType )
-postData backendUrl accessToken childId model path getter encoder =
+
+
+
+-- postData : BackendUrl -> String -> Model -> String -> value -> (value -> Value) -> (Result Http.Error result -> Msg) -> ( Model, Cmd Msg, Maybe ActivityType )
+
+
+postData : BackendUrl -> String -> Model -> String -> value -> (value -> Value) -> (Result Http.Error () -> Msg) -> ( Model, Cmd Msg, Maybe ActivityType )
+postData backendUrl accessToken model path value encoder handler =
     let
-        command =
+        builder : HttpBuilder.RequestBuilder () -> Cmd Msg
+        builder =
+            send handler
+
+        commandDef =
             HttpBuilder.post (backendUrl ++ "/api/" ++ path)
                 |> withQueryParams [ ( "access_token", accessToken ) ]
-                |> withJsonBody (encoder childId <| getter model)
-                |> send HandleHeightSave
+                |> withJsonBody (encoder value)
+
+        command =
+            builder commandDef
     in
         ( { model | status = Loading }
         , command
-<<<<<<< HEAD
-        )
-
-
-{-| Send new weight of a child to the backend.
--}
-postPhoto : BackendUrl -> String -> PatientId -> Model -> ( Model, Cmd Msg )
-postPhoto backendUrl accessToken childId model =
-    let
-        command =
-            HttpBuilder.post (backendUrl ++ "/api/photos")
-                |> withQueryParams [ ( "access_token", accessToken ) ]
-                |> withJsonBody (encodePhoto childId model.photo.value)
-                |> send HandlePhotoSave
-    in
-        ( { model | status = Loading }
-        , command
-        )
-=======
         , Nothing
         )
 
 
-{-| Send new height of a child to the backend.
+{-| Send new photo of a child to the backend.
 -}
-postHeight : BackendUrl -> String -> PatientId -> Model -> ( Model, Cmd Msg, Maybe ActivityType )
-postHeight backendUrl accessToken childId model =
-    postData backendUrl accessToken childId model "heights" (\m -> m.height.value) encodeHeight
-
-
-{-| Send new muac of a child to the backend.
--}
-postMuac : BackendUrl -> String -> PatientId -> Model -> ( Model, Cmd Msg, Maybe ActivityType )
-postMuac backendUrl accessToken childId model =
-    postData backendUrl accessToken childId model "muacs" (\m -> m.muac.value) encodeMuac
+postPhoto : BackendUrl -> String -> PatientId -> Model -> ( Model, Cmd Msg, Maybe ActivityType )
+postPhoto backendUrl accessToken childId model =
+    postData backendUrl accessToken model "photos" model.photo.value (encodePhoto childId) HandlePhotoSave
 
 
 {-| Send new weight of a child to the backend.
 -}
 postWeight : BackendUrl -> String -> PatientId -> Model -> ( Model, Cmd Msg, Maybe ActivityType )
 postWeight backendUrl accessToken childId model =
-    postData backendUrl accessToken childId model "weights" (\m -> m.weight.value) encodeWeight
->>>>>>> 6ac6feb9
+    postData backendUrl accessToken model "weights" model.weight.value (encodeWeight childId) HandleWeightSave