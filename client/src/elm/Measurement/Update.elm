port module Measurement.Update exposing (update, subscriptions)

import Activity.Model exposing (ActivityType(..), ChildActivityType(..))
import Config.Model exposing (BackendUrl)
import Http
import HttpBuilder exposing (get, send, withJsonBody, withQueryParams)
import Json.Encode exposing (Value)
import Measurement.Encoder exposing (encodePhoto, encodeWeight)
import Measurement.Model exposing (Model, Msg(..))
import Patient.Model exposing (Patient, PatientId)
import RemoteData exposing (RemoteData(..))
import User.Model exposing (..)


{-| This update section expects an additional activity type to be bubbled up, when appropriate, for completed activities to trigger completion mechanism in parent module
-}
update : BackendUrl -> String -> User -> ( PatientId, Patient ) -> Msg -> Model -> ( Model, Cmd Msg, Maybe ActivityType )
update backendUrl accessToken user ( patientId, patient ) msg model =
    case msg of
        HandleDropzoneUploadedFile fileId ->
            ( { model | photo = fileId }
            , Cmd.none
            , Nothing
            )

        HandlePhotoSave (Ok ()) ->
            ( { model | status = Success () }
            , Cmd.none
            , Just <| Child Weight
            )

        HandlePhotoSave (Err err) ->
            let
                _ =
                    Debug.log "HandlePhotoSave (Err)" False
            in
                ( { model | status = Failure err }
                , Cmd.none
                , Nothing
                )

        HandleWeightSave (Ok ()) ->
            ( { model | status = Success () }
            , Cmd.none
            , Just <| Child Height
            )

        HandleWeightSave (Err err) ->
            let
                _ =
                    Debug.log "HandleWeightSave (Err)" False
            in
                ( { model | status = Failure err }
                , Cmd.none
                , Nothing
                )

        HeightUpdate val ->
<<<<<<< HEAD
            ( { model | height = Just val }, Cmd.none, Nothing )

        MuacUpdate val ->
            ( { model | muac = Just val }, Cmd.none, Nothing )
=======
            let
                height =
                    model.height

                updatedHeight =
                    { height | value = val }
            in
                ( { model | height = updatedHeight }
                , Cmd.none
                , Nothing
                )

        MuacUpdate val ->
            let
                muac =
                    model.muac

                updatedMuac =
                    { muac | value = val }
            in
                ( { model | muac = updatedMuac }
                , Cmd.none
                , Nothing
                )
>>>>>>> b34f63bb

        MuacSave ->
            ( model
            , Cmd.none
            , Just <| Child NutritionSigns
            )

        NutritionSignsSave ->
            ( model
            , Cmd.none
            , Nothing
            )

        PhotoSave ->
            postPhoto backendUrl accessToken patientId model

        WeightSave ->
            postWeight backendUrl accessToken patientId model

        HeightSave ->
            ( model
            , Cmd.none
            , Just <| Child Muac
            )

        WeightUpdate val ->
<<<<<<< HEAD
            ( { model | weight = Just val }, Cmd.none, Nothing )
=======
            let
                weight =
                    model.weight

                updatedWeight =
                    { weight | value = val }
            in
                ( { model | weight = updatedWeight }
                , Cmd.none
                , Nothing
                )
>>>>>>> b34f63bb


{-| Enables posting of arbitrary values to the provided back end so long as the encoder matches the desired type
-}
postData : BackendUrl -> String -> Model -> String -> value -> (value -> Value) -> (Result Http.Error () -> Msg) -> ( Model, Cmd Msg, Maybe ActivityType )
postData backendUrl accessToken model path value encoder handler =
    let
        command =
            HttpBuilder.post (backendUrl ++ "/api/" ++ path)
                |> withQueryParams [ ( "access_token", accessToken ) ]
                |> withJsonBody (encoder value)
                |> send handler
    in
        ( { model | status = Loading }
        , command
        , Nothing
        )


{-| Send new photo of a child to the backend.
-}
postPhoto : BackendUrl -> String -> PatientId -> Model -> ( Model, Cmd Msg, Maybe ActivityType )
postPhoto backendUrl accessToken childId model =
    postData backendUrl accessToken model "photos" model.photo (encodePhoto childId) HandlePhotoSave


{-| Send new weight of a child to the backend.
-}
postWeight : BackendUrl -> String -> PatientId -> Model -> ( Model, Cmd Msg, Maybe ActivityType )
postWeight backendUrl accessToken childId model =
    Maybe.map
        (\weight ->
            postData
                backendUrl
                accessToken
                model
                "weights"
                weight
                (encodeWeight childId)
                HandleWeightSave
        )
        model.weight
        |> Maybe.withDefault ( model, Cmd.none, Nothing )


subscriptions : Model -> Sub Msg
subscriptions model =
    dropzoneUploadedFile HandleDropzoneUploadedFile


{-| Get a singal if a file has been uploaded via the Dropzone.
-}
port dropzoneUploadedFile : (Int -> msg) -> Sub msg<|MERGE_RESOLUTION|>--- conflicted
+++ resolved
@@ -56,37 +56,10 @@
                 )
 
         HeightUpdate val ->
-<<<<<<< HEAD
             ( { model | height = Just val }, Cmd.none, Nothing )
 
         MuacUpdate val ->
             ( { model | muac = Just val }, Cmd.none, Nothing )
-=======
-            let
-                height =
-                    model.height
-
-                updatedHeight =
-                    { height | value = val }
-            in
-                ( { model | height = updatedHeight }
-                , Cmd.none
-                , Nothing
-                )
-
-        MuacUpdate val ->
-            let
-                muac =
-                    model.muac
-
-                updatedMuac =
-                    { muac | value = val }
-            in
-                ( { model | muac = updatedMuac }
-                , Cmd.none
-                , Nothing
-                )
->>>>>>> b34f63bb
 
         MuacSave ->
             ( model
@@ -113,21 +86,7 @@
             )
 
         WeightUpdate val ->
-<<<<<<< HEAD
             ( { model | weight = Just val }, Cmd.none, Nothing )
-=======
-            let
-                weight =
-                    model.weight
-
-                updatedWeight =
-                    { weight | value = val }
-            in
-                ( { model | weight = updatedWeight }
-                , Cmd.none
-                , Nothing
-                )
->>>>>>> b34f63bb
 
 
 {-| Enables posting of arbitrary values to the provided back end so long as the encoder matches the desired type
