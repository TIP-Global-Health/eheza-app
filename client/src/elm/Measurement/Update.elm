port module Measurement.Update exposing (update, subscriptions)

import Activity.Model
    exposing
        ( ActivityType(..)
        , ChildActivityType(..)
        , ChildNutritionSign(..)
        , FamilyPlanningSign(..)
        , MotherActivityType(FamilyPlanning)
        )
import Child.Model exposing (ChildId)
import Config.Model exposing (BackendUrl)
import EverySet exposing (EverySet)
import Examination.Model exposing (Examination(..))
import Examination.Utils exposing (mapExaminationChild, mapExaminationMother, supplyMeasurement, toExaminationChild, toExaminationMother)
import Http
import HttpBuilder exposing (get, send, withJsonBody, withQueryParams, withExpect)
import Json.Encode exposing (Value)
import Json.Decode exposing (Decoder)
import Measurement.Decoder exposing (decodePhotoFromResponse, decodeWeight, decodeHeight, decodeMuac, decodeFamilyPlanning, decodeNutrition)
import Measurement.Encoder exposing (encodeFamilyPlanning, encodeHeight, encodeMuac, encodeNutritionSigns, encodePhoto, encodeWeight)
<<<<<<< HEAD
import Measurement.Model exposing (..)
=======
import Measurement.Model
    exposing
        ( Model
        , Msg(..)
        , getFloatInputValue
        , normalizeFloatFormInput
        , normalizeFloatInput
        )
>>>>>>> f14eb00e
import Participant.Model exposing (Participant, ParticipantId)
import RemoteData exposing (RemoteData(..))
import StorageKey exposing (StorageKey(..))
import Utils.Json exposing (decodeSingleDrupalEntity)
import Utils.WebData exposing (sendWithHandler)


<<<<<<< HEAD
{-| Optionally, we bubble up two activity types in a tuple, which form to
complete and which form is the next one.
=======
{-| Optionally, we bubble up an activity type which should now be considered to be completed.
-}
update : BackendUrl -> String -> User -> ( ParticipantId, Participant ) -> Msg -> Model -> ( Model, Cmd Msg, Maybe ActivityType )
update backendUrl accessToken user ( participantId, participant ) msg model =
    case msg of
        FamilyPlanningSignsSave ->
            postFamilyPlanning backendUrl accessToken participantId model

        FamilyPlanningSignsToggle sign ->
            let
                signsUpdated =
                    if EveryDict.member sign model.familyPlanningSigns then
                        EveryDict.remove sign model.familyPlanningSigns
                    else
                        case sign of
                            -- 'None of these' checked. Need to empty all selected signs.
                            NoFamilyPlanning ->
                                EveryDict.insert sign () EveryDict.empty

                            -- Another option checked checked. Need to uncheck 'None of these', if it's checked.
                            _ ->
                                EveryDict.insert sign () <| EveryDict.remove NoFamilyPlanning model.familyPlanningSigns
            in
                ( { model | familyPlanningSigns = signsUpdated }
                , Cmd.none
                , Nothing
                )
>>>>>>> f14eb00e

The strategy used here, for the moment, is that the `model` tracks the UI,
whereas the `examination` tracks the underlying data from the backend. So,
we'll update the `examination` only after data has actually been successfully
saved to the backend. (Ultimately, it will probably be better to use an
`EditableWebData` in the examination for each measurement, but this is
easier to implement for the moment). It is the caller's rsponsibility to
provided the relevant examination, and store it in the relevant structure
when it is returned.

<<<<<<< HEAD
It's possible that we ought to split this up into an `updateMother` and
`updateChild` (so we can specialize the examination), but perhaps not.
=======
        HandleFamilyPlanningSave (Ok ()) ->
            ( { model | status = Success () }
            , Cmd.none
            , Just <| Mother FamilyPlanning
            )
>>>>>>> f14eb00e

-}
update : BackendUrl -> String -> ParticipantId -> Msg -> Model -> Examination -> ( Model, Examination, Cmd Msg, Maybe CompletedAndRedirectToActivityTuple )
update backendUrl accessToken participantId msg model examination =
    let
        -- This processes a common case below, to supply an unchanged
        -- examination and no redirection
        unchangedExaminationNoRedirect ( updatedModel, cmd ) =
            ( updatedModel, examination, cmd, Nothing )
    in
        case msg of
            FamilyPlanningSignsSave ->
                let
                    -- We apply the value from the UI to the value stored in
                    -- the examination in order to send it to the backend.
                    -- But, we only update the examination itself when we get
                    -- the successful response from the backend.
                    cmd =
                        toExaminationMother examination
                            |> Maybe.map
                                (\exam ->
                                    if EverySet.isEmpty model.familyPlanningSigns then
                                        Cmd.none
                                    else
                                        upsert
                                            (upsertFamilyPlanning participantId)
                                            backendUrl
                                            accessToken
                                            (supplyMeasurement model.familyPlanningSigns (Just exam.familyPlanning))
                                )
                            |> Maybe.withDefault Cmd.none
                in
                    -- In principle, we shouldn't have a separate `status` ...
                    -- instead, the measurement itself ought to be an
                    -- `StorageEditableWebData` or something of the kind ...
                    -- but leaving it like this for now.
                    ( { model | status = Loading }
                    , cmd
                    )
                        |> unchangedExaminationNoRedirect

            FamilyPlanningSignsToggle sign ->
                let
                    signsUpdated =
                        if EverySet.member sign model.familyPlanningSigns then
                            EverySet.remove sign model.familyPlanningSigns
                        else
                            case sign of
                                -- 'None of these' checked. Need to empty all selected signs.
                                NoFamilyPlanning ->
                                    EverySet.insert sign EverySet.empty

                                -- Another option checked checked. Need to uncheck 'None of these', if it's checked.
                                _ ->
                                    EverySet.insert sign <|
                                        EverySet.remove NoFamilyPlanning model.familyPlanningSigns
                in
                    ( { model | familyPlanningSigns = signsUpdated }
                    , Cmd.none
                    )
                        |> unchangedExaminationNoRedirect

            HandleDropzoneUploadedFile fileId ->
                ( { model | photo = ( Just fileId, Nothing ) }
                , Cmd.none
                )
<<<<<<< HEAD
                    |> unchangedExaminationNoRedirect

            HandleFamilyPlanningSave (Ok value) ->
                ( { model
                    | status = Success ()
                    , familyPlanningSigns = Tuple.second value
                  }
                , mapExaminationMother (\exam -> { exam | familyPlanning = value }) examination
=======

        HandleHeightSave (Ok ()) ->
            ( { model | status = Success (), height = (normalizeFloatInput model.height) }
            , Cmd.none
            , Just <| Child Height
            )

        HandleHeightSave (Err err) ->
            let
                _ =
                    Debug.log "HandleHeightSave (Err)" False
            in
                ( { model | status = Failure err }
>>>>>>> f14eb00e
                , Cmd.none
                , Just <| ( Mother FamilyPlanning, Mother FamilyPlanning )
                )

<<<<<<< HEAD
            HandleFamilyPlanningSave (Err err) ->
                let
                    _ =
                        Debug.log "HandleFamilyPlanningSave (Err)" False
                in
                    ( { model | status = Failure err }
                    , Cmd.none
                    )
                        |> unchangedExaminationNoRedirect

            HandleHeightSave (Ok value) ->
                ( { model
                    | status = Success ()
                    , height = Just (toString (Tuple.second value))
                  }
                , mapExaminationChild (\exam -> { exam | height = Just value }) examination
=======
        HandleNutritionSignsSave (Ok ()) ->
            ( { model | status = Success () }
            , Cmd.none
            , Just <| Child NutritionSigns
            )

        HandleNutritionSignsSave (Err err) ->
            let
                _ =
                    Debug.log "HandleNutritionSignsSave (Err)" False
            in
                ( { model | status = Failure err }
>>>>>>> f14eb00e
                , Cmd.none
                , Just <| ( Child Height, Child Muac )
                )

<<<<<<< HEAD
            HandleHeightSave (Err err) ->
                let
                    _ =
                        Debug.log "HandleHeightSave (Err)" False
                in
                    ( { model | status = Failure err }
                    , Cmd.none
                    )
                        |> unchangedExaminationNoRedirect

            HandleNutritionSignsSave (Ok value) ->
                ( { model
                    | status = Success ()
                    , nutritionSigns = Tuple.second value
                  }
                , mapExaminationChild (\exam -> { exam | nutrition = value }) examination
=======
        HandleMuacSave (Ok ()) ->
            ( { model | status = Success (), muac = (normalizeFloatInput model.muac) }
            , Cmd.none
            , Just <| Child Muac
            )

        HandleMuacSave (Err err) ->
            let
                _ =
                    Debug.log "HandleMuacSave (Err)" False
            in
                ( { model | status = Failure err }
>>>>>>> f14eb00e
                , Cmd.none
                , Just ( Child NutritionSigns, Child ChildPicture )
                )

<<<<<<< HEAD
            HandleNutritionSignsSave (Err err) ->
                let
                    _ =
                        Debug.log "HandleNutritionSignsSave (Err)" False
                in
                    ( { model | status = Failure err }
                    , Cmd.none
                    )
                        |> unchangedExaminationNoRedirect

            HandleMuacSave (Ok value) ->
                ( { model
                    | status = Success ()
                    , muac = Just (toString (Tuple.second value))
                  }
                , mapExaminationChild (\exam -> { exam | muac = Just value }) examination
=======
        HandlePhotoSave (Ok ( photoId, photo )) ->
            ( { model
                | status = Success ()
                , photo = ( Tuple.first model.photo, Just ( photoId, photo ) )
              }
            , Cmd.none
            , Just <| Child ChildPicture
            )

        HandlePhotoSave (Err err) ->
            let
                _ =
                    Debug.log "HandlePhotoSave (Err)" False
            in
                ( { model | status = Failure err }
>>>>>>> f14eb00e
                , Cmd.none
                , Just <| ( Child Muac, Child NutritionSigns )
                )

<<<<<<< HEAD
            HandleMuacSave (Err err) ->
                let
                    _ =
                        Debug.log "HandleMuacSave (Err)" False
                in
                    ( { model | status = Failure err }
                    , Cmd.none
                    )
                        |> unchangedExaminationNoRedirect

            HandlePhotoSave (Ok ( photoId, photo )) ->
                ( { model
                    | status = Success ()
                    , photo = ( Tuple.first model.photo, Just ( photoId, photo ) )
                  }
                , examination
=======
        HandleWeightSave (Ok ()) ->
            ( { model | status = Success (), weight = (normalizeFloatInput model.weight) }
            , Cmd.none
            , Just <| Child Weight
            )

        HandleWeightSave (Err err) ->
            let
                _ =
                    Debug.log "HandleWeightSave (Err)" False
            in
                ( { model | status = Failure err }
>>>>>>> f14eb00e
                , Cmd.none
                , Just <| ( Child ChildPicture, Child Weight )
                )

            HandlePhotoSave (Err err) ->
                let
                    _ =
                        Debug.log "HandlePhotoSave (Err)" False
                in
                    ( { model | status = Failure err }
                    , Cmd.none
                    )
                        |> unchangedExaminationNoRedirect

            HandleWeightSave (Ok value) ->
                ( { model
                    | status = Success ()
                    , weight = Just (toString (Tuple.second value))
                  }
                , mapExaminationChild (\exam -> { exam | weight = Just value }) examination
                , Cmd.none
                , Just <| ( Child Weight, Child Height )
                )

            HandleWeightSave (Err err) ->
                let
                    _ =
                        Debug.log "HandleWeightSave (Err)" False
                in
                    ( { model | status = Failure err }
                    , Cmd.none
                    )
                        |> unchangedExaminationNoRedirect

            HeightUpdate val ->
                ( { model | height = Just (normalizeFloatFormInput val) }
                , Cmd.none
                )
                    |> unchangedExaminationNoRedirect

            MuacUpdate val ->
                ( { model | muac = Just (normalizeFloatFormInput val) }
                , Cmd.none
                )
                    |> unchangedExaminationNoRedirect

            MuacSave ->
                let
                    -- We apply the value from the UI to the value stored in
                    -- the examination in order to send it to the backend.
                    -- But, we only update the examination itself when we get
                    -- the successful response from the backend.
                    cmd =
                        Maybe.map2
                            (\muac exam ->
                                upsert
                                    (upsertMuac participantId)
                                    backendUrl
                                    accessToken
                                    (supplyMeasurement (getFloatInputValue muac) exam.muac)
                            )
                            model.muac
                            (toExaminationChild examination)
                            |> Maybe.withDefault Cmd.none
                in
                    -- In principle, we shouldn't have a separate `status` ...
                    -- instead, the measurement itself ought to be an
                    -- `StorageEditableWebData` or something of the kind ...
                    -- but leaving it like this for now.
                    ( { model | status = Loading }
                    , cmd
                    )
                        |> unchangedExaminationNoRedirect

            NutritionSignsSave ->
                let
                    -- We apply the value from the UI to the value stored in
                    -- the examination in order to send it to the backend.
                    -- But, we only update the examination itself when we get
                    -- the successful response from the backend.
                    cmd =
                        toExaminationChild examination
                            |> Maybe.map
                                (\exam ->
                                    if EverySet.isEmpty model.nutritionSigns then
                                        Cmd.none
                                    else
                                        upsert
                                            (upsertNutrition participantId)
                                            backendUrl
                                            accessToken
                                            (supplyMeasurement model.nutritionSigns (Just exam.nutrition))
                                )
                            |> Maybe.withDefault Cmd.none
                in
                    -- In principle, we shouldn't have a separate `status` ...
                    -- instead, the measurement itself ought to be an
                    -- `StorageEditableWebData` or something of the kind ...
                    -- but leaving it like this for now.
                    ( { model | status = Loading }
                    , cmd
                    )
                        |> unchangedExaminationNoRedirect

            NutritionSignsToggle sign ->
                let
                    nutritionSignsUpdated =
                        if EverySet.member sign model.nutritionSigns then
                            EverySet.remove sign model.nutritionSigns
                        else
                            case sign of
                                -- 'None of these' checked. Need to empty all selected signs.
                                None ->
                                    EverySet.insert sign EverySet.empty

                                -- Another option checked checked. Need to uncheck 'None of these', if it's checked.
                                _ ->
                                    EverySet.insert sign <|
                                        EverySet.remove None model.nutritionSigns
                in
                    ( { model | nutritionSigns = nutritionSignsUpdated }
                    , Cmd.none
                    )
                        |> unchangedExaminationNoRedirect

            PhotoSave ->
                postPhoto backendUrl accessToken participantId model
                    |> unchangedExaminationNoRedirect

            ResetDropZone ->
                ( model
                , dropzoneReset ()
                )
                    |> unchangedExaminationNoRedirect

            WeightSave ->
                let
                    -- We apply the value from the UI to the value stored in
                    -- the examination in order to send it to the backend.
                    -- But, we only update the examination itself when we get
                    -- the successful response from the backend.
                    cmd =
                        Maybe.map2
                            (\weight exam ->
                                upsert
                                    (upsertWeight participantId)
                                    backendUrl
                                    accessToken
                                    (supplyMeasurement (getFloatInputValue weight) exam.weight)
                            )
                            model.weight
                            (toExaminationChild examination)
                            |> Maybe.withDefault Cmd.none
                in
                    -- In principle, we shouldn't have a separate `status` ...
                    -- instead, the measurement itself ought to be an
                    -- `StorageEditableWebData` or something of the kind ...
                    -- but leaving it like this for now.
                    ( { model | status = Loading }
                    , cmd
                    )
                        |> unchangedExaminationNoRedirect

            HeightSave ->
                let
                    -- We apply the value from the UI to the value stored in
                    -- the examination in order to send it to the backend.
                    -- But, we only update the examination itself when we get
                    -- the successful response from the backend.
                    cmd =
                        Maybe.map2
                            (\height exam ->
                                upsert
                                    (upsertHeight participantId)
                                    backendUrl
                                    accessToken
                                    (supplyMeasurement (getFloatInputValue height) exam.height)
                            )
                            model.height
                            (toExaminationChild examination)
                            |> Maybe.withDefault Cmd.none
                in
                    -- In principle, we shouldn't have a separate `status` ...
                    -- instead, the measurement itself ought to be an
                    -- `StorageEditableWebData` or something of the kind ...
                    -- but leaving it like this for now.
                    ( { model | status = Loading }
                    , cmd
                    )
                        |> unchangedExaminationNoRedirect

            WeightUpdate val ->
                ( { model | weight = Just (normalizeFloatFormInput val) }
                , Cmd.none
                )
                    |> unchangedExaminationNoRedirect


{-| Some things that `upsert` needs to know.

The pattern here is that we try to isolate those parameters which are purely
dependennt on the types ... that is, which are static and will not vary. That
way, we can pre-construct a configuration for each combination of types we're
interested in. So, the moral equivalent of a type-class.

The `encodeStorage` function should check whether the record is `New` or
`Existing` and encode whatever is relevant.

<<<<<<< HEAD
-}
type alias UpsertConfig key value msg =
    { decodeStorage : Decoder ( StorageKey key, value )
    , encodeId : key -> String
    , encodeStorage : ( StorageKey key, value ) -> Value
    , handler : Result Http.Error ( StorageKey key, value ) -> msg
    , path : String
    }


upsertWeight : ChildId -> UpsertConfig WeightId Float Msg
upsertWeight childId =
    { decodeStorage = decodeWeight
    , encodeId = \(WeightId id) -> toString id
    , encodeStorage = encodeWeight childId
    , handler = HandleWeightSave
    , path = "weights"
    }


upsertHeight : ChildId -> UpsertConfig HeightId Float Msg
upsertHeight childId =
    { decodeStorage = decodeHeight
    , encodeId = \(HeightId id) -> toString id
    , encodeStorage = encodeHeight childId
    , handler = HandleHeightSave
    , path = "heights"
    }


upsertMuac : ChildId -> UpsertConfig MuacId Float Msg
upsertMuac childId =
    { decodeStorage = decodeMuac
    , encodeId = \(MuacId id) -> toString id
    , encodeStorage = encodeMuac childId
    , handler = HandleMuacSave
    , path = "muacs"
    }


upsertFamilyPlanning : ChildId -> UpsertConfig FamilyPlanningId (EverySet FamilyPlanningSign) Msg
upsertFamilyPlanning childId =
    { decodeStorage = decodeFamilyPlanning
    , encodeId = \(FamilyPlanningId id) -> toString id
    , encodeStorage = encodeFamilyPlanning childId
    , handler = HandleFamilyPlanningSave
    , path = "family-plannings"
    }


upsertNutrition : ChildId -> UpsertConfig NutritionId (EverySet ChildNutritionSign) Msg
upsertNutrition childId =
    { decodeStorage = decodeNutrition
    , encodeId = \(NutritionId id) -> toString id
    , encodeStorage = encodeNutritionSigns childId
    , handler = HandleNutritionSignsSave
    , path = "nutritions"
    }


{-| If we have an `Existing` storage key, then update the backend via `patch`.

If we have a `New` storage key, insert it in the backend via `post`.

-}
upsert : UpsertConfig key value msg -> BackendUrl -> String -> ( StorageKey key, value ) -> Cmd msg
upsert config backendUrl accessToken ( key, value ) =
    case key of
        Existing id ->
            HttpBuilder.patch (backendUrl ++ "/api/" ++ config.path ++ "/" ++ config.encodeId id)
=======
{-| Send new family planning of a mother to the backend.
-}
postFamilyPlanning : BackendUrl -> String -> ParticipantId -> Model -> ( Model, Cmd Msg, Maybe ActivityType )
postFamilyPlanning backendUrl accessToken motherId model =
    if EveryDict.isEmpty model.familyPlanningSigns then
        ( model, Cmd.none, Nothing )
    else
        postData
            backendUrl
            accessToken
            model
            "family-plannings"
            model.familyPlanningSigns
            (encodeFamilyPlanning motherId)
            HandleFamilyPlanningSave


{-| Send new nutrition signs of a child to the backend.
-}
postNutritionSigns : BackendUrl -> String -> ParticipantId -> Model -> ( Model, Cmd Msg, Maybe ActivityType )
postNutritionSigns backendUrl accessToken childId model =
    if EveryDict.isEmpty model.nutritionSigns then
        ( model, Cmd.none, Nothing )
    else
        postData
            backendUrl
            accessToken
            model
            "nutritions"
            model.nutritionSigns
            (encodeNutritionSigns childId)
            HandleNutritionSignsSave


{-| Enables posting of arbitrary values to the provided back end so long as the encoder matches the desired type
-}
postData : BackendUrl -> String -> Model -> String -> value -> (value -> Value) -> (Result Http.Error () -> Msg) -> ( Model, Cmd Msg, Maybe ActivityType )
postData backendUrl accessToken model path value encoder handler =
    let
        command =
            HttpBuilder.post (backendUrl ++ "/api/" ++ path)
>>>>>>> f14eb00e
                |> withQueryParams [ ( "access_token", accessToken ) ]
                |> withJsonBody (config.encodeStorage ( key, value ))
                |> withExpect (Http.expectJson (decodeSingleDrupalEntity config.decodeStorage))
                |> send config.handler

        New ->
            HttpBuilder.post (backendUrl ++ "/api/" ++ config.path)
                |> withQueryParams [ ( "access_token", accessToken ) ]
                |> withJsonBody (config.encodeStorage ( key, value ))
                |> withExpect (Http.expectJson (decodeSingleDrupalEntity config.decodeStorage))
                |> send config.handler


{-| Send new photo of a child to the backend.
-}
<<<<<<< HEAD
postPhoto : BackendUrl -> String -> ParticipantId -> Model -> ( Model, Cmd Msg )
=======
postPhoto : BackendUrl -> String -> ParticipantId -> Model -> ( Model, Cmd Msg, Maybe ActivityType )
>>>>>>> f14eb00e
postPhoto backendUrl accessToken childId model =
    case model.photo of
        ( Nothing, _ ) ->
            -- This shouldn't happen, but in case we don't have a file ID, we won't issue
            -- a POST request.
            ( model, Cmd.none )

        ( Just fileId, _ ) ->
            let
                command =
                    HttpBuilder.post (backendUrl ++ "/api/photos")
                        |> withQueryParams [ ( "access_token", accessToken ) ]
                        |> withJsonBody (encodePhoto childId fileId)
                        |> sendWithHandler decodePhotoFromResponse HandlePhotoSave
            in
                ( { model | status = Loading }
                , command
                )


<<<<<<< HEAD
=======
{-| Send new weight of a child to the backend.
-}
postWeight : BackendUrl -> String -> ParticipantId -> Model -> ( Model, Cmd Msg, Maybe ActivityType )
postWeight backendUrl accessToken childId model =
    Maybe.map
        (\weight ->
            postData
                backendUrl
                accessToken
                model
                "weights"
                (getFloatInputValue weight)
                (encodeWeight childId)
                HandleWeightSave
        )
        model.weight
        |> Maybe.withDefault ( model, Cmd.none, Nothing )


{-| Send new height of a child to the backend.
-}
postHeight : BackendUrl -> String -> ParticipantId -> Model -> ( Model, Cmd Msg, Maybe ActivityType )
postHeight backendUrl accessToken childId model =
    Maybe.map
        (\height ->
            postData
                backendUrl
                accessToken
                model
                "heights"
                (getFloatInputValue height)
                (encodeHeight childId)
                HandleHeightSave
        )
        model.height
        |> Maybe.withDefault ( model, Cmd.none, Nothing )


{-| Send new MUAC of a child to the backend.
-}
postMuac : BackendUrl -> String -> ParticipantId -> Model -> ( Model, Cmd Msg, Maybe ActivityType )
postMuac backendUrl accessToken childId model =
    Maybe.map
        (\muac ->
            postData
                backendUrl
                accessToken
                model
                "muacs"
                (getFloatInputValue muac)
                (encodeMuac childId)
                HandleMuacSave
        )
        model.muac
        |> Maybe.withDefault ( model, Cmd.none, Nothing )


>>>>>>> f14eb00e
subscriptions : Model -> Sub Msg
subscriptions model =
    dropzoneUploadedFile HandleDropzoneUploadedFile


{-| Get a singal if a file has been uploaded via the Dropzone.
-}
port dropzoneUploadedFile : (Int -> msg) -> Sub msg


{-| Cause the drop zone widget to clear it's image
-}
port dropzoneReset : () -> Cmd msg<|MERGE_RESOLUTION|>--- conflicted
+++ resolved
@@ -19,18 +19,7 @@
 import Json.Decode exposing (Decoder)
 import Measurement.Decoder exposing (decodePhotoFromResponse, decodeWeight, decodeHeight, decodeMuac, decodeFamilyPlanning, decodeNutrition)
 import Measurement.Encoder exposing (encodeFamilyPlanning, encodeHeight, encodeMuac, encodeNutritionSigns, encodePhoto, encodeWeight)
-<<<<<<< HEAD
 import Measurement.Model exposing (..)
-=======
-import Measurement.Model
-    exposing
-        ( Model
-        , Msg(..)
-        , getFloatInputValue
-        , normalizeFloatFormInput
-        , normalizeFloatInput
-        )
->>>>>>> f14eb00e
 import Participant.Model exposing (Participant, ParticipantId)
 import RemoteData exposing (RemoteData(..))
 import StorageKey exposing (StorageKey(..))
@@ -38,38 +27,8 @@
 import Utils.WebData exposing (sendWithHandler)
 
 
-<<<<<<< HEAD
-{-| Optionally, we bubble up two activity types in a tuple, which form to
-complete and which form is the next one.
-=======
-{-| Optionally, we bubble up an activity type which should now be considered to be completed.
--}
-update : BackendUrl -> String -> User -> ( ParticipantId, Participant ) -> Msg -> Model -> ( Model, Cmd Msg, Maybe ActivityType )
-update backendUrl accessToken user ( participantId, participant ) msg model =
-    case msg of
-        FamilyPlanningSignsSave ->
-            postFamilyPlanning backendUrl accessToken participantId model
-
-        FamilyPlanningSignsToggle sign ->
-            let
-                signsUpdated =
-                    if EveryDict.member sign model.familyPlanningSigns then
-                        EveryDict.remove sign model.familyPlanningSigns
-                    else
-                        case sign of
-                            -- 'None of these' checked. Need to empty all selected signs.
-                            NoFamilyPlanning ->
-                                EveryDict.insert sign () EveryDict.empty
-
-                            -- Another option checked checked. Need to uncheck 'None of these', if it's checked.
-                            _ ->
-                                EveryDict.insert sign () <| EveryDict.remove NoFamilyPlanning model.familyPlanningSigns
-            in
-                ( { model | familyPlanningSigns = signsUpdated }
-                , Cmd.none
-                , Nothing
-                )
->>>>>>> f14eb00e
+{-| Optionally, we bubble up an activity type which should now be considered to
+be completed.
 
 The strategy used here, for the moment, is that the `model` tracks the UI,
 whereas the `examination` tracks the underlying data from the backend. So,
@@ -80,19 +39,11 @@
 provided the relevant examination, and store it in the relevant structure
 when it is returned.
 
-<<<<<<< HEAD
 It's possible that we ought to split this up into an `updateMother` and
 `updateChild` (so we can specialize the examination), but perhaps not.
-=======
-        HandleFamilyPlanningSave (Ok ()) ->
-            ( { model | status = Success () }
-            , Cmd.none
-            , Just <| Mother FamilyPlanning
-            )
->>>>>>> f14eb00e
 
 -}
-update : BackendUrl -> String -> ParticipantId -> Msg -> Model -> Examination -> ( Model, Examination, Cmd Msg, Maybe CompletedAndRedirectToActivityTuple )
+update : BackendUrl -> String -> ParticipantId -> Msg -> Model -> Examination -> ( Model, Examination, Cmd Msg, Maybe ActivityType )
 update backendUrl accessToken participantId msg model examination =
     let
         -- This processes a common case below, to supply an unchanged
@@ -156,7 +107,6 @@
                 ( { model | photo = ( Just fileId, Nothing ) }
                 , Cmd.none
                 )
-<<<<<<< HEAD
                     |> unchangedExaminationNoRedirect
 
             HandleFamilyPlanningSave (Ok value) ->
@@ -165,26 +115,10 @@
                     , familyPlanningSigns = Tuple.second value
                   }
                 , mapExaminationMother (\exam -> { exam | familyPlanning = value }) examination
-=======
-
-        HandleHeightSave (Ok ()) ->
-            ( { model | status = Success (), height = (normalizeFloatInput model.height) }
-            , Cmd.none
-            , Just <| Child Height
-            )
-
-        HandleHeightSave (Err err) ->
-            let
-                _ =
-                    Debug.log "HandleHeightSave (Err)" False
-            in
-                ( { model | status = Failure err }
->>>>>>> f14eb00e
-                , Cmd.none
-                , Just <| ( Mother FamilyPlanning, Mother FamilyPlanning )
-                )
-
-<<<<<<< HEAD
+                , Cmd.none
+                , Just <| Mother FamilyPlanning
+                )
+
             HandleFamilyPlanningSave (Err err) ->
                 let
                     _ =
@@ -201,25 +135,10 @@
                     , height = Just (toString (Tuple.second value))
                   }
                 , mapExaminationChild (\exam -> { exam | height = Just value }) examination
-=======
-        HandleNutritionSignsSave (Ok ()) ->
-            ( { model | status = Success () }
-            , Cmd.none
-            , Just <| Child NutritionSigns
-            )
-
-        HandleNutritionSignsSave (Err err) ->
-            let
-                _ =
-                    Debug.log "HandleNutritionSignsSave (Err)" False
-            in
-                ( { model | status = Failure err }
->>>>>>> f14eb00e
-                , Cmd.none
-                , Just <| ( Child Height, Child Muac )
-                )
-
-<<<<<<< HEAD
+                , Cmd.none
+                , Just <| Child Height
+                )
+
             HandleHeightSave (Err err) ->
                 let
                     _ =
@@ -236,25 +155,10 @@
                     , nutritionSigns = Tuple.second value
                   }
                 , mapExaminationChild (\exam -> { exam | nutrition = value }) examination
-=======
-        HandleMuacSave (Ok ()) ->
-            ( { model | status = Success (), muac = (normalizeFloatInput model.muac) }
-            , Cmd.none
-            , Just <| Child Muac
-            )
-
-        HandleMuacSave (Err err) ->
-            let
-                _ =
-                    Debug.log "HandleMuacSave (Err)" False
-            in
-                ( { model | status = Failure err }
->>>>>>> f14eb00e
-                , Cmd.none
-                , Just ( Child NutritionSigns, Child ChildPicture )
-                )
-
-<<<<<<< HEAD
+                , Cmd.none
+                , Just <| Child NutritionSigns
+                )
+
             HandleNutritionSignsSave (Err err) ->
                 let
                     _ =
@@ -271,28 +175,10 @@
                     , muac = Just (toString (Tuple.second value))
                   }
                 , mapExaminationChild (\exam -> { exam | muac = Just value }) examination
-=======
-        HandlePhotoSave (Ok ( photoId, photo )) ->
-            ( { model
-                | status = Success ()
-                , photo = ( Tuple.first model.photo, Just ( photoId, photo ) )
-              }
-            , Cmd.none
-            , Just <| Child ChildPicture
-            )
-
-        HandlePhotoSave (Err err) ->
-            let
-                _ =
-                    Debug.log "HandlePhotoSave (Err)" False
-            in
-                ( { model | status = Failure err }
->>>>>>> f14eb00e
-                , Cmd.none
-                , Just <| ( Child Muac, Child NutritionSigns )
-                )
-
-<<<<<<< HEAD
+                , Cmd.none
+                , Just <| Child Muac
+                )
+
             HandleMuacSave (Err err) ->
                 let
                     _ =
@@ -309,22 +195,8 @@
                     , photo = ( Tuple.first model.photo, Just ( photoId, photo ) )
                   }
                 , examination
-=======
-        HandleWeightSave (Ok ()) ->
-            ( { model | status = Success (), weight = (normalizeFloatInput model.weight) }
-            , Cmd.none
-            , Just <| Child Weight
-            )
-
-        HandleWeightSave (Err err) ->
-            let
-                _ =
-                    Debug.log "HandleWeightSave (Err)" False
-            in
-                ( { model | status = Failure err }
->>>>>>> f14eb00e
-                , Cmd.none
-                , Just <| ( Child ChildPicture, Child Weight )
+                , Cmd.none
+                , Just <| Child ChildPicture
                 )
 
             HandlePhotoSave (Err err) ->
@@ -344,7 +216,7 @@
                   }
                 , mapExaminationChild (\exam -> { exam | weight = Just value }) examination
                 , Cmd.none
-                , Just <| ( Child Weight, Child Height )
+                , Just <| Child Weight
                 )
 
             HandleWeightSave (Err err) ->
@@ -531,7 +403,6 @@
 The `encodeStorage` function should check whether the record is `New` or
 `Existing` and encode whatever is relevant.
 
-<<<<<<< HEAD
 -}
 type alias UpsertConfig key value msg =
     { decodeStorage : Decoder ( StorageKey key, value )
@@ -602,49 +473,6 @@
     case key of
         Existing id ->
             HttpBuilder.patch (backendUrl ++ "/api/" ++ config.path ++ "/" ++ config.encodeId id)
-=======
-{-| Send new family planning of a mother to the backend.
--}
-postFamilyPlanning : BackendUrl -> String -> ParticipantId -> Model -> ( Model, Cmd Msg, Maybe ActivityType )
-postFamilyPlanning backendUrl accessToken motherId model =
-    if EveryDict.isEmpty model.familyPlanningSigns then
-        ( model, Cmd.none, Nothing )
-    else
-        postData
-            backendUrl
-            accessToken
-            model
-            "family-plannings"
-            model.familyPlanningSigns
-            (encodeFamilyPlanning motherId)
-            HandleFamilyPlanningSave
-
-
-{-| Send new nutrition signs of a child to the backend.
--}
-postNutritionSigns : BackendUrl -> String -> ParticipantId -> Model -> ( Model, Cmd Msg, Maybe ActivityType )
-postNutritionSigns backendUrl accessToken childId model =
-    if EveryDict.isEmpty model.nutritionSigns then
-        ( model, Cmd.none, Nothing )
-    else
-        postData
-            backendUrl
-            accessToken
-            model
-            "nutritions"
-            model.nutritionSigns
-            (encodeNutritionSigns childId)
-            HandleNutritionSignsSave
-
-
-{-| Enables posting of arbitrary values to the provided back end so long as the encoder matches the desired type
--}
-postData : BackendUrl -> String -> Model -> String -> value -> (value -> Value) -> (Result Http.Error () -> Msg) -> ( Model, Cmd Msg, Maybe ActivityType )
-postData backendUrl accessToken model path value encoder handler =
-    let
-        command =
-            HttpBuilder.post (backendUrl ++ "/api/" ++ path)
->>>>>>> f14eb00e
                 |> withQueryParams [ ( "access_token", accessToken ) ]
                 |> withJsonBody (config.encodeStorage ( key, value ))
                 |> withExpect (Http.expectJson (decodeSingleDrupalEntity config.decodeStorage))
@@ -660,11 +488,7 @@
 
 {-| Send new photo of a child to the backend.
 -}
-<<<<<<< HEAD
 postPhoto : BackendUrl -> String -> ParticipantId -> Model -> ( Model, Cmd Msg )
-=======
-postPhoto : BackendUrl -> String -> ParticipantId -> Model -> ( Model, Cmd Msg, Maybe ActivityType )
->>>>>>> f14eb00e
 postPhoto backendUrl accessToken childId model =
     case model.photo of
         ( Nothing, _ ) ->
@@ -685,66 +509,6 @@
                 )
 
 
-<<<<<<< HEAD
-=======
-{-| Send new weight of a child to the backend.
--}
-postWeight : BackendUrl -> String -> ParticipantId -> Model -> ( Model, Cmd Msg, Maybe ActivityType )
-postWeight backendUrl accessToken childId model =
-    Maybe.map
-        (\weight ->
-            postData
-                backendUrl
-                accessToken
-                model
-                "weights"
-                (getFloatInputValue weight)
-                (encodeWeight childId)
-                HandleWeightSave
-        )
-        model.weight
-        |> Maybe.withDefault ( model, Cmd.none, Nothing )
-
-
-{-| Send new height of a child to the backend.
--}
-postHeight : BackendUrl -> String -> ParticipantId -> Model -> ( Model, Cmd Msg, Maybe ActivityType )
-postHeight backendUrl accessToken childId model =
-    Maybe.map
-        (\height ->
-            postData
-                backendUrl
-                accessToken
-                model
-                "heights"
-                (getFloatInputValue height)
-                (encodeHeight childId)
-                HandleHeightSave
-        )
-        model.height
-        |> Maybe.withDefault ( model, Cmd.none, Nothing )
-
-
-{-| Send new MUAC of a child to the backend.
--}
-postMuac : BackendUrl -> String -> ParticipantId -> Model -> ( Model, Cmd Msg, Maybe ActivityType )
-postMuac backendUrl accessToken childId model =
-    Maybe.map
-        (\muac ->
-            postData
-                backendUrl
-                accessToken
-                model
-                "muacs"
-                (getFloatInputValue muac)
-                (encodeMuac childId)
-                HandleMuacSave
-        )
-        model.muac
-        |> Maybe.withDefault ( model, Cmd.none, Nothing )
-
-
->>>>>>> f14eb00e
 subscriptions : Model -> Sub Msg
 subscriptions model =
     dropzoneUploadedFile HandleDropzoneUploadedFile
