--- conflicted
+++ resolved
@@ -4,11 +4,8 @@
     exposing
         ( ActivityType(..)
         , ChildActivityType(..)
-<<<<<<< HEAD
         , ChildNutritionSign(..)
         , FamilyPlanningSign(..)
-=======
->>>>>>> 741afaaa
         , MotherActivityType(FamilyPlanning)
         )
 import Config.Model exposing (BackendUrl)
