--- conflicted
+++ resolved
@@ -12,19 +12,12 @@
 import User.Model exposing (..)
 
 
-<<<<<<< HEAD
-{-| The 'Maybe ActivityType' returned value is for the auto forms transform
-logic. It returns the next activity the user should fill in after saving the
-current form.
-=======
 {-| This update section expects an additional activity type to be bubbled up, when appropriate, for completed activities to trigger completion mechanism in parent module
->>>>>>> b602f48c
 -}
 update : BackendUrl -> String -> User -> ( PatientId, Patient ) -> Msg -> Model -> ( Model, Cmd Msg, Maybe ActivityType )
 update backendUrl accessToken user ( patientId, patient ) msg model =
     case msg of
         HandleDropzoneUploadedFile fileId ->
-<<<<<<< HEAD
             ( { model | photo = fileId }
             , Cmd.none
             , Nothing
@@ -35,19 +28,12 @@
             , Cmd.none
             , Just <| Child Weight
             )
-=======
-            ( { model | photo = fileId }, Cmd.none, Nothing )
-
-        HandlePhotoSave (Ok ()) ->
-            ( { model | status = Success () }, Cmd.none, Nothing )
->>>>>>> b602f48c
 
         HandlePhotoSave (Err err) ->
             let
                 _ =
                     Debug.log "HandlePhotoSave (Err)" False
             in
-<<<<<<< HEAD
                 ( { model | status = Failure err }
                 , Cmd.none
                 , Nothing
@@ -58,26 +44,16 @@
             , Cmd.none
             , Just <| Child Height
             )
-=======
-                ( { model | status = Failure err }, Cmd.none, Nothing )
-
-        HandleWeightSave (Ok ()) ->
-            ( { model | status = Success () }, Cmd.none, Just (Child Weight) )
->>>>>>> b602f48c
 
         HandleWeightSave (Err err) ->
             let
                 _ =
                     Debug.log "HandleWeightSave (Err)" False
             in
-<<<<<<< HEAD
                 ( { model | status = Failure err }
                 , Cmd.none
                 , Nothing
                 )
-=======
-                ( { model | status = Failure err }, Cmd.none, Nothing )
->>>>>>> b602f48c
 
         HeightUpdate val ->
             let
@@ -87,14 +63,10 @@
                 updatedHeight =
                     { height | value = val }
             in
-<<<<<<< HEAD
                 ( { model | height = updatedHeight }
                 , Cmd.none
                 , Nothing
                 )
-=======
-                ( { model | height = updatedHeight }, Cmd.none, Nothing )
->>>>>>> b602f48c
 
         MuacUpdate val ->
             let
@@ -104,7 +76,6 @@
                 updatedMuac =
                     { muac | value = val }
             in
-<<<<<<< HEAD
                 ( { model | muac = updatedMuac }
                 , Cmd.none
                 , Nothing
@@ -121,15 +92,6 @@
             , Cmd.none
             , Nothing
             )
-=======
-                ( { model | muac = updatedMuac }, Cmd.none, Nothing )
-
-        MuacSave ->
-            ( model, Cmd.none, Just (Child Muac) )
-
-        NutritionSignsSave ->
-            ( model, Cmd.none, Nothing )
->>>>>>> b602f48c
 
         PhotoSave ->
             postPhoto backendUrl accessToken patientId model
@@ -138,14 +100,10 @@
             postWeight backendUrl accessToken patientId model
 
         HeightSave ->
-<<<<<<< HEAD
             ( model
             , Cmd.none
             , Just <| Child Muac
             )
-=======
-            ( model, Cmd.none, Just (Child Height) )
->>>>>>> b602f48c
 
         WeightUpdate val ->
             let
@@ -155,25 +113,16 @@
                 updatedWeight =
                     { weight | value = val }
             in
-<<<<<<< HEAD
                 ( { model | weight = updatedWeight }
                 , Cmd.none
                 , Nothing
                 )
-=======
-                ( { model | weight = updatedWeight }, Cmd.none, Nothing )
->>>>>>> b602f48c
 
 
 {-| Enables posting of arbitrary values to the provided back end so long as the encoder matches the desired type
 -}
-<<<<<<< HEAD
-postWeight : BackendUrl -> String -> PatientId -> Model -> ( Model, Cmd Msg, Maybe ActivityType )
-postWeight backendUrl accessToken childId model =
-=======
 postData : BackendUrl -> String -> Model -> String -> value -> (value -> Value) -> (Result Http.Error () -> Msg) -> ( Model, Cmd Msg, Maybe ActivityType )
 postData backendUrl accessToken model path value encoder handler =
->>>>>>> b602f48c
     let
         command =
             HttpBuilder.post (backendUrl ++ "/api/" ++ path)
@@ -191,19 +140,6 @@
 -}
 postPhoto : BackendUrl -> String -> PatientId -> Model -> ( Model, Cmd Msg, Maybe ActivityType )
 postPhoto backendUrl accessToken childId model =
-<<<<<<< HEAD
-    let
-        command =
-            HttpBuilder.post (backendUrl ++ "/api/photos")
-                |> withQueryParams [ ( "access_token", accessToken ) ]
-                |> withJsonBody (encodePhoto childId model.photo)
-                |> send HandlePhotoSave
-    in
-        ( { model | status = Loading }
-        , command
-        , Nothing
-        )
-=======
     postData backendUrl accessToken model "photos" model.photo (encodePhoto childId) HandlePhotoSave
 
 
@@ -212,7 +148,6 @@
 postWeight : BackendUrl -> String -> PatientId -> Model -> ( Model, Cmd Msg, Maybe ActivityType )
 postWeight backendUrl accessToken childId model =
     postData backendUrl accessToken model "weights" model.weight.value (encodeWeight childId) HandleWeightSave
->>>>>>> b602f48c
 
 
 subscriptions : Model -> Sub Msg
