--- conflicted
+++ resolved
@@ -52,13 +52,11 @@
             in
                 { model | muac = updatedMuac } ! []
 
-<<<<<<< HEAD
+        NutritionSignsSave ->
+            model ! []
+
         PhotoSave ->
             postPhoto backendUrl accessToken patientId model
-=======
-        NutritionSignsSave ->
-            model ! []
->>>>>>> d8c21b1a
 
         WeightSave ->
             postWeight backendUrl accessToken patientId model
