module Measurement.Model exposing (..)

{-| These modules manage the UI for the various measurements relating to a
participant.
-}

import AssocList as Dict exposing (Dict)
import Backend.Counseling.Model exposing (CounselingTiming)
import Backend.Entities exposing (..)
import Backend.Measurement.Model exposing (..)
import Backend.ParticipantConsent.Model exposing (..)
import Date exposing (Unit(..))
import DateSelector.Model exposing (DateSelectorConfig)
import EverySet exposing (EverySet)
import Gizra.NominalDate exposing (NominalDate)
import Translate.Model exposing (Language)


{-| The strategy here, at least for now, is this:

  - The values in the `Model` here reflect what is entered in the UI. So, they
    are updated on every key-press etc.

  - The `update` function takes a parameter which represents the actual data.
    It updates that parameter only when the value has actually been saved.

So, basically we're doing pure UI here ... all other concerns are handled via
the `OutMsg` returned to the caller, which the caller is expected to do something
useful with.

This means that we need to be able to initialize our UI state here from some
backend state in order to perform an edit -- it's the caller's job to handle
that.

Ideally, we'll eventually use `Restful.RestfulData` to track underlying
data, UI edits, validation, and update status all in one type. If we had that,
we'd wouldn't really need our own model here (and we'd avoid some synchronization
issues) since the data itself would encapsulate an editor state.

-}
type alias ModelChild =
    { height : String
    , muac : String
    , nutrition : NutritionValue
    , photo : Maybe ImageUrl
    , weight : String
    , counseling : Maybe ( CounselingTiming, EverySet CounselingTopicId )
    , fbfForm : FbfForm
    , contributingFactorsForm : ContributingFactorsForm
    , followUpForm : FollowUpForm
    , healthEducationForm : HealthEducationForm
    , sendToHCForm : SendToHCForm
    , ncdaData : NCDAData
    }


type alias ModelMother =
    { familyPlanningSigns : EverySet FamilyPlanningSign
    , participantConsent : ParticipantFormUI
    , lactationForm : LactationForm
    , fbfForm : FbfForm
    }


emptyModelChild : ModelChild
emptyModelChild =
    { height = ""
    , muac = ""
    , nutrition = emptyNutritionValue
    , photo = Nothing
    , weight = ""
    , counseling = Nothing
    , fbfForm = FbfForm Nothing Nothing
    , contributingFactorsForm = emptyContributingFactorsForm
    , followUpForm = emptyFollowUpForm
    , healthEducationForm = emptyHealthEducationForm
    , sendToHCForm = emptySendToHCForm
    , ncdaData = emptyNCDAData
    }


emptyModelMother : ModelMother
emptyModelMother =
    { familyPlanningSigns = EverySet.empty
    , participantConsent = emptyParticipantFormUI
    , lactationForm = LactationForm Nothing
    , fbfForm = FbfForm Nothing Nothing
    }


type alias FbfForm =
    { distributedAmount : Maybe Float
    , distributionNotice : Maybe DistributionNotice
    }


emptyFbfForm : FbfForm
emptyFbfForm =
    FbfForm Nothing Nothing


type alias ContributingFactorsForm =
    { signs : Maybe (List ContributingFactorsSign)
    }


emptyContributingFactorsForm : ContributingFactorsForm
emptyContributingFactorsForm =
    ContributingFactorsForm Nothing


type alias FollowUpForm =
    { option : Maybe FollowUpOption

    -- We do not display this. Using it when saving.
    , assesment : Maybe (EverySet NutritionAssessment)
    , resolutionDate : Maybe NominalDate
    }


emptyFollowUpForm : FollowUpForm
emptyFollowUpForm =
    FollowUpForm Nothing Nothing Nothing


type alias HealthEducationForm =
    { educationForDiagnosis : Maybe Bool
    , reasonForNotProvidingHealthEducation : Maybe ReasonForNotProvidingHealthEducation
    }


emptyHealthEducationForm : HealthEducationForm
emptyHealthEducationForm =
    HealthEducationForm Nothing Nothing


type alias SendToHCForm =
    { handReferralForm : Maybe Bool
    , referToHealthCenter : Maybe Bool
    , accompanyToHealthCenter : Maybe Bool
    , enrollToNutritionProgram : Maybe Bool
    , referToNutritionProgram : Maybe Bool
    , reasonForNotSendingToHC : Maybe ReasonForNonReferral
    }


emptySendToHCForm : SendToHCForm
emptySendToHCForm =
    { handReferralForm = Nothing
    , referToHealthCenter = Nothing
    , accompanyToHealthCenter = Nothing
    , enrollToNutritionProgram = Nothing
    , referToNutritionProgram = Nothing
    , reasonForNotSendingToHC = Nothing
    }


{-| The UI for participant consent forms for a particular mother.

  - `expected` tracks which forms we expect to deal with for that mother.

  - `view` tracks which form we're looking at for the mother. If `Nothing`,
    we're looking at a list of the forms.

  - `progress` tracks the state of the UI for each particular form.

-}
type alias ParticipantFormUI =
    { expected : Dict ParticipantFormId ParticipantForm
    , view : Maybe ParticipantFormId
    , progress : Dict ParticipantFormId ParticipantFormProgress
    }


emptyParticipantFormUI : ParticipantFormUI
emptyParticipantFormUI =
    { expected = Dict.empty
    , view = Nothing
    , progress = Dict.empty
    }


type alias ParticipantFormProgress =
    { counselorSigned : Bool
    , participantSigned : Bool
    }


{-| The starting point for the UI where we haven't
obtained a consent yet.
-}
emptyParticipantFormProgress : ParticipantFormProgress
emptyParticipantFormProgress =
    { counselorSigned = False
    , participantSigned = False
    }


{-| The starting point for the UI when we have obtained
a consent.
-}
completedParticipantFormProgress : ParticipantFormProgress
completedParticipantFormProgress =
    { counselorSigned = True
    , participantSigned = True
    }


type alias FloatInputConstraints =
    { minVal : Float
    , maxVal : Float
    }


type alias FileId =
    Int


{-| Represents the "file" that DropZone gives us when
the upload is complete. There are several things we
could get from this ... for now, just the location.
-}
type alias DropZoneFile =
    { url : String
    }


type MsgChild
    = SelectNutritionSign Bool ChildNutritionSign
    | SelectCounselingTopic Bool CounselingTopicId
    | SendOutMsgChild OutMsgChild
    | SetDistributedAmountForChild String
    | SetDistributoinNoticeForChild DistributionNotice
    | UpdateHeight String
    | UpdateMuac String
    | UpdateWeight String
    | DropZoneComplete DropZoneFile
    | SetReferToHealthCenter Bool
    | SetHandReferralForm Bool
    | SetReasonForNonReferral ReasonForNonReferral
    | SetProvidedEducationForDiagnosis Bool
    | SetReasonForNotProvidingHealthEducation ReasonForNotProvidingHealthEducation
    | SetContributingFactorsSign ContributingFactorsSign
    | SetFollowUpOption FollowUpOption
    | SetNCDABoolInput (Bool -> NCDAForm -> NCDAForm) Bool
    | SetNumberANCVisits String
    | SetBirthWeight String
    | SetNCDAHelperState (Maybe NCDASign)
    | SetNCDAFormStep NCDAStep


type MsgMother
    = SelectFamilyPlanningSign Bool FamilyPlanningSign
    | SelectLactationSign LactationSign Bool
    | ViewParticipantForm (Maybe ParticipantFormId)
    | SetCounselorSigned ParticipantFormId Bool
    | SetDistributedAmountForMother String
    | SetDistributoinNoticeForMother DistributionNotice
    | SetParticipantSigned ParticipantFormId Bool
    | SendOutMsgMother OutMsgMother


{-| This is sort of the "opposite" of `Msg`. Instead of representing messages
which we can handle, it represents messages we **can't** handle, and would
like the caller to take care of.

The `Maybe` IDs indicate whether we're trying to update an exsiting value, vs.
creating a new one.

-}
type OutMsgChild
    = NoOp
    | FetchIndividualNutritionData PersonId
    | SaveHeight (Maybe HeightId) HeightInCm
    | SaveWeight (Maybe WeightId) WeightInKg
    | SaveMuac (Maybe MuacId) MuacInCm
    | SaveCounselingSession (Maybe CounselingSessionId) CounselingTiming (EverySet CounselingTopicId)
    | SaveNutrition (Maybe ChildNutritionId) NutritionValue
    | SavePhoto (Maybe PhotoId) ImageUrl
    | SaveChildFbf (Maybe ChildFbfId) FbfValue
    | SaveContributingFactors (Maybe ContributingFactorsId) (EverySet ContributingFactorsSign)
    | SaveFollowUp (Maybe FollowUpId) FollowUpValue
    | SaveHealthEducation (Maybe GroupHealthEducationId) HealthEducationValue
    | SaveSendToHC (Maybe GroupSendToHCId) SendToHCValue
    | SaveNCDA (Maybe GroupNCDAId) NCDAValue


type OutMsgMother
    = SaveAttendance (Maybe AttendanceId) Bool
    | SaveFamilyPlanningSigns (Maybe FamilyPlanningId) (EverySet FamilyPlanningSign)
    | SaveCompletedForm (Maybe ParticipantConsentId) ParticipantFormId Language
    | SaveLactation (Maybe LactationId) (EverySet LactationSign)
    | SaveMotherFbf (Maybe MotherFbfId) FbfValue


type NextStepsTask
    = NextStepsSendToHC
    | NextStepsHealthEducation
    | NextStepContributingFactors
    | NextStepFollowUp


type alias HeightForm =
    { height : Maybe Float
    , heightDirty : Bool
    }


emptyHeightForm : HeightForm
emptyHeightForm =
    HeightForm Nothing False


type alias MuacForm =
    { muac : Maybe Float
    , muacDirty : Bool
    }


emptyMuacForm : MuacForm
emptyMuacForm =
    MuacForm Nothing False


type alias NutritionForm =
    { signs : Maybe (List ChildNutritionSign)

    -- We do not display this. Using it when saving.
    , assesment : Maybe (EverySet NutritionAssessment)
    }


emptyNutritionForm : NutritionForm
emptyNutritionForm =
    NutritionForm Nothing Nothing


type alias PhotoForm =
    { url : Maybe ImageUrl
    }


emptyPhotoForm : PhotoForm
emptyPhotoForm =
    PhotoForm Nothing


type alias WeightForm =
    { weight : Maybe Float
    , weightDirty : Bool
    }


emptyWeightForm : WeightForm
emptyWeightForm =
    WeightForm Nothing False


type alias VitalsForm =
    { sysBloodPressure : Maybe Float
    , sysBloodPressureDirty : Bool
    , diaBloodPressure : Maybe Float
    , diaBloodPressureDirty : Bool
    , heartRate : Maybe Int
    , heartRateDirty : Bool
    , respiratoryRate : Maybe Int
    , respiratoryRateDirty : Bool
    , bodyTemperature : Maybe Float
    , bodyTemperatureDirty : Bool
    , sysRepeated : Maybe Float
    , sysRepeatedDirty : Bool
    , diaRepeated : Maybe Float
    , diaRepeatedDirty : Bool
    }


emptyVitalsForm : VitalsForm
emptyVitalsForm =
    { sysBloodPressure = Nothing
    , sysBloodPressureDirty = False
    , diaBloodPressure = Nothing
    , diaBloodPressureDirty = False
    , heartRate = Nothing
    , heartRateDirty = False
    , respiratoryRate = Nothing
    , respiratoryRateDirty = False
    , bodyTemperature = Nothing
    , bodyTemperatureDirty = False
    , sysRepeated = Nothing
    , sysRepeatedDirty = False
    , diaRepeated = Nothing
    , diaRepeatedDirty = False
    }


type alias VitalsFormConfig msg =
    { setIntInputMsg : (Maybe Int -> VitalsForm -> VitalsForm) -> String -> msg
    , setFloatInputMsg : (Maybe Float -> VitalsForm -> VitalsForm) -> String -> msg
    , sysBloodPressurePreviousValue : Maybe Float
    , diaBloodPressurePreviousValue : Maybe Float
    , heartRatePreviousValue : Maybe Float
    , respiratoryRatePreviousValue : Maybe Float
    , bodyTemperaturePreviousValue : Maybe Float
    , birthDate : Maybe NominalDate
    , formClass : String
    , mode : VitalsFormMode
    , invokationModule : InvokationModule
    }


type VitalsFormMode
    = VitalsFormBasic
    | VitalsFormFull
    | VitalsFormRepeated


type InvokationModule
    = InvokationModulePrenatal
    | InvokationModuleAcuteIllness
    | InvokationModuleWellChild
    | InvokationModuleNCD


type alias VaccinationForm msg =
    { administeredDoses : Maybe (EverySet VaccineDose)
    , administeredDosesDirty : Bool
    , administrationDates : Maybe (EverySet NominalDate)

    -- This is the note for suggesed dose for encounter.
    -- There are situations where there will be no suggested dose,
    -- due to the ability to update previous doses.
    -- In this case, we'll set 'AdministeredPreviously' value.
    , administrationNote : Maybe AdministrationNote
    , administrationNoteDirty : Bool

    -- Form inner functionality inputs
    , viewMode : VaccinationFormViewMode
    , updatePreviousVaccines : Maybe Bool
    , willReceiveVaccineToday : Maybe Bool
    , vaccinationUpdateDate : Maybe NominalDate
    , dateSelectorPopupState : Maybe (DateSelectorConfig msg)
    }


type VaccinationFormViewMode
    = ViewModeInitial
    | ViewModeVaccinationUpdate VaccineDose


emptyVaccinationForm : VaccinationForm msg
emptyVaccinationForm =
    { administeredDoses = Nothing
    , administeredDosesDirty = False
    , administrationDates = Nothing
    , administrationNote = Nothing
    , administrationNoteDirty = False
    , viewMode = ViewModeInitial
    , updatePreviousVaccines = Nothing
    , willReceiveVaccineToday = Nothing
    , vaccinationUpdateDate = Nothing
    , dateSelectorPopupState = Nothing
    }


type alias VaccinationFormDynamicContentAndTasksConfig msg =
    { birthDate : NominalDate
    , expectedDoses : List VaccineDose
    , dosesFromPreviousEncountersData : List ( VaccineDose, NominalDate )
    , dosesFromCurrentEncounterData : List ( VaccineDose, NominalDate )
    , setVaccinationFormViewModeMsg : VaccinationFormViewMode -> msg
    , setUpdatePreviousVaccinesMsg : VaccineDose -> Bool -> msg
    , setWillReceiveVaccineTodayMsg : VaccineDose -> Bool -> msg
    , setAdministrationNoteMsg : AdministrationNote -> msg
    , setVaccinationUpdateDateSelectorStateMsg : Maybe (DateSelectorConfig msg) -> msg
    , setVaccinationUpdateDateMsg : NominalDate -> msg
    , saveVaccinationUpdateDateMsg : VaccineDose -> msg
    , deleteVaccinationUpdateDateMsg : VaccineDose -> NominalDate -> msg
    , nextVaccinationDataForVaccine : NominalDate -> VaccineDose -> Maybe ( VaccineDose, NominalDate )
    , getIntervalForVaccine : VaccineDose -> ( Int, Unit )
    , firstDoseExpectedFrom : NominalDate
    , suggestDoseToday : Bool
    }


type alias CorePhysicalExamForm =
    { brittleHair : Maybe Bool
    , paleConjuctiva : Maybe Bool
    , neck : Maybe (List NeckCPESign)
    , heart : Maybe HeartCPESign
    , heartMurmur : Maybe Bool
    , lungs : Maybe (List LungsCPESign)
    , abdomen : Maybe (List AbdomenCPESign)
    , hands : Maybe (List HandsCPESign)
    , legs : Maybe (List LegsCPESign)
    }


emptyCorePhysicalExamForm : CorePhysicalExamForm
emptyCorePhysicalExamForm =
    { brittleHair = Nothing
    , paleConjuctiva = Nothing
    , neck = Nothing
    , heart = Nothing
    , heartMurmur = Nothing
    , lungs = Nothing
    , abdomen = Nothing
    , hands = Nothing
    , legs = Nothing
    }


type alias CorePhysicalExamFormConfig msg =
    { setBoolInputMsg : (Bool -> CorePhysicalExamForm -> CorePhysicalExamForm) -> Bool -> msg
    , setNeckMsg : NeckCPESign -> msg
    , setHeartMsg : HeartCPESign -> msg
    , setLungsMsg : LungsCPESign -> msg
    , setAbdomenMsg : AbdomenCPESign -> msg
    , setHandsMsg : HandsCPESign -> msg
    , setLegsMsg : LegsCPESign -> msg
    }


type alias FamilyPlanningForm =
    { signs : Maybe (List FamilyPlanningSign)
    }


emptyFamilyPlanningForm : FamilyPlanningForm
emptyFamilyPlanningForm =
    FamilyPlanningForm Nothing


type alias OutsideCareForm diagnosis =
    { step : OutsideCareStep
    , seenAtAnotherFacility : Maybe Bool
    , givenNewDiagnosis : Maybe Bool
    , givenMedicine : Maybe Bool
    , plannedFollowUp : Maybe Bool
    , diagnoses : Maybe (List diagnosis)
    , diagnosesDirty : Bool
    , malariaMedications : Maybe (List OutsideCareMedication)
    , hypertensionMedications : Maybe (List OutsideCareMedication)
    , syphilisMedications : Maybe (List OutsideCareMedication)
    , hivMedications : Maybe (List OutsideCareMedication)
    , anemiaMedications : Maybe (List OutsideCareMedication)
    }


emptyOutsideCareForm : OutsideCareForm diagnosis
emptyOutsideCareForm =
    { step = OutsideCareStepDiagnoses
    , seenAtAnotherFacility = Nothing
    , givenNewDiagnosis = Nothing
    , givenMedicine = Nothing
    , plannedFollowUp = Nothing
    , diagnoses = Nothing
    , diagnosesDirty = False
    , malariaMedications = Nothing
    , hypertensionMedications = Nothing
    , syphilisMedications = Nothing
    , hivMedications = Nothing
    , anemiaMedications = Nothing
    }


type OutsideCareStep
    = OutsideCareStepDiagnoses
    | OutsideCareStepMedications


type LaboratoryTask
    = TaskBloodGpRsTest
    | TaskHemoglobinTest
    | TaskHepatitisBTest
    | TaskHIVTest
    | TaskMalariaTest
    | TaskRandomBloodSugarTest
    | TaskSyphilisTest
    | TaskUrineDipstickTest
    | TaskHIVPCRTest
    | TaskPregnancyTest
    | TaskCreatinineTest
    | TaskLiverFunctionTest
    | TaskLipidPanelTest
    | TaskHbA1cTest
    | TaskPartnerHIVTest
    | TaskCompletePreviousTests


type alias ContentAndTasksLaboratoryTestInitialConfig msg =
    { setHIVTestFormBoolInputMsg : (Bool -> HIVTestForm msg -> HIVTestForm msg) -> Bool -> msg
    , setHIVTestExecutionNoteMsg : TestExecutionNote -> msg
    , setHIVTestResultMsg : String -> msg
    , setSyphilisTestFormBoolInputMsg : (Bool -> NonRDTForm msg -> NonRDTForm msg) -> Bool -> msg
    , setSyphilisTestExecutionNoteMsg : TestExecutionNote -> msg
    , setHepatitisBTestFormBoolInputMsg : (Bool -> NonRDTForm msg -> NonRDTForm msg) -> Bool -> msg
    , setHepatitisBTestExecutionNoteMsg : TestExecutionNote -> msg
    , setMalariaTestFormBoolInputMsg : (Bool -> MalariaTestForm msg -> MalariaTestForm msg) -> Bool -> msg
    , setMalariaTestExecutionNoteMsg : TestExecutionNote -> msg
    , setMalariaTestResultMsg : String -> msg
    , setBloodSmearResultMsg : String -> msg
    , setBloodGpRsTestFormBoolInputMsg : (Bool -> NonRDTForm msg -> NonRDTForm msg) -> Bool -> msg
    , setBloodGpRsTestExecutionNoteMsg : TestExecutionNote -> msg
    , setUrineDipstickTestFormBoolInputMsg : (Bool -> UrineDipstickForm msg -> UrineDipstickForm msg) -> Bool -> msg
    , setUrineDipstickTestExecutionNoteMsg : TestExecutionNote -> msg
    , setUrineDipstickTestVariantMsg : TestVariant -> msg
    , setHemoglobinTestFormBoolInputMsg : (Bool -> NonRDTForm msg -> NonRDTForm msg) -> Bool -> msg
    , setHemoglobinTestExecutionNoteMsg : TestExecutionNote -> msg
    , setRandomBloodSugarTestFormBoolInputMsg : (Bool -> RandomBloodSugarForm msg -> RandomBloodSugarForm msg) -> Bool -> msg
    , setRandomBloodSugarTestExecutionNoteMsg : TestExecutionNote -> msg
    , setHIVPCRTestFormBoolInputMsg : (Bool -> NonRDTForm msg -> NonRDTForm msg) -> Bool -> msg
    , setHIVPCRTestExecutionNoteMsg : TestExecutionNote -> msg
    , setPregnancyTestFormBoolInputMsg : (Bool -> PregnancyTestForm msg -> PregnancyTestForm msg) -> Bool -> msg
    , setPregnancyTestExecutionNoteMsg : TestExecutionNote -> msg
    , setPregnancyTestResultMsg : String -> msg
    , setCreatinineTestFormBoolInputMsg : (Bool -> NonRDTForm msg -> NonRDTForm msg) -> Bool -> msg
    , setCreatinineTestExecutionNoteMsg : TestExecutionNote -> msg
    , setLiverFunctionTestFormBoolInputMsg : (Bool -> NonRDTForm msg -> NonRDTForm msg) -> Bool -> msg
    , setLiverFunctionTestExecutionNoteMsg : TestExecutionNote -> msg
    , setLipidPanelTestFormBoolInputMsg : (Bool -> NonRDTForm msg -> NonRDTForm msg) -> Bool -> msg
    , setLipidPanelTestExecutionNoteMsg : TestExecutionNote -> msg
    , setHbA1cTestFormBoolInputMsg : (Bool -> HbA1cTestForm msg -> HbA1cTestForm msg) -> Bool -> msg
    , setHbA1cTestExecutionNoteMsg : TestExecutionNote -> msg
    , setPartnerHIVTestFormBoolInputMsg : (Bool -> PartnerHIVTestForm msg -> PartnerHIVTestForm msg) -> Bool -> msg
    , setPartnerHIVTestExecutionNoteMsg : TestExecutionNote -> msg
    , setPartnerHIVTestResultMsg : String -> msg
    , noOpMsg : msg
    }


type alias ContentAndTasksForPerformedLaboratoryTestConfig msg =
    { setHIVTestFormBoolInputMsg : (Bool -> HIVTestForm msg -> HIVTestForm msg) -> Bool -> msg
    , setHIVTestExecutionDateMsg : NominalDate -> msg
    , setHIVTestDateSelectorStateMsg : Maybe (DateSelectorConfig msg) -> msg
    , setSyphilisTestFormBoolInputMsg : (Bool -> NonRDTForm msg -> NonRDTForm msg) -> Bool -> msg
    , setSyphilisTestExecutionDateMsg : NominalDate -> msg
    , setSyphilisTestDateSelectorStateMsg : Maybe (DateSelectorConfig msg) -> msg
    , setHepatitisBTestFormBoolInputMsg : (Bool -> NonRDTForm msg -> NonRDTForm msg) -> Bool -> msg
    , setHepatitisBTestExecutionDateMsg : NominalDate -> msg
    , setHepatitisBTestDateSelectorStateMsg : Maybe (DateSelectorConfig msg) -> msg
    , setMalariaTestFormBoolInputMsg : (Bool -> MalariaTestForm msg -> MalariaTestForm msg) -> Bool -> msg
    , setMalariaTestExecutionDateMsg : NominalDate -> msg
    , setMalariaTestDateSelectorStateMsg : Maybe (DateSelectorConfig msg) -> msg
    , setBloodGpRsTestFormBoolInputMsg : (Bool -> NonRDTForm msg -> NonRDTForm msg) -> Bool -> msg
    , setBloodGpRsTestExecutionDateMsg : NominalDate -> msg
    , setBloodGpRsTestDateSelectorStateMsg : Maybe (DateSelectorConfig msg) -> msg
    , setUrineDipstickTestFormBoolInputMsg : (Bool -> UrineDipstickForm msg -> UrineDipstickForm msg) -> Bool -> msg
    , setUrineDipstickTestExecutionDateMsg : NominalDate -> msg
    , setUrineDipstickTestDateSelectorStateMsg : Maybe (DateSelectorConfig msg) -> msg
    , setHemoglobinTestFormBoolInputMsg : (Bool -> NonRDTForm msg -> NonRDTForm msg) -> Bool -> msg
    , setHemoglobinTestExecutionDateMsg : NominalDate -> msg
    , setHemoglobinTestDateSelectorStateMsg : Maybe (DateSelectorConfig msg) -> msg
    , setRandomBloodSugarTestFormBoolInputMsg : (Bool -> RandomBloodSugarForm msg -> RandomBloodSugarForm msg) -> Bool -> msg
    , setRandomBloodSugarTestExecutionDateMsg : NominalDate -> msg
    , setRandomBloodSugarTestDateSelectorStateMsg : Maybe (DateSelectorConfig msg) -> msg
    , setRandomBloodSugarResultMsg : String -> msg
    , setHIVPCRTestFormBoolInputMsg : (Bool -> NonRDTForm msg -> NonRDTForm msg) -> Bool -> msg
    , setHIVPCRTestExecutionDateMsg : NominalDate -> msg
    , setHIVPCRTestDateSelectorStateMsg : Maybe (DateSelectorConfig msg) -> msg
    , setPregnancyTestFormBoolInputMsg : (Bool -> PregnancyTestForm msg -> PregnancyTestForm msg) -> Bool -> msg
    , setPregnancyTestExecutionDateMsg : NominalDate -> msg
    , setPregnancyTestDateSelectorStateMsg : Maybe (DateSelectorConfig msg) -> msg
    , setCreatinineTestFormBoolInputMsg : (Bool -> NonRDTForm msg -> NonRDTForm msg) -> Bool -> msg
    , setCreatinineTestExecutionDateMsg : NominalDate -> msg
    , setCreatinineTestDateSelectorStateMsg : Maybe (DateSelectorConfig msg) -> msg
    , setLiverFunctionTestFormBoolInputMsg : (Bool -> NonRDTForm msg -> NonRDTForm msg) -> Bool -> msg
    , setLiverFunctionTestExecutionDateMsg : NominalDate -> msg
    , setLiverFunctionTestDateSelectorStateMsg : Maybe (DateSelectorConfig msg) -> msg
    , setLipidPanelTestFormBoolInputMsg : (Bool -> NonRDTForm msg -> NonRDTForm msg) -> Bool -> msg
    , setLipidPanelTestExecutionDateMsg : NominalDate -> msg
    , setLipidPanelTestDateSelectorStateMsg : Maybe (DateSelectorConfig msg) -> msg
    , setHbA1cTestFormBoolInputMsg : (Bool -> HbA1cTestForm msg -> HbA1cTestForm msg) -> Bool -> msg
    , setHbA1cTestExecutionDateMsg : NominalDate -> msg
    , setHbA1cTestDateSelectorStateMsg : Maybe (DateSelectorConfig msg) -> msg
    , setHbA1cTestResultMsg : String -> msg
    , setPartnerHIVTestFormBoolInputMsg : (Bool -> PartnerHIVTestForm msg -> PartnerHIVTestForm msg) -> Bool -> msg
    , setPartnerHIVTestExecutionDateMsg : NominalDate -> msg
    , setPartnerHIVTestDateSelectorStateMsg : Maybe (DateSelectorConfig msg) -> msg
    , noOpMsg : msg
    }


type alias HIVTestForm msg =
    { knownAsPositive : Maybe Bool
    , testPerformed : Maybe Bool
    , testPerformedDirty : Bool
    , testPerformedToday : Maybe Bool
    , testPerformedTodayDirty : Bool
    , executionNote : Maybe TestExecutionNote
    , executionNoteDirty : Bool
    , executionDate : Maybe NominalDate
    , executionDateDirty : Bool
    , testResult : Maybe TestResult
    , hivProgramHC : Maybe Bool
    , hivProgramHCDirty : Bool
    , partnerHIVPositive : Maybe Bool
    , partnerHIVPositiveDirty : Bool
    , partnerTakingARV : Maybe Bool
    , partnerTakingARVDirty : Bool
    , partnerSurpressedViralLoad : Maybe Bool
    , partnerSurpressedViralLoadDirty : Bool
    , dateSelectorPopupState : Maybe (DateSelectorConfig msg)
    }


emptyHIVTestForm : HIVTestForm msg
emptyHIVTestForm =
    { knownAsPositive = Nothing
    , testPerformed = Nothing
    , testPerformedDirty = False
    , testPerformedToday = Nothing
    , testPerformedTodayDirty = False
    , executionNote = Nothing
    , executionNoteDirty = False
    , executionDate = Nothing
    , executionDateDirty = False
    , testResult = Nothing
    , hivProgramHC = Nothing
    , hivProgramHCDirty = False
    , partnerHIVPositive = Nothing
    , partnerHIVPositiveDirty = False
    , partnerTakingARV = Nothing
    , partnerTakingARVDirty = False
    , partnerSurpressedViralLoad = Nothing
    , partnerSurpressedViralLoadDirty = False
    , dateSelectorPopupState = Nothing
    }


type alias MalariaTestForm msg =
    { testPerformed : Maybe Bool
    , testPerformedDirty : Bool
    , testPerformedToday : Maybe Bool
    , testPerformedTodayDirty : Bool
    , executionNote : Maybe TestExecutionNote
    , executionNoteDirty : Bool

    -- Holds the date of Malaria RDT execution.
    -- If Malaria RDT was not performed, but blood smear was,
    -- will hold the date of blood smear.
    , executionDate : Maybe NominalDate
    , executionDateDirty : Bool
    , testResult : Maybe TestResult
    , bloodSmearTaken : Maybe Bool
    , bloodSmearTakenDirty : Bool
    , bloodSmearResult : Maybe BloodSmearResult
    , bloodSmearResultDirty : Bool
    , dateSelectorPopupState : Maybe (DateSelectorConfig msg)
    }


emptyMalariaTestForm : MalariaTestForm msg
emptyMalariaTestForm =
    MalariaTestForm Nothing False Nothing False Nothing False Nothing False Nothing Nothing False Nothing False Nothing


type alias UrineDipstickForm msg =
    { testPerformed : Maybe Bool
    , testPerformedDirty : Bool
    , testPerformedToday : Maybe Bool
    , testPerformedTodayDirty : Bool
    , testVariant : Maybe TestVariant
    , executionNote : Maybe TestExecutionNote
    , executionNoteDirty : Bool
    , executionDate : Maybe NominalDate
    , executionDateDirty : Bool
    , dateSelectorPopupState : Maybe (DateSelectorConfig msg)
    }


emptyUrineDipstickForm : UrineDipstickForm msg
emptyUrineDipstickForm =
    UrineDipstickForm Nothing False Nothing False Nothing Nothing False Nothing False Nothing


type alias RandomBloodSugarForm msg =
    { testPerformed : Maybe Bool
    , testPerformedDirty : Bool
    , patientFasted : Maybe Bool
    , immediateResult : Maybe Bool
    , testPerformedToday : Maybe Bool
    , testPerformedTodayDirty : Bool
    , executionNote : Maybe TestExecutionNote
    , executionNoteDirty : Bool
    , executionDate : Maybe NominalDate
    , executionDateDirty : Bool
    , dateSelectorPopupState : Maybe (DateSelectorConfig msg)
    , sugarCount : Maybe Float
    , sugarCountDirty : Bool
    }


emptyRandomBloodSugarForm : RandomBloodSugarForm msg
emptyRandomBloodSugarForm =
    { testPerformed = Nothing
    , testPerformedDirty = False
    , patientFasted = Nothing
    , immediateResult = Nothing
    , testPerformedToday = Nothing
    , testPerformedTodayDirty = False
    , executionNote = Nothing
    , executionNoteDirty = False
    , executionDate = Nothing
    , executionDateDirty = False
    , dateSelectorPopupState = Nothing

    -- We need this, since RandomBloodSugar result can be
    -- entered both  immediately, and from case management.
    , sugarCount = Nothing
    , sugarCountDirty = False
    }


type alias PregnancyTestForm msg =
    { knownAsPositive : Maybe Bool
    , testPerformed : Maybe Bool
    , testPerformedDirty : Bool
    , testPerformedToday : Maybe Bool
    , testPerformedTodayDirty : Bool
    , executionNote : Maybe TestExecutionNote
    , executionNoteDirty : Bool
    , executionDate : Maybe NominalDate
    , executionDateDirty : Bool
    , testResult : Maybe TestResult
    , dateSelectorPopupState : Maybe (DateSelectorConfig msg)
    }


emptyPregnancyTestForm : PregnancyTestForm msg
emptyPregnancyTestForm =
    { knownAsPositive = Nothing
    , testPerformed = Nothing
    , testPerformedDirty = False
    , testPerformedToday = Nothing
    , testPerformedTodayDirty = False
    , executionNote = Nothing
    , executionNoteDirty = False
    , executionDate = Nothing
    , executionDateDirty = False
    , testResult = Nothing
    , dateSelectorPopupState = Nothing
    }


type alias NonRDTForm msg =
    { knownAsPositive : Maybe Bool
    , testPerformed : Maybe Bool
    , testPerformedDirty : Bool
    , testPerformedToday : Maybe Bool
    , testPerformedTodayDirty : Bool
    , executionNote : Maybe TestExecutionNote
    , executionNoteDirty : Bool
    , executionDate : Maybe NominalDate
    , executionDateDirty : Bool
    , dateSelectorPopupState : Maybe (DateSelectorConfig msg)
    }


emptyNonRDTForm : NonRDTForm msg
emptyNonRDTForm =
    NonRDTForm Nothing Nothing False Nothing False Nothing False Nothing False Nothing


type alias SyphilisResultForm encounterId =
    { executionNote : Maybe TestExecutionNote
    , executionDate : Maybe NominalDate
    , testResult : Maybe TestResult
    , symptoms : Maybe (List IllnessSymptom)
    , symptomsDirty : Bool
    , originatingEncounter : Maybe encounterId
    }


emptySyphilisResultForm : SyphilisResultForm encounterId
emptySyphilisResultForm =
    SyphilisResultForm Nothing Nothing Nothing Nothing False Nothing


type alias HepatitisBResultForm encounterId =
    { executionNote : Maybe TestExecutionNote
    , executionDate : Maybe NominalDate
    , testResult : Maybe TestResult
    , originatingEncounter : Maybe encounterId
    }


emptyHepatitisBResultForm : HepatitisBResultForm encounterId
emptyHepatitisBResultForm =
    HepatitisBResultForm Nothing Nothing Nothing Nothing


type alias BloodGpRsResultForm encounterId =
    { executionNote : Maybe TestExecutionNote
    , executionDate : Maybe NominalDate
    , bloodGroup : Maybe BloodGroup
    , rhesus : Maybe Rhesus
    , originatingEncounter : Maybe encounterId
    }


emptyBloodGpRsResultForm : BloodGpRsResultForm encounterId
emptyBloodGpRsResultForm =
    BloodGpRsResultForm Nothing Nothing Nothing Nothing Nothing


type alias UrineDipstickResultForm =
    { testVariant : Maybe TestVariant
    , executionNote : Maybe TestExecutionNote
    , executionDate : Maybe NominalDate
    , protein : Maybe ProteinValue
    , ph : Maybe PHValue
    , glucose : Maybe GlucoseValue
    , leukocytes : Maybe LeukocytesValue
    , nitrite : Maybe NitriteValue
    , urobilinogen : Maybe UrobilinogenValue
    , haemoglobin : Maybe HaemoglobinValue
    , ketone : Maybe KetoneValue
    , bilirubin : Maybe BilirubinValue
    }


emptyUrineDipstickResultForm : UrineDipstickResultForm
emptyUrineDipstickResultForm =
    { testVariant = Nothing
    , executionNote = Nothing
    , executionDate = Nothing
    , protein = Nothing
    , ph = Nothing
    , glucose = Nothing
    , leukocytes = Nothing
    , nitrite = Nothing
    , urobilinogen = Nothing
    , haemoglobin = Nothing
    , ketone = Nothing
    , bilirubin = Nothing
    }


type alias HemoglobinResultForm =
    { executionNote : Maybe TestExecutionNote
    , executionDate : Maybe NominalDate
    , hemoglobinCount : Maybe Float
    }


emptyHemoglobinResultForm : HemoglobinResultForm
emptyHemoglobinResultForm =
    HemoglobinResultForm Nothing Nothing Nothing


type alias RandomBloodSugarResultForm encounterId =
    { executionNote : Maybe TestExecutionNote
    , executionDate : Maybe NominalDate
    , testPrerequisites : Maybe (EverySet TestPrerequisite)
    , sugarCount : Maybe Float
    , originatingEncounter : Maybe encounterId
    }


emptyRandomBloodSugarResultForm : RandomBloodSugarResultForm encounterId
emptyRandomBloodSugarResultForm =
    RandomBloodSugarResultForm Nothing Nothing Nothing Nothing Nothing


type alias HIVPCRResultForm =
    { executionNote : Maybe TestExecutionNote
    , executionDate : Maybe NominalDate
    , hivViralLoadStatus : Maybe ViralLoadStatus
    , hivViralLoad : Maybe Float
    }


emptyHIVPCRResultForm : HIVPCRResultForm
emptyHIVPCRResultForm =
    HIVPCRResultForm Nothing Nothing Nothing Nothing


type alias PartnerHIVTestForm msg =
    { testPerformed : Maybe Bool
    , testPerformedDirty : Bool
    , testPerformedToday : Maybe Bool
    , testPerformedTodayDirty : Bool
    , executionNote : Maybe TestExecutionNote
    , executionNoteDirty : Bool
    , executionDate : Maybe NominalDate
    , executionDateDirty : Bool
    , testResult : Maybe TestResult
    , dateSelectorPopupState : Maybe (DateSelectorConfig msg)
    }


emptyPartnerHIVTestForm : PartnerHIVTestForm msg
emptyPartnerHIVTestForm =
    PartnerHIVTestForm Nothing False Nothing False Nothing False Nothing False Nothing Nothing


type alias CreatinineResultForm =
    { executionNote : Maybe TestExecutionNote
    , executionDate : Maybe NominalDate
    , creatinineResult : Maybe Float
    , bunResult : Maybe Float
    }


emptyCreatinineResultForm : CreatinineResultForm
emptyCreatinineResultForm =
    CreatinineResultForm Nothing Nothing Nothing Nothing


type alias LiverFunctionResultForm =
    { executionNote : Maybe TestExecutionNote
    , executionDate : Maybe NominalDate
    , altResult : Maybe Float
    , astResult : Maybe Float
    }


emptyLiverFunctionResultForm : LiverFunctionResultForm
emptyLiverFunctionResultForm =
    LiverFunctionResultForm Nothing Nothing Nothing Nothing


type alias NCDAData =
    { form : NCDAForm
    , helperState : Maybe NCDASign
    }


emptyNCDAData : NCDAData
emptyNCDAData =
    { form = emptyNCDAForm
    , helperState = Nothing
    }


type alias NCDAForm =
    { step : Maybe NCDAStep

    -- Step 1.
    , numberOfANCVisitsCorrect : Maybe Bool
    , numberOfANCVisits : Maybe Int
    , supplementsDuringPregnancy : Maybe Bool
    , takenSupplementsPerGuidance : Maybe Bool
    , bornWithBirthDefect : Maybe Bool
    , birthWeight : Maybe WeightInGrm

    -- Step 2.
    , childBehindOnVaccination : Maybe Bool
    , ongeraMNP : Maybe Bool
    , takingOngeraMNP : Maybe Bool

    -- Step 3.
    , fiveFoodGroups : Maybe Bool
    , breastfedForSixMonths : Maybe Bool
    , appropriateComplementaryFeeding : Maybe Bool
    , mealsAtRecommendedTimes : Maybe Bool

    -- Step 4.
    , childReceivesFBF : Maybe Bool
    , childTakingFBF : Maybe Bool
    , beneficiaryCashTransfer : Maybe Bool
    , receivingCashTransfer : Maybe Bool
    , conditionalFoodItems : Maybe Bool
    , childWithAcuteMalnutrition : Maybe Bool
    , treatedForAcuteMalnutrition : Maybe Bool
    , childWithDisability : Maybe Bool
    , receivingSupport : Maybe Bool
    , childGotDiarrhea : Maybe Bool

    -- Step 5.
    , hasCleanWater : Maybe Bool
    , hasHandwashingFacility : Maybe Bool
    , hasToilets : Maybe Bool
    , hasKitchenGarden : Maybe Bool
    , insecticideTreatedBednets : Maybe Bool
    }


emptyNCDAForm : NCDAForm
emptyNCDAForm =
    { step = Nothing

    -- Step 1.
    , numberOfANCVisitsCorrect = Nothing
    , numberOfANCVisits = Nothing
    , supplementsDuringPregnancy = Nothing
    , takenSupplementsPerGuidance = Nothing
    , bornWithBirthDefect = Nothing
    , birthWeight = Nothing

    -- Step 2.
    , childBehindOnVaccination = Nothing
    , ongeraMNP = Nothing
    , takingOngeraMNP = Nothing

    -- Step 3.
    , fiveFoodGroups = Nothing
    , breastfedForSixMonths = Nothing
    , appropriateComplementaryFeeding = Nothing
    , mealsAtRecommendedTimes = Nothing

    -- Step 4.
    , childReceivesFBF = Nothing
    , childTakingFBF = Nothing
    , beneficiaryCashTransfer = Nothing
    , receivingCashTransfer = Nothing
    , conditionalFoodItems = Nothing
    , childWithAcuteMalnutrition = Nothing
    , treatedForAcuteMalnutrition = Nothing
    , childWithDisability = Nothing
    , receivingSupport = Nothing
    , childGotDiarrhea = Nothing

    -- Step 5.
    , hasCleanWater = Nothing
    , hasHandwashingFacility = Nothing
    , hasToilets = Nothing
    , hasKitchenGarden = Nothing
    , insecticideTreatedBednets = Nothing
    }


type NCDAStep
    = NCDAStepAntenatalCare
    | NCDAStepUniversalInterventions
    | NCDAStepNutritionBehavior
    | NCDAStepTargetedInterventions
    | NCDAStepInfrastructureEnvironment


type GroupOfFoods
    = Staples
    | Legumes
    | DairyProducts
    | AnimalSourceFoods
    | Eggs
    | FruitsVegetables
    | BreastMilk
    | MealsWithEdibleOil


type alias LipidPanelResultForm =
    { executionNote : Maybe TestExecutionNote
    , executionDate : Maybe NominalDate
    , unitOfMeasurement : Maybe UnitOfMeasurement
    , totalCholesterolResult : Maybe Float
    , totalCholesterolResultDirty : Bool
    , ldlCholesterolResult : Maybe Float
    , ldlCholesterolResultDirty : Bool
    , hdlCholesterolResult : Maybe Float
    , hdlCholesterolResultDirty : Bool
    , triglyceridesResult : Maybe Float
    , triglyceridesResultDirty : Bool
    }


emptyLipidPanelResultForm : LipidPanelResultForm
emptyLipidPanelResultForm =
    { executionNote = Nothing
    , executionDate = Nothing
    , unitOfMeasurement = Nothing
    , totalCholesterolResult = Nothing
    , totalCholesterolResultDirty = False
    , ldlCholesterolResult = Nothing
    , ldlCholesterolResultDirty = False
    , hdlCholesterolResult = Nothing
    , hdlCholesterolResultDirty = False
    , triglyceridesResult = Nothing
    , triglyceridesResultDirty = False
    }


type alias HbA1cTestForm msg =
    { gotResultsPreviously : Maybe Bool
    , executionNote : Maybe TestExecutionNote
    , executionNoteDirty : Bool
    , executionDate : Maybe NominalDate
    , executionDateDirty : Bool
    , dateSelectorPopupState : Maybe (DateSelectorConfig msg)
    , hba1cResult : Maybe Float
    , hba1cResultDirty : Bool
    }


emptyHbA1cTestForm : HbA1cTestForm msg
emptyHbA1cTestForm =
    { gotResultsPreviously = Nothing
    , executionNote = Nothing
    , executionNoteDirty = False
    , executionDate = Nothing
    , executionDateDirty = False
    , dateSelectorPopupState = Nothing
    , hba1cResult = Nothing
    , hba1cResultDirty = False
    }


type alias NCDAContentConfig msg =
    { -- Indicates if NCDA activity was performed at Health center,
      -- or by CHW (during Child Scoreboard encounter).
      atHealthCenter : Bool

    -- Indications if display of tasks tray is required or not.
    , showTasksTray : Bool

    -- This allows setting desired value from invoking module.
    -- If set to Nothing, it's resolved using Well Child data.
    , behindOnVaccinations : Maybe Bool

    -- Required data, which is resolved from previous encounters.
    , pregnancySummary : Maybe PregnancySummaryValue
    , ncdaNeverFilled : Bool
    , ncdaNotFilledAfterAgeOfSixMonths : Bool

    -- Different actions.
    , setBoolInputMsg : (Bool -> NCDAForm -> NCDAForm) -> Bool -> msg
    , setBirthWeightMsg : String -> msg
    , setNumberANCVisitsMsg : String -> msg
    , setStepMsg : NCDAStep -> msg
    , setHelperStateMsg : Maybe NCDASign -> msg
    , saveMsg : msg
    }


<<<<<<< HEAD
minumalNumberOfANCVisits : Int
minumalNumberOfANCVisits =
=======
type alias NCDAHistoryData =
    { pregnancySummary : Maybe PregnancySummaryValue
    , ncdaNeverFilled : Bool
    }


minimalNumberOfANCVisits : Int
minimalNumberOfANCVisits =
>>>>>>> e5682b32
    4


type alias VaccinationProgressDict =
    Dict WellChildVaccineType (Dict VaccineDose NominalDate)


type ImmunisationTask
    = TaskBCG
    | TaskDTP
    | TaskHPV
    | TaskIPV
    | TaskMR
    | TaskOPV
    | TaskPCV13
    | TaskRotarix
    | TaskOverview<|MERGE_RESOLUTION|>--- conflicted
+++ resolved
@@ -1222,19 +1222,8 @@
     }
 
 
-<<<<<<< HEAD
-minumalNumberOfANCVisits : Int
-minumalNumberOfANCVisits =
-=======
-type alias NCDAHistoryData =
-    { pregnancySummary : Maybe PregnancySummaryValue
-    , ncdaNeverFilled : Bool
-    }
-
-
 minimalNumberOfANCVisits : Int
 minimalNumberOfANCVisits =
->>>>>>> e5682b32
     4
 
 
