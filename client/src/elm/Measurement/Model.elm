--- conflicted
+++ resolved
@@ -29,11 +29,8 @@
     | HandleWeightSave (Result Http.Error ())
     | HeightUpdate Float
     | MuacUpdate Float
-<<<<<<< HEAD
+    | NutritionSignsSave
     | PhotoSave
-=======
-    | NutritionSignsSave
->>>>>>> d8c21b1a
     | WeightSave
     | WeightUpdate Float
 
