module Measurement.Test exposing (all)

import Activity.Model exposing (ActivityType(..), ChildActivityType(..))
import Fixtures exposing (exampleAccessToken, exampleBackendUrl, exampleChild, exampleUser)
import Measurement.Model exposing (..)
import Measurement.View exposing (..)
import Test exposing (Test, describe, test)
import Test.Html.Query as Query
import Test.Html.Selector as Selector exposing (class, classes, id, tag, text)
import Translate exposing (..)


viewChildFormsTest : Test
viewChildFormsTest =
<<<<<<< HEAD
    describe "A nurse visits the assesment of a Child" <|
        [ test "Then a height form should be displayed when selected" <|
            \() ->
                viewChild exampleBackendUrl exampleAccessToken exampleUser English ( 5, exampleChild ) (Just <| Child Height) emptyModel
                    |> Query.fromHtml
                    |> Query.find [ Selector.class "height" ]
                    |> Query.find [ tag "h3" ]
                    |> Query.has [ text "Height:" ]
        , test "Then a MUAC form should be displayed when selected" <|
            \() ->
                viewChild exampleBackendUrl exampleAccessToken exampleUser English ( 5, exampleChild ) (Just <| Child Muac) emptyModel
                    |> Query.fromHtml
                    |> Query.find [ Selector.class "muac" ]
                    |> Query.find [ tag "h3" ]
                    |> Query.has [ text "Mid Upper Arm Circumference (MUAC):" ]
        , test "Then a Nutrition form should be displayed when selected" <|
            \() ->
                viewChild exampleBackendUrl exampleAccessToken exampleUser English ( 5, exampleChild ) (Just <| Child NutritionSigns) emptyModel
                    |> Query.fromHtml
                    |> Query.find [ Selector.classes [ "ui", "full", "segment", "nutrition" ] ]
                    |> Query.find [ tag "h3" ]
                    |> Query.has [ text "Nutrition:" ]
        , test "Then a Weight form should be displayed when selected" <|
            \() ->
                viewChild exampleBackendUrl exampleAccessToken exampleUser English ( 5, exampleChild ) (Just <| Child Weight) emptyModel
                    |> Query.fromHtml
                    |> Query.find [ tag "h3" ]
                    |> Query.has [ text "Weight:" ]
        , test "Then a Photo form with disabled Save button should be displayed when selected" <|
            \() ->
                viewChild exampleBackendUrl exampleAccessToken exampleUser English ( 5, exampleChild ) (Just <| Child ChildPicture) emptyModel
                    |> Query.fromHtml
                    |> Query.find [ id "save-form" ]
                    |> Query.has [ classes [ "disabled" ] ]
        , test "Then a Photo form with enabled Save button should be displayed when selected and there is one photo" <|
            \() ->
                viewChild exampleBackendUrl exampleAccessToken exampleUser English ( 5, exampleChild ) (Just <| Child ChildPicture) { emptyModel | photo = ( Just 1, Nothing ) }
                    |> Query.fromHtml
                    |> Query.find [ id "save-form" ]
                    |> Query.hasNot [ classes [ "disabled" ] ]
        , test "Then a Photo form with disabled Retake button should be displayed when selected" <|
            \() ->
                viewChild exampleBackendUrl exampleAccessToken exampleUser English ( 5, exampleChild ) (Just <| Child ChildPicture) emptyModel
                    |> Query.fromHtml
                    |> Query.find [ class "retake" ]
                    |> Query.has [ classes [ "disabled" ] ]
        , test "Then a Photo form with enabled Retake button should be displayed when selected and there is one photo" <|
            \() ->
                viewChild exampleBackendUrl exampleAccessToken exampleUser English ( 5, exampleChild ) (Just <| Child ChildPicture) { emptyModel | photo = ( Just 1, Nothing ) }
                    |> Query.fromHtml
                    |> Query.find [ class "retake" ]
                    |> Query.hasNot [ classes [ "disabled" ] ]
        ]
=======
    let
        viewChildWithActivity selectedActivity model =
            viewChild exampleBackendUrl exampleAccessToken exampleUser English ( 5, exampleChild ) Nothing selectedActivity model
    in
        describe "A nurse visits the assesment of a Child" <|
            [ test "Then a height form should be displayed when selected" <|
                \() ->
                    viewChildWithActivity (Just <| Child Height) emptyModel
                        |> Query.fromHtml
                        |> Query.find [ Selector.class "height" ]
                        |> Query.find [ tag "h3" ]
                        |> Query.has [ text "Height:" ]
            , test "Then a MUAC form should be displayed when selected" <|
                \() ->
                    viewChildWithActivity (Just <| Child Muac) emptyModel
                        |> Query.fromHtml
                        |> Query.find [ Selector.class "muac" ]
                        |> Query.find [ tag "h3" ]
                        |> Query.has [ text "Mid Upper Arm Circumference (MUAC):" ]
            , test "Then a Nutrition form should be displayed when selected" <|
                \() ->
                    viewChildWithActivity (Just <| Child NutritionSigns) emptyModel
                        |> Query.fromHtml
                        |> Query.find [ Selector.classes [ "ui", "full", "segment", "nutrition" ] ]
                        |> Query.find [ tag "h3" ]
                        |> Query.has [ text "Nutrition:" ]
            , test "Then a Weight form should be displayed when selected" <|
                \() ->
                    viewChildWithActivity (Just <| Child Weight) emptyModel
                        |> Query.fromHtml
                        |> Query.find [ tag "h3" ]
                        |> Query.has [ text "Weight:" ]
            , test "Then a Photo form with disabled Save button should be displayed when selected" <|
                \() ->
                    viewChildWithActivity (Just <| Child ChildPicture) emptyModel
                        |> Query.fromHtml
                        |> Query.find [ id "save-form" ]
                        |> Query.has [ classes [ "disabled" ] ]
            , test "Then a Photo form with enabled Save button should be displayed when selected and there is one photo" <|
                \() ->
                    viewChildWithActivity (Just <| Child ChildPicture) { emptyModel | photo = 1 }
                        |> Query.fromHtml
                        |> Query.find [ id "save-form" ]
                        |> Query.hasNot [ classes [ "disabled" ] ]
            , test "Then a Photo form with disabled Retake button should be displayed when selected" <|
                \() ->
                    viewChildWithActivity (Just <| Child ChildPicture) emptyModel
                        |> Query.fromHtml
                        |> Query.find [ class "retake" ]
                        |> Query.has [ classes [ "disabled" ] ]
            , test "Then a Photo form with enabled Retake button should be displayed when selected and there is one photo" <|
                \() ->
                    viewChildWithActivity (Just <| Child ChildPicture) { emptyModel | photo = 1 }
                        |> Query.fromHtml
                        |> Query.find [ class "retake" ]
                        |> Query.hasNot [ classes [ "disabled" ] ]
            ]
>>>>>>> 0e9257c9


all : Test
all =
    describe "Measurement of children: form tests"
        [ viewChildFormsTest
        ]<|MERGE_RESOLUTION|>--- conflicted
+++ resolved
@@ -12,61 +12,6 @@
 
 viewChildFormsTest : Test
 viewChildFormsTest =
-<<<<<<< HEAD
-    describe "A nurse visits the assesment of a Child" <|
-        [ test "Then a height form should be displayed when selected" <|
-            \() ->
-                viewChild exampleBackendUrl exampleAccessToken exampleUser English ( 5, exampleChild ) (Just <| Child Height) emptyModel
-                    |> Query.fromHtml
-                    |> Query.find [ Selector.class "height" ]
-                    |> Query.find [ tag "h3" ]
-                    |> Query.has [ text "Height:" ]
-        , test "Then a MUAC form should be displayed when selected" <|
-            \() ->
-                viewChild exampleBackendUrl exampleAccessToken exampleUser English ( 5, exampleChild ) (Just <| Child Muac) emptyModel
-                    |> Query.fromHtml
-                    |> Query.find [ Selector.class "muac" ]
-                    |> Query.find [ tag "h3" ]
-                    |> Query.has [ text "Mid Upper Arm Circumference (MUAC):" ]
-        , test "Then a Nutrition form should be displayed when selected" <|
-            \() ->
-                viewChild exampleBackendUrl exampleAccessToken exampleUser English ( 5, exampleChild ) (Just <| Child NutritionSigns) emptyModel
-                    |> Query.fromHtml
-                    |> Query.find [ Selector.classes [ "ui", "full", "segment", "nutrition" ] ]
-                    |> Query.find [ tag "h3" ]
-                    |> Query.has [ text "Nutrition:" ]
-        , test "Then a Weight form should be displayed when selected" <|
-            \() ->
-                viewChild exampleBackendUrl exampleAccessToken exampleUser English ( 5, exampleChild ) (Just <| Child Weight) emptyModel
-                    |> Query.fromHtml
-                    |> Query.find [ tag "h3" ]
-                    |> Query.has [ text "Weight:" ]
-        , test "Then a Photo form with disabled Save button should be displayed when selected" <|
-            \() ->
-                viewChild exampleBackendUrl exampleAccessToken exampleUser English ( 5, exampleChild ) (Just <| Child ChildPicture) emptyModel
-                    |> Query.fromHtml
-                    |> Query.find [ id "save-form" ]
-                    |> Query.has [ classes [ "disabled" ] ]
-        , test "Then a Photo form with enabled Save button should be displayed when selected and there is one photo" <|
-            \() ->
-                viewChild exampleBackendUrl exampleAccessToken exampleUser English ( 5, exampleChild ) (Just <| Child ChildPicture) { emptyModel | photo = ( Just 1, Nothing ) }
-                    |> Query.fromHtml
-                    |> Query.find [ id "save-form" ]
-                    |> Query.hasNot [ classes [ "disabled" ] ]
-        , test "Then a Photo form with disabled Retake button should be displayed when selected" <|
-            \() ->
-                viewChild exampleBackendUrl exampleAccessToken exampleUser English ( 5, exampleChild ) (Just <| Child ChildPicture) emptyModel
-                    |> Query.fromHtml
-                    |> Query.find [ class "retake" ]
-                    |> Query.has [ classes [ "disabled" ] ]
-        , test "Then a Photo form with enabled Retake button should be displayed when selected and there is one photo" <|
-            \() ->
-                viewChild exampleBackendUrl exampleAccessToken exampleUser English ( 5, exampleChild ) (Just <| Child ChildPicture) { emptyModel | photo = ( Just 1, Nothing ) }
-                    |> Query.fromHtml
-                    |> Query.find [ class "retake" ]
-                    |> Query.hasNot [ classes [ "disabled" ] ]
-        ]
-=======
     let
         viewChildWithActivity selectedActivity model =
             viewChild exampleBackendUrl exampleAccessToken exampleUser English ( 5, exampleChild ) Nothing selectedActivity model
@@ -107,7 +52,7 @@
                         |> Query.has [ classes [ "disabled" ] ]
             , test "Then a Photo form with enabled Save button should be displayed when selected and there is one photo" <|
                 \() ->
-                    viewChildWithActivity (Just <| Child ChildPicture) { emptyModel | photo = 1 }
+                    viewChildWithActivity (Just <| Child ChildPicture) { emptyModel | photo = ( Just 1, Nothing ) }
                         |> Query.fromHtml
                         |> Query.find [ id "save-form" ]
                         |> Query.hasNot [ classes [ "disabled" ] ]
@@ -119,12 +64,11 @@
                         |> Query.has [ classes [ "disabled" ] ]
             , test "Then a Photo form with enabled Retake button should be displayed when selected and there is one photo" <|
                 \() ->
-                    viewChildWithActivity (Just <| Child ChildPicture) { emptyModel | photo = 1 }
+                    viewChildWithActivity (Just <| Child ChildPicture) { emptyModel | photo = ( Just 1, Nothing ) }
                         |> Query.fromHtml
                         |> Query.find [ class "retake" ]
                         |> Query.hasNot [ classes [ "disabled" ] ]
             ]
->>>>>>> 0e9257c9
 
 
 all : Test
