<<<<<<< HEAD
module Measurement.Utils exposing
    ( fromChildMeasurementData
    , fromMotherMeasurementData
    , getChildForm
    , getInputConstraintsHeight
    , getInputConstraintsMuac
    , getInputConstraintsWeight
    , getMotherForm
    )
=======
module Measurement.Utils exposing (fromChildMeasurementData, fromMotherMeasurementData, getChildForm, getInputConstraintsHeight, getInputConstraintsMuac, getInputConstraintsWeight, getMotherForm, resolvePreviousValueInCommonContext)
>>>>>>> 559a933d

import Activity.Utils exposing (expectCounselingActivity, expectParticipantConsent)
import AssocList as Dict exposing (Dict)
import Backend.Entities exposing (..)
import Backend.Measurement.Model exposing (..)
import Backend.Measurement.Utils exposing (currentValue, currentValues, fbfValueToForm, lactationSignsToForm, mapMeasurementData)
import Backend.Session.Model exposing (EditableSession)
import Backend.Session.Utils exposing (getChildMeasurementData, getMotherMeasurementData)
import EverySet
import Gizra.NominalDate exposing (NominalDate)
import LocalData
import Measurement.Model exposing (..)
import Pages.Session.Model


getInputConstraintsHeight : FloatInputConstraints
getInputConstraintsHeight =
    { minVal = 0.5
    , maxVal = 100
    }


getInputConstraintsMuac : FloatInputConstraints
getInputConstraintsMuac =
    { minVal = 0.5
    , maxVal = 40
    }


getInputConstraintsWeight : FloatInputConstraints
getInputConstraintsWeight =
    { minVal = 0.5
    , maxVal = 60
    }


{-| Initialize (or reset) a form with the given data.
-}
fromChildMeasurementData : MeasurementData ChildMeasurements -> ModelChild
fromChildMeasurementData data =
    -- TODO: Clearly there is some kind of pattern below, but we won't try to abstract that
    -- just yet. Ultimately, this is the kind of thing which `RestfulData` would organize.
    { height =
        data
            |> mapMeasurementData .height
            |> currentValue
            |> Maybe.map (.value >> (\(HeightInCm cm) -> String.fromFloat cm))
            |> Maybe.withDefault ""
    , muac =
        data
            |> mapMeasurementData .muac
            |> currentValue
            |> Maybe.map (.value >> (\(MuacInCm cm) -> String.fromFloat cm))
            |> Maybe.withDefault ""
    , nutritionSigns =
        data
            |> mapMeasurementData .nutrition
            |> currentValue
            |> Maybe.map .value
            |> Maybe.withDefault EverySet.empty
    , counseling =
        data
            |> mapMeasurementData .counselingSession
            |> currentValue
            |> Maybe.map .value
    , photo =
        data
            |> mapMeasurementData .photo
            |> currentValue
            |> Maybe.map .value
    , weight =
        data
            |> mapMeasurementData .weight
            |> currentValue
            |> Maybe.map (.value >> (\(WeightInKg kg) -> String.fromFloat kg))
            |> Maybe.withDefault ""
    , fbfForm =
        data
            |> mapMeasurementData .fbf
            |> currentValue
            |> Maybe.map (.value >> fbfValueToForm)
            |> Maybe.withDefault (FbfForm Nothing Nothing Nothing)
    }


{-| Initialize (or reset) a form with the given data.
-}
fromMotherMeasurementData : MeasurementData MotherMeasurements -> ModelMother
fromMotherMeasurementData data =
    let
        -- We show the UI as completed for all current consents
        progress =
            data
                |> mapMeasurementData .consent
                |> currentValues
                |> List.map (Tuple.second >> .value >> .formId)
                |> List.map (\formId -> ( formId, completedParticipantFormProgress ))
                |> Dict.fromList
    in
    { familyPlanningSigns =
        data
            |> mapMeasurementData .familyPlanning
            |> currentValue
            |> Maybe.map .value
            |> Maybe.withDefault EverySet.empty
    , participantConsent =
        { expected = Dict.empty
        , view = Nothing
        , progress = progress
        }
    , lactationForm =
        data
            |> mapMeasurementData .lactation
            |> currentValue
            |> Maybe.map (.value >> lactationSignsToForm)
            |> Maybe.withDefault (LactationForm Nothing)
    , fbfForm =
        data
            |> mapMeasurementData .fbf
            |> currentValue
            |> Maybe.map (.value >> fbfValueToForm)
            |> Maybe.withDefault (FbfForm Nothing Nothing Nothing)
    }


getMotherForm : PersonId -> Pages.Session.Model.Model -> EditableSession -> ModelMother
getMotherForm motherId pages session =
    -- Could use `Maybe.withDefault` here instead, but then
    -- `fromMotherMeasurementData` would get calculated every time
    case Dict.get motherId pages.motherForms of
        Just motherForm ->
            motherForm

        Nothing ->
            getMotherMeasurementData motherId session
                |> LocalData.unwrap
                    emptyModelMother
                    (fromMotherMeasurementData
                        >> (\form ->
                                { form
                                    | participantConsent =
                                        { expected = expectParticipantConsent session.offlineSession motherId
                                        , view = Nothing
                                        , progress = form.participantConsent.progress
                                        }
                                }
                           )
                    )


getChildForm : PersonId -> Pages.Session.Model.Model -> EditableSession -> ModelChild
getChildForm childId pages session =
    -- Could use `Maybe.withDefault` here instead, but then
    -- `fromChildMeasurementData` would get calculated every time
    case Dict.get childId pages.childForms of
        Just childForm ->
            childForm

        Nothing ->
            getChildMeasurementData childId session
                |> LocalData.unwrap
                    emptyModelChild
                    (fromChildMeasurementData
                        >> (\form ->
                                -- We need some special logic for the counseling
                                -- session, to fill in the correct kind of session.
                                -- This seems to be the best place to do that, though
                                -- that may need some more thinking at some point.
                                case form.counseling of
                                    Just _ ->
                                        form

                                    Nothing ->
                                        { form
                                            | counseling =
                                                expectCounselingActivity session childId
                                                    |> Maybe.map
                                                        (\timing ->
                                                            ( timing, EverySet.empty )
                                                        )
                                        }
                           )
                    )


{-| Here we get a Float measurement value with it's date\_measured, from group and individual contexts.
We return the most recent value, or Nothing, if both provided parameters were Nothing.
-}
resolvePreviousValueInCommonContext : Maybe ( NominalDate, Float ) -> Maybe ( NominalDate, Float ) -> Maybe Float
resolvePreviousValueInCommonContext previousGroupMeasurement previousIndividualMeasurement =
    case previousGroupMeasurement of
        Just ( pgmDate, pgmValue ) ->
            case previousIndividualMeasurement of
                Just ( pimDate, pimValue ) ->
                    case Gizra.NominalDate.compare pgmDate pimDate of
                        GT ->
                            Just pgmValue

                        _ ->
                            Just pimValue

                Nothing ->
                    Just pgmValue

        Nothing ->
            Maybe.map Tuple.second previousIndividualMeasurement<|MERGE_RESOLUTION|>--- conflicted
+++ resolved
@@ -1,16 +1,4 @@
-<<<<<<< HEAD
-module Measurement.Utils exposing
-    ( fromChildMeasurementData
-    , fromMotherMeasurementData
-    , getChildForm
-    , getInputConstraintsHeight
-    , getInputConstraintsMuac
-    , getInputConstraintsWeight
-    , getMotherForm
-    )
-=======
 module Measurement.Utils exposing (fromChildMeasurementData, fromMotherMeasurementData, getChildForm, getInputConstraintsHeight, getInputConstraintsMuac, getInputConstraintsWeight, getMotherForm, resolvePreviousValueInCommonContext)
->>>>>>> 559a933d
 
 import Activity.Utils exposing (expectCounselingActivity, expectParticipantConsent)
 import AssocList as Dict exposing (Dict)
