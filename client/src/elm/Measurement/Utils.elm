module Measurement.Utils exposing (..)

import AssocList as Dict exposing (Dict)
import Backend.Counseling.Model exposing (CounselingTiming(..))
import Backend.Entities exposing (..)
import Backend.IndividualEncounterParticipant.Model
import Backend.Measurement.Model exposing (..)
import Backend.Measurement.Utils exposing (..)
import Backend.Model exposing (ModelIndexedDb)
import Backend.NutritionEncounter.Utils
    exposing
        ( getChildScoreboardEncountersForParticipant
        , getWellChildEncountersForParticipant
        , resolveIndividualNutritionValues
        , resolveIndividualWellChildValues
        )
import Backend.ParticipantConsent.Model exposing (ParticipantForm)
import Backend.Person.Model exposing (Person)
import Backend.Person.Utils exposing (ageInMonths)
import Backend.PrenatalEncounter.Model exposing (PrenatalEncounterType(..))
import Backend.Session.Model exposing (EditableSession, OfflineSession)
import Backend.Session.Utils exposing (getChild, getChildHistoricalMeasurements, getChildMeasurementData, getMotherHistoricalMeasurements, getMotherMeasurementData, getMotherMeasurementData2)
import Date exposing (Unit(..))
import DateSelector.Model exposing (DateSelectorConfig)
import DateSelector.SelectorPopup exposing (viewCalendarPopup)
import EverySet exposing (EverySet)
import Gizra.Html exposing (emptyNode, showIf)
import Gizra.NominalDate exposing (NominalDate, diffDays, formatDDMMYYYY)
import Html exposing (..)
import Html.Attributes exposing (..)
import Html.Events exposing (..)
import List.Extra
import LocalData
import Maybe.Extra exposing (andMap, isJust, isNothing, or, unwrap)
import Measurement.Model exposing (..)
import Pages.ChildScoreboard.Encounter.Model
import Pages.Session.Model
import Pages.Utils
    exposing
        ( ifEverySetEmpty
        , ifNullableTrue
        , ifTrue
        , maybeToBoolTask
        , maybeValueConsideringIsDirtyField
        , taskCompleted
        , taskCompletedWithException
        , valueConsideringIsDirtyField
        , viewBoolInput
        , viewBoolInputReverted
        , viewCheckBoxMultipleSelectCustomInput
        , viewCheckBoxMultipleSelectInput
        , viewCheckBoxSelectInput
        , viewCustomLabel
        , viewCustomSelectListInput
        , viewLabel
        , viewMeasurementInput
        , viewQuestionLabel
        , viewSelectListInput
        )
import Pages.WellChild.Encounter.Model
import RemoteData exposing (RemoteData(..), WebData)
import Round
import SyncManager.Model exposing (Site(..))
import Translate exposing (TranslationId, translate)
import Translate.Model exposing (Language)
import Utils.Html exposing (viewModal)


{-| This is a convenience for cases where the form values ought to be redefined
to allow multiple values. So, it should go away eventually.
-}
toEverySet : a -> a -> Bool -> EverySet a
toEverySet presentValue absentValue present =
    if present then
        EverySet.singleton presentValue

    else
        EverySet.singleton absentValue


getInputConstraintsHeight : FloatInputConstraints
getInputConstraintsHeight =
    { minVal = 25
    , maxVal = 250
    }


getInputConstraintsMuac : Site -> FloatInputConstraints
getInputConstraintsMuac site =
    case site of
        SiteBurundi ->
            { minVal = 50
            , maxVal = 999
            }

        _ ->
            { minVal = 5
            , maxVal = 99
            }


getInputConstraintsWeight : FloatInputConstraints
getInputConstraintsWeight =
    { minVal = 0.5
    , maxVal = 200
    }


{-| Initialize (or reset) a form with the given data.
-}
fromChildMeasurementData : Site -> MeasurementData ChildMeasurements -> ModelChild
fromChildMeasurementData site data =
    let
        fromData measuremntFunc mappingFunc =
            mapMeasurementData measuremntFunc data
                |> currentValue
                |> Maybe.map mappingFunc

        muacFromFloatFunc =
            case site of
                SiteBurundi ->
                    -- Value is stored in cm, but for Burundi, we need to
                    -- view it as mm. Therefore, multiplying by 10.
                    (*) 10 >> String.fromFloat

                _ ->
                    String.fromFloat
    in
    { height =
        fromData .height (.value >> getHeightValue >> String.fromFloat)
            |> Maybe.withDefault ""
    , muac =
        fromData .muac (.value >> muacValueFunc >> muacFromFloatFunc)
            |> Maybe.withDefault ""
    , nutrition =
        fromData .nutrition .value
            |> Maybe.withDefault emptyNutritionValue
    , counseling =
        fromData .counselingSession .value
    , photo =
        fromData .photo .value
    , weight =
        fromData .weight (.value >> weightValueFunc >> String.fromFloat)
            |> Maybe.withDefault ""
    , fbfForm =
        fromData .fbf (.value >> fbfValueToForm)
            |> Maybe.withDefault emptyFbfForm
    , contributingFactorsForm =
        fromData .contributingFactors (.value >> Just >> fromContributingFactorsValue)
            |> Maybe.withDefault emptyContributingFactorsForm
    , followUpForm =
        fromData .followUp (.value >> Just >> fromNutritionFollowUpValue)
            |> Maybe.withDefault emptyNutritionFollowUpForm
    , healthEducationForm =
        fromData .healthEducation (.value >> Just >> fromHealthEducationValue)
            |> Maybe.withDefault emptyHealthEducationForm
    , sendToHCForm =
        fromData .sendToHC (.value >> Just >> fromSendToHCValue)
            |> Maybe.withDefault emptySendToHCForm
    , ncdaData =
        fromData .ncda (.value >> Just >> fromNCDAValue >> (\form -> NCDAData form Nothing))
            |> Maybe.withDefault emptyNCDAData
    }


{-| Initialize (or reset) a form with the given data.
-}
fromMotherMeasurementData : MeasurementData MotherMeasurements -> ModelMother
fromMotherMeasurementData data =
    let
        -- We show the UI as completed for all current consents
        progress =
            data
                |> mapMeasurementData .consent
                |> currentValues
                |> List.map (Tuple.second >> .value >> .formId)
                |> List.map (\formId -> ( formId, completedParticipantFormProgress ))
                |> Dict.fromList
    in
    { familyPlanningSigns =
        data
            |> mapMeasurementData .familyPlanning
            |> currentValue
            |> Maybe.map .value
            |> Maybe.withDefault EverySet.empty
    , participantConsent =
        { expected = Dict.empty
        , view = Nothing
        , progress = progress
        }
    , lactationForm =
        data
            |> mapMeasurementData .lactation
            |> currentValue
            |> Maybe.map (.value >> lactationSignsToForm)
            |> Maybe.withDefault (LactationForm Nothing)
    , fbfForm =
        data
            |> mapMeasurementData .fbf
            |> currentValue
            |> Maybe.map (.value >> fbfValueToForm)
            |> Maybe.withDefault (FbfForm Nothing Nothing)
    }


getMotherForm : PersonId -> Pages.Session.Model.Model -> EditableSession -> ModelMother
getMotherForm motherId pages session =
    -- Could use `Maybe.withDefault` here instead, but then
    -- `fromMotherMeasurementData` would get calculated every time
    case Dict.get motherId pages.motherForms of
        Just motherForm ->
            motherForm

        Nothing ->
            getMotherMeasurementData motherId session
                |> LocalData.unwrap
                    emptyModelMother
                    (fromMotherMeasurementData
                        >> (\form ->
                                { form
                                    | participantConsent =
                                        { expected = expectParticipantConsent session.offlineSession motherId
                                        , view = Nothing
                                        , progress = form.participantConsent.progress
                                        }
                                }
                           )
                    )


getChildForm : Site -> PersonId -> Pages.Session.Model.Model -> EditableSession -> ModelChild
getChildForm site childId pages session =
    -- Could use `Maybe.withDefault` here instead, but then
    -- `fromChildMeasurementData` would get calculated every time
    case Dict.get childId pages.childForms of
        Just childForm ->
            childForm

        Nothing ->
            getChildMeasurementData childId session
                |> LocalData.unwrap
                    emptyModelChild
                    (fromChildMeasurementData site
                        >> (\form ->
                                -- We need some special logic for the counseling
                                -- session, to fill in the correct kind of session.
                                -- This seems to be the best place to do that, though
                                -- that may need some more thinking at some point.
                                case form.counseling of
                                    Just _ ->
                                        form

                                    Nothing ->
                                        { form
                                            | counseling =
                                                expectCounselingActivity session childId
                                                    |> Maybe.map
                                                        (\timing ->
                                                            ( timing, EverySet.empty )
                                                        )
                                        }
                           )
                    )


withinConstraints : FloatInputConstraints -> Float -> Bool
withinConstraints constraints value =
    value >= constraints.minVal && value <= constraints.maxVal


lactationSignsToForm : EverySet LactationSign -> LactationForm
lactationSignsToForm signs =
    EverySet.member Breastfeeding signs
        |> Just
        |> LactationForm


lactationFormToSigns : LactationForm -> EverySet LactationSign
lactationFormToSigns form =
    form.breastfeeding
        |> Maybe.map
            (\breastfeeding ->
                if breastfeeding then
                    EverySet.singleton Breastfeeding

                else
                    EverySet.singleton NoLactationSigns
            )
        |> Maybe.withDefault (EverySet.singleton NoLactationSigns)


fbfValueToForm : FbfValue -> FbfForm
fbfValueToForm value =
    FbfForm (Just value.distributedAmount) (Just value.distributionNotice)


fbfFormToValue : FbfForm -> FbfValue
fbfFormToValue form =
    Maybe.map2
        (\distributedAmount distributionNotice ->
            FbfValue distributedAmount distributionNotice
        )
        form.distributedAmount
        form.distributionNotice
        -- We should never get here, as we always expect to have
        -- these fields filled.
        |> Maybe.withDefault (FbfValue 0 DistributedFully)


resolveIndividualNutritionValue :
    List ( NominalDate, ( NutritionEncounterId, NutritionMeasurements ) )
    -> (NutritionMeasurements -> Maybe ( id, NutritionMeasurement a ))
    -> (a -> b)
    -> Maybe ( NominalDate, b )
resolveIndividualNutritionValue measurementsWithDates measurementFunc valueFunc =
    resolveIndividualNutritionValues measurementsWithDates measurementFunc valueFunc
        |> List.head


resolveIndividualWellChildValue :
    List ( NominalDate, ( WellChildEncounterId, WellChildMeasurements ) )
    -> (WellChildMeasurements -> Maybe ( id, WellChildMeasurement a ))
    -> (a -> b)
    -> Maybe ( NominalDate, b )
resolveIndividualWellChildValue measurementsWithDates measurementFunc valueFunc =
    resolveIndividualWellChildValues measurementsWithDates measurementFunc valueFunc
        |> List.head


fromHeightValue : Maybe HeightInCm -> HeightForm
fromHeightValue saved =
    { height = Maybe.map getHeightValue saved
    , heightDirty = False
    }


heightFormWithDefault : HeightForm -> Maybe HeightInCm -> HeightForm
heightFormWithDefault form saved =
    saved
        |> unwrap
            form
            (\value ->
                { height = valueConsideringIsDirtyField form.heightDirty form.height (value |> getHeightValue)
                , heightDirty = form.heightDirty
                }
            )


toHeightValueWithDefault : Maybe HeightInCm -> HeightForm -> Maybe HeightInCm
toHeightValueWithDefault saved form =
    heightFormWithDefault form saved
        |> toHeightValue


toHeightValue : HeightForm -> Maybe HeightInCm
toHeightValue form =
    Maybe.map HeightInCm form.height


fromMuacValue : Maybe MuacInCm -> MuacForm
fromMuacValue saved =
    { muac = Maybe.map muacValueFunc saved
    , muacDirty = False
    }


muacFormWithDefault : MuacForm -> Maybe MuacInCm -> MuacForm
muacFormWithDefault form saved =
    saved
        |> unwrap
            form
            (\value ->
                { muac = valueConsideringIsDirtyField form.muacDirty form.muac (value |> muacValueFunc)
                , muacDirty = form.muacDirty
                }
            )


toMuacValueWithDefault : Maybe MuacInCm -> MuacForm -> Maybe MuacInCm
toMuacValueWithDefault saved form =
    muacFormWithDefault form saved
        |> toMuacValue


toMuacValue : MuacForm -> Maybe MuacInCm
toMuacValue form =
    Maybe.map MuacInCm form.muac


fromNutritionValue : Maybe NutritionValue -> NutritionForm
fromNutritionValue saved =
    { signs = Maybe.map (.signs >> EverySet.toList) saved
    , assesment = Maybe.map .assesment saved
    }


nutritionFormWithDefault : NutritionForm -> Maybe NutritionValue -> NutritionForm
nutritionFormWithDefault form saved =
    saved
        |> unwrap
            form
            (\value ->
                { signs = or form.signs (EverySet.toList value.signs |> Just)
                , assesment = or form.assesment (Just value.assesment)
                }
            )


toNutritionValueWithDefault : Maybe NutritionValue -> NutritionForm -> Maybe NutritionValue
toNutritionValueWithDefault saved form =
    nutritionFormWithDefault form saved
        |> toNutritionValue


toNutritionValue : NutritionForm -> Maybe NutritionValue
toNutritionValue form =
    let
        signs =
            Maybe.map (EverySet.fromList >> ifEverySetEmpty NormalChildNutrition) form.signs
    in
    Maybe.map NutritionValue signs
        |> andMap form.assesment


fromWeightValue : Maybe WeightInKg -> WeightForm
fromWeightValue saved =
    { weight = Maybe.map weightValueFunc saved
    , weightDirty = False
    }


weightFormWithDefault : WeightForm -> Maybe WeightInKg -> WeightForm
weightFormWithDefault form saved =
    saved
        |> unwrap
            form
            (\value ->
                { weight = valueConsideringIsDirtyField form.weightDirty form.weight (weightValueFunc value)
                , weightDirty = form.weightDirty
                }
            )


toWeightValueWithDefault : Maybe WeightInKg -> WeightForm -> Maybe WeightInKg
toWeightValueWithDefault saved form =
    weightFormWithDefault form saved
        |> toWeightValue


toWeightValue : WeightForm -> Maybe WeightInKg
toWeightValue form =
    Maybe.map WeightInKg form.weight


fromContributingFactorsValue : Maybe (EverySet ContributingFactorsSign) -> ContributingFactorsForm
fromContributingFactorsValue saved =
    { signs = Maybe.map EverySet.toList saved }


contributingFactorsFormWithDefault : ContributingFactorsForm -> Maybe (EverySet ContributingFactorsSign) -> ContributingFactorsForm
contributingFactorsFormWithDefault form saved =
    saved
        |> unwrap
            form
            (\value ->
                { signs = or form.signs (EverySet.toList value |> Just) }
            )


toContributingFactorsValueWithDefault : Maybe (EverySet ContributingFactorsSign) -> ContributingFactorsForm -> Maybe (EverySet ContributingFactorsSign)
toContributingFactorsValueWithDefault saved form =
    contributingFactorsFormWithDefault form saved
        |> toContributingFactorsValue


toContributingFactorsValue : ContributingFactorsForm -> Maybe (EverySet ContributingFactorsSign)
toContributingFactorsValue form =
    Maybe.map (EverySet.fromList >> ifEverySetEmpty NoContributingFactorsSign) form.signs


followUpFormWithDefault : FollowUpForm -> Maybe FollowUpValue -> FollowUpForm
followUpFormWithDefault form saved =
    saved
        |> unwrap
            form
            (\value ->
                { option = or form.option (EverySet.toList value.options |> List.head)
                , resolutionDate = or form.resolutionDate value.resolutionDate
                }
            )


toFollowUpValueWithDefault : Maybe FollowUpValue -> FollowUpForm -> Maybe FollowUpValue
toFollowUpValueWithDefault saved form =
    followUpFormWithDefault form saved
        |> toFollowUpValue


toFollowUpValue : FollowUpForm -> Maybe FollowUpValue
toFollowUpValue form =
    Maybe.map
        (\options ->
            FollowUpValue options form.resolutionDate
        )
        (Maybe.map (List.singleton >> EverySet.fromList) form.option)


fromNutritionFollowUpValue : Maybe NutritionFollowUpValue -> NutritionFollowUpForm
fromNutritionFollowUpValue saved =
    { option = Maybe.andThen (.options >> EverySet.toList >> List.head) saved
    , assesment = Maybe.map .assesment saved
    , resolutionDate = Maybe.andThen .resolutionDate saved
    }


nutritionFollowUpFormWithDefault : NutritionFollowUpForm -> Maybe NutritionFollowUpValue -> NutritionFollowUpForm
nutritionFollowUpFormWithDefault form saved =
    saved
        |> unwrap
            form
            (\value ->
                { option = or form.option (EverySet.toList value.options |> List.head)
                , assesment = or form.assesment (Just value.assesment)
                , resolutionDate = or form.resolutionDate value.resolutionDate
                }
            )


toNutritionFollowUpValueWithDefault : Maybe NutritionFollowUpValue -> NutritionFollowUpForm -> Maybe NutritionFollowUpValue
toNutritionFollowUpValueWithDefault saved form =
    nutritionFollowUpFormWithDefault form saved
        |> toNutritionFollowUpValue


toNutritionFollowUpValue : NutritionFollowUpForm -> Maybe NutritionFollowUpValue
toNutritionFollowUpValue form =
    Maybe.map2
        (\options assesment ->
            NutritionFollowUpValue options form.resolutionDate assesment
        )
        (Maybe.map (List.singleton >> EverySet.fromList) form.option)
        form.assesment


fromHealthEducationValue : Maybe HealthEducationValue -> HealthEducationForm
fromHealthEducationValue saved =
    { educationForDiagnosis = Maybe.map (.signs >> EverySet.member MalariaPrevention) saved
    , reasonForNotProvidingHealthEducation = Maybe.map .reasonForNotProvidingHealthEducation saved
    }


healthEducationFormWithDefault : HealthEducationForm -> Maybe HealthEducationValue -> HealthEducationForm
healthEducationFormWithDefault form saved =
    saved
        |> unwrap
            form
            (\value ->
                { educationForDiagnosis = or form.educationForDiagnosis (EverySet.member MalariaPrevention value.signs |> Just)
                , reasonForNotProvidingHealthEducation = or form.reasonForNotProvidingHealthEducation (value.reasonForNotProvidingHealthEducation |> Just)
                }
            )


toHealthEducationValueWithDefault : Maybe HealthEducationValue -> HealthEducationForm -> Maybe HealthEducationValue
toHealthEducationValueWithDefault saved form =
    healthEducationFormWithDefault form saved
        |> toHealthEducationValue


toHealthEducationValue : HealthEducationForm -> Maybe HealthEducationValue
toHealthEducationValue form =
    let
        signs =
            [ Maybe.map (ifTrue MalariaPrevention) form.educationForDiagnosis ]
                |> Maybe.Extra.combine
                |> Maybe.map (List.foldl EverySet.union EverySet.empty >> ifEverySetEmpty NoHealthEducationSigns)

        reasonForNotProvidingHealthEducation =
            form.reasonForNotProvidingHealthEducation
                |> Maybe.withDefault NoReasonForNotProvidingHealthEducation
                |> Just
    in
    Maybe.map HealthEducationValue signs
        |> andMap reasonForNotProvidingHealthEducation


fromSendToHCValue : Maybe SendToHCValue -> SendToHCForm
fromSendToHCValue saved =
    { handReferralForm = Maybe.map (.signs >> EverySet.member HandReferrerForm) saved
    , referToHealthCenter = Maybe.map (.signs >> EverySet.member ReferToHealthCenter) saved
    , accompanyToHealthCenter = Maybe.map (.signs >> EverySet.member PrenatalAccompanyToHC) saved
    , enrollToNutritionProgram = Maybe.map (.signs >> EverySet.member EnrollToNutritionProgram) saved
    , referToNutritionProgram = Maybe.map (.signs >> EverySet.member ReferToNutritionProgram) saved
    , reasonForNotSendingToHC = Maybe.map .reasonForNotSendingToHC saved
    }


sendToHCFormWithDefault : SendToHCForm -> Maybe SendToHCValue -> SendToHCForm
sendToHCFormWithDefault form saved =
    saved
        |> unwrap
            form
            (\value ->
                { handReferralForm = or form.handReferralForm (EverySet.member HandReferrerForm value.signs |> Just)
                , referToHealthCenter = or form.referToHealthCenter (EverySet.member ReferToHealthCenter value.signs |> Just)
                , accompanyToHealthCenter = or form.accompanyToHealthCenter (EverySet.member PrenatalAccompanyToHC value.signs |> Just)
                , enrollToNutritionProgram = or form.enrollToNutritionProgram (EverySet.member EnrollToNutritionProgram value.signs |> Just)
                , referToNutritionProgram = or form.referToNutritionProgram (EverySet.member ReferToNutritionProgram value.signs |> Just)
                , reasonForNotSendingToHC = or form.reasonForNotSendingToHC (value.reasonForNotSendingToHC |> Just)
                }
            )


toSendToHCValueWithDefault : Maybe SendToHCValue -> SendToHCForm -> Maybe SendToHCValue
toSendToHCValueWithDefault saved form =
    sendToHCFormWithDefault form saved
        |> toSendToHCValue


toSendToHCValue : SendToHCForm -> Maybe SendToHCValue
toSendToHCValue form =
    let
        signs =
            [ ifNullableTrue HandReferrerForm form.handReferralForm
            , ifNullableTrue ReferToHealthCenter form.referToHealthCenter
            , ifNullableTrue PrenatalAccompanyToHC form.accompanyToHealthCenter
            , ifNullableTrue EnrollToNutritionProgram form.enrollToNutritionProgram
            , ifNullableTrue ReferToNutritionProgram form.referToNutritionProgram
            ]
                |> Maybe.Extra.combine
                |> Maybe.map (List.foldl EverySet.union EverySet.empty >> ifEverySetEmpty NoSendToHCSigns)

        reasonForNotSendingToHC =
            form.reasonForNotSendingToHC
                |> Maybe.withDefault NoReasonForNonReferral
                |> Just
    in
    Maybe.map SendToHCValue signs
        |> andMap reasonForNotSendingToHC


allNextStepsTasks : List NextStepsTask
allNextStepsTasks =
    [ NextStepContributingFactors, NextStepsHealthEducation, NextStepsSendToHC, NextStepFollowUp ]


vitalsFormWithDefault : VitalsForm -> Maybe VitalsValue -> VitalsForm
vitalsFormWithDefault form saved =
    saved
        |> unwrap
            form
            (\value ->
                { sysBloodPressure = maybeValueConsideringIsDirtyField form.sysBloodPressureDirty form.sysBloodPressure value.sys
                , sysBloodPressureDirty = form.sysBloodPressureDirty
                , diaBloodPressure = maybeValueConsideringIsDirtyField form.diaBloodPressureDirty form.diaBloodPressure value.dia
                , diaBloodPressureDirty = form.diaBloodPressureDirty
                , heartRate = maybeValueConsideringIsDirtyField form.heartRateDirty form.heartRate value.heartRate
                , heartRateDirty = form.heartRateDirty
                , respiratoryRate = valueConsideringIsDirtyField form.respiratoryRateDirty form.respiratoryRate value.respiratoryRate
                , respiratoryRateDirty = form.respiratoryRateDirty
                , bodyTemperature = valueConsideringIsDirtyField form.bodyTemperatureDirty form.bodyTemperature value.bodyTemperature
                , bodyTemperatureDirty = form.bodyTemperatureDirty
                , sysRepeated = maybeValueConsideringIsDirtyField form.sysRepeatedDirty form.sysRepeated value.sysRepeated
                , sysRepeatedDirty = form.sysRepeatedDirty
                , diaRepeated = maybeValueConsideringIsDirtyField form.diaRepeatedDirty form.diaRepeated value.diaRepeated
                , diaRepeatedDirty = form.diaRepeatedDirty
                }
            )


toVitalsValueWithDefault : Maybe VitalsValue -> VitalsForm -> Maybe VitalsValue
toVitalsValueWithDefault saved form =
    vitalsFormWithDefault form saved
        |> toVitalsValue


toVitalsValue : VitalsForm -> Maybe VitalsValue
toVitalsValue form =
    Maybe.map2
        (\respiratoryRate bodyTemperature ->
            VitalsValue form.sysBloodPressure
                form.diaBloodPressure
                form.heartRate
                respiratoryRate
                bodyTemperature
                form.sysRepeated
                form.diaRepeated
        )
        form.respiratoryRate
        form.bodyTemperature


resolveMedicationsNonAdministrationReasons :
    { v | nonAdministrationSigns : EverySet MedicationNonAdministrationSign }
    -> Dict MedicationDistributionSign AdministrationNote
resolveMedicationsNonAdministrationReasons value =
    EverySet.toList value.nonAdministrationSigns
        |> List.filterMap
            (\sign ->
                case sign of
                    MedicationAmoxicillin reason ->
                        Just ( Amoxicillin, reason )

                    MedicationCoartem reason ->
                        Just ( Coartem, reason )

                    MedicationORS reason ->
                        Just ( ORS, reason )

                    MedicationZinc reason ->
                        Just ( Zinc, reason )

                    MedicationParacetamol reason ->
                        Just ( Paracetamol, reason )

                    MedicationMebendezole reason ->
                        Just ( Mebendezole, reason )

                    MedicationTenofovir reason ->
                        Just ( Tenofovir, reason )

                    MedicationLamivudine reason ->
                        Just ( Lamivudine, reason )

                    MedicationDolutegravir reason ->
                        Just ( Dolutegravir, reason )

                    MedicationTDF3TC reason ->
                        Just ( TDF3TC, reason )

                    MedicationIron reason ->
                        Just ( Iron, reason )

                    MedicationFolicAcid reason ->
                        Just ( FolicAcid, reason )

                    MedicationCeftriaxone reason ->
                        Just ( Ceftriaxone, reason )

                    MedicationAzithromycin reason ->
                        Just ( Azithromycin, reason )

                    MedicationMetronidazole reason ->
                        Just ( Metronidazole, reason )

                    MedicationVitaminA reason ->
                        Just ( VitaminA, reason )

                    NoMedicationNonAdministrationSigns ->
                        Nothing
            )
        |> Dict.fromList


vaccinationFormWithDefault : VaccinationForm msg -> Maybe VaccinationValue -> VaccinationForm msg
vaccinationFormWithDefault form saved =
    unwrap
        form
        (\value ->
            let
                administrationNote =
                    valueConsideringIsDirtyField form.administrationNoteDirty form.administrationNote value.administrationNote
            in
            { administeredDoses = or form.administeredDoses (Just value.administeredDoses)
            , administeredDosesDirty = form.administeredDosesDirty
            , administrationDates = or form.administrationDates (Just value.administrationDates)
            , administrationNote = administrationNote
            , administrationNoteDirty = form.administrationNoteDirty
            , viewMode = form.viewMode
            , updatePreviousVaccines = or form.updatePreviousVaccines (Just False)
            , willReceiveVaccineToday = or form.willReceiveVaccineToday (administrationNote == Just AdministeredToday |> Just)
            , vaccinationUpdateDate = form.vaccinationUpdateDate
            , dateSelectorPopupState = form.dateSelectorPopupState
            }
        )
        saved


toVaccinationValueWithDefault : Maybe VaccinationValue -> VaccinationForm msg -> Maybe VaccinationValue
toVaccinationValueWithDefault saved form =
    vaccinationFormWithDefault form saved
        |> toVaccinationValue


toVaccinationValue : VaccinationForm msg -> Maybe VaccinationValue
toVaccinationValue form =
    let
        administeredDoses =
            Maybe.withDefault EverySet.empty form.administeredDoses

        administrationDates =
            Maybe.withDefault EverySet.empty form.administrationDates

        administrationNote =
            Maybe.withDefault AdministeredPreviously form.administrationNote
    in
    Just <| VaccinationValue administeredDoses administrationDates administrationNote


generateVaccinationProgressForVaccine : List VaccinationValue -> Dict VaccineDose NominalDate
generateVaccinationProgressForVaccine vaccinations =
    List.foldl
        (\vaccination accum ->
            let
                doses =
                    EverySet.toList vaccination.administeredDoses
                        |> List.sortBy vaccineDoseToComparable

                dates =
                    EverySet.toList vaccination.administrationDates
                        |> List.sortWith Date.compare
            in
            accum ++ List.Extra.zip doses dates
        )
        []
        vaccinations
        |> List.sortBy (Tuple.first >> vaccineDoseToComparable)
        |> Dict.fromList


getNextVaccineDose : VaccineDose -> Maybe VaccineDose
getNextVaccineDose dose =
    case dose of
        VaccineDoseFirst ->
            Just VaccineDoseSecond

        VaccineDoseSecond ->
            Just VaccineDoseThird

        VaccineDoseThird ->
            Just VaccineDoseFourth

        VaccineDoseFourth ->
            Just VaccineDoseFifth

        VaccineDoseFifth ->
            Nothing


vaccineDoseToComparable : VaccineDose -> Int
vaccineDoseToComparable dose =
    case dose of
        VaccineDoseFirst ->
            1

        VaccineDoseSecond ->
            2

        VaccineDoseThird ->
            3

        VaccineDoseFourth ->
            4

        VaccineDoseFifth ->
            5


wasFirstDoseAdministeredWithin14DaysFromBirthByVaccinationForm : NominalDate -> VaccinationForm msg -> Bool
wasFirstDoseAdministeredWithin14DaysFromBirthByVaccinationForm birthDate form =
    Maybe.map2
        (\administeredDoses administrationDates ->
            if EverySet.member VaccineDoseFirst administeredDoses then
                let
                    firstDoseAdminstrationDate =
                        EverySet.toList administrationDates
                            |> List.sortWith Date.compare
                            |> List.head
                in
                Maybe.map
                    (\adminstrationDate ->
                        Date.diff Days birthDate adminstrationDate < 14
                    )
                    firstDoseAdminstrationDate
                    |> Maybe.withDefault False

            else
                False
        )
        form.administeredDoses
        form.administrationDates
        |> Maybe.withDefault False


vaccinationFormDynamicContentAndTasks :
    Language
    -> NominalDate
    -> Site
    -> VaccinationFormDynamicContentAndTasksConfig msg
    -> VaccineType
    -> VaccinationForm msg
    -> ( List (Html msg), Int, Int )
vaccinationFormDynamicContentAndTasks language currentDate site config vaccineType form =
    let
        dosesFromPreviousEncountersData =
            config.dosesFromPreviousEncountersData

        dosesFromCurrentEncounterData =
            config.dosesFromCurrentEncounterData

        allDosesGivenData =
            dosesFromPreviousEncountersData
                ++ dosesFromCurrentEncounterData

        lastDoseData =
            List.filter (\( _, date ) -> date /= currentDate)
                allDosesGivenData
                |> List.reverse
                |> List.head

        historySection =
            case form.viewMode of
                ViewModeInitial ->
                    let
                        noDoseGivenToday =
                            List.filter
                                (\( _, date ) ->
                                    date == currentDate
                                )
                                dosesFromCurrentEncounterData
                                |> List.isEmpty

                        doseAllowedForDeletion =
                            List.filter
                                (\( _, date ) ->
                                    date /= currentDate
                                )
                                dosesFromCurrentEncounterData
                                |> List.reverse
                                |> List.head
                                |> Maybe.map Tuple.first

                        dosesFromPreviousEncountersForView =
                            List.map (\( dose, date ) -> viewHistoryEntry dose (Just date) False False)
                                dosesFromPreviousEncountersData

                        dosesFromCurrentEncounterForView =
                            List.map
                                (\( dose, date ) ->
                                    let
                                        allowDelete =
                                            noDoseGivenToday
                                                && (doseAllowedForDeletion == Just dose)
                                    in
                                    viewHistoryEntry dose (Just date) False allowDelete
                                )
                                dosesFromCurrentEncounterData

                        administeredDosesForView =
                            dosesFromPreviousEncountersForView
                                ++ dosesFromCurrentEncounterForView

                        dosesForView =
                            if List.isEmpty administeredDosesForView then
                                [ viewCustomLabel language Translate.VaccinationNoDosesAdministered "." "label" ]

                            else
                                administeredDosesForView
                    in
                    [ div [ class "history" ]
                        dosesForView
                    ]

                ViewModeVaccinationUpdate dose ->
                    [ div [ class "history" ]
                        [ viewHistoryEntry dose Nothing False False ]
                    ]

        viewHistoryEntry dose date updateAllowed deleteAllowed =
            let
                dateForView =
                    Maybe.map formatDDMMYYYY date
                        |> Maybe.withDefault "--/--/----"

                deleteButton =
                    Maybe.map
                        (\date_ ->
                            div
                                [ class "delete"
                                , onClick <| config.deleteVaccinationUpdateDateMsg dose date_
                                ]
                                [ text <| translate language Translate.Delete ]
                        )
                        date
                        |> Maybe.withDefault emptyNode
            in
            div [ class "history-entry" ]
                [ div [ class "dose" ] [ text <| String.fromInt <| vaccineDoseToComparable dose ]
                , div [ class "date" ] [ text dateForView ]
                , showIf updateAllowed <|
                    div
                        [ class "update"
                        , onClick <| config.setVaccinationFormViewModeMsg (ViewModeVaccinationUpdate dose)
                        ]
                        [ text <| translate language Translate.Update ]
                , showIf deleteAllowed <| deleteButton
                ]

        ( inputs, tasksCompleted, tasksActive ) =
            case form.viewMode of
                ViewModeInitial ->
                    let
                        allDosesGiven =
                            List.map Tuple.first allDosesGivenData

                        doseGivenToday =
                            List.filter
                                (\( _, date ) ->
                                    date == currentDate
                                )
                                dosesFromCurrentEncounterData
                                |> List.head
                                |> Maybe.map Tuple.first

                        dosesMissing =
                            List.filter (\dose -> not <| List.member dose allDosesGiven)
                                config.expectedDoses
                    in
                    Maybe.Extra.or doseGivenToday (List.head dosesMissing)
                        |> Maybe.map
                            (\nextDose ->
                                let
                                    ( vaccineDoseAdministeredPreviouslyQuestion, vaccineDoseAdministeredTodayQuestion, administrationNoteForImmunisationTransId ) =
                                        case vaccineType of
                                            PrenatalVaccine type_ ->
                                                let
                                                    label =
                                                        Translate.PrenatalVaccineLabel type_
                                                            |> translate language
                                                in
                                                ( Translate.VaccineDoseAdministeredPreviouslyPrenatalQuestion label
                                                , Translate.VaccineDoseAdministeredTodayPrenatalQuestion label
                                                , Translate.AdministrationNoteForPrenatalImmunisation
                                                )

                                            WellChildVaccine type_ ->
                                                let
                                                    label =
                                                        Translate.WellChildVaccineLabel site type_
                                                            |> translate language
                                                in
                                                ( Translate.VaccineDoseAdministeredPreviouslyWellChildQuestion label
                                                , Translate.VaccineDoseAdministeredTodayWellChildQuestion label
                                                , Translate.AdministrationNoteForWellChildImmunisation
                                                )

                                    -- This is the date starting from which we allow
                                    -- vaccine administration for todays dose.
                                    expectedOnDate =
                                        Maybe.andThen
                                            (\( lastDose, lastDoseDate ) ->
                                                config.nextVaccinationDataForVaccine lastDoseDate lastDose
                                                    |> Maybe.map Tuple.second
                                            )
                                            lastDoseData
                                            |> Maybe.withDefault config.firstDoseExpectedFrom
                                in
                                if Date.compare expectedOnDate currentDate == GT then
                                    -- We've not reached the date on which next dose
                                    -- administration is allowed, therefore, we do not
                                    -- show the input.
                                    ( [], 0, 0 )

                                else
                                    let
                                        ( previousDosesInput, previousDosesTaskCompleted, previousDosesTaskActive ) =
                                            if form.willReceiveVaccineToday == Just True then
                                                ( [], 0, 0 )

                                            else
                                                ( [ viewQuestionLabel language vaccineDoseAdministeredPreviouslyQuestion
                                                  , viewBoolInput
                                                        language
                                                        form.updatePreviousVaccines
                                                        (config.setUpdatePreviousVaccinesMsg nextDose)
                                                        ""
                                                        Nothing
                                                  ]
                                                , taskCompleted form.updatePreviousVaccines
                                                , 1
                                                )

                                        ( todaysDoseInputs, todaysDoseTasksCompleted, todaysDoseTasksActive ) =
                                            if form.updatePreviousVaccines == Just False && config.suggestDoseToday then
                                                let
                                                    ( whyNotIpnut, whyNotTaskCompleted, whyNotTaskActive ) =
                                                        if form.willReceiveVaccineToday == Just False then
                                                            ( [ div [ class "why-not" ]
                                                                    [ viewQuestionLabel language Translate.WhyNot
                                                                    , viewCheckBoxSelectInput language
                                                                        [ NonAdministrationLackOfStock, NonAdministrationPatientDeclined, NonAdministrationKnownAllergy ]
                                                                        [ NonAdministrationPatientUnableToAfford, NonAdministrationTooIll, NonAdministrationOther ]
                                                                        form.administrationNote
                                                                        config.setAdministrationNoteMsg
                                                                        administrationNoteForImmunisationTransId
                                                                    ]
                                                              ]
                                                            , taskCompletedWithException form.administrationNote AdministeredToday
                                                            , 1
                                                            )

                                                        else
                                                            ( [], 0, 0 )
                                                in
                                                ( [ viewQuestionLabel language vaccineDoseAdministeredTodayQuestion
                                                  , viewBoolInput
                                                        language
                                                        form.willReceiveVaccineToday
                                                        (config.setWillReceiveVaccineTodayMsg nextDose)
                                                        ""
                                                        Nothing
                                                  ]
                                                    ++ whyNotIpnut
                                                , taskCompleted form.willReceiveVaccineToday + whyNotTaskCompleted
                                                , 1 + whyNotTaskActive
                                                )

                                            else
                                                ( [], 0, 0 )
                                    in
                                    ( previousDosesInput ++ todaysDoseInputs
                                    , previousDosesTaskCompleted + todaysDoseTasksCompleted
                                    , previousDosesTaskActive + todaysDoseTasksActive
                                    )
                            )
                        |> Maybe.withDefault ( [], 0, 0 )

                ViewModeVaccinationUpdate dose ->
                    let
                        vaccinationUpdateDateForView =
                            Maybe.map formatDDMMYYYY form.vaccinationUpdateDate
                                |> Maybe.withDefault ""

                        dateFrom =
                            Maybe.andThen
                                (\( lastDoseAdministered, lastDoseDate ) ->
                                    config.nextVaccinationDataForVaccine lastDoseDate lastDoseAdministered
                                )
                                lastDoseData
                                |> Maybe.map Tuple.second
                                -- No doses were given yet, so we will set start date to
                                -- expected due date of first dose.
                                |> Maybe.withDefault config.firstDoseExpectedFrom

                        dateSelectorConfig =
                            { select = config.setVaccinationUpdateDateMsg
                            , close = config.setVaccinationUpdateDateSelectorStateMsg Nothing
                            , dateFrom = dateFrom
                            , dateTo = Date.add Days -1 currentDate
                            , dateDefault = Just dateFrom
                            }
                    in
                    ( [ viewLabel language Translate.SelectDate
                      , div
                            [ class "form-input date"
                            , onClick <| config.setVaccinationUpdateDateSelectorStateMsg (Just dateSelectorConfig)
                            ]
                            [ text vaccinationUpdateDateForView ]
                      , viewModal <| viewCalendarPopup language form.dateSelectorPopupState form.vaccinationUpdateDate
                      , div [ class "update actions" ]
                            [ div
                                [ class "ui primary button"
                                , onClick <| config.setVaccinationFormViewModeMsg ViewModeInitial
                                ]
                                [ text <| translate language Translate.Cancel
                                ]
                            , div
                                [ classList
                                    [ ( "ui primary button", True )
                                    , ( "disabled", isNothing form.vaccinationUpdateDate )
                                    ]
                                , onClick <| config.saveVaccinationUpdateDateMsg dose
                                ]
                                [ text <| translate language Translate.Save ]
                            ]
                      ]
                    , taskCompleted form.vaccinationUpdateDate
                    , 1
                    )
    in
    ( historySection ++ inputs, tasksCompleted, tasksActive )


corePhysicalExamFormWithDefault : CorePhysicalExamForm -> Maybe CorePhysicalExamValue -> CorePhysicalExamForm
corePhysicalExamFormWithDefault form saved =
    saved
        |> unwrap
            form
            (\value ->
                { brittleHair = or form.brittleHair (value.hairHead |> EverySet.member BrittleHairCPE |> Just)
                , paleConjuctiva = or form.paleConjuctiva (value.eyes |> EverySet.member PaleConjuctiva |> Just)
                , neck = or form.neck (value.neck |> EverySet.toList |> Just)
                , heart = or form.heart (value.heart |> EverySet.toList |> List.head)
                , heartMurmur = or form.heartMurmur (Just value.heartMurmur)
                , lungs = or form.lungs (value.lungs |> EverySet.toList |> Just)
                , abdomen = or form.abdomen (value.abdomen |> EverySet.toList |> Just)
                , hands = or form.hands (value.hands |> EverySet.toList |> Just)
                , legs = or form.legs (value.legs |> EverySet.toList |> Just)
                }
            )


toCorePhysicalExamValueWithDefault : Maybe CorePhysicalExamValue -> CorePhysicalExamForm -> Maybe CorePhysicalExamValue
toCorePhysicalExamValueWithDefault saved form =
    corePhysicalExamFormWithDefault form saved
        |> toCorePhysicalExamValue


toCorePhysicalExamValue : CorePhysicalExamForm -> Maybe CorePhysicalExamValue
toCorePhysicalExamValue form =
    Maybe.map CorePhysicalExamValue (Maybe.map (toEverySet BrittleHairCPE NormalHairHead) form.brittleHair)
        |> andMap (Maybe.map (toEverySet PaleConjuctiva NormalEyes) form.paleConjuctiva)
        |> andMap (Maybe.map EverySet.singleton form.heart)
        |> andMap form.heartMurmur
        |> andMap (Maybe.map EverySet.fromList form.neck)
        |> andMap (Maybe.map EverySet.fromList form.lungs)
        |> andMap (Maybe.map EverySet.fromList form.abdomen)
        |> andMap (Maybe.map EverySet.fromList form.hands)
        |> andMap (Maybe.map EverySet.fromList form.legs)


familyPlanningFormWithDefault : FamilyPlanningForm -> Maybe (EverySet FamilyPlanningSign) -> FamilyPlanningForm
familyPlanningFormWithDefault form saved =
    saved
        |> unwrap
            form
            (\value ->
                { signs = or form.signs (EverySet.toList value |> Just) }
            )


toFamilyPlanningValueWithDefault : Maybe (EverySet FamilyPlanningSign) -> FamilyPlanningForm -> Maybe (EverySet FamilyPlanningSign)
toFamilyPlanningValueWithDefault saved form =
    familyPlanningFormWithDefault form saved
        |> toFamilyPlanningValue


toFamilyPlanningValue : FamilyPlanningForm -> Maybe (EverySet FamilyPlanningSign)
toFamilyPlanningValue form =
    Maybe.map (EverySet.fromList >> ifEverySetEmpty NoFamilyPlanning) form.signs


outsideCareFormWithDefault : OutsideCareForm diagnosis -> Maybe (OutsideCareValue diagnosis) -> OutsideCareForm diagnosis
outsideCareFormWithDefault form saved =
    saved
        |> unwrap
            form
            (\value ->
                let
                    malariaMedications =
                        filterIllnessOptions outsideCareMedicationOptionsMalaria

                    hypertensionMedications =
                        filterIllnessOptions outsideCareMedicationOptionsHypertension

                    syphilisMedications =
                        filterIllnessOptions outsideCareMedicationOptionsSyphilis

                    anemiaMedications =
                        filterIllnessOptions outsideCareMedicationOptionsAnemia

                    hivMedications =
                        filterIllnessOptions outsideCareMedicationOptionsHIV

                    filterIllnessOptions options =
                        Maybe.map
                            (EverySet.toList
                                >> List.filter
                                    (\medication ->
                                        List.member medication options
                                    )
                            )
                            value.medications
                in
                { seenAtAnotherFacility = or form.seenAtAnotherFacility (EverySet.member SeenAtAnotherFacility value.signs |> Just)
                , givenNewDiagnosis = or form.givenNewDiagnosis (EverySet.member GivenNewDiagnoses value.signs |> Just)
                , givenMedicine = or form.givenMedicine (EverySet.member GivenMedicine value.signs |> Just)
                , plannedFollowUp = or form.plannedFollowUp (EverySet.member PlannedFollowUpCareWithSpecialist value.signs |> Just)
                , diagnoses = maybeValueConsideringIsDirtyField form.diagnosesDirty form.diagnoses (value.diagnoses |> Maybe.map EverySet.toList)
                , diagnosesDirty = form.diagnosesDirty
                , malariaMedications = or form.malariaMedications malariaMedications
                , hypertensionMedications = or form.hypertensionMedications hypertensionMedications
                , syphilisMedications = or form.syphilisMedications syphilisMedications
                , hivMedications = or form.hivMedications hivMedications
                , anemiaMedications = or form.anemiaMedications anemiaMedications
                , step = form.step
                }
            )


toOutsideCareValueWithDefault : diagnosis -> Maybe (OutsideCareValue diagnosis) -> OutsideCareForm diagnosis -> Maybe (OutsideCareValue diagnosis)
toOutsideCareValueWithDefault noneValue saved form =
    outsideCareFormWithDefault form saved
        |> toOutsideCareValue noneValue


toOutsideCareValue : diagnosis -> OutsideCareForm diagnosis -> Maybe (OutsideCareValue diagnosis)
toOutsideCareValue noneValue form =
    let
        maybeSigns =
            [ Maybe.map (ifTrue SeenAtAnotherFacility) form.seenAtAnotherFacility
            , ifNullableTrue GivenNewDiagnoses form.givenNewDiagnosis
            , ifNullableTrue GivenMedicine form.givenMedicine
            , ifNullableTrue PlannedFollowUpCareWithSpecialist form.plannedFollowUp
            ]
                |> Maybe.Extra.combine
                |> Maybe.map (List.foldl EverySet.union EverySet.empty >> ifEverySetEmpty NoOutsideCareSigns)
    in
    Maybe.map
        (\signs ->
            let
                diagnoses =
                    Maybe.map (EverySet.fromList >> ifEverySetEmpty noneValue) form.diagnoses

                mapMedications illnessMedications =
                    [ Maybe.map (EverySet.fromList >> Just) illnessMedications
                        |> Maybe.withDefault (Just EverySet.empty)
                    ]

                medications =
                    mapMedications form.malariaMedications
                        ++ mapMedications form.hypertensionMedications
                        ++ mapMedications form.syphilisMedications
                        ++ mapMedications form.anemiaMedications
                        ++ mapMedications form.hivMedications
                        |> Maybe.Extra.combine
                        |> Maybe.map (List.foldl EverySet.union EverySet.empty >> ifEverySetEmpty NoOutsideCareMedications)
            in
            { signs = signs
            , diagnoses = diagnoses
            , medications = medications
            }
        )
        maybeSigns


type alias OutsideCareConfig diagnosis msg =
    { setBoolInputMsg : (Bool -> OutsideCareForm diagnosis -> OutsideCareForm diagnosis) -> Bool -> msg
    , setDiagnosisMsg : diagnosis -> msg
    , setMalariaMedicationMsg : OutsideCareMedication -> msg
    , setHypertensionMedicationMsg : OutsideCareMedication -> msg
    , setSyphilisMedicationMsg : OutsideCareMedication -> msg
    , setAnemiaMedicationMsg : OutsideCareMedication -> msg
    , setHIVMedicationMsg : OutsideCareMedication -> msg
    , malariaDiagnoses : List diagnosis
    , hypertensionDiagnoses : List diagnosis
    , syphilisDiagnoses : List diagnosis
    , anemiaDiagnoses : List diagnosis
    , hivDiagnoses : List diagnosis
    , malariaHeaderTransId : Translate.TranslationId
    , resolveHypertensionHeaderTransId : List diagnosis -> Translate.TranslationId
    , syphilisHeaderTransId : Translate.TranslationId
    , anemiaHeaderTransId : Translate.TranslationId
    , hivHeaderTransId : Translate.TranslationId
    , diagnosesLeftColumn : List diagnosis
    , diagnosesRightColumn : List diagnosis
    , otherDiagnosis : diagnosis
    , diagnosisTransId : diagnosis -> Translate.TranslationId
    }


outsideCareFormInputsAndTasks : Language -> OutsideCareConfig diagnosis msg -> OutsideCareStep -> OutsideCareForm diagnosis -> ( List (Html msg), List (Maybe Bool) )
outsideCareFormInputsAndTasks language config step form =
    case step of
        OutsideCareStepDiagnoses ->
            outsideCareFormInputsAndTasksDiagnoses language config form

        OutsideCareStepMedications ->
            outsideCareFormInputsAndTasksMedications language config form


treatmentReviewInputsAndTasks :
    Language
    -> NominalDate
    -> ((Bool -> OngoingTreatmentReviewForm -> OngoingTreatmentReviewForm) -> Bool -> msg)
    -> (ReasonForNotTaking -> msg)
    -> (String -> msg)
    -> (AdverseEvent -> msg)
    -> OngoingTreatmentReviewForm
    -> ( List (Html msg), List (Maybe Bool) )
treatmentReviewInputsAndTasks language currentDate setTreatmentReviewBoolInputMsg setReasonForNotTakingMsg setMissedDosesMsg setAdverseEventMsg form =
    treatmentReviewCustomReasonsForNotTakingInputsAndTasks language
        currentDate
        ( [ NotTakingAdverseEvent, NotTakingNoMoney ], [ NotTakingMemoryProblems, NotTakingOther ] )
        setTreatmentReviewBoolInputMsg
        setReasonForNotTakingMsg
        setMissedDosesMsg
        setAdverseEventMsg
        form


treatmentReviewCustomReasonsForNotTakingInputsAndTasks :
    Language
    -> NominalDate
    -> ( List ReasonForNotTaking, List ReasonForNotTaking )
    -> ((Bool -> OngoingTreatmentReviewForm -> OngoingTreatmentReviewForm) -> Bool -> msg)
    -> (ReasonForNotTaking -> msg)
    -> (String -> msg)
    -> (AdverseEvent -> msg)
    -> OngoingTreatmentReviewForm
    -> ( List (Html msg), List (Maybe Bool) )
treatmentReviewCustomReasonsForNotTakingInputsAndTasks language currentDate ( reasonForNotTakingLeft, reasonForNotTakingRight ) setTreatmentReviewBoolInputMsg setReasonForNotTakingMsg setMissedDosesMsg setAdverseEventMsg form =
    let
        ( takenAsPrescribedInputs, takenAsPrescribedTasks ) =
            let
                takenAsPrescribedUpdateFunc value form_ =
                    if value then
                        { form_ | takenAsPrescribed = Just True, reasonForNotTaking = Nothing, reasonForNotTakingDirty = True }

                    else
                        { form_ | takenAsPrescribed = Just False }

                ( reasonForNotTakingInput, reasonForNotTakingTask ) =
                    let
                        takenAsPrescribed =
                            Maybe.withDefault True form.takenAsPrescribed
                    in
                    if not takenAsPrescribed then
                        ( [ div [ class "ui grid" ]
                                [ div [ class "one wide column" ] []
                                , div [ class "fifteen wide column" ]
                                    [ viewQuestionLabel language Translate.WhyNot ]
                                ]
                          , viewCheckBoxSelectInput language
                                reasonForNotTakingLeft
                                reasonForNotTakingRight
                                form.reasonForNotTaking
                                setReasonForNotTakingMsg
                                Translate.ReasonForNotTaking
                          ]
                        , [ maybeToBoolTask form.reasonForNotTaking ]
                        )

                    else
                        ( [], [] )
            in
            ( [ viewQuestionLabel language Translate.MedicationTakenAsPrescribedQuestion
              , viewBoolInput
                    language
                    form.takenAsPrescribed
                    (setTreatmentReviewBoolInputMsg takenAsPrescribedUpdateFunc)
                    "taken-as-prescribed"
                    Nothing
              ]
                ++ reasonForNotTakingInput
            , form.takenAsPrescribed
                :: reasonForNotTakingTask
            )

        ( missedDosesInputs, missedDosesTasks ) =
            let
                missedDosesUpdateFunc value form_ =
                    if value then
                        { form_ | missedDoses = Just True }

                    else
                        { form_ | missedDoses = Just False, totalMissedDoses = Nothing, totalMissedDosesDirty = True }

                ( totalMissedDosesInput, totalMissedDosesTask ) =
                    let
                        missedDoses =
                            Maybe.withDefault False form.missedDoses
                    in
                    if missedDoses then
                        let
                            options =
                                List.repeat 21 ""
                                    |> List.indexedMap (\index _ -> index + 1)

                            missedDosesInput =
                                viewCustomSelectListInput form.totalMissedDoses
                                    options
                                    String.fromInt
                                    setMissedDosesMsg
                                    String.fromInt
                                    ""
                                    True
                        in
                        ( [ div [ class "ui grid" ]
                                [ div [ class "one wide column" ] []
                                , div [ class "four wide column" ]
                                    [ viewQuestionLabel language Translate.HowManyDoses ]
                                , div [ class "four wide column" ]
                                    [ missedDosesInput ]
                                ]
                          ]
                        , [ maybeToBoolTask form.totalMissedDoses ]
                        )

                    else
                        ( [], [] )
            in
            ( [ viewQuestionLabel language Translate.MedicationDosesMissedQuestion
              , viewBoolInputReverted
                    language
                    form.missedDoses
                    (setTreatmentReviewBoolInputMsg missedDosesUpdateFunc)
                    "missed-doses"
                    Nothing
              ]
                ++ totalMissedDosesInput
            , form.missedDoses :: totalMissedDosesTask
            )

        ( sideEffectsInputs, sideEffectsTasks ) =
            let
                sideEffectsUpdateFunc value form_ =
                    if value then
                        { form_ | sideEffects = Just value }

                    else
                        { form_ | sideEffects = Just value, adverseEvents = Nothing, adverseEventsDirty = True }

                ( adverseEventsInput, adverseEventsTask ) =
                    let
                        sideEffects =
                            Maybe.withDefault False form.sideEffects
                    in
                    if sideEffects then
                        ( [ div [ class "ui grid" ]
                                [ div [ class "one wide column" ] []
                                , div [ class "fifteen wide column" ]
                                    [ viewQuestionLabel language Translate.AcuteIllnessAdverseEventKindsQuestion ]
                                ]
                          , viewCheckBoxMultipleSelectInput language
                                [ AdverseEventRashOrItching
                                , AdverseEventFever
                                , AdverseEventDiarrhea
                                ]
                                [ AdverseEventVomiting
                                , AdverseEventFatigue
                                , AdverseEventOther
                                ]
                                (Maybe.withDefault [] form.adverseEvents)
                                Nothing
                                setAdverseEventMsg
                                Translate.AdverseEvent
                          ]
                        , [ maybeToBoolTask form.adverseEvents ]
                        )

                    else
                        ( [], [] )
            in
            ( [ viewQuestionLabel language Translate.MedicationCausesSideEffectsQuestion
              , viewBoolInputReverted
                    language
                    form.sideEffects
                    (setTreatmentReviewBoolInputMsg sideEffectsUpdateFunc)
                    "side-effects"
                    Nothing
              ]
                ++ adverseEventsInput
            , form.sideEffects :: adverseEventsTask
            )

        feelingBetterUpdateFunc value form_ =
            { form_ | feelingBetter = Just value }
    in
    ( takenAsPrescribedInputs
        ++ [ viewQuestionLabel language Translate.MedicationFeelBetterAfterTakingQuestion
           , viewBoolInput
                language
                form.feelingBetter
                (setTreatmentReviewBoolInputMsg feelingBetterUpdateFunc)
                "feeling-better"
                Nothing
           ]
        ++ missedDosesInputs
        ++ sideEffectsInputs
    , takenAsPrescribedTasks ++ [ form.feelingBetter ] ++ missedDosesTasks ++ sideEffectsTasks
    )


outsideCareFormInputsAndTasksDiagnoses :
    Language
    -> OutsideCareConfig diagnosis msg
    -> OutsideCareForm diagnosis
    -> ( List (Html msg), List (Maybe Bool) )
outsideCareFormInputsAndTasksDiagnoses language config form =
    let
        ( givenNewDiagnosisSection, givenNewDiagnosisTasks ) =
            if form.seenAtAnotherFacility == Just True then
                let
                    ( newDiagnosisSection, newDiagnosisTasks ) =
                        if form.givenNewDiagnosis == Just True then
                            let
                                ( givenMedicineSection, givenMedicineTasks ) =
                                    Maybe.map
                                        (\diagnoses ->
                                            let
                                                diagnosesWithPossibleMedication =
                                                    config.malariaDiagnoses
                                                        ++ config.hypertensionDiagnoses
                                                        ++ config.syphilisDiagnoses
                                                        ++ config.anemiaDiagnoses
                                                        ++ config.hivDiagnoses
                                            in
                                            if
                                                List.any (\diagnosis -> List.member diagnosis diagnoses)
                                                    diagnosesWithPossibleMedication
                                            then
                                                ( [ viewQuestionLabel language <| Translate.OutsideCareSignQuestion GivenMedicine
                                                  , viewBoolInput
                                                        language
                                                        form.givenMedicine
                                                        (config.setBoolInputMsg
                                                            (\value form_ ->
                                                                { form_
                                                                    | givenMedicine = Just value
                                                                    , malariaMedications = Nothing
                                                                    , hypertensionMedications = Nothing
                                                                    , syphilisMedications = Nothing
                                                                    , hivMedications = Nothing
                                                                    , anemiaMedications = Nothing
                                                                }
                                                            )
                                                        )
                                                        "given-medicine"
                                                        Nothing
                                                  ]
                                                , [ form.givenMedicine ]
                                                )

                                            else
                                                ( [], [] )
                                        )
                                        form.diagnoses
                                        |> Maybe.withDefault ( [], [] )
                            in
                            ( [ viewLabel language Translate.SelectAllDiagnoses
                              , viewCheckBoxMultipleSelectInput language
                                    config.diagnosesLeftColumn
                                    config.diagnosesRightColumn
                                    (form.diagnoses |> Maybe.withDefault [])
                                    (Just config.otherDiagnosis)
                                    config.setDiagnosisMsg
                                    config.diagnosisTransId
                              , viewQuestionLabel language <| Translate.OutsideCareSignQuestion PlannedFollowUpCareWithSpecialist
                              , viewBoolInput
                                    language
                                    form.plannedFollowUp
                                    (config.setBoolInputMsg
                                        (\value form_ -> { form_ | plannedFollowUp = Just value })
                                    )
                                    "planned-follow-up"
                                    Nothing
                              ]
                                ++ givenMedicineSection
                            , [ maybeToBoolTask form.diagnoses
                              , form.plannedFollowUp
                              ]
                                ++ givenMedicineTasks
                            )

                        else
                            ( [], [] )
                in
                ( [ viewQuestionLabel language <| Translate.OutsideCareSignQuestion GivenNewDiagnoses
                  , viewBoolInput
                        language
                        form.givenNewDiagnosis
                        (config.setBoolInputMsg
                            (\value form_ ->
                                { form_
                                    | givenNewDiagnosis = Just value
                                    , givenMedicine = Nothing
                                    , diagnoses = Nothing
                                    , diagnosesDirty = True
                                }
                            )
                        )
                        "given-new-diagnosis"
                        Nothing
                  ]
                    ++ newDiagnosisSection
                , form.givenNewDiagnosis :: newDiagnosisTasks
                )

            else
                ( [], [] )
    in
    ( [ viewQuestionLabel language <| Translate.OutsideCareSignQuestion SeenAtAnotherFacility
      , viewBoolInput
            language
            form.seenAtAnotherFacility
            (config.setBoolInputMsg
                (\value form_ ->
                    { form_
                        | seenAtAnotherFacility = Just value
                        , givenNewDiagnosis = Nothing
                        , givenMedicine = Nothing
                        , diagnoses = Nothing
                        , diagnosesDirty = True
                    }
                )
            )
            "seen-at-another-facility"
            Nothing
      ]
        ++ givenNewDiagnosisSection
    , form.seenAtAnotherFacility :: givenNewDiagnosisTasks
    )


outsideCareFormInputsAndTasksMedications : Language -> OutsideCareConfig diagnosis msg -> OutsideCareForm diagnosis -> ( List (Html msg), List (Maybe Bool) )
outsideCareFormInputsAndTasksMedications language config form =
    if form.givenMedicine == Just True then
        Maybe.map
            (\diagnoses ->
                let
                    ( malariaInputs, malariaTasks ) =
                        if List.any (\diagnosis -> List.member diagnosis diagnoses) config.malariaDiagnoses then
                            ( [ viewHeader config.malariaHeaderTransId
                              , selectTreatmentOptionsInput outsideCareMedicationOptionsMalaria
                                    NoOutsideCareMedicationForMalaria
                                    form.malariaMedications
                                    config.setMalariaMedicationMsg
                              ]
                            , [ maybeToBoolTask form.malariaMedications ]
                            )

                        else
                            ( [], [] )

                    ( hypertensionInputs, hypertensionTasks ) =
                        if List.any (\diagnosis -> List.member diagnosis diagnoses) config.hypertensionDiagnoses then
                            ( [ viewHeader <| config.resolveHypertensionHeaderTransId diagnoses
                              , selectTreatmentOptionsInput outsideCareMedicationOptionsHypertension
                                    NoOutsideCareMedicationForHypertension
                                    form.hypertensionMedications
                                    config.setHypertensionMedicationMsg
                              ]
                            , [ maybeToBoolTask form.hypertensionMedications ]
                            )

                        else
                            ( [], [] )

                    ( syphilisInputs, syphilisTasks ) =
                        if List.any (\diagnosis -> List.member diagnosis diagnoses) config.syphilisDiagnoses then
                            ( [ viewHeader config.syphilisHeaderTransId
                              , selectTreatmentOptionsInput outsideCareMedicationOptionsSyphilis
                                    NoOutsideCareMedicationForSyphilis
                                    form.syphilisMedications
                                    config.setSyphilisMedicationMsg
                              ]
                            , [ maybeToBoolTask form.syphilisMedications ]
                            )

                        else
                            ( [], [] )

                    ( anemiaInputs, anemiaTasks ) =
                        if List.any (\diagnosis -> List.member diagnosis diagnoses) config.anemiaDiagnoses then
                            ( [ viewHeader config.anemiaHeaderTransId
                              , selectTreatmentOptionsInput outsideCareMedicationOptionsAnemia
                                    NoOutsideCareMedicationForAnemia
                                    form.anemiaMedications
                                    config.setAnemiaMedicationMsg
                              ]
                            , [ maybeToBoolTask form.anemiaMedications ]
                            )

                        else
                            ( [], [] )

                    ( hivInputs, hivTasks ) =
                        if List.any (\diagnosis -> List.member diagnosis diagnoses) config.hivDiagnoses then
                            ( [ viewHeader config.hivHeaderTransId
                              , selectTreatmentOptionsInput outsideCareMedicationOptionsHIV
                                    NoOutsideCareMedicationForHIV
                                    form.hivMedications
                                    config.setHIVMedicationMsg
                              ]
                            , [ maybeToBoolTask form.hivMedications ]
                            )

                        else
                            ( [], [] )

                    selectTreatmentOptionsInput allOptions noneOption currentValue setMsg =
                        let
                            options =
                                List.filter ((/=) noneOption) allOptions
                        in
                        viewCheckBoxMultipleSelectCustomInput language
                            options
                            []
                            (Maybe.withDefault [] currentValue)
                            (Just noneOption)
                            setMsg
                            (viewOutsideCareMedicationOption language)

                    viewHeader diagnosisTransId =
                        div [ class "label" ]
                            [ span [] [ text <| translate language Translate.DiagnosedAtAnotherFacilityPrefix ]
                            , text " "
                            , span [ class "diagnosis" ] [ text <| translate language diagnosisTransId ]
                            , text " "
                            , span [] [ text <| translate language Translate.DiagnosedAtAnotherFacilitySuffix ]
                            ]
                in
                ( malariaInputs ++ hypertensionInputs ++ syphilisInputs ++ anemiaInputs ++ hivInputs
                , malariaTasks ++ hypertensionTasks ++ syphilisTasks ++ anemiaTasks ++ hivTasks
                )
            )
            form.diagnoses
            |> Maybe.withDefault ( [], [] )

    else
        ( [], [] )


viewOutsideCareMedicationOption : Language -> OutsideCareMedication -> Html any
viewOutsideCareMedicationOption language medication =
    if List.member medication noOutsideCareMedicationOptions then
        label [] [ text <| translate language <| Translate.OutsideCareMedicationLabel medication ]

    else
        viewOutsideCareMedicationOptionWithDosage language medication


outsideCareMedicationOptionsMalaria : List OutsideCareMedication
outsideCareMedicationOptionsMalaria =
    [ OutsideCareMedicationQuinineSulphate
    , OutsideCareMedicationCoartem
    , NoOutsideCareMedicationForMalaria
    ]


outsideCareMedicationOptionsHypertension : List OutsideCareMedication
outsideCareMedicationOptionsHypertension =
    [ OutsideCareMedicationMethyldopa2
    , OutsideCareMedicationMethyldopa3
    , OutsideCareMedicationMethyldopa4
    , OutsideCareMedicationCarvedilol
    , OutsideCareMedicationAmlodipine
    , NoOutsideCareMedicationForHypertension
    ]


outsideCareMedicationOptionsSyphilis : List OutsideCareMedication
outsideCareMedicationOptionsSyphilis =
    [ OutsideCareMedicationPenecilin1
    , OutsideCareMedicationPenecilin3
    , OutsideCareMedicationErythromycin
    , OutsideCareMedicationAzithromycin
    , OutsideCareMedicationCeftriaxon
    , NoOutsideCareMedicationForSyphilis
    ]


outsideCareMedicationOptionsAnemia : List OutsideCareMedication
outsideCareMedicationOptionsAnemia =
    [ OutsideCareMedicationIron1
    , OutsideCareMedicationIron2
    , OutsideCareMedicationFolicAcid
    , NoOutsideCareMedicationForAnemia
    ]


outsideCareMedicationOptionsHIV : List OutsideCareMedication
outsideCareMedicationOptionsHIV =
    [ OutsideCareMedicationTDF3TC
    , OutsideCareMedicationDolutegravir
    , NoOutsideCareMedicationForHIV
    ]


noOutsideCareMedicationOptions : List OutsideCareMedication
noOutsideCareMedicationOptions =
    [ NoOutsideCareMedicationForMalaria
    , NoOutsideCareMedicationForHypertension
    , NoOutsideCareMedicationForSyphilis
    , NoOutsideCareMedicationForAnemia
    , NoOutsideCareMedicationForHIV
    ]


viewOutsideCareMedicationOptionWithDosage : Language -> OutsideCareMedication -> Html any
viewOutsideCareMedicationOptionWithDosage language medication =
    label []
        [ span [ class "treatment" ] [ text <| translate language <| Translate.OutsideCareMedicationLabel medication ]
        , text ": "
        , span [ class "dosage" ] [ text <| translate language <| Translate.OutsideCareMedicationDosage medication ]
        ]



--- Labs tests Form <=> Value functions   START  ---


hivTestFormWithDefault : HIVTestForm msg -> Maybe HIVTestValue -> HIVTestForm msg
hivTestFormWithDefault form saved =
    saved
        |> unwrap
            form
            (\value ->
                let
                    knownAsPositiveValue =
                        value.executionNote == TestNoteKnownAsPositive

                    testPerformedValue =
                        testPerformedByExecutionNote value.executionNote

                    immediateResultValue =
                        Maybe.map (EverySet.member PrerequisiteImmediateResult)
                            value.testPrerequisites

                    testPerformedTodayFromValue =
                        value.executionNote == TestNoteRunToday

                    hivProgramHCValue =
                        Maybe.map (EverySet.member HIVProgramHC)
                            value.hivSigns
                            |> Maybe.withDefault False

                    partnerHIVPositiveValue =
                        Maybe.map (EverySet.member PartnerHIVPositive)
                            value.hivSigns
                            |> Maybe.withDefault False

                    partnerTakingARVValue =
                        Maybe.map (EverySet.member PartnerTakingARV)
                            value.hivSigns
                            |> Maybe.withDefault False

                    partnerSurpressedViralLoadValue =
                        Maybe.map (EverySet.member PartnerSurpressedViralLoad)
                            value.hivSigns
                            |> Maybe.withDefault False
                in
                { knownAsPositive = or form.knownAsPositive (Just knownAsPositiveValue)
                , testPerformed = valueConsideringIsDirtyField form.testPerformedDirty form.testPerformed testPerformedValue
                , testPerformedDirty = form.testPerformedDirty
                , immediateResult = or form.immediateResult immediateResultValue
                , testPerformedToday = valueConsideringIsDirtyField form.testPerformedTodayDirty form.testPerformedToday testPerformedTodayFromValue
                , testPerformedTodayDirty = form.testPerformedTodayDirty
                , executionNote = valueConsideringIsDirtyField form.executionNoteDirty form.executionNote value.executionNote
                , executionNoteDirty = form.executionNoteDirty
                , executionDate = maybeValueConsideringIsDirtyField form.executionDateDirty form.executionDate value.executionDate
                , executionDateDirty = form.executionDateDirty
                , testResult = or form.testResult value.testResult
                , hivProgramHC = valueConsideringIsDirtyField form.hivProgramHCDirty form.hivProgramHC hivProgramHCValue
                , hivProgramHCDirty = form.hivProgramHCDirty
                , partnerHIVPositive = valueConsideringIsDirtyField form.partnerHIVPositiveDirty form.partnerHIVPositive partnerHIVPositiveValue
                , partnerHIVPositiveDirty = form.partnerHIVPositiveDirty
                , partnerTakingARV = valueConsideringIsDirtyField form.partnerTakingARVDirty form.partnerTakingARV partnerTakingARVValue
                , partnerTakingARVDirty = form.partnerTakingARVDirty
                , partnerSurpressedViralLoad = valueConsideringIsDirtyField form.partnerSurpressedViralLoadDirty form.partnerSurpressedViralLoad partnerSurpressedViralLoadValue
                , partnerSurpressedViralLoadDirty = form.partnerSurpressedViralLoadDirty
                , dateSelectorPopupState = form.dateSelectorPopupState
                }
            )


toHIVTestValueWithDefault : Maybe HIVTestValue -> HIVTestForm msg -> Maybe HIVTestValue
toHIVTestValueWithDefault saved form =
    hivTestFormWithDefault form saved
        |> toHIVTestValue


toHIVTestValue : HIVTestForm msg -> Maybe HIVTestValue
toHIVTestValue form =
    Maybe.map
        (\executionNote ->
            let
                hivSigns =
                    [ ifNullableTrue HIVProgramHC form.hivProgramHC
                    , ifNullableTrue PartnerHIVPositive form.partnerHIVPositive
                    , ifNullableTrue PartnerTakingARV form.partnerTakingARV
                    , ifNullableTrue PartnerSurpressedViralLoad form.partnerSurpressedViralLoad
                    ]
                        |> Maybe.Extra.combine
                        |> Maybe.map (List.foldl EverySet.union EverySet.empty >> ifEverySetEmpty NoPrenatalHIVSign)
            in
            { executionNote = executionNote
            , executionDate = form.executionDate
            , testPrerequisites = testPrerequisitesByImmediateResult form.immediateResult
            , testResult = form.testResult
            , hivSigns = hivSigns
            }
        )
        form.executionNote


partnerHIVTestFormWithDefault : PartnerHIVTestForm -> Maybe PartnerHIVTestValue -> PartnerHIVTestForm
partnerHIVTestFormWithDefault form =
    unwrap
        form
        (\value ->
            let
                knownAsPositiveValue =
                    value.executionNote == TestNoteKnownAsPositive

                testPerformedValue =
                    testPerformedByExecutionNote value.executionNote

                immediateResultValue =
                    Maybe.map (EverySet.member PrerequisiteImmediateResult)
                        value.testPrerequisites

                partnerTakingARVValue =
                    Maybe.map (EverySet.member PartnerTakingARV)
                        value.hivSigns
                        |> Maybe.withDefault False

                partnerSurpressedViralLoadValue =
                    Maybe.map (EverySet.member PartnerSurpressedViralLoad)
                        value.hivSigns
                        |> Maybe.withDefault False
            in
            { knownAsPositive = or form.knownAsPositive (Just knownAsPositiveValue)
            , testPerformed = valueConsideringIsDirtyField form.testPerformedDirty form.testPerformed testPerformedValue
            , testPerformedDirty = form.testPerformedDirty
            , immediateResult = or form.immediateResult immediateResultValue
            , executionNote = valueConsideringIsDirtyField form.executionNoteDirty form.executionNote value.executionNote
            , executionNoteDirty = form.executionNoteDirty
            , executionDate = maybeValueConsideringIsDirtyField form.executionDateDirty form.executionDate value.executionDate
            , executionDateDirty = form.executionDateDirty
            , testResult = maybeValueConsideringIsDirtyField form.testResultDirty form.testResult value.testResult
            , testResultDirty = form.testResultDirty
            , partnerTakingARV = valueConsideringIsDirtyField form.partnerTakingARVDirty form.partnerTakingARV partnerTakingARVValue
            , partnerTakingARVDirty = form.partnerTakingARVDirty
            , partnerSurpressedViralLoad = valueConsideringIsDirtyField form.partnerSurpressedViralLoadDirty form.partnerSurpressedViralLoad partnerSurpressedViralLoadValue
            , partnerSurpressedViralLoadDirty = form.partnerSurpressedViralLoadDirty
            }
        )


toPartnerHIVTestValueWithDefault : Maybe PartnerHIVTestValue -> PartnerHIVTestForm -> Maybe PartnerHIVTestValue
toPartnerHIVTestValueWithDefault saved form =
    partnerHIVTestFormWithDefault form saved
        |> toPartnerHIVTestValue


toPartnerHIVTestValue : PartnerHIVTestForm -> Maybe PartnerHIVTestValue
toPartnerHIVTestValue form =
    let
        hivSigns =
            [ ifNullableTrue PartnerTakingARV form.partnerTakingARV
            , ifNullableTrue PartnerSurpressedViralLoad form.partnerSurpressedViralLoad
            ]
                |> Maybe.Extra.combine
                |> Maybe.map (List.foldl EverySet.union EverySet.empty >> ifEverySetEmpty NoPrenatalHIVSign)
    in
    Maybe.map
        (\executionNote ->
            { executionNote = executionNote
            , executionDate = form.executionDate
            , testPrerequisites = testPrerequisitesByImmediateResult form.immediateResult
            , testResult = form.testResult
            , hivSigns = hivSigns
            }
        )
        form.executionNote


hivTestUniversalFormWithDefault : HIVTestUniversalForm -> Maybe HIVTestValue -> HIVTestUniversalForm
hivTestUniversalFormWithDefault form =
    unwrap
        form
        (\value ->
            let
                knownAsPositiveValue =
                    value.executionNote == TestNoteKnownAsPositive

                testPerformedValue =
                    testPerformedByExecutionNote value.executionNote

                immediateResultValue =
                    Maybe.map (EverySet.member PrerequisiteImmediateResult)
                        value.testPrerequisites

                hivProgramHCValue =
                    Maybe.map (EverySet.member HIVProgramHC)
                        value.hivSigns
                        |> Maybe.withDefault False

                partnerHIVPositiveValue =
                    Maybe.map (EverySet.member PartnerHIVPositive)
                        value.hivSigns
                        |> Maybe.withDefault False

                partnerTakingARVValue =
                    Maybe.map (EverySet.member PartnerTakingARV)
                        value.hivSigns
                        |> Maybe.withDefault False

                partnerSurpressedViralLoadValue =
                    Maybe.map (EverySet.member PartnerSurpressedViralLoad)
                        value.hivSigns
                        |> Maybe.withDefault False
            in
            { knownAsPositive = or form.knownAsPositive (Just knownAsPositiveValue)
            , testPerformed = valueConsideringIsDirtyField form.testPerformedDirty form.testPerformed testPerformedValue
            , testPerformedDirty = form.testPerformedDirty
            , immediateResult = or form.immediateResult immediateResultValue
            , executionNote = valueConsideringIsDirtyField form.executionNoteDirty form.executionNote value.executionNote
            , executionNoteDirty = form.executionNoteDirty
            , executionDate = maybeValueConsideringIsDirtyField form.executionDateDirty form.executionDate value.executionDate
            , executionDateDirty = form.executionDateDirty
            , testResult = maybeValueConsideringIsDirtyField form.testResultDirty form.testResult value.testResult
            , testResultDirty = form.testResultDirty
            , hivProgramHC = valueConsideringIsDirtyField form.hivProgramHCDirty form.hivProgramHC hivProgramHCValue
            , hivProgramHCDirty = form.hivProgramHCDirty
            , partnerHIVPositive = valueConsideringIsDirtyField form.partnerHIVPositiveDirty form.partnerHIVPositive partnerHIVPositiveValue
            , partnerHIVPositiveDirty = form.partnerHIVPositiveDirty
            , partnerTakingARV = valueConsideringIsDirtyField form.partnerTakingARVDirty form.partnerTakingARV partnerTakingARVValue
            , partnerTakingARVDirty = form.partnerTakingARVDirty
            , partnerSurpressedViralLoad = valueConsideringIsDirtyField form.partnerSurpressedViralLoadDirty form.partnerSurpressedViralLoad partnerSurpressedViralLoadValue
            , partnerSurpressedViralLoadDirty = form.partnerSurpressedViralLoadDirty
            }
        )


toHIVTestValueUniversalWithDefault : Maybe HIVTestValue -> HIVTestUniversalForm -> Maybe HIVTestValue
toHIVTestValueUniversalWithDefault saved form =
    hivTestUniversalFormWithDefault form saved
        |> toHIVTestValueUniversal


toHIVTestValueUniversal : HIVTestUniversalForm -> Maybe HIVTestValue
toHIVTestValueUniversal form =
    Maybe.map
        (\executionNote ->
            let
                hivSigns =
                    [ ifNullableTrue HIVProgramHC form.hivProgramHC
                    , ifNullableTrue PartnerHIVPositive form.partnerHIVPositive
                    , ifNullableTrue PartnerTakingARV form.partnerTakingARV
                    , ifNullableTrue PartnerSurpressedViralLoad form.partnerSurpressedViralLoad
                    ]
                        |> Maybe.Extra.combine
                        |> Maybe.map (List.foldl EverySet.union EverySet.empty >> ifEverySetEmpty NoPrenatalHIVSign)
            in
            { executionNote = executionNote
            , executionDate = form.executionDate
            , testPrerequisites = testPrerequisitesByImmediateResult form.immediateResult
            , testResult = form.testResult
            , hivSigns = hivSigns
            }
        )
        form.executionNote


malariaTestFormWithDefault : MalariaTestForm -> Maybe MalariaTestValue -> MalariaTestForm
malariaTestFormWithDefault form =
    unwrap
        form
        (\value ->
            let
                testPerformedValue =
                    testPerformedByExecutionNote value.executionNote

                immediateResultValue =
                    Maybe.map (EverySet.member PrerequisiteImmediateResult)
                        value.testPrerequisites

                bloodSmearTakenByValue =
                    bloodSmearResultSet value.bloodSmearResult
            in
            { testPerformed =
                valueConsideringIsDirtyField form.testPerformedDirty
                    form.testPerformed
                    testPerformedValue
            , testPerformedDirty = form.testPerformedDirty
            , immediateResult = or form.immediateResult immediateResultValue
            , executionNote =
                valueConsideringIsDirtyField form.executionNoteDirty
                    form.executionNote
                    value.executionNote
            , executionNoteDirty = form.executionNoteDirty
            , executionDate =
                maybeValueConsideringIsDirtyField form.executionDateDirty
                    form.executionDate
                    value.executionDate
            , executionDateDirty = form.executionDateDirty
            , testResult = maybeValueConsideringIsDirtyField form.testResultDirty form.testResult value.testResult
            , testResultDirty = form.testResultDirty
            , bloodSmearTaken =
                maybeValueConsideringIsDirtyField form.bloodSmearTakenDirty
                    form.bloodSmearTaken
                    (Just bloodSmearTakenByValue)
            , bloodSmearTakenDirty = form.bloodSmearTakenDirty
            , bloodSmearResult =
                maybeValueConsideringIsDirtyField form.bloodSmearResultDirty
                    form.bloodSmearResult
                    (Just value.bloodSmearResult)
            , bloodSmearResultDirty = form.bloodSmearResultDirty
            }
        )


bloodSmearResultSet : BloodSmearResult -> Bool
bloodSmearResultSet =
    bloodSmearResultNotSet >> not


bloodSmearResultNotSet : BloodSmearResult -> Bool
bloodSmearResultNotSet value =
    List.member value [ BloodSmearPendingInput, BloodSmearNotTaken ]


toMalariaTestValueWithDefault : Maybe MalariaTestValue -> MalariaTestForm -> Maybe MalariaTestValue
toMalariaTestValueWithDefault saved form =
    malariaTestFormWithDefault form saved
        |> toMalariaTestValue


toMalariaTestValue : MalariaTestForm -> Maybe MalariaTestValue
toMalariaTestValue form =
    Maybe.map
        (\executionNote ->
            let
                defaultBloodSmearResult =
                    if
                        (form.testPerformed == Just False)
                            && (form.bloodSmearTaken == Just True)
                            && (form.immediateResult == Just False)
                    then
                        BloodSmearPendingInput

                    else
                        BloodSmearNotTaken
            in
            { executionNote = executionNote
            , executionDate = form.executionDate
            , testPrerequisites = testPrerequisitesByImmediateResult form.immediateResult
            , testResult = form.testResult
            , bloodSmearResult = Maybe.withDefault defaultBloodSmearResult form.bloodSmearResult
            }
        )
        form.executionNote


urineDipstickFormWithDefault : UrineDipstickTestForm msg -> Maybe UrineDipstickTestValue -> UrineDipstickTestForm msg
urineDipstickFormWithDefault form saved =
    saved
        |> unwrap
            form
            (\value ->
                let
                    testPerformedValue =
                        testPerformedByExecutionNote value.executionNote

                    immediateResultValue =
                        Maybe.map (EverySet.member PrerequisiteImmediateResult)
                            value.testPrerequisites

                    testPerformedTodayFromValue =
                        value.executionNote == TestNoteRunToday
                in
                { testPerformed = valueConsideringIsDirtyField form.testPerformedDirty form.testPerformed testPerformedValue
                , testPerformedDirty = form.testPerformedDirty
                , immediateResult = or form.immediateResult immediateResultValue
                , testPerformedToday = valueConsideringIsDirtyField form.testPerformedTodayDirty form.testPerformedToday testPerformedTodayFromValue
                , testPerformedTodayDirty = form.testPerformedTodayDirty
                , testVariant = or form.testVariant value.testVariant
                , executionNote = valueConsideringIsDirtyField form.executionNoteDirty form.executionNote value.executionNote
                , executionNoteDirty = form.executionNoteDirty
                , executionDate = maybeValueConsideringIsDirtyField form.executionDateDirty form.executionDate value.executionDate
                , executionDateDirty = form.executionDateDirty
                , dateSelectorPopupState = form.dateSelectorPopupState
                }
            )


toUrineDipstickTestValueWithDefault : Maybe UrineDipstickTestValue -> UrineDipstickTestForm msg -> Maybe UrineDipstickTestValue
toUrineDipstickTestValueWithDefault saved form =
    urineDipstickFormWithDefault form saved
        |> toUrineDipstickTestValue


toUrineDipstickTestValue : UrineDipstickTestForm msg -> Maybe UrineDipstickTestValue
toUrineDipstickTestValue form =
    Maybe.map
        (\executionNote ->
            { testVariant = form.testVariant
            , executionNote = executionNote
            , executionDate = form.executionDate
            , testPrerequisites = testPrerequisitesByImmediateResult form.immediateResult
            , protein = Nothing
            , ph = Nothing
            , glucose = Nothing
            , leukocytes = Nothing
            , nitrite = Nothing
            , urobilinogen = Nothing
            , haemoglobin = Nothing
            , ketone = Nothing
            , bilirubin = Nothing
            }
        )
        form.executionNote


urineDipstickUniversalFormWithDefault : UrineDipstickTestUniversalForm -> Maybe UrineDipstickTestValue -> UrineDipstickTestUniversalForm
urineDipstickUniversalFormWithDefault form saved =
    saved
        |> unwrap
            form
            (\value ->
                let
                    testPerformedValue =
                        testPerformedByExecutionNote value.executionNote

                    immediateResultValue =
                        Maybe.map (EverySet.member PrerequisiteImmediateResult)
                            value.testPrerequisites
                in
                { testPerformed = valueConsideringIsDirtyField form.testPerformedDirty form.testPerformed testPerformedValue
                , testPerformedDirty = form.testPerformedDirty
                , immediateResult = or form.immediateResult immediateResultValue
                , executionNote = valueConsideringIsDirtyField form.executionNoteDirty form.executionNote value.executionNote
                , executionNoteDirty = form.executionNoteDirty
                , executionDate = maybeValueConsideringIsDirtyField form.executionDateDirty form.executionDate value.executionDate
                , executionDateDirty = form.executionDateDirty
                , testVariant = maybeValueConsideringIsDirtyField form.testVariantDirty form.testVariant value.testVariant
                , testVariantDirty = form.testVariantDirty
                , protein = maybeValueConsideringIsDirtyField form.proteinDirty form.protein value.protein
                , proteinDirty = form.proteinDirty
                , ph = maybeValueConsideringIsDirtyField form.phDirty form.ph value.ph
                , phDirty = form.phDirty
                , glucose = maybeValueConsideringIsDirtyField form.glucoseDirty form.glucose value.glucose
                , glucoseDirty = form.glucoseDirty
                , leukocytes = maybeValueConsideringIsDirtyField form.leukocytesDirty form.leukocytes value.leukocytes
                , leukocytesDirty = form.leukocytesDirty
                , nitrite = maybeValueConsideringIsDirtyField form.nitriteDirty form.nitrite value.nitrite
                , nitriteDirty = form.nitriteDirty
                , urobilinogen = maybeValueConsideringIsDirtyField form.urobilinogenDirty form.urobilinogen value.urobilinogen
                , urobilinogenDirty = form.urobilinogenDirty
                , haemoglobin = maybeValueConsideringIsDirtyField form.haemoglobinDirty form.haemoglobin value.haemoglobin
                , haemoglobinDirty = form.haemoglobinDirty
                , ketone = maybeValueConsideringIsDirtyField form.ketoneDirty form.ketone value.ketone
                , ketoneDirty = form.ketoneDirty
                , bilirubin = maybeValueConsideringIsDirtyField form.bilirubinDirty form.bilirubin value.bilirubin
                , bilirubinDirty = form.bilirubinDirty
                }
            )


toUrineDipstickTestValueUniversalWithDefault : Maybe UrineDipstickTestValue -> UrineDipstickTestUniversalForm -> Maybe UrineDipstickTestValue
toUrineDipstickTestValueUniversalWithDefault saved form =
    urineDipstickUniversalFormWithDefault form saved
        |> toUrineDipstickTestValueUniversal


toUrineDipstickTestValueUniversal : UrineDipstickTestUniversalForm -> Maybe UrineDipstickTestValue
toUrineDipstickTestValueUniversal form =
    Maybe.map
        (\executionNote ->
            { testVariant = form.testVariant
            , executionNote = executionNote
            , executionDate = form.executionDate
            , testPrerequisites = testPrerequisitesByImmediateResult form.immediateResult
            , protein = form.protein
            , ph = form.ph
            , glucose = form.glucose
            , leukocytes = form.leukocytes
            , nitrite = form.nitrite
            , urobilinogen = form.urobilinogen
            , haemoglobin = form.haemoglobin
            , ketone = form.ketone
            , bilirubin = form.bilirubin
            }
        )
        form.executionNote


randomBloodSugarFormWithDefault : RandomBloodSugarTestForm msg -> Maybe (RandomBloodSugarTestValue encounterId) -> RandomBloodSugarTestForm msg
randomBloodSugarFormWithDefault form saved =
    saved
        |> unwrap
            form
            (\value ->
                let
                    testPerformedValue =
                        testPerformedByExecutionNote value.executionNote

                    testPerformedTodayFromValue =
                        value.executionNote == TestNoteRunToday

                    patientFastedValue =
                        Maybe.map (EverySet.member PrerequisiteFastFor12h)
                            value.testPrerequisites

                    immediateResultValue =
                        Maybe.map (EverySet.member PrerequisiteImmediateResult)
                            value.testPrerequisites
                in
                { testPerformed = valueConsideringIsDirtyField form.testPerformedDirty form.testPerformed testPerformedValue
                , testPerformedDirty = form.testPerformedDirty
                , patientFasted = or form.patientFasted patientFastedValue
                , immediateResult = or form.immediateResult immediateResultValue
                , testPerformedToday = valueConsideringIsDirtyField form.testPerformedTodayDirty form.testPerformedToday testPerformedTodayFromValue
                , testPerformedTodayDirty = form.testPerformedTodayDirty
                , executionNote = valueConsideringIsDirtyField form.executionNoteDirty form.executionNote value.executionNote
                , executionNoteDirty = form.executionNoteDirty
                , executionDate = maybeValueConsideringIsDirtyField form.executionDateDirty form.executionDate value.executionDate
                , executionDateDirty = form.executionDateDirty
                , dateSelectorPopupState = form.dateSelectorPopupState
                , sugarCount = maybeValueConsideringIsDirtyField form.sugarCountDirty form.sugarCount value.sugarCount
                , sugarCountDirty = form.sugarCountDirty
                }
            )


toRandomBloodSugarTestValueWithDefault : Maybe (RandomBloodSugarTestValue encounterId) -> RandomBloodSugarTestForm msg -> Maybe (RandomBloodSugarTestValue encounterId)
toRandomBloodSugarTestValueWithDefault saved form =
    randomBloodSugarFormWithDefault form saved
        |> toRandomBloodSugarTestValue


toRandomBloodSugarTestValue : RandomBloodSugarTestForm msg -> Maybe (RandomBloodSugarTestValue encounterId)
toRandomBloodSugarTestValue form =
    Maybe.map
        (\executionNote ->
            let
                testPrerequisites =
                    Maybe.map2
                        (\patientFasted immediateResult ->
                            case ( patientFasted, immediateResult ) of
                                ( True, True ) ->
                                    EverySet.fromList [ PrerequisiteFastFor12h, PrerequisiteImmediateResult ]

                                ( True, False ) ->
                                    EverySet.singleton PrerequisiteFastFor12h

                                ( False, True ) ->
                                    EverySet.singleton PrerequisiteImmediateResult

                                ( False, False ) ->
                                    EverySet.singleton NoTestPrerequisites
                        )
                        form.patientFasted
                        form.immediateResult
            in
            { executionNote = executionNote
            , executionDate = form.executionDate
            , testPrerequisites = testPrerequisites
            , sugarCount = form.sugarCount
            , originatingEncounter = Nothing
            }
        )
        form.executionNote


randomBloodSugarUniversalFormWithDefault : RandomBloodSugarTestUniversalForm -> Maybe (RandomBloodSugarTestValue encounterId) -> RandomBloodSugarTestUniversalForm
randomBloodSugarUniversalFormWithDefault form saved =
    saved
        |> unwrap
            form
            (\value ->
                let
                    testPerformedValue =
                        testPerformedByExecutionNote value.executionNote

                    patientFastedValue =
                        Maybe.map (EverySet.member PrerequisiteFastFor12h)
                            value.testPrerequisites

                    immediateResultValue =
                        Maybe.map (EverySet.member PrerequisiteImmediateResult)
                            value.testPrerequisites
                in
                { testPerformed = valueConsideringIsDirtyField form.testPerformedDirty form.testPerformed testPerformedValue
                , testPerformedDirty = form.testPerformedDirty
                , immediateResult = or form.immediateResult immediateResultValue
                , executionNote = valueConsideringIsDirtyField form.executionNoteDirty form.executionNote value.executionNote
                , executionNoteDirty = form.executionNoteDirty
                , executionDate = maybeValueConsideringIsDirtyField form.executionDateDirty form.executionDate value.executionDate
                , executionDateDirty = form.executionDateDirty
                , patientFasted = or form.patientFasted patientFastedValue
                , sugarCount = maybeValueConsideringIsDirtyField form.sugarCountDirty form.sugarCount value.sugarCount
                , sugarCountDirty = form.sugarCountDirty
                }
            )


toRandomBloodSugarTestValueUniversalWithDefault : Maybe (RandomBloodSugarTestValue encounterId) -> RandomBloodSugarTestUniversalForm -> Maybe (RandomBloodSugarTestValue encounterId)
toRandomBloodSugarTestValueUniversalWithDefault saved form =
    randomBloodSugarUniversalFormWithDefault form saved
        |> toRandomBloodSugarTestValueUniversal


toRandomBloodSugarTestValueUniversal : RandomBloodSugarTestUniversalForm -> Maybe (RandomBloodSugarTestValue encounterId)
toRandomBloodSugarTestValueUniversal form =
    Maybe.map
        (\executionNote ->
            let
                testPrerequisites =
                    Maybe.map2
                        (\patientFasted immediateResult ->
                            case ( patientFasted, immediateResult ) of
                                ( True, True ) ->
                                    EverySet.fromList [ PrerequisiteFastFor12h, PrerequisiteImmediateResult ]

                                ( True, False ) ->
                                    EverySet.singleton PrerequisiteFastFor12h

                                ( False, True ) ->
                                    EverySet.singleton PrerequisiteImmediateResult

                                ( False, False ) ->
                                    EverySet.singleton NoTestPrerequisites
                        )
                        form.patientFasted
                        form.immediateResult
            in
            { executionNote = executionNote
            , executionDate = form.executionDate
            , testPrerequisites = testPrerequisites
            , sugarCount = form.sugarCount
            , originatingEncounter = Nothing
            }
        )
        form.executionNote


bloodGpRsTestFormWithDefault : BloodGpRsTestForm -> Maybe (BloodGpRsTestValue encounterId) -> BloodGpRsTestForm
bloodGpRsTestFormWithDefault form saved =
    saved
        |> unwrap
            form
            (\value ->
                let
                    testPerformedValue =
                        testPerformedByExecutionNote value.executionNote

                    immediateResultValue =
                        Maybe.map (EverySet.member PrerequisiteImmediateResult)
                            value.testPrerequisites
                in
                { testPerformed = valueConsideringIsDirtyField form.testPerformedDirty form.testPerformed testPerformedValue
                , testPerformedDirty = form.testPerformedDirty
                , immediateResult = or form.immediateResult immediateResultValue
                , executionNote = valueConsideringIsDirtyField form.executionNoteDirty form.executionNote value.executionNote
                , executionNoteDirty = form.executionNoteDirty
                , executionDate = maybeValueConsideringIsDirtyField form.executionDateDirty form.executionDate value.executionDate
                , executionDateDirty = form.executionDateDirty
                , bloodGroup = maybeValueConsideringIsDirtyField form.bloodGroupDirty form.bloodGroup value.bloodGroup
                , bloodGroupDirty = form.bloodGroupDirty
                , rhesus = maybeValueConsideringIsDirtyField form.rhesusDirty form.rhesus value.rhesus
                , rhesusDirty = form.rhesusDirty
                }
            )


toBloodGpRsTestValueWithDefault : Maybe (BloodGpRsTestValue encounterId) -> BloodGpRsTestForm -> Maybe (BloodGpRsTestValue encounterId)
toBloodGpRsTestValueWithDefault saved form =
    bloodGpRsTestFormWithDefault form saved
        |> toBloodGpRsTestValue


toBloodGpRsTestValue : BloodGpRsTestForm -> Maybe (BloodGpRsTestValue encounterId)
toBloodGpRsTestValue form =
    Maybe.map
        (\executionNote ->
            { executionNote = executionNote
            , executionDate = form.executionDate
            , testPrerequisites = testPrerequisitesByImmediateResult form.immediateResult
            , bloodGroup = form.bloodGroup
            , rhesus = form.rhesus
            , originatingEncounter = Nothing
            }
        )
        form.executionNote


hemoglobinTestFormWithDefault : HemoglobinTestForm -> Maybe HemoglobinTestValue -> HemoglobinTestForm
hemoglobinTestFormWithDefault form saved =
    saved
        |> unwrap
            form
            (\value ->
                let
                    testPerformedValue =
                        testPerformedByExecutionNote value.executionNote

                    immediateResultValue =
                        Maybe.map (EverySet.member PrerequisiteImmediateResult)
                            value.testPrerequisites
                in
                { testPerformed = valueConsideringIsDirtyField form.testPerformedDirty form.testPerformed testPerformedValue
                , testPerformedDirty = form.testPerformedDirty
                , immediateResult = or form.immediateResult immediateResultValue
                , executionNote = valueConsideringIsDirtyField form.executionNoteDirty form.executionNote value.executionNote
                , executionNoteDirty = form.executionNoteDirty
                , executionDate = maybeValueConsideringIsDirtyField form.executionDateDirty form.executionDate value.executionDate
                , executionDateDirty = form.executionDateDirty
                , hemoglobinCount = maybeValueConsideringIsDirtyField form.hemoglobinCountDirty form.hemoglobinCount value.hemoglobinCount
                , hemoglobinCountDirty = form.hemoglobinCountDirty
                }
            )


toHemoglobinTestValueWithDefault : Maybe HemoglobinTestValue -> HemoglobinTestForm -> Maybe HemoglobinTestValue
toHemoglobinTestValueWithDefault saved form =
    hemoglobinTestFormWithDefault form saved
        |> toHemoglobinTestValue


toHemoglobinTestValue : HemoglobinTestForm -> Maybe HemoglobinTestValue
toHemoglobinTestValue form =
    Maybe.map
        (\executionNote ->
            { executionNote = executionNote
            , executionDate = form.executionDate
            , testPrerequisites = testPrerequisitesByImmediateResult form.immediateResult
            , hemoglobinCount = form.hemoglobinCount
            }
        )
        form.executionNote


hepatitisBTestFormWithDefault : HepatitisBTestForm -> Maybe (HepatitisBTestValue encounterId) -> HepatitisBTestForm
hepatitisBTestFormWithDefault form saved =
    saved
        |> unwrap
            form
            (\value ->
                let
                    knownAsPositiveValue =
                        value.executionNote == TestNoteKnownAsPositive

                    testPerformedValue =
                        testPerformedByExecutionNote value.executionNote

                    immediateResultValue =
                        Maybe.map (EverySet.member PrerequisiteImmediateResult)
                            value.testPrerequisites
                in
                { knownAsPositive = or form.knownAsPositive (Just knownAsPositiveValue)
                , testPerformed = valueConsideringIsDirtyField form.testPerformedDirty form.testPerformed testPerformedValue
                , testPerformedDirty = form.testPerformedDirty
                , immediateResult = or form.immediateResult immediateResultValue
                , executionNote = valueConsideringIsDirtyField form.executionNoteDirty form.executionNote value.executionNote
                , executionNoteDirty = form.executionNoteDirty
                , executionDate = maybeValueConsideringIsDirtyField form.executionDateDirty form.executionDate value.executionDate
                , executionDateDirty = form.executionDateDirty
                , testResult = maybeValueConsideringIsDirtyField form.testResultDirty form.testResult value.testResult
                , testResultDirty = form.testResultDirty
                }
            )


toHepatitisBTestValueWithDefault : Maybe (HepatitisBTestValue encounterId) -> HepatitisBTestForm -> Maybe (HepatitisBTestValue encounterId)
toHepatitisBTestValueWithDefault saved form =
    hepatitisBTestFormWithDefault form saved
        |> toHepatitisBTestValue


toHepatitisBTestValue : HepatitisBTestForm -> Maybe (HepatitisBTestValue encounterId)
toHepatitisBTestValue form =
    Maybe.map
        (\executionNote ->
            { executionNote = executionNote
            , executionDate = form.executionDate
            , testPrerequisites = testPrerequisitesByImmediateResult form.immediateResult
            , testResult = form.testResult
            , originatingEncounter = Nothing
            }
        )
        form.executionNote


hivPCRTestFormWithDefault : HIVPCRTestForm -> Maybe HIVPCRTestValue -> HIVPCRTestForm
hivPCRTestFormWithDefault form saved =
    saved
        |> unwrap
            form
            (\value ->
                let
                    testPerformedValue =
                        testPerformedByExecutionNote value.executionNote

                    immediateResultValue =
                        Maybe.map (EverySet.member PrerequisiteImmediateResult)
                            value.testPrerequisites
                in
                { testPerformed = valueConsideringIsDirtyField form.testPerformedDirty form.testPerformed testPerformedValue
                , testPerformedDirty = form.testPerformedDirty
                , immediateResult = or form.immediateResult immediateResultValue
                , executionNote = valueConsideringIsDirtyField form.executionNoteDirty form.executionNote value.executionNote
                , executionNoteDirty = form.executionNoteDirty
                , executionDate = maybeValueConsideringIsDirtyField form.executionDateDirty form.executionDate value.executionDate
                , executionDateDirty = form.executionDateDirty
                , hivViralLoadStatus = maybeValueConsideringIsDirtyField form.hivViralLoadStatusDirty form.hivViralLoadStatus value.hivViralLoadStatus
                , hivViralLoadStatusDirty = form.hivViralLoadStatusDirty
                , hivViralLoad = maybeValueConsideringIsDirtyField form.hivViralLoadDirty form.hivViralLoad value.hivViralLoad
                , hivViralLoadDirty = form.hivViralLoadDirty
                }
            )


toHIVPCRTestValueWithDefault : Maybe HIVPCRTestValue -> HIVPCRTestForm -> Maybe HIVPCRTestValue
toHIVPCRTestValueWithDefault saved form =
    hivPCRTestFormWithDefault form saved
        |> toHIVPCRTestValue


toHIVPCRTestValue : HIVPCRTestForm -> Maybe HIVPCRTestValue
toHIVPCRTestValue form =
    Maybe.map
        (\executionNote ->
            { executionNote = executionNote
            , executionDate = form.executionDate
            , testPrerequisites = testPrerequisitesByImmediateResult form.immediateResult
            , hivViralLoadStatus = form.hivViralLoadStatus
            , hivViralLoad = form.hivViralLoad
            }
        )
        form.executionNote


syphilisTestFormWithDefault : SyphilisTestForm -> Maybe (SyphilisTestValue encounterId) -> SyphilisTestForm
syphilisTestFormWithDefault form saved =
    saved
        |> unwrap
            form
            (\value ->
                let
                    testPerformedValue =
                        testPerformedByExecutionNote value.executionNote

                    immediateResultValue =
                        Maybe.map (EverySet.member PrerequisiteImmediateResult)
                            value.testPrerequisites
                in
                { testPerformed = valueConsideringIsDirtyField form.testPerformedDirty form.testPerformed testPerformedValue
                , testPerformedDirty = form.testPerformedDirty
                , immediateResult = or form.immediateResult immediateResultValue
                , executionNote = valueConsideringIsDirtyField form.executionNoteDirty form.executionNote value.executionNote
                , executionNoteDirty = form.executionNoteDirty
                , executionDate = maybeValueConsideringIsDirtyField form.executionDateDirty form.executionDate value.executionDate
                , executionDateDirty = form.executionDateDirty
                , testResult = maybeValueConsideringIsDirtyField form.testResultDirty form.testResult value.testResult
                , testResultDirty = form.testResultDirty
                , symptoms = maybeValueConsideringIsDirtyField form.symptomsDirty form.symptoms (Maybe.map EverySet.toList value.symptoms)
                , symptomsDirty = form.symptomsDirty
                }
            )


toSyphilisTestValueWithDefault : Maybe (SyphilisTestValue encounterId) -> SyphilisTestForm -> Maybe (SyphilisTestValue encounterId)
toSyphilisTestValueWithDefault saved form =
    syphilisTestFormWithDefault form saved
        |> toSyphilisTestValue


toSyphilisTestValue : SyphilisTestForm -> Maybe (SyphilisTestValue encounterId)
toSyphilisTestValue form =
    Maybe.map
        (\executionNote ->
            { executionNote = executionNote
            , executionDate = form.executionDate
            , testPrerequisites = testPrerequisitesByImmediateResult form.immediateResult
            , testResult = form.testResult
            , symptoms = Maybe.map EverySet.fromList form.symptoms
            , originatingEncounter = Nothing
            }
        )
        form.executionNote


pregnancyTestFormWithDefault : PregnancyTestForm msg -> Maybe PregnancyTestValue -> PregnancyTestForm msg
pregnancyTestFormWithDefault form saved =
    saved
        |> unwrap
            form
            (\value ->
                let
                    knownAsPositiveValue =
                        value.executionNote == TestNoteKnownAsPositive

                    testPerformedValue =
                        testPerformedByExecutionNote value.executionNote

                    testPerformedTodayFromValue =
                        value.executionNote == TestNoteRunToday
                in
                { knownAsPositive = or form.knownAsPositive (Just knownAsPositiveValue)
                , testPerformed = valueConsideringIsDirtyField form.testPerformedDirty form.testPerformed testPerformedValue
                , testPerformedDirty = form.testPerformedDirty
                , testPerformedToday = valueConsideringIsDirtyField form.testPerformedTodayDirty form.testPerformedToday testPerformedTodayFromValue
                , testPerformedTodayDirty = form.testPerformedTodayDirty
                , executionNote = valueConsideringIsDirtyField form.executionNoteDirty form.executionNote value.executionNote
                , executionNoteDirty = form.executionNoteDirty
                , executionDate = maybeValueConsideringIsDirtyField form.executionDateDirty form.executionDate value.executionDate
                , executionDateDirty = form.executionDateDirty
                , testResult = or form.testResult value.testResult
                , dateSelectorPopupState = form.dateSelectorPopupState
                }
            )


toPregnancyTestValueWithDefault : Maybe PregnancyTestValue -> PregnancyTestForm msg -> Maybe PregnancyTestValue
toPregnancyTestValueWithDefault saved form =
    pregnancyTestFormWithDefault form saved
        |> toPregnancyTestValue


toPregnancyTestValue : PregnancyTestForm msg -> Maybe PregnancyTestValue
toPregnancyTestValue form =
    Maybe.map
        (\executionNote ->
            { executionNote = executionNote
            , executionDate = form.executionDate
            , testResult = form.testResult
            }
        )
        form.executionNote


nonRDTFormWithDefault :
    NonRDTForm msg
    -> Maybe { value | executionNote : TestExecutionNote, executionDate : Maybe NominalDate }
    -> NonRDTForm msg
nonRDTFormWithDefault form saved =
    saved
        |> unwrap
            form
            (\value ->
                let
                    knownAsPositiveValue =
                        value.executionNote == TestNoteKnownAsPositive

                    testPerformedValue =
                        testPerformedByExecutionNote value.executionNote

                    testPerformedTodayFromValue =
                        value.executionNote == TestNoteRunToday
                in
                { knownAsPositive = or form.knownAsPositive (Just knownAsPositiveValue)
                , testPerformed = valueConsideringIsDirtyField form.testPerformedDirty form.testPerformed testPerformedValue
                , testPerformedDirty = form.testPerformedDirty
                , testPerformedToday = valueConsideringIsDirtyField form.testPerformedTodayDirty form.testPerformedToday testPerformedTodayFromValue
                , testPerformedTodayDirty = form.testPerformedTodayDirty
                , executionNote = valueConsideringIsDirtyField form.executionNoteDirty form.executionNote value.executionNote
                , executionNoteDirty = form.executionNoteDirty
                , executionDate = maybeValueConsideringIsDirtyField form.executionDateDirty form.executionDate value.executionDate
                , executionDateDirty = form.executionDateDirty
                , dateSelectorPopupState = form.dateSelectorPopupState
                }
            )


toNonRDTValueWithDefault :
    Maybe { value | executionNote : TestExecutionNote, executionDate : Maybe NominalDate }
    -> (TestExecutionNote -> Maybe NominalDate -> { value | executionNote : TestExecutionNote, executionDate : Maybe NominalDate })
    -> NonRDTForm msg
    -> Maybe { value | executionNote : TestExecutionNote, executionDate : Maybe NominalDate }
toNonRDTValueWithDefault saved withEmptyResultsFunc form =
    let
        formWithDefault =
            nonRDTFormWithDefault form saved
    in
    Maybe.map (\executionNote -> withEmptyResultsFunc executionNote formWithDefault.executionDate)
        formWithDefault.executionNote


toCreatinineTestValueWithEmptyResults : TestExecutionNote -> Maybe NominalDate -> CreatinineTestValue
toCreatinineTestValueWithEmptyResults note date =
    CreatinineTestValue note date Nothing Nothing


toLiverFunctionTestValueWithEmptyResults : TestExecutionNote -> Maybe NominalDate -> LiverFunctionTestValue
toLiverFunctionTestValueWithEmptyResults note date =
    LiverFunctionTestValue note date Nothing Nothing


toLipidPanelTestValueWithEmptyResults : TestExecutionNote -> Maybe NominalDate -> LipidPanelTestValue
toLipidPanelTestValueWithEmptyResults note date =
    LipidPanelTestValue note date Nothing Nothing Nothing Nothing Nothing


testPrerequisitesByImmediateResult : Maybe Bool -> Maybe (EverySet TestPrerequisite)
testPrerequisitesByImmediateResult =
    Maybe.map
        (\immediateResult ->
            if immediateResult then
                EverySet.singleton PrerequisiteImmediateResult

            else
                EverySet.singleton NoTestPrerequisites
        )



--- Labs tests Form <=> Value functions   END  ---
--- Labs tests View functions   START  ---


standardTestResultInputsAndTasks :
    Language
    -> (String -> msg)
    -> Maybe TestResult
    -> LaboratoryTask
    -> ( List (Html msg), Int, Int )
standardTestResultInputsAndTasks language setTestResultMsg testResult task =
    ( viewSelectInput language
        (Translate.LaboratoryTaskResult task)
        testResult
        Translate.TestResult
        testResultToString
        [ TestPositive, TestNegative, TestIndeterminate ]
        setTestResultMsg
    , taskCompleted testResult
    , 1
    )


prerequisiteByImmediateResultInputsAndTasks :
    Language
    -> (Bool -> msg)
    -> Maybe Bool
    -> ( List (Html msg), Int, Int )
prerequisiteByImmediateResultInputsAndTasks language setFormBoolInputMsg immediateResult =
    ( [ viewQuestionLabel language <| Translate.TestUniversalPrerequisiteQuestion PrerequisiteImmediateResult
      , viewBoolInput
            language
            immediateResult
            setFormBoolInputMsg
            "immediate-result"
            (Just ( Translate.PointOfCare, Translate.Lab ))
      ]
    , taskCompleted immediateResult
    , 1
    )


prenatalRDTFormInputsAndTasks :
    Language
    -> NominalDate
    -> ContentAndTasksLaboratoryTestInitialConfig msg
    -> ContentAndTasksForPerformedLaboratoryTestConfig msg
    -> LaboratoryTask
    ->
        { f
            | testPerformed : Maybe Bool
            , testPerformedToday : Maybe Bool
            , executionNote : Maybe TestExecutionNote
            , executionDate : Maybe NominalDate
            , testResult : Maybe TestResult
            , dateSelectorPopupState : Maybe (DateSelectorConfig msg)
        }
    -> ( List (Html msg), Int, Int )
prenatalRDTFormInputsAndTasks language currentDate configInitial configPerformed task form =
    let
        ( initialSection, initialTasksCompleted, initialTasksTotal ) =
            contentAndTasksLaboratoryTestInitial language currentDate configInitial task form

        ( derivedSection, derivedTasksCompleted, derivedTasksTotal ) =
            if form.testPerformed == Just True then
                let
                    ( performedTestSection, performedTestTasksCompleted, performedTestTasksTotal ) =
                        contentAndTasksForPerformedLaboratoryTest language currentDate configPerformed task form

                    ( testResultSection, testResultTasksCompleted, testResultTasksTotal ) =
                        if isNothing form.executionDate then
                            ( [], 0, 0 )

                        else
                            let
                                setTestResultMsg =
                                    case task of
                                        TaskHIVTest ->
                                            Just configInitial.setHIVTestResultMsg

                                        TaskMalariaTest ->
                                            Just configInitial.setMalariaTestResultMsg

                                        TaskPregnancyTest ->
                                            Just configInitial.setPregnancyTestResultMsg

                                        TaskPartnerHIVTest ->
                                            Just configInitial.setPartnerHIVTestResultMsg

                                        _ ->
                                            Nothing
                            in
                            Maybe.map
                                (\setResultMsg ->
                                    ( [ viewLabel language <| Translate.LaboratoryTaskResult task
                                      , viewCustomSelectListInput form.testResult
                                            [ TestPositive, TestNegative, TestIndeterminate ]
                                            testResultToString
                                            setResultMsg
                                            (Translate.TestResult >> translate language)
                                            "form-input select"
                                            (isNothing form.testResult)
                                      ]
                                    , taskCompleted form.testResult
                                    , 1
                                    )
                                )
                                setTestResultMsg
                                |> Maybe.withDefault ( [], 0, 0 )
                in
                ( performedTestSection ++ testResultSection
                , performedTestTasksCompleted + testResultTasksCompleted
                , performedTestTasksTotal + testResultTasksTotal
                )

            else
                ( [], 0, 0 )
    in
    ( initialSection ++ derivedSection
    , initialTasksCompleted + derivedTasksCompleted
    , initialTasksTotal + derivedTasksTotal
    )


viewNonRDTFormCheckKnownAsPositive :
    Language
    -> NominalDate
    -> ContentAndTasksLaboratoryTestInitialConfig msg
    -> ContentAndTasksForPerformedLaboratoryTestConfig msg
    -> LaboratoryTask
    -> NonRDTForm msg
    -> ( Html msg, Int, Int )
viewNonRDTFormCheckKnownAsPositive language currentDate configInitial configPerformed task form =
    let
        ( initialSection, initialTasksCompleted, initialTasksTotal ) =
            contentAndTasksLaboratoryTestKnownAsPositive language currentDate configInitial task form

        ( derivedSection, derivedTasksCompleted, derivedTasksTotal ) =
            if form.knownAsPositive /= Just False then
                ( [], 0, 0 )

            else
                nonRDTFormInputsAndTasks language currentDate configInitial configPerformed task form
    in
    ( div [ class "ui form laboratory non-rdt" ] <|
        viewCustomLabel language (Translate.LaboratoryTaskLabel task) "" "label header"
            :: initialSection
            ++ derivedSection
    , initialTasksCompleted + derivedTasksCompleted
    , initialTasksTotal + derivedTasksTotal
    )


viewNonRDTForm :
    Language
    -> NominalDate
    -> ContentAndTasksLaboratoryTestInitialConfig msg
    -> ContentAndTasksForPerformedLaboratoryTestConfig msg
    -> LaboratoryTask
    -> NonRDTForm msg
    -> ( Html msg, Int, Int )
viewNonRDTForm language currentDate configInitial configPerformed task form =
    let
        ( inputs, tasksCompleted, tasksTotal ) =
            nonRDTFormInputsAndTasks language currentDate configInitial configPerformed task form
    in
    ( div [ class "ui form laboratory non-rdt" ] <|
        viewCustomLabel language (Translate.LaboratoryTaskLabel task) "" "label header"
            :: inputs
    , tasksCompleted
    , tasksTotal
    )


nonRDTFormInputsAndTasks :
    Language
    -> NominalDate
    -> ContentAndTasksLaboratoryTestInitialConfig msg
    -> ContentAndTasksForPerformedLaboratoryTestConfig msg
    -> LaboratoryTask
    -> NonRDTForm msg
    -> ( List (Html msg), Int, Int )
nonRDTFormInputsAndTasks language currentDate configInitial configPerformed task form =
    let
        ( initialSection, initialTasksCompleted, initialTasksTotal ) =
            contentAndTasksLaboratoryTestInitial language currentDate configInitial task form

        ( derivedSection, derivedTasksCompleted, derivedTasksTotal ) =
            if form.testPerformed == Just True then
                let
                    ( performedTestSection, performedTestTasksCompleted, performedTestTasksTotal ) =
                        contentAndTasksForPerformedLaboratoryTest language currentDate configPerformed task form

                    testResultSection =
                        if isNothing form.executionDate then
                            []

                        else
                            [ viewCustomLabel language Translate.LaboratoryTaskResultsHelper "." "label" ]
                in
                ( performedTestSection ++ testResultSection
                , performedTestTasksCompleted
                , performedTestTasksTotal
                )

            else
                ( [], 0, 0 )
    in
    ( initialSection ++ derivedSection
    , initialTasksCompleted + derivedTasksCompleted
    , initialTasksTotal + derivedTasksTotal
    )


viewHIVTestForm :
    Language
    -> NominalDate
    -> ContentAndTasksLaboratoryTestInitialConfig msg
    -> ContentAndTasksForPerformedLaboratoryTestConfig msg
    -> HIVTestForm msg
    -> ( Html msg, Int, Int )
viewHIVTestForm language currentDate configInitial configPerformed form =
    let
        ( initialSection, initialTasksCompleted, initialTasksTotal ) =
            contentAndTasksLaboratoryTestKnownAsPositive language currentDate configInitial TaskHIVTest form

        emptySection =
            ( [], 0, 0 )

        ( derivedSection, derivedTasksCompleted, derivedTasksTotal ) =
            if form.knownAsPositive /= Just False then
                emptySection

            else
                let
                    ( rdtSection, rdtTasksCompleted, rdtTasksTotal ) =
                        prenatalRDTFormInputsAndTasks language currentDate configInitial configPerformed TaskHIVTest form

                    ( hivSignsSection, hivSignsTasksCompleted, hivSignsTasksTotal ) =
                        Maybe.map
                            (\testResult ->
                                case testResult of
                                    TestPositive ->
                                        let
                                            updateFunc =
                                                \value form_ ->
                                                    { form_ | hivProgramHC = Just value, hivProgramHCDirty = True }
                                        in
                                        ( [ viewQuestionLabel language <| Translate.PrenatalHIVSignQuestion HIVProgramHC
                                          , viewBoolInput
                                                language
                                                form.hivProgramHC
                                                (configInitial.setHIVTestFormBoolInputMsg updateFunc)
                                                "hiv-program"
                                                Nothing
                                          ]
                                        , taskCompleted form.hivProgramHC
                                        , 1
                                        )

                                    TestNegative ->
                                        let
                                            partnerHIVPositiveUpdateFunc =
                                                \value form_ ->
                                                    { form_
                                                        | partnerHIVPositive = Just value
                                                        , partnerHIVPositiveDirty = True
                                                        , partnerTakingARV = Nothing
                                                        , partnerTakingARVDirty = True
                                                        , partnerSurpressedViralLoad = Nothing
                                                        , partnerSurpressedViralLoadDirty = True
                                                    }

                                            ( partnerHIVStatusSection, partnerHIVStatusTasksCompleted, partnerHIVStatusTasksTotal ) =
                                                if form.partnerHIVPositive == Just True then
                                                    let
                                                        partnerTakingARVUpdateFunc =
                                                            \value form_ ->
                                                                { form_
                                                                    | partnerTakingARV = Just value
                                                                    , partnerTakingARVDirty = True
                                                                    , partnerSurpressedViralLoad = Nothing
                                                                    , partnerSurpressedViralLoadDirty = True
                                                                }

                                                        ( partnerARVSection, partnerARVTasksCompleted, partnerARVTasksTotal ) =
                                                            if form.partnerTakingARV == Just True then
                                                                let
                                                                    partnerSurpressedViralLoadUpdateFunc =
                                                                        \value form_ ->
                                                                            { form_ | partnerSurpressedViralLoad = Just value, partnerSurpressedViralLoadDirty = True }
                                                                in
                                                                ( [ viewQuestionLabel language <| Translate.PrenatalHIVSignQuestion PartnerSurpressedViralLoad
                                                                  , viewBoolInput
                                                                        language
                                                                        form.partnerSurpressedViralLoad
                                                                        (configInitial.setHIVTestFormBoolInputMsg partnerSurpressedViralLoadUpdateFunc)
                                                                        "partner-surpressed-viral-load"
                                                                        Nothing
                                                                  ]
                                                                , taskCompleted form.partnerSurpressedViralLoad
                                                                , 1
                                                                )

                                                            else
                                                                emptySection
                                                    in
                                                    ( [ viewQuestionLabel language <| Translate.PrenatalHIVSignQuestion PartnerTakingARV
                                                      , viewBoolInput
                                                            language
                                                            form.partnerTakingARV
                                                            (configInitial.setHIVTestFormBoolInputMsg partnerTakingARVUpdateFunc)
                                                            "partner-taking-arv"
                                                            Nothing
                                                      ]
                                                        ++ partnerARVSection
                                                    , taskCompleted form.partnerTakingARV + partnerARVTasksCompleted
                                                    , 1 + partnerARVTasksTotal
                                                    )

                                                else
                                                    emptySection
                                        in
                                        ( [ viewQuestionLabel language <| Translate.PrenatalHIVSignQuestion PartnerHIVPositive
                                          , viewBoolInput
                                                language
                                                form.partnerHIVPositive
                                                (configInitial.setHIVTestFormBoolInputMsg partnerHIVPositiveUpdateFunc)
                                                "partner-hiv-positive"
                                                Nothing
                                          ]
                                            ++ partnerHIVStatusSection
                                        , taskCompleted form.partnerHIVPositive + partnerHIVStatusTasksCompleted
                                        , 1 + partnerHIVStatusTasksTotal
                                        )

                                    TestIndeterminate ->
                                        emptySection
                            )
                            form.testResult
                            |> Maybe.withDefault emptySection
                in
                ( rdtSection ++ hivSignsSection
                , rdtTasksCompleted + hivSignsTasksCompleted
                , rdtTasksTotal + hivSignsTasksTotal
                )
    in
    ( div [ class "ui form laboratory hiv" ] <|
        viewCustomLabel language (Translate.LaboratoryTaskLabel TaskHIVTest) "" "label header"
            :: initialSection
            ++ derivedSection
    , initialTasksCompleted + derivedTasksCompleted
    , initialTasksTotal + derivedTasksTotal
    )


viewHIVTestUniversalForm :
    Language
    -> NominalDate
    -> ContentAndTasksLaboratoryUniversalTestInitialConfig msg
    -> ContentAndTasksForPerformedLaboratoryUniversalTestConfig msg
    -> TestResult
    -> HIVTestUniversalForm
    -> ( Html msg, Int, Int )
viewHIVTestUniversalForm language currentDate configInitial configPerformed partnerHIVTestResult form =
    let
        ( knownAsPositiveSection, knownAsPositiveTasksCompleted, knownAsPositiveTasksTotal ) =
            contentAndTasksLaboratoryUniversalTestKnownAsPositive language currentDate configInitial TaskHIVTest form

        ( derivedSection, derivedTasksCompleted, derivedTasksTotal ) =
            let
                emptySection =
                    ( [], 0, 0 )
            in
            if form.knownAsPositive == Just False then
                let
                    ( initialSection, initialTasksCompleted, initialTasksTotal ) =
                        contentAndTasksLaboratoryUniversalTestInitial language currentDate configInitial TaskHIVTest form
                in
                if form.testPerformed == Just True then
                    let
                        ( testPrerequisitesSection, testPrerequisitesTasksCompleted, testPrerequisitesTasksTotal ) =
                            prerequisiteByImmediateResultInputsAndTasks language
                                (configInitial.setHIVTestFormBoolInputMsg
                                    (\value form_ ->
                                        { form_
                                            | immediateResult = Just value
                                            , testResult = Nothing
                                            , testResultDirty = True
                                            , hivProgramHC = Nothing
                                            , hivProgramHCDirty = True
                                            , partnerHIVPositive = Nothing
                                            , partnerHIVPositiveDirty = True
                                            , partnerTakingARV = Nothing
                                            , partnerTakingARVDirty = True
                                            , partnerSurpressedViralLoad = Nothing
                                            , partnerSurpressedViralLoadDirty = True
                                        }
                                    )
                                )
                                form.immediateResult

                        ( testResultSection, testResultTasksCompleted, testResultTasksTotal ) =
                            if isNothing form.executionDate then
                                emptySection

                            else
                                Maybe.map
                                    (\immediateResult ->
                                        if immediateResult then
                                            let
                                                isLabTech =
                                                    -- Only nurses perform initial phase of prenatal encounter.
                                                    False
                                            in
                                            hivResultInputsAndTasks language
                                                isLabTech
                                                configPerformed.setHIVTestResultMsg
                                                configInitial.setHIVTestFormBoolInputMsg
                                                form.testResult
                                                partnerHIVTestResult
                                                form.hivProgramHC
                                                form.partnerHIVPositive
                                                form.partnerTakingARV
                                                form.partnerSurpressedViralLoad

                                        else
                                            ( [ viewCustomLabel language Translate.LaboratoryTaskResultsHelper "." "label" ]
                                            , 0
                                            , 0
                                            )
                                    )
                                    form.immediateResult
                                    |> Maybe.withDefault emptySection
                    in
                    ( initialSection ++ testPrerequisitesSection ++ testResultSection
                    , initialTasksCompleted + testPrerequisitesTasksCompleted + testResultTasksCompleted
                    , initialTasksTotal + testPrerequisitesTasksTotal + testResultTasksTotal
                    )

                else
                    ( initialSection, initialTasksCompleted, initialTasksTotal )

            else
                emptySection
    in
    ( div [ class "ui form laboratory hiv" ] <|
        viewCustomLabel language (Translate.LaboratoryTaskLabel TaskHIVTest) "" "label header"
            :: knownAsPositiveSection
            ++ derivedSection
    , knownAsPositiveTasksCompleted + derivedTasksCompleted
    , knownAsPositiveTasksTotal + derivedTasksTotal
    )


contentAndTasksLaboratoryResultConfirmation :
    Language
    -> NominalDate
    -> ContentAndTasksLaboratoryResultConfig msg encounterId
    -> LaboratoryTask
    ->
        { f
            | runConfirmedByLabTech : Maybe Bool
            , executionNote : Maybe TestExecutionNote
        }
    -> ( List (Html msg), Int, Int )
contentAndTasksLaboratoryResultConfirmation language currentDate config task form =
    let
        msgs =
            let
                resolveNote value =
                    if value then
                        Just TestNoteRunConfirmedByLabTech

                    else
                        Nothing
            in
            case task of
                TaskHIVTest ->
                    let
                        updateFunc =
                            \value form_ ->
                                { form_
                                    | runConfirmedByLabTech = Just value
                                    , executionNote = resolveNote value
                                    , executionNoteDirty = True
                                    , testResult = Nothing
                                    , testResultDirty = True
                                    , hivProgramHC = Nothing
                                    , hivProgramHCDirty = True
                                    , partnerHIVPositive = Nothing
                                    , partnerHIVPositiveDirty = True
                                    , partnerTakingARV = Nothing
                                    , partnerTakingARVDirty = True
                                    , partnerSurpressedViralLoad = Nothing
                                    , partnerSurpressedViralLoadDirty = True
                                }
                    in
                    { setBoolInputMsg = config.setHIVTestFormBoolInputMsg updateFunc
                    , setExecutionNoteMsg = config.setHIVTestExecutionNoteMsg
                    }

                TaskPartnerHIVTest ->
                    let
                        updateFunc =
                            \value form_ ->
                                { form_
                                    | runConfirmedByLabTech = Just value
                                    , executionNote = resolveNote value
                                    , executionNoteDirty = True
                                    , testResult = Nothing
                                    , testResultDirty = True
                                }
                    in
                    { setBoolInputMsg = config.setPartnerHIVTestFormBoolInputMsg updateFunc
                    , setExecutionNoteMsg = config.setPartnerHIVTestExecutionNoteMsg
                    }

                TaskSyphilisTest ->
                    let
                        updateFunc =
                            \value form_ ->
                                { form_
                                    | runConfirmedByLabTech = Just value
                                    , executionNote = resolveNote value
                                    , executionNoteDirty = True
                                    , testResult = Nothing
                                    , testResultDirty = True
                                    , symptoms = Nothing
                                    , symptomsDirty = True
                                }
                    in
                    { setBoolInputMsg = config.setSyphilisTestFormBoolInputMsg updateFunc
                    , setExecutionNoteMsg = config.setSyphilisTestExecutionNoteMsg
                    }

                TaskHepatitisBTest ->
                    let
                        updateFunc =
                            \value form_ ->
                                { form_
                                    | runConfirmedByLabTech = Just value
                                    , executionNote = resolveNote value
                                    , executionNoteDirty = True
                                    , testResult = Nothing
                                    , testResultDirty = True
                                }
                    in
                    { setBoolInputMsg = config.setHepatitisBTestFormBoolInputMsg updateFunc
                    , setExecutionNoteMsg = config.setHepatitisBTestExecutionNoteMsg
                    }

                TaskMalariaTest ->
                    let
                        updateFunc =
                            \value form_ ->
                                { form_
                                    | runConfirmedByLabTech = Just value
                                    , executionNote = resolveNote value
                                    , executionNoteDirty = True
                                    , testResult = Nothing
                                    , testResultDirty = True
                                    , bloodSmearResult = Nothing
                                    , bloodSmearResultDirty = True
                                }
                    in
                    { setBoolInputMsg = config.setMalariaTestFormBoolInputMsg updateFunc
                    , setExecutionNoteMsg = config.setMalariaTestExecutionNoteMsg
                    }

                TaskBloodGpRsTest ->
                    let
                        updateFunc =
                            \value form_ ->
                                { form_
                                    | runConfirmedByLabTech = Just value
                                    , executionNote = resolveNote value
                                    , executionNoteDirty = True
                                    , bloodGroup = Nothing
                                    , bloodGroupDirty = True
                                    , rhesus = Nothing
                                    , rhesusDirty = True
                                }
                    in
                    { setBoolInputMsg = config.setBloodGpRsTestFormBoolInputMsg updateFunc
                    , setExecutionNoteMsg = config.setBloodGpRsTestExecutionNoteMsg
                    }

                TaskUrineDipstickTest ->
                    let
                        updateFunc =
                            \value form_ ->
                                { form_
                                    | runConfirmedByLabTech = Just value
                                    , executionNote = resolveNote value
                                    , executionNoteDirty = True
                                    , protein = Nothing
                                    , proteinDirty = True
                                    , ph = Nothing
                                    , phDirty = True
                                    , glucose = Nothing
                                    , glucoseDirty = True
                                    , leukocytes = Nothing
                                    , leukocytesDirty = True
                                    , nitrite = Nothing
                                    , nitriteDirty = True
                                    , urobilinogen = Nothing
                                    , urobilinogenDirty = True
                                    , haemoglobin = Nothing
                                    , haemoglobinDirty = True
                                    , ketone = Nothing
                                    , ketoneDirty = True
                                    , bilirubin = Nothing
                                    , bilirubinDirty = True
                                }
                    in
                    { setBoolInputMsg = config.setUrineDipstickTestFormBoolInputMsg updateFunc
                    , setExecutionNoteMsg = config.setUrineDipstickTestExecutionNoteMsg
                    }

                TaskHemoglobinTest ->
                    let
                        updateFunc =
                            \value form_ ->
                                { form_
                                    | runConfirmedByLabTech = Just value
                                    , executionNote = resolveNote value
                                    , executionNoteDirty = True
                                    , hemoglobinCount = Nothing
                                    , hemoglobinCountDirty = True
                                }
                    in
                    { setBoolInputMsg = config.setHemoglobinTestFormBoolInputMsg updateFunc
                    , setExecutionNoteMsg = config.setHemoglobinTestExecutionNoteMsg
                    }

                TaskRandomBloodSugarTest ->
                    let
                        updateFunc =
                            \value form_ ->
                                { form_
                                    | runConfirmedByLabTech = Just value
                                    , executionNote = resolveNote value
                                    , executionNoteDirty = True
                                    , sugarCount = Nothing
                                    , sugarCountDirty = True
                                }
                    in
                    { setBoolInputMsg = config.setRandomBloodSugarTestFormBoolInputMsg updateFunc
                    , setExecutionNoteMsg = config.setRandomBloodSugarTestExecutionNoteMsg
                    }

                TaskHIVPCRTest ->
                    let
                        updateFunc =
                            \value form_ ->
                                { form_
                                    | runConfirmedByLabTech = Just value
                                    , executionNote = resolveNote value
                                    , executionNoteDirty = True
                                    , hivViralLoadStatus = Nothing
                                    , hivViralLoadStatusDirty = True
                                    , hivViralLoad = Nothing
                                    , hivViralLoadDirty = True
                                }
                    in
                    { setBoolInputMsg = config.setHIVPCRTestFormBoolInputMsg updateFunc
                    , setExecutionNoteMsg = config.setHIVPCRTestExecutionNoteMsg
                    }

                _ ->
                    -- Other tasks do not use this config, as they either
                    -- have only 'non universal form' variant, or a proprietary form.
                    { setBoolInputMsg = always config.noOpMsg
                    , setExecutionNoteMsg = always config.noOpMsg
                    }

        ( derivedSection, derivedTasksCompleted, derivedTasksTotal ) =
            Maybe.map
                (\runConfirmedByLabTech ->
                    if runConfirmedByLabTech then
                        ( [], 0, 0 )

                    else
                        let
                            rightOptions =
                                case task of
                                    TaskPartnerHIVTest ->
                                        [ TestNoteNoEquipment
                                        , TestNoteNotPresent
                                        , TestNoteNotIndicated
                                        ]

                                    _ ->
                                        [ TestNoteNoEquipment
                                        , TestNoteNotIndicated
                                        ]
                        in
                        ( [ div [ class "why-not" ]
                                [ viewQuestionLabel language Translate.WhyNot
                                , viewCheckBoxSelectInput language
                                    [ TestNoteLackOfReagents
                                    , TestNoteLackOfOtherSupplies
                                    , TestNoteBrokenEquipment
                                    ]
                                    rightOptions
                                    form.executionNote
                                    msgs.setExecutionNoteMsg
                                    Translate.TestExecutionNote
                                ]
                          ]
                        , taskCompleted form.executionNote
                        , 1
                        )
                )
                form.runConfirmedByLabTech
                |> Maybe.withDefault ( [], 0, 0 )
    in
    ( [ viewQuestionLabel language Translate.TestWillBePerformedTodayQuestion
      , viewBoolInput
            language
            form.runConfirmedByLabTech
            msgs.setBoolInputMsg
            "test-performed"
            Nothing
      ]
        ++ derivedSection
    , taskCompleted form.runConfirmedByLabTech + derivedTasksCompleted
    , 1 + derivedTasksTotal
    )


hivResultFormAndTasks :
    Language
    -> NominalDate
    -> Bool
    -> ContentAndTasksLaboratoryResultConfig msg encounterId
    -> (String -> msg)
    -> ((Bool -> HIVResultForm -> HIVResultForm) -> Bool -> msg)
    -> TestResult
    -> HIVResultForm
    -> ( Html msg, Int, Int )
hivResultFormAndTasks language currentDate isLabTech config setHIVTestResultMsg setHIVTestFormBoolInputMsg partnerHIVTestResult form =
    let
        ( confirmationSection, confirmationTasksCompleted, confirmationTasksTotal ) =
            if isLabTech then
                contentAndTasksLaboratoryResultConfirmation language currentDate config TaskHIVTest form

            else
                ( [], 0, 0 )

        ( testResultSection, testResultTasksCompleted, testResultTasksTotal ) =
            if not isLabTech || form.runConfirmedByLabTech == Just True then
                hivResultInputsAndTasks language
                    isLabTech
                    setHIVTestResultMsg
                    setHIVTestFormBoolInputMsg
                    form.testResult
                    partnerHIVTestResult
                    form.hivProgramHC
                    form.partnerHIVPositive
                    form.partnerTakingARV
                    form.partnerSurpressedViralLoad

            else
                ( [], 0, 0 )
    in
    ( div [ class "ui form laboratory prenatal-test-result" ] <|
        resultFormHeaderSection language currentDate form.executionDate TaskHIVTest
            ++ confirmationSection
            ++ testResultSection
    , confirmationTasksCompleted + testResultTasksCompleted
    , confirmationTasksTotal + testResultTasksTotal
    )


hivResultFollowUpsFormAndTasks :
    Language
    -> NominalDate
    -> ((Bool -> HIVResultForm -> HIVResultForm) -> Bool -> msg)
    -> TestResult
    -> HIVResultForm
    -> ( Html msg, Int, Int )
hivResultFollowUpsFormAndTasks language currentDate setHIVTestFormBoolInputMsg partnerHIVTestResult form =
    let
        ( followUpsSection, followUpsTasksCompleted, followUpsTasksTotal ) =
            hivResultFollowUpInputsAndTasks language
                setHIVTestFormBoolInputMsg
                form.testResult
                partnerHIVTestResult
                form.hivProgramHC
                form.partnerHIVPositive
                form.partnerTakingARV
                form.partnerSurpressedViralLoad
    in
    ( div [ class "ui form laboratory prenatal-test-result" ] <|
        resultFormHeaderSection language currentDate form.executionDate TaskHIVTest
            ++ followUpsSection
    , followUpsTasksCompleted
    , followUpsTasksTotal
    )


hivResultInputsAndTasks :
    Language
    -> Bool
    -> (String -> msg)
    ->
        ((Bool
          ->
            { f
                | hivProgramHC : Maybe Bool
                , hivProgramHCDirty : Bool
                , partnerHIVPositive : Maybe Bool
                , partnerHIVPositiveDirty : Bool
                , partnerSurpressedViralLoad : Maybe Bool
                , partnerSurpressedViralLoadDirty : Bool
                , partnerTakingARV : Maybe Bool
                , partnerTakingARVDirty : Bool
            }
          ->
            { f
                | hivProgramHC : Maybe Bool
                , hivProgramHCDirty : Bool
                , partnerHIVPositive : Maybe Bool
                , partnerHIVPositiveDirty : Bool
                , partnerSurpressedViralLoad : Maybe Bool
                , partnerSurpressedViralLoadDirty : Bool
                , partnerTakingARV : Maybe Bool
                , partnerTakingARVDirty : Bool
            }
         )
         -> Bool
         -> msg
        )
    -> Maybe TestResult
    -> TestResult
    -> Maybe Bool
    -> Maybe Bool
    -> Maybe Bool
    -> Maybe Bool
    -> ( List (Html msg), Int, Int )
hivResultInputsAndTasks language isLabTech setTestResultMsg setHIVTestFormBoolInputMsg testResult partnerHIVTestResult hivProgramHC partnerHIVPositive partnerTakingARV partnerSurpressedViralLoad =
    let
        ( testResultSection, testResultTasksCompleted, testResultTasksTotal ) =
            standardTestResultInputsAndTasks language setTestResultMsg testResult TaskHIVTest

        ( hivSignsSection, hivSignsTasksCompleted, hivSignsTasksTotal ) =
            if not isLabTech then
                hivResultFollowUpInputsAndTasks language
                    setHIVTestFormBoolInputMsg
                    testResult
                    partnerHIVTestResult
                    hivProgramHC
                    partnerHIVPositive
                    partnerTakingARV
                    partnerSurpressedViralLoad

            else
                ( [], 0, 0 )
    in
    ( testResultSection
        ++ hivSignsSection
    , testResultTasksCompleted + hivSignsTasksCompleted
    , testResultTasksTotal + hivSignsTasksTotal
    )


hivResultFollowUpInputsAndTasks :
    Language
    ->
        ((Bool
          ->
            { f
                | hivProgramHC : Maybe Bool
                , hivProgramHCDirty : Bool
                , partnerHIVPositive : Maybe Bool
                , partnerHIVPositiveDirty : Bool
                , partnerSurpressedViralLoad : Maybe Bool
                , partnerSurpressedViralLoadDirty : Bool
                , partnerTakingARV : Maybe Bool
                , partnerTakingARVDirty : Bool
            }
          ->
            { f
                | hivProgramHC : Maybe Bool
                , hivProgramHCDirty : Bool
                , partnerHIVPositive : Maybe Bool
                , partnerHIVPositiveDirty : Bool
                , partnerSurpressedViralLoad : Maybe Bool
                , partnerSurpressedViralLoadDirty : Bool
                , partnerTakingARV : Maybe Bool
                , partnerTakingARVDirty : Bool
            }
         )
         -> Bool
         -> msg
        )
    -> Maybe TestResult
    -> TestResult
    -> Maybe Bool
    -> Maybe Bool
    -> Maybe Bool
    -> Maybe Bool
    -> ( List (Html msg), Int, Int )
hivResultFollowUpInputsAndTasks language setHIVTestFormBoolInputMsg testResult partnerHIVTestResult hivProgramHC partnerHIVPositiveByForm partnerTakingARV partnerSurpressedViralLoad =
    let
        emptySection =
            ( [], 0, 0 )
    in
    Maybe.map
        (\testResult_ ->
            case testResult_ of
                TestPositive ->
                    let
                        updateFunc =
                            \value form_ ->
                                { form_ | hivProgramHC = Just value, hivProgramHCDirty = True }
                    in
                    ( [ viewQuestionLabel language <| Translate.PrenatalHIVSignQuestion HIVProgramHC
                      , viewBoolInput
                            language
                            hivProgramHC
                            (setHIVTestFormBoolInputMsg updateFunc)
                            "hiv-program"
                            Nothing
                      ]
                    , taskCompleted hivProgramHC
                    , 1
                    )

                TestNegative ->
                    let
                        ( partnerHIVPositiveSection, partnerHIVPositiveTasksCompleted, partnerHIVPositiveTasksTotal ) =
                            if partnerHIVTestResult == TestIndeterminate then
                                let
                                    partnerHIVPositiveUpdateFunc =
                                        \value form_ ->
                                            { form_
                                                | partnerHIVPositive = Just value
                                                , partnerHIVPositiveDirty = True
                                                , partnerTakingARV = Nothing
                                                , partnerTakingARVDirty = True
                                                , partnerSurpressedViralLoad = Nothing
                                                , partnerSurpressedViralLoadDirty = True
                                            }
                                in
                                ( [ viewQuestionLabel language <| Translate.PrenatalHIVSignQuestion PartnerHIVPositive
                                  , viewBoolInput
                                        language
                                        partnerHIVPositiveByForm
                                        (setHIVTestFormBoolInputMsg partnerHIVPositiveUpdateFunc)
                                        "partner-hiv-positive"
                                        Nothing
                                  ]
                                , taskCompleted partnerHIVPositiveByForm
                                , 1
                                )

                            else
                                emptySection

                        ( partnerHIVStatusSection, partnerHIVStatusTasksCompleted, partnerHIVStatusTasksTotal ) =
                            if partnerHIVPositiveByForm == Just True then
                                let
                                    partnerTakingARVUpdateFunc =
                                        \value form_ ->
                                            { form_
                                                | partnerTakingARV = Just value
                                                , partnerTakingARVDirty = True
                                                , partnerSurpressedViralLoad = Nothing
                                                , partnerSurpressedViralLoadDirty = True
                                            }

                                    ( partnerARVSection, partnerARVTasksCompleted, partnerARVTasksTotal ) =
                                        if partnerTakingARV == Just True then
                                            let
                                                partnerSurpressedViralLoadUpdateFunc =
                                                    \value form_ ->
                                                        { form_ | partnerSurpressedViralLoad = Just value, partnerSurpressedViralLoadDirty = True }
                                            in
                                            ( [ viewQuestionLabel language <| Translate.PrenatalHIVSignQuestion PartnerSurpressedViralLoad
                                              , viewBoolInput
                                                    language
                                                    partnerSurpressedViralLoad
                                                    (setHIVTestFormBoolInputMsg partnerSurpressedViralLoadUpdateFunc)
                                                    "partner-surpressed-viral-load"
                                                    Nothing
                                              ]
                                            , taskCompleted partnerSurpressedViralLoad
                                            , 1
                                            )

                                        else
                                            emptySection
                                in
                                ( [ viewQuestionLabel language <| Translate.PrenatalHIVSignQuestion PartnerTakingARV
                                  , viewBoolInput
                                        language
                                        partnerTakingARV
                                        (setHIVTestFormBoolInputMsg partnerTakingARVUpdateFunc)
                                        "partner-taking-arv"
                                        Nothing
                                  ]
                                    ++ partnerARVSection
                                , taskCompleted partnerTakingARV + partnerARVTasksCompleted
                                , 1 + partnerARVTasksTotal
                                )

                            else
                                emptySection
                    in
                    ( partnerHIVPositiveSection ++ partnerHIVStatusSection
                    , partnerHIVPositiveTasksCompleted + partnerHIVStatusTasksCompleted
                    , partnerHIVPositiveTasksTotal + partnerHIVStatusTasksTotal
                    )

                TestIndeterminate ->
                    emptySection
        )
        testResult
        |> Maybe.withDefault emptySection


viewMalariaTestForm :
    Language
    -> NominalDate
    -> ContentAndTasksLaboratoryUniversalTestInitialConfig msg
    -> ContentAndTasksForPerformedLaboratoryUniversalTestConfig msg
    -> MalariaTestForm
    -> ( Html msg, Int, Int )
viewMalariaTestForm language currentDate configInitial configPerformed form =
    let
        ( initialSection, initialTasksCompleted, initialTasksTotal ) =
            contentAndTasksLaboratoryUniversalTestInitial language currentDate configInitial TaskMalariaTest form

        ( derivedSection, derivedTasksCompleted, derivedTasksTotal ) =
            let
                emptySection =
                    ( [], 0, 0 )
            in
            if form.testPerformed == Just True then
                let
                    ( testPrerequisitesSection, testPrerequisitesTasksCompleted, testPrerequisitesTasksTotal ) =
                        prerequisiteByImmediateResultInputsAndTasks language
                            (configInitial.setMalariaTestFormBoolInputMsg
                                (\value form_ ->
                                    { form_
                                        | immediateResult = Just value
                                        , testResult = Nothing
                                        , testResultDirty = True
                                        , bloodSmearTaken = Nothing
                                        , bloodSmearTakenDirty = True
                                        , bloodSmearResult = Nothing
                                        , bloodSmearResultDirty = True
                                    }
                                )
                            )
                            form.immediateResult

                    ( testResultSection, testResultTasksCompleted, testResultTasksTotal ) =
                        if isNothing form.executionDate then
                            emptySection

                        else
                            Maybe.map
                                (\immediateResult ->
                                    if immediateResult then
                                        standardTestResultInputsAndTasks language
                                            configPerformed.setMalariaTestResultMsg
                                            form.testResult
                                            TaskMalariaTest

                                    else
                                        ( [ viewCustomLabel language Translate.LaboratoryTaskResultsHelper "." "label" ]
                                        , 0
                                        , 0
                                        )
                                )
                                form.immediateResult
                                |> Maybe.withDefault emptySection
                in
                ( testPrerequisitesSection ++ testResultSection
                , testPrerequisitesTasksCompleted + testResultTasksCompleted
                , testPrerequisitesTasksTotal + testResultTasksTotal
                )

            else if form.testPerformed == Just False && isJust form.executionNote then
                let
                    ( testPrerequisitesSection_, testPrerequisitesTasksCompleted_, testPrerequisitesTasksTotal_ ) =
                        prerequisiteByImmediateResultInputsAndTasks language
                            (configInitial.setMalariaTestFormBoolInputMsg
                                (\value form_ ->
                                    { form_
                                        | immediateResult = Just value
                                        , bloodSmearResult = Nothing
                                        , bloodSmearResultDirty = True
                                    }
                                )
                            )
                            form.immediateResult

                    ( bloodSmearSection, bloodSmearTasksCompleted, bloodSmearTasksTotal ) =
                        if form.bloodSmearTaken == Just True then
                            let
                                ( bloodSmearResultSection, bloodSmearResultTasksCompleted, bloodSmearResultTasksTotal ) =
                                    Maybe.map
                                        (\immediateResult ->
                                            if immediateResult then
                                                bloodSmearResultInputsAndTasks language
                                                    Translate.TestResultQuestion
                                                    configPerformed.setBloodSmearResultMsg
                                                    form.bloodSmearResult

                                            else
                                                ( [ viewCustomLabel language Translate.LaboratoryTaskResultsHelper "." "label" ]
                                                , 0
                                                , 0
                                                )
                                        )
                                        form.immediateResult
                                        |> Maybe.withDefault emptySection
                            in
                            ( testPrerequisitesSection_
                                ++ bloodSmearResultSection
                            , testPrerequisitesTasksCompleted_ + bloodSmearResultTasksCompleted
                            , testPrerequisitesTasksTotal_ + bloodSmearResultTasksTotal
                            )

                        else
                            emptySection

                    updateFunc =
                        \value form_ ->
                            { form_
                                | bloodSmearTaken = Just value
                                , bloodSmearTakenDirty = True
                                , bloodSmearResult = Nothing
                                , bloodSmearResultDirty = True
                            }
                in
                ( [ viewQuestionLabel language Translate.BloodSmearQuestion
                  , viewBoolInput
                        language
                        form.bloodSmearTaken
                        (configInitial.setMalariaTestFormBoolInputMsg updateFunc)
                        "got-results-previously"
                        Nothing
                  ]
                    ++ bloodSmearSection
                , taskCompleted form.bloodSmearTaken + bloodSmearTasksCompleted
                , 1 + bloodSmearTasksTotal
                )

            else
                emptySection
    in
    ( div [ class "ui form laboratory malaria" ] <|
        viewCustomLabel language (Translate.LaboratoryTaskLabel TaskMalariaTest) "" "label header"
            :: initialSection
            ++ derivedSection
    , initialTasksCompleted + derivedTasksCompleted
    , initialTasksTotal + derivedTasksTotal
    )


malariaResultFormAndTasks :
    Language
    -> NominalDate
    -> Bool
    -> ContentAndTasksLaboratoryResultConfig msg encounterId
    -> (String -> msg)
    -> (String -> msg)
    -> MalariaResultForm
    -> ( Html msg, Int, Int )
malariaResultFormAndTasks language currentDate isLabTech config setMalariaTestResultMsg setBloodSmearResultMsg form =
    let
        ( confirmationSection, confirmationTasksCompleted, confirmationTasksTotal ) =
            if isLabTech then
                contentAndTasksLaboratoryResultConfirmation language currentDate config TaskMalariaTest form

            else
                ( [], 0, 0 )

        ( testResultSection, testResultTasksCompleted, testResultTasksTotal ) =
            if not isLabTech || form.runConfirmedByLabTech == Just True then
                if form.bloodSmearTaken then
                    bloodSmearResultInputsAndTasks language
                        Translate.BloodSmearTestResult
                        setBloodSmearResultMsg
                        form.bloodSmearResult

                else
                    standardTestResultInputsAndTasks language setMalariaTestResultMsg form.testResult TaskMalariaTest

            else
                ( [], 0, 0 )
    in
    ( div [ class "ui form laboratory prenatal-test-result" ] <|
        resultFormHeaderSection language currentDate form.executionDate TaskMalariaTest
            ++ confirmationSection
            ++ testResultSection
    , confirmationTasksCompleted + testResultTasksCompleted
    , confirmationTasksTotal + testResultTasksTotal
    )


bloodSmearResultInputsAndTasks :
    Language
    -> TranslationId
    -> (String -> msg)
    -> Maybe BloodSmearResult
    -> ( List (Html msg), Int, Int )
bloodSmearResultInputsAndTasks language questionTransId setBloodSmearResultMsg bloodSmearResult =
    ( viewSelectInput language
        questionTransId
        bloodSmearResult
        Translate.BloodSmearResult
        bloodSmearResultToString
        [ BloodSmearNegative
        , BloodSmearPlus
        , BloodSmearPlusPlus
        , BloodSmearPlusPlusPlus
        ]
        setBloodSmearResultMsg
    , taskCompleted bloodSmearResult
    , 1
    )


viewPregnancyTestForm :
    Language
    -> NominalDate
    -> ContentAndTasksLaboratoryTestInitialConfig msg
    -> ContentAndTasksForPerformedLaboratoryTestConfig msg
    -> PregnancyTestForm msg
    -> ( Html msg, Int, Int )
viewPregnancyTestForm language currentDate configInitial configPerformed form =
    let
        ( initialSection, initialTasksCompleted, initialTasksTotal ) =
            contentAndTasksLaboratoryTestKnownAsPositive language currentDate configInitial TaskPregnancyTest form

        ( derivedSection, derivedTasksCompleted, derivedTasksTotal ) =
            if form.knownAsPositive /= Just False then
                ( [], 0, 0 )

            else
                prenatalRDTFormInputsAndTasks language currentDate configInitial configPerformed TaskPregnancyTest form
    in
    ( div [ class "ui form laboratory malaria" ] <|
        viewCustomLabel language (Translate.LaboratoryTaskLabel TaskPregnancyTest) "" "label header"
            :: initialSection
            ++ derivedSection
    , initialTasksCompleted + derivedTasksCompleted
    , initialTasksTotal + derivedTasksTotal
    )


viewPartnerHIVTestForm :
    Language
    -> NominalDate
    -> ContentAndTasksLaboratoryUniversalTestInitialConfig msg
    -> ContentAndTasksForPerformedLaboratoryUniversalTestConfig msg
    -> PartnerHIVTestForm
    -> ( Html msg, Int, Int )
viewPartnerHIVTestForm language currentDate configInitial configPerformed form =
    let
        isLabTech =
            -- Only nurses perform initial phase of prenatal encounter.
            False

        ( knownAsPositiveSection, knownAsPositiveTasksCompleted, knownAsPositiveTasksTotal ) =
            contentAndTasksLaboratoryUniversalTestKnownAsPositive language currentDate configInitial TaskPartnerHIVTest form

        ( derivedSection, derivedTasksCompleted, derivedTasksTotal ) =
            let
                emptySection =
                    ( [], 0, 0 )
            in
            Maybe.map
                (\knownAsPositive ->
                    if knownAsPositive then
                        partnerARVViralLoadInputsAndTasks language
                            configInitial.setPartnerHIVTestFormBoolInputMsg
                            form.partnerTakingARV
                            form.partnerSurpressedViralLoad

                    else
                        let
                            ( initialSection, initialTasksCompleted, initialTasksTotal ) =
                                contentAndTasksLaboratoryUniversalTestInitial language currentDate configInitial TaskPartnerHIVTest form
                        in
                        if form.testPerformed == Just True then
                            let
                                ( testPrerequisitesSection, testPrerequisitesTasksCompleted, testPrerequisitesTasksTotal ) =
                                    prerequisiteByImmediateResultInputsAndTasks language
                                        (configInitial.setPartnerHIVTestFormBoolInputMsg
                                            (\value form_ ->
                                                { form_
                                                    | immediateResult = Just value
                                                    , testResult = Nothing
                                                    , testResultDirty = True
                                                }
                                            )
                                        )
                                        form.immediateResult

<<<<<<< HEAD
                            else
                                Maybe.map
                                    (\immediateResult ->
                                        if immediateResult then
                                            standardTestResultInputsAndTasks language
                                                configPerformed.setPartnerHIVTestResultMsg
                                                form.testResult
                                                TaskPartnerHIVTest
=======
                                ( testResultSection, testResultTasksCompleted, testResultTasksTotal ) =
                                    if isNothing form.executionDate then
                                        emptySection
>>>>>>> 50064c61

                                    else
                                        Maybe.map
                                            (\immediateResult ->
                                                if immediateResult == True then
                                                    partnerHIVResultInputsAndTasks language
                                                        isLabTech
                                                        configPerformed.setPartnerHIVTestResultMsg
                                                        configInitial.setPartnerHIVTestFormBoolInputMsg
                                                        form.testResult
                                                        form.partnerTakingARV
                                                        form.partnerSurpressedViralLoad

                                                else
                                                    ( [ viewCustomLabel language Translate.LaboratoryTaskResultsHelper "." "label" ]
                                                    , 0
                                                    , 0
                                                    )
                                            )
                                            form.immediateResult
                                            |> Maybe.withDefault emptySection
                            in
                            ( initialSection ++ testPrerequisitesSection ++ testResultSection
                            , initialTasksCompleted + testPrerequisitesTasksCompleted + testResultTasksCompleted
                            , initialTasksTotal + testPrerequisitesTasksTotal + testResultTasksTotal
                            )

                        else
                            ( initialSection, initialTasksCompleted, initialTasksTotal )
                )
                form.knownAsPositive
                |> Maybe.withDefault emptySection
    in
    ( div [ class "ui form laboratory urine-dipstick" ] <|
        viewCustomLabel language (Translate.LaboratoryTaskLabel TaskPartnerHIVTest) "" "label header"
            :: knownAsPositiveSection
            ++ derivedSection
    , knownAsPositiveTasksCompleted + derivedTasksCompleted
    , knownAsPositiveTasksTotal + derivedTasksTotal
    )


partnerARVViralLoadInputsAndTasks :
    Language
    ->
        ((Bool
          ->
            { f
                | partnerSurpressedViralLoad : Maybe Bool
                , partnerSurpressedViralLoadDirty : Bool
                , partnerTakingARV : Maybe Bool
                , partnerTakingARVDirty : Bool
            }
          ->
            { f
                | partnerSurpressedViralLoad : Maybe Bool
                , partnerSurpressedViralLoadDirty : Bool
                , partnerTakingARV : Maybe Bool
                , partnerTakingARVDirty : Bool
            }
         )
         -> Bool
         -> msg
        )
    -> Maybe Bool
    -> Maybe Bool
    -> ( List (Html msg), Int, Int )
partnerARVViralLoadInputsAndTasks language setPartnerHIVTestFormBoolInputMsg partnerTakingARV partnerSurpressedViralLoad =
    let
        emptySection =
            ( [], 0, 0 )

        partnerTakingARVUpdateFunc =
            \value form_ ->
                { form_
                    | partnerTakingARV = Just value
                    , partnerTakingARVDirty = True
                    , partnerSurpressedViralLoad = Nothing
                    , partnerSurpressedViralLoadDirty = True
                }

        ( partnerARVSection, partnerARVTasksCompleted, partnerARVTasksTotal ) =
            if partnerTakingARV == Just True then
                let
                    partnerSurpressedViralLoadUpdateFunc =
                        \value form_ ->
                            { form_ | partnerSurpressedViralLoad = Just value, partnerSurpressedViralLoadDirty = True }
                in
                ( [ viewQuestionLabel language <| Translate.PrenatalHIVSignQuestion PartnerSurpressedViralLoad
                  , viewBoolInput
                        language
                        partnerSurpressedViralLoad
                        (setPartnerHIVTestFormBoolInputMsg partnerSurpressedViralLoadUpdateFunc)
                        "partner-surpressed-viral-load"
                        Nothing
                  ]
                , taskCompleted partnerSurpressedViralLoad
                , 1
                )

            else
                emptySection
    in
    ( [ viewQuestionLabel language <| Translate.PrenatalHIVSignQuestion PartnerTakingARV
      , viewBoolInput
            language
            partnerTakingARV
            (setPartnerHIVTestFormBoolInputMsg partnerTakingARVUpdateFunc)
            "partner-taking-arv"
            Nothing
      ]
        ++ partnerARVSection
    , taskCompleted partnerTakingARV + partnerARVTasksCompleted
    , 1 + partnerARVTasksTotal
    )


partnerHIVResultFormAndTasks :
    Language
    -> NominalDate
    -> Bool
    -> ContentAndTasksLaboratoryResultConfig msg encounterId
    -> (String -> msg)
    -> ((Bool -> PartnerHIVResultForm -> PartnerHIVResultForm) -> Bool -> msg)
    -> PartnerHIVResultForm
    -> ( Html msg, Int, Int )
partnerHIVResultFormAndTasks language currentDate isLabTech config setPartnerHIVTestResultMsg setFormBoolInputMsg form =
    let
        ( confirmationSection, confirmationTasksCompleted, confirmationTasksTotal ) =
            if isLabTech then
                contentAndTasksLaboratoryResultConfirmation language currentDate config TaskPartnerHIVTest form

            else
                ( [], 0, 0 )

        ( testResultSection, testResultTasksCompleted, testResultTasksTotal ) =
            if not isLabTech || form.runConfirmedByLabTech == Just True then
                partnerHIVResultInputsAndTasks language
                    isLabTech
                    setPartnerHIVTestResultMsg
                    setFormBoolInputMsg
                    form.testResult
                    form.partnerTakingARV
                    form.partnerSurpressedViralLoad

            else
                ( [], 0, 0 )
    in
    ( div [ class "ui form laboratory prenatal-test-result" ] <|
        resultFormHeaderSection language currentDate form.executionDate TaskPartnerHIVTest
            ++ confirmationSection
            ++ testResultSection
    , confirmationTasksCompleted + testResultTasksCompleted
    , confirmationTasksTotal + testResultTasksTotal
    )


partnerHIVResultFollowUpsFormAndTasks :
    Language
    -> NominalDate
    -> ((Bool -> PartnerHIVResultForm -> PartnerHIVResultForm) -> Bool -> msg)
    -> PartnerHIVResultForm
    -> ( Html msg, Int, Int )
partnerHIVResultFollowUpsFormAndTasks language currentDate setFormBoolInputMsg form =
    let
        ( followUpsSection, followUpsTasksCompleted, followUpsTasksTotal ) =
            partnerHIVResultFollowUpInputsAndTasks language
                setFormBoolInputMsg
                form.testResult
                form.partnerTakingARV
                form.partnerSurpressedViralLoad
    in
    ( div [ class "ui form laboratory prenatal-test-result" ] <|
        resultFormHeaderSection language currentDate form.executionDate TaskPartnerHIVTest
            ++ followUpsSection
    , followUpsTasksCompleted
    , followUpsTasksTotal
    )


partnerHIVResultInputsAndTasks :
    Language
    -> Bool
    -> (String -> msg)
    ->
        ((Bool
          ->
            { f
                | partnerSurpressedViralLoad : Maybe Bool
                , partnerSurpressedViralLoadDirty : Bool
                , partnerTakingARV : Maybe Bool
                , partnerTakingARVDirty : Bool
            }
          ->
            { f
                | partnerSurpressedViralLoad : Maybe Bool
                , partnerSurpressedViralLoadDirty : Bool
                , partnerTakingARV : Maybe Bool
                , partnerTakingARVDirty : Bool
            }
         )
         -> Bool
         -> msg
        )
    -> Maybe TestResult
    -> Maybe Bool
    -> Maybe Bool
    -> ( List (Html msg), Int, Int )
partnerHIVResultInputsAndTasks language isLabTech setTestResultMsg setFormBoolInputMsg testResult partnerTakingARV partnerSurpressedViralLoad =
    let
        ( testResultSection, testResultTasksCompleted, testResultTasksTotal ) =
            standardTestResultInputsAndTasks language setTestResultMsg testResult TaskPartnerHIVTest

        ( hivSignsSection, hivSignsTasksCompleted, hivSignsTasksTotal ) =
            if not isLabTech then
                partnerHIVResultFollowUpInputsAndTasks language
                    setFormBoolInputMsg
                    testResult
                    partnerTakingARV
                    partnerSurpressedViralLoad

            else
                ( [], 0, 0 )
    in
    ( testResultSection
        ++ hivSignsSection
    , testResultTasksCompleted + hivSignsTasksCompleted
    , testResultTasksTotal + hivSignsTasksTotal
    )


partnerHIVResultFollowUpInputsAndTasks :
    Language
    ->
        ((Bool
          ->
            { f
                | partnerSurpressedViralLoad : Maybe Bool
                , partnerSurpressedViralLoadDirty : Bool
                , partnerTakingARV : Maybe Bool
                , partnerTakingARVDirty : Bool
            }
          ->
            { f
                | partnerSurpressedViralLoad : Maybe Bool
                , partnerSurpressedViralLoadDirty : Bool
                , partnerTakingARV : Maybe Bool
                , partnerTakingARVDirty : Bool
            }
         )
         -> Bool
         -> msg
        )
    -> Maybe TestResult
    -> Maybe Bool
    -> Maybe Bool
    -> ( List (Html msg), Int, Int )
partnerHIVResultFollowUpInputsAndTasks language setFormBoolInputMsg testResult partnerTakingARV partnerSurpressedViralLoad =
    let
        emptySection =
            ( [], 0, 0 )
    in
    Maybe.map
        (\testResult_ ->
            case testResult_ of
                TestPositive ->
                    partnerARVViralLoadInputsAndTasks language
                        setFormBoolInputMsg
                        partnerTakingARV
                        partnerSurpressedViralLoad

                _ ->
                    emptySection
        )
        testResult
        |> Maybe.withDefault emptySection


viewUrineDipstickTestForm :
    Language
    -> NominalDate
    -> ContentAndTasksLaboratoryTestInitialConfig msg
    -> ContentAndTasksForPerformedLaboratoryTestConfig msg
    -> UrineDipstickTestForm msg
    -> ( Html msg, Int, Int )
viewUrineDipstickTestForm language currentDate configInitial configPerformed form =
    let
        ( initialSection, initialTasksCompleted, initialTasksTotal ) =
            contentAndTasksLaboratoryTestInitial language currentDate configInitial TaskUrineDipstickTest form

        ( derivedSection, derivedTasksCompleted, derivedTasksTotal ) =
            if form.testPerformed == Just True then
                let
                    ( performedTestSection, performedTestTasksCompleted, performedTestTasksTotal ) =
                        contentAndTasksForPerformedLaboratoryTest language currentDate configPerformed TaskUrineDipstickTest form

                    ( testVariantSection, testVariantTasksCompleted, testVariantTasksTotal ) =
                        ( [ viewQuestionLabel language Translate.TestVariantUrineDipstickQuestion
                          , viewCheckBoxSelectInput language
                                [ VariantShortTest ]
                                [ VariantLongTest ]
                                form.testVariant
                                configInitial.setUrineDipstickTestVariantMsg
                                Translate.UrineDipstickTestVariant
                          ]
                        , taskCompleted form.testVariant
                        , 1
                        )

                    testResultSection =
                        if isNothing form.executionDate then
                            []

                        else
                            [ viewCustomLabel language Translate.LaboratoryTaskResultsHelper "." "label" ]
                in
                ( testVariantSection ++ performedTestSection ++ testResultSection
                , performedTestTasksCompleted + testVariantTasksCompleted
                , performedTestTasksTotal + testVariantTasksTotal
                )

            else
                ( [], 0, 0 )
    in
    ( div [ class "ui form laboratory urine-dipstick" ] <|
        viewCustomLabel language (Translate.LaboratoryTaskLabel TaskUrineDipstickTest) "" "label header"
            :: initialSection
            ++ derivedSection
    , initialTasksCompleted + derivedTasksCompleted
    , initialTasksTotal + derivedTasksTotal
    )


viewUrineDipstickTestUniversalForm :
    Language
    -> NominalDate
    -> ContentAndTasksLaboratoryUniversalTestInitialConfig msg
    -> ContentAndTasksForPerformedLaboratoryUniversalTestConfig msg
    -> UrineDipstickTestUniversalForm
    -> ( Html msg, Int, Int )
viewUrineDipstickTestUniversalForm language currentDate configInitial configPerformed form =
    let
        ( initialSection, initialTasksCompleted, initialTasksTotal ) =
            contentAndTasksLaboratoryUniversalTestInitial language currentDate configInitial TaskUrineDipstickTest form

        ( derivedSection, derivedTasksCompleted, derivedTasksTotal ) =
            let
                emptySection =
                    ( [], 0, 0 )
            in
            if form.testPerformed == Just True then
                let
                    ( testPrerequisitesSection, testPrerequisitesTasksCompleted, testPrerequisitesTasksTotal ) =
                        prerequisiteByImmediateResultInputsAndTasks language
                            (configInitial.setUrineDipstickTestFormBoolInputMsg
                                (\value form_ ->
                                    { form_
                                        | immediateResult = Just value
                                        , testVariant = Nothing
                                        , testVariantDirty = True
                                        , protein = Nothing
                                        , proteinDirty = True
                                        , ph = Nothing
                                        , phDirty = True
                                        , glucose = Nothing
                                        , glucoseDirty = True
                                        , leukocytes = Nothing
                                        , leukocytesDirty = True
                                        , nitrite = Nothing
                                        , nitriteDirty = True
                                        , urobilinogen = Nothing
                                        , urobilinogenDirty = True
                                        , haemoglobin = Nothing
                                        , haemoglobinDirty = True
                                        , ketone = Nothing
                                        , ketoneDirty = True
                                        , bilirubin = Nothing
                                        , bilirubinDirty = True
                                    }
                                )
                            )
                            form.immediateResult

                    ( testVariantSection, testVariantTasksCompleted, testVariantTasksTotal ) =
                        ( [ viewQuestionLabel language Translate.TestVariantUrineDipstickQuestion
                          , viewCheckBoxSelectInput language
                                [ VariantShortTest ]
                                [ VariantLongTest ]
                                form.testVariant
                                configInitial.setUrineDipstickTestVariantMsg
                                Translate.UrineDipstickTestVariant
                          ]
                        , taskCompleted form.testVariant
                        , 1
                        )

                    ( testResultSection, testResultTasksCompleted, testResultTasksTotal ) =
                        Maybe.map
                            (\immediateResult ->
                                if immediateResult then
                                    urineDipstickResultInputsAndTasks language
                                        configPerformed.setProteinMsg
                                        configPerformed.setPHMsg
                                        configPerformed.setGlucoseMsg
                                        configPerformed.setLeukocytesMsg
                                        configPerformed.setNitriteMsg
                                        configPerformed.setUrobilinogenMsg
                                        configPerformed.setHaemoglobinMsg
                                        configPerformed.setKetoneMsg
                                        configPerformed.setBilirubinMsg
                                        form.protein
                                        form.ph
                                        form.glucose
                                        form.leukocytes
                                        form.nitrite
                                        form.urobilinogen
                                        form.haemoglobin
                                        form.ketone
                                        form.bilirubin
                                        form.testVariant

                                else
                                    ( [ viewCustomLabel language Translate.LaboratoryTaskResultsHelper "." "label" ]
                                    , 0
                                    , 0
                                    )
                            )
                            form.immediateResult
                            |> Maybe.withDefault emptySection
                in
                ( testPrerequisitesSection ++ testVariantSection ++ testResultSection
                , testPrerequisitesTasksCompleted + testVariantTasksCompleted + testResultTasksCompleted
                , testPrerequisitesTasksTotal + testVariantTasksTotal + testResultTasksTotal
                )

            else
                emptySection
    in
    ( div [ class "ui form laboratory urine-dipstick" ] <|
        viewCustomLabel language (Translate.LaboratoryTaskLabel TaskUrineDipstickTest) "" "label header"
            :: initialSection
            ++ derivedSection
    , initialTasksCompleted + derivedTasksCompleted
    , initialTasksTotal + derivedTasksTotal
    )


urineDipstickResultFormAndTasks :
    Language
    -> NominalDate
    -> Bool
    -> ContentAndTasksLaboratoryResultConfig msg encounterId
    -> (String -> msg)
    -> (String -> msg)
    -> (String -> msg)
    -> (String -> msg)
    -> (String -> msg)
    -> (String -> msg)
    -> (String -> msg)
    -> (String -> msg)
    -> (String -> msg)
    -> UrineDipstickResultForm
    -> ( Html msg, Int, Int )
urineDipstickResultFormAndTasks language currentDate isLabTech config setProteinMsg setPHMsg setGlucoseMsg setLeukocytesMsg setNitriteMsg setUrobilinogenMsg setHaemoglobinMsg setKetoneMsg setBilirubinMsg form =
    let
        ( confirmationSection, confirmationTasksCompleted, confirmationTasksTotal ) =
            if isLabTech then
                contentAndTasksLaboratoryResultConfirmation language currentDate config TaskUrineDipstickTest form

            else
                ( [], 0, 0 )

        ( testResultSection, testResultTasksCompleted, testResultTasksTotal ) =
            if not isLabTech || form.runConfirmedByLabTech == Just True then
                urineDipstickResultInputsAndTasks language
                    setProteinMsg
                    setPHMsg
                    setGlucoseMsg
                    setLeukocytesMsg
                    setNitriteMsg
                    setUrobilinogenMsg
                    setHaemoglobinMsg
                    setKetoneMsg
                    setBilirubinMsg
                    form.protein
                    form.ph
                    form.glucose
                    form.leukocytes
                    form.nitrite
                    form.urobilinogen
                    form.haemoglobin
                    form.ketone
                    form.bilirubin
                    form.testVariant

            else
                ( [], 0, 0 )
    in
    ( div [ class "ui form laboratory urine-dipstick-result" ] <|
        resultFormHeaderSection language currentDate form.executionDate TaskUrineDipstickTest
            ++ confirmationSection
            ++ testResultSection
    , confirmationTasksCompleted + testResultTasksCompleted
    , confirmationTasksTotal + testResultTasksTotal
    )


urineDipstickResultInputsAndTasks :
    Language
    -> (String -> msg)
    -> (String -> msg)
    -> (String -> msg)
    -> (String -> msg)
    -> (String -> msg)
    -> (String -> msg)
    -> (String -> msg)
    -> (String -> msg)
    -> (String -> msg)
    -> Maybe ProteinValue
    -> Maybe PHValue
    -> Maybe GlucoseValue
    -> Maybe LeukocytesValue
    -> Maybe NitriteValue
    -> Maybe UrobilinogenValue
    -> Maybe HaemoglobinValue
    -> Maybe KetoneValue
    -> Maybe BilirubinValue
    -> Maybe TestVariant
    -> ( List (Html msg), Int, Int )
urineDipstickResultInputsAndTasks language setProteinMsg setPHMsg setGlucoseMsg setLeukocytesMsg setNitriteMsg setUrobilinogenMsg setHaemoglobinMsg setKetoneMsg setBilirubinMsg protein ph glucose leukocytes nitrite urobilinogen haemoglobin ketone bilirubin =
    Maybe.map
        (\testVariant ->
            let
                ( commonSection, commonTasksCompleted, commonTasksTotal ) =
                    ( viewSelectInput language
                        Translate.LaboratoryProteinTestResult
                        protein
                        Translate.LaboratoryProteinValue
                        proteinValueToString
                        [ Protein0
                        , ProteinPlus1
                        , ProteinPlus2
                        , ProteinPlus3
                        , ProteinPlus4
                        ]
                        setProteinMsg
                        ++ viewSelectInput language
                            Translate.LaboratoryPHTestResult
                            ph
                            Translate.LaboratoryPHValue
                            phValueToString
                            [ Ph40
                            , Ph45
                            , Ph50
                            , Ph60
                            , Ph65
                            , Ph70
                            , Ph75
                            , Ph80
                            , Ph85
                            ]
                            setPHMsg
                        ++ viewSelectInput language
                            Translate.LaboratoryGlucoseTestResult
                            glucose
                            Translate.LaboratoryGlucoseValue
                            glucoseValueToString
                            [ Glucose0
                            , GlucosePlus1
                            , GlucosePlus2
                            , GlucosePlus3
                            , GlucosePlus4
                            ]
                            setGlucoseMsg
                    , taskCompleted protein + taskCompleted ph + taskCompleted glucose
                    , 3
                    )
            in
            case testVariant of
                VariantShortTest ->
                    ( commonSection, commonTasksCompleted, commonTasksTotal )

                VariantLongTest ->
                    ( commonSection
                        ++ viewSelectInput language
                            Translate.LaboratoryLeukocytesTestResult
                            leukocytes
                            Translate.LaboratoryLeukocytesValue
                            leukocytesValueToString
                            [ LeukocytesNegative
                            , LeukocytesSmall
                            , LeukocytesMedium
                            , LeukocytesLarge
                            ]
                            setLeukocytesMsg
                        ++ viewSelectInput language
                            Translate.LaboratoryNitriteTestResult
                            nitrite
                            Translate.LaboratoryNitriteValue
                            nitriteValueToString
                            [ NitriteNegative
                            , NitritePlus
                            , NitritePlusPlus
                            ]
                            setNitriteMsg
                        ++ viewSelectInput language
                            Translate.LaboratoryUrobilinogenTestResult
                            urobilinogen
                            Translate.LaboratoryUrobilinogenValue
                            urobilinogenValueToString
                            [ Urobilinogen002
                            , Urobilinogen10
                            , Urobilinogen20
                            , Urobilinogen40
                            , Urobilinogen80
                            ]
                            setUrobilinogenMsg
                        ++ viewSelectInput language
                            Translate.LaboratoryHaemoglobinTestResult
                            haemoglobin
                            Translate.LaboratoryHaemoglobinValue
                            haemoglobinValueToString
                            [ HaemoglobinNegative
                            , HaemoglobinNonHemolyzedTrace
                            , HaemoglobinNonHemolyzedModerate
                            , HaemoglobinHemolyzedTrace
                            , HaemoglobinSmall
                            , HaemoglobinModerate
                            , HaemoglobinLarge
                            ]
                            setHaemoglobinMsg
                        ++ viewSelectInput language
                            Translate.LaboratoryKetoneTestResult
                            ketone
                            Translate.LaboratoryKetoneValue
                            ketoneValueToString
                            [ KetoneNegative
                            , Ketone5
                            , Ketone10
                            , Ketone15
                            , Ketone40
                            , Ketone80
                            , Ketone100
                            ]
                            setKetoneMsg
                        ++ viewSelectInput language
                            Translate.LaboratoryBilirubinTestResult
                            bilirubin
                            Translate.LaboratoryBilirubinValue
                            bilirubinValueToString
                            [ BilirubinNegative
                            , BilirubinSmall
                            , BilirubinMedium
                            , BilirubinLarge
                            ]
                            setBilirubinMsg
                    , commonTasksCompleted
                        + taskCompleted leukocytes
                        + taskCompleted nitrite
                        + taskCompleted urobilinogen
                        + taskCompleted haemoglobin
                        + taskCompleted ketone
                        + taskCompleted bilirubin
                    , commonTasksTotal + 6
                    )
        )
        >> Maybe.withDefault ( [], 0, 0 )


viewRandomBloodSugarTestForm :
    Language
    -> NominalDate
    -> ContentAndTasksLaboratoryTestInitialConfig msg
    -> ContentAndTasksForPerformedLaboratoryTestConfig msg
    -> RandomBloodSugarTestForm msg
    -> ( Html msg, Int, Int )
viewRandomBloodSugarTestForm language currentDate configInitial configPerformed form =
    let
        ( initialSection, initialTasksCompleted, initialTasksTotal ) =
            contentAndTasksLaboratoryTestInitial language currentDate configInitial TaskRandomBloodSugarTest form

        ( derivedSection, derivedTasksCompleted, derivedTasksTotal ) =
            let
                emptySection =
                    ( [], 0, 0 )
            in
            if form.testPerformed == Just True then
                let
                    ( performedTestSection, performedTestTasksCompleted, performedTestTasksTotal ) =
                        contentAndTasksForPerformedLaboratoryTest language currentDate configPerformed TaskRandomBloodSugarTest form

                    ( testPrerequisitesSection, testPrerequisitesTasksCompleted, testPrerequisitesTasksTotal ) =
                        randomBloodSugarTestPrerequisitesInputsAndTasks language
                            configInitial.setRandomBloodSugarTestFormBoolInputMsg
                            form.immediateResult
                            form.patientFasted

                    ( testResultSection, testResultTasksCompleted, testResultTasksTotal ) =
                        if isNothing form.executionDate then
                            emptySection

                        else
                            Maybe.map
                                (\immediateResult ->
                                    if immediateResult then
                                        randomBloodSugarResultInputsAndTasks language
                                            configPerformed.setRandomBloodSugarResultMsg
                                            form.sugarCount

                                    else
                                        ( [ viewCustomLabel language Translate.LaboratoryTaskResultsHelper "." "label" ]
                                        , 0
                                        , 0
                                        )
                                )
                                form.immediateResult
                                |> Maybe.withDefault emptySection
                in
                ( testPrerequisitesSection ++ performedTestSection ++ testResultSection
                , performedTestTasksCompleted + testPrerequisitesTasksCompleted + testResultTasksCompleted
                , performedTestTasksTotal + testPrerequisitesTasksTotal + testResultTasksTotal
                )

            else
                emptySection
    in
    ( div [ class "ui form laboratory urine-dipstick" ] <|
        viewCustomLabel language (Translate.LaboratoryTaskLabel TaskRandomBloodSugarTest) "" "label header"
            :: initialSection
            ++ derivedSection
    , initialTasksCompleted + derivedTasksCompleted
    , initialTasksTotal + derivedTasksTotal
    )


viewRandomBloodSugarTestUniversalForm :
    Language
    -> NominalDate
    -> ContentAndTasksLaboratoryUniversalTestInitialConfig msg
    -> ContentAndTasksForPerformedLaboratoryUniversalTestConfig msg
    -> RandomBloodSugarTestUniversalForm
    -> ( Html msg, Int, Int )
viewRandomBloodSugarTestUniversalForm language currentDate configInitial configPerformed form =
    let
        ( initialSection, initialTasksCompleted, initialTasksTotal ) =
            contentAndTasksLaboratoryUniversalTestInitial language currentDate configInitial TaskRandomBloodSugarTest form

        ( derivedSection, derivedTasksCompleted, derivedTasksTotal ) =
            let
                emptySection =
                    ( [], 0, 0 )
            in
            if form.testPerformed == Just True then
                let
                    ( testPrerequisitesSection, testPrerequisitesTasksCompleted, testPrerequisitesTasksTotal ) =
                        randomBloodSugarTestPrerequisitesInputsAndTasks language
                            configInitial.setRandomBloodSugarTestFormBoolInputMsg
                            form.immediateResult
                            form.patientFasted

                    ( testResultSection, testResultTasksCompleted, testResultTasksTotal ) =
                        Maybe.map
                            (\immediateResult ->
                                if immediateResult then
                                    randomBloodSugarResultInputsAndTasks language
                                        configPerformed.setRandomBloodSugarResultMsg
                                        form.sugarCount

                                else
                                    ( [ viewCustomLabel language Translate.LaboratoryTaskResultsHelper "." "label" ]
                                    , 0
                                    , 0
                                    )
                            )
                            form.immediateResult
                            |> Maybe.withDefault emptySection
                in
                ( testPrerequisitesSection ++ testResultSection
                , testPrerequisitesTasksCompleted + testResultTasksCompleted
                , testPrerequisitesTasksTotal + testResultTasksTotal
                )

            else
                emptySection
    in
    ( div [ class "ui form laboratory urine-dipstick" ] <|
        viewCustomLabel language (Translate.LaboratoryTaskLabel TaskRandomBloodSugarTest) "" "label header"
            :: initialSection
            ++ derivedSection
    , initialTasksCompleted + derivedTasksCompleted
    , initialTasksTotal + derivedTasksTotal
    )


randomBloodSugarTestPrerequisitesInputsAndTasks language setRandomBloodSugarTestFormBoolInputMsg immediateResult patientFasted =
    let
        ( immediateResultSection, immediateResultTasksCompleted, immediateResultTasksTotal ) =
            prerequisiteByImmediateResultInputsAndTasks language
                (setRandomBloodSugarTestFormBoolInputMsg
                    (\value form_ ->
                        { form_
                            | immediateResult = Just value
                            , sugarCount = Nothing
                            , sugarCountDirty = True
                        }
                    )
                )
                immediateResult

        ( patientFastedSection, patientFastedTasksCompleted, patientFastedTasksTotal ) =
            ( [ viewQuestionLabel language <| Translate.TestPrerequisiteQuestion PrerequisiteFastFor12h
              , viewBoolInput
                    language
                    patientFasted
                    (setRandomBloodSugarTestFormBoolInputMsg
                        (\value form_ -> { form_ | patientFasted = Just value })
                    )
                    "patient-fasted"
                    Nothing
              ]
            , taskCompleted patientFasted
            , 1
            )
    in
    ( immediateResultSection ++ patientFastedSection
    , immediateResultTasksCompleted + patientFastedTasksCompleted
    , immediateResultTasksTotal + patientFastedTasksTotal
    )


randomBloodSugarResultFormAndTasks :
    Language
    -> NominalDate
    -> Bool
    -> ContentAndTasksLaboratoryResultConfig msg encounterId
    -> (String -> msg)
    -> RandomBloodSugarResultForm encounterId
    -> ( Html msg, Int, Int )
randomBloodSugarResultFormAndTasks language currentDate isLabTech config setRandomBloodSugarMsg form =
    let
        ( confirmationSection, confirmationTasksCompleted, confirmationTasksTotal ) =
            if isLabTech then
                contentAndTasksLaboratoryResultConfirmation language currentDate config TaskRandomBloodSugarTest form

            else
                ( [], 0, 0 )

        ( testResultSection, testResultTasksCompleted, testResultTasksTotal ) =
            if not isLabTech || form.runConfirmedByLabTech == Just True then
                randomBloodSugarResultInputsAndTasks language setRandomBloodSugarMsg form.sugarCount

            else
                ( [], 0, 0 )
    in
    ( div [ class "ui form laboratory random-blood-sugar-result" ] <|
        resultFormHeaderSection language currentDate form.executionDate TaskRandomBloodSugarTest
            ++ confirmationSection
            ++ testResultSection
    , confirmationTasksCompleted + testResultTasksCompleted
    , confirmationTasksTotal + testResultTasksTotal
    )


randomBloodSugarResultInputsAndTasks :
    Language
    -> (String -> msg)
    -> Maybe Float
    -> ( List (Html msg), Int, Int )
randomBloodSugarResultInputsAndTasks language setRandomBloodSugarMsg sugarCount =
    ( [ viewLabel language Translate.LaboratoryRandomBloodSugarTestResult
      , viewMeasurementInput language
            sugarCount
            setRandomBloodSugarMsg
            "sugar-count"
            Translate.UnitMilliGramsPerDeciliter
      ]
    , taskCompleted sugarCount
    , 1
    )


viewBloodGpRsTestForm :
    Language
    -> NominalDate
    -> ContentAndTasksLaboratoryUniversalTestInitialConfig msg
    -> ContentAndTasksForPerformedLaboratoryUniversalTestConfig msg
    -> BloodGpRsTestForm
    -> ( Html msg, Int, Int )
viewBloodGpRsTestForm language currentDate configInitial configPerformed form =
    let
        ( initialSection, initialTasksCompleted, initialTasksTotal ) =
            contentAndTasksLaboratoryUniversalTestInitial language currentDate configInitial TaskBloodGpRsTest form

        ( derivedSection, derivedTasksCompleted, derivedTasksTotal ) =
            let
                emptySection =
                    ( [], 0, 0 )
            in
            if form.testPerformed == Just True then
                let
                    ( testPrerequisitesSection, testPrerequisitesTasksCompleted, testPrerequisitesTasksTotal ) =
                        prerequisiteByImmediateResultInputsAndTasks language
                            (configInitial.setBloodGpRsTestFormBoolInputMsg
                                (\value form_ ->
                                    { form_
                                        | immediateResult = Just value
                                        , bloodGroup = Nothing
                                        , bloodGroupDirty = True
                                        , rhesus = Nothing
                                        , rhesusDirty = True
                                    }
                                )
                            )
                            form.immediateResult

                    ( testResultSection, testResultTasksCompleted, testResultTasksTotal ) =
                        if isNothing form.executionDate then
                            emptySection

                        else
                            Maybe.map
                                (\immediateResult ->
                                    if immediateResult then
                                        bloodGpRsResultInputsAndTasks language
                                            configPerformed.setBloodGroupMsg
                                            configPerformed.setRhesusMsg
                                            form.bloodGroup
                                            form.rhesus

                                    else
                                        ( [ viewCustomLabel language Translate.LaboratoryTaskResultsHelper "." "label" ]
                                        , 0
                                        , 0
                                        )
                                )
                                form.immediateResult
                                |> Maybe.withDefault emptySection
                in
                ( testPrerequisitesSection ++ testResultSection
                , testPrerequisitesTasksCompleted + testResultTasksCompleted
                , testPrerequisitesTasksTotal + testResultTasksTotal
                )

            else
                emptySection
    in
    ( div [ class "ui form laboratory urine-dipstick" ] <|
        viewCustomLabel language (Translate.LaboratoryTaskLabel TaskBloodGpRsTest) "" "label header"
            :: initialSection
            ++ derivedSection
    , initialTasksCompleted + derivedTasksCompleted
    , initialTasksTotal + derivedTasksTotal
    )


bloodGpRsResultFormAndTasks :
    Language
    -> NominalDate
    -> Bool
    -> ContentAndTasksLaboratoryResultConfig msg encounterId
    -> (String -> msg)
    -> (String -> msg)
    -> BloodGpRsResultForm encounterId
    -> ( Html msg, Int, Int )
bloodGpRsResultFormAndTasks language currentDate isLabTech config setBloodGroupMsg setRhesusMsg form =
    let
        ( confirmationSection, confirmationTasksCompleted, confirmationTasksTotal ) =
            if isLabTech then
                contentAndTasksLaboratoryResultConfirmation language currentDate config TaskBloodGpRsTest form

            else
                ( [], 0, 0 )

        ( testResultSection, testResultTasksCompleted, testResultTasksTotal ) =
            if not isLabTech || form.runConfirmedByLabTech == Just True then
                bloodGpRsResultInputsAndTasks language
                    setBloodGroupMsg
                    setRhesusMsg
                    form.bloodGroup
                    form.rhesus

            else
                ( [], 0, 0 )
    in
    ( div [ class "ui form laboratory blood-group-result" ] <|
        resultFormHeaderSection language currentDate form.executionDate TaskBloodGpRsTest
            ++ confirmationSection
            ++ testResultSection
    , confirmationTasksCompleted + testResultTasksCompleted
    , confirmationTasksTotal + testResultTasksTotal
    )


bloodGpRsResultInputsAndTasks :
    Language
    -> (String -> msg)
    -> (String -> msg)
    -> Maybe BloodGroup
    -> Maybe Rhesus
    -> ( List (Html msg), Int, Int )
bloodGpRsResultInputsAndTasks language setBloodGroupMsg setRhesusMsg bloodGroup rhesus =
    ( viewSelectInput language
        Translate.LaboratoryBloodGroupTestResult
        bloodGroup
        Translate.LaboratoryBloodGroup
        bloodGroupToString
        [ BloodGroupA, BloodGroupB, BloodGroupAB, BloodGroupO ]
        setBloodGroupMsg
        ++ viewSelectInput language
            Translate.LaboratoryRhesusTestResult
            rhesus
            Translate.LaboratoryRhesus
            rhesusToString
            [ RhesusPositive, RhesusNegative ]
            setRhesusMsg
    , taskCompleted bloodGroup + taskCompleted rhesus
    , 2
    )


viewHemoglobinTestForm :
    Language
    -> NominalDate
    -> ContentAndTasksLaboratoryUniversalTestInitialConfig msg
    -> ContentAndTasksForPerformedLaboratoryUniversalTestConfig msg
    -> HemoglobinTestForm
    -> ( Html msg, Int, Int )
viewHemoglobinTestForm language currentDate configInitial configPerformed form =
    let
        ( initialSection, initialTasksCompleted, initialTasksTotal ) =
            contentAndTasksLaboratoryUniversalTestInitial language currentDate configInitial TaskHemoglobinTest form

        ( derivedSection, derivedTasksCompleted, derivedTasksTotal ) =
            let
                emptySection =
                    ( [], 0, 0 )
            in
            if form.testPerformed == Just True then
                let
                    ( testPrerequisitesSection, testPrerequisitesTasksCompleted, testPrerequisitesTasksTotal ) =
                        prerequisiteByImmediateResultInputsAndTasks language
                            (configInitial.setHemoglobinTestFormBoolInputMsg
                                (\value form_ ->
                                    { form_
                                        | immediateResult = Just value
                                        , hemoglobinCount = Nothing
                                        , hemoglobinCountDirty = True
                                    }
                                )
                            )
                            form.immediateResult

                    ( testResultSection, testResultTasksCompleted, testResultTasksTotal ) =
                        if isNothing form.executionDate then
                            emptySection

                        else
                            Maybe.map
                                (\immediateResult ->
                                    if immediateResult then
                                        hemoglobinResultInputsAndTasks language
                                            configPerformed.setHemoglobinCountMsg
                                            form.hemoglobinCount

                                    else
                                        ( [ viewCustomLabel language Translate.LaboratoryTaskResultsHelper "." "label" ]
                                        , 0
                                        , 0
                                        )
                                )
                                form.immediateResult
                                |> Maybe.withDefault emptySection
                in
                ( testPrerequisitesSection ++ testResultSection
                , testPrerequisitesTasksCompleted + testResultTasksCompleted
                , testPrerequisitesTasksTotal + testResultTasksTotal
                )

            else
                emptySection
    in
    ( div [ class "ui form laboratory urine-dipstick" ] <|
        viewCustomLabel language (Translate.LaboratoryTaskLabel TaskHemoglobinTest) "" "label header"
            :: initialSection
            ++ derivedSection
    , initialTasksCompleted + derivedTasksCompleted
    , initialTasksTotal + derivedTasksTotal
    )


hemoglobinResultFormAndTasks :
    Language
    -> NominalDate
    -> Bool
    -> ContentAndTasksLaboratoryResultConfig msg encounterId
    -> (String -> msg)
    -> HemoglobinResultForm
    -> ( Html msg, Int, Int )
hemoglobinResultFormAndTasks language currentDate isLabTech config setHemoglobinCountMsg form =
    let
        ( confirmationSection, confirmationTasksCompleted, confirmationTasksTotal ) =
            if isLabTech then
                contentAndTasksLaboratoryResultConfirmation language currentDate config TaskHemoglobinTest form

            else
                ( [], 0, 0 )

        ( testResultSection, testResultTasksCompleted, testResultTasksTotal ) =
            if not isLabTech || form.runConfirmedByLabTech == Just True then
                hemoglobinResultInputsAndTasks language
                    setHemoglobinCountMsg
                    form.hemoglobinCount

            else
                ( [], 0, 0 )
    in
    ( div [ class "ui form laboratory hemoglobin-result" ] <|
        resultFormHeaderSection language currentDate form.executionDate TaskHemoglobinTest
            ++ confirmationSection
            ++ testResultSection
    , confirmationTasksCompleted + testResultTasksCompleted
    , confirmationTasksTotal + testResultTasksTotal
    )


hemoglobinResultInputsAndTasks :
    Language
    -> (String -> msg)
    -> Maybe Float
    -> ( List (Html msg), Int, Int )
hemoglobinResultInputsAndTasks language setHemoglobinCountMsg hemoglobinCount =
    ( [ viewLabel language Translate.LaboratoryHemoglobinTestResult
      , viewMeasurementInput language
            hemoglobinCount
            setHemoglobinCountMsg
            "hemoglobin-count"
            Translate.UnitGramsPerDeciliter
      ]
    , taskCompleted hemoglobinCount
    , 1
    )


viewHepatitisBTestForm :
    Language
    -> NominalDate
    -> ContentAndTasksLaboratoryUniversalTestInitialConfig msg
    -> ContentAndTasksForPerformedLaboratoryUniversalTestConfig msg
    -> HepatitisBTestForm
    -> ( Html msg, Int, Int )
viewHepatitisBTestForm language currentDate configInitial configPerformed form =
    let
        ( knownAsPositiveSection, knownAsPositiveTasksCompleted, knownAsPositiveTasksTotal ) =
            contentAndTasksLaboratoryUniversalTestKnownAsPositive language currentDate configInitial TaskHepatitisBTest form

        ( derivedSection, derivedTasksCompleted, derivedTasksTotal ) =
            let
                emptySection =
                    ( [], 0, 0 )
            in
            if form.knownAsPositive == Just False then
                let
                    ( initialSection, initialTasksCompleted, initialTasksTotal ) =
                        contentAndTasksLaboratoryUniversalTestInitial language currentDate configInitial TaskHepatitisBTest form
                in
                if form.testPerformed == Just True then
                    let
                        ( testPrerequisitesSection, testPrerequisitesTasksCompleted, testPrerequisitesTasksTotal ) =
                            prerequisiteByImmediateResultInputsAndTasks language
                                (configInitial.setHepatitisBTestFormBoolInputMsg
                                    (\value form_ ->
                                        { form_
                                            | immediateResult = Just value
                                            , testResult = Nothing
                                            , testResultDirty = True
                                        }
                                    )
                                )
                                form.immediateResult

                        ( testResultSection, testResultTasksCompleted, testResultTasksTotal ) =
                            if isNothing form.executionDate then
                                emptySection

                            else
                                Maybe.map
                                    (\immediateResult ->
                                        if immediateResult then
                                            standardTestResultInputsAndTasks language
                                                configPerformed.setHepatitisBTestResultMsg
                                                form.testResult
                                                TaskHepatitisBTest

                                        else
                                            ( [ viewCustomLabel language Translate.LaboratoryTaskResultsHelper "." "label" ]
                                            , 0
                                            , 0
                                            )
                                    )
                                    form.immediateResult
                                    |> Maybe.withDefault emptySection
                    in
                    ( initialSection ++ testPrerequisitesSection ++ testResultSection
                    , initialTasksCompleted + testPrerequisitesTasksCompleted + testResultTasksCompleted
                    , initialTasksTotal + testPrerequisitesTasksTotal + testResultTasksTotal
                    )

                else
                    ( initialSection, initialTasksCompleted, initialTasksTotal )

            else
                emptySection
    in
    ( div [ class "ui form laboratory urine-dipstick" ] <|
        viewCustomLabel language (Translate.LaboratoryTaskLabel TaskHepatitisBTest) "" "label header"
            :: knownAsPositiveSection
            ++ derivedSection
    , knownAsPositiveTasksCompleted + derivedTasksCompleted
    , knownAsPositiveTasksTotal + derivedTasksTotal
    )


hepatitisBResultFormAndTasks :
    Language
    -> NominalDate
    -> Bool
    -> ContentAndTasksLaboratoryResultConfig msg encounterId
    -> (String -> msg)
    -> HepatitisBResultForm encounterId
    -> ( Html msg, Int, Int )
hepatitisBResultFormAndTasks language currentDate isLabTech config setHepatitisBTestResultMsg form =
    let
        ( confirmationSection, confirmationTasksCompleted, confirmationTasksTotal ) =
            if isLabTech then
                contentAndTasksLaboratoryResultConfirmation language currentDate config TaskHepatitisBTest form

            else
                ( [], 0, 0 )

        ( testResultSection, testResultTasksCompleted, testResultTasksTotal ) =
            if not isLabTech || form.runConfirmedByLabTech == Just True then
                standardTestResultInputsAndTasks language
                    setHepatitisBTestResultMsg
                    form.testResult
                    TaskHepatitisBTest

            else
                ( [], 0, 0 )
    in
    ( div [ class "ui form laboratory prenatal-test-result" ] <|
        resultFormHeaderSection language currentDate form.executionDate TaskHepatitisBTest
            ++ confirmationSection
            ++ testResultSection
    , confirmationTasksCompleted + testResultTasksCompleted
    , confirmationTasksTotal + testResultTasksTotal
    )


viewHIVPCRTestForm :
    Language
    -> NominalDate
    -> ContentAndTasksLaboratoryUniversalTestInitialConfig msg
    -> ContentAndTasksForPerformedLaboratoryUniversalTestConfig msg
    -> HIVPCRTestForm
    -> ( Html msg, Int, Int )
viewHIVPCRTestForm language currentDate configInitial configPerformed form =
    let
        ( initialSection, initialTasksCompleted, initialTasksTotal ) =
            contentAndTasksLaboratoryUniversalTestInitial language currentDate configInitial TaskHIVPCRTest form

        ( derivedSection, derivedTasksCompleted, derivedTasksTotal ) =
            let
                emptySection =
                    ( [], 0, 0 )
            in
            if form.testPerformed == Just True then
                let
                    ( testPrerequisitesSection, testPrerequisitesTasksCompleted, testPrerequisitesTasksTotal ) =
                        prerequisiteByImmediateResultInputsAndTasks language
                            (configInitial.setHIVPCRTestFormBoolInputMsg
                                (\value form_ ->
                                    { form_
                                        | immediateResult = Just value
                                        , hivViralLoadStatus = Nothing
                                        , hivViralLoadStatusDirty = True
                                        , hivViralLoad = Nothing
                                        , hivViralLoadDirty = True
                                    }
                                )
                            )
                            form.immediateResult

                    ( testResultSection, testResultTasksCompleted, testResultTasksTotal ) =
                        if isNothing form.executionDate then
                            emptySection

                        else
                            Maybe.map
                                (\immediateResult ->
                                    if immediateResult then
                                        hivPCRResultInputsAndTasks language
                                            configPerformed.setHIVViralLoadMsg
                                            configPerformed.setHIVViralLoadUndetectableMsg
                                            form.hivViralLoadStatus
                                            form.hivViralLoad

                                    else
                                        ( [ viewCustomLabel language Translate.LaboratoryTaskResultsHelper "." "label" ]
                                        , 0
                                        , 0
                                        )
                                )
                                form.immediateResult
                                |> Maybe.withDefault emptySection
                in
                ( testPrerequisitesSection ++ testResultSection
                , testPrerequisitesTasksCompleted + testResultTasksCompleted
                , testPrerequisitesTasksTotal + testResultTasksTotal
                )

            else
                emptySection
    in
    ( div [ class "ui form laboratory urine-dipstick" ] <|
        viewCustomLabel language (Translate.LaboratoryTaskLabel TaskHIVPCRTest) "" "label header"
            :: initialSection
            ++ derivedSection
    , initialTasksCompleted + derivedTasksCompleted
    , initialTasksTotal + derivedTasksTotal
    )


hivPCRResultFormAndTasks :
    Language
    -> NominalDate
    -> Bool
    -> ContentAndTasksLaboratoryResultConfig msg encounterId
    -> (String -> msg)
    -> (Bool -> msg)
    -> HIVPCRResultForm
    -> ( Html msg, Int, Int )
hivPCRResultFormAndTasks language currentDate isLabTech config setHIVViralLoadMsg setHIVViralLoadUndetectableMsg form =
    let
        ( confirmationSection, confirmationTasksCompleted, confirmationTasksTotal ) =
            if isLabTech then
                contentAndTasksLaboratoryResultConfirmation language currentDate config TaskHIVPCRTest form

            else
                ( [], 0, 0 )

        ( testResultSection, testResultTasksCompleted, testResultTasksTotal ) =
            if not isLabTech || form.runConfirmedByLabTech == Just True then
                hivPCRResultInputsAndTasks language
                    setHIVViralLoadMsg
                    setHIVViralLoadUndetectableMsg
                    form.hivViralLoadStatus
                    form.hivViralLoad

            else
                ( [], 0, 0 )
    in
    ( div [ class "ui form laboratory hiv-prc-result" ] <|
        resultFormHeaderSection language currentDate form.executionDate TaskHIVPCRTest
            ++ confirmationSection
            ++ testResultSection
    , confirmationTasksCompleted + testResultTasksCompleted
    , confirmationTasksTotal + testResultTasksTotal
    )


hivPCRResultInputsAndTasks :
    Language
    -> (String -> msg)
    -> (Bool -> msg)
    -> Maybe ViralLoadStatus
    -> Maybe Float
    -> ( List (Html msg), Int, Int )
hivPCRResultInputsAndTasks language setHIVViralLoadMsg setHIVViralLoadUndetectableMsg hivViralLoadStatus hivViralLoad =
    let
        ( derivedSection, derivedTasksCompleted, derivedTasksTotal ) =
            if hivViralLoadStatus == Just ViralLoadDetectable then
                ( [ viewLabel language Translate.LaboratoryHIVPCRTestResult
                  , viewMeasurementInput language
                        hivViralLoad
                        setHIVViralLoadMsg
                        "hiv-viral-load"
                        Translate.UnitCopiesPerMM3
                  ]
                , taskCompleted hivViralLoad
                , 1
                )

            else
                ( [], 0, 0 )
    in
    ( [ viewQuestionLabel language Translate.LaboratoryHIVPCRViralLoadStatusQuestion
      , viewBoolInput language
            (Maybe.map ((==) ViralLoadUndetectable) hivViralLoadStatus)
            setHIVViralLoadUndetectableMsg
            "hiv-level-undetectable"
            Nothing
      ]
        ++ derivedSection
    , taskCompleted hivViralLoadStatus + derivedTasksCompleted
    , 1 + derivedTasksTotal
    )


viewSyphilisTestForm :
    Language
    -> NominalDate
    -> ContentAndTasksLaboratoryUniversalTestInitialConfig msg
    -> ContentAndTasksForPerformedLaboratoryUniversalTestConfig msg
    -> SyphilisTestForm
    -> ( Html msg, Int, Int )
viewSyphilisTestForm language currentDate configInitial configPerformed form =
    let
        ( initialSection, initialTasksCompleted, initialTasksTotal ) =
            contentAndTasksLaboratoryUniversalTestInitial language currentDate configInitial TaskSyphilisTest form

        ( derivedSection, derivedTasksCompleted, derivedTasksTotal ) =
            let
                emptySection =
                    ( [], 0, 0 )
            in
            if form.testPerformed == Just True then
                let
                    ( testPrerequisitesSection, testPrerequisitesTasksCompleted, testPrerequisitesTasksTotal ) =
                        prerequisiteByImmediateResultInputsAndTasks language
                            (configInitial.setSyphilisTestFormBoolInputMsg
                                (\value form_ ->
                                    { form_
                                        | immediateResult = Just value
                                        , testResult = Nothing
                                        , testResultDirty = True
                                        , symptoms = Nothing
                                        , symptomsDirty = True
                                    }
                                )
                            )
                            form.immediateResult

                    ( testResultSection, testResultTasksCompleted, testResultTasksTotal ) =
                        if isNothing form.executionDate then
                            emptySection

                        else
                            Maybe.map
                                (\immediateResult ->
                                    if immediateResult then
                                        let
                                            isLabTech =
                                                -- Only nurses perform initial phase of prenatal encounter.
                                                False
                                        in
                                        syphilisResultInputsAndTasks language
                                            isLabTech
                                            configPerformed.setSyphilisTestResultMsg
                                            configPerformed.setIllnessSymptomMsg
                                            form.testResult
                                            form.symptoms

                                    else
                                        ( [ viewCustomLabel language Translate.LaboratoryTaskResultsHelper "." "label" ]
                                        , 0
                                        , 0
                                        )
                                )
                                form.immediateResult
                                |> Maybe.withDefault emptySection
                in
                ( testPrerequisitesSection ++ testResultSection
                , testPrerequisitesTasksCompleted + testResultTasksCompleted
                , testPrerequisitesTasksTotal + testResultTasksTotal
                )

            else
                emptySection
    in
    ( div [ class "ui form laboratory urine-dipstick" ] <|
        viewCustomLabel language (Translate.LaboratoryTaskLabel TaskSyphilisTest) "" "label header"
            :: initialSection
            ++ derivedSection
    , initialTasksCompleted + derivedTasksCompleted
    , initialTasksTotal + derivedTasksTotal
    )


syphilisResultFormAndTasks :
    Language
    -> NominalDate
    -> Bool
    -> ContentAndTasksLaboratoryResultConfig msg encounterId
    -> (String -> msg)
    -> (IllnessSymptom -> msg)
    -> SyphilisResultForm encounterId
    -> ( Html msg, Int, Int )
syphilisResultFormAndTasks language currentDate isLabTech config setTestResultMsg setIllnessSymptomMsg form =
    let
        ( confirmationSection, confirmationTasksCompleted, confirmationTasksTotal ) =
            if isLabTech then
                contentAndTasksLaboratoryResultConfirmation language currentDate config TaskSyphilisTest form

            else
                ( [], 0, 0 )

        ( testResultSection, testResultTasksCompleted, testResultTasksTotal ) =
            if not isLabTech || form.runConfirmedByLabTech == Just True then
                syphilisResultInputsAndTasks language
                    isLabTech
                    setTestResultMsg
                    setIllnessSymptomMsg
                    form.testResult
                    form.symptoms

            else
                ( [], 0, 0 )
    in
    ( div [ class "ui form laboratory prenatal-test-result" ] <|
        resultFormHeaderSection language currentDate form.executionDate TaskSyphilisTest
            ++ confirmationSection
            ++ testResultSection
    , confirmationTasksCompleted + testResultTasksCompleted
    , confirmationTasksTotal + testResultTasksTotal
    )


syphilisResultFollowUpsFormAndTasks :
    Language
    -> NominalDate
    -> (IllnessSymptom -> msg)
    -> SyphilisResultForm encounterId
    -> ( Html msg, Int, Int )
syphilisResultFollowUpsFormAndTasks language currentDate setIllnessSymptomMsg form =
    let
        ( followUpsSection, followUpsTasksCompleted, followUpsTasksTotal ) =
            syphilisResultFollowUpInputsAndTasks language
                setIllnessSymptomMsg
                form.symptoms
    in
    ( div [ class "ui form laboratory prenatal-test-result" ] <|
        resultFormHeaderSection language currentDate form.executionDate TaskSyphilisTest
            ++ followUpsSection
    , followUpsTasksCompleted
    , followUpsTasksTotal
    )


syphilisResultInputsAndTasks :
    Language
    -> Bool
    -> (String -> msg)
    -> (IllnessSymptom -> msg)
    -> Maybe TestResult
    -> Maybe (List IllnessSymptom)
    -> ( List (Html msg), Int, Int )
syphilisResultInputsAndTasks language isLabTech setTestResultMsg setIllnessSymptomMsg testResult symptoms =
    let
        ( testResultSection, testResultTasksCompleted, testResultTasksTotal ) =
            standardTestResultInputsAndTasks language setTestResultMsg testResult TaskSyphilisTest

        ( symptomsSection, symptomsTasksCompleted, symptomsTasksTotal ) =
            if testResult == Just TestPositive && not isLabTech then
                syphilisResultFollowUpInputsAndTasks language setIllnessSymptomMsg symptoms

            else
                ( [], 0, 0 )
    in
    ( testResultSection
        ++ symptomsSection
    , testResultTasksCompleted + symptomsTasksCompleted
    , testResultTasksTotal + symptomsTasksTotal
    )


syphilisResultFollowUpInputsAndTasks :
    Language
    -> (IllnessSymptom -> msg)
    -> Maybe (List IllnessSymptom)
    -> ( List (Html msg), Int, Int )
syphilisResultFollowUpInputsAndTasks language setIllnessSymptomMsg symptoms =
    ( [ viewLabel language Translate.SelectIllnessSymptoms
      , viewCheckBoxMultipleSelectInput language
            [ IllnessSymptomHeadache
            , IllnessSymptomVisionChanges
            , IllnessSymptomRash
            , IllnessSymptomPainlessUlcerMouth
            , IllnessSymptomPainlessUlcerGenitals
            ]
            []
            (Maybe.withDefault [] symptoms)
            (Just NoIllnessSymptoms)
            setIllnessSymptomMsg
            Translate.IllnessSymptom
      ]
    , taskCompleted symptoms
    , 1
    )


viewHbA1cTestForm :
    Language
    -> NominalDate
    -> ContentAndTasksLaboratoryTestInitialConfig msg
    -> ContentAndTasksForPerformedLaboratoryTestConfig msg
    -> List NominalDate
    -> HbA1cTestForm msg
    -> ( Html msg, Int, Int )
viewHbA1cTestForm language currentDate configInitial configPerformed previousTestsDates form =
    let
        ( initialSection, initialTasksCompleted, initialTasksTotal ) =
            if List.isEmpty previousTestsDates then
                let
                    updateFunc =
                        \gotResultsPreviously form_ ->
                            let
                                executionNote =
                                    if not gotResultsPreviously then
                                        Just TestNoteToBeDoneAtHospital

                                    else
                                        Nothing
                            in
                            { form_
                                | gotResultsPreviously = Just gotResultsPreviously
                                , executionNote = executionNote
                                , executionNoteDirty = True
                                , executionDate = Nothing
                                , executionDateDirty = True
                                , hba1cResult = Nothing
                                , hba1cResultDirty = True
                            }

                    referral =
                        if form.gotResultsPreviously == Just False then
                            referralMessage

                        else
                            []
                in
                ( [ viewQuestionLabel language Translate.GotResultsPreviouslyQuestion
                  , viewBoolInput
                        language
                        form.gotResultsPreviously
                        (configPerformed.setHbA1cTestFormBoolInputMsg updateFunc)
                        "got-results-previously"
                        Nothing
                  ]
                    ++ referral
                , taskCompleted form.gotResultsPreviously
                , 1
                )

            else
                emptySection

        ( derivedSection, derivedTasksCompleted, derivedTasksTotal ) =
            if (not <| List.isEmpty previousTestsDates) || form.gotResultsPreviously == Just True then
                let
                    ( executionDateSection, executionDateTasksCompleted, executionDateTasksTotal ) =
                        let
                            executionDateForView =
                                Maybe.map formatDDMMYYYY form.executionDate
                                    |> Maybe.withDefault ""

                            dateSelectorConfig =
                                let
                                    dateTo =
                                        Date.add Days -1 currentDate
                                in
                                { select = configPerformed.setHbA1cTestExecutionDateMsg
                                , close = configPerformed.setHbA1cTestDateSelectorStateMsg Nothing
                                , dateFrom = Date.add Years -5 currentDate
                                , dateTo = dateTo
                                , dateDefault = Just dateTo
                                }
                        in
                        ( [ viewCustomLabel language Translate.HbA1cMostRecentTestResultInstruction "." "label instruction"
                          , viewLabel language <| Translate.LaboratoryTaskDate TaskHbA1cTest
                          , div
                                [ class "form-input date"
                                , onClick <| configPerformed.setHbA1cTestDateSelectorStateMsg (Just dateSelectorConfig)
                                ]
                                [ text executionDateForView
                                ]
                          , viewModal <| viewCalendarPopup language form.dateSelectorPopupState form.executionDate
                          ]
                        , taskCompleted form.executionDate
                        , 1
                        )

                    ( testResultSection, testResultTasksCompleted, testResultTasksTotal ) =
                        if isNothing form.executionDate then
                            emptySection

                        else
                            ( [ viewLabel language <| Translate.LaboratoryTaskResult TaskHbA1cTest
                              , viewMeasurementInput language
                                    form.hba1cResult
                                    configPerformed.setHbA1cTestResultMsg
                                    "hba1c-result"
                                    Translate.Percentage
                              ]
                            , taskCompleted form.hba1cResult
                            , 1
                            )

                    referral =
                        Maybe.map2
                            (\executionDate _ ->
                                if Date.diff Months executionDate currentDate >= 6 then
                                    referralMessage

                                else
                                    []
                            )
                            form.executionDate
                            form.hba1cResult
                            |> Maybe.withDefault []
                in
                ( executionDateSection ++ testResultSection ++ referral
                , executionDateTasksCompleted + testResultTasksCompleted
                , executionDateTasksTotal + testResultTasksTotal
                )

            else
                emptySection

        referralMessage =
            [ viewCustomLabel language Translate.ReferToHospitalForTesting "." "label referral" ]

        emptySection =
            ( [], 0, 0 )
    in
    ( div [ class "ui form laboratory hba1c" ] <|
        viewCustomLabel language (Translate.LaboratoryTaskLabel TaskHbA1cTest) "" "label header"
            :: initialSection
            ++ derivedSection
    , initialTasksCompleted + derivedTasksCompleted
    , initialTasksTotal + derivedTasksTotal
    )


contentAndTasksLaboratoryTestKnownAsPositive :
    Language
    -> NominalDate
    -> ContentAndTasksLaboratoryTestInitialConfig msg
    -> LaboratoryTask
    -> { f | knownAsPositive : Maybe Bool }
    -> ( List (Html msg), Int, Int )
contentAndTasksLaboratoryTestKnownAsPositive language currentDate config task form =
    let
        updateFunc =
            \knownAsPositive form_ ->
                let
                    executionNote =
                        if knownAsPositive then
                            Just TestNoteKnownAsPositive

                        else
                            Nothing
                in
                { form_
                    | knownAsPositive = Just knownAsPositive
                    , testPerformed = Nothing
                    , testPerformedDirty = True
                    , testPerformedToday = Nothing
                    , testPerformedTodayDirty = True
                    , executionNote = executionNote
                    , executionNoteDirty = True
                    , executionDate = Nothing
                    , executionDateDirty = True
                }

        setMsg =
            case task of
                TaskHIVTest ->
                    config.setHIVTestFormBoolInputMsg updateFunc

                TaskHepatitisBTest ->
                    config.setHepatitisBTestFormBoolInputMsg updateFunc

                TaskPregnancyTest ->
                    config.setPregnancyTestFormBoolInputMsg updateFunc

                -- Known as positive is not applicable for other tests.
                _ ->
                    always config.noOpMsg
    in
    ( [ viewQuestionLabel language <| Translate.KnownAsPositiveQuestion task
      , viewBoolInput
            language
            form.knownAsPositive
            setMsg
            "known-as-positive"
            Nothing
      ]
    , taskCompleted form.knownAsPositive
    , 1
    )


contentAndTasksLaboratoryUniversalTestKnownAsPositive :
    Language
    -> NominalDate
    -> ContentAndTasksLaboratoryUniversalTestInitialConfig msg
    -> LaboratoryTask
    -> { f | knownAsPositive : Maybe Bool }
    -> ( List (Html msg), Int, Int )
contentAndTasksLaboratoryUniversalTestKnownAsPositive language currentDate config task form =
    let
        updateFunc =
            \knownAsPositive form_ ->
                let
                    executionNote =
                        if knownAsPositive then
                            Just TestNoteKnownAsPositive

                        else
                            Nothing
                in
                { form_
                    | knownAsPositive = Just knownAsPositive
                    , testPerformed = Nothing
                    , testPerformedDirty = True
                    , executionNote = executionNote
                    , executionNoteDirty = True
                    , executionDate = Nothing
                    , executionDateDirty = True
                }

        setMsg =
            case task of
                TaskHIVTest ->
                    config.setHIVTestFormBoolInputMsg updateFunc

                TaskPartnerHIVTest ->
                    let
                        partnerHIVTestUpdateFunc =
                            \knownAsPositive form_ ->
                                let
                                    executionNote =
                                        if knownAsPositive then
                                            Just TestNoteKnownAsPositive

                                        else
                                            Nothing
                                in
                                { form_
                                    | knownAsPositive = Just knownAsPositive
                                    , testPerformed = Nothing
                                    , testPerformedDirty = True
                                    , executionNote = executionNote
                                    , executionNoteDirty = True
                                    , executionDate = Nothing
                                    , executionDateDirty = True
                                    , partnerTakingARV = Nothing
                                    , partnerTakingARVDirty = True
                                    , partnerSurpressedViralLoad = Nothing
                                    , partnerSurpressedViralLoadDirty = True
                                }
                    in
                    config.setPartnerHIVTestFormBoolInputMsg partnerHIVTestUpdateFunc

                TaskHepatitisBTest ->
                    config.setHepatitisBTestFormBoolInputMsg updateFunc

                TaskPregnancyTest ->
                    config.setPregnancyTestFormBoolInputMsg updateFunc

                -- Known as positive is not applicable for other tests.
                _ ->
                    always config.noOpMsg
    in
    ( [ viewQuestionLabel language <| Translate.KnownAsPositiveQuestion task
      , viewBoolInput
            language
            form.knownAsPositive
            setMsg
            "known-as-positive"
            Nothing
      ]
    , taskCompleted form.knownAsPositive
    , 1
    )


contentAndTasksLaboratoryTestInitial :
    Language
    -> NominalDate
    -> ContentAndTasksLaboratoryTestInitialConfig msg
    -> LaboratoryTask
    ->
        { f
            | testPerformed : Maybe Bool
            , executionNote : Maybe TestExecutionNote
        }
    -> ( List (Html msg), Int, Int )
contentAndTasksLaboratoryTestInitial language currentDate config task form =
    let
        boolInputUpdateFunc =
            \value form_ ->
                { form_
                    | testPerformed = Just value
                    , testPerformedDirty = True
                    , testPerformedToday = Nothing
                    , testPerformedTodayDirty = True
                    , executionNote = Nothing
                    , executionNoteDirty = True
                    , executionDate = Nothing
                    , executionDateDirty = True
                }

        msgs =
            case task of
                TaskHIVTest ->
                    { setBoolInputMsg = config.setHIVTestFormBoolInputMsg boolInputUpdateFunc
                    , setExecutionNoteMsg = config.setHIVTestExecutionNoteMsg
                    }

                TaskRandomBloodSugarTest ->
                    let
                        updateFunc =
                            \value form_ ->
                                { form_
                                    | testPerformed = Just value
                                    , testPerformedDirty = True
                                    , testPerformedToday = Nothing
                                    , testPerformedTodayDirty = True
                                    , patientFasted = Nothing
                                    , immediateResult = Nothing
                                    , executionNote = Nothing
                                    , executionNoteDirty = True
                                    , executionDate = Nothing
                                    , executionDateDirty = True
                                    , sugarCount = Nothing
                                    , sugarCountDirty = True
                                }
                    in
                    { setBoolInputMsg = config.setRandomBloodSugarTestFormBoolInputMsg updateFunc
                    , setExecutionNoteMsg = config.setRandomBloodSugarTestExecutionNoteMsg
                    }

                TaskUrineDipstickTest ->
                    { setBoolInputMsg = config.setUrineDipstickTestFormBoolInputMsg boolInputUpdateFunc
                    , setExecutionNoteMsg = config.setUrineDipstickTestExecutionNoteMsg
                    }

                TaskPregnancyTest ->
                    { setBoolInputMsg = config.setPregnancyTestFormBoolInputMsg boolInputUpdateFunc
                    , setExecutionNoteMsg = config.setPregnancyTestExecutionNoteMsg
                    }

                TaskCreatinineTest ->
                    { setBoolInputMsg = config.setCreatinineTestFormBoolInputMsg boolInputUpdateFunc
                    , setExecutionNoteMsg = config.setCreatinineTestExecutionNoteMsg
                    }

                TaskLiverFunctionTest ->
                    { setBoolInputMsg = config.setLiverFunctionTestFormBoolInputMsg boolInputUpdateFunc
                    , setExecutionNoteMsg = config.setLiverFunctionTestExecutionNoteMsg
                    }

                TaskLipidPanelTest ->
                    { setBoolInputMsg = config.setLipidPanelTestFormBoolInputMsg boolInputUpdateFunc
                    , setExecutionNoteMsg = config.setLipidPanelTestExecutionNoteMsg
                    }

                _ ->
                    -- Other tasks do not use this config, as they either
                    -- have only 'universal form' variant, or a proprietary form.
                    { setBoolInputMsg = always config.noOpMsg
                    , setExecutionNoteMsg = always config.noOpMsg
                    }

        ( derivedSection, derivedTasksCompleted, derivedTasksTotal ) =
            Maybe.map
                (\testPerformed ->
                    if testPerformed then
                        ( [], 0, 0 )

                    else
                        ( [ div [ class "why-not" ]
                                [ viewQuestionLabel language Translate.WhyNot
                                , viewCheckBoxSelectInput language
                                    [ TestNoteLackOfReagents
                                    , TestNoteLackOfOtherSupplies
                                    , TestNoteBrokenEquipment
                                    ]
                                    [ TestNoteNoEquipment
                                    , TestNoteNotIndicated
                                    ]
                                    form.executionNote
                                    msgs.setExecutionNoteMsg
                                    Translate.TestExecutionNote
                                ]
                          ]
                        , taskCompleted form.executionNote
                        , 1
                        )
                )
                form.testPerformed
                |> Maybe.withDefault ( [], 0, 0 )
    in
    ( [ viewQuestionLabel language Translate.TestPerformedQuestion
      , viewBoolInput
            language
            form.testPerformed
            msgs.setBoolInputMsg
            "test-performed"
            Nothing
      ]
        ++ derivedSection
    , taskCompleted form.testPerformed + derivedTasksCompleted
    , 1 + derivedTasksTotal
    )


contentAndTasksLaboratoryUniversalTestInitial :
    Language
    -> NominalDate
    -> ContentAndTasksLaboratoryUniversalTestInitialConfig msg
    -> LaboratoryTask
    ->
        { f
            | testPerformed : Maybe Bool
            , executionNote : Maybe TestExecutionNote
        }
    -> ( List (Html msg), Int, Int )
contentAndTasksLaboratoryUniversalTestInitial language currentDate config task form =
    let
        msgs =
            let
                resolveNoteAndDate value =
                    if value then
                        ( Just TestNoteRunToday, Just currentDate )

                    else
                        ( Nothing, Nothing )
            in
            case task of
                TaskHIVTest ->
                    let
                        updateFunc =
                            \value form_ ->
                                let
                                    ( executionNote, executionDate ) =
                                        resolveNoteAndDate value
                                in
                                { form_
                                    | testPerformed = Just value
                                    , testPerformedDirty = True
                                    , immediateResult = Nothing
                                    , executionNote = executionNote
                                    , executionNoteDirty = True
                                    , executionDate = executionDate
                                    , executionDateDirty = True
                                    , testResult = Nothing
                                    , testResultDirty = True
                                    , hivProgramHC = Nothing
                                    , hivProgramHCDirty = True
                                    , partnerHIVPositive = Nothing
                                    , partnerHIVPositiveDirty = True
                                    , partnerTakingARV = Nothing
                                    , partnerTakingARVDirty = True
                                    , partnerSurpressedViralLoad = Nothing
                                    , partnerSurpressedViralLoadDirty = True
                                }
                    in
                    { setBoolInputMsg = config.setHIVTestFormBoolInputMsg updateFunc
                    , setExecutionNoteMsg = config.setHIVTestExecutionNoteMsg
                    }

                TaskSyphilisTest ->
                    let
                        updateFunc =
                            \value form_ ->
                                let
                                    ( executionNote, executionDate ) =
                                        resolveNoteAndDate value
                                in
                                { form_
                                    | testPerformed = Just value
                                    , testPerformedDirty = True
                                    , immediateResult = Nothing
                                    , executionNote = executionNote
                                    , executionNoteDirty = True
                                    , executionDate = executionDate
                                    , executionDateDirty = True
                                    , testResult = Nothing
                                    , testResultDirty = True
                                    , symptoms = Nothing
                                    , symptomsDirty = True
                                }
                    in
                    { setBoolInputMsg = config.setSyphilisTestFormBoolInputMsg updateFunc
                    , setExecutionNoteMsg = config.setSyphilisTestExecutionNoteMsg
                    }

                TaskHepatitisBTest ->
                    let
                        updateFunc =
                            \value form_ ->
                                let
                                    ( executionNote, executionDate ) =
                                        resolveNoteAndDate value
                                in
                                { form_
                                    | testPerformed = Just value
                                    , testPerformedDirty = True
                                    , immediateResult = Nothing
                                    , executionNote = executionNote
                                    , executionNoteDirty = True
                                    , executionDate = executionDate
                                    , executionDateDirty = True
                                    , testResult = Nothing
                                    , testResultDirty = True
                                }
                    in
                    { setBoolInputMsg = config.setHepatitisBTestFormBoolInputMsg updateFunc
                    , setExecutionNoteMsg = config.setHepatitisBTestExecutionNoteMsg
                    }

                TaskMalariaTest ->
                    let
                        updateFunc =
                            \value form_ ->
                                let
                                    ( executionNote, executionDate ) =
                                        resolveNoteAndDate value
                                in
                                { form_
                                    | testPerformed = Just value
                                    , testPerformedDirty = True
                                    , immediateResult = Nothing
                                    , executionNote = executionNote
                                    , executionNoteDirty = True
                                    , executionDate = executionDate
                                    , executionDateDirty = True
                                    , testResult = Nothing
                                    , testResultDirty = True
                                    , bloodSmearTaken = Nothing
                                    , bloodSmearTakenDirty = True
                                    , bloodSmearResult = Nothing
                                    , bloodSmearResultDirty = True
                                }
                    in
                    { setBoolInputMsg = config.setMalariaTestFormBoolInputMsg updateFunc
                    , setExecutionNoteMsg = config.setMalariaTestExecutionNoteMsg
                    }

                TaskBloodGpRsTest ->
                    let
                        updateFunc =
                            \value form_ ->
                                let
                                    ( executionNote, executionDate ) =
                                        resolveNoteAndDate value
                                in
                                { form_
                                    | testPerformed = Just value
                                    , testPerformedDirty = True
                                    , immediateResult = Nothing
                                    , executionNote = executionNote
                                    , executionNoteDirty = True
                                    , executionDate = executionDate
                                    , executionDateDirty = True
                                    , bloodGroup = Nothing
                                    , bloodGroupDirty = True
                                    , rhesus = Nothing
                                    , rhesusDirty = True
                                }
                    in
                    { setBoolInputMsg = config.setBloodGpRsTestFormBoolInputMsg updateFunc
                    , setExecutionNoteMsg = config.setBloodGpRsTestExecutionNoteMsg
                    }

                TaskUrineDipstickTest ->
                    let
                        updateFunc =
                            \value form_ ->
                                let
                                    ( executionNote, executionDate ) =
                                        resolveNoteAndDate value
                                in
                                { form_
                                    | testPerformed = Just value
                                    , testPerformedDirty = True
                                    , immediateResult = Nothing
                                    , executionNote = executionNote
                                    , executionNoteDirty = True
                                    , executionDate = executionDate
                                    , executionDateDirty = True
                                    , testVariant = Nothing
                                    , testVariantDirty = True
                                    , protein = Nothing
                                    , proteinDirty = True
                                    , ph = Nothing
                                    , phDirty = True
                                    , glucose = Nothing
                                    , glucoseDirty = True
                                    , leukocytes = Nothing
                                    , leukocytesDirty = True
                                    , nitrite = Nothing
                                    , nitriteDirty = True
                                    , urobilinogen = Nothing
                                    , urobilinogenDirty = True
                                    , haemoglobin = Nothing
                                    , haemoglobinDirty = True
                                    , ketone = Nothing
                                    , ketoneDirty = True
                                    , bilirubin = Nothing
                                    , bilirubinDirty = True
                                }
                    in
                    { setBoolInputMsg = config.setUrineDipstickTestFormBoolInputMsg updateFunc
                    , setExecutionNoteMsg = config.setUrineDipstickTestExecutionNoteMsg
                    }

                TaskHemoglobinTest ->
                    let
                        updateFunc =
                            \value form_ ->
                                let
                                    ( executionNote, executionDate ) =
                                        resolveNoteAndDate value
                                in
                                { form_
                                    | testPerformed = Just value
                                    , testPerformedDirty = True
                                    , immediateResult = Nothing
                                    , executionNote = executionNote
                                    , executionNoteDirty = True
                                    , executionDate = executionDate
                                    , executionDateDirty = True
                                    , hemoglobinCount = Nothing
                                    , hemoglobinCountDirty = True
                                }
                    in
                    { setBoolInputMsg = config.setHemoglobinTestFormBoolInputMsg updateFunc
                    , setExecutionNoteMsg = config.setHemoglobinTestExecutionNoteMsg
                    }

                TaskRandomBloodSugarTest ->
                    let
                        updateFunc =
                            \value form_ ->
                                let
                                    ( executionNote, executionDate ) =
                                        resolveNoteAndDate value
                                in
                                { form_
                                    | testPerformed = Just value
                                    , testPerformedDirty = True
                                    , immediateResult = Nothing
                                    , executionNote = executionNote
                                    , executionNoteDirty = True
                                    , executionDate = executionDate
                                    , executionDateDirty = True
                                    , patientFasted = Nothing
                                    , sugarCount = Nothing
                                    , sugarCountDirty = True
                                }
                    in
                    { setBoolInputMsg = config.setRandomBloodSugarTestFormBoolInputMsg updateFunc
                    , setExecutionNoteMsg = config.setRandomBloodSugarTestExecutionNoteMsg
                    }

                TaskHIVPCRTest ->
                    let
                        updateFunc =
                            \value form_ ->
                                let
                                    ( executionNote, executionDate ) =
                                        resolveNoteAndDate value
                                in
                                { form_
                                    | testPerformed = Just value
                                    , testPerformedDirty = True
                                    , immediateResult = Nothing
                                    , executionNote = executionNote
                                    , executionNoteDirty = True
                                    , executionDate = executionDate
                                    , executionDateDirty = True
                                    , hivViralLoadStatus = Nothing
                                    , hivViralLoadStatusDirty = True
                                    , hivViralLoad = Nothing
                                    , hivViralLoadDirty = True
                                }
                    in
                    { setBoolInputMsg = config.setHIVPCRTestFormBoolInputMsg updateFunc
                    , setExecutionNoteMsg = config.setHIVPCRTestExecutionNoteMsg
                    }

                TaskPartnerHIVTest ->
                    let
                        updateFunc =
                            \value form_ ->
                                let
                                    ( executionNote, executionDate ) =
                                        resolveNoteAndDate value
                                in
                                { form_
                                    | testPerformed = Just value
                                    , testPerformedDirty = True
                                    , immediateResult = Nothing
                                    , executionNote = executionNote
                                    , executionNoteDirty = True
                                    , executionDate = executionDate
                                    , executionDateDirty = True
                                    , testResult = Nothing
                                    , testResultDirty = True
                                }
                    in
                    { setBoolInputMsg = config.setPartnerHIVTestFormBoolInputMsg updateFunc
                    , setExecutionNoteMsg = config.setPartnerHIVTestExecutionNoteMsg
                    }

                _ ->
                    -- Other tasks do not use this config, as they either
                    -- have only 'non universal form' variant, or a proprietary form.
                    { setBoolInputMsg = always config.noOpMsg
                    , setExecutionNoteMsg = always config.noOpMsg
                    }

        ( derivedSection, derivedTasksCompleted, derivedTasksTotal ) =
            Maybe.map
                (\testPerformed ->
                    if testPerformed then
                        ( [], 0, 0 )

                    else
                        let
                            rightOptions =
                                case task of
                                    TaskPartnerHIVTest ->
                                        [ TestNoteNoEquipment
                                        , TestNoteNotPresent
                                        , TestNoteNotIndicated
                                        ]

                                    _ ->
                                        [ TestNoteNoEquipment
                                        , TestNoteNotIndicated
                                        ]
                        in
                        ( [ div [ class "why-not" ]
                                [ viewQuestionLabel language Translate.WhyNot
                                , viewCheckBoxSelectInput language
                                    [ TestNoteLackOfReagents
                                    , TestNoteLackOfOtherSupplies
                                    , TestNoteBrokenEquipment
                                    ]
                                    rightOptions
                                    form.executionNote
                                    msgs.setExecutionNoteMsg
                                    Translate.TestExecutionNote
                                ]
                          ]
                        , taskCompleted form.executionNote
                        , 1
                        )
                )
                form.testPerformed
                |> Maybe.withDefault ( [], 0, 0 )
    in
    ( [ viewQuestionLabel language Translate.TestWillBePerformedTodayQuestion
      , viewBoolInput
            language
            form.testPerformed
            msgs.setBoolInputMsg
            "test-performed"
            Nothing
      ]
        ++ derivedSection
    , taskCompleted form.testPerformed + derivedTasksCompleted
    , 1 + derivedTasksTotal
    )


contentAndTasksForPerformedLaboratoryTest :
    Language
    -> NominalDate
    -> ContentAndTasksForPerformedLaboratoryTestConfig msg
    -> LaboratoryTask
    ->
        { f
            | testPerformed : Maybe Bool
            , testPerformedToday : Maybe Bool
            , executionNote : Maybe TestExecutionNote
            , executionDate : Maybe NominalDate
            , dateSelectorPopupState : Maybe (DateSelectorConfig msg)
        }
    -> ( List (Html msg), Int, Int )
contentAndTasksForPerformedLaboratoryTest language currentDate config task form =
    if form.testPerformed /= Just True then
        ( [], 0, 0 )

    else
        let
            boolInputUpdateFunc =
                \value form_ ->
                    let
                        ( executionNote, executionDate ) =
                            if value then
                                ( Just TestNoteRunToday, Just currentDate )

                            else
                                ( Just TestNoteRunPreviously, Nothing )
                    in
                    { form_
                        | testPerformedToday = Just value
                        , testPerformedTodayDirty = True
                        , executionNote = executionNote
                        , executionNoteDirty = True
                        , executionDate = executionDate
                        , executionDateDirty = True
                    }

            msgs =
                case task of
                    TaskHIVTest ->
                        { setBoolInputMsg = config.setHIVTestFormBoolInputMsg boolInputUpdateFunc
                        , setExecutionDateMsg = config.setHIVTestExecutionDateMsg
                        , setDateSelectorStateMsg = config.setHIVTestDateSelectorStateMsg
                        }

                    TaskRandomBloodSugarTest ->
                        { setBoolInputMsg = config.setRandomBloodSugarTestFormBoolInputMsg boolInputUpdateFunc
                        , setExecutionDateMsg = config.setRandomBloodSugarTestExecutionDateMsg
                        , setDateSelectorStateMsg = config.setRandomBloodSugarTestDateSelectorStateMsg
                        }

                    TaskUrineDipstickTest ->
                        { setBoolInputMsg = config.setUrineDipstickTestFormBoolInputMsg boolInputUpdateFunc
                        , setExecutionDateMsg = config.setUrineDipstickTestExecutionDateMsg
                        , setDateSelectorStateMsg = config.setUrineDipstickTestDateSelectorStateMsg
                        }

                    TaskPregnancyTest ->
                        { setBoolInputMsg = config.setPregnancyTestFormBoolInputMsg boolInputUpdateFunc
                        , setExecutionDateMsg = config.setPregnancyTestExecutionDateMsg
                        , setDateSelectorStateMsg = config.setPregnancyTestDateSelectorStateMsg
                        }

                    TaskCreatinineTest ->
                        { setBoolInputMsg = config.setCreatinineTestFormBoolInputMsg boolInputUpdateFunc
                        , setExecutionDateMsg = config.setCreatinineTestExecutionDateMsg
                        , setDateSelectorStateMsg = config.setCreatinineTestDateSelectorStateMsg
                        }

                    TaskLiverFunctionTest ->
                        { setBoolInputMsg = config.setLiverFunctionTestFormBoolInputMsg boolInputUpdateFunc
                        , setExecutionDateMsg = config.setLiverFunctionTestExecutionDateMsg
                        , setDateSelectorStateMsg = config.setLiverFunctionTestDateSelectorStateMsg
                        }

                    TaskLipidPanelTest ->
                        { setBoolInputMsg = config.setLipidPanelTestFormBoolInputMsg boolInputUpdateFunc
                        , setExecutionDateMsg = config.setLipidPanelTestExecutionDateMsg
                        , setDateSelectorStateMsg = config.setLipidPanelTestDateSelectorStateMsg
                        }

                    _ ->
                        -- Other tasks do not use this config, as they either
                        -- have only 'universal form' variant, or a proprietary form.
                        { setBoolInputMsg = always config.noOpMsg
                        , setExecutionDateMsg = always config.noOpMsg
                        , setDateSelectorStateMsg = always config.noOpMsg
                        }

            ( derivedSection, derivedTasksCompleted, derivedTasksTotal ) =
                Maybe.map
                    (\testPerformedToday ->
                        let
                            ( executionDateContent, executionDateTasksCompleted, executionDateTasksTotal ) =
                                if testPerformedToday then
                                    ( [ p [ class "test-date" ] [ text <| formatDDMMYYYY currentDate ] ], 0, 0 )

                                else
                                    let
                                        executionDateForView =
                                            Maybe.map formatDDMMYYYY form.executionDate
                                                |> Maybe.withDefault ""

                                        dateSelectorConfig =
                                            let
                                                dateTo =
                                                    Date.add Days -1 currentDate
                                            in
                                            { select = msgs.setExecutionDateMsg
                                            , close = msgs.setDateSelectorStateMsg Nothing
                                            , dateFrom = Date.add Days -35 currentDate
                                            , dateTo = dateTo
                                            , dateDefault = Just dateTo
                                            }
                                    in
                                    ( [ div
                                            [ class "form-input date"
                                            , onClick <| msgs.setDateSelectorStateMsg (Just dateSelectorConfig)
                                            ]
                                            [ text executionDateForView
                                            ]
                                      , viewModal <| viewCalendarPopup language form.dateSelectorPopupState form.executionDate
                                      ]
                                    , taskCompleted form.executionDate
                                    , 1
                                    )
                        in
                        ( (viewLabel language <| Translate.LaboratoryTaskDate task)
                            :: executionDateContent
                        , executionDateTasksCompleted
                        , executionDateTasksTotal
                        )
                    )
                    form.testPerformedToday
                    |> Maybe.withDefault ( [], 0, 0 )
        in
        ( [ viewQuestionLabel language Translate.TestPerformedTodayQuestion
          , viewBoolInput
                language
                form.testPerformedToday
                msgs.setBoolInputMsg
                "test-performed-today"
                Nothing
          ]
            ++ derivedSection
        , taskCompleted form.testPerformedToday + derivedTasksCompleted
        , 1 + derivedTasksTotal
        )


emptyContentAndTasksLaboratoryTestInitialConfig : msg -> ContentAndTasksLaboratoryTestInitialConfig msg
emptyContentAndTasksLaboratoryTestInitialConfig noOpMsg =
    { setHIVTestFormBoolInputMsg = \_ _ -> noOpMsg
    , setHIVTestExecutionNoteMsg = always noOpMsg
    , setHIVTestResultMsg = always noOpMsg
    , setSyphilisTestFormBoolInputMsg = \_ _ -> noOpMsg
    , setSyphilisTestExecutionNoteMsg = always noOpMsg
    , setHepatitisBTestFormBoolInputMsg = \_ _ -> noOpMsg
    , setHepatitisBTestExecutionNoteMsg = always noOpMsg
    , setMalariaTestFormBoolInputMsg = \_ _ -> noOpMsg
    , setMalariaTestExecutionNoteMsg = always noOpMsg
    , setMalariaTestResultMsg = always noOpMsg
    , setBloodSmearResultMsg = always noOpMsg
    , setBloodGpRsTestFormBoolInputMsg = \_ _ -> noOpMsg
    , setBloodGpRsTestExecutionNoteMsg = always noOpMsg
    , setUrineDipstickTestFormBoolInputMsg = \_ _ -> noOpMsg
    , setUrineDipstickTestExecutionNoteMsg = always noOpMsg
    , setUrineDipstickTestVariantMsg = always noOpMsg
    , setHemoglobinTestFormBoolInputMsg = \_ _ -> noOpMsg
    , setHemoglobinTestExecutionNoteMsg = always noOpMsg
    , setRandomBloodSugarTestFormBoolInputMsg = \_ _ -> noOpMsg
    , setRandomBloodSugarTestExecutionNoteMsg = always noOpMsg
    , setHIVPCRTestFormBoolInputMsg = \_ _ -> noOpMsg
    , setHIVPCRTestExecutionNoteMsg = always noOpMsg
    , setPregnancyTestFormBoolInputMsg = \_ _ -> noOpMsg
    , setPregnancyTestExecutionNoteMsg = always noOpMsg
    , setPregnancyTestResultMsg = always noOpMsg
    , setCreatinineTestFormBoolInputMsg = \_ _ -> noOpMsg
    , setCreatinineTestExecutionNoteMsg = always noOpMsg
    , setLiverFunctionTestFormBoolInputMsg = \_ _ -> noOpMsg
    , setLiverFunctionTestExecutionNoteMsg = always noOpMsg
    , setLipidPanelTestFormBoolInputMsg = \_ _ -> noOpMsg
    , setLipidPanelTestExecutionNoteMsg = always noOpMsg
    , setHbA1cTestFormBoolInputMsg = \_ _ -> noOpMsg
    , setHbA1cTestExecutionNoteMsg = always noOpMsg
    , setPartnerHIVTestFormBoolInputMsg = \_ _ -> noOpMsg
    , setPartnerHIVTestExecutionNoteMsg = always noOpMsg
    , setPartnerHIVTestResultMsg = always noOpMsg
    , noOpMsg = noOpMsg
    }


emptyContentAndTasksLaboratoryUniversalTestInitialConfig : msg -> ContentAndTasksLaboratoryUniversalTestInitialConfig msg
emptyContentAndTasksLaboratoryUniversalTestInitialConfig noOpMsg =
    { setHIVTestFormBoolInputMsg = \_ _ -> noOpMsg
    , setHIVTestExecutionNoteMsg = always noOpMsg
    , setSyphilisTestFormBoolInputMsg = \_ _ -> noOpMsg
    , setSyphilisTestExecutionNoteMsg = always noOpMsg
    , setHepatitisBTestFormBoolInputMsg = \_ _ -> noOpMsg
    , setHepatitisBTestExecutionNoteMsg = always noOpMsg
    , setMalariaTestFormBoolInputMsg = \_ _ -> noOpMsg
    , setMalariaTestExecutionNoteMsg = always noOpMsg
    , setBloodGpRsTestFormBoolInputMsg = \_ _ -> noOpMsg
    , setBloodGpRsTestExecutionNoteMsg = always noOpMsg
    , setUrineDipstickTestFormBoolInputMsg = \_ _ -> noOpMsg
    , setUrineDipstickTestExecutionNoteMsg = always noOpMsg
    , setUrineDipstickTestVariantMsg = always noOpMsg
    , setHemoglobinTestFormBoolInputMsg = \_ _ -> noOpMsg
    , setHemoglobinTestExecutionNoteMsg = always noOpMsg
    , setRandomBloodSugarTestFormBoolInputMsg = \_ _ -> noOpMsg
    , setRandomBloodSugarTestExecutionNoteMsg = always noOpMsg
    , setHIVPCRTestFormBoolInputMsg = \_ _ -> noOpMsg
    , setHIVPCRTestExecutionNoteMsg = always noOpMsg
    , setPregnancyTestFormBoolInputMsg = \_ _ -> noOpMsg
    , setPregnancyTestExecutionNoteMsg = always noOpMsg
    , setPregnancyTestResultMsg = always noOpMsg
    , setCreatinineTestFormBoolInputMsg = \_ _ -> noOpMsg
    , setCreatinineTestExecutionNoteMsg = always noOpMsg
    , setLiverFunctionTestFormBoolInputMsg = \_ _ -> noOpMsg
    , setLiverFunctionTestExecutionNoteMsg = always noOpMsg
    , setLipidPanelTestFormBoolInputMsg = \_ _ -> noOpMsg
    , setLipidPanelTestExecutionNoteMsg = always noOpMsg
    , setHbA1cTestFormBoolInputMsg = \_ _ -> noOpMsg
    , setHbA1cTestExecutionNoteMsg = always noOpMsg
    , setPartnerHIVTestFormBoolInputMsg = \_ _ -> noOpMsg
    , setPartnerHIVTestExecutionNoteMsg = always noOpMsg
    , noOpMsg = noOpMsg
    }


emptyContentAndTasksForPerformedLaboratoryTestConfig : msg -> ContentAndTasksForPerformedLaboratoryTestConfig msg
emptyContentAndTasksForPerformedLaboratoryTestConfig noOpMsg =
    { setHIVTestFormBoolInputMsg = \_ _ -> noOpMsg
    , setHIVTestExecutionDateMsg = always noOpMsg
    , setHIVTestDateSelectorStateMsg = always noOpMsg
    , setSyphilisTestFormBoolInputMsg = \_ _ -> noOpMsg
    , setSyphilisTestExecutionDateMsg = always noOpMsg
    , setSyphilisTestDateSelectorStateMsg = always noOpMsg
    , setHepatitisBTestFormBoolInputMsg = \_ _ -> noOpMsg
    , setHepatitisBTestExecutionDateMsg = always noOpMsg
    , setHepatitisBTestDateSelectorStateMsg = always noOpMsg
    , setMalariaTestFormBoolInputMsg = \_ _ -> noOpMsg
    , setMalariaTestExecutionDateMsg = always noOpMsg
    , setMalariaTestDateSelectorStateMsg = always noOpMsg
    , setBloodGpRsTestFormBoolInputMsg = \_ _ -> noOpMsg
    , setBloodGpRsTestExecutionDateMsg = always noOpMsg
    , setBloodGpRsTestDateSelectorStateMsg = always noOpMsg
    , setUrineDipstickTestFormBoolInputMsg = \_ _ -> noOpMsg
    , setUrineDipstickTestExecutionDateMsg = always noOpMsg
    , setUrineDipstickTestDateSelectorStateMsg = always noOpMsg
    , setHemoglobinTestFormBoolInputMsg = \_ _ -> noOpMsg
    , setHemoglobinTestExecutionDateMsg = always noOpMsg
    , setHemoglobinTestDateSelectorStateMsg = always noOpMsg
    , setRandomBloodSugarTestFormBoolInputMsg = \_ _ -> noOpMsg
    , setRandomBloodSugarTestExecutionDateMsg = always noOpMsg
    , setRandomBloodSugarTestDateSelectorStateMsg = always noOpMsg
    , setRandomBloodSugarResultMsg = always noOpMsg
    , setHIVPCRTestFormBoolInputMsg = \_ _ -> noOpMsg
    , setHIVPCRTestExecutionDateMsg = always noOpMsg
    , setHIVPCRTestDateSelectorStateMsg = always noOpMsg
    , setPregnancyTestFormBoolInputMsg = \_ _ -> noOpMsg
    , setPregnancyTestExecutionDateMsg = always noOpMsg
    , setPregnancyTestDateSelectorStateMsg = always noOpMsg
    , setCreatinineTestFormBoolInputMsg = \_ _ -> noOpMsg
    , setCreatinineTestExecutionDateMsg = always noOpMsg
    , setCreatinineTestDateSelectorStateMsg = always noOpMsg
    , setLiverFunctionTestFormBoolInputMsg = \_ _ -> noOpMsg
    , setLiverFunctionTestExecutionDateMsg = always noOpMsg
    , setLiverFunctionTestDateSelectorStateMsg = always noOpMsg
    , setLipidPanelTestFormBoolInputMsg = \_ _ -> noOpMsg
    , setLipidPanelTestExecutionDateMsg = always noOpMsg
    , setLipidPanelTestDateSelectorStateMsg = always noOpMsg
    , setHbA1cTestFormBoolInputMsg = \_ _ -> noOpMsg
    , setHbA1cTestExecutionDateMsg = always noOpMsg
    , setHbA1cTestDateSelectorStateMsg = always noOpMsg
    , setHbA1cTestResultMsg = always noOpMsg
    , setPartnerHIVTestFormBoolInputMsg = \_ _ -> noOpMsg
    , setPartnerHIVTestExecutionDateMsg = always noOpMsg
    , setPartnerHIVTestDateSelectorStateMsg = always noOpMsg
    , noOpMsg = noOpMsg
    }


emptyContentAndTasksForPerformedLaboratoryUniversalTestConfig : msg -> ContentAndTasksForPerformedLaboratoryUniversalTestConfig msg
emptyContentAndTasksForPerformedLaboratoryUniversalTestConfig noOpMsg =
    { setHIVTestResultMsg = always noOpMsg
    , setSyphilisTestResultMsg = always noOpMsg
    , setIllnessSymptomMsg = always noOpMsg
    , setHepatitisBTestResultMsg = always noOpMsg
    , setMalariaTestResultMsg = always noOpMsg
    , setBloodSmearResultMsg = always noOpMsg
    , setBloodGroupMsg = always noOpMsg
    , setRhesusMsg = always noOpMsg
    , setProteinMsg = always noOpMsg
    , setPHMsg = always noOpMsg
    , setGlucoseMsg = always noOpMsg
    , setLeukocytesMsg = always noOpMsg
    , setNitriteMsg = always noOpMsg
    , setUrobilinogenMsg = always noOpMsg
    , setHaemoglobinMsg = always noOpMsg
    , setKetoneMsg = always noOpMsg
    , setBilirubinMsg = always noOpMsg
    , setHemoglobinCountMsg = always noOpMsg
    , setRandomBloodSugarResultMsg = always noOpMsg
    , setHIVViralLoadMsg = always noOpMsg
    , setHIVViralLoadUndetectableMsg = always noOpMsg
    , setPartnerHIVTestResultMsg = always noOpMsg
    , setPregnancyTestFormBoolInputMsg = \_ _ -> noOpMsg
    , setPregnancyTestExecutionDateMsg = always noOpMsg
    , setPregnancyTestDateSelectorStateMsg = always noOpMsg
    , setCreatinineTestFormBoolInputMsg = \_ _ -> noOpMsg
    , setCreatinineTestExecutionDateMsg = always noOpMsg
    , setCreatinineTestDateSelectorStateMsg = always noOpMsg
    , setLiverFunctionTestFormBoolInputMsg = \_ _ -> noOpMsg
    , setLiverFunctionTestExecutionDateMsg = always noOpMsg
    , setLiverFunctionTestDateSelectorStateMsg = always noOpMsg
    , setLipidPanelTestFormBoolInputMsg = \_ _ -> noOpMsg
    , setLipidPanelTestExecutionDateMsg = always noOpMsg
    , setLipidPanelTestDateSelectorStateMsg = always noOpMsg
    , setHbA1cTestFormBoolInputMsg = \_ _ -> noOpMsg
    , setHbA1cTestExecutionDateMsg = always noOpMsg
    , setHbA1cTestDateSelectorStateMsg = always noOpMsg
    , setHbA1cTestResultMsg = always noOpMsg
    , noOpMsg = noOpMsg
    }


emptyContentAndTasksLaboratoryResultConfig : msg -> ContentAndTasksLaboratoryResultConfig msg encounterId
emptyContentAndTasksLaboratoryResultConfig noOpMsg =
    { setHIVTestFormBoolInputMsg = \_ _ -> noOpMsg
    , setHIVTestExecutionNoteMsg = always noOpMsg
    , setPartnerHIVTestFormBoolInputMsg = \_ _ -> noOpMsg
    , setPartnerHIVTestExecutionNoteMsg = always noOpMsg
    , setSyphilisTestFormBoolInputMsg = \_ _ -> noOpMsg
    , setSyphilisTestExecutionNoteMsg = always noOpMsg
    , setHepatitisBTestFormBoolInputMsg = \_ _ -> noOpMsg
    , setHepatitisBTestExecutionNoteMsg = always noOpMsg
    , setMalariaTestFormBoolInputMsg = \_ _ -> noOpMsg
    , setMalariaTestExecutionNoteMsg = always noOpMsg
    , setBloodGpRsTestFormBoolInputMsg = \_ _ -> noOpMsg
    , setBloodGpRsTestExecutionNoteMsg = always noOpMsg
    , setUrineDipstickTestFormBoolInputMsg = \_ _ -> noOpMsg
    , setUrineDipstickTestExecutionNoteMsg = always noOpMsg
    , setHemoglobinTestFormBoolInputMsg = \_ _ -> noOpMsg
    , setHemoglobinTestExecutionNoteMsg = always noOpMsg
    , setRandomBloodSugarTestFormBoolInputMsg = \_ _ -> noOpMsg
    , setRandomBloodSugarTestExecutionNoteMsg = always noOpMsg
    , setHIVPCRTestFormBoolInputMsg = \_ _ -> noOpMsg
    , setHIVPCRTestExecutionNoteMsg = always noOpMsg

    -- , setPregnancyTestFormBoolInputMsg = \_ _ -> noOpMsg
    -- , setPregnancyTestExecutionNoteMsg = always noOpMsg
    -- , setPregnancyTestResultMsg = always noOpMsg
    -- , setCreatinineTestFormBoolInputMsg = \_ _ -> noOpMsg
    -- , setCreatinineTestExecutionNoteMsg = always noOpMsg
    -- , setLiverFunctionTestFormBoolInputMsg = \_ _ -> noOpMsg
    -- , setLiverFunctionTestExecutionNoteMsg = always noOpMsg
    -- , setLipidPanelTestFormBoolInputMsg = \_ _ -> noOpMsg
    -- , setLipidPanelTestExecutionNoteMsg = always noOpMsg
    -- , setHbA1cTestFormBoolInputMsg = \_ _ -> noOpMsg
    -- , setHbA1cTestExecutionNoteMsg = always noOpMsg
    , noOpMsg = noOpMsg
    }


laboratoryTaskIconClass : LaboratoryTask -> String
laboratoryTaskIconClass task =
    case task of
        TaskHIVTest ->
            "laboratory-hiv"

        TaskSyphilisTest ->
            "laboratory-syphilis"

        TaskHepatitisBTest ->
            "laboratory-hepatitis-b"

        TaskMalariaTest ->
            "laboratory-malaria-testing"

        TaskBloodGpRsTest ->
            "laboratory-blood-group"

        TaskUrineDipstickTest ->
            "laboratory-urine-dipstick"

        TaskHemoglobinTest ->
            "laboratory-hemoglobin"

        TaskRandomBloodSugarTest ->
            "laboratory-blood-sugar"

        TaskHIVPCRTest ->
            "laboratory-hiv"

        TaskCompletePreviousTests ->
            "laboratory-history"

        TaskPregnancyTest ->
            "pregnancy"

        TaskCreatinineTest ->
            "creatinine"

        TaskLiverFunctionTest ->
            "liver-function"

        TaskLipidPanelTest ->
            "lipid-panel"

        TaskHbA1cTest ->
            "hba1c"

        TaskPartnerHIVTest ->
            "laboratory-hiv"


hepatitisBResultFormWithDefault : HepatitisBResultForm encounterId -> Maybe (HepatitisBTestValue encounterId) -> HepatitisBResultForm encounterId
hepatitisBResultFormWithDefault form saved =
    saved
        |> unwrap
            form
            (\value ->
                let
                    runConfirmedByLabTechFromValue =
                        resolveRunConfirmedByLabTechFromValue value
                in
                { runConfirmedByLabTech = or form.runConfirmedByLabTech runConfirmedByLabTechFromValue
                , executionNote =
                    maybeValueConsideringIsDirtyField form.executionNoteDirty
                        form.executionNote
                        (Just value.executionNote)
                , executionNoteDirty = form.executionNoteDirty
                , executionDate = or form.executionDate value.executionDate
                , testPrerequisites = or form.testPrerequisites value.testPrerequisites
                , testResult =
                    maybeValueConsideringIsDirtyField form.testResultDirty
                        form.testResult
                        value.testResult
                , testResultDirty = form.testResultDirty
                , originatingEncounter = or form.originatingEncounter value.originatingEncounter
                }
            )


toHepatitisBResultValueWithDefault : Maybe (HepatitisBTestValue encounterId) -> HepatitisBResultForm encounterId -> Maybe (HepatitisBTestValue encounterId)
toHepatitisBResultValueWithDefault saved form =
    hepatitisBResultFormWithDefault form saved
        |> toHepatitisBResultValue


toHepatitisBResultValue : HepatitisBResultForm encounterId -> Maybe (HepatitisBTestValue encounterId)
toHepatitisBResultValue form =
    Maybe.map
        (\executionNote ->
            let
                executionNoteConsideringLabTech =
                    if form.runConfirmedByLabTech == Just True then
                        TestNoteRunConfirmedByLabTech

                    else
                        executionNote
            in
            { executionNote = executionNoteConsideringLabTech
            , executionDate = form.executionDate
            , testPrerequisites = form.testPrerequisites
            , testResult = form.testResult
            , originatingEncounter = form.originatingEncounter
            }
        )
        form.executionNote


malariaResultFormWithDefault : MalariaResultForm -> Maybe MalariaTestValue -> MalariaResultForm
malariaResultFormWithDefault form saved =
    saved
        |> unwrap
            form
            (\value ->
                let
                    runConfirmedByLabTechFromValue =
                        resolveRunConfirmedByLabTechFromValue value

                    bloodSmearTakenByValue =
                        List.member value.bloodSmearResult
                            [ BloodSmearNegative
                            , BloodSmearPlus
                            , BloodSmearPlusPlus
                            , BloodSmearPlusPlusPlus
                            , BloodSmearPendingInput
                            ]

                    -- If we have an indication that Blood Smear test was
                    -- ordered on initail phase, empty it's value.
                    bloodSmearResultByValue =
                        if value.bloodSmearResult == BloodSmearPendingInput then
                            Nothing

                        else
                            Just value.bloodSmearResult
                in
                { runConfirmedByLabTech = or form.runConfirmedByLabTech runConfirmedByLabTechFromValue
                , executionNote =
                    maybeValueConsideringIsDirtyField form.executionNoteDirty
                        form.executionNote
                        (Just value.executionNote)
                , executionNoteDirty = form.executionNoteDirty
                , executionDate = or form.executionDate value.executionDate
                , testPrerequisites = or form.testPrerequisites value.testPrerequisites
                , testResult =
                    maybeValueConsideringIsDirtyField form.testResultDirty
                        form.testResult
                        value.testResult
                , testResultDirty = form.testResultDirty
                , bloodSmearTaken = bloodSmearTakenByValue
                , bloodSmearResult =
                    maybeValueConsideringIsDirtyField form.bloodSmearResultDirty
                        form.bloodSmearResult
                        bloodSmearResultByValue
                , bloodSmearResultDirty = form.bloodSmearResultDirty
                }
            )


toMalariaResultValueWithDefault : Maybe MalariaTestValue -> MalariaResultForm -> Maybe MalariaTestValue
toMalariaResultValueWithDefault saved form =
    malariaResultFormWithDefault form saved
        |> toMalariaResultValue


toMalariaResultValue : MalariaResultForm -> Maybe MalariaTestValue
toMalariaResultValue form =
    Maybe.map
        (\executionNote ->
            let
                executionNoteConsideringLabTech =
                    if form.runConfirmedByLabTech == Just True then
                        TestNoteRunConfirmedByLabTech

                    else
                        executionNote
            in
            { executionNote = executionNoteConsideringLabTech
            , executionDate = form.executionDate
            , testPrerequisites = form.testPrerequisites
            , testResult = form.testResult
            , bloodSmearResult = Maybe.withDefault BloodSmearNotTaken form.bloodSmearResult
            }
        )
        form.executionNote


syphilisResultFormWithDefault : SyphilisResultForm encounterId -> Maybe (SyphilisTestValue encounterId) -> SyphilisResultForm encounterId
syphilisResultFormWithDefault form saved =
    saved
        |> unwrap
            form
            (\value ->
                let
                    runConfirmedByLabTechFromValue =
                        resolveRunConfirmedByLabTechFromValue value

                    symptomsByValue =
                        Maybe.andThen
                            (\symptoms_ ->
                                if EverySet.member IllnessSymptomPendingInput symptoms_ then
                                    -- When 'pending input' is set, we know it's an indecation
                                    -- that symptoms are yet to be set (since it was Lab tech
                                    -- filling the results of the test).
                                    Nothing

                                else
                                    Just <| EverySet.toList symptoms_
                            )
                            value.symptoms
                in
                { runConfirmedByLabTech = or form.runConfirmedByLabTech runConfirmedByLabTechFromValue
                , executionNote =
                    maybeValueConsideringIsDirtyField form.executionNoteDirty
                        form.executionNote
                        (Just value.executionNote)
                , executionNoteDirty = form.executionNoteDirty
                , executionDate = or form.executionDate value.executionDate
                , testPrerequisites = or form.testPrerequisites value.testPrerequisites
                , testResult =
                    maybeValueConsideringIsDirtyField form.testResultDirty
                        form.testResult
                        value.testResult
                , testResultDirty = form.testResultDirty
                , symptoms = maybeValueConsideringIsDirtyField form.symptomsDirty form.symptoms symptomsByValue
                , symptomsDirty = form.symptomsDirty
                , originatingEncounter = or form.originatingEncounter value.originatingEncounter
                }
            )


toSyphilisResultValueWithDefault : Bool -> Maybe (SyphilisTestValue encounterId) -> SyphilisResultForm encounterId -> Maybe (SyphilisTestValue encounterId)
toSyphilisResultValueWithDefault isLabTech saved form =
    syphilisResultFormWithDefault form saved
        |> toSyphilisResultValue isLabTech


toSyphilisResultValue : Bool -> SyphilisResultForm encounterId -> Maybe (SyphilisTestValue encounterId)
toSyphilisResultValue isLabTech form =
    Maybe.map
        (\executionNote ->
            let
                executionNoteConsideringLabTech =
                    if form.runConfirmedByLabTech == Just True then
                        TestNoteRunConfirmedByLabTech

                    else
                        executionNote

                symptoms =
                    if isLabTech then
                        -- Lab technician can activate this function only from
                        -- recurrent phase, where they set lab results.
                        -- symptoms field is used for follow-up question after
                        -- result is entered, and can not be set by lab tach.
                        -- Therefore, we can safely set it to 'input pending'
                        -- value, indicating that nurse will have to fill it in
                        -- the follow up questions.
                        Just <| EverySet.singleton IllnessSymptomPendingInput

                    else
                        Maybe.map EverySet.fromList form.symptoms
            in
            { executionNote = executionNoteConsideringLabTech
            , executionDate = form.executionDate
            , testPrerequisites = form.testPrerequisites
            , testResult = form.testResult
            , symptoms = symptoms
            , originatingEncounter = form.originatingEncounter
            }
        )
        form.executionNote


bloodGpRsResultFormWithDefault : BloodGpRsResultForm encounterId -> Maybe (BloodGpRsTestValue encounterId) -> BloodGpRsResultForm encounterId
bloodGpRsResultFormWithDefault form saved =
    saved
        |> unwrap
            form
            (\value ->
                let
                    runConfirmedByLabTechFromValue =
                        resolveRunConfirmedByLabTechFromValue value
                in
                { runConfirmedByLabTech = or form.runConfirmedByLabTech runConfirmedByLabTechFromValue
                , executionNote =
                    maybeValueConsideringIsDirtyField form.executionNoteDirty
                        form.executionNote
                        (Just value.executionNote)
                , executionNoteDirty = form.executionNoteDirty
                , executionDate = or form.executionDate value.executionDate
                , testPrerequisites = or form.testPrerequisites value.testPrerequisites
                , bloodGroup =
                    maybeValueConsideringIsDirtyField form.bloodGroupDirty
                        form.bloodGroup
                        value.bloodGroup
                , bloodGroupDirty = form.bloodGroupDirty
                , rhesus =
                    maybeValueConsideringIsDirtyField form.rhesusDirty
                        form.rhesus
                        value.rhesus
                , rhesusDirty = form.rhesusDirty
                , originatingEncounter = or form.originatingEncounter value.originatingEncounter
                }
            )


toBloodGpRsResultValueWithDefault : Maybe (BloodGpRsTestValue encounterId) -> BloodGpRsResultForm encounterId -> Maybe (BloodGpRsTestValue encounterId)
toBloodGpRsResultValueWithDefault saved form =
    bloodGpRsResultFormWithDefault form saved
        |> toBloodGpRsResultValue


toBloodGpRsResultValue : BloodGpRsResultForm encounterId -> Maybe (BloodGpRsTestValue encounterId)
toBloodGpRsResultValue form =
    Maybe.map
        (\executionNote ->
            let
                executionNoteConsideringLabTech =
                    if form.runConfirmedByLabTech == Just True then
                        TestNoteRunConfirmedByLabTech

                    else
                        executionNote
            in
            { executionNote = executionNoteConsideringLabTech
            , executionDate = form.executionDate
            , testPrerequisites = form.testPrerequisites
            , bloodGroup = form.bloodGroup
            , rhesus = form.rhesus
            , originatingEncounter = form.originatingEncounter
            }
        )
        form.executionNote


hemoglobinResultFormWithDefault : HemoglobinResultForm -> Maybe HemoglobinTestValue -> HemoglobinResultForm
hemoglobinResultFormWithDefault form saved =
    saved
        |> unwrap
            form
            (\value ->
                let
                    runConfirmedByLabTechFromValue =
                        resolveRunConfirmedByLabTechFromValue value
                in
                { runConfirmedByLabTech = or form.runConfirmedByLabTech runConfirmedByLabTechFromValue
                , executionNote =
                    maybeValueConsideringIsDirtyField form.executionNoteDirty
                        form.executionNote
                        (Just value.executionNote)
                , executionNoteDirty = form.executionNoteDirty
                , executionDate = or form.executionDate value.executionDate
                , testPrerequisites = or form.testPrerequisites value.testPrerequisites
                , hemoglobinCount =
                    maybeValueConsideringIsDirtyField form.hemoglobinCountDirty
                        form.hemoglobinCount
                        value.hemoglobinCount
                , hemoglobinCountDirty = form.hemoglobinCountDirty
                }
            )


toHemoglobinResultValueWithDefault : Maybe HemoglobinTestValue -> HemoglobinResultForm -> Maybe HemoglobinTestValue
toHemoglobinResultValueWithDefault saved form =
    hemoglobinResultFormWithDefault form saved
        |> toHemoglobinResultValue


toHemoglobinResultValue : HemoglobinResultForm -> Maybe HemoglobinTestValue
toHemoglobinResultValue form =
    Maybe.map
        (\executionNote ->
            let
                executionNoteConsideringLabTech =
                    if form.runConfirmedByLabTech == Just True then
                        TestNoteRunConfirmedByLabTech

                    else
                        executionNote
            in
            { executionNote = executionNoteConsideringLabTech
            , executionDate = form.executionDate
            , testPrerequisites = form.testPrerequisites
            , hemoglobinCount = form.hemoglobinCount
            }
        )
        form.executionNote


randomBloodSugarResultFormWithDefault :
    RandomBloodSugarResultForm encounterId
    -> Maybe (RandomBloodSugarTestValue encounterId)
    -> RandomBloodSugarResultForm encounterId
randomBloodSugarResultFormWithDefault form saved =
    saved
        |> unwrap
            form
            (\value ->
                let
                    runConfirmedByLabTechFromValue =
                        resolveRunConfirmedByLabTechFromValue value
                in
                { runConfirmedByLabTech = or form.runConfirmedByLabTech runConfirmedByLabTechFromValue
                , executionNote =
                    maybeValueConsideringIsDirtyField form.executionNoteDirty
                        form.executionNote
                        (Just value.executionNote)
                , executionNoteDirty = form.executionNoteDirty
                , executionDate = or form.executionDate value.executionDate
                , testPrerequisites = or form.testPrerequisites value.testPrerequisites
                , sugarCount = maybeValueConsideringIsDirtyField form.sugarCountDirty form.sugarCount value.sugarCount
                , sugarCountDirty = form.sugarCountDirty
                , originatingEncounter = or form.originatingEncounter value.originatingEncounter
                }
            )


toRandomBloodSugarResultValueWithDefault : Maybe (RandomBloodSugarTestValue encounterId) -> RandomBloodSugarResultForm encounterId -> Maybe (RandomBloodSugarTestValue encounterId)
toRandomBloodSugarResultValueWithDefault saved form =
    randomBloodSugarResultFormWithDefault form saved
        |> toRandomBloodSugarResultValue


toRandomBloodSugarResultValue : RandomBloodSugarResultForm encounterId -> Maybe (RandomBloodSugarTestValue encounterId)
toRandomBloodSugarResultValue form =
    Maybe.map
        (\executionNote ->
            let
                executionNoteConsideringLabTech =
                    if form.runConfirmedByLabTech == Just True then
                        TestNoteRunConfirmedByLabTech

                    else
                        executionNote
            in
            { executionNote = executionNoteConsideringLabTech
            , executionDate = form.executionDate
            , testPrerequisites = form.testPrerequisites
            , sugarCount = form.sugarCount
            , originatingEncounter = form.originatingEncounter
            }
        )
        form.executionNote


urineDipstickResultFormWithDefault : UrineDipstickResultForm -> Maybe UrineDipstickTestValue -> UrineDipstickResultForm
urineDipstickResultFormWithDefault form saved =
    saved
        |> unwrap
            form
            (\value ->
                let
                    runConfirmedByLabTechFromValue =
                        resolveRunConfirmedByLabTechFromValue value
                in
                { runConfirmedByLabTech = or form.runConfirmedByLabTech runConfirmedByLabTechFromValue
                , executionNote =
                    maybeValueConsideringIsDirtyField form.executionNoteDirty
                        form.executionNote
                        (Just value.executionNote)
                , executionNoteDirty = form.executionNoteDirty
                , testVariant = or form.testVariant value.testVariant
                , executionDate = or form.executionDate value.executionDate
                , testPrerequisites = or form.testPrerequisites value.testPrerequisites
                , protein = maybeValueConsideringIsDirtyField form.proteinDirty form.protein value.protein
                , proteinDirty = form.proteinDirty
                , ph = maybeValueConsideringIsDirtyField form.phDirty form.ph value.ph
                , phDirty = form.phDirty
                , glucose = maybeValueConsideringIsDirtyField form.glucoseDirty form.glucose value.glucose
                , glucoseDirty = form.glucoseDirty
                , leukocytes = maybeValueConsideringIsDirtyField form.leukocytesDirty form.leukocytes value.leukocytes
                , leukocytesDirty = form.leukocytesDirty
                , nitrite = maybeValueConsideringIsDirtyField form.nitriteDirty form.nitrite value.nitrite
                , nitriteDirty = form.nitriteDirty
                , urobilinogen = maybeValueConsideringIsDirtyField form.urobilinogenDirty form.urobilinogen value.urobilinogen
                , urobilinogenDirty = form.urobilinogenDirty
                , haemoglobin = maybeValueConsideringIsDirtyField form.haemoglobinDirty form.haemoglobin value.haemoglobin
                , haemoglobinDirty = form.haemoglobinDirty
                , ketone = maybeValueConsideringIsDirtyField form.ketoneDirty form.ketone value.ketone
                , ketoneDirty = form.ketoneDirty
                , bilirubin = maybeValueConsideringIsDirtyField form.bilirubinDirty form.bilirubin value.bilirubin
                , bilirubinDirty = form.bilirubinDirty
                }
            )


toUrineDipstickResultValueWithDefault : Maybe UrineDipstickTestValue -> UrineDipstickResultForm -> Maybe UrineDipstickTestValue
toUrineDipstickResultValueWithDefault saved form =
    urineDipstickResultFormWithDefault form saved
        |> toUrineDipstickResultValue


toUrineDipstickResultValue : UrineDipstickResultForm -> Maybe UrineDipstickTestValue
toUrineDipstickResultValue form =
    Maybe.map
        (\executionNote ->
            let
                executionNoteConsideringLabTech =
                    if form.runConfirmedByLabTech == Just True then
                        TestNoteRunConfirmedByLabTech

                    else
                        executionNote
            in
            { executionNote = executionNoteConsideringLabTech
            , testVariant = form.testVariant
            , executionDate = form.executionDate
            , testPrerequisites = form.testPrerequisites
            , protein = form.protein
            , ph = form.ph
            , glucose = form.glucose
            , leukocytes = form.leukocytes
            , nitrite = form.nitrite
            , urobilinogen = form.urobilinogen
            , haemoglobin = form.haemoglobin
            , ketone = form.ketone
            , bilirubin = form.bilirubin
            }
        )
        form.executionNote


hivPCRResultFormWithDefault : HIVPCRResultForm -> Maybe HIVPCRTestValue -> HIVPCRResultForm
hivPCRResultFormWithDefault form saved =
    saved
        |> unwrap
            form
            (\value ->
                let
                    runConfirmedByLabTechFromValue =
                        resolveRunConfirmedByLabTechFromValue value
                in
                { runConfirmedByLabTech = or form.runConfirmedByLabTech runConfirmedByLabTechFromValue
                , executionNote =
                    maybeValueConsideringIsDirtyField form.executionNoteDirty
                        form.executionNote
                        (Just value.executionNote)
                , executionNoteDirty = form.executionNoteDirty
                , executionDate = or form.executionDate value.executionDate
                , testPrerequisites = or form.testPrerequisites value.testPrerequisites
                , hivViralLoadStatus =
                    maybeValueConsideringIsDirtyField form.hivViralLoadStatusDirty
                        form.hivViralLoadStatus
                        value.hivViralLoadStatus
                , hivViralLoadStatusDirty = form.hivViralLoadStatusDirty
                , hivViralLoad =
                    maybeValueConsideringIsDirtyField form.hivViralLoadDirty
                        form.hivViralLoad
                        value.hivViralLoad
                , hivViralLoadDirty = form.hivViralLoadDirty
                }
            )


toHIVPCRResultValueWithDefault : Maybe HIVPCRTestValue -> HIVPCRResultForm -> Maybe HIVPCRTestValue
toHIVPCRResultValueWithDefault saved form =
    hivPCRResultFormWithDefault form saved
        |> toHIVPCRResultValue


toHIVPCRResultValue : HIVPCRResultForm -> Maybe HIVPCRTestValue
toHIVPCRResultValue form =
    Maybe.map
        (\executionNote ->
            let
                executionNoteConsideringLabTech =
                    if form.runConfirmedByLabTech == Just True then
                        TestNoteRunConfirmedByLabTech

                    else
                        executionNote
            in
            { executionNote = executionNoteConsideringLabTech
            , executionDate = form.executionDate
            , testPrerequisites = form.testPrerequisites
            , hivViralLoadStatus = form.hivViralLoadStatus
            , hivViralLoad = form.hivViralLoad
            }
        )
        form.executionNote


resolveRunConfirmedByLabTechFromValue : { v | executionNote : TestExecutionNote } -> Maybe Bool
resolveRunConfirmedByLabTechFromValue value =
    if value.executionNote == TestNoteRunConfirmedByLabTech then
        Just True

    else if testNotPerformedByWhyNotAtExecutionNote value.executionNote then
        Just False

    else
        Nothing


hivResultFormWithDefault : HIVResultForm -> Maybe HIVTestValue -> HIVResultForm
hivResultFormWithDefault form =
    unwrap
        form
        (\value ->
            let
                runConfirmedByLabTechFromValue =
                    resolveRunConfirmedByLabTechFromValue value

                signsByValue =
                    Maybe.map
                        (\signs ->
                            if EverySet.member PrenatalHIVSignPendingInput signs then
                                -- When 'pending input' is set, we know it's an indecation
                                -- that signs are yet to be set (since it was Lab tech
                                -- filling the results of the test).
                                { hivProgramHCValue = Nothing
                                , partnerHIVPositiveValue = Nothing
                                , partnerTakingARVValue = Nothing
                                , partnerSurpressedViralLoadValue = Nothing
                                }

                            else
                                { hivProgramHCValue = EverySet.member HIVProgramHC signs |> Just
                                , partnerHIVPositiveValue = EverySet.member PartnerHIVPositive signs |> Just
                                , partnerTakingARVValue = EverySet.member PartnerTakingARV signs |> Just
                                , partnerSurpressedViralLoadValue = EverySet.member PartnerSurpressedViralLoad signs |> Just
                                }
                        )
                        value.hivSigns
                        |> Maybe.withDefault
                            { hivProgramHCValue = Nothing
                            , partnerHIVPositiveValue = Nothing
                            , partnerTakingARVValue = Nothing
                            , partnerSurpressedViralLoadValue = Nothing
                            }
            in
            { runConfirmedByLabTech = or form.runConfirmedByLabTech runConfirmedByLabTechFromValue
            , executionNote =
                maybeValueConsideringIsDirtyField form.executionNoteDirty
                    form.executionNote
                    (Just value.executionNote)
            , executionNoteDirty = form.executionNoteDirty
            , executionDate = or form.executionDate value.executionDate
            , testPrerequisites = or form.testPrerequisites value.testPrerequisites
            , testResult =
                maybeValueConsideringIsDirtyField form.testResultDirty
                    form.testResult
                    value.testResult
            , testResultDirty = form.testResultDirty
            , hivProgramHC =
                maybeValueConsideringIsDirtyField form.hivProgramHCDirty
                    form.hivProgramHC
                    signsByValue.hivProgramHCValue
            , hivProgramHCDirty = form.hivProgramHCDirty
            , partnerHIVPositive =
                maybeValueConsideringIsDirtyField form.partnerHIVPositiveDirty
                    form.partnerHIVPositive
                    signsByValue.partnerHIVPositiveValue
            , partnerHIVPositiveDirty = form.partnerHIVPositiveDirty
            , partnerTakingARV =
                maybeValueConsideringIsDirtyField form.partnerTakingARVDirty
                    form.partnerTakingARV
                    signsByValue.partnerTakingARVValue
            , partnerTakingARVDirty = form.partnerTakingARVDirty
            , partnerSurpressedViralLoad =
                maybeValueConsideringIsDirtyField form.partnerSurpressedViralLoadDirty
                    form.partnerSurpressedViralLoad
                    signsByValue.partnerSurpressedViralLoadValue
            , partnerSurpressedViralLoadDirty = form.partnerSurpressedViralLoadDirty
            }
        )


toHIVResultValueWithDefault : Bool -> Maybe HIVTestValue -> HIVResultForm -> Maybe HIVTestValue
toHIVResultValueWithDefault isLabTech saved form =
    hivResultFormWithDefault form saved
        |> toHIVResultValue isLabTech


toHIVResultValue : Bool -> HIVResultForm -> Maybe HIVTestValue
toHIVResultValue isLabTech form =
    Maybe.map
        (\executionNote ->
            let
                executionNoteConsideringLabTech =
                    if form.runConfirmedByLabTech == Just True then
                        TestNoteRunConfirmedByLabTech

                    else
                        executionNote

                hivSigns =
                    if isLabTech then
                        -- Lab technician can activate this function only from
                        -- recurrent phase, where they set lab results.
                        -- hivSigns field is used for follow-up questions after
                        -- result is entered, and can not be set by lab tech.
                        -- Therefore, we can safely set it to 'input pending'
                        -- value, indicating that nurse will have to fill it in
                        -- the follow up questions.
                        Just <| EverySet.singleton PrenatalHIVSignPendingInput

                    else
                        [ ifNullableTrue HIVProgramHC form.hivProgramHC
                        , ifNullableTrue PartnerHIVPositive form.partnerHIVPositive
                        , ifNullableTrue PartnerTakingARV form.partnerTakingARV
                        , ifNullableTrue PartnerSurpressedViralLoad form.partnerSurpressedViralLoad
                        ]
                            |> Maybe.Extra.combine
                            |> Maybe.map (List.foldl EverySet.union EverySet.empty >> ifEverySetEmpty NoPrenatalHIVSign)
            in
            { executionNote = executionNoteConsideringLabTech
            , executionDate = form.executionDate
            , testPrerequisites = form.testPrerequisites
            , testResult = form.testResult
            , hivSigns = hivSigns
            }
        )
        form.executionNote


partnerHIVResultFormWithDefault : PartnerHIVResultForm -> Maybe PartnerHIVTestValue -> PartnerHIVResultForm
partnerHIVResultFormWithDefault form saved =
    saved
        |> unwrap
            form
            (\value ->
                let
                    runConfirmedByLabTechFromValue =
                        resolveRunConfirmedByLabTechFromValue value

                    signsByValue =
                        Maybe.map
                            (\signs ->
                                if EverySet.member PrenatalHIVSignPendingInput signs then
                                    -- When 'pending input' is set, we know it's an indecation
                                    -- that signs are yet to be set (since it was Lab tech
                                    -- filling the results of the test).
                                    { partnerTakingARVValue = Nothing
                                    , partnerSurpressedViralLoadValue = Nothing
                                    }

                                else
                                    { partnerTakingARVValue = EverySet.member PartnerTakingARV signs |> Just
                                    , partnerSurpressedViralLoadValue = EverySet.member PartnerSurpressedViralLoad signs |> Just
                                    }
                            )
                            value.hivSigns
                            |> Maybe.withDefault
                                { partnerTakingARVValue = Nothing
                                , partnerSurpressedViralLoadValue = Nothing
                                }
                in
                { runConfirmedByLabTech = or form.runConfirmedByLabTech runConfirmedByLabTechFromValue
                , executionNote =
                    maybeValueConsideringIsDirtyField form.executionNoteDirty
                        form.executionNote
                        (Just value.executionNote)
                , executionNoteDirty = form.executionNoteDirty
                , executionDate = or form.executionDate value.executionDate
                , testPrerequisites = or form.testPrerequisites value.testPrerequisites
                , testResult =
                    maybeValueConsideringIsDirtyField form.testResultDirty
                        form.testResult
                        value.testResult
                , testResultDirty = form.testResultDirty
                , partnerTakingARV =
                    maybeValueConsideringIsDirtyField form.partnerTakingARVDirty
                        form.partnerTakingARV
                        signsByValue.partnerTakingARVValue
                , partnerTakingARVDirty = form.partnerTakingARVDirty
                , partnerSurpressedViralLoad =
                    maybeValueConsideringIsDirtyField form.partnerSurpressedViralLoadDirty
                        form.partnerSurpressedViralLoad
                        signsByValue.partnerSurpressedViralLoadValue
                , partnerSurpressedViralLoadDirty = form.partnerSurpressedViralLoadDirty
                }
            )


toPartnerHIVResultValueWithDefault : Bool -> Maybe PartnerHIVTestValue -> PartnerHIVResultForm -> Maybe PartnerHIVTestValue
toPartnerHIVResultValueWithDefault isLabTech saved form =
    partnerHIVResultFormWithDefault form saved
        |> toPartnerHIVResultValue isLabTech


toPartnerHIVResultValue : Bool -> PartnerHIVResultForm -> Maybe PartnerHIVTestValue
toPartnerHIVResultValue isLabTech form =
    Maybe.map
        (\executionNote ->
            let
                executionNoteConsideringLabTech =
                    if form.runConfirmedByLabTech == Just True then
                        TestNoteRunConfirmedByLabTech

                    else
                        executionNote

                hivSigns =
                    if isLabTech then
                        -- Lab technician can activate this function only from
                        -- recurrent phase, where they set lab results.
                        -- hivSigns field is used for follow-up questions after
                        -- result is entered, and can not be set by lab tech.
                        -- Therefore, we can safely set it to 'input pending'
                        -- value, indicating that nurse will have to fill it in
                        -- the follow up questions.
                        Just <| EverySet.singleton PrenatalHIVSignPendingInput

                    else
                        [ ifNullableTrue PartnerTakingARV form.partnerTakingARV
                        , ifNullableTrue PartnerSurpressedViralLoad form.partnerSurpressedViralLoad
                        ]
                            |> Maybe.Extra.combine
                            |> Maybe.map (List.foldl EverySet.union EverySet.empty >> ifEverySetEmpty NoPrenatalHIVSign)
            in
            { executionNote = executionNoteConsideringLabTech
            , executionDate = form.executionDate
            , testPrerequisites = form.testPrerequisites
            , testResult = form.testResult
            , hivSigns = hivSigns
            }
        )
        form.executionNote


creatinineResultFormWithDefault : CreatinineResultForm -> Maybe CreatinineTestValue -> CreatinineResultForm
creatinineResultFormWithDefault form saved =
    saved
        |> unwrap
            form
            (\value ->
                { executionNote = or form.executionNote (Just value.executionNote)
                , executionDate = or form.executionDate value.executionDate
                , creatinineResult = or form.creatinineResult value.creatinineResult
                , bunResult = or form.bunResult value.bunResult
                }
            )


toCreatinineResultValueWithDefault : Maybe CreatinineTestValue -> CreatinineResultForm -> Maybe CreatinineTestValue
toCreatinineResultValueWithDefault saved form =
    creatinineResultFormWithDefault form saved
        |> toCreatinineResultValue


toCreatinineResultValue : CreatinineResultForm -> Maybe CreatinineTestValue
toCreatinineResultValue form =
    Maybe.map
        (\executionNote ->
            { executionNote = executionNote
            , executionDate = form.executionDate
            , creatinineResult = form.creatinineResult
            , bunResult = form.bunResult
            }
        )
        form.executionNote


liverFunctionResultFormWithDefault : LiverFunctionResultForm -> Maybe LiverFunctionTestValue -> LiverFunctionResultForm
liverFunctionResultFormWithDefault form saved =
    saved
        |> unwrap
            form
            (\value ->
                { executionNote = or form.executionNote (Just value.executionNote)
                , executionDate = or form.executionDate value.executionDate
                , altResult = or form.altResult value.altResult
                , astResult = or form.astResult value.astResult
                }
            )


toLiverFunctionResultValueWithDefault : Maybe LiverFunctionTestValue -> LiverFunctionResultForm -> Maybe LiverFunctionTestValue
toLiverFunctionResultValueWithDefault saved form =
    liverFunctionResultFormWithDefault form saved
        |> toLiverFunctionResultValue


toLiverFunctionResultValue : LiverFunctionResultForm -> Maybe LiverFunctionTestValue
toLiverFunctionResultValue form =
    Maybe.map
        (\executionNote ->
            { executionNote = executionNote
            , executionDate = form.executionDate
            , altResult = form.altResult
            , astResult = form.astResult
            }
        )
        form.executionNote


lipidPanelResultFormWithDefault : LipidPanelResultForm -> Maybe LipidPanelTestValue -> LipidPanelResultForm
lipidPanelResultFormWithDefault form saved =
    saved
        |> unwrap
            form
            (\value ->
                let
                    unitOfMeasurement =
                        or form.unitOfMeasurement value.unitOfMeasurement

                    resultByValue ratio maybeResult =
                        Maybe.map2
                            (\result unit ->
                                case unit of
                                    UnitMmolL ->
                                        Round.roundNum 2 (result / ratio)

                                    UnitMgdL ->
                                        Round.roundNum 0 result
                            )
                            maybeResult
                            unitOfMeasurement
                in
                { executionNote = or form.executionNote (Just value.executionNote)
                , executionDate = or form.executionDate value.executionDate
                , unitOfMeasurement = unitOfMeasurement
                , totalCholesterolResult =
                    maybeValueConsideringIsDirtyField form.totalCholesterolResultDirty
                        form.totalCholesterolResult
                        (resultByValue cholesterolMmolLToMgdLRatio value.totalCholesterolResult)
                , totalCholesterolResultDirty = form.totalCholesterolResultDirty
                , ldlCholesterolResult =
                    maybeValueConsideringIsDirtyField form.ldlCholesterolResultDirty
                        form.ldlCholesterolResult
                        (resultByValue cholesterolMmolLToMgdLRatio value.ldlCholesterolResult)
                , ldlCholesterolResultDirty = form.ldlCholesterolResultDirty
                , hdlCholesterolResult =
                    maybeValueConsideringIsDirtyField form.hdlCholesterolResultDirty
                        form.hdlCholesterolResult
                        (resultByValue cholesterolMmolLToMgdLRatio value.hdlCholesterolResult)
                , hdlCholesterolResultDirty = form.hdlCholesterolResultDirty
                , triglyceridesResult =
                    maybeValueConsideringIsDirtyField form.triglyceridesResultDirty
                        form.triglyceridesResult
                        (resultByValue triglyceridesMmolLToMgdLRatio value.triglyceridesResult)
                , triglyceridesResultDirty = form.triglyceridesResultDirty
                }
            )


toLipidPanelResultValueWithDefault : Maybe LipidPanelTestValue -> LipidPanelResultForm -> Maybe LipidPanelTestValue
toLipidPanelResultValueWithDefault saved form =
    lipidPanelResultFormWithDefault form saved
        |> toLipidPanelResultValue


toLipidPanelResultValue : LipidPanelResultForm -> Maybe LipidPanelTestValue
toLipidPanelResultValue form =
    Maybe.map
        (\executionNote ->
            let
                resultForBackend ratio maybeResult =
                    Maybe.map2
                        (\unitOfMeasurement result ->
                            case unitOfMeasurement of
                                UnitMmolL ->
                                    Round.roundNum 0 (result * ratio)

                                UnitMgdL ->
                                    result
                        )
                        form.unitOfMeasurement
                        maybeResult
            in
            { executionNote = executionNote
            , executionDate = form.executionDate
            , unitOfMeasurement = form.unitOfMeasurement
            , totalCholesterolResult = resultForBackend cholesterolMmolLToMgdLRatio form.totalCholesterolResult
            , ldlCholesterolResult = resultForBackend cholesterolMmolLToMgdLRatio form.ldlCholesterolResult
            , hdlCholesterolResult = resultForBackend cholesterolMmolLToMgdLRatio form.hdlCholesterolResult
            , triglyceridesResult = resultForBackend triglyceridesMmolLToMgdLRatio form.triglyceridesResult
            }
        )
        form.executionNote


cholesterolMmolLToMgdLRatio : Float
cholesterolMmolLToMgdLRatio =
    38.67


triglyceridesMmolLToMgdLRatio : Float
triglyceridesMmolLToMgdLRatio =
    88.57


hba1cTestFormWithDefault : HbA1cTestForm msg -> Maybe HbA1cTestValue -> HbA1cTestForm msg
hba1cTestFormWithDefault form saved =
    saved
        |> unwrap
            form
            (\value ->
                let
                    gotResultsPreviouslyByValue =
                        isJust value.executionDate
                in
                { gotResultsPreviously = or form.gotResultsPreviously (Just gotResultsPreviouslyByValue)
                , executionNote = valueConsideringIsDirtyField form.executionNoteDirty form.executionNote value.executionNote
                , executionNoteDirty = form.executionNoteDirty
                , executionDate = maybeValueConsideringIsDirtyField form.executionDateDirty form.executionDate value.executionDate
                , executionDateDirty = form.executionDateDirty
                , dateSelectorPopupState = form.dateSelectorPopupState
                , hba1cResult = maybeValueConsideringIsDirtyField form.hba1cResultDirty form.hba1cResult value.hba1cResult
                , hba1cResultDirty = form.hba1cResultDirty
                }
            )


toHbA1cTestValueWithDefault : Maybe HbA1cTestValue -> HbA1cTestForm msg -> Maybe HbA1cTestValue
toHbA1cTestValueWithDefault saved form =
    hba1cTestFormWithDefault form saved
        |> toHbA1cTestValue


toHbA1cTestValue : HbA1cTestForm msg -> Maybe HbA1cTestValue
toHbA1cTestValue form =
    Maybe.map
        (\executionNote ->
            { executionNote = executionNote
            , executionDate = form.executionDate
            , hba1cResult = form.hba1cResult
            }
        )
        form.executionNote


creatinineResultFormAndTasks :
    Language
    -> NominalDate
    -> (String -> msg)
    -> (String -> msg)
    -> CreatinineResultForm
    -> ( Html msg, Int, Int )
creatinineResultFormAndTasks language currentDate setCreatinineResultMsg setBUNResultMsg form =
    let
        ( testResultSection, testResultTasksCompleted, testResultTasksTotal ) =
            ( [ viewLabel language Translate.LaboratoryCreatinineCreatinineResult
              , viewMeasurementInput language
                    form.creatinineResult
                    setCreatinineResultMsg
                    "creatinine-result"
                    Translate.UnitMilliGramsPerDeciliter
              , viewLabel language Translate.LaboratoryCreatinineBUNResult
              , viewMeasurementInput language
                    form.bunResult
                    setBUNResultMsg
                    "bun-result"
                    Translate.UnitMilliGramsPerDeciliter
              ]
            , taskCompleted form.creatinineResult + taskCompleted form.bunResult
            , 2
            )
    in
    ( div [ class "ui form laboratory creatinine-result" ] <|
        resultFormHeaderSection language currentDate form.executionDate TaskCreatinineTest
            ++ testResultSection
    , testResultTasksCompleted
    , testResultTasksTotal
    )


liverFunctionResultFormAndTasks :
    Language
    -> NominalDate
    -> (String -> msg)
    -> (String -> msg)
    -> LiverFunctionResultForm
    -> ( Html msg, Int, Int )
liverFunctionResultFormAndTasks language currentDate setAltResultMsg setAstResultMsg form =
    let
        ( testResultSection, testResultTasksCompleted, testResultTasksTotal ) =
            ( [ viewLabel language Translate.LaboratoryLiverFunctionAltResult
              , viewMeasurementInput language
                    form.altResult
                    setAltResultMsg
                    "alt-result"
                    Translate.UnitInternationalUnitsPerLiter
              , viewLabel language Translate.LaboratoryLiverFunctionAstResult
              , viewMeasurementInput language
                    form.astResult
                    setAstResultMsg
                    "ast-result"
                    Translate.UnitInternationalUnitsPerLiter
              ]
            , taskCompleted form.altResult + taskCompleted form.astResult
            , 2
            )
    in
    ( div [ class "ui form laboratory liver-function-result" ] <|
        resultFormHeaderSection language currentDate form.executionDate TaskLiverFunctionTest
            ++ testResultSection
    , testResultTasksCompleted
    , testResultTasksTotal
    )


lipidPanelResultFormAndTasks :
    Language
    -> NominalDate
    -> (String -> msg)
    -> (String -> msg)
    -> (String -> msg)
    -> (String -> msg)
    -> (String -> msg)
    -> LipidPanelResultForm
    -> ( Html msg, Int, Int )
lipidPanelResultFormAndTasks language currentDate setUnitOfMeasurementMsg setTotalCholesterolResultMsg setLDLCholesterolResultMsg setHDLCholesterolResultMsg setTriglyceridesResultMsg form =
    let
        ( testResultSection, testResultTasksCompleted, testResultTasksTotal ) =
            let
                ( derivedSection, derivedTasksCompleted, derivedTasksTotal ) =
                    Maybe.map
                        (\unitOfMeasurement ->
                            ( [ viewLabel language Translate.LaboratoryLipidPanelTotalCholesterolLabel
                              , viewMeasurementInput language
                                    form.totalCholesterolResult
                                    setTotalCholesterolResultMsg
                                    "total-cholesterol"
                                    (Translate.UnitOfMeasurement unitOfMeasurement)
                              , viewLabel language Translate.LaboratoryLipidPanelLDLCholesterolLabel
                              , viewMeasurementInput language
                                    form.ldlCholesterolResult
                                    setLDLCholesterolResultMsg
                                    "ldl"
                                    (Translate.UnitOfMeasurement unitOfMeasurement)
                              , viewLabel language Translate.LaboratoryLipidPanelHDLCholesterolLabel
                              , viewMeasurementInput language
                                    form.hdlCholesterolResult
                                    setHDLCholesterolResultMsg
                                    "hdl"
                                    (Translate.UnitOfMeasurement unitOfMeasurement)
                              , viewLabel language Translate.LaboratoryLipidPanelTriglyceridesLabel
                              , viewMeasurementInput language
                                    form.triglyceridesResult
                                    setTriglyceridesResultMsg
                                    "triglycerides"
                                    (Translate.UnitOfMeasurement unitOfMeasurement)
                              ]
                            , taskCompleted form.totalCholesterolResult
                                + taskCompleted form.ldlCholesterolResult
                                + taskCompleted form.hdlCholesterolResult
                                + taskCompleted form.triglyceridesResult
                            , 4
                            )
                        )
                        form.unitOfMeasurement
                        |> Maybe.withDefault ( [], 0, 0 )
            in
            ( [ viewQuestionLabel language Translate.LaboratoryLipidPanelUnitOfMeasurementQuestion
              , viewSelectListInput language
                    form.unitOfMeasurement
                    [ UnitMmolL, UnitMgdL ]
                    unitOfMeasurementToString
                    setUnitOfMeasurementMsg
                    Translate.UnitOfMeasurement
                    "select unit-of-measurement"
              ]
                ++ derivedSection
            , taskCompleted form.unitOfMeasurement + derivedTasksCompleted
            , 1 + derivedTasksTotal
            )
    in
    ( div [ class "ui form laboratory lipid-panel-result" ] <|
        resultFormHeaderSection language currentDate form.executionDate TaskLipidPanelTest
            ++ testResultSection
    , testResultTasksCompleted
    , testResultTasksTotal
    )


resultFormHeaderSection : Language -> NominalDate -> Maybe NominalDate -> LaboratoryTask -> List (Html msg)
resultFormHeaderSection language currentDate executionDate task =
    let
        executionDateSection =
            Maybe.map
                (\date ->
                    [ viewLabel language <| Translate.LaboratoryTaskDate task
                    , p [ class "execution-date" ] [ text <| formatDDMMYYYY date ]
                    ]
                )
                executionDate
                |> Maybe.withDefault []
    in
    viewCustomLabel language (Translate.LaboratoryTaskLabel task) "" "label header"
        :: executionDateSection


testPerformedByValue : Maybe { a | executionNote : TestExecutionNote } -> Bool
testPerformedByValue =
    Maybe.map (.executionNote >> testPerformedByExecutionNote)
        >> Maybe.withDefault False


testPerformedByExecutionNote : TestExecutionNote -> Bool
testPerformedByExecutionNote executionNote =
    List.member executionNote [ TestNoteRunToday, TestNoteRunPreviously, TestNoteRunConfirmedByLabTech ]


testNotPerformedByWhyNotAtExecutionNote : TestExecutionNote -> Bool
testNotPerformedByWhyNotAtExecutionNote executionNote =
    List.member executionNote
        [ TestNoteLackOfReagents
        , TestNoteLackOfOtherSupplies
        , TestNoteNoEquipment
        , TestNoteBrokenEquipment
        , TestNoteNotIndicated
        ]


expectUniversalTestResultTask : { v | testPrerequisites : Maybe (EverySet TestPrerequisite), executionNote : TestExecutionNote } -> Bool
expectUniversalTestResultTask value =
    -- It's possible to enter the result immediatly (and not from
    -- Case management).
    -- If this is the case, we do not expect to see results task.
    Maybe.map (EverySet.member PrerequisiteImmediateResult >> not) value.testPrerequisites
        |> Maybe.withDefault False


viewSelectInput :
    Language
    -> TranslationId
    -> Maybe a
    -> (a -> TranslationId)
    -> (a -> String)
    -> List a
    -> (String -> msg)
    -> List (Html msg)
viewSelectInput language labelTransId formValue valueTransId valueToStringFunc valuesList setMsg =
    [ viewLabel language labelTransId
    , viewCustomSelectListInput formValue
        valuesList
        valueToStringFunc
        setMsg
        (valueTransId >> translate language)
        "form-input select"
        (isNothing formValue)
    ]


fromNCDAValue : Maybe NCDAValue -> NCDAForm
fromNCDAValue saved =
    let
        ancVisitsDates =
            Maybe.map .ancVisitsDates saved

        updateANCVisits =
            Maybe.map (EverySet.isEmpty >> not)
                ancVisitsDates
    in
    { step = Nothing
    , updateANCVisits = updateANCVisits
    , ancVisitsDates = ancVisitsDates
    , appropriateComplementaryFeeding = Maybe.map (.signs >> EverySet.member AppropriateComplementaryFeeding) saved
    , bornWithBirthDefect = Maybe.map (.signs >> EverySet.member BornWithBirthDefect) saved
    , breastfedForSixMonths = Maybe.map (.signs >> EverySet.member BreastfedForSixMonths) saved
    , conditionalFoodItems = Maybe.map (.signs >> EverySet.member ConditionalFoodItems) saved
    , fiveFoodGroups = Maybe.map (.signs >> EverySet.member FiveFoodGroups) saved
    , hasCleanWater = Maybe.map (.signs >> EverySet.member HasCleanWater) saved
    , hasHandwashingFacility = Maybe.map (.signs >> EverySet.member HasHandwashingFacility) saved
    , hasToilets = Maybe.map (.signs >> EverySet.member HasToilets) saved
    , hasKitchenGarden = Maybe.map (.signs >> EverySet.member HasKitchenGarden) saved

    -- New:
    , beneficiaryCashTransfer = Maybe.map (.signs >> EverySet.member BeneficiaryCashTransfer) saved
    , childGotDiarrhea = Maybe.map (.signs >> EverySet.member ChildGotDiarrhea) saved
    , childReceivesFBF = Maybe.map (.signs >> EverySet.member ChildReceivesFBF) saved
    , childTakingFBF = Maybe.map (.signs >> EverySet.member ChildTakingFBF) saved
    , childReceivesVitaminA = Maybe.andThen .receivesVitaminA saved
    , childReceivesDewormer = Maybe.map (.signs >> EverySet.member ChildReceivesDewormer) saved
    , childReceivesECD = Maybe.map (.signs >> EverySet.member ChildReceivesECD) saved
    , childWithDisability = Maybe.map (.signs >> EverySet.member ChildWithDisability) saved
    , ongeraMNP = Maybe.map (.signs >> EverySet.member OngeraMNP) saved
    , insecticideTreatedBednets = Maybe.map (.signs >> EverySet.member InsecticideTreatedBednets) saved
    , childBehindOnVaccination = Maybe.map (.signs >> EverySet.member ChildBehindOnVaccination) saved
    , receivingCashTransfer = Maybe.map (.signs >> EverySet.member ReceivingCashTransfer) saved
    , receivingSupport = Maybe.map (.signs >> EverySet.member ReceivingSupport) saved
    , supplementsDuringPregnancy = Maybe.map (.signs >> EverySet.member SupplementsDuringPregnancy) saved
    , takenSupplementsPerGuidance = Maybe.map (.signs >> EverySet.member TakenSupplementsPerGuidance) saved
    , treatedForAcuteMalnutrition = Maybe.map (.signs >> EverySet.member TreatedForAcuteMalnutrition) saved
    , takingOngeraMNP = Maybe.map (.signs >> EverySet.member TakingOngeraMNP) saved
    , mealsAtRecommendedTimes = Maybe.map (.signs >> EverySet.member MealsAtRecommendedTimes) saved
    , birthWeight = Maybe.andThen .birthWeight saved

    -- Nutrition measurements.
    , stuntingLevel = Maybe.andThen .stuntingLevel saved
    , stuntingLevelNotTaken = Maybe.map (.stuntingLevel >> isNothing) saved
    , weight = Maybe.andThen .weight saved
    , weightNotTaken = Maybe.map (.weight >> isNothing) saved
    , muac = Maybe.andThen .muac saved
    , muacNotTaken = Maybe.map (.muac >> isNothing) saved
    , showsEdemaSigns = Maybe.map (.signs >> EverySet.member ShowsEdemaSigns) saved
    }


ncdaFormWithDefault : NCDAForm -> Maybe NCDAValue -> NCDAForm
ncdaFormWithDefault form saved =
    saved
        |> unwrap
            form
            (\value ->
                let
                    updateANCVisits =
                        EverySet.isEmpty value.ancVisitsDates |> not
                in
                { step = form.step
                , updateANCVisits = or form.updateANCVisits (Just updateANCVisits)
                , ancVisitsDates = or form.ancVisitsDates (Just value.ancVisitsDates)
                , appropriateComplementaryFeeding = or form.appropriateComplementaryFeeding (EverySet.member AppropriateComplementaryFeeding value.signs |> Just)
                , bornWithBirthDefect = or form.bornWithBirthDefect (EverySet.member BornWithBirthDefect value.signs |> Just)
                , breastfedForSixMonths = or form.breastfedForSixMonths (EverySet.member BreastfedForSixMonths value.signs |> Just)
                , conditionalFoodItems = or form.conditionalFoodItems (EverySet.member ConditionalFoodItems value.signs |> Just)
                , fiveFoodGroups = or form.fiveFoodGroups (EverySet.member FiveFoodGroups value.signs |> Just)
                , hasCleanWater = or form.hasCleanWater (EverySet.member HasCleanWater value.signs |> Just)
                , hasHandwashingFacility = or form.hasHandwashingFacility (EverySet.member HasHandwashingFacility value.signs |> Just)
                , hasToilets = or form.hasToilets (EverySet.member HasToilets value.signs |> Just)
                , hasKitchenGarden = or form.hasKitchenGarden (EverySet.member HasKitchenGarden value.signs |> Just)

                -- New:
                , beneficiaryCashTransfer = or form.beneficiaryCashTransfer (EverySet.member BeneficiaryCashTransfer value.signs |> Just)
                , childGotDiarrhea = or form.childGotDiarrhea (EverySet.member ChildGotDiarrhea value.signs |> Just)
                , childReceivesFBF = or form.childReceivesFBF (EverySet.member ChildReceivesFBF value.signs |> Just)
                , childTakingFBF = or form.childTakingFBF (EverySet.member ChildTakingFBF value.signs |> Just)
                , childReceivesVitaminA = or form.childReceivesVitaminA value.receivesVitaminA
                , childReceivesDewormer = or form.childReceivesDewormer (EverySet.member ChildReceivesDewormer value.signs |> Just)
                , childReceivesECD = or form.childReceivesECD (EverySet.member ChildReceivesECD value.signs |> Just)
                , childWithDisability = or form.childWithDisability (EverySet.member ChildWithDisability value.signs |> Just)
                , ongeraMNP = or form.ongeraMNP (EverySet.member OngeraMNP value.signs |> Just)
                , insecticideTreatedBednets = or form.insecticideTreatedBednets (EverySet.member InsecticideTreatedBednets value.signs |> Just)
                , childBehindOnVaccination = or form.childBehindOnVaccination (EverySet.member ChildBehindOnVaccination value.signs |> Just)
                , receivingCashTransfer = or form.receivingCashTransfer (EverySet.member ReceivingCashTransfer value.signs |> Just)
                , receivingSupport = or form.receivingSupport (EverySet.member ReceivingSupport value.signs |> Just)
                , supplementsDuringPregnancy = or form.supplementsDuringPregnancy (EverySet.member SupplementsDuringPregnancy value.signs |> Just)
                , takenSupplementsPerGuidance = or form.takenSupplementsPerGuidance (EverySet.member TakenSupplementsPerGuidance value.signs |> Just)
                , treatedForAcuteMalnutrition = or form.treatedForAcuteMalnutrition (EverySet.member TreatedForAcuteMalnutrition value.signs |> Just)
                , takingOngeraMNP = or form.takingOngeraMNP (EverySet.member TakingOngeraMNP value.signs |> Just)
                , mealsAtRecommendedTimes = or form.mealsAtRecommendedTimes (EverySet.member MealsAtRecommendedTimes value.signs |> Just)
                , birthWeight = or form.birthWeight value.birthWeight

                -- Nutrition measurements.
                , stuntingLevel = or form.stuntingLevel value.stuntingLevel
                , stuntingLevelNotTaken = or form.stuntingLevelNotTaken (isNothing value.stuntingLevel |> Just)
                , weight = or form.weight value.weight
                , weightNotTaken = or form.weightNotTaken (isNothing value.weight |> Just)
                , muac = or form.muac value.muac
                , muacNotTaken = or form.muacNotTaken (isNothing value.muac |> Just)
                , showsEdemaSigns = or form.showsEdemaSigns (EverySet.member ShowsEdemaSigns value.signs |> Just)
                }
            )


toNCDAValueWithDefault : Maybe NCDAValue -> NCDAForm -> Maybe NCDAValue
toNCDAValueWithDefault saved form =
    ncdaFormWithDefault form saved
        |> toNCDAValue


toNCDAValue : NCDAForm -> Maybe NCDAValue
toNCDAValue form =
    let
        signs =
            [ ifNullableTrue AppropriateComplementaryFeeding form.appropriateComplementaryFeeding
            , ifNullableTrue BornWithBirthDefect form.bornWithBirthDefect
            , ifNullableTrue BreastfedForSixMonths form.breastfedForSixMonths
            , ifNullableTrue ConditionalFoodItems form.conditionalFoodItems
            , ifNullableTrue FiveFoodGroups form.fiveFoodGroups
            , ifNullableTrue HasCleanWater form.hasCleanWater
            , ifNullableTrue HasHandwashingFacility form.hasHandwashingFacility
            , ifNullableTrue HasToilets form.hasToilets
            , ifNullableTrue HasKitchenGarden form.hasKitchenGarden

            -- New:
            , ifNullableTrue BeneficiaryCashTransfer form.beneficiaryCashTransfer
            , ifNullableTrue ChildGotDiarrhea form.childGotDiarrhea
            , ifNullableTrue ChildReceivesFBF form.childReceivesFBF
            , ifNullableTrue ChildTakingFBF form.childTakingFBF
            , ifNullableTrue ChildReceivesDewormer form.childReceivesDewormer
            , ifNullableTrue ChildReceivesECD form.childReceivesECD
            , ifNullableTrue ChildWithDisability form.childWithDisability
            , ifNullableTrue OngeraMNP form.ongeraMNP
            , ifNullableTrue InsecticideTreatedBednets form.insecticideTreatedBednets
            , ifNullableTrue ChildBehindOnVaccination form.childBehindOnVaccination
            , ifNullableTrue ReceivingCashTransfer form.receivingCashTransfer
            , ifNullableTrue ReceivingSupport form.receivingSupport
            , ifNullableTrue SupplementsDuringPregnancy form.supplementsDuringPregnancy
            , ifNullableTrue TakenSupplementsPerGuidance form.takenSupplementsPerGuidance
            , ifNullableTrue TreatedForAcuteMalnutrition form.treatedForAcuteMalnutrition
            , ifNullableTrue TakingOngeraMNP form.takingOngeraMNP
            , ifNullableTrue MealsAtRecommendedTimes form.mealsAtRecommendedTimes
            , ifNullableTrue ShowsEdemaSigns form.showsEdemaSigns
            ]
                |> Maybe.Extra.combine
                |> Maybe.map (List.foldl EverySet.union EverySet.empty >> ifEverySetEmpty NoNCDASigns)

        ancVisitsDates =
            Maybe.withDefault EverySet.empty form.ancVisitsDates
    in
    Maybe.map NCDAValue signs
        |> andMap (Just form.birthWeight)
        |> andMap (Just ancVisitsDates)
        |> andMap (Just form.childReceivesVitaminA)
        |> andMap (Just form.stuntingLevel)
        |> andMap (Just form.weight)
        |> andMap (Just form.muac)


{-| Whether to expect a counseling activity is not just a yes/no question,
since we'd also like to know **which** sort of counseling activity to expect.
I suppose we could parameterize the `Counseling` activity by
`CounselingTiming`. However, that would be awkward in its own way, since we
also don't want more than one in each session.

So, we'll try it this way for now. We'll return `Nothing` if no kind of
counseling activity is expected, and `Just CounselingTiming` if one is
expected.

-}
expectCounselingActivity : EditableSession -> PersonId -> Maybe CounselingTiming
expectCounselingActivity session childId =
    let
        -- First, we check our current value. If we have a counseling session
        -- stored in the backend, or we've already got a local edit, then we
        -- use that.  This has two benefits. First, its a kind of optimization,
        -- since we're basically caching our conclusion about whether to
        -- showing the counseling activity or not. Second, it provides some UI
        -- stability ...  once we show the counseling activity and the user
        -- checks some boxes, it ensures that we'll definitely keep showing
        -- that one, and not switch to something else.
        cachedTiming =
            getChildMeasurementData childId session
                |> LocalData.toMaybe
                |> Maybe.andThen
                    (mapMeasurementData .counselingSession
                        >> currentValue
                        >> Maybe.map (.value >> Tuple.first)
                    )

        -- All the counseling session records from the past
        historical =
            getChildHistoricalMeasurements childId session.offlineSession
                |> LocalData.map .counselingSessions
                |> LocalData.withDefault Dict.empty

        -- Have we ever completed a counseling session of the specified type?
        completed timing =
            historical
                |> Dict.toList
                |> List.any
                    (\( _, counseling ) -> Tuple.first counseling.value == timing)

        -- How long ago did we complete a session of the specified type?
        completedDaysAgo timing =
            historical
                |> Dict.filter (\_ counseling -> Tuple.first counseling.value == timing)
                |> Dict.toList
                |> List.head
                |> Maybe.map (\( _, counseling ) -> diffDays counseling.dateMeasured session.offlineSession.session.startDate)

        -- How old will the child be as of the scheduled date of the session?
        -- (All of our date calculations are in days here).
        --
        -- It simplifies the rest of the calculation if we avoid making this a
        -- `Maybe`. We've got bigger problems if the session doesn't actually
        -- contain the child, so it should be safe to default the age to 0.
        age =
            getChild childId session.offlineSession
                |> Maybe.andThen
                    (\child ->
                        Maybe.map
                            (\birthDate -> diffDays birthDate session.offlineSession.session.startDate)
                            child.birthDate
                    )
                |> Maybe.withDefault 0

        -- We don't necessarily know when the next session will be scheduled,
        -- so we work on the assumption that it will be no more than 6 weeks
        -- from this session (so, 42 days).
        maximumSessionGap =
            42

        -- For the reminder, which isn't as critical, we apply the normal
        -- session gap of 32 days. This reduces the frequence of cases where we
        -- issue the reminder super-early, at the cost of some cases where we
        -- might issue no reminder (which is less serious).
        normalSessionGap =
            32

        -- To compute a two-month gap, we use one normal and one maximum
        twoMonthGap =
            normalSessionGap + maximumSessionGap

        -- To compute a three month gap, we use two normals and one maximum
        threeMonthGap =
            (normalSessionGap * 2) + maximumSessionGap

        -- In how many days (from the session date) will the child be 2 years
        -- old?
        daysUntilTwoYearsOld =
            (365 * 2) - age

        -- In how many days (from the session date) will the child be 1 year
        -- old?
        daysUntilOneYearOld =
            365 - age

        -- If we don't have a value already, we apply our basic logic, but
        -- lazily, so we make this a function. Here's a summary of our design
        -- goals, which end up having a number of parts.
        --
        -- - Definitely show the counseling activity before the relevant
        --   anniversary, using the assumption that the next session will be no
        --   more than 6 weeks away.
        --
        -- - Try to avoid showing counseling activities with no reminders, but
        --   do it without a reminder if necessary.
        --
        -- - Once we show a reminder, always show the counseling activity in
        --   the next session, even if it now seems a bit early (to avoid double
        --   reminders).
        --
        -- - Always show the entry counseling if it hasn't been done, unless
        --   we've already reached exit counseling.
        --
        -- - Make sure that there is a bit of a delay between entry counseling
        --   and midpoint counseling (for cases where a baby starts late).
        checkTiming _ =
            if completed Exit then
                -- If exit counseling has been done, then we need no more
                -- counseling
                Nothing

            else if completed BeforeExit then
                -- If we've given the exit reminder, then show the exit
                -- counseling now, even if it seems a bit early.
                Just Exit

            else if daysUntilTwoYearsOld < maximumSessionGap then
                -- If we can't be sure we'll have another session before the
                -- baby is two, then show the exit counseling
                Just Exit

            else if not (completed Entry) then
                -- If we haven't done entry counseling, then we always need to
                -- do it
                Just Entry

            else if completed MidPoint then
                -- If we have already done the MidPoint counseling, then the
                -- only thing left to consider is whether to show the Exit
                -- reminder
                if daysUntilTwoYearsOld < twoMonthGap then
                    Just BeforeExit

                else
                    Nothing

            else if completed BeforeMidpoint then
                -- If we've given the midpoint warning, then show it, even if
                -- it seems a bit early now.
                Just MidPoint

            else if daysUntilOneYearOld < maximumSessionGap then
                -- If we can't be sure we'll have another session before the
                -- baby is one year old, we show the exit counseling. Except,
                -- we also check to see whether we've done entry counseling
                -- recently ...  so that we'll always have a bit of a gap.
                case completedDaysAgo Entry of
                    Just daysAgo ->
                        if daysAgo < threeMonthGap then
                            -- We're forcing the midpoint counseling to be
                            -- roungly 3 months after the entry counseling. So,
                            -- the ideal sequence would be:
                            --
                            -- entry -> Nothing -> Rminder MidPoint -> MidPoint
                            if daysAgo < twoMonthGap then
                                Nothing

                            else
                                Just BeforeMidpoint

                        else
                            Just MidPoint

                    Nothing ->
                        Just MidPoint

            else if daysUntilOneYearOld < twoMonthGap then
                -- If we think we'll do the midpoint counseling at the next
                -- session, show the reminder. Except, again, we try to force a
                -- bit of separation between Entry and the Midpoint.
                case completedDaysAgo Entry of
                    Just daysAgo ->
                        if daysAgo < twoMonthGap then
                            -- We're forcing the reminder for midpoint
                            -- counseling to be roughtly 2 months after the
                            -- entry counseling.
                            Nothing

                        else
                            Just BeforeMidpoint

                    Nothing ->
                        Just BeforeMidpoint

            else
                Nothing
    in
    cachedTiming
        |> Maybe.Extra.orElseLazy checkTiming


{-| Which participant forms would we expect this mother to consent to in this session?
-}
expectParticipantConsent : OfflineSession -> PersonId -> Dict ParticipantFormId ParticipantForm
expectParticipantConsent session motherId =
    let
        previouslyConsented =
            getMotherHistoricalMeasurements motherId session
                |> LocalData.map
                    (.consents
                        >> Dict.map (\_ consent -> consent.value.formId)
                        >> Dict.values
                        >> EverySet.fromList
                    )
                |> LocalData.withDefault EverySet.empty

        consentedAtCurrentSession =
            getMotherMeasurementData2 motherId session
                |> LocalData.map
                    (.current
                        >> .consent
                        >> Dict.map (\_ consent -> consent.value.formId)
                        >> Dict.values
                        >> EverySet.fromList
                    )
                |> LocalData.withDefault EverySet.empty

        consentedAtPreviousSessions =
            EverySet.diff previouslyConsented consentedAtCurrentSession
    in
    session.allParticipantForms
        |> Dict.filter (\id _ -> not (EverySet.member id consentedAtPreviousSessions))


resolveLabTestDate :
    NominalDate
    -> ({ v | executionNote : TestExecutionNote, executionDate : Maybe NominalDate } -> Bool)
    -> ({ v | executionNote : TestExecutionNote, executionDate : Maybe NominalDate } -> Bool)
    ->
        Maybe
            ( id
            , { m
                | dateMeasured : NominalDate
                , value : { v | executionNote : TestExecutionNote, executionDate : Maybe NominalDate }
              }
            )
    -> Maybe NominalDate
resolveLabTestDate currentDate resultsExistFunc resultsValidFunc measurement =
    getMeasurementValueFunc measurement
        |> Maybe.andThen
            (\value ->
                if testPerformedByExecutionNote value.executionNote then
                    if resultsExistFunc value && (not <| resultsValidFunc value) then
                        -- Entered result is not valid, therefore,
                        -- we treat the test as if it was not performed.
                        Nothing

                    else
                        let
                            dateMeasured =
                                -- Date on which test was recorded.
                                -- Note that this is not the date when test was performed,
                                -- because it's possible to set past date for that.
                                -- We need the recorded date, because the logic says that
                                -- test that will not have results set for over 35 days is expired.
                                -- Can default to current date, because we use it only when there's
                                -- measurement value, and this means that there must be dateMeasured set.
                                Maybe.map (Tuple.second >> .dateMeasured) measurement
                                    |> Maybe.withDefault currentDate
                        in
                        if (not <| resultsExistFunc value) && (Date.diff Days dateMeasured currentDate >= labExpirationPeriod) then
                            -- No results were entered for more than 35 days since the
                            -- day on which measurement was taken.
                            -- Test is considered expired, and is being ignored
                            -- (as if it was never performed).
                            Nothing

                        else
                            value.executionDate

                else
                    Nothing
            )


isTestResultValid : { a | testResult : Maybe TestResult } -> Bool
isTestResultValid =
    .testResult
        >> Maybe.map ((/=) TestIndeterminate)
        >> -- In case test result was not set yet, we consider
           -- it to be valid, because results for some test are
           -- updated after few hours, or even days.
           Maybe.withDefault True


resolveChildANCPregnancyData : PersonId -> ModelIndexedDb -> ( Maybe NominalDate, EverySet NominalDate )
resolveChildANCPregnancyData childId db =
    Dict.get childId db.pregnancyByNewborn
        |> Maybe.andThen RemoteData.toMaybe
        |> Maybe.Extra.join
        |> Maybe.map
            (\( participantId, participant ) ->
                let
                    encountersDates =
                        Dict.get participantId db.prenatalEncountersByParticipant
                            |> Maybe.andThen RemoteData.toMaybe
                            |> Maybe.map
                                (Dict.values
                                    >> List.filterMap
                                        (\encounter ->
                                            if not <| List.member encounter.encounterType [ NursePostpartumEncounter, ChwPostpartumEncounter ] then
                                                Just encounter.startDate

                                            else
                                                Nothing
                                        )
                                    >> EverySet.fromList
                                )
                            |> Maybe.withDefault EverySet.empty
                in
                ( participant.eddDate, encountersDates )
            )
        |> Maybe.withDefault ( Nothing, EverySet.empty )


childDiagnosedWithMalnutrition : PersonId -> ModelIndexedDb -> Bool
childDiagnosedWithMalnutrition childId db =
    let
        individualParticipants =
            Dict.get childId db.individualParticipantsByPerson
                |> Maybe.andThen RemoteData.toMaybe
                |> Maybe.map Dict.toList
                |> Maybe.withDefault []

        individualWellChildParticipantId =
            List.filter
                (\( _, participant ) ->
                    participant.encounterType == Backend.IndividualEncounterParticipant.Model.WellChildEncounter
                )
                individualParticipants
                |> List.head
                |> Maybe.map Tuple.first

        individualNutritionParticipantId =
            List.filter
                (\( _, participant ) ->
                    participant.encounterType == Backend.IndividualEncounterParticipant.Model.NutritionEncounter
                )
                individualParticipants
                |> List.head
                |> Maybe.map Tuple.first

        groupNutritionMeasurements =
            Dict.get childId db.childMeasurements
                |> Maybe.andThen RemoteData.toMaybe
                |> Maybe.withDefault emptyChildMeasurementList

        individualNutritionMeasurements =
            Maybe.map
                (\participantId ->
                    Backend.Measurement.Utils.generatePreviousMeasurements
                        Backend.NutritionEncounter.Utils.getNutritionEncountersForParticipant
                        .nutritionMeasurements
                        Nothing
                        participantId
                        db
                )
                individualNutritionParticipantId
                |> Maybe.withDefault []
                |> List.map (Tuple.second >> Tuple.second)

        individualWellChildMeasurements =
            Maybe.map
                (\participantId ->
                    Backend.Measurement.Utils.generatePreviousMeasurements
                        getWellChildEncountersForParticipant
                        .wellChildMeasurements
                        Nothing
                        participantId
                        db
                )
                individualWellChildParticipantId
                |> Maybe.withDefault []
                |> List.map (Tuple.second >> Tuple.second)

        groupNutritionAssessment =
            generateGroupNutritionAssessmentEntries groupNutritionMeasurements

        individualNutritionAssessment =
            generateIndividualNutritionAssessmentEntries individualNutritionMeasurements

        individuaWellChildAssessment =
            generateIndividualNutritionAssessmentEntries individualWellChildMeasurements
    in
    individualNutritionAssessment
        ++ groupNutritionAssessment
        ++ individuaWellChildAssessment
        |> List.any
            (\( _, assessments ) ->
                List.member AssesmentAcuteMalnutritionModerate assessments
                    || List.member AssesmentAcuteMalnutritionSevere assessments
            )


resoloveLastScheduledImmunizationVisitDate : PersonId -> ModelIndexedDb -> Maybe NominalDate
resoloveLastScheduledImmunizationVisitDate childId db =
    let
        individualParticipants =
            Dict.get childId db.individualParticipantsByPerson
                |> Maybe.andThen RemoteData.toMaybe
                |> Maybe.map Dict.toList
                |> Maybe.withDefault []

        individualWellChildParticipantId =
            List.filter
                (\( _, participant ) ->
                    participant.encounterType == Backend.IndividualEncounterParticipant.Model.WellChildEncounter
                )
                individualParticipants
                |> List.head
                |> Maybe.map Tuple.first

        individualWellChildMeasurements =
            Maybe.map
                (\participantId ->
                    Backend.Measurement.Utils.generatePreviousMeasurements
                        getWellChildEncountersForParticipant
                        .wellChildMeasurements
                        Nothing
                        participantId
                        db
                )
                individualWellChildParticipantId
                |> Maybe.withDefault []
                |> List.map (Tuple.second >> Tuple.second)
    in
    List.filterMap
        (.nextVisit
            >> getMeasurementValueFunc
            >> Maybe.andThen .immunisationDate
        )
        individualWellChildMeasurements
        |> -- Since generatePreviousMeasurements sorts DESC the list,
           -- we know that at head of list we got immunization
           -- visit date that was scheduled last.
           List.head


isBehindOnVaccinationsByProgress : NominalDate -> Site -> PersonId -> ModelIndexedDb -> Bool
isBehindOnVaccinationsByProgress currentDate site childId db =
    let
        individualParticipants =
            Dict.get childId db.individualParticipantsByPerson
                |> Maybe.andThen RemoteData.toMaybe
                |> Maybe.map Dict.toList
                |> Maybe.withDefault []

        individualWellChildParticipantId =
            List.filter
                (\( _, participant ) ->
                    participant.encounterType == Backend.IndividualEncounterParticipant.Model.WellChildEncounter
                )
                individualParticipants
                |> List.head
                |> Maybe.map Tuple.first
    in
    if isJust individualWellChildParticipantId then
        behindOnVaccinationsByProgressFromWellChild currentDate site individualWellChildParticipantId db

    else
        let
            individualChildScoreboardParticipantId =
                List.filter
                    (\( _, participant ) ->
                        participant.encounterType == Backend.IndividualEncounterParticipant.Model.ChildScoreboardEncounter
                    )
                    individualParticipants
                    |> List.head
                    |> Maybe.map Tuple.first
        in
        behindOnVaccinationsByProgressFromChildScoreboard currentDate site individualChildScoreboardParticipantId db


behindOnVaccinationsByProgressFromWellChild : NominalDate -> Site -> Maybe IndividualEncounterParticipantId -> ModelIndexedDb -> Bool
behindOnVaccinationsByProgressFromWellChild currentDate site individualWellChildParticipantId db =
    let
        lastWellChildEncounterId =
            Maybe.andThen
                (getWellChildEncountersForParticipant db
                    >> List.map Tuple.first
                    >> List.head
                )
                individualWellChildParticipantId

        maybeAssembled =
            Maybe.andThen
                (\id ->
                    generateAssembledDataForWellChild site id db
                        |> RemoteData.toMaybe
                )
                lastWellChildEncounterId
    in
    Maybe.map
        (\assembled ->
            behindOnVaccinationsByProgress currentDate
                site
                assembled.person
                assembled.vaccinationProgress
        )
        maybeAssembled
        |> Maybe.withDefault False


behindOnVaccinationsByProgressFromChildScoreboard : NominalDate -> Site -> Maybe IndividualEncounterParticipantId -> ModelIndexedDb -> Bool
behindOnVaccinationsByProgressFromChildScoreboard currentDate site individualChildScoreboardParticipantId db =
    let
        lastChildScoreboardEncounterId =
            Maybe.andThen
                (getChildScoreboardEncountersForParticipant db
                    >> List.map Tuple.first
                    >> List.head
                )
                individualChildScoreboardParticipantId

        maybeAssembled =
            Maybe.andThen
                (\id ->
                    generateAssembledDataForChildScoreboard site id db
                        |> RemoteData.toMaybe
                )
                lastChildScoreboardEncounterId
    in
    Maybe.map
        (\assembled ->
            behindOnVaccinationsByProgress currentDate
                site
                assembled.person
                assembled.vaccinationProgress
        )
        maybeAssembled
        |> Maybe.withDefault False


{-| Here we look at vaccinations given during previous encounters.
So that we know the state up until current encounter (where additional VaccinationStatus
may have been recorded.)
-}
behindOnVaccinationsByHistory :
    NominalDate
    -> Site
    -> Person
    -> VaccinationProgressDict
    -> VaccinationProgressDict
    -> Bool
behindOnVaccinationsByHistory currentDate site person vaccinationHistory vaccinationProgress =
    generateSuggestedVaccinations currentDate
        site
        person
        vaccinationHistory
        vaccinationProgress
        |> List.isEmpty
        |> not


{-| Here we look at vaccinations given at previous encounters AND at
current encounter, so we know the state at current moment.
-}
behindOnVaccinationsByProgress :
    NominalDate
    -> Site
    -> Person
    -> VaccinationProgressDict
    -> Bool
behindOnVaccinationsByProgress currentDate site person vaccinationProgress =
    generateSuggestedVaccinations currentDate
        site
        person
        vaccinationProgress
        vaccinationProgress
        |> List.isEmpty
        |> not


resolveNCDASteps : NominalDate -> Person -> Bool -> Bool -> List NCDAStep
resolveNCDASteps currentDate person ncdaNeverFilled atHealthCenter =
    List.filter (expectNCDAStep currentDate person ncdaNeverFilled atHealthCenter) ncdaSteps


expectNCDAStep : NominalDate -> Person -> Bool -> Bool -> NCDAStep -> Bool
expectNCDAStep currentDate person ncdaNeverFilled atHealthCenter task =
    case task of
        -- If NCDA was filled before, for sure it included answers to
        -- needed questions. Since questions at this step are to be asked
        -- only once, we know it can be skipped.
        NCDAStepAntenatalCare ->
            ncdaNeverFilled

        NCDAStepNutritionAssessment ->
            not atHealthCenter

        NCDAStepNutritionBehavior ->
            ageInMonths currentDate person
                |> Maybe.map (\ageMonths -> ageMonths >= 6)
                |> Maybe.withDefault False

        -- All other tasks are shown always.
        _ ->
            True


ncdaSteps : List NCDAStep
ncdaSteps =
    [ NCDAStepAntenatalCare
    , NCDAStepUniversalInterventions
    , NCDAStepNutritionBehavior
    , NCDAStepNutritionAssessment
    , NCDAStepTargetedInterventions
    , NCDAStepInfrastructureEnvironment
    ]


generateSuggestedVaccinations :
    NominalDate
    -> Site
    -> Person
    -> VaccinationProgressDict
    -> VaccinationProgressDict
    -> List ( WellChildVaccineType, VaccineDose )
generateSuggestedVaccinations currentDate site person vaccinationHistory vaccinationProgress =
    let
        initialOpvAdministered =
            wasInitialOpvAdministeredByVaccinationProgress person.birthDate vaccinationHistory
    in
    allVaccineTypes site
        |> List.filter (expectVaccineForPerson currentDate site person initialOpvAdministered vaccinationProgress)
        |> List.filterMap
            (\vaccineType ->
                let
                    suggestedDose =
                        case latestVaccinationDataForVaccine vaccinationHistory vaccineType of
                            Just ( lastDoseAdministered, lastDoseDate ) ->
                                nextDoseForVaccine currentDate
                                    site
                                    person
                                    lastDoseDate
                                    initialOpvAdministered
                                    lastDoseAdministered
                                    vaccineType

                            Nothing ->
                                Just VaccineDoseFirst
                in
                Maybe.map (\nextDose -> ( vaccineType, nextDose )) suggestedDose
            )


wasInitialOpvAdministeredByVaccinationProgress : Maybe NominalDate -> VaccinationProgressDict -> Bool
wasInitialOpvAdministeredByVaccinationProgress birthDate vaccinationProgress =
    let
        firstDoseAdminstrationDate =
            Dict.get VaccineOPV vaccinationProgress
                |> Maybe.andThen (Dict.get VaccineDoseFirst)
    in
    Maybe.map2
        (\adminstrationDate birthDate_ ->
            Date.diff Days birthDate_ adminstrationDate < 14
        )
        firstDoseAdminstrationDate
        birthDate
        |> Maybe.withDefault False


{-| For each type of vaccine, we generate next dose and administration date.
If there's no need for future vaccination, Nothing is returned.
-}
generateFutureVaccinationsData :
    NominalDate
    -> Site
    -> Maybe NominalDate
    -> Gender
    -> Bool
    -> VaccinationProgressDict
    -> List ( WellChildVaccineType, Maybe ( VaccineDose, NominalDate ) )
generateFutureVaccinationsData currentDate site birthDate gender scheduleFirstDoseForToday vaccinationProgress =
    let
        initialOpvAdministered =
            wasInitialOpvAdministeredByVaccinationProgress birthDate vaccinationProgress
    in
    allVaccineTypesByGender site gender
        |> List.map
            (\vaccineType ->
                let
                    nextVaccinationData =
                        case latestVaccinationDataForVaccine vaccinationProgress vaccineType of
                            Just ( lastDoseAdministered, lastDoseDate ) ->
                                nextVaccinationDataForVaccine site
                                    birthDate
                                    vaccineType
                                    initialOpvAdministered
                                    lastDoseDate
                                    lastDoseAdministered

                            Nothing ->
                                -- There were no vaccination so far, so
                                -- we offer first dose for today.
                                let
                                    initialDate =
                                        Maybe.map
                                            (\birthDate_ ->
                                                initialVaccinationDateByBirthDate site
                                                    birthDate_
                                                    initialOpvAdministered
                                                    vaccinationProgress
                                                    ( vaccineType, VaccineDoseFirst )
                                            )
                                            birthDate
                                            |> Maybe.withDefault currentDate

                                    vaccinationDate =
                                        if scheduleFirstDoseForToday then
                                            Date.max initialDate currentDate

                                        else
                                            initialDate
                                in
                                Just ( VaccineDoseFirst, vaccinationDate )
                in
                -- Getting Nothing at nextVaccinationData indicates that
                -- vacination cycle is completed for this vaccine.
                ( vaccineType, nextVaccinationData )
            )


{-| Check if the first dose of vaccine may be administered to the person on the limit date.
-}
expectVaccineForPerson : NominalDate -> Site -> Person -> Bool -> VaccinationProgressDict -> WellChildVaccineType -> Bool
expectVaccineForPerson limitDate site person initialOpvAdministered vaccinationProgress vaccineType =
    expectVaccineDoseForPerson limitDate site person initialOpvAdministered vaccinationProgress ( vaccineType, VaccineDoseFirst )


{-| Check if a dose of vaccine may be administered to a person on the limit date.
For example, to check if the dose of vaccine may be administered today, we set
limit date to current date. If we want to check in one year, we set the limit date
to current date + 1 year.
-}
expectVaccineDoseForPerson : NominalDate -> Site -> Person -> Bool -> VaccinationProgressDict -> ( WellChildVaccineType, VaccineDose ) -> Bool
expectVaccineDoseForPerson limitDate site person initialOpvAdministered vaccinationProgress ( vaccineType, vaccineDose ) =
    person.birthDate
        |> Maybe.map
            (\birthDate ->
                let
                    expectedDate =
                        initialVaccinationDateByBirthDate site
                            birthDate
                            initialOpvAdministered
                            vaccinationProgress
                            ( vaccineType, vaccineDose )

                    compared =
                        Date.compare expectedDate limitDate

                    genderCondition =
                        if vaccineType == VaccineHPV then
                            person.gender == Female

                        else
                            True
                in
                (compared == LT || compared == EQ) && genderCondition
            )
        |> Maybe.withDefault False


initialVaccinationDateByBirthDate :
    Site
    -> NominalDate
    -> Bool
    -> VaccinationProgressDict
    -> ( WellChildVaccineType, VaccineDose )
    -> NominalDate
initialVaccinationDateByBirthDate site birthDate initialOpvAdministered vaccinationProgress ( vaccineType, vaccineDose ) =
    let
        dosesInterval =
            vaccineDoseToComparable vaccineDose - 1

        ( interval, unit ) =
            getIntervalForVaccine site vaccineType
    in
    case vaccineType of
        VaccineBCG ->
            birthDate

        VaccineOPV ->
            case vaccineDose of
                VaccineDoseFirst ->
                    birthDate

                _ ->
                    if initialOpvAdministered then
                        -- Second dose is given starting from age of 6 weeks.
                        Date.add Weeks 6 birthDate
                            |> Date.add unit ((dosesInterval - 1) * interval)

                    else
                        -- Second dose is given starting from age of 10 weeks.
                        Date.add Weeks 6 birthDate
                            |> Date.add unit (dosesInterval * interval)

        VaccineDTP ->
            Date.add Weeks 6 birthDate
                |> Date.add unit (dosesInterval * interval)

        VaccineDTPStandalone ->
            -- All 3 dosed of DTP were given, it has passed
            -- at least 28 days since third dose, and, child
            -- is at last 18 months old.
            Dict.get VaccineOPV vaccinationProgress
                |> Maybe.andThen (Dict.get VaccineDoseThird)
                |> Maybe.map
                    (\thirdDoseDate ->
                        let
                            fourWeeksAfterThirdDTPDose =
                                Date.add Days 28 thirdDoseDate

                            dateWhen18MonthsOld =
                                Date.add Months 18 birthDate
                        in
                        if Date.compare fourWeeksAfterThirdDTPDose dateWhen18MonthsOld == GT then
                            fourWeeksAfterThirdDTPDose

                        else
                            dateWhen18MonthsOld
                    )
                |> Maybe.withDefault
                    -- In other words, never.
                    (Date.add Years 999 birthDate)

        VaccinePCV13 ->
            Date.add Weeks 6 birthDate
                |> Date.add unit (dosesInterval * interval)

        VaccineRotarix ->
            Date.add Weeks 6 birthDate
                |> Date.add unit (dosesInterval * interval)

        VaccineIPV ->
            Date.add Weeks 14 birthDate
                |> Date.add unit (dosesInterval * interval)

        VaccineMR ->
            Date.add Weeks 36 birthDate
                |> Date.add unit (dosesInterval * interval)

        VaccineHPV ->
            Date.add Years 12 birthDate
                |> Date.add unit (dosesInterval * interval)


latestVaccinationDataForVaccine : VaccinationProgressDict -> WellChildVaccineType -> Maybe ( VaccineDose, NominalDate )
latestVaccinationDataForVaccine vaccinationsData vaccineType =
    Dict.get vaccineType vaccinationsData
        |> Maybe.andThen
            (Dict.toList
                >> List.sortBy (Tuple.first >> vaccineDoseToComparable)
                >> List.reverse
                >> List.head
            )


nextVaccinationDataForVaccine : Site -> Maybe NominalDate -> WellChildVaccineType -> Bool -> NominalDate -> VaccineDose -> Maybe ( VaccineDose, NominalDate )
nextVaccinationDataForVaccine site maybeBirthDate vaccineType initialOpvAdministered lastDoseDate lastDoseAdministered =
    Maybe.andThen
        (\birthDate ->
            if getLastDoseForVaccine initialOpvAdministered vaccineType == lastDoseAdministered then
                Nothing

            else
                getNextVaccineDose lastDoseAdministered
                    |> Maybe.map
                        (\dose ->
                            let
                                ( interval, unit ) =
                                    getIntervalForVaccine site vaccineType
                            in
                            if
                                -- Initial OPV dose is supposed to be given before child turns 2 weeks old.
                                -- Second dose of OPV is given at 6 weeks, so it's not straight forward by interval.
                                vaccineType == VaccineOPV && initialOpvAdministered && dose == VaccineDoseSecond
                            then
                                let
                                    ageOfSixWeeks =
                                        Date.add Weeks 6 birthDate

                                    secondDoseByInterval =
                                        Date.add unit interval lastDoseDate
                                in
                                ( dose
                                , if Date.compare ageOfSixWeeks secondDoseByInterval == GT then
                                    ageOfSixWeeks

                                  else
                                    secondDoseByInterval
                                )

                            else
                                ( dose, Date.add unit interval lastDoseDate )
                        )
        )
        maybeBirthDate


nextDoseForVaccine : NominalDate -> Site -> Person -> NominalDate -> Bool -> VaccineDose -> WellChildVaccineType -> Maybe VaccineDose
nextDoseForVaccine currentDate site person lastDoseDate initialOpvAdministered lastDoseAdministered vaccineType =
    nextVaccinationDataForVaccine site person.birthDate vaccineType initialOpvAdministered lastDoseDate lastDoseAdministered
        |> Maybe.andThen
            (\( dose, dueDate ) ->
                if Date.compare dueDate currentDate == GT then
                    Nothing

                else
                    Just dose
            )


immunisationTaskToVaccineType : ImmunisationTask -> Maybe WellChildVaccineType
immunisationTaskToVaccineType task =
    case task of
        TaskBCG ->
            Just VaccineBCG

        TaskDTP ->
            Just VaccineDTP

        TaskDTPStandalone ->
            Just VaccineDTPStandalone

        TaskHPV ->
            Just VaccineHPV

        TaskIPV ->
            Just VaccineIPV

        TaskMR ->
            Just VaccineMR

        TaskOPV ->
            Just VaccineOPV

        TaskPCV13 ->
            Just VaccinePCV13

        TaskRotarix ->
            Just VaccineRotarix

        TaskOverview ->
            Nothing


getAllDosesForVaccine : Bool -> WellChildVaccineType -> List VaccineDose
getAllDosesForVaccine initialOpvAdministered vaccineType =
    let
        lastDose =
            getLastDoseForVaccine initialOpvAdministered vaccineType
    in
    List.filterMap
        (\dose ->
            if vaccineDoseToComparable dose <= vaccineDoseToComparable lastDose then
                Just dose

            else
                Nothing
        )
        allVaccineDoses


getLastDoseForVaccine : Bool -> WellChildVaccineType -> VaccineDose
getLastDoseForVaccine initialOpvAdministered vaccineType =
    case vaccineType of
        VaccineBCG ->
            VaccineDoseFirst

        VaccineOPV ->
            if initialOpvAdministered then
                VaccineDoseFourth

            else
                VaccineDoseThird

        VaccineDTP ->
            VaccineDoseThird

        VaccineDTPStandalone ->
            VaccineDoseFirst

        VaccinePCV13 ->
            VaccineDoseThird

        VaccineRotarix ->
            VaccineDoseSecond

        VaccineIPV ->
            VaccineDoseFirst

        VaccineMR ->
            VaccineDoseSecond

        VaccineHPV ->
            VaccineDoseSecond


getIntervalForVaccine : Site -> WellChildVaccineType -> ( Int, Unit )
getIntervalForVaccine site vaccineType =
    case vaccineType of
        VaccineBCG ->
            ( 0, Days )

        VaccineOPV ->
            ( 4, Weeks )

        VaccineDTP ->
            ( 4, Weeks )

        VaccineDTPStandalone ->
            ( 0, Days )

        VaccinePCV13 ->
            ( 4, Weeks )

        VaccineRotarix ->
            ( 4, Weeks )

        VaccineIPV ->
            ( 0, Days )

        VaccineMR ->
            case site of
                SiteBurundi ->
                    ( 9, Months )

                _ ->
                    ( 6, Months )

        VaccineHPV ->
            ( 6, Months )


allVaccineTypesByGender : Site -> Gender -> List WellChildVaccineType
allVaccineTypesByGender site gender =
    allVaccineTypes site
        |> List.filter
            (\vaccineType ->
                case vaccineType of
                    VaccineHPV ->
                        gender == Female

                    _ ->
                        True
            )


allVaccineTypes : Site -> List WellChildVaccineType
allVaccineTypes site =
    let
        common =
            [ VaccineBCG
            , VaccineOPV
            , VaccineDTP
            , VaccinePCV13
            , VaccineRotarix
            , VaccineIPV
            , VaccineMR
            ]
    in
    case site of
        SiteBurundi ->
            common ++ [ VaccineDTPStandalone ]

        _ ->
            common ++ [ VaccineHPV ]


allVaccineDoses : List VaccineDose
allVaccineDoses =
    [ VaccineDoseFirst, VaccineDoseSecond, VaccineDoseThird, VaccineDoseFourth ]


getPreviousMeasurements : List ( NominalDate, ( id, a ) ) -> List a
getPreviousMeasurements =
    List.map (Tuple.second >> Tuple.second)


mergeVaccinationProgressDicts : VaccinationProgressDict -> VaccinationProgressDict -> VaccinationProgressDict
mergeVaccinationProgressDicts dict1 dict2 =
    Dict.merge
        (\vaccineType dosesDict -> Dict.insert vaccineType dosesDict)
        (\vaccineType dosesDict1 dosesDict2 ->
            Dict.merge
                (\dose date -> Dict.insert dose date)
                (\dose date1 date2 ->
                    if Date.compare date1 date2 == GT then
                        Dict.insert dose date1

                    else
                        Dict.insert dose date2
                )
                (\dose date -> Dict.insert dose date)
                dosesDict1
                dosesDict2
                Dict.empty
                |> Dict.insert vaccineType
        )
        (\vaccineType dosesDict -> Dict.insert vaccineType dosesDict)
        dict1
        dict2
        Dict.empty


generateGroupNutritionAssessmentEntries : ChildMeasurementList -> List ( NominalDate, List NutritionAssessment )
generateGroupNutritionAssessmentEntries measurementList =
    let
        assessmentsFromNutrition =
            Dict.values measurementList.nutritions
                |> List.filterMap
                    (\nutrition -> filterNutritionAssessmentsFromNutritionValue nutrition.dateMeasured nutrition.value)

        assessmentsFromFollowUp =
            Dict.values measurementList.followUp
                |> List.filterMap
                    (\followUp -> filterNutritionAssessmentsFromFollowUpValue followUp.dateMeasured followUp.value)
    in
    mergeNutritionAssessmentEntries
        assessmentsFromNutrition
        assessmentsFromFollowUp


generateIndividualNutritionAssessmentEntries :
    List
        { c
            | nutrition :
                Maybe
                    ( id1
                    , { v1
                        | dateMeasured : NominalDate
                        , value : NutritionValue
                      }
                    )
            , followUp :
                Maybe
                    ( id2
                    , { v2
                        | dateMeasured : NominalDate
                        , value : NutritionFollowUpValue
                      }
                    )
        }
    -> List ( NominalDate, List NutritionAssessment )
generateIndividualNutritionAssessmentEntries measurementList =
    let
        assessmentsFromNutrition =
            List.map
                (\measurements ->
                    Maybe.map2 filterNutritionAssessmentsFromNutritionValue
                        (getMeasurementDateMeasuredFunc measurements.nutrition)
                        (getMeasurementValueFunc measurements.nutrition)
                        |> Maybe.Extra.join
                )
                measurementList
                |> Maybe.Extra.values

        assessmentsFromFollowUp =
            List.map
                (\measurements ->
                    Maybe.map2 filterNutritionAssessmentsFromFollowUpValue
                        (getMeasurementDateMeasuredFunc measurements.followUp)
                        (getMeasurementValueFunc measurements.followUp)
                        |> Maybe.Extra.join
                )
                measurementList
                |> Maybe.Extra.values
    in
    mergeNutritionAssessmentEntries
        assessmentsFromNutrition
        assessmentsFromFollowUp


filterNutritionAssessmentsFromNutritionValue : NominalDate -> NutritionValue -> Maybe ( NominalDate, List NutritionAssessment )
filterNutritionAssessmentsFromNutritionValue dateMeasured value =
    let
        assesments =
            EverySet.toList value.assesment
                |> List.filterMap
                    (\assesment ->
                        case assesment of
                            NoNutritionAssessment ->
                                Nothing

                            AssesmentMalnutritionSigns _ ->
                                Just <| AssesmentMalnutritionSigns (EverySet.toList value.signs)

                            _ ->
                                Just assesment
                    )
    in
    if List.isEmpty assesments then
        Nothing

    else
        Just ( dateMeasured, assesments )


filterNutritionAssessmentsFromFollowUpValue : NominalDate -> NutritionFollowUpValue -> Maybe ( NominalDate, List NutritionAssessment )
filterNutritionAssessmentsFromFollowUpValue dateMeasured value =
    let
        assesments =
            EverySet.toList value.assesment
                |> List.filterMap
                    (\assesment ->
                        case assesment of
                            NoNutritionAssessment ->
                                Nothing

                            _ ->
                                Just assesment
                    )
    in
    if List.isEmpty assesments then
        Nothing

    else
        Just ( dateMeasured, assesments )


mergeNutritionAssessmentEntries :
    List ( NominalDate, List NutritionAssessment )
    -> List ( NominalDate, List NutritionAssessment )
    -> List ( NominalDate, List NutritionAssessment )
mergeNutritionAssessmentEntries list1 list2 =
    Dict.merge
        (\date assessments -> Dict.insert date assessments)
        (\date assessments1 assessments2 ->
            Dict.insert date
                ((assessments1 ++ assessments2)
                    |> EverySet.fromList
                    |> EverySet.toList
                )
        )
        (\date assessments -> Dict.insert date assessments)
        (Dict.fromList list1)
        (Dict.fromList list2)
        Dict.empty
        |> Dict.toList


generateAssembledDataForWellChild : Site -> WellChildEncounterId -> ModelIndexedDb -> WebData Pages.WellChild.Encounter.Model.AssembledData
generateAssembledDataForWellChild site id db =
    let
        encounter =
            Dict.get id db.wellChildEncounters
                |> Maybe.withDefault NotAsked

        measurements =
            Dict.get id db.wellChildMeasurements
                |> Maybe.withDefault NotAsked

        participant =
            encounter
                |> RemoteData.andThen
                    (\encounter_ ->
                        Dict.get encounter_.participant db.individualParticipants
                            |> Maybe.withDefault NotAsked
                    )

        person =
            participant
                |> RemoteData.andThen
                    (\participant_ ->
                        Dict.get participant_.person db.people
                            |> Maybe.withDefault NotAsked
                    )

        previousMeasurementsWithDates =
            RemoteData.toMaybe encounter
                |> Maybe.map
                    (\encounter_ ->
                        Backend.Measurement.Utils.generatePreviousMeasurements
                            getWellChildEncountersForParticipant
                            .wellChildMeasurements
                            (Just id)
                            encounter_.participant
                            db
                    )
                |> Maybe.withDefault []

        assembledWithEmptyVaccinationDicts =
            RemoteData.map Pages.WellChild.Encounter.Model.AssembledData (Success id)
                |> RemoteData.andMap encounter
                |> RemoteData.andMap participant
                |> RemoteData.andMap person
                |> RemoteData.andMap measurements
                |> RemoteData.andMap (Success previousMeasurementsWithDates)
                |> RemoteData.andMap (Success Dict.empty)
                |> RemoteData.andMap (Success Dict.empty)
    in
    RemoteData.map
        (\assembled ->
            let
                ( vaccinationHistory, vaccinationProgress ) =
                    generateVaccinationProgressDictsForWellChild site assembled db
            in
            { assembled | vaccinationHistory = vaccinationHistory, vaccinationProgress = vaccinationProgress }
        )
        assembledWithEmptyVaccinationDicts


generateVaccinationProgressDictsForWellChild : Site -> Pages.WellChild.Encounter.Model.AssembledData -> ModelIndexedDb -> ( VaccinationProgressDict, VaccinationProgressDict )
generateVaccinationProgressDictsForWellChild site assembled db =
    let
        previousMeasurements =
            getPreviousMeasurements assembled.previousMeasurementsWithDates

        vaccinationProgressByChildScoreboard =
            let
                individualParticipants =
                    Dict.get assembled.participant.person db.individualParticipantsByPerson
                        |> Maybe.andThen RemoteData.toMaybe
                        |> Maybe.map Dict.toList
                        |> Maybe.withDefault []

                individualChildScoreboardParticipantId =
                    List.filter
                        (Tuple.second
                            >> .encounterType
                            >> (==) Backend.IndividualEncounterParticipant.Model.ChildScoreboardEncounter
                        )
                        individualParticipants
                        |> List.head
                        |> Maybe.map Tuple.first
            in
            Maybe.map (generateVaccinationProgressDictByChildScoreboard site db)
                individualChildScoreboardParticipantId
                |> Maybe.withDefault Dict.empty

        vaccinationHistory =
            generateVaccinationProgressForWellChild site assembled.person previousMeasurements

        vaccinationProgress =
            assembled.measurements
                :: previousMeasurements
                |> generateVaccinationProgressForWellChild site assembled.person
    in
    ( mergeVaccinationProgressDicts
        vaccinationHistory
        vaccinationProgressByChildScoreboard
    , mergeVaccinationProgressDicts
        vaccinationProgress
        vaccinationProgressByChildScoreboard
    )


generateAssembledDataForChildScoreboard : Site -> ChildScoreboardEncounterId -> ModelIndexedDb -> WebData Pages.ChildScoreboard.Encounter.Model.AssembledData
generateAssembledDataForChildScoreboard site id db =
    let
        encounter =
            Dict.get id db.childScoreboardEncounters
                |> Maybe.withDefault NotAsked

        measurements =
            Dict.get id db.childScoreboardMeasurements
                |> Maybe.withDefault NotAsked

        participant =
            encounter
                |> RemoteData.andThen
                    (\encounter_ ->
                        Dict.get encounter_.participant db.individualParticipants
                            |> Maybe.withDefault NotAsked
                    )

        person =
            participant
                |> RemoteData.andThen
                    (\participant_ ->
                        Dict.get participant_.person db.people
                            |> Maybe.withDefault NotAsked
                    )

        previousMeasurementsWithDates =
            RemoteData.toMaybe encounter
                |> Maybe.map
                    (\encounter_ ->
                        Backend.Measurement.Utils.generatePreviousMeasurements
                            getChildScoreboardEncountersForParticipant
                            .childScoreboardMeasurements
                            (Just id)
                            encounter_.participant
                            db
                    )
                |> Maybe.withDefault []

        assembledWithEmptyVaccinationDicts =
            RemoteData.map Pages.ChildScoreboard.Encounter.Model.AssembledData (Success id)
                |> RemoteData.andMap encounter
                |> RemoteData.andMap participant
                |> RemoteData.andMap person
                |> RemoteData.andMap measurements
                |> RemoteData.andMap (Success previousMeasurementsWithDates)
                |> RemoteData.andMap (Success Dict.empty)
                |> RemoteData.andMap (Success Dict.empty)
    in
    RemoteData.map
        (\assembled ->
            let
                ( vaccinationHistory, vaccinationProgress ) =
                    generateVaccinationProgressDictsForChildScoreboard site assembled db
            in
            { assembled | vaccinationHistory = vaccinationHistory, vaccinationProgress = vaccinationProgress }
        )
        assembledWithEmptyVaccinationDicts


generateVaccinationProgressDictsForChildScoreboard : Site -> Pages.ChildScoreboard.Encounter.Model.AssembledData -> ModelIndexedDb -> ( VaccinationProgressDict, VaccinationProgressDict )
generateVaccinationProgressDictsForChildScoreboard site assembled db =
    let
        previousMeasurements =
            getPreviousMeasurements assembled.previousMeasurementsWithDates

        vaccinationProgressByWellChild =
            let
                individualParticipants =
                    Dict.get assembled.participant.person db.individualParticipantsByPerson
                        |> Maybe.andThen RemoteData.toMaybe
                        |> Maybe.map Dict.toList
                        |> Maybe.withDefault []

                individualWellChildParticipantId =
                    List.filter
                        (Tuple.second
                            >> .encounterType
                            >> (==) Backend.IndividualEncounterParticipant.Model.WellChildEncounter
                        )
                        individualParticipants
                        |> List.head
                        |> Maybe.map Tuple.first
            in
            Maybe.map (generateVaccinationProgressDictByWellChild site assembled.person db)
                individualWellChildParticipantId
                |> Maybe.withDefault Dict.empty

        vaccinationHistory =
            generateVaccinationProgressForChildScoreboard site previousMeasurements

        vaccinationProgress =
            assembled.measurements
                :: previousMeasurements
                |> generateVaccinationProgressForChildScoreboard site
    in
    ( mergeVaccinationProgressDicts
        vaccinationHistory
        vaccinationProgressByWellChild
    , mergeVaccinationProgressDicts
        vaccinationProgress
        vaccinationProgressByWellChild
    )


generateVaccinationProgressDictByWellChild : Site -> Person -> ModelIndexedDb -> IndividualEncounterParticipantId -> VaccinationProgressDict
generateVaccinationProgressDictByWellChild site person db participantId =
    Backend.Measurement.Utils.generatePreviousMeasurements
        Backend.NutritionEncounter.Utils.getWellChildEncountersForParticipant
        .wellChildMeasurements
        Nothing
        participantId
        db
        |> getPreviousMeasurements
        |> generateVaccinationProgressForWellChild site person


generateVaccinationProgressDictByChildScoreboard : Site -> ModelIndexedDb -> IndividualEncounterParticipantId -> VaccinationProgressDict
generateVaccinationProgressDictByChildScoreboard site db participantId =
    Backend.Measurement.Utils.generatePreviousMeasurements
        Backend.NutritionEncounter.Utils.getChildScoreboardEncountersForParticipant
        .childScoreboardMeasurements
        Nothing
        participantId
        db
        |> getPreviousMeasurements
        |> generateVaccinationProgressForChildScoreboard site


generateVaccinationProgressForWellChild : Site -> Person -> List WellChildMeasurements -> VaccinationProgressDict
generateVaccinationProgressForWellChild site person measurements =
    let
        bcgImmunisationsProgress =
            List.filterMap (.bcgImmunisation >> getMeasurementValueFunc)
                measurements
                |> generateVaccinationProgressForVaccine

        dtpImmunisationsProgress =
            List.filterMap (.dtpImmunisation >> getMeasurementValueFunc)
                measurements
                |> generateVaccinationProgressForVaccine

        dtpStandaloneEntry =
            -- This entry shall appear after 3 doses of DTP were given.
            if isJust <| Dict.get VaccineDoseThird dtpImmunisationsProgress then
                let
                    dtpStandaloneImmunisations =
                        List.filterMap (.dtpStandaloneImmunisation >> getMeasurementValueFunc)
                            measurements
                in
                [ ( VaccineDTPStandalone, generateVaccinationProgressForVaccine dtpStandaloneImmunisations ) ]

            else
                []

        ipvImmunisationsProgress =
            List.filterMap (.ipvImmunisation >> getMeasurementValueFunc)
                measurements
                |> generateVaccinationProgressForVaccine

        mrImmunisationsProgress =
            List.filterMap (.mrImmunisation >> getMeasurementValueFunc)
                measurements
                |> generateVaccinationProgressForVaccine

        opvImmunisationsProgress =
            List.filterMap (.opvImmunisation >> getMeasurementValueFunc)
                measurements
                |> generateVaccinationProgressForVaccine

        pcv13ImmunisationsProgress =
            List.filterMap (.pcv13Immunisation >> getMeasurementValueFunc)
                measurements
                |> generateVaccinationProgressForVaccine

        rotarixImmunisationsProgress =
            List.filterMap (.rotarixImmunisation >> getMeasurementValueFunc)
                measurements
                |> generateVaccinationProgressForVaccine

        hpvEntry =
            if person.gender == Female then
                let
                    hpvImmunisations =
                        List.filterMap (.hpvImmunisation >> getMeasurementValueFunc)
                            measurements
                in
                [ ( VaccineHPV, generateVaccinationProgressForVaccine hpvImmunisations ) ]

            else
                []

        vaccineTypesForSite =
            allVaccineTypes site
    in
    [ ( VaccineBCG, bcgImmunisationsProgress )
    , ( VaccineOPV, opvImmunisationsProgress )
    , ( VaccineDTP, dtpImmunisationsProgress )
    , ( VaccinePCV13, pcv13ImmunisationsProgress )
    , ( VaccineRotarix, rotarixImmunisationsProgress )
    , ( VaccineIPV, ipvImmunisationsProgress )
    , ( VaccineMR, mrImmunisationsProgress )
    ]
        ++ dtpStandaloneEntry
        ++ hpvEntry
        |> List.filter
            (\( vaccineType, _ ) ->
                List.member vaccineType vaccineTypesForSite
            )
        |> Dict.fromList


generateVaccinationProgressForChildScoreboard : Site -> List ChildScoreboardMeasurements -> VaccinationProgressDict
generateVaccinationProgressForChildScoreboard site measurements =
    let
        bcgImmunisationsProgress =
            List.filterMap (.bcgImmunisation >> getMeasurementValueFunc)
                measurements
                |> generateVaccinationProgressForVaccine

        dtpImmunisationsProgress =
            List.filterMap (.dtpImmunisation >> getMeasurementValueFunc)
                measurements
                |> generateVaccinationProgressForVaccine

        -- This entry shall appear after 3 doses of DTP were given.
        dtpStandaloneEntry =
            if isJust <| Dict.get VaccineDoseThird dtpImmunisationsProgress then
                let
                    dtpStandaloneImmunisations =
                        List.filterMap (.dtpStandaloneImmunisation >> getMeasurementValueFunc)
                            measurements
                in
                [ ( VaccineDTPStandalone, generateVaccinationProgressForVaccine dtpStandaloneImmunisations ) ]

            else
                []

        ipvImmunisationsProgress =
            List.filterMap (.ipvImmunisation >> getMeasurementValueFunc)
                measurements
                |> generateVaccinationProgressForVaccine

        mrImmunisationsProgress =
            List.filterMap (.mrImmunisation >> getMeasurementValueFunc)
                measurements
                |> generateVaccinationProgressForVaccine

        opvImmunisationsProgress =
            List.filterMap (.opvImmunisation >> getMeasurementValueFunc)
                measurements
                |> generateVaccinationProgressForVaccine

        pcv13ImmunisationsProgress =
            List.filterMap (.pcv13Immunisation >> getMeasurementValueFunc)
                measurements
                |> generateVaccinationProgressForVaccine

        rotarixImmunisationsProgress =
            List.filterMap (.rotarixImmunisation >> getMeasurementValueFunc)
                measurements
                |> generateVaccinationProgressForVaccine

        vaccineTypesForSite =
            allVaccineTypes site
    in
    [ ( VaccineBCG, bcgImmunisationsProgress )
    , ( VaccineOPV, opvImmunisationsProgress )
    , ( VaccineDTP, dtpImmunisationsProgress )
    , ( VaccinePCV13, pcv13ImmunisationsProgress )
    , ( VaccineRotarix, rotarixImmunisationsProgress )
    , ( VaccineIPV, ipvImmunisationsProgress )
    , ( VaccineMR, mrImmunisationsProgress )
    ]
        ++ dtpStandaloneEntry
        |> List.filter
            (\( vaccineType, _ ) ->
                List.member vaccineType vaccineTypesForSite
            )
        |> Dict.fromList


muacMeasurementIsOff : Maybe MuacInCm -> Bool
muacMeasurementIsOff =
    -- MUAC is not green.
    Maybe.map (muacIndication >> (/=) ColorAlertGreen)
        >> Maybe.withDefault False


nutritionFeedingFormWithDefault : NutritionFeedingForm -> Maybe NutritionFeedingValue -> NutritionFeedingForm
nutritionFeedingFormWithDefault form saved =
    saved
        |> unwrap
            form
            (\value ->
                { receiveSupplement = or form.receiveSupplement (EverySet.member ReceiveSupplement value.signs |> Just)
                , rationPresentAtHome = or form.rationPresentAtHome (EverySet.member RationPresentAtHome value.signs |> Just)
                , enoughTillNextSession = or form.enoughTillNextSession (EverySet.member EnoughTillNextSession value.signs |> Just)
                , supplementShared = or form.supplementShared (EverySet.member SupplementShared value.signs |> Just)
                , encouragedToEat = or form.encouragedToEat (EverySet.member EncouragedToEat value.signs |> Just)
                , refusingToEat = or form.refusingToEat (EverySet.member RefusingToEat value.signs |> Just)
                , breastfeeding = or form.breastfeeding (EverySet.member FeedingSignBreastfeeding value.signs |> Just)
                , cleanWaterAvailable = or form.cleanWaterAvailable (EverySet.member CleanWaterAvailable value.signs |> Just)
                , eatenWithWater = or form.eatenWithWater (EverySet.member EatenWithWater value.signs |> Just)
                , supplementType = or form.supplementType (Just value.supplementType)
                , sachetsPerDay = or form.sachetsPerDay (Just value.sachetsPerDay)
                }
            )


toNutritionFeedingValueWithDefault : Maybe NutritionFeedingValue -> NutritionFeedingForm -> Maybe NutritionFeedingValue
toNutritionFeedingValueWithDefault saved form =
    nutritionFeedingFormWithDefault form saved
        |> toNutritionFeedingValue


toNutritionFeedingValue : NutritionFeedingForm -> Maybe NutritionFeedingValue
toNutritionFeedingValue form =
    let
        signs =
            [ ifNullableTrue ReceiveSupplement form.receiveSupplement
            , ifNullableTrue RationPresentAtHome form.rationPresentAtHome
            , ifNullableTrue EnoughTillNextSession form.enoughTillNextSession
            , ifNullableTrue SupplementShared form.supplementShared
            , ifNullableTrue EncouragedToEat form.encouragedToEat
            , ifNullableTrue RefusingToEat form.refusingToEat
            , ifNullableTrue FeedingSignBreastfeeding form.breastfeeding
            , ifNullableTrue CleanWaterAvailable form.cleanWaterAvailable
            , ifNullableTrue EatenWithWater form.eatenWithWater
            ]
                |> Maybe.Extra.combine
                |> Maybe.map (List.foldl EverySet.union EverySet.empty >> ifEverySetEmpty NoNutritionFeedingSigns)

        supplementType =
            form.supplementType
                |> Maybe.withDefault NoNutritionSupplementType
                |> Just

        sachetsPerDay =
            form.sachetsPerDay
                |> Maybe.withDefault 0
                |> Just
    in
    Maybe.map NutritionFeedingValue signs
        |> andMap supplementType
        |> andMap sachetsPerDay


nutritionHygieneFormWithDefault : NutritionHygieneForm -> Maybe NutritionHygieneValue -> NutritionHygieneForm
nutritionHygieneFormWithDefault form saved =
    saved
        |> unwrap
            form
            (\value ->
                { soapInTheHouse = or form.soapInTheHouse (EverySet.member SoapInTheHouse value.signs |> Just)
                , washHandsBeforeFeeding = or form.washHandsBeforeFeeding (EverySet.member WashHandsBeforeFeeding value.signs |> Just)
                , foodCovered = or form.foodCovered (EverySet.member FoodCovered value.signs |> Just)
                , mainWaterSource = or form.mainWaterSource (Just value.mainWaterSource)
                , waterPreparationOption = or form.waterPreparationOption (Just value.waterPreparationOption)
                }
            )


toNutritionHygieneValueWithDefault : Maybe NutritionHygieneValue -> NutritionHygieneForm -> Maybe NutritionHygieneValue
toNutritionHygieneValueWithDefault saved form =
    nutritionHygieneFormWithDefault form saved
        |> toNutritionHygieneValue


toNutritionHygieneValue : NutritionHygieneForm -> Maybe NutritionHygieneValue
toNutritionHygieneValue form =
    let
        signs =
            [ ifNullableTrue SoapInTheHouse form.soapInTheHouse
            , ifNullableTrue WashHandsBeforeFeeding form.washHandsBeforeFeeding
            , ifNullableTrue FoodCovered form.foodCovered
            ]
                |> Maybe.Extra.combine
                |> Maybe.map (List.foldl EverySet.union EverySet.empty >> ifEverySetEmpty NoNutritionHygieneSigns)
    in
    Maybe.map NutritionHygieneValue signs
        |> andMap form.mainWaterSource
        |> andMap form.waterPreparationOption


nutritionFoodSecurityFormWithDefault : NutritionFoodSecurityForm -> Maybe NutritionFoodSecurityValue -> NutritionFoodSecurityForm
nutritionFoodSecurityFormWithDefault form saved =
    saved
        |> unwrap
            form
            (\value ->
                { householdGotFood = or form.householdGotFood (EverySet.member HouseholdGotFood value.signs |> Just)
                , mainIncomeSource = or form.mainIncomeSource (Just value.mainIncomeSource)
                }
            )


toNutritionFoodSecurityValueWithDefault : Maybe NutritionFoodSecurityValue -> NutritionFoodSecurityForm -> Maybe NutritionFoodSecurityValue
toNutritionFoodSecurityValueWithDefault saved form =
    nutritionFoodSecurityFormWithDefault form saved
        |> toNutritionFoodSecurityValue


toNutritionFoodSecurityValue : NutritionFoodSecurityForm -> Maybe NutritionFoodSecurityValue
toNutritionFoodSecurityValue form =
    let
        signs =
            [ ifNullableTrue HouseholdGotFood form.householdGotFood
            ]
                |> Maybe.Extra.combine
                |> Maybe.map (List.foldl EverySet.union EverySet.empty >> ifEverySetEmpty NoNutritionFoodSecuritySigns)
    in
    Maybe.map NutritionFoodSecurityValue signs
        |> andMap form.mainIncomeSource


nutritionCaringFormWithDefault : NutritionCaringForm -> Maybe NutritionCaringValue -> NutritionCaringForm
nutritionCaringFormWithDefault form saved =
    saved
        |> unwrap
            form
            (\value ->
                { parentHealth = or form.parentHealth (EverySet.member ParentsAliveHealthy value.signs |> Just)
                , childClean = or form.childClean (EverySet.member ChildClean value.signs |> Just)
                , caringOption = or form.caringOption (value.caringOption |> Just)
                }
            )


toNutritionCaringValueWithDefault : Maybe NutritionCaringValue -> NutritionCaringForm -> Maybe NutritionCaringValue
toNutritionCaringValueWithDefault saved form =
    nutritionCaringFormWithDefault form saved
        |> toNutritionCaringValue


toNutritionCaringValue : NutritionCaringForm -> Maybe NutritionCaringValue
toNutritionCaringValue form =
    let
        signs =
            [ ifNullableTrue ParentsAliveHealthy form.parentHealth
            , ifNullableTrue ChildClean form.childClean
            ]
                |> Maybe.Extra.combine
                |> Maybe.map (List.foldl EverySet.union EverySet.empty >> ifEverySetEmpty NoCaringSigns)
    in
    Maybe.map NutritionCaringValue signs
        |> andMap form.caringOption


ongoingTreatmentReviewFormWithDefault : OngoingTreatmentReviewForm -> Maybe TreatmentOngoingValue -> OngoingTreatmentReviewForm
ongoingTreatmentReviewFormWithDefault form saved =
    saved
        |> unwrap
            form
            (\value ->
                { takenAsPrescribed = or form.takenAsPrescribed (EverySet.member TakenAsPrescribed value.signs |> Just)
                , missedDoses = or form.missedDoses (EverySet.member MissedDoses value.signs |> Just)
                , feelingBetter = or form.feelingBetter (EverySet.member FeelingBetter value.signs |> Just)
                , sideEffects = or form.sideEffects (EverySet.member SideEffects value.signs |> Just)
                , reasonForNotTaking = valueConsideringIsDirtyField form.reasonForNotTakingDirty form.reasonForNotTaking value.reasonForNotTaking
                , reasonForNotTakingDirty = form.reasonForNotTakingDirty
                , totalMissedDoses = valueConsideringIsDirtyField form.totalMissedDosesDirty form.totalMissedDoses value.missedDoses
                , totalMissedDosesDirty = form.totalMissedDosesDirty
                , adverseEvents = maybeValueConsideringIsDirtyField form.adverseEventsDirty form.adverseEvents (value.adverseEvents |> EverySet.toList |> Just)
                , adverseEventsDirty = form.adverseEventsDirty
                }
            )


toOngoingTreatmentReviewValueWithDefault : Maybe TreatmentOngoingValue -> OngoingTreatmentReviewForm -> Maybe TreatmentOngoingValue
toOngoingTreatmentReviewValueWithDefault saved form =
    ongoingTreatmentReviewFormWithDefault form saved
        |> toOngoingTreatmentReviewValue


toOngoingTreatmentReviewValue : OngoingTreatmentReviewForm -> Maybe TreatmentOngoingValue
toOngoingTreatmentReviewValue form =
    let
        signs =
            [ Maybe.map (ifTrue TakenAsPrescribed) form.takenAsPrescribed
            , Maybe.map (ifTrue MissedDoses) form.missedDoses
            , Maybe.map (ifTrue FeelingBetter) form.feelingBetter
            , Maybe.map (ifTrue SideEffects) form.sideEffects
            ]
                |> Maybe.Extra.combine
                |> Maybe.map (List.foldl EverySet.union EverySet.empty >> ifEverySetEmpty NoTreatmentOngoingSign)
    in
    Maybe.map TreatmentOngoingValue signs
        |> andMap (form.reasonForNotTaking |> Maybe.withDefault NoReasonForNotTakingSign |> Just)
        |> andMap (form.totalMissedDoses |> Maybe.withDefault 0 |> Just)
        |> andMap (form.adverseEvents |> fromListWithDefaultValue NoAdverseEvent |> Just)


fromListWithDefaultValue : a -> Maybe (List a) -> EverySet a
fromListWithDefaultValue default maybeList =
    case maybeList of
        Just list ->
            EverySet.fromList list |> ifEverySetEmpty default

        Nothing ->
            EverySet.singleton default<|MERGE_RESOLUTION|>--- conflicted
+++ resolved
@@ -4195,20 +4195,9 @@
                                         )
                                         form.immediateResult
 
-<<<<<<< HEAD
-                            else
-                                Maybe.map
-                                    (\immediateResult ->
-                                        if immediateResult then
-                                            standardTestResultInputsAndTasks language
-                                                configPerformed.setPartnerHIVTestResultMsg
-                                                form.testResult
-                                                TaskPartnerHIVTest
-=======
                                 ( testResultSection, testResultTasksCompleted, testResultTasksTotal ) =
                                     if isNothing form.executionDate then
                                         emptySection
->>>>>>> 50064c61
 
                                     else
                                         Maybe.map
