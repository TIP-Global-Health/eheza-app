--- conflicted
+++ resolved
@@ -1940,11 +1940,7 @@
 
 bloodSmearResultNotSet : BloodSmearResult -> Bool
 bloodSmearResultNotSet value =
-<<<<<<< HEAD
-    List.member value [ BloodSmearPending, BloodSmearNotTaken ]
-=======
     List.member value [ BloodSmearPendingInput, BloodSmearNotTaken ]
->>>>>>> d0e72ca7
 
 
 toMalariaTestValueWithDefault : Maybe MalariaTestValue -> MalariaTestForm -> Maybe MalariaTestValue
@@ -1964,11 +1960,7 @@
                             && (form.bloodSmearTaken == Just True)
                             && (form.immediateResult == Just False)
                     then
-<<<<<<< HEAD
-                        BloodSmearPending
-=======
                         BloodSmearPendingInput
->>>>>>> d0e72ca7
 
                     else
                         BloodSmearNotTaken
@@ -2318,8 +2310,6 @@
         )
         form.executionNote
 
-<<<<<<< HEAD
-=======
 
 hemoglobinTestFormWithDefault : HemoglobinTestForm -> Maybe HemoglobinTestValue -> HemoglobinTestForm
 hemoglobinTestFormWithDefault form saved =
@@ -4040,1799 +4030,7 @@
                     )
         )
         >> Maybe.withDefault ( [], 0, 0 )
->>>>>>> d0e72ca7
-
-hemoglobinTestFormWithDefault : HemoglobinTestForm -> Maybe HemoglobinTestValue -> HemoglobinTestForm
-hemoglobinTestFormWithDefault form saved =
-    saved
-        |> unwrap
-            form
-            (\value ->
-                let
-                    testPerformedValue =
-                        testPerformedByExecutionNote value.executionNote
-
-                    immediateResultValue =
-                        Maybe.map (EverySet.member PrerequisiteImmediateResult)
-                            value.testPrerequisites
-                in
-                { testPerformed = valueConsideringIsDirtyField form.testPerformedDirty form.testPerformed testPerformedValue
-                , testPerformedDirty = form.testPerformedDirty
-                , immediateResult = or form.immediateResult immediateResultValue
-                , executionNote = valueConsideringIsDirtyField form.executionNoteDirty form.executionNote value.executionNote
-                , executionNoteDirty = form.executionNoteDirty
-                , executionDate = maybeValueConsideringIsDirtyField form.executionDateDirty form.executionDate value.executionDate
-                , executionDateDirty = form.executionDateDirty
-                , hemoglobinCount = maybeValueConsideringIsDirtyField form.hemoglobinCountDirty form.hemoglobinCount value.hemoglobinCount
-                , hemoglobinCountDirty = form.hemoglobinCountDirty
-                }
-            )
-
-
-toHemoglobinTestValueWithDefault : Maybe HemoglobinTestValue -> HemoglobinTestForm -> Maybe HemoglobinTestValue
-toHemoglobinTestValueWithDefault saved form =
-    hemoglobinTestFormWithDefault form saved
-        |> toHemoglobinTestValue
-
-
-toHemoglobinTestValue : HemoglobinTestForm -> Maybe HemoglobinTestValue
-toHemoglobinTestValue form =
-    Maybe.map
-        (\executionNote ->
-            { executionNote = executionNote
-            , executionDate = form.executionDate
-            , testPrerequisites = testPrerequisitesByImmediateResult form.immediateResult
-            , hemoglobinCount = form.hemoglobinCount
-            }
-        )
-        form.executionNote
-
-
-hepatitisBTestFormWithDefault : HepatitisBTestForm -> Maybe (HepatitisBTestValue encounterId) -> HepatitisBTestForm
-hepatitisBTestFormWithDefault form saved =
-    saved
-        |> unwrap
-            form
-            (\value ->
-                let
-                    knownAsPositiveValue =
-                        value.executionNote == TestNoteKnownAsPositive
-
-                    testPerformedValue =
-                        testPerformedByExecutionNote value.executionNote
-
-                    immediateResultValue =
-                        Maybe.map (EverySet.member PrerequisiteImmediateResult)
-                            value.testPrerequisites
-                in
-                { knownAsPositive = or form.knownAsPositive (Just knownAsPositiveValue)
-                , testPerformed = valueConsideringIsDirtyField form.testPerformedDirty form.testPerformed testPerformedValue
-                , testPerformedDirty = form.testPerformedDirty
-                , immediateResult = or form.immediateResult immediateResultValue
-                , executionNote = valueConsideringIsDirtyField form.executionNoteDirty form.executionNote value.executionNote
-                , executionNoteDirty = form.executionNoteDirty
-                , executionDate = maybeValueConsideringIsDirtyField form.executionDateDirty form.executionDate value.executionDate
-                , executionDateDirty = form.executionDateDirty
-                , testResult = maybeValueConsideringIsDirtyField form.testResultDirty form.testResult value.testResult
-                , testResultDirty = form.testResultDirty
-                }
-            )
-
-
-toHepatitisBTestValueWithDefault : Maybe (HepatitisBTestValue encounterId) -> HepatitisBTestForm -> Maybe (HepatitisBTestValue encounterId)
-toHepatitisBTestValueWithDefault saved form =
-    hepatitisBTestFormWithDefault form saved
-        |> toHepatitisBTestValue
-
-
-toHepatitisBTestValue : HepatitisBTestForm -> Maybe (HepatitisBTestValue encounterId)
-toHepatitisBTestValue form =
-    Maybe.map
-        (\executionNote ->
-            { executionNote = executionNote
-            , executionDate = form.executionDate
-            , testPrerequisites = testPrerequisitesByImmediateResult form.immediateResult
-            , testResult = form.testResult
-            , originatingEncounter = Nothing
-            }
-        )
-        form.executionNote
-
-
-hivPCRTestFormWithDefault : HIVPCRTestForm -> Maybe HIVPCRTestValue -> HIVPCRTestForm
-hivPCRTestFormWithDefault form saved =
-    saved
-        |> unwrap
-            form
-            (\value ->
-                let
-                    testPerformedValue =
-                        testPerformedByExecutionNote value.executionNote
-
-                    immediateResultValue =
-                        Maybe.map (EverySet.member PrerequisiteImmediateResult)
-                            value.testPrerequisites
-                in
-                { testPerformed = valueConsideringIsDirtyField form.testPerformedDirty form.testPerformed testPerformedValue
-                , testPerformedDirty = form.testPerformedDirty
-                , immediateResult = or form.immediateResult immediateResultValue
-                , executionNote = valueConsideringIsDirtyField form.executionNoteDirty form.executionNote value.executionNote
-                , executionNoteDirty = form.executionNoteDirty
-                , executionDate = maybeValueConsideringIsDirtyField form.executionDateDirty form.executionDate value.executionDate
-                , executionDateDirty = form.executionDateDirty
-                , hivViralLoadStatus = maybeValueConsideringIsDirtyField form.hivViralLoadStatusDirty form.hivViralLoadStatus value.hivViralLoadStatus
-                , hivViralLoadStatusDirty = form.hivViralLoadStatusDirty
-                , hivViralLoad = maybeValueConsideringIsDirtyField form.hivViralLoadDirty form.hivViralLoad value.hivViralLoad
-                , hivViralLoadDirty = form.hivViralLoadDirty
-                }
-            )
-
-
-toHIVPCRTestValueWithDefault : Maybe HIVPCRTestValue -> HIVPCRTestForm -> Maybe HIVPCRTestValue
-toHIVPCRTestValueWithDefault saved form =
-    hivPCRTestFormWithDefault form saved
-        |> toHIVPCRTestValue
-
-
-toHIVPCRTestValue : HIVPCRTestForm -> Maybe HIVPCRTestValue
-toHIVPCRTestValue form =
-    Maybe.map
-        (\executionNote ->
-            { executionNote = executionNote
-            , executionDate = form.executionDate
-            , testPrerequisites = testPrerequisitesByImmediateResult form.immediateResult
-            , hivViralLoadStatus = form.hivViralLoadStatus
-            , hivViralLoad = form.hivViralLoad
-            }
-        )
-        form.executionNote
-
-
-syphilisTestFormWithDefault : SyphilisTestForm -> Maybe (SyphilisTestValue encounterId) -> SyphilisTestForm
-syphilisTestFormWithDefault form saved =
-    saved
-        |> unwrap
-            form
-            (\value ->
-                let
-                    testPerformedValue =
-                        testPerformedByExecutionNote value.executionNote
-
-                    immediateResultValue =
-                        Maybe.map (EverySet.member PrerequisiteImmediateResult)
-                            value.testPrerequisites
-                in
-                { testPerformed = valueConsideringIsDirtyField form.testPerformedDirty form.testPerformed testPerformedValue
-                , testPerformedDirty = form.testPerformedDirty
-                , immediateResult = or form.immediateResult immediateResultValue
-                , executionNote = valueConsideringIsDirtyField form.executionNoteDirty form.executionNote value.executionNote
-                , executionNoteDirty = form.executionNoteDirty
-                , executionDate = maybeValueConsideringIsDirtyField form.executionDateDirty form.executionDate value.executionDate
-                , executionDateDirty = form.executionDateDirty
-                , testResult = maybeValueConsideringIsDirtyField form.testResultDirty form.testResult value.testResult
-                , testResultDirty = form.testResultDirty
-                , symptoms = maybeValueConsideringIsDirtyField form.symptomsDirty form.symptoms (Maybe.map EverySet.toList value.symptoms)
-                , symptomsDirty = form.symptomsDirty
-                }
-            )
-
-
-toSyphilisTestValueWithDefault : Maybe (SyphilisTestValue encounterId) -> SyphilisTestForm -> Maybe (SyphilisTestValue encounterId)
-toSyphilisTestValueWithDefault saved form =
-    syphilisTestFormWithDefault form saved
-        |> toSyphilisTestValue
-
-
-toSyphilisTestValue : SyphilisTestForm -> Maybe (SyphilisTestValue encounterId)
-toSyphilisTestValue form =
-    Maybe.map
-        (\executionNote ->
-            { executionNote = executionNote
-            , executionDate = form.executionDate
-            , testPrerequisites = testPrerequisitesByImmediateResult form.immediateResult
-            , testResult = form.testResult
-            , symptoms = Maybe.map EverySet.fromList form.symptoms
-            , originatingEncounter = Nothing
-            }
-        )
-        form.executionNote
-
-
-pregnancyTestFormWithDefault : PregnancyTestForm msg -> Maybe PregnancyTestValue -> PregnancyTestForm msg
-pregnancyTestFormWithDefault form saved =
-    saved
-        |> unwrap
-            form
-            (\value ->
-                let
-                    knownAsPositiveValue =
-                        value.executionNote == TestNoteKnownAsPositive
-
-                    testPerformedValue =
-                        testPerformedByExecutionNote value.executionNote
-
-                    testPerformedTodayFromValue =
-                        value.executionNote == TestNoteRunToday
-                in
-                { knownAsPositive = or form.knownAsPositive (Just knownAsPositiveValue)
-                , testPerformed = valueConsideringIsDirtyField form.testPerformedDirty form.testPerformed testPerformedValue
-                , testPerformedDirty = form.testPerformedDirty
-                , testPerformedToday = valueConsideringIsDirtyField form.testPerformedTodayDirty form.testPerformedToday testPerformedTodayFromValue
-                , testPerformedTodayDirty = form.testPerformedTodayDirty
-                , executionNote = valueConsideringIsDirtyField form.executionNoteDirty form.executionNote value.executionNote
-                , executionNoteDirty = form.executionNoteDirty
-                , executionDate = maybeValueConsideringIsDirtyField form.executionDateDirty form.executionDate value.executionDate
-                , executionDateDirty = form.executionDateDirty
-                , testResult = or form.testResult value.testResult
-                , dateSelectorPopupState = form.dateSelectorPopupState
-                }
-            )
-
-
-toPregnancyTestValueWithDefault : Maybe PregnancyTestValue -> PregnancyTestForm msg -> Maybe PregnancyTestValue
-toPregnancyTestValueWithDefault saved form =
-    pregnancyTestFormWithDefault form saved
-        |> toPregnancyTestValue
-
-
-toPregnancyTestValue : PregnancyTestForm msg -> Maybe PregnancyTestValue
-toPregnancyTestValue form =
-    Maybe.map
-        (\executionNote ->
-            { executionNote = executionNote
-            , executionDate = form.executionDate
-            , testResult = form.testResult
-            }
-        )
-        form.executionNote
-
-
-nonRDTFormWithDefault :
-    NonRDTForm msg
-    -> Maybe { value | executionNote : TestExecutionNote, executionDate : Maybe NominalDate }
-    -> NonRDTForm msg
-nonRDTFormWithDefault form saved =
-    saved
-        |> unwrap
-            form
-            (\value ->
-                let
-                    knownAsPositiveValue =
-                        value.executionNote == TestNoteKnownAsPositive
-
-                    testPerformedValue =
-                        testPerformedByExecutionNote value.executionNote
-
-                    testPerformedTodayFromValue =
-                        value.executionNote == TestNoteRunToday
-                in
-                { knownAsPositive = or form.knownAsPositive (Just knownAsPositiveValue)
-                , testPerformed = valueConsideringIsDirtyField form.testPerformedDirty form.testPerformed testPerformedValue
-                , testPerformedDirty = form.testPerformedDirty
-                , testPerformedToday = valueConsideringIsDirtyField form.testPerformedTodayDirty form.testPerformedToday testPerformedTodayFromValue
-                , testPerformedTodayDirty = form.testPerformedTodayDirty
-                , executionNote = valueConsideringIsDirtyField form.executionNoteDirty form.executionNote value.executionNote
-                , executionNoteDirty = form.executionNoteDirty
-                , executionDate = maybeValueConsideringIsDirtyField form.executionDateDirty form.executionDate value.executionDate
-                , executionDateDirty = form.executionDateDirty
-                , dateSelectorPopupState = form.dateSelectorPopupState
-                }
-            )
-
-
-toNonRDTValueWithDefault :
-    Maybe { value | executionNote : TestExecutionNote, executionDate : Maybe NominalDate }
-    -> (TestExecutionNote -> Maybe NominalDate -> { value | executionNote : TestExecutionNote, executionDate : Maybe NominalDate })
-    -> NonRDTForm msg
-    -> Maybe { value | executionNote : TestExecutionNote, executionDate : Maybe NominalDate }
-toNonRDTValueWithDefault saved withEmptyResultsFunc form =
-    let
-        formWithDefault =
-            nonRDTFormWithDefault form saved
-    in
-    Maybe.map (\executionNote -> withEmptyResultsFunc executionNote formWithDefault.executionDate)
-        formWithDefault.executionNote
-
-
-toCreatinineTestValueWithEmptyResults : TestExecutionNote -> Maybe NominalDate -> CreatinineTestValue
-toCreatinineTestValueWithEmptyResults note date =
-    CreatinineTestValue note date Nothing Nothing
-
-
-toLiverFunctionTestValueWithEmptyResults : TestExecutionNote -> Maybe NominalDate -> LiverFunctionTestValue
-toLiverFunctionTestValueWithEmptyResults note date =
-    LiverFunctionTestValue note date Nothing Nothing
-
-
-toLipidPanelTestValueWithEmptyResults : TestExecutionNote -> Maybe NominalDate -> LipidPanelTestValue
-toLipidPanelTestValueWithEmptyResults note date =
-    LipidPanelTestValue note date Nothing Nothing Nothing Nothing Nothing
-
-
-testPrerequisitesByImmediateResult : Maybe Bool -> Maybe (EverySet TestPrerequisite)
-testPrerequisitesByImmediateResult =
-    Maybe.map
-        (\immediateResult ->
-            if immediateResult then
-                EverySet.singleton PrerequisiteImmediateResult
-
-            else
-                EverySet.singleton NoTestPrerequisites
-        )
-
-
-
---- Labs tests Form <=> Value functions   END  ---
---- Labs tests View functions   START  ---
-
-
-standardTestResultInputsAndTasks :
-    Language
-    -> (String -> msg)
-    -> Maybe TestResult
-    -> LaboratoryTask
-    -> ( List (Html msg), Int, Int )
-standardTestResultInputsAndTasks language setTestResultMsg testResult task =
-    ( viewSelectInput language
-        (Translate.LaboratoryTaskResult task)
-        testResult
-        Translate.TestResult
-        testResultToString
-        [ TestPositive, TestNegative, TestIndeterminate ]
-        setTestResultMsg
-    , taskCompleted testResult
-    , 1
-    )
-
-
-prerequisiteByImmediateResultInputsAndTasks :
-    Language
-    -> (Bool -> msg)
-    -> Maybe Bool
-    -> ( List (Html msg), Int, Int )
-prerequisiteByImmediateResultInputsAndTasks language setFormBoolInputMsg immediateResult =
-    ( [ viewQuestionLabel language <| Translate.TestUniversalPrerequisiteQuestion PrerequisiteImmediateResult
-      , viewBoolInput
-            language
-            immediateResult
-            setFormBoolInputMsg
-            "immediate-result"
-            (Just ( Translate.PointOfCare, Translate.Lab ))
-      ]
-    , taskCompleted immediateResult
-    , 1
-    )
-
-
-prenatalRDTFormInputsAndTasks :
-    Language
-    -> NominalDate
-    -> ContentAndTasksLaboratoryTestInitialConfig msg
-    -> ContentAndTasksForPerformedLaboratoryTestConfig msg
-    -> LaboratoryTask
-    ->
-        { f
-            | testPerformed : Maybe Bool
-            , testPerformedToday : Maybe Bool
-            , executionNote : Maybe TestExecutionNote
-            , executionDate : Maybe NominalDate
-            , testResult : Maybe TestResult
-            , dateSelectorPopupState : Maybe (DateSelectorConfig msg)
-        }
-    -> ( List (Html msg), Int, Int )
-prenatalRDTFormInputsAndTasks language currentDate configInitial configPerformed task form =
-    let
-        ( initialSection, initialTasksCompleted, initialTasksTotal ) =
-            contentAndTasksLaboratoryTestInitial language currentDate configInitial task form
-
-        ( derivedSection, derivedTasksCompleted, derivedTasksTotal ) =
-            if form.testPerformed == Just True then
-                let
-                    ( performedTestSection, performedTestTasksCompleted, performedTestTasksTotal ) =
-                        contentAndTasksForPerformedLaboratoryTest language currentDate configPerformed task form
-
-                    ( testResultSection, testResultTasksCompleted, testResultTasksTotal ) =
-                        if isNothing form.executionDate then
-                            ( [], 0, 0 )
-
-                        else
-                            let
-                                setTestResultMsg =
-                                    case task of
-                                        TaskHIVTest ->
-                                            Just configInitial.setHIVTestResultMsg
-
-                                        TaskMalariaTest ->
-                                            Just configInitial.setMalariaTestResultMsg
-
-                                        TaskPregnancyTest ->
-                                            Just configInitial.setPregnancyTestResultMsg
-
-                                        TaskPartnerHIVTest ->
-                                            Just configInitial.setPartnerHIVTestResultMsg
-
-                                        _ ->
-                                            Nothing
-                            in
-                            Maybe.map
-                                (\setResultMsg ->
-                                    ( [ viewLabel language <| Translate.LaboratoryTaskResult task
-                                      , viewCustomSelectListInput form.testResult
-                                            [ TestPositive, TestNegative, TestIndeterminate ]
-                                            testResultToString
-                                            setResultMsg
-                                            (Translate.TestResult >> translate language)
-                                            "form-input select"
-                                            (isNothing form.testResult)
-                                      ]
-                                    , taskCompleted form.testResult
-                                    , 1
-                                    )
-                                )
-                                setTestResultMsg
-                                |> Maybe.withDefault ( [], 0, 0 )
-                in
-                ( performedTestSection ++ testResultSection
-                , performedTestTasksCompleted + testResultTasksCompleted
-                , performedTestTasksTotal + testResultTasksTotal
-                )
-
-            else
-                ( [], 0, 0 )
-    in
-    ( initialSection ++ derivedSection
-    , initialTasksCompleted + derivedTasksCompleted
-    , initialTasksTotal + derivedTasksTotal
-    )
-
-
-viewNonRDTFormCheckKnownAsPositive :
-    Language
-    -> NominalDate
-    -> ContentAndTasksLaboratoryTestInitialConfig msg
-    -> ContentAndTasksForPerformedLaboratoryTestConfig msg
-    -> LaboratoryTask
-    -> NonRDTForm msg
-    -> ( Html msg, Int, Int )
-viewNonRDTFormCheckKnownAsPositive language currentDate configInitial configPerformed task form =
-    let
-        ( initialSection, initialTasksCompleted, initialTasksTotal ) =
-            contentAndTasksLaboratoryTestKnownAsPositive language currentDate configInitial task form
-
-        ( derivedSection, derivedTasksCompleted, derivedTasksTotal ) =
-            if form.knownAsPositive /= Just False then
-                ( [], 0, 0 )
-
-            else
-                nonRDTFormInputsAndTasks language currentDate configInitial configPerformed task form
-    in
-    ( div [ class "ui form laboratory non-rdt" ] <|
-        viewCustomLabel language (Translate.LaboratoryTaskLabel task) "" "label header"
-            :: initialSection
-            ++ derivedSection
-    , initialTasksCompleted + derivedTasksCompleted
-    , initialTasksTotal + derivedTasksTotal
-    )
-
-
-viewNonRDTForm :
-    Language
-    -> NominalDate
-    -> ContentAndTasksLaboratoryTestInitialConfig msg
-    -> ContentAndTasksForPerformedLaboratoryTestConfig msg
-    -> LaboratoryTask
-    -> NonRDTForm msg
-    -> ( Html msg, Int, Int )
-viewNonRDTForm language currentDate configInitial configPerformed task form =
-    let
-        ( inputs, tasksCompleted, tasksTotal ) =
-            nonRDTFormInputsAndTasks language currentDate configInitial configPerformed task form
-    in
-    ( div [ class "ui form laboratory non-rdt" ] <|
-        viewCustomLabel language (Translate.LaboratoryTaskLabel task) "" "label header"
-            :: inputs
-    , tasksCompleted
-    , tasksTotal
-    )
-
-
-nonRDTFormInputsAndTasks :
-    Language
-    -> NominalDate
-    -> ContentAndTasksLaboratoryTestInitialConfig msg
-    -> ContentAndTasksForPerformedLaboratoryTestConfig msg
-    -> LaboratoryTask
-    -> NonRDTForm msg
-    -> ( List (Html msg), Int, Int )
-nonRDTFormInputsAndTasks language currentDate configInitial configPerformed task form =
-    let
-        ( initialSection, initialTasksCompleted, initialTasksTotal ) =
-            contentAndTasksLaboratoryTestInitial language currentDate configInitial task form
-
-        ( derivedSection, derivedTasksCompleted, derivedTasksTotal ) =
-            if form.testPerformed == Just True then
-                let
-                    ( performedTestSection, performedTestTasksCompleted, performedTestTasksTotal ) =
-                        contentAndTasksForPerformedLaboratoryTest language currentDate configPerformed task form
-
-                    testResultSection =
-                        if isNothing form.executionDate then
-                            []
-
-                        else
-                            [ viewCustomLabel language Translate.LaboratoryTaskResultsHelper "." "label" ]
-                in
-                ( performedTestSection ++ testResultSection
-                , performedTestTasksCompleted
-                , performedTestTasksTotal
-                )
-
-            else
-                ( [], 0, 0 )
-    in
-    ( initialSection ++ derivedSection
-    , initialTasksCompleted + derivedTasksCompleted
-    , initialTasksTotal + derivedTasksTotal
-    )
-
-
-viewHIVTestForm :
-    Language
-    -> NominalDate
-    -> ContentAndTasksLaboratoryTestInitialConfig msg
-    -> ContentAndTasksForPerformedLaboratoryTestConfig msg
-    -> HIVTestForm msg
-    -> ( Html msg, Int, Int )
-viewHIVTestForm language currentDate configInitial configPerformed form =
-    let
-        ( initialSection, initialTasksCompleted, initialTasksTotal ) =
-            contentAndTasksLaboratoryTestKnownAsPositive language currentDate configInitial TaskHIVTest form
-
-        emptySection =
-            ( [], 0, 0 )
-
-        ( derivedSection, derivedTasksCompleted, derivedTasksTotal ) =
-            if form.knownAsPositive /= Just False then
-                emptySection
-
-            else
-                let
-                    ( rdtSection, rdtTasksCompleted, rdtTasksTotal ) =
-                        prenatalRDTFormInputsAndTasks language currentDate configInitial configPerformed TaskHIVTest form
-
-                    ( hivSignsSection, hivSignsTasksCompleted, hivSignsTasksTotal ) =
-                        Maybe.map
-                            (\testResult ->
-                                case testResult of
-                                    TestPositive ->
-                                        let
-                                            updateFunc =
-                                                \value form_ ->
-                                                    { form_ | hivProgramHC = Just value, hivProgramHCDirty = True }
-                                        in
-                                        ( [ viewQuestionLabel language <| Translate.PrenatalHIVSignQuestion HIVProgramHC
-                                          , viewBoolInput
-                                                language
-                                                form.hivProgramHC
-                                                (configInitial.setHIVTestFormBoolInputMsg updateFunc)
-                                                "hiv-program"
-                                                Nothing
-                                          ]
-                                        , taskCompleted form.hivProgramHC
-                                        , 1
-                                        )
-
-                                    TestNegative ->
-                                        let
-                                            partnerHIVPositiveUpdateFunc =
-                                                \value form_ ->
-                                                    { form_
-                                                        | partnerHIVPositive = Just value
-                                                        , partnerHIVPositiveDirty = True
-                                                        , partnerTakingARV = Nothing
-                                                        , partnerTakingARVDirty = True
-                                                        , partnerSurpressedViralLoad = Nothing
-                                                        , partnerSurpressedViralLoadDirty = True
-                                                    }
-
-                                            ( partnerHIVStatusSection, partnerHIVStatusTasksCompleted, partnerHIVStatusTasksTotal ) =
-                                                if form.partnerHIVPositive == Just True then
-                                                    let
-                                                        partnerTakingARVUpdateFunc =
-                                                            \value form_ ->
-                                                                { form_
-                                                                    | partnerTakingARV = Just value
-                                                                    , partnerTakingARVDirty = True
-                                                                    , partnerSurpressedViralLoad = Nothing
-                                                                    , partnerSurpressedViralLoadDirty = True
-                                                                }
-
-                                                        ( partnerARVSection, partnerARVTasksCompleted, partnerARVTasksTotal ) =
-                                                            if form.partnerTakingARV == Just True then
-                                                                let
-                                                                    partnerSurpressedViralLoadUpdateFunc =
-                                                                        \value form_ ->
-                                                                            { form_ | partnerSurpressedViralLoad = Just value, partnerSurpressedViralLoadDirty = True }
-                                                                in
-                                                                ( [ viewQuestionLabel language <| Translate.PrenatalHIVSignQuestion PartnerSurpressedViralLoad
-                                                                  , viewBoolInput
-                                                                        language
-                                                                        form.partnerSurpressedViralLoad
-                                                                        (configInitial.setHIVTestFormBoolInputMsg partnerSurpressedViralLoadUpdateFunc)
-                                                                        "partner-surpressed-viral-load"
-                                                                        Nothing
-                                                                  ]
-                                                                , taskCompleted form.partnerSurpressedViralLoad
-                                                                , 1
-                                                                )
-
-                                                            else
-                                                                emptySection
-                                                    in
-                                                    ( [ viewQuestionLabel language <| Translate.PrenatalHIVSignQuestion PartnerTakingARV
-                                                      , viewBoolInput
-                                                            language
-                                                            form.partnerTakingARV
-                                                            (configInitial.setHIVTestFormBoolInputMsg partnerTakingARVUpdateFunc)
-                                                            "partner-taking-arv"
-                                                            Nothing
-                                                      ]
-                                                        ++ partnerARVSection
-                                                    , taskCompleted form.partnerTakingARV + partnerARVTasksCompleted
-                                                    , 1 + partnerARVTasksTotal
-                                                    )
-
-                                                else
-                                                    emptySection
-                                        in
-                                        ( [ viewQuestionLabel language <| Translate.PrenatalHIVSignQuestion PartnerHIVPositive
-                                          , viewBoolInput
-                                                language
-                                                form.partnerHIVPositive
-                                                (configInitial.setHIVTestFormBoolInputMsg partnerHIVPositiveUpdateFunc)
-                                                "partner-hiv-positive"
-                                                Nothing
-                                          ]
-                                            ++ partnerHIVStatusSection
-                                        , taskCompleted form.partnerHIVPositive + partnerHIVStatusTasksCompleted
-                                        , 1 + partnerHIVStatusTasksTotal
-                                        )
-
-                                    TestIndeterminate ->
-                                        emptySection
-                            )
-                            form.testResult
-                            |> Maybe.withDefault emptySection
-                in
-                ( rdtSection ++ hivSignsSection
-                , rdtTasksCompleted + hivSignsTasksCompleted
-                , rdtTasksTotal + hivSignsTasksTotal
-                )
-    in
-    ( div [ class "ui form laboratory hiv" ] <|
-        viewCustomLabel language (Translate.LaboratoryTaskLabel TaskHIVTest) "" "label header"
-            :: initialSection
-            ++ derivedSection
-    , initialTasksCompleted + derivedTasksCompleted
-    , initialTasksTotal + derivedTasksTotal
-    )
-
-
-viewHIVTestUniversalForm :
-    Language
-    -> NominalDate
-    -> ContentAndTasksLaboratoryUniversalTestInitialConfig msg
-    -> ContentAndTasksForPerformedLaboratoryUniversalTestConfig msg
-    -> HIVTestUniversalForm
-    -> ( Html msg, Int, Int )
-viewHIVTestUniversalForm language currentDate configInitial configPerformed form =
-    let
-        isLabTech =
-            -- Only nurses perform initial phase of prenatal encounter.
-            False
-
-        ( knownAsPositiveSection, knownAsPositiveTasksCompleted, knownAsPositiveTasksTotal ) =
-            contentAndTasksLaboratoryUniversalTestKnownAsPositive language currentDate configInitial TaskHIVTest form
-
-        ( derivedSection, derivedTasksCompleted, derivedTasksTotal ) =
-            let
-                emptySection =
-                    ( [], 0, 0 )
-            in
-            if form.knownAsPositive == Just False then
-                let
-                    ( initialSection, initialTasksCompleted, initialTasksTotal ) =
-                        contentAndTasksLaboratoryUniversalTestInitial language currentDate configInitial TaskHIVTest form
-                in
-                if form.testPerformed == Just True then
-                    let
-                        ( testPrerequisitesSection, testPrerequisitesTasksCompleted, testPrerequisitesTasksTotal ) =
-                            prerequisiteByImmediateResultInputsAndTasks language
-                                (configInitial.setHIVTestFormBoolInputMsg
-                                    (\value form_ ->
-                                        { form_
-                                            | immediateResult = Just value
-                                            , testResult = Nothing
-                                            , testResultDirty = True
-                                            , hivProgramHC = Nothing
-                                            , hivProgramHCDirty = True
-                                            , partnerHIVPositive = Nothing
-                                            , partnerHIVPositiveDirty = True
-                                            , partnerTakingARV = Nothing
-                                            , partnerTakingARVDirty = True
-                                            , partnerSurpressedViralLoad = Nothing
-                                            , partnerSurpressedViralLoadDirty = True
-                                        }
-                                    )
-                                )
-                                form.immediateResult
-
-                        ( testResultSection, testResultTasksCompleted, testResultTasksTotal ) =
-                            if isNothing form.executionDate then
-                                emptySection
-
-                            else
-                                Maybe.map
-                                    (\immediateResult ->
-                                        if immediateResult == True then
-                                            hivResultInputsAndTasks language
-                                                isLabTech
-                                                configPerformed.setHIVTestResultMsg
-                                                configInitial.setHIVTestFormBoolInputMsg
-                                                form.testResult
-                                                form.hivProgramHC
-                                                form.partnerHIVPositive
-                                                form.partnerTakingARV
-                                                form.partnerSurpressedViralLoad
-
-                                        else
-                                            ( [ viewCustomLabel language Translate.LaboratoryTaskResultsHelper "." "label" ]
-                                            , 0
-                                            , 0
-                                            )
-                                    )
-                                    form.immediateResult
-                                    |> Maybe.withDefault emptySection
-                    in
-                    ( initialSection ++ testPrerequisitesSection ++ testResultSection
-                    , initialTasksCompleted + testPrerequisitesTasksCompleted + testResultTasksCompleted
-                    , initialTasksTotal + testPrerequisitesTasksTotal + testResultTasksTotal
-                    )
-
-                else
-                    ( initialSection, initialTasksCompleted, initialTasksTotal )
-
-            else
-                emptySection
-    in
-    ( div [ class "ui form laboratory hiv" ] <|
-        viewCustomLabel language (Translate.LaboratoryTaskLabel TaskHIVTest) "" "label header"
-            :: knownAsPositiveSection
-            ++ derivedSection
-    , knownAsPositiveTasksCompleted + derivedTasksCompleted
-    , knownAsPositiveTasksTotal + derivedTasksTotal
-    )
-
-
-hivResultFormAndTasks :
-    Language
-    -> NominalDate
-    -> Bool
-    -> (String -> msg)
-    -> ((Bool -> HIVResultForm -> HIVResultForm) -> Bool -> msg)
-    -> HIVResultForm
-    -> ( Html msg, Int, Int )
-hivResultFormAndTasks language currentDate isLabTech setHIVTestResultMsg setHIVTestFormBoolInputMsg form =
-    let
-        ( testResultSection, testResultTasksCompleted, testResultTasksTotal ) =
-            hivResultInputsAndTasks language
-                isLabTech
-                setHIVTestResultMsg
-                setHIVTestFormBoolInputMsg
-                form.testResult
-                form.hivProgramHC
-                form.partnerHIVPositive
-                form.partnerTakingARV
-                form.partnerSurpressedViralLoad
-    in
-    ( div [ class "ui form laboratory prenatal-test-result" ] <|
-        resultFormHeaderSection language currentDate form.executionDate TaskHIVTest
-            ++ testResultSection
-    , testResultTasksCompleted
-    , testResultTasksTotal
-    )
-
-
-hivResultInputsAndTasks :
-    Language
-    -> Bool
-    -> (String -> msg)
-    ->
-        ((Bool
-          ->
-            { f
-                | hivProgramHC : Maybe Bool
-                , hivProgramHCDirty : Bool
-                , partnerHIVPositive : Maybe Bool
-                , partnerHIVPositiveDirty : Bool
-                , partnerSurpressedViralLoad : Maybe Bool
-                , partnerSurpressedViralLoadDirty : Bool
-                , partnerTakingARV : Maybe Bool
-                , partnerTakingARVDirty : Bool
-            }
-          ->
-            { f
-                | hivProgramHC : Maybe Bool
-                , hivProgramHCDirty : Bool
-                , partnerHIVPositive : Maybe Bool
-                , partnerHIVPositiveDirty : Bool
-                , partnerSurpressedViralLoad : Maybe Bool
-                , partnerSurpressedViralLoadDirty : Bool
-                , partnerTakingARV : Maybe Bool
-                , partnerTakingARVDirty : Bool
-            }
-         )
-         -> Bool
-         -> msg
-        )
-    -> Maybe TestResult
-    -> Maybe Bool
-    -> Maybe Bool
-    -> Maybe Bool
-    -> Maybe Bool
-    -> ( List (Html msg), Int, Int )
-hivResultInputsAndTasks language isLabTech setTestResultMsg setHIVTestFormBoolInputMsg testResult hivProgramHC partnerHIVPositive partnerTakingARV partnerSurpressedViralLoad =
-    let
-        ( testResultSection, testResultTasksCompleted, testResultTasksTotal ) =
-            standardTestResultInputsAndTasks language setTestResultMsg testResult TaskHIVTest
-
-        ( hivSignsSection, hivSignsTasksCompleted, hivSignsTasksTotal ) =
-            let
-                emptySection =
-                    ( [], 0, 0 )
-            in
-            Maybe.map
-                (\testResult_ ->
-                    case testResult_ of
-                        TestPositive ->
-                            let
-                                updateFunc =
-                                    \value form_ ->
-                                        { form_ | hivProgramHC = Just value, hivProgramHCDirty = True }
-                            in
-                            ( [ viewQuestionLabel language <| Translate.PrenatalHIVSignQuestion HIVProgramHC
-                              , viewBoolInput
-                                    language
-                                    hivProgramHC
-                                    (setHIVTestFormBoolInputMsg updateFunc)
-                                    "hiv-program"
-                                    Nothing
-                              ]
-                            , taskCompleted hivProgramHC
-                            , 1
-                            )
-
-                        TestNegative ->
-                            let
-                                partnerHIVPositiveUpdateFunc =
-                                    \value form_ ->
-                                        { form_
-                                            | partnerHIVPositive = Just value
-                                            , partnerHIVPositiveDirty = True
-                                            , partnerTakingARV = Nothing
-                                            , partnerTakingARVDirty = True
-                                            , partnerSurpressedViralLoad = Nothing
-                                            , partnerSurpressedViralLoadDirty = True
-                                        }
-
-                                ( partnerHIVStatusSection, partnerHIVStatusTasksCompleted, partnerHIVStatusTasksTotal ) =
-                                    if partnerHIVPositive == Just True then
-                                        let
-                                            partnerTakingARVUpdateFunc =
-                                                \value form_ ->
-                                                    { form_
-                                                        | partnerTakingARV = Just value
-                                                        , partnerTakingARVDirty = True
-                                                        , partnerSurpressedViralLoad = Nothing
-                                                        , partnerSurpressedViralLoadDirty = True
-                                                    }
-
-                                            ( partnerARVSection, partnerARVTasksCompleted, partnerARVTasksTotal ) =
-                                                if partnerTakingARV == Just True then
-                                                    let
-                                                        partnerSurpressedViralLoadUpdateFunc =
-                                                            \value form_ ->
-                                                                { form_ | partnerSurpressedViralLoad = Just value, partnerSurpressedViralLoadDirty = True }
-                                                    in
-                                                    ( [ viewQuestionLabel language <| Translate.PrenatalHIVSignQuestion PartnerSurpressedViralLoad
-                                                      , viewBoolInput
-                                                            language
-                                                            partnerSurpressedViralLoad
-                                                            (setHIVTestFormBoolInputMsg partnerSurpressedViralLoadUpdateFunc)
-                                                            "partner-surpressed-viral-load"
-                                                            Nothing
-                                                      ]
-                                                    , taskCompleted partnerSurpressedViralLoad
-                                                    , 1
-                                                    )
-
-                                                else
-                                                    emptySection
-                                        in
-                                        ( [ viewQuestionLabel language <| Translate.PrenatalHIVSignQuestion PartnerTakingARV
-                                          , viewBoolInput
-                                                language
-                                                partnerTakingARV
-                                                (setHIVTestFormBoolInputMsg partnerTakingARVUpdateFunc)
-                                                "partner-taking-arv"
-                                                Nothing
-                                          ]
-                                            ++ partnerARVSection
-                                        , taskCompleted partnerTakingARV + partnerARVTasksCompleted
-                                        , 1 + partnerARVTasksTotal
-                                        )
-
-                                    else
-                                        emptySection
-                            in
-                            ( [ viewQuestionLabel language <| Translate.PrenatalHIVSignQuestion PartnerHIVPositive
-                              , viewBoolInput
-                                    language
-                                    partnerHIVPositive
-                                    (setHIVTestFormBoolInputMsg partnerHIVPositiveUpdateFunc)
-                                    "partner-hiv-positive"
-                                    Nothing
-                              ]
-                                ++ partnerHIVStatusSection
-                            , taskCompleted partnerHIVPositive + partnerHIVStatusTasksCompleted
-                            , 1 + partnerHIVStatusTasksTotal
-                            )
-
-                        TestIndeterminate ->
-                            emptySection
-                )
-                testResult
-                |> Maybe.withDefault emptySection
-    in
-    ( testResultSection
-        ++ hivSignsSection
-    , testResultTasksCompleted + hivSignsTasksCompleted
-    , testResultTasksTotal + hivSignsTasksTotal
-    )
-
-
-hivResultFollowUpInputsAndTasks :
-    Language
-    ->
-        ((Bool
-          ->
-            { f
-                | hivProgramHC : Maybe Bool
-                , hivProgramHCDirty : Bool
-                , partnerHIVPositive : Maybe Bool
-                , partnerHIVPositiveDirty : Bool
-                , partnerSurpressedViralLoad : Maybe Bool
-                , partnerSurpressedViralLoadDirty : Bool
-                , partnerTakingARV : Maybe Bool
-                , partnerTakingARVDirty : Bool
-            }
-          ->
-            { f
-                | hivProgramHC : Maybe Bool
-                , hivProgramHCDirty : Bool
-                , partnerHIVPositive : Maybe Bool
-                , partnerHIVPositiveDirty : Bool
-                , partnerSurpressedViralLoad : Maybe Bool
-                , partnerSurpressedViralLoadDirty : Bool
-                , partnerTakingARV : Maybe Bool
-                , partnerTakingARVDirty : Bool
-            }
-         )
-         -> Bool
-         -> msg
-        )
-    -> Maybe TestResult
-    -> Maybe Bool
-    -> Maybe Bool
-    -> Maybe Bool
-    -> Maybe Bool
-    -> ( List (Html msg), Int, Int )
-hivResultFollowUpInputsAndTasks language setHIVTestFormBoolInputMsg testResult hivProgramHC partnerHIVPositive partnerTakingARV partnerSurpressedViralLoad =
-    let
-        emptySection =
-            ( [], 0, 0 )
-    in
-    Maybe.map
-        (\testResult_ ->
-            case testResult_ of
-                TestPositive ->
-                    let
-                        updateFunc =
-                            \value form_ ->
-                                { form_ | hivProgramHC = Just value, hivProgramHCDirty = True }
-                    in
-                    ( [ viewQuestionLabel language <| Translate.PrenatalHIVSignQuestion HIVProgramHC
-                      , viewBoolInput
-                            language
-                            hivProgramHC
-                            (setHIVTestFormBoolInputMsg updateFunc)
-                            "hiv-program"
-                            Nothing
-                      ]
-                    , taskCompleted hivProgramHC
-                    , 1
-                    )
-
-                TestNegative ->
-                    let
-                        partnerHIVPositiveUpdateFunc =
-                            \value form_ ->
-                                { form_
-                                    | partnerHIVPositive = Just value
-                                    , partnerHIVPositiveDirty = True
-                                    , partnerTakingARV = Nothing
-                                    , partnerTakingARVDirty = True
-                                    , partnerSurpressedViralLoad = Nothing
-                                    , partnerSurpressedViralLoadDirty = True
-                                }
-
-                        ( partnerHIVStatusSection, partnerHIVStatusTasksCompleted, partnerHIVStatusTasksTotal ) =
-                            if partnerHIVPositive == Just True then
-                                let
-                                    partnerTakingARVUpdateFunc =
-                                        \value form_ ->
-                                            { form_
-                                                | partnerTakingARV = Just value
-                                                , partnerTakingARVDirty = True
-                                                , partnerSurpressedViralLoad = Nothing
-                                                , partnerSurpressedViralLoadDirty = True
-                                            }
-
-                                    ( partnerARVSection, partnerARVTasksCompleted, partnerARVTasksTotal ) =
-                                        if partnerTakingARV == Just True then
-                                            let
-                                                partnerSurpressedViralLoadUpdateFunc =
-                                                    \value form_ ->
-                                                        { form_ | partnerSurpressedViralLoad = Just value, partnerSurpressedViralLoadDirty = True }
-                                            in
-                                            ( [ viewQuestionLabel language <| Translate.PrenatalHIVSignQuestion PartnerSurpressedViralLoad
-                                              , viewBoolInput
-                                                    language
-                                                    partnerSurpressedViralLoad
-                                                    (setHIVTestFormBoolInputMsg partnerSurpressedViralLoadUpdateFunc)
-                                                    "partner-surpressed-viral-load"
-                                                    Nothing
-                                              ]
-                                            , taskCompleted partnerSurpressedViralLoad
-                                            , 1
-                                            )
-
-                                        else
-                                            emptySection
-                                in
-                                ( [ viewQuestionLabel language <| Translate.PrenatalHIVSignQuestion PartnerTakingARV
-                                  , viewBoolInput
-                                        language
-                                        partnerTakingARV
-                                        (setHIVTestFormBoolInputMsg partnerTakingARVUpdateFunc)
-                                        "partner-taking-arv"
-                                        Nothing
-                                  ]
-                                    ++ partnerARVSection
-                                , taskCompleted partnerTakingARV + partnerARVTasksCompleted
-                                , 1 + partnerARVTasksTotal
-                                )
-
-                            else
-                                emptySection
-                    in
-                    ( [ viewQuestionLabel language <| Translate.PrenatalHIVSignQuestion PartnerHIVPositive
-                      , viewBoolInput
-                            language
-                            partnerHIVPositive
-                            (setHIVTestFormBoolInputMsg partnerHIVPositiveUpdateFunc)
-                            "partner-hiv-positive"
-                            Nothing
-                      ]
-                        ++ partnerHIVStatusSection
-                    , taskCompleted partnerHIVPositive + partnerHIVStatusTasksCompleted
-                    , 1 + partnerHIVStatusTasksTotal
-                    )
-
-                TestIndeterminate ->
-                    emptySection
-        )
-        testResult
-        |> Maybe.withDefault emptySection
-
-
-viewMalariaTestForm :
-    Language
-    -> NominalDate
-    -> ContentAndTasksLaboratoryUniversalTestInitialConfig msg
-    -> ContentAndTasksForPerformedLaboratoryUniversalTestConfig msg
-    -> MalariaTestForm
-    -> ( Html msg, Int, Int )
-viewMalariaTestForm language currentDate configInitial configPerformed form =
-    let
-        ( initialSection, initialTasksCompleted, initialTasksTotal ) =
-            contentAndTasksLaboratoryUniversalTestInitial language currentDate configInitial TaskMalariaTest form
-
-        ( derivedSection, derivedTasksCompleted, derivedTasksTotal ) =
-            let
-                emptySection =
-                    ( [], 0, 0 )
-            in
-            if form.testPerformed == Just True then
-                let
-                    ( testPrerequisitesSection, testPrerequisitesTasksCompleted, testPrerequisitesTasksTotal ) =
-                        prerequisiteByImmediateResultInputsAndTasks language
-                            (configInitial.setMalariaTestFormBoolInputMsg
-                                (\value form_ ->
-                                    { form_
-                                        | immediateResult = Just value
-                                        , testResult = Nothing
-                                        , testResultDirty = True
-                                        , bloodSmearTaken = Nothing
-                                        , bloodSmearTakenDirty = True
-                                        , bloodSmearResult = Nothing
-                                        , bloodSmearResultDirty = True
-                                    }
-                                )
-                            )
-                            form.immediateResult
-
-                    ( testResultSection, testResultTasksCompleted, testResultTasksTotal ) =
-                        if isNothing form.executionDate then
-                            emptySection
-
-                        else
-                            Maybe.map
-                                (\immediateResult ->
-                                    if immediateResult == True then
-                                        standardTestResultInputsAndTasks language
-                                            configPerformed.setMalariaTestResultMsg
-                                            form.testResult
-                                            TaskMalariaTest
-
-                                    else
-                                        ( [ viewCustomLabel language Translate.LaboratoryTaskResultsHelper "." "label" ]
-                                        , 0
-                                        , 0
-                                        )
-                                )
-                                form.immediateResult
-                                |> Maybe.withDefault emptySection
-                in
-                ( testPrerequisitesSection ++ testResultSection
-                , testPrerequisitesTasksCompleted + testResultTasksCompleted
-                , testPrerequisitesTasksTotal + testResultTasksTotal
-                )
-
-            else if form.testPerformed == Just False && isJust form.executionNote then
-                let
-                    ( testPrerequisitesSection_, testPrerequisitesTasksCompleted_, testPrerequisitesTasksTotal_ ) =
-                        prerequisiteByImmediateResultInputsAndTasks language
-                            (configInitial.setMalariaTestFormBoolInputMsg
-                                (\value form_ ->
-                                    { form_
-                                        | immediateResult = Just value
-                                        , bloodSmearResult = Nothing
-                                        , bloodSmearResultDirty = True
-                                    }
-                                )
-                            )
-                            form.immediateResult
-
-                    ( bloodSmearSection, bloodSmearTasksCompleted, bloodSmearTasksTotal ) =
-                        if form.bloodSmearTaken == Just True then
-                            let
-                                ( bloodSmearResultSection, bloodSmearResultTasksCompleted, bloodSmearResultTasksTotal ) =
-                                    Maybe.map
-                                        (\immediateResult ->
-                                            if immediateResult == True then
-                                                bloodSmearResultInputsAndTasks language
-                                                    Translate.TestResultQuestion
-                                                    configPerformed.setBloodSmearResultMsg
-                                                    form.bloodSmearResult
-
-                                            else
-                                                ( [ viewCustomLabel language Translate.LaboratoryTaskResultsHelper "." "label" ]
-                                                , 0
-                                                , 0
-                                                )
-                                        )
-                                        form.immediateResult
-                                        |> Maybe.withDefault emptySection
-                            in
-                            ( testPrerequisitesSection_
-                                ++ bloodSmearResultSection
-                            , testPrerequisitesTasksCompleted_ + bloodSmearResultTasksCompleted
-                            , testPrerequisitesTasksTotal_ + bloodSmearResultTasksTotal
-                            )
-
-                        else
-                            emptySection
-
-                    updateFunc =
-                        \value form_ ->
-                            { form_
-                                | bloodSmearTaken = Just value
-                                , bloodSmearTakenDirty = True
-                                , bloodSmearResult = Nothing
-                                , bloodSmearResultDirty = True
-                            }
-                in
-                ( [ viewQuestionLabel language Translate.BloodSmearQuestion
-                  , viewBoolInput
-                        language
-                        form.bloodSmearTaken
-                        (configInitial.setMalariaTestFormBoolInputMsg updateFunc)
-                        "got-results-previously"
-                        Nothing
-                  ]
-                    ++ bloodSmearSection
-                , taskCompleted form.bloodSmearTaken + bloodSmearTasksCompleted
-                , 1 + bloodSmearTasksTotal
-                )
-
-            else
-                emptySection
-    in
-    ( div [ class "ui form laboratory malaria" ] <|
-        viewCustomLabel language (Translate.LaboratoryTaskLabel TaskMalariaTest) "" "label header"
-            :: initialSection
-            ++ derivedSection
-    , initialTasksCompleted + derivedTasksCompleted
-    , initialTasksTotal + derivedTasksTotal
-    )
-
-
-malariaResultFormAndTasks :
-    Language
-    -> NominalDate
-    -> (String -> msg)
-    -> (String -> msg)
-    -> MalariaResultForm
-    -> ( Html msg, Int, Int )
-malariaResultFormAndTasks language currentDate setMalariaTestResultMsg setBloodSmearResultMsg form =
-    let
-        ( testResultSection, testResultTasksCompleted, testResultTasksTotal ) =
-            if form.bloodSmearTaken then
-                bloodSmearResultInputsAndTasks language
-                    Translate.BloodSmearTestResult
-                    setBloodSmearResultMsg
-                    form.bloodSmearResult
-
-            else
-                standardTestResultInputsAndTasks language setMalariaTestResultMsg form.testResult TaskMalariaTest
-    in
-    ( div [ class "ui form laboratory prenatal-test-result" ] <|
-        resultFormHeaderSection language currentDate form.executionDate TaskMalariaTest
-            ++ testResultSection
-    , testResultTasksCompleted
-    , testResultTasksTotal
-    )
-
-
-bloodSmearResultInputsAndTasks :
-    Language
-    -> TranslationId
-    -> (String -> msg)
-    -> Maybe BloodSmearResult
-    -> ( List (Html msg), Int, Int )
-bloodSmearResultInputsAndTasks language questionTransId setBloodSmearResultMsg bloodSmearResult =
-    ( viewSelectInput language
-        questionTransId
-        bloodSmearResult
-        Translate.BloodSmearResult
-        bloodSmearResultToString
-        [ BloodSmearNegative
-        , BloodSmearPlus
-        , BloodSmearPlusPlus
-        , BloodSmearPlusPlusPlus
-        ]
-        setBloodSmearResultMsg
-    , taskCompleted bloodSmearResult
-    , 1
-    )
-
-
-viewPregnancyTestForm :
-    Language
-    -> NominalDate
-    -> ContentAndTasksLaboratoryTestInitialConfig msg
-    -> ContentAndTasksForPerformedLaboratoryTestConfig msg
-    -> PregnancyTestForm msg
-    -> ( Html msg, Int, Int )
-viewPregnancyTestForm language currentDate configInitial configPerformed form =
-    let
-        ( initialSection, initialTasksCompleted, initialTasksTotal ) =
-            contentAndTasksLaboratoryTestKnownAsPositive language currentDate configInitial TaskPregnancyTest form
-
-        ( derivedSection, derivedTasksCompleted, derivedTasksTotal ) =
-            if form.knownAsPositive /= Just False then
-                ( [], 0, 0 )
-
-            else
-                prenatalRDTFormInputsAndTasks language currentDate configInitial configPerformed TaskPregnancyTest form
-    in
-    ( div [ class "ui form laboratory malaria" ] <|
-        viewCustomLabel language (Translate.LaboratoryTaskLabel TaskPregnancyTest) "" "label header"
-            :: initialSection
-            ++ derivedSection
-    , initialTasksCompleted + derivedTasksCompleted
-    , initialTasksTotal + derivedTasksTotal
-    )
-
-
-viewPartnerHIVTestForm :
-    Language
-    -> NominalDate
-    -> ContentAndTasksLaboratoryUniversalTestInitialConfig msg
-    -> ContentAndTasksForPerformedLaboratoryUniversalTestConfig msg
-    -> PartnerHIVTestForm
-    -> ( Html msg, Int, Int )
-viewPartnerHIVTestForm language currentDate configInitial configPerformed form =
-    let
-        ( initialSection, initialTasksCompleted, initialTasksTotal ) =
-            contentAndTasksLaboratoryUniversalTestInitial language currentDate configInitial TaskPartnerHIVTest form
-
-        ( derivedSection, derivedTasksCompleted, derivedTasksTotal ) =
-            let
-                emptySection =
-                    ( [], 0, 0 )
-            in
-            if form.testPerformed == Just True then
-                let
-                    ( testPrerequisitesSection, testPrerequisitesTasksCompleted, testPrerequisitesTasksTotal ) =
-                        prerequisiteByImmediateResultInputsAndTasks language
-                            (configInitial.setPartnerHIVTestFormBoolInputMsg
-                                (\value form_ ->
-                                    { form_
-                                        | immediateResult = Just value
-                                        , testResult = Nothing
-                                        , testResultDirty = True
-                                    }
-                                )
-                            )
-                            form.immediateResult
-
-                    ( testResultSection, testResultTasksCompleted, testResultTasksTotal ) =
-                        if isNothing form.executionDate then
-                            emptySection
-
-                        else
-                            Maybe.map
-                                (\immediateResult ->
-                                    if immediateResult == True then
-                                        standardTestResultInputsAndTasks language
-                                            configPerformed.setPartnerHIVTestResultMsg
-                                            form.testResult
-                                            TaskPartnerHIVTest
-
-                                    else
-                                        ( [ viewCustomLabel language Translate.LaboratoryTaskResultsHelper "." "label" ]
-                                        , 0
-                                        , 0
-                                        )
-                                )
-                                form.immediateResult
-                                |> Maybe.withDefault emptySection
-                in
-                ( testPrerequisitesSection ++ testResultSection
-                , testPrerequisitesTasksCompleted + testResultTasksCompleted
-                , testPrerequisitesTasksTotal + testResultTasksTotal
-                )
-
-            else
-                emptySection
-    in
-    ( div [ class "ui form laboratory urine-dipstick" ] <|
-        viewCustomLabel language (Translate.LaboratoryTaskLabel TaskPartnerHIVTest) "" "label header"
-            :: initialSection
-            ++ derivedSection
-    , initialTasksCompleted + derivedTasksCompleted
-    , initialTasksTotal + derivedTasksTotal
-    )
-
-
-partnerHIVResultFormAndTasks :
-    Language
-    -> NominalDate
-    -> (String -> msg)
-    -> PartnerHIVResultForm
-    -> ( Html msg, Int, Int )
-partnerHIVResultFormAndTasks language currentDate setPartnerHIVTestResultMsg form =
-    let
-        ( testResultSection, testResultTasksCompleted, testResultTasksTotal ) =
-            standardTestResultInputsAndTasks language setPartnerHIVTestResultMsg form.testResult TaskPartnerHIVTest
-    in
-    ( div [ class "ui form laboratory prenatal-test-result" ] <|
-        resultFormHeaderSection language currentDate form.executionDate TaskPartnerHIVTest
-            ++ testResultSection
-    , testResultTasksCompleted
-    , testResultTasksTotal
-    )
-
-
-viewUrineDipstickTestForm :
-    Language
-    -> NominalDate
-    -> ContentAndTasksLaboratoryTestInitialConfig msg
-    -> ContentAndTasksForPerformedLaboratoryTestConfig msg
-    -> UrineDipstickTestForm msg
-    -> ( Html msg, Int, Int )
-viewUrineDipstickTestForm language currentDate configInitial configPerformed form =
-    let
-        ( initialSection, initialTasksCompleted, initialTasksTotal ) =
-            contentAndTasksLaboratoryTestInitial language currentDate configInitial TaskUrineDipstickTest form
-
-        ( derivedSection, derivedTasksCompleted, derivedTasksTotal ) =
-            if form.testPerformed == Just True then
-                let
-                    ( performedTestSection, performedTestTasksCompleted, performedTestTasksTotal ) =
-                        contentAndTasksForPerformedLaboratoryTest language currentDate configPerformed TaskUrineDipstickTest form
-
-                    ( testVariantSection, testVariantTasksCompleted, testVariantTasksTotal ) =
-                        ( [ viewQuestionLabel language Translate.TestVariantUrineDipstickQuestion
-                          , viewCheckBoxSelectInput language
-                                [ VariantShortTest ]
-                                [ VariantLongTest ]
-                                form.testVariant
-                                configInitial.setUrineDipstickTestVariantMsg
-                                Translate.UrineDipstickTestVariant
-                          ]
-                        , taskCompleted form.testVariant
-                        , 1
-                        )
-
-                    testResultSection =
-                        if isNothing form.executionDate then
-                            []
-
-                        else
-                            [ viewCustomLabel language Translate.LaboratoryTaskResultsHelper "." "label" ]
-                in
-                ( testVariantSection ++ performedTestSection ++ testResultSection
-                , performedTestTasksCompleted + testVariantTasksCompleted
-                , performedTestTasksTotal + testVariantTasksTotal
-                )
-
-            else
-                ( [], 0, 0 )
-    in
-    ( div [ class "ui form laboratory urine-dipstick" ] <|
-        viewCustomLabel language (Translate.LaboratoryTaskLabel TaskUrineDipstickTest) "" "label header"
-            :: initialSection
-            ++ derivedSection
-    , initialTasksCompleted + derivedTasksCompleted
-    , initialTasksTotal + derivedTasksTotal
-    )
-
-
-viewUrineDipstickTestUniversalForm :
-    Language
-    -> NominalDate
-    -> ContentAndTasksLaboratoryUniversalTestInitialConfig msg
-    -> ContentAndTasksForPerformedLaboratoryUniversalTestConfig msg
-    -> UrineDipstickTestUniversalForm
-    -> ( Html msg, Int, Int )
-viewUrineDipstickTestUniversalForm language currentDate configInitial configPerformed form =
-    let
-        ( initialSection, initialTasksCompleted, initialTasksTotal ) =
-            contentAndTasksLaboratoryUniversalTestInitial language currentDate configInitial TaskUrineDipstickTest form
-
-        ( derivedSection, derivedTasksCompleted, derivedTasksTotal ) =
-            let
-                emptySection =
-                    ( [], 0, 0 )
-            in
-            if form.testPerformed == Just True then
-                let
-                    ( testPrerequisitesSection, testPrerequisitesTasksCompleted, testPrerequisitesTasksTotal ) =
-                        prerequisiteByImmediateResultInputsAndTasks language
-                            (configInitial.setUrineDipstickTestFormBoolInputMsg
-                                (\value form_ ->
-                                    { form_
-                                        | immediateResult = Just value
-                                        , testVariant = Nothing
-                                        , testVariantDirty = True
-                                        , protein = Nothing
-                                        , proteinDirty = True
-                                        , ph = Nothing
-                                        , phDirty = True
-                                        , glucose = Nothing
-                                        , glucoseDirty = True
-                                        , leukocytes = Nothing
-                                        , leukocytesDirty = True
-                                        , nitrite = Nothing
-                                        , nitriteDirty = True
-                                        , urobilinogen = Nothing
-                                        , urobilinogenDirty = True
-                                        , haemoglobin = Nothing
-                                        , haemoglobinDirty = True
-                                        , ketone = Nothing
-                                        , ketoneDirty = True
-                                        , bilirubin = Nothing
-                                        , bilirubinDirty = True
-                                    }
-                                )
-                            )
-                            form.immediateResult
-
-                    ( testVariantSection, testVariantTasksCompleted, testVariantTasksTotal ) =
-                        ( [ viewQuestionLabel language Translate.TestVariantUrineDipstickQuestion
-                          , viewCheckBoxSelectInput language
-                                [ VariantShortTest ]
-                                [ VariantLongTest ]
-                                form.testVariant
-                                configInitial.setUrineDipstickTestVariantMsg
-                                Translate.UrineDipstickTestVariant
-                          ]
-                        , taskCompleted form.testVariant
-                        , 1
-                        )
-
-                    ( testResultSection, testResultTasksCompleted, testResultTasksTotal ) =
-                        Maybe.map
-                            (\immediateResult ->
-                                if immediateResult == True then
-                                    urineDipstickResultInputsAndTasks language
-                                        configPerformed.setProteinMsg
-                                        configPerformed.setPHMsg
-                                        configPerformed.setGlucoseMsg
-                                        configPerformed.setLeukocytesMsg
-                                        configPerformed.setNitriteMsg
-                                        configPerformed.setUrobilinogenMsg
-                                        configPerformed.setHaemoglobinMsg
-                                        configPerformed.setKetoneMsg
-                                        configPerformed.setBilirubinMsg
-                                        form.protein
-                                        form.ph
-                                        form.glucose
-                                        form.leukocytes
-                                        form.nitrite
-                                        form.urobilinogen
-                                        form.haemoglobin
-                                        form.ketone
-                                        form.bilirubin
-                                        form.testVariant
-
-                                else
-                                    ( [ viewCustomLabel language Translate.LaboratoryTaskResultsHelper "." "label" ]
-                                    , 0
-                                    , 0
-                                    )
-                            )
-                            form.immediateResult
-                            |> Maybe.withDefault emptySection
-                in
-                ( testPrerequisitesSection ++ testVariantSection ++ testResultSection
-                , testPrerequisitesTasksCompleted + testVariantTasksCompleted + testResultTasksCompleted
-                , testPrerequisitesTasksTotal + testVariantTasksTotal + testResultTasksTotal
-                )
-
-            else
-                emptySection
-    in
-    ( div [ class "ui form laboratory urine-dipstick" ] <|
-        viewCustomLabel language (Translate.LaboratoryTaskLabel TaskUrineDipstickTest) "" "label header"
-            :: initialSection
-            ++ derivedSection
-    , initialTasksCompleted + derivedTasksCompleted
-    , initialTasksTotal + derivedTasksTotal
-    )
-
-
-urineDipstickResultFormAndTasks :
-    Language
-    -> NominalDate
-    -> (String -> msg)
-    -> (String -> msg)
-    -> (String -> msg)
-    -> (String -> msg)
-    -> (String -> msg)
-    -> (String -> msg)
-    -> (String -> msg)
-    -> (String -> msg)
-    -> (String -> msg)
-    -> UrineDipstickResultForm
-    -> ( Html msg, Int, Int )
-urineDipstickResultFormAndTasks language currentDate setProteinMsg setPHMsg setGlucoseMsg setLeukocytesMsg setNitriteMsg setUrobilinogenMsg setHaemoglobinMsg setKetoneMsg setBilirubinMsg form =
-    let
-        ( testResultSection, testResultTasksCompleted, testResultTasksTotal ) =
-            urineDipstickResultInputsAndTasks language
-                setProteinMsg
-                setPHMsg
-                setGlucoseMsg
-                setLeukocytesMsg
-                setNitriteMsg
-                setUrobilinogenMsg
-                setHaemoglobinMsg
-                setKetoneMsg
-                setBilirubinMsg
-                form.protein
-                form.ph
-                form.glucose
-                form.leukocytes
-                form.nitrite
-                form.urobilinogen
-                form.haemoglobin
-                form.ketone
-                form.bilirubin
-                form.testVariant
-    in
-    ( div [ class "ui form laboratory urine-dipstick-result" ] <|
-        resultFormHeaderSection language currentDate form.executionDate TaskUrineDipstickTest
-            ++ testResultSection
-    , testResultTasksCompleted
-    , testResultTasksTotal
-    )
-
-
-urineDipstickResultInputsAndTasks :
-    Language
-    -> (String -> msg)
-    -> (String -> msg)
-    -> (String -> msg)
-    -> (String -> msg)
-    -> (String -> msg)
-    -> (String -> msg)
-    -> (String -> msg)
-    -> (String -> msg)
-    -> (String -> msg)
-    -> Maybe ProteinValue
-    -> Maybe PHValue
-    -> Maybe GlucoseValue
-    -> Maybe LeukocytesValue
-    -> Maybe NitriteValue
-    -> Maybe UrobilinogenValue
-    -> Maybe HaemoglobinValue
-    -> Maybe KetoneValue
-    -> Maybe BilirubinValue
-    -> Maybe TestVariant
-    -> ( List (Html msg), Int, Int )
-urineDipstickResultInputsAndTasks language setProteinMsg setPHMsg setGlucoseMsg setLeukocytesMsg setNitriteMsg setUrobilinogenMsg setHaemoglobinMsg setKetoneMsg setBilirubinMsg protein ph glucose leukocytes nitrite urobilinogen haemoglobin ketone bilirubin =
-    Maybe.map
-        (\testVariant ->
-            let
-                ( commonSection, commonTasksCompleted, commonTasksTotal ) =
-                    ( viewSelectInput language
-                        Translate.LaboratoryProteinTestResult
-                        protein
-                        Translate.LaboratoryProteinValue
-                        proteinValueToString
-                        [ Protein0
-                        , ProteinPlus1
-                        , ProteinPlus2
-                        , ProteinPlus3
-                        , ProteinPlus4
-                        ]
-                        setProteinMsg
-                        ++ viewSelectInput language
-                            Translate.LaboratoryPHTestResult
-                            ph
-                            Translate.LaboratoryPHValue
-                            phValueToString
-                            [ Ph40
-                            , Ph45
-                            , Ph50
-                            , Ph60
-                            , Ph65
-                            , Ph70
-                            , Ph75
-                            , Ph80
-                            , Ph85
-                            ]
-                            setPHMsg
-                        ++ viewSelectInput language
-                            Translate.LaboratoryGlucoseTestResult
-                            glucose
-                            Translate.LaboratoryGlucoseValue
-                            glucoseValueToString
-                            [ Glucose0
-                            , GlucosePlus1
-                            , GlucosePlus2
-                            , GlucosePlus3
-                            , GlucosePlus4
-                            ]
-                            setGlucoseMsg
-                    , taskCompleted protein + taskCompleted ph + taskCompleted glucose
-                    , 3
-                    )
-            in
-            case testVariant of
-                VariantShortTest ->
-                    ( commonSection, commonTasksCompleted, commonTasksTotal )
-
-                VariantLongTest ->
-                    ( commonSection
-                        ++ viewSelectInput language
-                            Translate.LaboratoryLeukocytesTestResult
-                            leukocytes
-                            Translate.LaboratoryLeukocytesValue
-                            leukocytesValueToString
-                            [ LeukocytesNegative
-                            , LeukocytesSmall
-                            , LeukocytesMedium
-                            , LeukocytesLarge
-                            ]
-                            setLeukocytesMsg
-                        ++ viewSelectInput language
-                            Translate.LaboratoryNitriteTestResult
-                            nitrite
-                            Translate.LaboratoryNitriteValue
-                            nitriteValueToString
-                            [ NitriteNegative
-                            , NitritePlus
-                            , NitritePlusPlus
-                            ]
-                            setNitriteMsg
-                        ++ viewSelectInput language
-                            Translate.LaboratoryUrobilinogenTestResult
-                            urobilinogen
-                            Translate.LaboratoryUrobilinogenValue
-                            urobilinogenValueToString
-                            [ Urobilinogen002
-                            , Urobilinogen10
-                            , Urobilinogen20
-                            , Urobilinogen40
-                            , Urobilinogen80
-                            ]
-                            setUrobilinogenMsg
-                        ++ viewSelectInput language
-                            Translate.LaboratoryHaemoglobinTestResult
-                            haemoglobin
-                            Translate.LaboratoryHaemoglobinValue
-                            haemoglobinValueToString
-                            [ HaemoglobinNegative
-                            , HaemoglobinNonHemolyzedTrace
-                            , HaemoglobinNonHemolyzedModerate
-                            , HaemoglobinHemolyzedTrace
-                            , HaemoglobinSmall
-                            , HaemoglobinModerate
-                            , HaemoglobinLarge
-                            ]
-                            setHaemoglobinMsg
-                        ++ viewSelectInput language
-                            Translate.LaboratoryKetoneTestResult
-                            ketone
-                            Translate.LaboratoryKetoneValue
-                            ketoneValueToString
-                            [ KetoneNegative
-                            , Ketone5
-                            , Ketone10
-                            , Ketone15
-                            , Ketone40
-                            , Ketone80
-                            , Ketone100
-                            ]
-                            setKetoneMsg
-                        ++ viewSelectInput language
-                            Translate.LaboratoryBilirubinTestResult
-                            bilirubin
-                            Translate.LaboratoryBilirubinValue
-                            bilirubinValueToString
-                            [ BilirubinNegative
-                            , BilirubinSmall
-                            , BilirubinMedium
-                            , BilirubinLarge
-                            ]
-                            setBilirubinMsg
-                    , commonTasksCompleted
-                        + taskCompleted leukocytes
-                        + taskCompleted nitrite
-                        + taskCompleted urobilinogen
-                        + taskCompleted haemoglobin
-                        + taskCompleted ketone
-                        + taskCompleted bilirubin
-                    , commonTasksTotal + 6
-                    )
-        )
-        >> Maybe.withDefault ( [], 0, 0 )
-
-<<<<<<< HEAD
+
 
 viewRandomBloodSugarTestForm :
     Language
@@ -5866,40 +4064,6 @@
                         if isNothing form.executionDate then
                             emptySection
 
-=======
-viewRandomBloodSugarTestForm :
-    Language
-    -> NominalDate
-    -> ContentAndTasksLaboratoryTestInitialConfig msg
-    -> ContentAndTasksForPerformedLaboratoryTestConfig msg
-    -> RandomBloodSugarTestForm msg
-    -> ( Html msg, Int, Int )
-viewRandomBloodSugarTestForm language currentDate configInitial configPerformed form =
-    let
-        ( initialSection, initialTasksCompleted, initialTasksTotal ) =
-            contentAndTasksLaboratoryTestInitial language currentDate configInitial TaskRandomBloodSugarTest form
-
-        ( derivedSection, derivedTasksCompleted, derivedTasksTotal ) =
-            let
-                emptySection =
-                    ( [], 0, 0 )
-            in
-            if form.testPerformed == Just True then
-                let
-                    ( performedTestSection, performedTestTasksCompleted, performedTestTasksTotal ) =
-                        contentAndTasksForPerformedLaboratoryTest language currentDate configPerformed TaskRandomBloodSugarTest form
-
-                    ( testPrerequisitesSection, testPrerequisitesTasksCompleted, testPrerequisitesTasksTotal ) =
-                        randomBloodSugarTestPrerequisitesInputsAndTasks language
-                            configInitial.setRandomBloodSugarTestFormBoolInputMsg
-                            form.immediateResult
-                            form.patientFasted
-
-                    ( testResultSection, testResultTasksCompleted, testResultTasksTotal ) =
-                        if isNothing form.executionDate then
-                            emptySection
-
->>>>>>> d0e72ca7
                         else
                             Maybe.map
                                 (\immediateResult ->
@@ -6624,46 +4788,6 @@
                 setIllnessSymptomMsg
                 form.testResult
                 form.symptoms
-<<<<<<< HEAD
-    in
-    ( div [ class "ui form laboratory prenatal-test-result" ] <|
-        resultFormHeaderSection language currentDate form.executionDate TaskSyphilisTest
-            ++ testResultSection
-    , testResultTasksCompleted
-    , testResultTasksTotal
-    )
-
-
-syphilisResultInputsAndTasks :
-    Language
-    -> Bool
-    -> (String -> msg)
-    -> (IllnessSymptom -> msg)
-    -> Maybe TestResult
-    -> Maybe (List IllnessSymptom)
-    -> ( List (Html msg), Int, Int )
-syphilisResultInputsAndTasks language isLabTech setTestResultMsg setIllnessSymptomMsg testResult symptoms =
-    let
-        ( testResultSection, testResultTasksCompleted, testResultTasksTotal ) =
-            standardTestResultInputsAndTasks language setTestResultMsg testResult TaskSyphilisTest
-
-        ( symptomsSection, symptomsTasksCompleted, symptomsTasksTotal ) =
-            if testResult == Just TestPositive && not isLabTech then
-                syphilisResultFollowUpInputsAndTasks language setIllnessSymptomMsg symptoms
-
-            else
-                ( [], 0, 0 )
-    in
-    ( testResultSection
-        ++ symptomsSection
-    , testResultTasksCompleted + symptomsTasksCompleted
-    , testResultTasksTotal + symptomsTasksTotal
-    )
-
-
-syphilisResultFollowUpInputsAndTasks :
-    Language
-=======
     in
     ( div [ class "ui form laboratory prenatal-test-result" ] <|
         resultFormHeaderSection language currentDate form.executionDate TaskSyphilisTest
@@ -6723,7 +4847,6 @@
 
 syphilisResultFollowUpInputsAndTasks :
     Language
->>>>>>> d0e72ca7
     -> (IllnessSymptom -> msg)
     -> Maybe (List IllnessSymptom)
     -> ( List (Html msg), Int, Int )
@@ -7429,68 +5552,10 @@
                                     , executionNoteDirty = True
                                     , executionDate = executionDate
                                     , executionDateDirty = True
-<<<<<<< HEAD
                                     , testResult = Nothing
                                     , testResultDirty = True
                                 }
                     in
-=======
-                                    , patientFasted = Nothing
-                                    , sugarCount = Nothing
-                                    , sugarCountDirty = True
-                                }
-                    in
-                    { setBoolInputMsg = config.setRandomBloodSugarTestFormBoolInputMsg updateFunc
-                    , setExecutionNoteMsg = config.setRandomBloodSugarTestExecutionNoteMsg
-                    }
-
-                TaskHIVPCRTest ->
-                    let
-                        updateFunc =
-                            \value form_ ->
-                                let
-                                    ( executionNote, executionDate ) =
-                                        resolveNoteAndDate value
-                                in
-                                { form_
-                                    | testPerformed = Just value
-                                    , testPerformedDirty = True
-                                    , immediateResult = Nothing
-                                    , executionNote = executionNote
-                                    , executionNoteDirty = True
-                                    , executionDate = executionDate
-                                    , executionDateDirty = True
-                                    , hivViralLoadStatus = Nothing
-                                    , hivViralLoadStatusDirty = True
-                                    , hivViralLoad = Nothing
-                                    , hivViralLoadDirty = True
-                                }
-                    in
-                    { setBoolInputMsg = config.setHIVPCRTestFormBoolInputMsg updateFunc
-                    , setExecutionNoteMsg = config.setHIVPCRTestExecutionNoteMsg
-                    }
-
-                TaskPartnerHIVTest ->
-                    let
-                        updateFunc =
-                            \value form_ ->
-                                let
-                                    ( executionNote, executionDate ) =
-                                        resolveNoteAndDate value
-                                in
-                                { form_
-                                    | testPerformed = Just value
-                                    , testPerformedDirty = True
-                                    , immediateResult = Nothing
-                                    , executionNote = executionNote
-                                    , executionNoteDirty = True
-                                    , executionDate = executionDate
-                                    , executionDateDirty = True
-                                    , testResult = Nothing
-                                    , testResultDirty = True
-                                }
-                    in
->>>>>>> d0e72ca7
                     { setBoolInputMsg = config.setPartnerHIVTestFormBoolInputMsg updateFunc
                     , setExecutionNoteMsg = config.setPartnerHIVTestExecutionNoteMsg
                     }
@@ -7969,11 +6034,7 @@
             (\value ->
                 let
                     bloodSmearTakenByValue =
-<<<<<<< HEAD
-                        value.bloodSmearResult == BloodSmearPending
-=======
                         value.bloodSmearResult == BloodSmearPendingInput
->>>>>>> d0e72ca7
 
                     -- If we have an indication that Blood Smear test was
                     -- ordered on initail phase, empty it's value.
@@ -8279,27 +6340,6 @@
         form
         (\value ->
             let
-<<<<<<< HEAD
-                hivProgramHCValue =
-                    Maybe.map (EverySet.member HIVProgramHC)
-                        value.hivSigns
-                        |> Maybe.withDefault False
-
-                partnerHIVPositiveValue =
-                    Maybe.map (EverySet.member PartnerHIVPositive)
-                        value.hivSigns
-                        |> Maybe.withDefault False
-
-                partnerTakingARVValue =
-                    Maybe.map (EverySet.member PartnerTakingARV)
-                        value.hivSigns
-                        |> Maybe.withDefault False
-
-                partnerSurpressedViralLoadValue =
-                    Maybe.map (EverySet.member PartnerSurpressedViralLoad)
-                        value.hivSigns
-                        |> Maybe.withDefault False
-=======
                 signsByValue =
                     Maybe.map
                         (\signs ->
@@ -8327,21 +6367,11 @@
                             , partnerTakingARVValue = Nothing
                             , partnerSurpressedViralLoadValue = Nothing
                             }
->>>>>>> d0e72ca7
             in
             { executionNote = or form.executionNote (Just value.executionNote)
             , executionDate = or form.executionDate value.executionDate
             , testPrerequisites = or form.testPrerequisites value.testPrerequisites
             , testResult = or form.testResult value.testResult
-<<<<<<< HEAD
-            , hivProgramHC = valueConsideringIsDirtyField form.hivProgramHCDirty form.hivProgramHC hivProgramHCValue
-            , hivProgramHCDirty = form.hivProgramHCDirty
-            , partnerHIVPositive = valueConsideringIsDirtyField form.partnerHIVPositiveDirty form.partnerHIVPositive partnerHIVPositiveValue
-            , partnerHIVPositiveDirty = form.partnerHIVPositiveDirty
-            , partnerTakingARV = valueConsideringIsDirtyField form.partnerTakingARVDirty form.partnerTakingARV partnerTakingARVValue
-            , partnerTakingARVDirty = form.partnerTakingARVDirty
-            , partnerSurpressedViralLoad = valueConsideringIsDirtyField form.partnerSurpressedViralLoadDirty form.partnerSurpressedViralLoad partnerSurpressedViralLoadValue
-=======
             , hivProgramHC =
                 maybeValueConsideringIsDirtyField form.hivProgramHCDirty
                     form.hivProgramHC
@@ -8361,46 +6391,23 @@
                 maybeValueConsideringIsDirtyField form.partnerSurpressedViralLoadDirty
                     form.partnerSurpressedViralLoad
                     signsByValue.partnerSurpressedViralLoadValue
->>>>>>> d0e72ca7
             , partnerSurpressedViralLoadDirty = form.partnerSurpressedViralLoadDirty
             }
         )
 
-<<<<<<< HEAD
-=======
 
 toHIVResultValueWithDefault : Bool -> Maybe HIVTestValue -> HIVResultForm -> Maybe HIVTestValue
 toHIVResultValueWithDefault isLabTech saved form =
     hivResultFormWithDefault form saved
         |> toHIVResultValue isLabTech
->>>>>>> d0e72ca7
-
-toHIVResultValueWithDefault : Maybe HIVTestValue -> HIVResultForm -> Maybe HIVTestValue
-toHIVResultValueWithDefault saved form =
-    hivResultFormWithDefault form saved
-        |> toHIVResultValue
-
-<<<<<<< HEAD
-
-toHIVResultValue : HIVResultForm -> Maybe HIVTestValue
-toHIVResultValue form =
-=======
+
+
 toHIVResultValue : Bool -> HIVResultForm -> Maybe HIVTestValue
 toHIVResultValue isLabTech form =
->>>>>>> d0e72ca7
     Maybe.map
         (\executionNote ->
             let
                 hivSigns =
-<<<<<<< HEAD
-                    [ ifNullableTrue HIVProgramHC form.hivProgramHC
-                    , ifNullableTrue PartnerHIVPositive form.partnerHIVPositive
-                    , ifNullableTrue PartnerTakingARV form.partnerTakingARV
-                    , ifNullableTrue PartnerSurpressedViralLoad form.partnerSurpressedViralLoad
-                    ]
-                        |> Maybe.Extra.combine
-                        |> Maybe.map (List.foldl EverySet.union EverySet.empty >> ifEverySetEmpty NoPrenatalHIVSign)
-=======
                     if isLabTech then
                         -- Lab technician can activate this function only from
                         -- recurrent phase, where they set lab results.
@@ -8419,7 +6426,6 @@
                         ]
                             |> Maybe.Extra.combine
                             |> Maybe.map (List.foldl EverySet.union EverySet.empty >> ifEverySetEmpty NoPrenatalHIVSign)
->>>>>>> d0e72ca7
             in
             { executionNote = executionNote
             , executionDate = form.executionDate
