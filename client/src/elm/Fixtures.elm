--- conflicted
+++ resolved
@@ -1,14 +1,10 @@
 module Fixtures exposing (..)
 
-<<<<<<< HEAD
 import Activity.Model exposing (emptyChildActivityDates, emptyMotherActivityDates)
-import Child.Model exposing (Child)
+import Child.Model exposing (Child, Gender(..))
 import Date
 import Mother.Model exposing (Mother)
-=======
 import Activity.Model exposing (emptyChildActivityDates)
-import Child.Model exposing (Child, Gender(..))
->>>>>>> 8f44bf34
 import RemoteData exposing (RemoteData(NotAsked))
 import User.Model exposing (User)
 
@@ -47,8 +43,8 @@
     , examinations = NotAsked
     , selectedExamination = Nothing
     , activityDates = emptyChildActivityDates
-<<<<<<< HEAD
     , birthDate = Date.fromTime 1472373589000
+    , gender = Male
     }
 
 
@@ -63,7 +59,4 @@
     , selectedExamination = Nothing
     , activityDates = emptyMotherActivityDates
     , birthDate = Date.fromTime 1472373589000
-=======
-    , gender = Male
->>>>>>> 8f44bf34
     }