--- conflicted
+++ resolved
@@ -1,11 +1,7 @@
 module Fixtures exposing (..)
 
 import Backend.Child.Model exposing (Child, Gender(..))
-<<<<<<< HEAD
-import Backend.Mother.Model exposing (ChildrenRelationType(..), Mother)
-=======
-import Backend.Mother.Model exposing (EducationLevel(..), Mother, Ubudehe(..))
->>>>>>> 3645857f
+import Backend.Mother.Model exposing (ChildrenRelationType(..), EducationLevel(..), Mother, Ubudehe(..))
 import EverySet
 import Time.Date exposing (date)
 import User.Model exposing (User)
@@ -70,12 +66,8 @@
     { name = "Sebabive Gahiji"
     , avatarUrl = Just "http://lorempixel.com/output/people-q-c-640-480-8.jpg"
     , children = []
-<<<<<<< HEAD
     , birthDate = Just <| date 2016 8 28
     , relation = MotherRelation
-=======
-    , birthDate = date 2016 8 28
     , ubudehe = Just Ubudehe1
     , educationLevel = Just NoSchooling
->>>>>>> 3645857f
     }