--- conflicted
+++ resolved
@@ -46,7 +46,6 @@
     , nationalIdNumber = Just "324324232"
     , avatarUrl = Just "http://lorempixel.com/output/people-q-c-640-480-8.jpg"
     , motherId = Nothing
-    , motherUuid = Nothing
     , birthDate = date 2016 8 28
     , isDateOfBirthEstimated = False
     , gender = Male
@@ -79,7 +78,6 @@
     , nationalIdNumber = Just "232324232"
     , avatarUrl = Just "http://lorempixel.com/output/people-q-c-640-480-8.jpg"
     , motherId = Nothing
-    , motherUuid = Nothing
     , birthDate = date 2016 11 17
     , isDateOfBirthEstimated = True
     , gender = Female
@@ -111,11 +109,6 @@
     , secondName = "Gahiji"
     , nationalIdNumber = Just "192324232"
     , avatarUrl = Just "http://lorempixel.com/output/people-q-c-640-480-8.jpg"
-<<<<<<< HEAD
-    , children = []
-    , childrenUuids = []
-=======
->>>>>>> 71074c6d
     , birthDate = Just <| date 2016 8 28
     , isDateOfBirthEstimated = False
     , gender = Female
