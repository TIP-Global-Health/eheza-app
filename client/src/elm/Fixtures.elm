module Fixtures exposing (exampleAccessToken, exampleBackendUrl, exampleChildA, exampleChildB, exampleMother, exampleUser)

<<<<<<< HEAD
import Backend.Child.Model exposing (Child)
import Backend.Mother.Model exposing (EducationLevel(..), Mother)
import Backend.Patient.Model exposing (Gender(..), Ubudehe(..))
=======
import Backend.Child.Model exposing (Child, Gender(..))
import Backend.Mother.Model exposing (ChildrenRelationType(..), EducationLevel(..), Mother, Ubudehe(..))
>>>>>>> 9fee79f6
import EverySet
import Restful.Endpoint exposing (toEntityId)
import Time.Date exposing (date)
import User.Model exposing (User)


{-| } An example access token.
-}
exampleAccessToken : String
exampleAccessToken =
    "some-access-token"


{-| } An example backend URL.
-}
exampleBackendUrl : String
exampleBackendUrl =
    "https://example.com"


{-| } An example user.
-}
exampleUser : User
exampleUser =
    { id = toEntityId 35
    , name = "aya"
    , avatarUrl = "http://example.com/avatar.jpg"
    , clinics = []
    , roles = EverySet.empty
    }


{-| An example child.
-}
exampleChildA : Child
exampleChildA =
    { name = "Michelle Kelly"
    , firstName = "Michelle"
    , middleName = Nothing
    , secondName = "Kelly"
    , nationalIdNumber = Just "324324232"
    , avatarUrl = Just "http://lorempixel.com/output/people-q-c-640-480-8.jpg"
    , motherId = Nothing
    , motherUuid = Nothing
    , birthDate = date 2016 8 28
    , isDateOfBirthEstimated = False
    , gender = Male
    , modeOfDelivery = Nothing
    , ubudehe = Nothing
    , motherName = Nothing
    , motherNationalId = Nothing
    , fatherName = Nothing
    , fatherNationalId = Nothing
    , caregiverName = Nothing
    , caregiverNationalId = Nothing
    , province = Nothing
    , district = Nothing
    , sector = Nothing
    , cell = Nothing
    , village = Nothing
    , telephoneNumber = Nothing
    , healthCenterName = Nothing
    }


{-| Another example child.
-}
exampleChildB : Child
exampleChildB =
    { name = "Habimana Hakizimana"
    , firstName = "Habimana"
    , middleName = Nothing
    , secondName = "Hakizimana"
    , nationalIdNumber = Just "232324232"
    , avatarUrl = Just "http://lorempixel.com/output/people-q-c-640-480-8.jpg"
    , motherId = Nothing
    , motherUuid = Nothing
    , birthDate = date 2016 11 17
    , isDateOfBirthEstimated = True
    , gender = Female
    , modeOfDelivery = Nothing
    , ubudehe = Nothing
    , motherName = Nothing
    , motherNationalId = Nothing
    , fatherName = Nothing
    , fatherNationalId = Nothing
    , caregiverName = Nothing
    , caregiverNationalId = Nothing
    , province = Nothing
    , district = Nothing
    , sector = Nothing
    , cell = Nothing
    , village = Nothing
    , telephoneNumber = Nothing
    , healthCenterName = Nothing
    }


{-| An example mother.
-}
exampleMother : Mother
exampleMother =
    { name = "Sebabive Gahiji"
    , firstName = "Sebabive"
    , middleName = Nothing
    , secondName = "Gahiji"
    , nationalIdNumber = Just "192324232"
    , avatarUrl = Just "http://lorempixel.com/output/people-q-c-640-480-8.jpg"
    , children = []
<<<<<<< HEAD
    , childrenUuids = []
    , birthDate = date 2016 8 28
    , isDateOfBirthEstimated = False
    , gender = Female
=======
    , birthDate = Just <| date 2016 8 28
    , relation = MotherRelation
    , ubudehe = Just Ubudehe1
>>>>>>> 9fee79f6
    , educationLevel = Just NoSchooling
    , profession = Nothing
    , maritalStatus = Nothing
    , hivStatus = Nothing
    , ubudehe = Just Ubudehe1
    , householdSize = Nothing
    , numberOfChildren = Nothing
    , province = Nothing
    , district = Nothing
    , sector = Nothing
    , cell = Nothing
    , village = Nothing
    , telephoneNumber = Nothing
    , healthCenterName = Nothing
    }<|MERGE_RESOLUTION|>--- conflicted
+++ resolved
@@ -1,13 +1,8 @@
 module Fixtures exposing (exampleAccessToken, exampleBackendUrl, exampleChildA, exampleChildB, exampleMother, exampleUser)
 
-<<<<<<< HEAD
 import Backend.Child.Model exposing (Child)
-import Backend.Mother.Model exposing (EducationLevel(..), Mother)
+import Backend.Mother.Model exposing (ChildrenRelationType(..), EducationLevel(..), Mother)
 import Backend.Patient.Model exposing (Gender(..), Ubudehe(..))
-=======
-import Backend.Child.Model exposing (Child, Gender(..))
-import Backend.Mother.Model exposing (ChildrenRelationType(..), EducationLevel(..), Mother, Ubudehe(..))
->>>>>>> 9fee79f6
 import EverySet
 import Restful.Endpoint exposing (toEntityId)
 import Time.Date exposing (date)
@@ -117,21 +112,16 @@
     , nationalIdNumber = Just "192324232"
     , avatarUrl = Just "http://lorempixel.com/output/people-q-c-640-480-8.jpg"
     , children = []
-<<<<<<< HEAD
     , childrenUuids = []
-    , birthDate = date 2016 8 28
+    , birthDate = Just <| date 2016 8 28
     , isDateOfBirthEstimated = False
     , gender = Female
-=======
-    , birthDate = Just <| date 2016 8 28
     , relation = MotherRelation
     , ubudehe = Just Ubudehe1
->>>>>>> 9fee79f6
     , educationLevel = Just NoSchooling
     , profession = Nothing
     , maritalStatus = Nothing
     , hivStatus = Nothing
-    , ubudehe = Just Ubudehe1
     , householdSize = Nothing
     , numberOfChildren = Nothing
     , province = Nothing
