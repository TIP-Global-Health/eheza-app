--- conflicted
+++ resolved
@@ -33,11 +33,8 @@
         |> optional "prenatal_diagnoses" decodeDiagnoses (EverySet.singleton NoPrenatalDiagnosis)
         |> optional "past_prenatal_diagnoses" decodeDiagnoses (EverySet.singleton NoPrenatalDiagnosis)
         |> optional "prenatal_indicators" (decodeEverySet decodePrenatalIndicator) EverySet.empty
-<<<<<<< HEAD
+        |> optional "next_visit_date" (nullable decodeYYYYMMDD) Nothing
         |> required "deleted" (decodeWithFallback False bool)
-=======
-        |> optional "next_visit_date" (nullable decodeYYYYMMDD) Nothing
->>>>>>> 9f95f25c
         |> optional "shard" (nullable decodeEntityUuid) Nothing
 
 
