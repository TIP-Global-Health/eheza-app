module Backend.PrenatalEncounter.Update exposing (update)

import Backend.Endpoints exposing (..)
import Backend.Entities exposing (..)
import Backend.Measurement.Encoder exposing (..)
import Backend.PrenatalEncounter.Encoder exposing (encodePrenatalEncounter)
import Backend.PrenatalEncounter.Model exposing (..)
import Backend.Utils exposing (saveMeasurementCmd, sw)
import Gizra.NominalDate exposing (NominalDate, encodeYYYYMMDD)
import Json.Encode exposing (object)
import Json.Encode.Extra
import Maybe.Extra exposing (unwrap)
import RemoteData exposing (RemoteData(..))
import Restful.Endpoint exposing (applyBackendUrl, encodeEntityUuid, toCmd, withoutDecoder)


update : Maybe NurseId -> Maybe HealthCenterId -> PrenatalEncounterId -> Maybe PrenatalEncounter -> NominalDate -> Msg -> Model -> ( Model, Cmd Msg )
update nurseId healthCenterId encounterId maybeEncounter currentDate msg model =
    case msg of
        ClosePrenatalEncounter ->
            maybeEncounter
                |> unwrap ( model, Cmd.none )
                    (\encounter ->
                        ( { model | closePrenatalEncounter = Loading }
                        , { encounter | endDate = Just currentDate }
                            |> sw.patchFull prenatalEncounterEndpoint encounterId
                            |> withoutDecoder
                            |> toCmd (RemoteData.fromResult >> HandleClosedPrenatalEncounter)
                        )
                    )

        HandleClosedPrenatalEncounter data ->
            ( { model | closePrenatalEncounter = data }
            , Cmd.none
            )

        SaveBreastExam personId valueId value ->
            ( { model | saveBreastExam = Loading }
            , saveMeasurementCmd currentDate encounterId personId nurseId healthCenterId valueId value breastExamEndpoint HandleSavedBreastExam
            )

        HandleSavedBreastExam data ->
            ( { model | saveBreastExam = data }
            , Cmd.none
            )

        SaveCorePhysicalExam personId valueId value ->
            ( { model | saveCorePhysicalExam = Loading }
            , saveMeasurementCmd currentDate encounterId personId nurseId healthCenterId valueId value corePhysicalExamEndpoint HandleSavedCorePhysicalExam
            )

        HandleSavedCorePhysicalExam data ->
            ( { model | saveCorePhysicalExam = data }
            , Cmd.none
            )

        SaveDangerSigns personId valueId value ->
            ( { model | saveDangerSigns = Loading }
            , saveMeasurementCmd currentDate encounterId personId nurseId healthCenterId valueId value dangerSignsEndpoint HandleSavedDangerSigns
            )

        HandleSavedDangerSigns data ->
            ( { model | saveDangerSigns = data }
            , Cmd.none
            )

        SaveLastMenstrualPeriod personId valueId value ->
            ( { model | saveLastMenstrualPeriod = Loading }
            , saveMeasurementCmd currentDate encounterId personId nurseId healthCenterId valueId value lastMenstrualPeriodEndpoint HandleSavedLastMenstrualPeriod
            )

        HandleSavedLastMenstrualPeriod data ->
            ( { model | saveLastMenstrualPeriod = data }
            , Cmd.none
            )

        SaveMedicalHistory personId valueId value ->
            ( { model | saveMedicalHistory = Loading }
            , saveMeasurementCmd currentDate encounterId personId nurseId healthCenterId valueId value medicalHistoryEndpoint HandleSavedMedicalHistory
            )

        HandleSavedMedicalHistory data ->
            ( { model | saveMedicalHistory = data }
            , Cmd.none
            )

        SaveMedication personId valueId value ->
            ( { model | saveMedication = Loading }
            , saveMeasurementCmd currentDate encounterId personId nurseId healthCenterId valueId value medicationEndpoint HandleSavedMedication
            )

        HandleSavedMedication data ->
            ( { model | saveMedication = data }
            , Cmd.none
            )

        SaveObstetricalExam personId valueId value ->
            ( { model | saveObstetricalExam = Loading }
            , saveMeasurementCmd currentDate encounterId personId nurseId healthCenterId valueId value obstetricalExamEndpoint HandleSavedObstetricalExam
            )

        HandleSavedObstetricalExam data ->
            ( { model | saveObstetricalExam = data }
            , Cmd.none
            )

        SaveObstetricHistory personId valueId value ->
            ( { model | saveObstetricHistory = Loading }
            , saveMeasurementCmd currentDate encounterId personId nurseId healthCenterId valueId value obstetricHistoryEndpoint HandleSavedObstetricHistory
            )

        HandleSavedObstetricHistory data ->
            ( { model | saveObstetricHistory = data }
            , Cmd.none
            )

        SaveObstetricHistoryStep2 personId valueId value ->
            ( { model | saveObstetricHistoryStep2 = Loading }
            , saveMeasurementCmd currentDate encounterId personId nurseId healthCenterId valueId value obstetricHistoryStep2Endpoint HandleSavedObstetricHistoryStep2
            )

        HandleSavedObstetricHistoryStep2 data ->
            ( { model | saveObstetricHistoryStep2 = data }
            , Cmd.none
            )

        SaveFamilyPlanning personId valueId value ->
            ( { model | saveFamilyPlanning = Loading }
            , saveMeasurementCmd currentDate encounterId personId nurseId healthCenterId valueId value prenatalFamilyPlanningEndpoint HandleSavedFamilyPlanning
            )

        HandleSavedFamilyPlanning data ->
            ( { model | saveFamilyPlanning = data }
            , Cmd.none
            )

        SaveNutrition personId valueId value ->
            ( { model | saveNutrition = Loading }
            , saveMeasurementCmd currentDate encounterId personId nurseId healthCenterId valueId value prenatalNutritionEndpoint HandleSavedNutrition
            )

        HandleSavedNutrition data ->
            ( { model | saveNutrition = data }
            , Cmd.none
            )

        SaveResource personId valueId value ->
            ( { model | saveResource = Loading }
            , saveMeasurementCmd currentDate encounterId personId nurseId healthCenterId valueId value resourceEndpoint HandleSavedResource
            )

        HandleSavedResource data ->
            ( { model | saveResource = data }
            , Cmd.none
            )

        SaveSocialHistory personId valueId value ->
            ( { model | saveSocialHistory = Loading }
            , saveMeasurementCmd currentDate encounterId personId nurseId healthCenterId valueId value socialHistoryEndpoint HandleSavedSocialHistory
            )

        HandleSavedSocialHistory data ->
            ( { model | saveSocialHistory = data }
            , Cmd.none
            )

        SaveVitals personId valueId value ->
            ( { model | saveVitals = Loading }
            , saveMeasurementCmd currentDate encounterId personId nurseId healthCenterId valueId value vitalsEndpoint HandleSavedVitals
            )

        HandleSavedVitals data ->
            ( { model | saveVitals = data }
            , Cmd.none
            )

        SavePrenatalPhoto personId valueId value ->
            ( { model | savePrenatalPhoto = Loading }
            , saveMeasurementCmd currentDate encounterId personId nurseId healthCenterId valueId value prenatalPhotoEndpoint HandleSavedPrenatalPhoto
            )

        HandleSavedPrenatalPhoto data ->
            ( { model | savePrenatalPhoto = data }
            , Cmd.none
            )

<<<<<<< HEAD
        SaveBirthPlan personId valueId value ->
            ( { model | saveBirthPlan = Loading }
            , saveMeasurementCmd currentDate encounterId personId nurseId healthCenterId valueId value birthPlanEndpoint HandleSavedBirthPlan
            )

        HandleSavedBirthPlan data ->
            ( { model | savePrenatalPhoto = data }
=======
        SavePregnancyTesting personId valueId value ->
            ( { model | savePregnancyTesting = Loading }
            , saveMeasurementCmd currentDate encounterId personId nurseId healthCenterId valueId value pregnancyTestingEndpoint HandleSavedPregnancyTesting
            )

        HandleSavedPregnancyTesting data ->
            ( { model | savePregnancyTesting = data }
>>>>>>> 721a9212
            , Cmd.none
            )<|MERGE_RESOLUTION|>--- conflicted
+++ resolved
@@ -184,7 +184,6 @@
             , Cmd.none
             )
 
-<<<<<<< HEAD
         SaveBirthPlan personId valueId value ->
             ( { model | saveBirthPlan = Loading }
             , saveMeasurementCmd currentDate encounterId personId nurseId healthCenterId valueId value birthPlanEndpoint HandleSavedBirthPlan
@@ -192,7 +191,9 @@
 
         HandleSavedBirthPlan data ->
             ( { model | savePrenatalPhoto = data }
-=======
+            , Cmd.none
+            )            
+            
         SavePregnancyTesting personId valueId value ->
             ( { model | savePregnancyTesting = Loading }
             , saveMeasurementCmd currentDate encounterId personId nurseId healthCenterId valueId value pregnancyTestingEndpoint HandleSavedPregnancyTesting
@@ -200,6 +201,5 @@
 
         HandleSavedPregnancyTesting data ->
             ( { model | savePregnancyTesting = data }
->>>>>>> 721a9212
             , Cmd.none
             )