module Backend.PrenatalEncounter.Model exposing (..)

import Backend.Entities exposing (..)
import Backend.Measurement.Model exposing (..)
import EverySet exposing (EverySet)
import Gizra.NominalDate exposing (NominalDate)
import RemoteData exposing (RemoteData(..), WebData)


type alias PrenatalEncounter =
    { participant : IndividualEncounterParticipantId
    , startDate : NominalDate
    , endDate : Maybe NominalDate
    , encounterType : PrenatalEncounterType
    , shard : Maybe HealthCenterId
    }


emptyPrenatalEncounter : IndividualEncounterParticipantId -> NominalDate -> PrenatalEncounterType -> Maybe HealthCenterId -> PrenatalEncounter
emptyPrenatalEncounter participant startDate encounterType shard =
    { participant = participant
    , startDate = startDate
    , endDate = Nothing
    , encounterType = encounterType
    , shard = shard
    }


type PrenatalEncounterType
    = NurseEncounter
    | ChwFirstEncounter
    | ChwSecondEncounter
    | ChwThirdEncounter
    | ChwPostpartumEncounter


type RecordPreganancyInitiator
    = InitiatorParticipantPage
    | InitiatorWarningPopup


type ClinicalProgressReportInitiator
    = InitiatorEncounterPage
    | InitiatorNewEncounter PrenatalEncounterId


type PrenatalEncounterPostCreateDestination
    = DestinationEncounterPage
    | DestinationClinicalProgressReportPage


{-| This is a subdivision of ModelIndexedDb that tracks requests in-progress
to peform the updates indicated by the `Msg` type below.
-}
type alias Model =
    { closePrenatalEncounter : WebData ()
    , saveBreastExam : WebData ()
    , saveCorePhysicalExam : WebData ()
    , saveDangerSigns : WebData ()
    , saveLastMenstrualPeriod : WebData ()
    , saveMedicalHistory : WebData ()
    , saveMedication : WebData ()
    , saveObstetricalExam : WebData ()
    , saveObstetricHistory : WebData ()
    , saveObstetricHistoryStep2 : WebData ()
    , saveFamilyPlanning : WebData ()
    , saveNutrition : WebData ()
    , saveResource : WebData ()
    , saveSocialHistory : WebData ()
    , saveVitals : WebData ()
    , savePrenatalPhoto : WebData ()
<<<<<<< HEAD
    , saveBirthPlan : WebData ()
=======
    , savePregnancyTesting : WebData ()
>>>>>>> 721a9212
    }


emptyModel : Model
emptyModel =
    { closePrenatalEncounter = NotAsked
    , saveBreastExam = NotAsked
    , saveCorePhysicalExam = NotAsked
    , saveDangerSigns = NotAsked
    , saveLastMenstrualPeriod = NotAsked
    , saveMedicalHistory = NotAsked
    , saveMedication = NotAsked
    , saveObstetricalExam = NotAsked
    , saveObstetricHistory = NotAsked
    , saveObstetricHistoryStep2 = NotAsked
    , saveFamilyPlanning = NotAsked
    , saveNutrition = NotAsked
    , saveResource = NotAsked
    , saveSocialHistory = NotAsked
    , saveVitals = NotAsked
    , savePrenatalPhoto = NotAsked
<<<<<<< HEAD
    , saveBirthPlan = NotAsked
=======
    , savePregnancyTesting = NotAsked
>>>>>>> 721a9212
    }


type Msg
    = ClosePrenatalEncounter
    | SaveBreastExam PersonId (Maybe BreastExamId) BreastExamValue
    | SaveCorePhysicalExam PersonId (Maybe CorePhysicalExamId) CorePhysicalExamValue
    | SaveDangerSigns PersonId (Maybe DangerSignsId) (EverySet DangerSign)
    | SaveLastMenstrualPeriod PersonId (Maybe LastMenstrualPeriodId) LastMenstrualPeriodValue
    | SaveMedicalHistory PersonId (Maybe MedicalHistoryId) (EverySet MedicalHistorySign)
    | SaveMedication PersonId (Maybe MedicationId) (EverySet MedicationSign)
    | SaveObstetricalExam PersonId (Maybe ObstetricalExamId) ObstetricalExamValue
    | SaveObstetricHistory PersonId (Maybe ObstetricHistoryId) ObstetricHistoryValue
    | SaveObstetricHistoryStep2 PersonId (Maybe ObstetricHistoryStep2Id) ObstetricHistoryStep2Value
    | SaveFamilyPlanning PersonId (Maybe PrenatalFamilyPlanningId) (EverySet FamilyPlanningSign)
    | SaveNutrition PersonId (Maybe PrenatalNutritionId) PrenatalNutritionValue
    | SaveResource PersonId (Maybe ResourceId) (EverySet ResourceSign)
    | SaveSocialHistory PersonId (Maybe SocialHistoryId) SocialHistoryValue
    | SaveVitals PersonId (Maybe VitalsId) VitalsValue
    | SavePrenatalPhoto PersonId (Maybe PrenatalPhotoId) PhotoUrl
<<<<<<< HEAD
    | SaveBirthPlan PersonId (Maybe BirthPlanId) BirthPlanValue
=======
    | SavePregnancyTesting PersonId (Maybe PregnancyTestId) PregnancyTestResult
>>>>>>> 721a9212
    | HandleClosedPrenatalEncounter (WebData ())
    | HandleSavedBreastExam (WebData ())
    | HandleSavedCorePhysicalExam (WebData ())
    | HandleSavedDangerSigns (WebData ())
    | HandleSavedLastMenstrualPeriod (WebData ())
    | HandleSavedMedicalHistory (WebData ())
    | HandleSavedMedication (WebData ())
    | HandleSavedObstetricalExam (WebData ())
    | HandleSavedObstetricHistory (WebData ())
    | HandleSavedObstetricHistoryStep2 (WebData ())
    | HandleSavedFamilyPlanning (WebData ())
    | HandleSavedNutrition (WebData ())
    | HandleSavedResource (WebData ())
    | HandleSavedSocialHistory (WebData ())
    | HandleSavedVitals (WebData ())
    | HandleSavedPrenatalPhoto (WebData ())
<<<<<<< HEAD
    | HandleSavedBirthPlan (WebData ())
=======
    | HandleSavedPregnancyTesting (WebData ())
>>>>>>> 721a9212
<|MERGE_RESOLUTION|>--- conflicted
+++ resolved
@@ -69,11 +69,8 @@
     , saveSocialHistory : WebData ()
     , saveVitals : WebData ()
     , savePrenatalPhoto : WebData ()
-<<<<<<< HEAD
     , saveBirthPlan : WebData ()
-=======
     , savePregnancyTesting : WebData ()
->>>>>>> 721a9212
     }
 
 
@@ -95,11 +92,8 @@
     , saveSocialHistory = NotAsked
     , saveVitals = NotAsked
     , savePrenatalPhoto = NotAsked
-<<<<<<< HEAD
     , saveBirthPlan = NotAsked
-=======
     , savePregnancyTesting = NotAsked
->>>>>>> 721a9212
     }
 
 
@@ -120,11 +114,8 @@
     | SaveSocialHistory PersonId (Maybe SocialHistoryId) SocialHistoryValue
     | SaveVitals PersonId (Maybe VitalsId) VitalsValue
     | SavePrenatalPhoto PersonId (Maybe PrenatalPhotoId) PhotoUrl
-<<<<<<< HEAD
     | SaveBirthPlan PersonId (Maybe BirthPlanId) BirthPlanValue
-=======
     | SavePregnancyTesting PersonId (Maybe PregnancyTestId) PregnancyTestResult
->>>>>>> 721a9212
     | HandleClosedPrenatalEncounter (WebData ())
     | HandleSavedBreastExam (WebData ())
     | HandleSavedCorePhysicalExam (WebData ())
@@ -141,8 +132,5 @@
     | HandleSavedSocialHistory (WebData ())
     | HandleSavedVitals (WebData ())
     | HandleSavedPrenatalPhoto (WebData ())
-<<<<<<< HEAD
     | HandleSavedBirthPlan (WebData ())
-=======
-    | HandleSavedPregnancyTesting (WebData ())
->>>>>>> 721a9212
+    | HandleSavedPregnancyTesting (WebData ())