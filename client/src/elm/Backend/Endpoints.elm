module Backend.Endpoints exposing (..)

import Backend.AcuteIllnessEncounter.Decoder exposing (decodeAcuteIllnessEncounter)
import Backend.AcuteIllnessEncounter.Encoder exposing (encodeAcuteIllnessEncounter)
import Backend.AcuteIllnessEncounter.Model exposing (AcuteIllnessEncounter)
import Backend.Clinic.Decoder exposing (decodeClinic)
import Backend.Clinic.Encoder exposing (encodeClinic)
import Backend.Clinic.Model exposing (Clinic)
import Backend.Counseling.Decoder exposing (decodeCounselingSchedule, decodeCounselingTopic)
import Backend.Counseling.Encoder exposing (encodeCounselingSchedule, encodeCounselingTopic)
import Backend.Counseling.Model exposing (CounselingSchedule, CounselingTopic)
import Backend.Dashboard.Decoder exposing (decodeDashboardStats)
import Backend.Dashboard.Model exposing (DashboardStats)
import Backend.Entities exposing (..)
import Backend.HealthCenter.Decoder exposing (decodeHealthCenter)
import Backend.HealthCenter.Model exposing (HealthCenter)
import Backend.IndividualEncounterParticipant.Decoder exposing (decodeIndividualEncounterParticipant)
import Backend.IndividualEncounterParticipant.Encoder exposing (encodeIndividualEncounterParticipant)
import Backend.IndividualEncounterParticipant.Model exposing (IndividualEncounterParticipant)
import Backend.Measurement.Decoder exposing (..)
import Backend.Measurement.Encoder exposing (..)
import Backend.Measurement.Model exposing (..)
import Backend.Nurse.Decoder exposing (decodeNurse)
import Backend.Nurse.Model exposing (Nurse)
import Backend.NutritionEncounter.Decoder exposing (decodeNutritionEncounter)
import Backend.NutritionEncounter.Encoder exposing (encodeNutritionEncounter)
import Backend.NutritionEncounter.Model exposing (NutritionEncounter)
import Backend.ParticipantConsent.Decoder exposing (decodeParticipantForm)
import Backend.ParticipantConsent.Encoder exposing (encodeParticipantForm)
import Backend.ParticipantConsent.Model exposing (ParticipantForm)
import Backend.Person.Decoder exposing (decodePerson)
import Backend.Person.Encoder exposing (encodePerson)
import Backend.Person.Model exposing (Person)
import Backend.PmtctParticipant.Decoder exposing (decodePmtctParticipant)
import Backend.PmtctParticipant.Encoder exposing (encodePmtctParticipant)
import Backend.PmtctParticipant.Model exposing (PmtctParticipant)
import Backend.PrenatalEncounter.Decoder exposing (decodePrenatalEncounter)
import Backend.PrenatalEncounter.Encoder exposing (encodePrenatalEncounter)
import Backend.PrenatalEncounter.Model exposing (PrenatalEncounter)
import Backend.Relationship.Decoder exposing (decodeRelationship)
import Backend.Relationship.Encoder exposing (encodeRelationship)
import Backend.Relationship.Model exposing (Relationship)
import Backend.Session.Decoder exposing (decodeSession)
import Backend.Session.Encoder exposing (encodeSession)
import Backend.Session.Model exposing (EditableSession, OfflineSession, Session)
import Backend.Village.Decoder exposing (decodeVillage)
import Backend.Village.Model exposing (Village)
import Http exposing (Error)
import Json.Decode exposing (Decoder, field)
import Json.Encode exposing (Value, object)
import Maybe.Extra
import Restful.Endpoint exposing (EntityUuid, ReadOnlyEndPoint, ReadWriteEndPoint, drupalBackend, endpoint, fromEntityUuid, toEntityUuid, withKeyEncoder, withParamsEncoder, withValueEncoder)


{-| Construct an endpoint that talks to our local service worker in terms of UUIDs.
-}
swEndpoint : String -> Decoder value -> ReadOnlyEndPoint Error (EntityUuid a) value p
swEndpoint path decodeValue =
    let
        decodeKey =
            Json.Decode.map toEntityUuid (field "uuid" Json.Decode.string)
    in
    endpoint path decodeKey decodeValue fromEntityUuid drupalBackend
        |> withKeyEncoder fromEntityUuid


personEndpoint : ReadWriteEndPoint Error PersonId Person Person PersonParams
personEndpoint =
    swEndpoint "nodes/person" decodePerson
        |> withValueEncoder (\val -> Json.Encode.object (encodePerson val))
        |> withParamsEncoder encodePersonParams


type alias PersonParams =
    { nameContains : Maybe String
    }


encodePersonParams : PersonParams -> List ( String, String )
encodePersonParams params =
    List.filterMap identity
        [ Maybe.map (\name -> ( "name_contains", name )) params.nameContains
        ]


relationshipEndpoint : ReadWriteEndPoint Error RelationshipId Relationship Relationship RelationshipParams
relationshipEndpoint =
    swEndpoint "nodes/relationship" decodeRelationship
        |> withValueEncoder (object << encodeRelationship)
        |> withParamsEncoder encodeRelationshipParams


type alias RelationshipParams =
    { person : Maybe PersonId
    , relatedTo : Maybe PersonId
    }


encodeRelationshipParams : RelationshipParams -> List ( String, String )
encodeRelationshipParams params =
    List.filterMap identity
        [ Maybe.map (\person -> ( "person", fromEntityUuid person )) params.person
        , Maybe.map (\relatedTo -> ( "related_to", fromEntityUuid relatedTo )) params.relatedTo
        ]


computedDashboardEndpoint : ReadOnlyEndPoint Error HealthCenterId DashboardStats ()
computedDashboardEndpoint =
    swEndpoint "statistics" decodeDashboardStats


healthCenterEndpoint : ReadOnlyEndPoint Error HealthCenterId HealthCenter ()
healthCenterEndpoint =
    swEndpoint "nodes/health_center" decodeHealthCenter


villageEndpoint : ReadOnlyEndPoint Error VillageId Village ()
villageEndpoint =
    swEndpoint "nodes/village" decodeVillage


clinicEndpoint : ReadWriteEndPoint Error ClinicId Clinic Clinic ()
clinicEndpoint =
    swEndpoint "nodes/clinic" decodeClinic
        |> withValueEncoder (object << encodeClinic)


attendanceEndpoint : ReadWriteEndPoint Error AttendanceId Attendance Attendance ()
attendanceEndpoint =
    swEndpoint "nodes/attendance" decodeAttendance
        |> withValueEncoder (object << encodeAttendance)


heightEndpoint : ReadWriteEndPoint Error HeightId Height Height ()
heightEndpoint =
    swEndpoint "nodes/height" decodeHeight
        |> withValueEncoder (object << encodeHeight)


weightEndpoint : ReadWriteEndPoint Error WeightId Weight Weight ()
weightEndpoint =
    swEndpoint "nodes/weight" decodeWeight
        |> withValueEncoder (object << encodeWeight)


muacEndpoint : ReadWriteEndPoint Error MuacId Muac Muac ()
muacEndpoint =
    swEndpoint "nodes/muac" decodeMuac
        |> withValueEncoder (object << encodeMuac)


counselingSessionEndpoint : ReadWriteEndPoint Error CounselingSessionId CounselingSession CounselingSession ()
counselingSessionEndpoint =
    swEndpoint "nodes/counseling_session" decodeCounselingSession
        |> withValueEncoder (object << encodeCounselingSession)


nutritionEndpoint : ReadWriteEndPoint Error ChildNutritionId ChildNutrition ChildNutrition ()
nutritionEndpoint =
    swEndpoint "nodes/nutrition" decodeNutrition
        |> withValueEncoder (object << encodeNutrition)


photoEndpoint : ReadWriteEndPoint Error PhotoId Photo Photo ()
photoEndpoint =
    swEndpoint "nodes/photo" decodePhoto
        |> withValueEncoder (object << encodePhoto)


prenatalPhotoEndpoint : ReadWriteEndPoint Error PrenatalPhotoId PrenatalPhoto PrenatalPhoto ()
prenatalPhotoEndpoint =
    swEndpoint "nodes/prenatal_photo" decodePrenatalPhoto
        |> withValueEncoder (object << encodePrenatalPhoto)


familyPlanningEndpoint : ReadWriteEndPoint Error FamilyPlanningId FamilyPlanning FamilyPlanning ()
familyPlanningEndpoint =
    swEndpoint "nodes/family_planning" decodeFamilyPlanning
        |> withValueEncoder (object << encodeFamilyPlanning)


lactationEndpoint : ReadWriteEndPoint Error LactationId Lactation Lactation ()
lactationEndpoint =
    swEndpoint "nodes/lactation" decodeLactation
        |> withValueEncoder (object << encodeLactation)


childFbfEndpoint : ReadWriteEndPoint Error ChildFbfId Fbf Fbf ()
childFbfEndpoint =
    swEndpoint "nodes/child_fbf" decodeFbf
        |> withValueEncoder (object << encodeChildFbf)


motherFbfEndpoint : ReadWriteEndPoint Error MotherFbfId Fbf Fbf ()
motherFbfEndpoint =
    swEndpoint "nodes/mother_fbf" decodeFbf
        |> withValueEncoder (object << encodeMotherFbf)


participantConsentEndpoint : ReadWriteEndPoint Error ParticipantConsentId ParticipantConsent ParticipantConsent ()
participantConsentEndpoint =
    swEndpoint "nodes/participant_consent" decodeParticipantConsent
        |> withValueEncoder (object << encodeParticipantConsent)


counselingScheduleEndpoint : ReadWriteEndPoint Error CounselingScheduleId CounselingSchedule CounselingSchedule ()
counselingScheduleEndpoint =
    swEndpoint "nodes/counseling_schedule" decodeCounselingSchedule
        |> withValueEncoder (object << encodeCounselingSchedule)


counselingTopicEndpoint : ReadWriteEndPoint Error CounselingTopicId CounselingTopic CounselingTopic ()
counselingTopicEndpoint =
    swEndpoint "nodes/counseling_topic" decodeCounselingTopic
        |> withValueEncoder (object << encodeCounselingTopic)


participantFormEndpoint : ReadWriteEndPoint Error ParticipantFormId ParticipantForm ParticipantForm ()
participantFormEndpoint =
    swEndpoint "nodes/participant_form" decodeParticipantForm
        |> withValueEncoder (object << encodeParticipantForm)


nurseEndpoint : ReadOnlyEndPoint Error NurseId Nurse NurseParams
nurseEndpoint =
    swEndpoint "nodes/nurse" decodeNurse
        |> withParamsEncoder encodeNurseParams


type alias NurseParams =
    { pinCode : Maybe String
    }


encodeNurseParams : NurseParams -> List ( String, String )
encodeNurseParams params =
    params.pinCode
        |> Maybe.map (\code -> ( "pin_code", code ))
        |> Maybe.Extra.toList


motherMeasurementListEndpoint : ReadOnlyEndPoint Error PersonId MotherMeasurementList ()
motherMeasurementListEndpoint =
    swEndpoint "nodes/mother-measurements" decodeMotherMeasurementList


childMeasurementListEndpoint : ReadOnlyEndPoint Error PersonId ChildMeasurementList ()
childMeasurementListEndpoint =
    swEndpoint "nodes/child-measurements" decodeChildMeasurementList


prenatalMeasurementsEndpoint : ReadOnlyEndPoint Error PrenatalEncounterId PrenatalMeasurements ()
prenatalMeasurementsEndpoint =
    swEndpoint "nodes/prenatal-measurements" decodePrenatalMeasurements


nutritionMeasurementsEndpoint : ReadOnlyEndPoint Error NutritionEncounterId NutritionMeasurements ()
nutritionMeasurementsEndpoint =
    swEndpoint "nodes/nutrition-measurements" decodeNutritionMeasurements


acuteIllnessMeasurementsEndpoint : ReadOnlyEndPoint Error AcuteIllnessEncounterId AcuteIllnessMeasurements ()
acuteIllnessMeasurementsEndpoint =
    swEndpoint "nodes/acute-illness-measurements" decodeAcuteIllnessMeasurements


{-| Type-safe params ... how nice!
-}
type SessionParams
    = AllSessions
    | ForClinic ClinicId
    | ForChild PersonId


encodeSessionParams : SessionParams -> List ( String, String )
encodeSessionParams params =
    case params of
        AllSessions ->
            []

        ForClinic clinic ->
            [ ( "clinic", fromEntityUuid clinic ) ]

        ForChild child ->
            [ ( "child", fromEntityUuid child ) ]


sessionEndpoint : ReadWriteEndPoint Error SessionId Session Session SessionParams
sessionEndpoint =
    swEndpoint "nodes/session" decodeSession
        |> withValueEncoder (object << encodeSession)
        |> withParamsEncoder encodeSessionParams


type PmtctParticipantParams
    = ParticipantsForSession SessionId
    | ParticipantsForChild PersonId
    | ParticipantsForAdult PersonId


encodePmtctParticipantParams : PmtctParticipantParams -> List ( String, String )
encodePmtctParticipantParams params =
    case params of
        ParticipantsForSession id ->
            [ ( "session", fromEntityUuid id ) ]

        ParticipantsForChild id ->
            [ ( "person", fromEntityUuid id ) ]

        ParticipantsForAdult id ->
            [ ( "adult", fromEntityUuid id ) ]


pmtctParticipantEndpoint : ReadWriteEndPoint Error PmtctParticipantId PmtctParticipant PmtctParticipant PmtctParticipantParams
pmtctParticipantEndpoint =
    swEndpoint "nodes/pmtct_participant" decodePmtctParticipant
        |> withValueEncoder (object << encodePmtctParticipant)
        |> withParamsEncoder encodePmtctParticipantParams


prenatalEncounterEndpoint : ReadWriteEndPoint Error PrenatalEncounterId PrenatalEncounter PrenatalEncounter (Maybe IndividualEncounterParticipantId)
prenatalEncounterEndpoint =
    swEndpoint "nodes/prenatal_encounter" decodePrenatalEncounter
        |> withValueEncoder (object << encodePrenatalEncounter)
        |> withParamsEncoder encodeIndividualEncounterParams


nutritionEncounterEndpoint : ReadWriteEndPoint Error NutritionEncounterId NutritionEncounter NutritionEncounter (Maybe IndividualEncounterParticipantId)
nutritionEncounterEndpoint =
    swEndpoint "nodes/nutrition_encounter" decodeNutritionEncounter
        |> withValueEncoder (object << encodeNutritionEncounter)
        |> withParamsEncoder encodeIndividualEncounterParams


acuteIllnessEncounterEndpoint : ReadWriteEndPoint Error AcuteIllnessEncounterId AcuteIllnessEncounter AcuteIllnessEncounter (Maybe IndividualEncounterParticipantId)
acuteIllnessEncounterEndpoint =
    swEndpoint "nodes/acute_illness_encounter" decodeAcuteIllnessEncounter
        |> withValueEncoder (object << encodeAcuteIllnessEncounter)
        |> withParamsEncoder encodeIndividualEncounterParams


encodeIndividualEncounterParams : Maybe IndividualEncounterParticipantId -> List ( String, String )
encodeIndividualEncounterParams params =
    case params of
        Just id ->
            [ ( "individual_participant", fromEntityUuid id ) ]

        Nothing ->
            []


individualEncounterParticipantEndpoint : ReadWriteEndPoint Error IndividualEncounterParticipantId IndividualEncounterParticipant IndividualEncounterParticipant (Maybe PersonId)
individualEncounterParticipantEndpoint =
    swEndpoint "nodes/individual_participant" decodeIndividualEncounterParticipant
        |> withValueEncoder (object << encodeIndividualEncounterParticipant)
        |> withParamsEncoder encodeIndividualEncounterParticipantParams


encodeIndividualEncounterParticipantParams : Maybe PersonId -> List ( String, String )
encodeIndividualEncounterParticipantParams params =
    case params of
        Just id ->
            [ ( "person", fromEntityUuid id ) ]

        Nothing ->
            []


breastExamEndpoint : ReadWriteEndPoint Error BreastExamId BreastExam BreastExam ()
breastExamEndpoint =
    swEndpoint "nodes/breast_exam" decodeBreastExam
        |> withValueEncoder (object << encodeBreastExam)


corePhysicalExamEndpoint : ReadWriteEndPoint Error CorePhysicalExamId CorePhysicalExam CorePhysicalExam ()
corePhysicalExamEndpoint =
    swEndpoint "nodes/core_physical_exam" decodeCorePhysicalExam
        |> withValueEncoder (object << encodeCorePhysicalExam)


dangerSignsEndpoint : ReadWriteEndPoint Error DangerSignsId DangerSigns DangerSigns ()
dangerSignsEndpoint =
    swEndpoint "nodes/danger_signs" decodeDangerSigns
        |> withValueEncoder (object << encodeDangerSigns)


lastMenstrualPeriodEndpoint : ReadWriteEndPoint Error LastMenstrualPeriodId LastMenstrualPeriod LastMenstrualPeriod ()
lastMenstrualPeriodEndpoint =
    swEndpoint "nodes/last_menstrual_period" decodeLastMenstrualPeriod
        |> withValueEncoder (object << encodeLastMenstrualPeriod)


medicalHistoryEndpoint : ReadWriteEndPoint Error MedicalHistoryId MedicalHistory MedicalHistory ()
medicalHistoryEndpoint =
    swEndpoint "nodes/medical_history" decodeMedicalHistory
        |> withValueEncoder (object << encodeMedicalHistory)


medicationEndpoint : ReadWriteEndPoint Error MedicationId Medication Medication ()
medicationEndpoint =
    swEndpoint "nodes/medication" decodeMedication
        |> withValueEncoder (object << encodeMedication)


obstetricalExamEndpoint : ReadWriteEndPoint Error ObstetricalExamId ObstetricalExam ObstetricalExam ()
obstetricalExamEndpoint =
    swEndpoint "nodes/obstetrical_exam" decodeObstetricalExam
        |> withValueEncoder (object << encodeObstetricalExam)


obstetricHistoryEndpoint : ReadWriteEndPoint Error ObstetricHistoryId ObstetricHistory ObstetricHistory ()
obstetricHistoryEndpoint =
    swEndpoint "nodes/obstetric_history" decodeObstetricHistory
        |> withValueEncoder (object << encodeObstetricHistory)


obstetricHistoryStep2Endpoint : ReadWriteEndPoint Error ObstetricHistoryStep2Id ObstetricHistoryStep2 ObstetricHistoryStep2 ()
obstetricHistoryStep2Endpoint =
    swEndpoint "nodes/obstetric_history_step2" decodeObstetricHistoryStep2
        |> withValueEncoder (object << encodeObstetricHistoryStep2)


prenatalFamilyPlanningEndpoint : ReadWriteEndPoint Error PrenatalFamilyPlanningId PrenatalFamilyPlanning PrenatalFamilyPlanning ()
prenatalFamilyPlanningEndpoint =
    swEndpoint "nodes/prenatal_family_planning" decodePrenatalFamilyPlanning
        |> withValueEncoder (object << encodePrenatalFamilyPlanning)


prenatalNutritionEndpoint : ReadWriteEndPoint Error PrenatalNutritionId PrenatalNutrition PrenatalNutrition ()
prenatalNutritionEndpoint =
    swEndpoint "nodes/prenatal_nutrition" decodePrenatalNutrition
        |> withValueEncoder (object << encodePrenatalNutrition)


resourceEndpoint : ReadWriteEndPoint Error ResourceId Resource Resource ()
resourceEndpoint =
    swEndpoint "nodes/resource" decodeResource
        |> withValueEncoder (object << encodeResource)


socialHistoryEndpoint : ReadWriteEndPoint Error SocialHistoryId SocialHistory SocialHistory ()
socialHistoryEndpoint =
    swEndpoint "nodes/social_history" decodeSocialHistory
        |> withValueEncoder (object << encodeSocialHistory)


vitalsEndpoint : ReadWriteEndPoint Error VitalsId Vitals Vitals ()
vitalsEndpoint =
    swEndpoint "nodes/vitals" decodeVitals
        |> withValueEncoder (object << encodeVitals)


nutritionMuacEndpoint : ReadWriteEndPoint Error NutritionMuacId NutritionMuac NutritionMuac ()
nutritionMuacEndpoint =
    swEndpoint "nodes/nutrition_muac" decodeNutritionMuac
        |> withValueEncoder (object << encodeNutritionMuac)


nutritionHeightEndpoint : ReadWriteEndPoint Error NutritionHeightId NutritionHeight NutritionHeight ()
nutritionHeightEndpoint =
    swEndpoint "nodes/nutrition_height" decodeNutritionHeight
        |> withValueEncoder (object << encodeNutritionHeight)


nutritionNutritionEndpoint : ReadWriteEndPoint Error NutritionNutritionId NutritionNutrition NutritionNutrition ()
nutritionNutritionEndpoint =
    swEndpoint "nodes/nutrition_nutrition" decodeNutritionNutrition
        |> withValueEncoder (object << encodeNutritionNutrition)


nutritionPhotoEndpoint : ReadWriteEndPoint Error NutritionPhotoId NutritionPhoto NutritionPhoto ()
nutritionPhotoEndpoint =
    swEndpoint "nodes/nutrition_photo" decodeNutritionPhoto
        |> withValueEncoder (object << encodeNutritionPhoto)


nutritionWeightEndpoint : ReadWriteEndPoint Error NutritionWeightId NutritionWeight NutritionWeight ()
nutritionWeightEndpoint =
    swEndpoint "nodes/nutrition_weight" decodeNutritionWeight
        |> withValueEncoder (object << encodeNutritionWeight)


symptomsGeneralEndpoint : ReadWriteEndPoint Error SymptomsGeneralId SymptomsGeneral SymptomsGeneral ()
symptomsGeneralEndpoint =
    swEndpoint "nodes/symptoms_general" decodeSymptomsGeneral
        |> withValueEncoder (object << encodeSymptomsGeneral)


symptomsRespiratoryEndpoint : ReadWriteEndPoint Error SymptomsRespiratoryId SymptomsRespiratory SymptomsRespiratory ()
symptomsRespiratoryEndpoint =
    swEndpoint "nodes/symptoms_respiratory" decodeSymptomsRespiratory
        |> withValueEncoder (object << encodeSymptomsRespiratory)


symptomsGIEndpoint : ReadWriteEndPoint Error SymptomsGIId SymptomsGI SymptomsGI ()
symptomsGIEndpoint =
    swEndpoint "nodes/symptoms_gi" decodeSymptomsGI
        |> withValueEncoder (object << encodeSymptomsGI)


acuteIllnessVitalsEndpoint : ReadWriteEndPoint Error AcuteIllnessVitalsId AcuteIllnessVitals AcuteIllnessVitals ()
acuteIllnessVitalsEndpoint =
    swEndpoint "nodes/acute_illness_vitals" decodeAcuteIllnessVitals
        |> withValueEncoder (object << encodeAcuteIllnessVitals)


acuteFindingsEndpoint : ReadWriteEndPoint Error AcuteFindingsId AcuteFindings AcuteFindings ()
acuteFindingsEndpoint =
    swEndpoint "nodes/acute_findings" decodeAcuteFindings
        |> withValueEncoder (object << encodeAcuteFindings)


malariaTestingEndpoint : ReadWriteEndPoint Error MalariaTestingId MalariaTesting MalariaTesting ()
malariaTestingEndpoint =
    swEndpoint "nodes/malaria_testing" decodeMalariaTesting
        |> withValueEncoder (object << encodeMalariaTesting)


sendToHCEndpoint : ReadWriteEndPoint Error SendToHCId SendToHC SendToHC ()
sendToHCEndpoint =
    swEndpoint "nodes/send_to_hc" decodeSendToHC
        |> withValueEncoder (object << encodeSendToHC)


medicationDistributionEndpoint : ReadWriteEndPoint Error MedicationDistributionId MedicationDistribution MedicationDistribution ()
medicationDistributionEndpoint =
    swEndpoint "nodes/medication_distribution" decodeMedicationDistribution
        |> withValueEncoder (object << encodeMedicationDistribution)


travelHistoryEndpoint : ReadWriteEndPoint Error TravelHistoryId TravelHistory TravelHistory ()
travelHistoryEndpoint =
    swEndpoint "nodes/travel_history" decodeTravelHistory
        |> withValueEncoder (object << encodeTravelHistory)


treatmentReviewEndpoint : ReadWriteEndPoint Error TreatmentReviewId TreatmentReview TreatmentReview ()
treatmentReviewEndpoint =
    swEndpoint "nodes/treatment_history" decodeTreatmentReview
        |> withValueEncoder (object << encodeTreatmentReview)


exposureEndpoint : ReadWriteEndPoint Error ExposureId Exposure Exposure ()
exposureEndpoint =
    swEndpoint "nodes/exposure" decodeExposure
        |> withValueEncoder (object << encodeExposure)


isolationEndpoint : ReadWriteEndPoint Error IsolationId Isolation Isolation ()
isolationEndpoint =
    swEndpoint "nodes/isolation" decodeIsolation
        |> withValueEncoder (object << encodeIsolation)


hcContactEndpoint : ReadWriteEndPoint Error HCContactId HCContact HCContact ()
hcContactEndpoint =
    swEndpoint "nodes/hc_contact" decodeHCContact
        |> withValueEncoder (object << encodeHCContact)


call114Endpoint : ReadWriteEndPoint Error Call114Id Call114 Call114 ()
call114Endpoint =
    swEndpoint "nodes/call_114" decodeCall114
        |> withValueEncoder (object << encodeCall114)


<<<<<<< HEAD
barcodePhotoEndpoint : ReadWriteEndPoint Error BarcodePhotoId BarcodePhoto BarcodePhoto ()
barcodePhotoEndpoint =
    swEndpoint "nodes/barcode_photo" decodeBarcodePhoto
        |> withValueEncoder (object << encodeBarcodePhoto)
=======
acuteIllnessMuacEndpoint : ReadWriteEndPoint Error AcuteIllnessMuacId AcuteIllnessMuac AcuteIllnessMuac ()
acuteIllnessMuacEndpoint =
    swEndpoint "nodes/acute_illness_muac" decodeAcuteIllnessMuac
        |> withValueEncoder (object << encodeAcuteIllnessMuac)


treatmentOngoingEndpoint : ReadWriteEndPoint Error TreatmentOngoingId TreatmentOngoing TreatmentOngoing ()
treatmentOngoingEndpoint =
    swEndpoint "nodes/treatment_ongoing" decodeTreatmentOngoing
        |> withValueEncoder (object << encodeTreatmentOngoing)


acuteIllnessDangerSignsEndpoint : ReadWriteEndPoint Error AcuteIllnessDangerSignsId AcuteIllnessDangerSigns AcuteIllnessDangerSigns ()
acuteIllnessDangerSignsEndpoint =
    swEndpoint "nodes/acute_illness_danger_signs" decodeAcuteIllnessDangerSigns
        |> withValueEncoder (object << encodeAcuteIllnessDangerSigns)


acuteIllnessNutritionEndpoint : ReadWriteEndPoint Error AcuteIllnessNutritionId AcuteIllnessNutrition AcuteIllnessNutrition ()
acuteIllnessNutritionEndpoint =
    swEndpoint "nodes/acute_illness_nutrition" decodeAcuteIllnessNutrition
        |> withValueEncoder (object << encodeAcuteIllnessNutrition)


healthEducationEndpoint : ReadWriteEndPoint Error HealthEducationId HealthEducation HealthEducation ()
healthEducationEndpoint =
    swEndpoint "nodes/health_education" decodeHealthEducation
        |> withValueEncoder (object << encodeHealthEducation)
>>>>>>> aa299230
<|MERGE_RESOLUTION|>--- conflicted
+++ resolved
@@ -564,12 +564,6 @@
         |> withValueEncoder (object << encodeCall114)
 
 
-<<<<<<< HEAD
-barcodePhotoEndpoint : ReadWriteEndPoint Error BarcodePhotoId BarcodePhoto BarcodePhoto ()
-barcodePhotoEndpoint =
-    swEndpoint "nodes/barcode_photo" decodeBarcodePhoto
-        |> withValueEncoder (object << encodeBarcodePhoto)
-=======
 acuteIllnessMuacEndpoint : ReadWriteEndPoint Error AcuteIllnessMuacId AcuteIllnessMuac AcuteIllnessMuac ()
 acuteIllnessMuacEndpoint =
     swEndpoint "nodes/acute_illness_muac" decodeAcuteIllnessMuac
@@ -598,4 +592,9 @@
 healthEducationEndpoint =
     swEndpoint "nodes/health_education" decodeHealthEducation
         |> withValueEncoder (object << encodeHealthEducation)
->>>>>>> aa299230
+
+
+barcodePhotoEndpoint : ReadWriteEndPoint Error BarcodePhotoId BarcodePhoto BarcodePhoto ()
+barcodePhotoEndpoint =
+    swEndpoint "nodes/barcode_photo" decodeBarcodePhoto
+        |> withValueEncoder (object << encodeBarcodePhoto)