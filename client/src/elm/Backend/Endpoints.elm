--- conflicted
+++ resolved
@@ -570,14 +570,13 @@
         |> withValueEncoder (object << encodeAcuteIllnessMuac)
 
 
-<<<<<<< HEAD
 treatmentOngoingEndpoint : ReadWriteEndPoint Error TreatmentOngoingId TreatmentOngoing TreatmentOngoing ()
 treatmentOngoingEndpoint =
     swEndpoint "nodes/treatment_ongoing" decodeTreatmentOngoing
         |> withValueEncoder (object << encodeTreatmentOngoing)
-=======
+
+
 acuteIllnessNutritionEndpoint : ReadWriteEndPoint Error AcuteIllnessNutritionId AcuteIllnessNutrition AcuteIllnessNutrition ()
 acuteIllnessNutritionEndpoint =
     swEndpoint "nodes/acute_illness_nutrition" decodeAcuteIllnessNutrition
-        |> withValueEncoder (object << encodeAcuteIllnessNutrition)
->>>>>>> 2a391af4
+        |> withValueEncoder (object << encodeAcuteIllnessNutrition)