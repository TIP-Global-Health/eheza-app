module Backend.Endpoints exposing (..)

import Backend.AcuteIllnessEncounter.Decoder exposing (decodeAcuteIllnessEncounter)
import Backend.AcuteIllnessEncounter.Encoder exposing (encodeAcuteIllnessEncounter)
import Backend.AcuteIllnessEncounter.Model exposing (AcuteIllnessEncounter)
import Backend.Clinic.Decoder exposing (decodeClinic)
import Backend.Clinic.Encoder exposing (encodeClinic)
import Backend.Clinic.Model exposing (Clinic)
import Backend.Counseling.Decoder exposing (decodeCounselingSchedule, decodeCounselingTopic)
import Backend.Counseling.Encoder exposing (encodeCounselingSchedule, encodeCounselingTopic)
import Backend.Counseling.Model exposing (CounselingSchedule, CounselingTopic)
import Backend.Dashboard.Decoder exposing (decodeDashboardStats)
import Backend.Dashboard.Model exposing (DashboardStats)
import Backend.Entities exposing (..)
import Backend.HealthCenter.Decoder exposing (decodeHealthCenter)
import Backend.HealthCenter.Model exposing (HealthCenter)
import Backend.IndividualEncounterParticipant.Decoder exposing (decodeIndividualEncounterParticipant)
import Backend.IndividualEncounterParticipant.Encoder exposing (encodeIndividualEncounterParticipant)
import Backend.IndividualEncounterParticipant.Model exposing (IndividualEncounterParticipant)
import Backend.Measurement.Decoder exposing (..)
import Backend.Measurement.Encoder exposing (..)
import Backend.Measurement.Model exposing (..)
import Backend.Nurse.Decoder exposing (decodeNurse)
import Backend.Nurse.Model exposing (Nurse)
import Backend.NutritionEncounter.Decoder exposing (decodeNutritionEncounter)
import Backend.NutritionEncounter.Encoder exposing (encodeNutritionEncounter)
import Backend.NutritionEncounter.Model exposing (NutritionEncounter)
import Backend.ParticipantConsent.Decoder exposing (decodeParticipantForm)
import Backend.ParticipantConsent.Encoder exposing (encodeParticipantForm)
import Backend.ParticipantConsent.Model exposing (ParticipantForm)
import Backend.Person.Decoder exposing (decodePerson)
import Backend.Person.Encoder exposing (encodePerson)
import Backend.Person.Model exposing (Person)
import Backend.PmtctParticipant.Decoder exposing (decodePmtctParticipant)
import Backend.PmtctParticipant.Encoder exposing (encodePmtctParticipant)
import Backend.PmtctParticipant.Model exposing (PmtctParticipant)
import Backend.PrenatalEncounter.Decoder exposing (decodePrenatalEncounter)
import Backend.PrenatalEncounter.Encoder exposing (encodePrenatalEncounter)
import Backend.PrenatalEncounter.Model exposing (PrenatalEncounter)
import Backend.Relationship.Decoder exposing (decodeRelationship)
import Backend.Relationship.Encoder exposing (encodeRelationship)
import Backend.Relationship.Model exposing (Relationship)
import Backend.Session.Decoder exposing (decodeSession)
import Backend.Session.Encoder exposing (encodeSession)
import Backend.Session.Model exposing (EditableSession, OfflineSession, Session)
import Backend.Village.Decoder exposing (decodeVillage)
import Backend.Village.Model exposing (Village)
import Http exposing (Error)
import Json.Decode exposing (Decoder, field)
import Json.Encode exposing (Value, object)
import Maybe.Extra
import Restful.Endpoint exposing (EntityUuid, ReadOnlyEndPoint, ReadWriteEndPoint, drupalBackend, endpoint, fromEntityUuid, toEntityUuid, withKeyEncoder, withParamsEncoder, withValueEncoder)


{-| Construct an endpoint that talks to our local service worker in terms of UUIDs.
-}
swEndpoint : String -> Decoder value -> ReadOnlyEndPoint Error (EntityUuid a) value p
swEndpoint path decodeValue =
    let
        decodeKey =
            Json.Decode.map toEntityUuid (field "uuid" Json.Decode.string)
    in
    endpoint path decodeKey decodeValue fromEntityUuid drupalBackend
        |> withKeyEncoder fromEntityUuid


personEndpoint : ReadWriteEndPoint Error PersonId Person Person PersonParams
personEndpoint =
    swEndpoint "nodes/person" decodePerson
        |> withValueEncoder (\val -> Json.Encode.object (encodePerson val))
        |> withParamsEncoder encodePersonParams


type alias PersonParams =
    { nameContains : Maybe String
    }


encodePersonParams : PersonParams -> List ( String, String )
encodePersonParams params =
    List.filterMap identity
        [ Maybe.map (\name -> ( "name_contains", name )) params.nameContains
        ]


relationshipEndpoint : ReadWriteEndPoint Error RelationshipId Relationship Relationship RelationshipParams
relationshipEndpoint =
    swEndpoint "nodes/relationship" decodeRelationship
        |> withValueEncoder (object << encodeRelationship)
        |> withParamsEncoder encodeRelationshipParams


type alias RelationshipParams =
    { person : Maybe PersonId
    , relatedTo : Maybe PersonId
    }


encodeRelationshipParams : RelationshipParams -> List ( String, String )
encodeRelationshipParams params =
    List.filterMap identity
        [ Maybe.map (\person -> ( "person", fromEntityUuid person )) params.person
        , Maybe.map (\relatedTo -> ( "related_to", fromEntityUuid relatedTo )) params.relatedTo
        ]


computedDashboardEndpoint : ReadOnlyEndPoint Error HealthCenterId DashboardStats ()
computedDashboardEndpoint =
    swEndpoint "statistics" decodeDashboardStats


healthCenterEndpoint : ReadOnlyEndPoint Error HealthCenterId HealthCenter ()
healthCenterEndpoint =
    swEndpoint "nodes/health_center" decodeHealthCenter


villageEndpoint : ReadOnlyEndPoint Error VillageId Village ()
villageEndpoint =
    swEndpoint "nodes/village" decodeVillage


clinicEndpoint : ReadWriteEndPoint Error ClinicId Clinic Clinic ()
clinicEndpoint =
    swEndpoint "nodes/clinic" decodeClinic
        |> withValueEncoder (object << encodeClinic)


attendanceEndpoint : ReadWriteEndPoint Error AttendanceId Attendance Attendance ()
attendanceEndpoint =
    swEndpoint "nodes/attendance" decodeAttendance
        |> withValueEncoder (object << encodeAttendance)


heightEndpoint : ReadWriteEndPoint Error HeightId Height Height ()
heightEndpoint =
    swEndpoint "nodes/height" decodeHeight
        |> withValueEncoder (object << encodeHeight)


weightEndpoint : ReadWriteEndPoint Error WeightId Weight Weight ()
weightEndpoint =
    swEndpoint "nodes/weight" decodeWeight
        |> withValueEncoder (object << encodeWeight)


muacEndpoint : ReadWriteEndPoint Error MuacId Muac Muac ()
muacEndpoint =
    swEndpoint "nodes/muac" decodeMuac
        |> withValueEncoder (object << encodeMuac)


counselingSessionEndpoint : ReadWriteEndPoint Error CounselingSessionId CounselingSession CounselingSession ()
counselingSessionEndpoint =
    swEndpoint "nodes/counseling_session" decodeCounselingSession
        |> withValueEncoder (object << encodeCounselingSession)


nutritionEndpoint : ReadWriteEndPoint Error ChildNutritionId ChildNutrition ChildNutrition ()
nutritionEndpoint =
    swEndpoint "nodes/nutrition" decodeNutrition
        |> withValueEncoder (object << encodeNutrition)


photoEndpoint : ReadWriteEndPoint Error PhotoId Photo Photo ()
photoEndpoint =
    swEndpoint "nodes/photo" decodePhoto
        |> withValueEncoder (object << encodePhoto)


prenatalPhotoEndpoint : ReadWriteEndPoint Error PrenatalPhotoId PrenatalPhoto PrenatalPhoto ()
prenatalPhotoEndpoint =
    swEndpoint "nodes/prenatal_photo" decodePrenatalPhoto
        |> withValueEncoder (object << encodePrenatalPhoto)


familyPlanningEndpoint : ReadWriteEndPoint Error FamilyPlanningId FamilyPlanning FamilyPlanning ()
familyPlanningEndpoint =
    swEndpoint "nodes/family_planning" decodeFamilyPlanning
        |> withValueEncoder (object << encodeFamilyPlanning)


lactationEndpoint : ReadWriteEndPoint Error LactationId Lactation Lactation ()
lactationEndpoint =
    swEndpoint "nodes/lactation" decodeLactation
        |> withValueEncoder (object << encodeLactation)


childFbfEndpoint : ReadWriteEndPoint Error ChildFbfId Fbf Fbf ()
childFbfEndpoint =
    swEndpoint "nodes/child_fbf" decodeFbf
        |> withValueEncoder (object << encodeChildFbf)


motherFbfEndpoint : ReadWriteEndPoint Error MotherFbfId Fbf Fbf ()
motherFbfEndpoint =
    swEndpoint "nodes/mother_fbf" decodeFbf
        |> withValueEncoder (object << encodeMotherFbf)


participantConsentEndpoint : ReadWriteEndPoint Error ParticipantConsentId ParticipantConsent ParticipantConsent ()
participantConsentEndpoint =
    swEndpoint "nodes/participant_consent" decodeParticipantConsent
        |> withValueEncoder (object << encodeParticipantConsent)


counselingScheduleEndpoint : ReadWriteEndPoint Error CounselingScheduleId CounselingSchedule CounselingSchedule ()
counselingScheduleEndpoint =
    swEndpoint "nodes/counseling_schedule" decodeCounselingSchedule
        |> withValueEncoder (object << encodeCounselingSchedule)


counselingTopicEndpoint : ReadWriteEndPoint Error CounselingTopicId CounselingTopic CounselingTopic ()
counselingTopicEndpoint =
    swEndpoint "nodes/counseling_topic" decodeCounselingTopic
        |> withValueEncoder (object << encodeCounselingTopic)


participantFormEndpoint : ReadWriteEndPoint Error ParticipantFormId ParticipantForm ParticipantForm ()
participantFormEndpoint =
    swEndpoint "nodes/participant_form" decodeParticipantForm
        |> withValueEncoder (object << encodeParticipantForm)


nurseEndpoint : ReadOnlyEndPoint Error NurseId Nurse NurseParams
nurseEndpoint =
    swEndpoint "nodes/nurse" decodeNurse
        |> withParamsEncoder encodeNurseParams


type alias NurseParams =
    { pinCode : Maybe String
    }


encodeNurseParams : NurseParams -> List ( String, String )
encodeNurseParams params =
    params.pinCode
        |> Maybe.map (\code -> ( "pin_code", code ))
        |> Maybe.Extra.toList


motherMeasurementListEndpoint : ReadOnlyEndPoint Error PersonId MotherMeasurementList ()
motherMeasurementListEndpoint =
    swEndpoint "nodes/mother-measurements" decodeMotherMeasurementList


childMeasurementListEndpoint : ReadOnlyEndPoint Error PersonId ChildMeasurementList ()
childMeasurementListEndpoint =
    swEndpoint "nodes/child-measurements" decodeChildMeasurementList


prenatalMeasurementsEndpoint : ReadOnlyEndPoint Error PrenatalEncounterId PrenatalMeasurements ()
prenatalMeasurementsEndpoint =
    swEndpoint "nodes/prenatal-measurements" decodePrenatalMeasurements


nutritionMeasurementsEndpoint : ReadOnlyEndPoint Error NutritionEncounterId NutritionMeasurements ()
nutritionMeasurementsEndpoint =
    swEndpoint "nodes/nutrition-measurements" decodeNutritionMeasurements


acuteIllnessMeasurementsEndpoint : ReadOnlyEndPoint Error AcuteIllnessEncounterId AcuteIllnessMeasurements ()
acuteIllnessMeasurementsEndpoint =
    swEndpoint "nodes/acute-illness-measurements" decodeAcuteIllnessMeasurements


{-| Type-safe params ... how nice!
-}
type SessionParams
    = AllSessions
    | ForClinic ClinicId
    | ForChild PersonId


encodeSessionParams : SessionParams -> List ( String, String )
encodeSessionParams params =
    case params of
        AllSessions ->
            []

        ForClinic clinic ->
            [ ( "clinic", fromEntityUuid clinic ) ]

        ForChild child ->
            [ ( "child", fromEntityUuid child ) ]


sessionEndpoint : ReadWriteEndPoint Error SessionId Session Session SessionParams
sessionEndpoint =
    swEndpoint "nodes/session" decodeSession
        |> withValueEncoder (object << encodeSession)
        |> withParamsEncoder encodeSessionParams


type PmtctParticipantParams
    = ParticipantsForSession SessionId
    | ParticipantsForChild PersonId
    | ParticipantsForAdult PersonId


encodePmtctParticipantParams : PmtctParticipantParams -> List ( String, String )
encodePmtctParticipantParams params =
    case params of
        ParticipantsForSession id ->
            [ ( "session", fromEntityUuid id ) ]

        ParticipantsForChild id ->
            [ ( "person", fromEntityUuid id ) ]

        ParticipantsForAdult id ->
            [ ( "adult", fromEntityUuid id ) ]


pmtctParticipantEndpoint : ReadWriteEndPoint Error PmtctParticipantId PmtctParticipant PmtctParticipant PmtctParticipantParams
pmtctParticipantEndpoint =
    swEndpoint "nodes/pmtct_participant" decodePmtctParticipant
        |> withValueEncoder (object << encodePmtctParticipant)
        |> withParamsEncoder encodePmtctParticipantParams


prenatalEncounterEndpoint : ReadWriteEndPoint Error PrenatalEncounterId PrenatalEncounter PrenatalEncounter (Maybe IndividualEncounterParticipantId)
prenatalEncounterEndpoint =
    swEndpoint "nodes/prenatal_encounter" decodePrenatalEncounter
        |> withValueEncoder (object << encodePrenatalEncounter)
        |> withParamsEncoder encodeIndividualEncounterParams


nutritionEncounterEndpoint : ReadWriteEndPoint Error NutritionEncounterId NutritionEncounter NutritionEncounter (Maybe IndividualEncounterParticipantId)
nutritionEncounterEndpoint =
    swEndpoint "nodes/nutrition_encounter" decodeNutritionEncounter
        |> withValueEncoder (object << encodeNutritionEncounter)
        |> withParamsEncoder encodeIndividualEncounterParams


acuteIllnessEncounterEndpoint : ReadWriteEndPoint Error AcuteIllnessEncounterId AcuteIllnessEncounter AcuteIllnessEncounter (Maybe IndividualEncounterParticipantId)
acuteIllnessEncounterEndpoint =
    swEndpoint "nodes/acute_illness_encounter" decodeAcuteIllnessEncounter
        |> withValueEncoder (object << encodeAcuteIllnessEncounter)
        |> withParamsEncoder encodeIndividualEncounterParams


encodeIndividualEncounterParams : Maybe IndividualEncounterParticipantId -> List ( String, String )
encodeIndividualEncounterParams params =
    case params of
        Just id ->
            [ ( "individual_participant", fromEntityUuid id ) ]

        Nothing ->
            []


individualEncounterParticipantEndpoint : ReadWriteEndPoint Error IndividualEncounterParticipantId IndividualEncounterParticipant IndividualEncounterParticipant (Maybe PersonId)
individualEncounterParticipantEndpoint =
    swEndpoint "nodes/individual_participant" decodeIndividualEncounterParticipant
        |> withValueEncoder (object << encodeIndividualEncounterParticipant)
        |> withParamsEncoder encodeIndividualEncounterParticipantParams


encodeIndividualEncounterParticipantParams : Maybe PersonId -> List ( String, String )
encodeIndividualEncounterParticipantParams params =
    case params of
        Just id ->
            [ ( "person", fromEntityUuid id ) ]

        Nothing ->
            []


breastExamEndpoint : ReadWriteEndPoint Error BreastExamId BreastExam BreastExam ()
breastExamEndpoint =
    swEndpoint "nodes/breast_exam" decodeBreastExam
        |> withValueEncoder (object << encodeBreastExam)


corePhysicalExamEndpoint : ReadWriteEndPoint Error CorePhysicalExamId CorePhysicalExam CorePhysicalExam ()
corePhysicalExamEndpoint =
    swEndpoint "nodes/core_physical_exam" decodeCorePhysicalExam
        |> withValueEncoder (object << encodeCorePhysicalExam)


dangerSignsEndpoint : ReadWriteEndPoint Error DangerSignsId DangerSigns DangerSigns ()
dangerSignsEndpoint =
    swEndpoint "nodes/danger_signs" decodeDangerSigns
        |> withValueEncoder (object << encodeDangerSigns)


lastMenstrualPeriodEndpoint : ReadWriteEndPoint Error LastMenstrualPeriodId LastMenstrualPeriod LastMenstrualPeriod ()
lastMenstrualPeriodEndpoint =
    swEndpoint "nodes/last_menstrual_period" decodeLastMenstrualPeriod
        |> withValueEncoder (object << encodeLastMenstrualPeriod)


medicalHistoryEndpoint : ReadWriteEndPoint Error MedicalHistoryId MedicalHistory MedicalHistory ()
medicalHistoryEndpoint =
    swEndpoint "nodes/medical_history" decodeMedicalHistory
        |> withValueEncoder (object << encodeMedicalHistory)


medicationEndpoint : ReadWriteEndPoint Error MedicationId Medication Medication ()
medicationEndpoint =
    swEndpoint "nodes/medication" decodeMedication
        |> withValueEncoder (object << encodeMedication)


obstetricalExamEndpoint : ReadWriteEndPoint Error ObstetricalExamId ObstetricalExam ObstetricalExam ()
obstetricalExamEndpoint =
    swEndpoint "nodes/obstetrical_exam" decodeObstetricalExam
        |> withValueEncoder (object << encodeObstetricalExam)


obstetricHistoryEndpoint : ReadWriteEndPoint Error ObstetricHistoryId ObstetricHistory ObstetricHistory ()
obstetricHistoryEndpoint =
    swEndpoint "nodes/obstetric_history" decodeObstetricHistory
        |> withValueEncoder (object << encodeObstetricHistory)


obstetricHistoryStep2Endpoint : ReadWriteEndPoint Error ObstetricHistoryStep2Id ObstetricHistoryStep2 ObstetricHistoryStep2 ()
obstetricHistoryStep2Endpoint =
    swEndpoint "nodes/obstetric_history_step2" decodeObstetricHistoryStep2
        |> withValueEncoder (object << encodeObstetricHistoryStep2)


prenatalFamilyPlanningEndpoint : ReadWriteEndPoint Error PrenatalFamilyPlanningId PrenatalFamilyPlanning PrenatalFamilyPlanning ()
prenatalFamilyPlanningEndpoint =
    swEndpoint "nodes/prenatal_family_planning" decodePrenatalFamilyPlanning
        |> withValueEncoder (object << encodePrenatalFamilyPlanning)


prenatalNutritionEndpoint : ReadWriteEndPoint Error PrenatalNutritionId PrenatalNutrition PrenatalNutrition ()
prenatalNutritionEndpoint =
    swEndpoint "nodes/prenatal_nutrition" decodePrenatalNutrition
        |> withValueEncoder (object << encodePrenatalNutrition)


resourceEndpoint : ReadWriteEndPoint Error ResourceId Resource Resource ()
resourceEndpoint =
    swEndpoint "nodes/resource" decodeResource
        |> withValueEncoder (object << encodeResource)


socialHistoryEndpoint : ReadWriteEndPoint Error SocialHistoryId SocialHistory SocialHistory ()
socialHistoryEndpoint =
    swEndpoint "nodes/social_history" decodeSocialHistory
        |> withValueEncoder (object << encodeSocialHistory)


vitalsEndpoint : ReadWriteEndPoint Error VitalsId Vitals Vitals ()
vitalsEndpoint =
    swEndpoint "nodes/vitals" decodeVitals
        |> withValueEncoder (object << encodeVitals)


nutritionMuacEndpoint : ReadWriteEndPoint Error NutritionMuacId NutritionMuac NutritionMuac ()
nutritionMuacEndpoint =
    swEndpoint "nodes/nutrition_muac" decodeNutritionMuac
        |> withValueEncoder (object << encodeNutritionMuac)


nutritionHeightEndpoint : ReadWriteEndPoint Error NutritionHeightId NutritionHeight NutritionHeight ()
nutritionHeightEndpoint =
    swEndpoint "nodes/nutrition_height" decodeNutritionHeight
        |> withValueEncoder (object << encodeNutritionHeight)


nutritionNutritionEndpoint : ReadWriteEndPoint Error NutritionNutritionId NutritionNutrition NutritionNutrition ()
nutritionNutritionEndpoint =
    swEndpoint "nodes/nutrition_nutrition" decodeNutritionNutrition
        |> withValueEncoder (object << encodeNutritionNutrition)


nutritionPhotoEndpoint : ReadWriteEndPoint Error NutritionPhotoId NutritionPhoto NutritionPhoto ()
nutritionPhotoEndpoint =
    swEndpoint "nodes/nutrition_photo" decodeNutritionPhoto
        |> withValueEncoder (object << encodeNutritionPhoto)


nutritionWeightEndpoint : ReadWriteEndPoint Error NutritionWeightId NutritionWeight NutritionWeight ()
nutritionWeightEndpoint =
    swEndpoint "nodes/nutrition_weight" decodeNutritionWeight
        |> withValueEncoder (object << encodeNutritionWeight)


symptomsGeneralEndpoint : ReadWriteEndPoint Error SymptomsGeneralId SymptomsGeneral SymptomsGeneral ()
symptomsGeneralEndpoint =
    swEndpoint "nodes/symptoms_general" decodeSymptomsGeneral
        |> withValueEncoder (object << encodeSymptomsGeneral)


symptomsRespiratoryEndpoint : ReadWriteEndPoint Error SymptomsRespiratoryId SymptomsRespiratory SymptomsRespiratory ()
symptomsRespiratoryEndpoint =
    swEndpoint "nodes/symptoms_respiratory" decodeSymptomsRespiratory
        |> withValueEncoder (object << encodeSymptomsRespiratory)


symptomsGIEndpoint : ReadWriteEndPoint Error SymptomsGIId SymptomsGI SymptomsGI ()
symptomsGIEndpoint =
    swEndpoint "nodes/symptoms_gi" decodeSymptomsGI
        |> withValueEncoder (object << encodeSymptomsGI)


acuteIllnessVitalsEndpoint : ReadWriteEndPoint Error AcuteIllnessVitalsId AcuteIllnessVitals AcuteIllnessVitals ()
acuteIllnessVitalsEndpoint =
    swEndpoint "nodes/acute_illness_vitals" decodeAcuteIllnessVitals
        |> withValueEncoder (object << encodeAcuteIllnessVitals)


acuteFindingsEndpoint : ReadWriteEndPoint Error AcuteFindingsId AcuteFindings AcuteFindings ()
acuteFindingsEndpoint =
    swEndpoint "nodes/acute_findings" decodeAcuteFindings
        |> withValueEncoder (object << encodeAcuteFindings)


malariaTestingEndpoint : ReadWriteEndPoint Error MalariaTestingId MalariaTesting MalariaTesting ()
malariaTestingEndpoint =
    swEndpoint "nodes/malaria_testing" decodeMalariaTesting
        |> withValueEncoder (object << encodeMalariaTesting)


sendToHCEndpoint : ReadWriteEndPoint Error SendToHCId SendToHC SendToHC ()
sendToHCEndpoint =
    swEndpoint "nodes/send_to_hc" decodeSendToHC
        |> withValueEncoder (object << encodeSendToHC)


medicationDistributionEndpoint : ReadWriteEndPoint Error MedicationDistributionId MedicationDistribution MedicationDistribution ()
medicationDistributionEndpoint =
    swEndpoint "nodes/medication_distribution" decodeMedicationDistribution
        |> withValueEncoder (object << encodeMedicationDistribution)


travelHistoryEndpoint : ReadWriteEndPoint Error TravelHistoryId TravelHistory TravelHistory ()
travelHistoryEndpoint =
    swEndpoint "nodes/travel_history" decodeTravelHistory
        |> withValueEncoder (object << encodeTravelHistory)


treatmentReviewEndpoint : ReadWriteEndPoint Error TreatmentReviewId TreatmentReview TreatmentReview ()
treatmentReviewEndpoint =
    swEndpoint "nodes/treatment_history" decodeTreatmentReview
        |> withValueEncoder (object << encodeTreatmentReview)


exposureEndpoint : ReadWriteEndPoint Error ExposureId Exposure Exposure ()
exposureEndpoint =
    swEndpoint "nodes/exposure" decodeExposure
        |> withValueEncoder (object << encodeExposure)


isolationEndpoint : ReadWriteEndPoint Error IsolationId Isolation Isolation ()
isolationEndpoint =
    swEndpoint "nodes/isolation" decodeIsolation
        |> withValueEncoder (object << encodeIsolation)


hcContactEndpoint : ReadWriteEndPoint Error HCContactId HCContact HCContact ()
hcContactEndpoint =
    swEndpoint "nodes/hc_contact" decodeHCContact
        |> withValueEncoder (object << encodeHCContact)


call114Endpoint : ReadWriteEndPoint Error Call114Id Call114 Call114 ()
call114Endpoint =
    swEndpoint "nodes/call_114" decodeCall114
        |> withValueEncoder (object << encodeCall114)


acuteIllnessMuacEndpoint : ReadWriteEndPoint Error AcuteIllnessMuacId AcuteIllnessMuac AcuteIllnessMuac ()
acuteIllnessMuacEndpoint =
    swEndpoint "nodes/acute_illness_muac" decodeAcuteIllnessMuac
        |> withValueEncoder (object << encodeAcuteIllnessMuac)


treatmentOngoingEndpoint : ReadWriteEndPoint Error TreatmentOngoingId TreatmentOngoing TreatmentOngoing ()
treatmentOngoingEndpoint =
    swEndpoint "nodes/treatment_ongoing" decodeTreatmentOngoing
        |> withValueEncoder (object << encodeTreatmentOngoing)


<<<<<<< HEAD
acuteIllnessDangerSignsEndpoint : ReadWriteEndPoint Error AcuteIllnessDangerSignsId AcuteIllnessDangerSigns AcuteIllnessDangerSigns ()
acuteIllnessDangerSignsEndpoint =
    swEndpoint "nodes/acute_illness_danger_signs" decodeAcuteIllnessDangerSigns
        |> withValueEncoder (object << encodeAcuteIllnessDangerSigns)
=======
acuteIllnessNutritionEndpoint : ReadWriteEndPoint Error AcuteIllnessNutritionId AcuteIllnessNutrition AcuteIllnessNutrition ()
acuteIllnessNutritionEndpoint =
    swEndpoint "nodes/acute_illness_nutrition" decodeAcuteIllnessNutrition
        |> withValueEncoder (object << encodeAcuteIllnessNutrition)
>>>>>>> 8c7ad13b
<|MERGE_RESOLUTION|>--- conflicted
+++ resolved
@@ -576,14 +576,13 @@
         |> withValueEncoder (object << encodeTreatmentOngoing)
 
 
-<<<<<<< HEAD
 acuteIllnessDangerSignsEndpoint : ReadWriteEndPoint Error AcuteIllnessDangerSignsId AcuteIllnessDangerSigns AcuteIllnessDangerSigns ()
 acuteIllnessDangerSignsEndpoint =
     swEndpoint "nodes/acute_illness_danger_signs" decodeAcuteIllnessDangerSigns
         |> withValueEncoder (object << encodeAcuteIllnessDangerSigns)
-=======
+
+
 acuteIllnessNutritionEndpoint : ReadWriteEndPoint Error AcuteIllnessNutritionId AcuteIllnessNutrition AcuteIllnessNutrition ()
 acuteIllnessNutritionEndpoint =
     swEndpoint "nodes/acute_illness_nutrition" decodeAcuteIllnessNutrition
-        |> withValueEncoder (object << encodeAcuteIllnessNutrition)
->>>>>>> 8c7ad13b
+        |> withValueEncoder (object << encodeAcuteIllnessNutrition)