--- conflicted
+++ resolved
@@ -1,63 +1,4 @@
-<<<<<<< HEAD
-module Backend.Endpoints exposing
-    ( NurseParams
-    , PersonParams
-    , PmtctParticipantParams(..)
-    , RelationshipParams
-    , SessionParams(..)
-    , attendanceEndpoint
-    , breastExamEndpoint
-    , childMeasurementListEndpoint
-    , clinicEndpoint
-    , computedDashboardEndpoint
-    , corePhysicalExamEndpoint
-    , counselingScheduleEndpoint
-    , counselingSessionEndpoint
-    , counselingTopicEndpoint
-    , dangerSignsEndpoint
-    , encodeIndividualEncounterParticipantParams
-    , encodeNurseParams
-    , encodePersonParams
-    , encodePmtctParticipantParams
-    , encodePrenatalEncounterParams
-    , encodeRelationshipParams
-    , encodeSessionParams
-    , familyPlanningEndpoint
-    , healthCenterEndpoint
-    , heightEndpoint
-    , individualEncounterParticipantEndpoint
-    , lastMenstrualPeriodEndpoint
-    , medicalHistoryEndpoint
-    , medicationEndpoint
-    , motherMeasurementListEndpoint
-    , muacEndpoint
-    , nurseEndpoint
-    , nutritionEndpoint
-    , obstetricHistoryEndpoint
-    , obstetricHistoryStep2Endpoint
-    , obstetricalExamEndpoint
-    , participantConsentEndpoint
-    , participantFormEndpoint
-    , personEndpoint
-    , photoEndpoint
-    , pmtctParticipantEndpoint
-    , prenatalEncounterEndpoint
-    , prenatalFamilyPlanningEndpoint
-    , prenatalMeasurementsEndpoint
-    , prenatalNutritionEndpoint
-    , prenatalPhotoEndpoint
-    , relationshipEndpoint
-    , resourceEndpoint
-    , sessionEndpoint
-    , socialHistoryEndpoint
-    , swEndpoint
-    , syncDataEndpoint
-    , vitalsEndpoint
-    , weightEndpoint
-    )
-=======
-module Backend.Endpoints exposing (NurseParams, PersonParams, PmtctParticipantParams(..), RelationshipParams, SessionParams(..), attendanceEndpoint, breastExamEndpoint, childMeasurementListEndpoint, clinicEndpoint, corePhysicalExamEndpoint, counselingScheduleEndpoint, counselingSessionEndpoint, counselingTopicEndpoint, dangerSignsEndpoint, encodeIndividualEncounterParticipantParams, encodeNurseParams, encodePersonParams, encodePmtctParticipantParams, encodePrenatalEncounterParams, encodeRelationshipParams, encodeSessionParams, familyPlanningEndpoint, healthCenterEndpoint, heightEndpoint, individualEncounterParticipantEndpoint, lastMenstrualPeriodEndpoint, medicalHistoryEndpoint, medicationEndpoint, motherMeasurementListEndpoint, muacEndpoint, nurseEndpoint, nutritionEndpoint, obstetricHistoryEndpoint, obstetricHistoryStep2Endpoint, obstetricalExamEndpoint, participantConsentEndpoint, participantFormEndpoint, personEndpoint, photoEndpoint, pmtctParticipantEndpoint, prenatalEncounterEndpoint, prenatalFamilyPlanningEndpoint, prenatalMeasurementsEndpoint, prenatalNutritionEndpoint, prenatalPhotoEndpoint, relationshipEndpoint, resourceEndpoint, sessionEndpoint, socialHistoryEndpoint, swEndpoint, syncDataEndpoint, villageEndpoint, vitalsEndpoint, weightEndpoint)
->>>>>>> 1f12cba3
+module Backend.Endpoints exposing (NurseParams, PersonParams, PmtctParticipantParams(..), RelationshipParams, SessionParams(..), attendanceEndpoint, breastExamEndpoint, childMeasurementListEndpoint, clinicEndpoint, computedDashboardEndpoint, corePhysicalExamEndpoint, counselingScheduleEndpoint, counselingSessionEndpoint, counselingTopicEndpoint, dangerSignsEndpoint, encodeIndividualEncounterParticipantParams, encodeNurseParams, encodePersonParams, encodePmtctParticipantParams, encodePrenatalEncounterParams, encodeRelationshipParams, encodeSessionParams, familyPlanningEndpoint, healthCenterEndpoint, heightEndpoint, individualEncounterParticipantEndpoint, lastMenstrualPeriodEndpoint, medicalHistoryEndpoint, medicationEndpoint, motherMeasurementListEndpoint, muacEndpoint, nurseEndpoint, nutritionEndpoint, obstetricHistoryEndpoint, obstetricHistoryStep2Endpoint, obstetricalExamEndpoint, participantConsentEndpoint, participantFormEndpoint, personEndpoint, photoEndpoint, pmtctParticipantEndpoint, prenatalEncounterEndpoint, prenatalFamilyPlanningEndpoint, prenatalMeasurementsEndpoint, prenatalNutritionEndpoint, prenatalPhotoEndpoint, relationshipEndpoint, resourceEndpoint, sessionEndpoint, socialHistoryEndpoint, swEndpoint, syncDataEndpoint, villageEndpoint, vitalsEndpoint, weightEndpoint)
 
 import Backend.Clinic.Decoder exposing (decodeClinic)
 import Backend.Clinic.Encoder exposing (encodeClinic)
