module Backend.Decoder exposing (decodeRevision)

import Backend.Clinic.Decoder exposing (decodeClinic)
import Backend.Counseling.Decoder exposing (decodeCounselingSchedule, decodeCounselingTopic)
import Backend.HealthCenter.Decoder exposing (decodeCatchmentArea, decodeHealthCenter)
import Backend.IndividualEncounterParticipant.Decoder exposing (decodeIndividualEncounterParticipant)
import Backend.Measurement.Decoder exposing (..)
import Backend.Model exposing (..)
import Backend.Nurse.Decoder exposing (decodeNurse)
import Backend.ParticipantConsent.Decoder exposing (decodeParticipantForm)
import Backend.Person.Decoder exposing (decodePerson)
import Backend.PmtctParticipant.Decoder exposing (decodePmtctParticipant)
import Backend.PrenatalEncounter.Decoder exposing (decodePrenatalEncounter)
import Backend.Relationship.Decoder exposing (decodeRelationship)
import Backend.Session.Decoder exposing (decodeSession)
import Backend.Village.Decoder exposing (decodeVillage)
import Json.Decode exposing (..)
import Restful.Endpoint exposing (EntityUuid, decodeEntityUuid)


decodeRevision : Decoder Revision
decodeRevision =
    field "type" string
        |> andThen
            (\s ->
                -- Some of these aren't implemented yet, because they need
                -- to be converted from ID to UUID references first.
                case s of
                    "attendance" ->
                        decodeWithUuid AttendanceRevision decodeAttendance

                    "breast_exam" ->
                        decodeWithUuid BreastExamRevision decodeBreastExam

                    "catchment_area" ->
                        decodeWithUuid CatchmentAreaRevision decodeCatchmentArea

                    "clinic" ->
                        decodeWithUuid ClinicRevision decodeClinic

                    "core_physical_exam" ->
                        decodeWithUuid CorePhysicalExamRevision decodeCorePhysicalExam

                    "counseling_schedule" ->
                        decodeWithUuid CounselingScheduleRevision decodeCounselingSchedule

                    "counseling_session" ->
                        decodeWithUuid CounselingSessionRevision decodeCounselingSession

                    "counseling_topic" ->
                        decodeWithUuid CounselingTopicRevision decodeCounselingTopic

                    "danger_signs" ->
                        decodeWithUuid DangerSignsRevision decodeDangerSigns

                    "family_planning" ->
                        decodeWithUuid FamilyPlanningRevision decodeFamilyPlanning

                    "health_center" ->
                        decodeWithUuid HealthCenterRevision decodeHealthCenter

                    "height" ->
                        decodeWithUuid HeightRevision decodeHeight

                    "last_menstrual_period" ->
                        decodeWithUuid LastMenstrualPeriodRevision decodeLastMenstrualPeriod

                    "medical_history" ->
                        decodeWithUuid MedicalHistoryRevision decodeMedicalHistory

                    "medication" ->
                        decodeWithUuid MedicationRevision decodeMedication

                    "muac" ->
                        decodeWithUuid MuacRevision decodeMuac

                    "nurse" ->
                        decodeWithUuid NurseRevision decodeNurse

                    "nutrition" ->
                        decodeWithUuid ChildNutritionRevision decodeNutrition

                    "obstetric_history" ->
                        decodeWithUuid ObstetricHistoryRevision decodeObstetricHistory

                    "obstetric_history_step2" ->
                        decodeWithUuid ObstetricHistoryStep2Revision decodeObstetricHistoryStep2

                    "obstetrical_exam" ->
                        decodeWithUuid ObstetricalExamRevision decodeObstetricalExam

                    "participant_consent" ->
                        decodeWithUuid ParticipantConsentRevision decodeParticipantConsent

                    "participant_form" ->
                        decodeWithUuid ParticipantFormRevision decodeParticipantForm

                    "person" ->
                        decodeWithUuid PersonRevision decodePerson

                    "photo" ->
                        decodeWithUuid PhotoRevision decodePhoto

<<<<<<< HEAD
                    "village" ->
                        decodeWithUuid VillageRevision decodeVillage
=======
                    "pmtct_participant" ->
                        decodeWithUuid PmtctParticipantRevision decodePmtctParticipant

                    "prenatal_encounter" ->
                        decodeWithUuid PrenatalEncounterRevision decodePrenatalEncounter

                    "prenatal_family_planning" ->
                        decodeWithUuid PrenatalFamilyPlanningRevision decodePrenatalFamilyPlanning

                    "prenatal_nutrition" ->
                        decodeWithUuid PrenatalNutritionRevision decodePrenatalNutrition

                    "individual_participant" ->
                        decodeWithUuid IndividualEncounterParticipantRevision decodeIndividualEncounterParticipant

                    "prenatal_photo" ->
                        decodeWithUuid PrenatalPhotoRevision decodePrenatalPhoto

                    "relationship" ->
                        decodeWithUuid RelationshipRevision decodeRelationship

                    "resource" ->
                        decodeWithUuid ResourceRevision decodeResource

                    "session" ->
                        decodeWithUuid SessionRevision decodeSession

                    "social_history" ->
                        decodeWithUuid SocialHistoryRevision decodeSocialHistory

                    "vitals" ->
                        decodeWithUuid VitalsRevision decodeVitals
>>>>>>> 36946a9d

                    "weight" ->
                        decodeWithUuid WeightRevision decodeWeight

                    _ ->
                        fail <|
                            s
                                ++ " is not a recognized type"
            )


decodeWithUuid : (EntityUuid a -> b -> Revision) -> Decoder b -> Decoder Revision
decodeWithUuid tag =
    map2 tag (field "uuid" decodeEntityUuid)<|MERGE_RESOLUTION|>--- conflicted
+++ resolved
@@ -101,10 +101,9 @@
                     "photo" ->
                         decodeWithUuid PhotoRevision decodePhoto
 
-<<<<<<< HEAD
                     "village" ->
                         decodeWithUuid VillageRevision decodeVillage
-=======
+
                     "pmtct_participant" ->
                         decodeWithUuid PmtctParticipantRevision decodePmtctParticipant
 
@@ -137,7 +136,6 @@
 
                     "vitals" ->
                         decodeWithUuid VitalsRevision decodeVitals
->>>>>>> 36946a9d
 
                     "weight" ->
                         decodeWithUuid WeightRevision decodeWeight
