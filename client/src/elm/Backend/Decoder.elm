--- conflicted
+++ resolved
@@ -3,12 +3,8 @@
 import Backend.Clinic.Decoder exposing (decodeClinic)
 import Backend.Counseling.Decoder exposing (decodeCounselingSchedule, decodeCounselingTopic)
 import Backend.HealthCenter.Decoder exposing (decodeCatchmentArea, decodeHealthCenter)
-<<<<<<< HEAD
-import Backend.Measurement.Decoder exposing (decodeAttendance, decodeCounselingSession, decodeFamilyPlanning, decodeFbf, decodeHeight, decodeLactation, decodeMuac, decodeNutrition, decodeParticipantConsent, decodePhoto, decodeWeight)
-=======
 import Backend.IndividualEncounterParticipant.Decoder exposing (decodeIndividualEncounterParticipant)
 import Backend.Measurement.Decoder exposing (..)
->>>>>>> 36946a9d
 import Backend.Model exposing (..)
 import Backend.Nurse.Decoder exposing (decodeNurse)
 import Backend.ParticipantConsent.Decoder exposing (decodeParticipantForm)
@@ -65,16 +61,11 @@
                     "health_center" ->
                         decodeWithUuid HealthCenterRevision decodeHealthCenter
 
-<<<<<<< HEAD
-                    "mother_fbf" ->
-                        decodeWithUuid MotherFbfRevision decodeFbf
-
-                    "person" ->
-                        decodeWithUuid PersonRevision decodePerson
-=======
                     "height" ->
                         decodeWithUuid HeightRevision decodeHeight
->>>>>>> 36946a9d
+
+                    "lactation" ->
+                        decodeWithUuid LactationRevision decodeLactation
 
                     "last_menstrual_period" ->
                         decodeWithUuid LastMenstrualPeriodRevision decodeLastMenstrualPeriod
@@ -85,6 +76,9 @@
                     "medication" ->
                         decodeWithUuid MedicationRevision decodeMedication
 
+                    "mother_fbf" ->
+                        decodeWithUuid MotherFbfRevision decodeFbf
+
                     "muac" ->
                         decodeWithUuid MuacRevision decodeMuac
 
@@ -94,16 +88,8 @@
                     "nutrition" ->
                         decodeWithUuid ChildNutritionRevision decodeNutrition
 
-<<<<<<< HEAD
-                    "lactation" ->
-                        decodeWithUuid LactationRevision decodeLactation
-
-                    "height" ->
-                        decodeWithUuid HeightRevision decodeHeight
-=======
                     "obstetric_history" ->
                         decodeWithUuid ObstetricHistoryRevision decodeObstetricHistory
->>>>>>> 36946a9d
 
                     "obstetric_history_step2" ->
                         decodeWithUuid ObstetricHistoryStep2Revision decodeObstetricHistoryStep2
