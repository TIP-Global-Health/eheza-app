module Backend.Update exposing (updateIndexedDb)

import Activity.Model exposing (SummaryByActivity, SummaryByParticipant)
import Activity.Utils exposing (getAllChildActivities, getAllMotherActivities, motherIsCheckedIn, summarizeChildActivity, summarizeChildParticipant, summarizeMotherActivity, summarizeMotherParticipant)
import App.Model
import AssocList as Dict exposing (Dict)
import Backend.Clinic.Model exposing (ClinicType(..))
import Backend.Counseling.Decoder exposing (combineCounselingSchedules)
import Backend.Endpoints exposing (..)
import Backend.Entities exposing (..)
import Backend.Fetch
import Backend.IndividualEncounterParticipant.Model exposing (IndividualEncounterType(..))
import Backend.IndividualEncounterParticipant.Update
import Backend.Measurement.Model exposing (HistoricalMeasurements, Measurements)
import Backend.Measurement.Utils exposing (splitChildMeasurements, splitMotherMeasurements)
import Backend.Model exposing (..)
import Backend.NutritionEncounter.Model
import Backend.NutritionEncounter.Update
import Backend.Person.Model exposing (RegistrationInitiator(..))
import Backend.PmtctParticipant.Model exposing (AdultActivities(..))
import Backend.PrenatalEncounter.Model
import Backend.PrenatalEncounter.Update
import Backend.Relationship.Encoder exposing (encodeRelationshipChanges)
import Backend.Relationship.Model exposing (RelatedBy(..))
import Backend.Relationship.Utils exposing (toMyRelationship, toRelationship)
import Backend.Session.Model exposing (CheckedIn, EditableSession, OfflineSession, Session)
import Backend.Session.Update
import Backend.Session.Utils exposing (getMyMother)
import Backend.Utils exposing (mapChildMeasurements, mapMotherMeasurements, mapNutritionMeasurements, mapPrenatalMeasurements)
import Date exposing (Unit(..))
import Gizra.NominalDate exposing (NominalDate)
import Gizra.Update exposing (sequenceExtra)
import Json.Encode exposing (object)
import LocalData exposing (LocalData(..), ReadyStatus(..))
import Maybe.Extra exposing (isJust, unwrap)
import Pages.Page exposing (Page(..), SessionPage(..), UserPage(..))
import Pages.Person.Model
import Pages.Relationship.Model
import RemoteData exposing (RemoteData(..), WebData)
import Restful.Endpoint exposing (EntityUuid, ReadOnlyEndPoint, ReadWriteEndPoint, applyBackendUrl, toCmd, toTask, withoutDecoder)
import Task


<<<<<<< HEAD
updateIndexedDb : NominalDate -> Maybe NurseId -> Maybe HealthCenterId -> MsgIndexedDb -> ModelIndexedDb -> ( ModelIndexedDb, Cmd MsgIndexedDb, List App.Model.Msg )
updateIndexedDb currentDate nurseId maybeHealthCenterId msg model =
=======
updateIndexedDb : NominalDate -> Maybe NurseId -> Maybe HealthCenterId -> Bool -> MsgIndexedDb -> ModelIndexedDb -> ( ModelIndexedDb, Cmd MsgIndexedDb, List App.Model.Msg )
updateIndexedDb currentDate nurseId healthCenterId isChw msg model =
>>>>>>> 11c15cd0
    let
        sw =
            applyBackendUrl "/sw"

        noChange =
            ( model, Cmd.none, [] )
    in
    case msg of
        FetchChildMeasurements childId ->
            ( { model | childMeasurements = Dict.insert childId Loading model.childMeasurements }
            , sw.get childMeasurementListEndpoint childId
                |> toCmd (RemoteData.fromResult >> HandleFetchedChildMeasurements childId)
            , []
            )

        FetchChildrenMeasurements ids ->
            if List.isEmpty ids then
                noChange

            else
                let
                    childMeasurements =
                        List.foldl (\id accum -> Dict.insert id Loading accum) model.childMeasurements ids
                in
                ( { model | childMeasurements = childMeasurements }
                , sw.getMany childMeasurementListEndpoint ids
                    |> toCmd (RemoteData.fromResult >> RemoteData.map Dict.fromList >> HandleFetchedChildrenMeasurements)
                , []
                )

        HandleFetchedChildMeasurements childId data ->
            ( { model | childMeasurements = Dict.insert childId data model.childMeasurements }
            , Cmd.none
            , []
            )

        HandleFetchedComputedDashboard healthCenterId webData ->
            let
                modelUpdated =
                    RemoteData.toMaybe webData
                        |> Maybe.map
                            (\data ->
                                let
                                    -- Check that we add only data that is related to the desired HC.
                                    data_ =
                                        if Dict.member healthCenterId data then
                                            data

                                        else
                                            model.computedDashboard
                                in
                                { model | computedDashboard = data_ }
                            )
                        |> Maybe.withDefault model
            in
            ( modelUpdated
            , Cmd.none
            , []
            )

        HandleFetchedChildrenMeasurements webData ->
            case RemoteData.toMaybe webData of
                Nothing ->
                    noChange

                Just dict ->
                    let
                        dictUpdated =
                            Dict.map (\_ v -> RemoteData.Success v) dict
                    in
                    ( { model | childMeasurements = Dict.union dictUpdated model.childMeasurements }
                    , Cmd.none
                    , []
                    )

        FetchClinics ->
            ( { model | clinics = Loading }
            , sw.select clinicEndpoint ()
                |> toCmd (RemoteData.fromResult >> RemoteData.map (.items >> List.sortBy (Tuple.second >> .name) >> Dict.fromList) >> HandleFetchedClinics)
            , []
            )

        FetchComputedDashboard healthCenterId ->
            ( model
            , sw.select computedDashboardEndpoint ()
                |> toCmd (RemoteData.fromResult >> RemoteData.map (.items >> Dict.fromList) >> HandleFetchedComputedDashboard healthCenterId)
            , []
            )

        HandleFetchedClinics clinics ->
            ( { model | clinics = clinics }
            , Cmd.none
            , []
            )

        FetchEditableSession id calculationMsgs ->
            let
                newEditable =
                    makeEditableSession id model

                extraMsgs =
                    if RemoteData.isSuccess newEditable then
                        calculationMsgs

                    else
                        []
            in
            -- This one is a bit special. What we're asking for is not a fetch
            -- from IndexedDB as such, but a certain kind of organization of
            -- the data.
            ( { model | editableSessions = Dict.insert id newEditable model.editableSessions }
            , Cmd.none
            , []
            )
<<<<<<< HEAD
                |> sequenceExtra (updateIndexedDb currentDate nurseId maybeHealthCenterId) extraMsgs
=======
                |> sequenceExtra (updateIndexedDb currentDate nurseId healthCenterId isChw) extraMsgs
>>>>>>> 11c15cd0

        FetchEditableSessionCheckedIn id ->
            Dict.get id model.editableSessions
                |> Maybe.withDefault NotAsked
                |> RemoteData.map
                    (\editable ->
                        let
                            checkedIn =
                                cacheCheckedIn editable.offlineSession

                            updatedEditable =
                                { editable | checkedIn = checkedIn }
                        in
                        ( { model | editableSessions = Dict.insert id (Success updatedEditable) model.editableSessions }
                        , Cmd.none
                        , []
                        )
                    )
                |> RemoteData.withDefault noChange

        FetchEditableSessionMeasurements id ->
            Dict.get id model.editableSessions
                |> Maybe.withDefault NotAsked
                |> RemoteData.map
                    (\editable ->
                        let
                            measurements =
                                calculateOfflineSessionMeasurements id editable.offlineSession model

                            updatedOffline =
                                editable.offlineSession
                                    |> (\offline -> { offline | measurements = measurements })

                            updatedEditable =
                                { editable | offlineSession = updatedOffline }
                        in
                        ( { model | editableSessions = Dict.insert id (Success updatedEditable) model.editableSessions }
                        , Cmd.none
                        , []
                        )
                    )
                |> RemoteData.withDefault noChange

        FetchEditableSessionSummaryByActivity id ->
            Dict.get id model.editableSessions
                |> Maybe.withDefault NotAsked
                |> RemoteData.map
                    (\editable ->
                        let
                            summaryByActivity =
                                summarizeByActivity currentDate editable.offlineSession editable.checkedIn isChw

                            updatedEditable =
                                { editable | summaryByActivity = summaryByActivity }
                        in
                        ( { model | editableSessions = Dict.insert id (Success updatedEditable) model.editableSessions }
                        , Cmd.none
                        , []
                        )
                    )
                |> RemoteData.withDefault noChange

        FetchEditableSessionSummaryByParticipant id ->
            Dict.get id model.editableSessions
                |> Maybe.withDefault NotAsked
                |> RemoteData.map
                    (\editable ->
                        let
                            summaryByParticipant =
                                summarizeByParticipant currentDate editable.offlineSession editable.checkedIn isChw

                            updatedEditable =
                                { editable | summaryByParticipant = summaryByParticipant }
                        in
                        ( { model | editableSessions = Dict.insert id (Success updatedEditable) model.editableSessions }
                        , Cmd.none
                        , []
                        )
                    )
                |> RemoteData.withDefault noChange

        FetchEveryCounselingSchedule ->
            let
                topicTask =
                    sw.select counselingTopicEndpoint ()
                        |> toTask
                        |> Task.map (.items >> Dict.fromList)
                        |> RemoteData.fromTask

                scheduleTask =
                    sw.select counselingScheduleEndpoint ()
                        |> toTask
                        |> Task.map (.items >> List.map Tuple.second)
                        |> RemoteData.fromTask
            in
            ( { model | everyCounselingSchedule = Loading }
            , Task.map2 (RemoteData.map2 combineCounselingSchedules) topicTask scheduleTask
                |> Task.perform HandleFetchedEveryCounselingSchedule
            , []
            )

        HandleFetchedEveryCounselingSchedule data ->
            ( { model | everyCounselingSchedule = data }
            , Cmd.none
            , []
            )

        FetchExpectedParticipants sessionId ->
            let
                merge value accum =
                    accum
                        |> Maybe.withDefault []
                        |> (::) value
                        |> Just

                indexBy accessor _ value accum =
                    Dict.update (accessor value) (merge value) accum

                processIndex byId =
                    { byId = byId
                    , byChildId = Dict.foldl (indexBy .child) Dict.empty byId
                    , byMotherId = Dict.foldl (indexBy .adult) Dict.empty byId
                    }
            in
            ( { model | expectedParticipants = Dict.insert sessionId Loading model.expectedParticipants }
            , sw.select pmtctParticipantEndpoint (ParticipantsForSession sessionId)
                |> toCmd (RemoteData.fromResult >> RemoteData.map (.items >> Dict.fromList >> processIndex) >> HandleFetchedExpectedParticipants sessionId)
            , []
            )

        HandleFetchedExpectedParticipants sessionId data ->
            let
                expectedParticipants =
                    Dict.insert sessionId data model.expectedParticipants

                childrenIds =
                    case RemoteData.toMaybe data of
                        Just dict ->
                            Dict.keys dict.byChildId

                        Nothing ->
                            []

                motherIds =
                    case RemoteData.toMaybe data of
                        Just dict ->
                            Dict.keys dict.byMotherId

                        Nothing ->
                            []

                peopleIds =
                    List.concat [ childrenIds, motherIds ]

                -- Mark people to load.
                people =
                    List.foldl (\id accum -> Dict.insert id RemoteData.NotAsked accum) model.people peopleIds

                -- Mark Mothers and Children measurements to load.
                motherMeasurements =
                    List.foldl (\id accum -> Dict.insert id RemoteData.NotAsked accum) model.motherMeasurements motherIds

                childMeasurements =
                    List.foldl (\id accum -> Dict.insert id RemoteData.NotAsked accum) model.childMeasurements childrenIds
            in
            ( { model
                | expectedParticipants = expectedParticipants
                , people = people
                , motherMeasurements = motherMeasurements
                , childMeasurements = childMeasurements
              }
            , Cmd.none
            , []
            )

        FetchPeopleByName name ->
            let
                trimmed =
                    String.trim name
            in
            -- We'll limit the search to 100 each for now ... basically,
            -- just to avoid truly pathological cases.
            ( { model | personSearches = Dict.insert trimmed Loading model.personSearches }
            , sw.selectRange personEndpoint { nameContains = Just trimmed } 0 (Just 100)
                |> toCmd (RemoteData.fromResult >> RemoteData.map (.items >> Dict.fromList) >> HandleFetchedPeopleByName trimmed)
            , []
            )

        HandleFetchedPeopleByName name data ->
            ( { model | personSearches = Dict.insert (String.trim name) data model.personSearches }
            , Cmd.none
            , []
            )

        FetchIndividualEncounterParticipantsForPerson id ->
            ( { model | individualParticipantsByPerson = Dict.insert id Loading model.individualParticipantsByPerson }
            , sw.select individualEncounterParticipantEndpoint (Just id)
                |> toCmd (RemoteData.fromResult >> RemoteData.map (.items >> Dict.fromList) >> HandleFetchedIndividualEncounterParticipantsForPerson id)
            , []
            )

        HandleFetchedIndividualEncounterParticipantsForPerson id data ->
            ( { model | individualParticipantsByPerson = Dict.insert id data model.individualParticipantsByPerson }
            , Cmd.none
            , []
            )

        FetchPrenatalEncountersForParticipant id ->
            ( { model | prenatalEncountersByParticipant = Dict.insert id Loading model.prenatalEncountersByParticipant }
            , sw.select prenatalEncounterEndpoint (Just id)
                |> toCmd (RemoteData.fromResult >> RemoteData.map (.items >> Dict.fromList) >> HandleFetchedPrenatalEncountersForParticipant id)
            , []
            )

        HandleFetchedPrenatalEncountersForParticipant id data ->
            ( { model | prenatalEncountersByParticipant = Dict.insert id data model.prenatalEncountersByParticipant }
            , Cmd.none
            , []
            )

        FetchNutritionEncountersForParticipant id ->
            ( { model | nutritionEncountersByParticipant = Dict.insert id Loading model.nutritionEncountersByParticipant }
            , sw.select nutritionEncounterEndpoint (Just id)
                |> toCmd (RemoteData.fromResult >> RemoteData.map (.items >> Dict.fromList) >> HandleFetchedNutritionEncountersForParticipant id)
            , []
            )

        HandleFetchedNutritionEncountersForParticipant id data ->
            ( { model | nutritionEncountersByParticipant = Dict.insert id data model.nutritionEncountersByParticipant }
            , Cmd.none
            , []
            )

        FetchPrenatalMeasurements id ->
            ( { model | prenatalMeasurements = Dict.insert id Loading model.prenatalMeasurements }
            , sw.get prenatalMeasurementsEndpoint id
                |> toCmd (RemoteData.fromResult >> HandleFetchedPrenatalMeasurements id)
            , []
            )

        HandleFetchedPrenatalMeasurements id data ->
            ( { model | prenatalMeasurements = Dict.insert id data model.prenatalMeasurements }
            , Cmd.none
            , []
            )

        FetchNutritionMeasurements id ->
            ( { model | nutritionMeasurements = Dict.insert id Loading model.nutritionMeasurements }
            , sw.get nutritionMeasurementsEndpoint id
                |> toCmd (RemoteData.fromResult >> HandleFetchedNutritionMeasurements id)
            , []
            )

        HandleFetchedNutritionMeasurements id data ->
            ( { model | nutritionMeasurements = Dict.insert id data model.nutritionMeasurements }
            , Cmd.none
            , []
            )

        FetchParticipantsForPerson personId ->
            let
                query1 =
                    sw.select pmtctParticipantEndpoint (ParticipantsForChild personId)
                        |> toTask
                        |> Task.map (.items >> Dict.fromList)
                        |> RemoteData.fromTask

                query2 =
                    sw.select pmtctParticipantEndpoint (ParticipantsForAdult personId)
                        |> toTask
                        |> Task.map (.items >> Dict.fromList)
                        |> RemoteData.fromTask
            in
            ( { model | participantsByPerson = Dict.insert personId Loading model.participantsByPerson }
            , Task.map2 (RemoteData.map2 Dict.union) query1 query2
                |> Task.perform (HandleFetchedParticipantsForPerson personId)
            , []
            )

        HandleFetchedParticipantsForPerson personId data ->
            ( { model | participantsByPerson = Dict.insert personId data model.participantsByPerson }
            , Cmd.none
            , []
            )

        FetchRelationshipsForPerson personId ->
            let
                -- We run two queries, one for the `person` field, and one for
                -- `related_to` One could do this as an OR in the service
                -- worker instead, but it would basically run two queries
                -- anyway, so it's no more efficient.
                query1 =
                    sw.select relationshipEndpoint { person = Just personId, relatedTo = Nothing }
                        |> toTask
                        |> Task.map
                            (\val ->
                                val.items
                                    |> List.filterMap
                                        (\( id, relationship ) ->
                                            toMyRelationship personId relationship
                                                |> Maybe.map (\myRelationship -> ( id, myRelationship ))
                                        )
                                    |> Dict.fromList
                            )
                        |> RemoteData.fromTask

                query2 =
                    sw.select relationshipEndpoint { person = Nothing, relatedTo = Just personId }
                        |> toTask
                        |> Task.map
                            (\val ->
                                val.items
                                    |> List.filterMap
                                        (\( id, relationship ) ->
                                            toMyRelationship personId relationship
                                                |> Maybe.map (\myRelationship -> ( id, myRelationship ))
                                        )
                                    |> Dict.fromList
                            )
                        |> RemoteData.fromTask
            in
            ( { model | relationshipsByPerson = Dict.insert personId Loading model.relationshipsByPerson }
            , Task.map2 (RemoteData.map2 Dict.union) query1 query2
                |> Task.perform (HandleFetchedRelationshipsForPerson personId)
            , []
            )

        HandleFetchedRelationshipsForPerson personId data ->
            ( { model | relationshipsByPerson = Dict.insert personId data model.relationshipsByPerson }
            , Cmd.none
            , []
            )

        FetchExpectedSessions childId ->
            ( { model | expectedSessions = Dict.insert childId Loading model.expectedSessions }
            , sw.select sessionEndpoint (ForChild childId)
                |> toCmd (RemoteData.fromResult >> RemoteData.map (.items >> Dict.fromList) >> HandleFetchedExpectedSessions childId)
            , []
            )

        HandleFetchedExpectedSessions childId data ->
            ( { model | expectedSessions = Dict.insert childId data model.expectedSessions }
            , Cmd.none
            , []
            )

        FetchHealthCenters ->
            ( { model | healthCenters = Loading }
            , sw.select healthCenterEndpoint ()
                |> toCmd (RemoteData.fromResult >> RemoteData.map (.items >> Dict.fromList) >> HandleFetchedHealthCenters)
            , []
            )

        HandleFetchedHealthCenters data ->
            ( { model | healthCenters = data }
            , Cmd.none
            , []
            )

        FetchMotherMeasurements motherId ->
            ( { model | motherMeasurements = Dict.insert motherId Loading model.motherMeasurements }
            , sw.get motherMeasurementListEndpoint motherId
                |> toCmd (RemoteData.fromResult >> HandleFetchedMotherMeasurements motherId)
            , []
            )

        FetchMothersMeasurements ids ->
            if List.isEmpty ids then
                noChange

            else
                let
                    motherMeasurements =
                        List.foldl (\id accum -> Dict.insert id Loading accum) model.motherMeasurements ids
                in
                ( { model | motherMeasurements = motherMeasurements }
                , sw.getMany motherMeasurementListEndpoint ids
                    |> toCmd (RemoteData.fromResult >> RemoteData.map Dict.fromList >> HandleFetchedMothersMeasurements)
                , []
                )

        HandleFetchedMotherMeasurements motherId data ->
            ( { model | motherMeasurements = Dict.insert motherId data model.motherMeasurements }
            , Cmd.none
            , []
            )

        HandleFetchedMothersMeasurements webData ->
            case RemoteData.toMaybe webData of
                Nothing ->
                    noChange

                Just dict ->
                    let
                        dictUpdated =
                            Dict.map (\_ v -> RemoteData.Success v) dict
                    in
                    ( { model | motherMeasurements = Dict.union dictUpdated model.motherMeasurements }
                    , Cmd.none
                    , []
                    )

        FetchParticipantForms ->
            ( { model | participantForms = Loading }
            , sw.select participantFormEndpoint ()
                |> toCmd (RemoteData.fromResult >> RemoteData.map (.items >> Dict.fromList) >> HandleFetchedParticipantForms)
            , []
            )

        HandleFetchedParticipantForms data ->
            ( { model | participantForms = data }
            , Cmd.none
            , []
            )

        FetchPeople ids ->
            if List.isEmpty ids then
                noChange

            else
                let
                    peopleUpdated =
                        List.foldl (\id accum -> Dict.insert id Loading accum) model.people ids
                in
                ( { model | people = peopleUpdated }
                , sw.getMany personEndpoint ids
                    |> toCmd (RemoteData.fromResult >> RemoteData.map Dict.fromList >> HandleFetchPeople)
                , []
                )

        HandleFetchPeople webData ->
            case RemoteData.toMaybe webData of
                Nothing ->
                    noChange

                Just dict ->
                    let
                        dictUpdated =
                            Dict.map (\_ v -> RemoteData.Success v) dict
                    in
                    ( { model | people = Dict.union dictUpdated model.people }
                    , Cmd.none
                    , []
                    )

        FetchPerson id ->
            ( { model | people = Dict.insert id Loading model.people }
            , sw.get personEndpoint id
                |> toCmd (RemoteData.fromResult >> HandleFetchedPerson id)
            , []
            )

        HandleFetchedPerson id data ->
            ( { model | people = Dict.insert id data model.people }
            , Cmd.none
            , []
            )

        FetchPrenatalEncounter id ->
            ( { model | prenatalEncounters = Dict.insert id Loading model.prenatalEncounters }
            , sw.get prenatalEncounterEndpoint id
                |> toCmd (RemoteData.fromResult >> HandleFetchedPrenatalEncounter id)
            , []
            )

        HandleFetchedPrenatalEncounter id data ->
            ( { model | prenatalEncounters = Dict.insert id data model.prenatalEncounters }
            , Cmd.none
            , []
            )

        FetchNutritionEncounter id ->
            ( { model | nutritionEncounters = Dict.insert id Loading model.nutritionEncounters }
            , sw.get nutritionEncounterEndpoint id
                |> toCmd (RemoteData.fromResult >> HandleFetchedNutritionEncounter id)
            , []
            )

        HandleFetchedNutritionEncounter id data ->
            ( { model | nutritionEncounters = Dict.insert id data model.nutritionEncounters }
            , Cmd.none
            , []
            )

        FetchIndividualEncounterParticipant id ->
            ( { model | individualParticipants = Dict.insert id Loading model.individualParticipants }
            , sw.get individualEncounterParticipantEndpoint id
                |> toCmd (RemoteData.fromResult >> HandleFetchedIndividualEncounterParticipant id)
            , []
            )

        HandleFetchedIndividualEncounterParticipant id data ->
            ( { model | individualParticipants = Dict.insert id data model.individualParticipants }
            , Cmd.none
            , []
            )

        FetchSession sessionId ->
            ( { model | sessions = Dict.insert sessionId Loading model.sessions }
            , sw.get sessionEndpoint sessionId
                |> toCmd (RemoteData.fromResult >> HandleFetchedSession sessionId)
            , []
            )

        HandleFetchedSession sessionId data ->
            ( { model | sessions = Dict.insert sessionId data model.sessions }
            , Cmd.none
            , []
            )

        FetchSessionsByClinic clinicId ->
            ( { model | sessionsByClinic = Dict.insert clinicId Loading model.sessionsByClinic }
            , sw.select sessionEndpoint (ForClinic clinicId)
                |> toCmd (RemoteData.fromResult >> RemoteData.map (.items >> Dict.fromList) >> HandleFetchedSessionsByClinic clinicId)
            , []
            )

        HandleFetchedSessionsByClinic clinicId data ->
            ( { model | sessionsByClinic = Dict.insert clinicId data model.sessionsByClinic }
            , Cmd.none
            , []
            )

        FetchSyncData ->
            ( { model | syncData = Loading }
            , sw.select syncDataEndpoint ()
                |> toCmd (RemoteData.fromResult >> RemoteData.map (.items >> Dict.fromList) >> HandleFetchedSyncData)
            , []
            )

        HandleFetchedSyncData data ->
            ( { model | syncData = data }
            , Cmd.none
            , []
            )

        HandleRevisions revisions ->
            case revisions of
                -- Special handling for a single attendance revision, which means
                -- there was a check in / check out in Attendance page.
                -- Here we don't want to rebuild all Editable sessions, but only
                -- the relevant one, and only the things that are needed.
                [ AttendanceRevision uuid data ] ->
                    let
                        newModel =
                            mapMotherMeasurements
                                data.participantId
                                (\measurements -> { measurements | attendances = Dict.insert uuid data measurements.attendances })
                                model

                        withRecalc =
                            data.encounterId
                                |> Maybe.map
                                    (\sessionId ->
                                        Dict.get sessionId newModel.editableSessions
                                            |> Maybe.andThen RemoteData.toMaybe
                                            |> Maybe.map
                                                (\editableSession ->
                                                    let
                                                        updatedOffline =
                                                            editableSession.offlineSession
                                                                |> (\offline -> { offline | measurements = LocalData.setRecalculate offline.measurements })

                                                        updatedEditable =
                                                            Success
                                                                { editableSession
                                                                    | update = NotAsked
                                                                    , offlineSession = updatedOffline
                                                                    , checkedIn = LocalData.setRecalculate editableSession.checkedIn
                                                                    , summaryByParticipant = LocalData.setRecalculate editableSession.summaryByParticipant
                                                                    , summaryByActivity = LocalData.setRecalculate editableSession.summaryByActivity
                                                                }

                                                        newEditableSessions =
                                                            Dict.insert sessionId updatedEditable newModel.editableSessions
                                                    in
                                                    { newModel | editableSessions = newEditableSessions }
                                                )
                                            |> Maybe.withDefault newModel
                                    )
                                |> Maybe.withDefault newModel
                    in
                    ( withRecalc
                    , Cmd.none
                    , []
                    )

                _ ->
                    let
                        ( newModel, recalculateEditableSessions ) =
                            List.foldl handleRevision ( model, False ) revisions

                        withRecalc =
                            -- If needed, we recalculate all editable sessions that we
                            -- actually have.
                            if recalculateEditableSessions then
                                let
                                    editableSessions =
                                        -- The `andThen` is so that we only recalculate
                                        -- the editable session if we already have a
                                        -- success.
                                        Dict.map
                                            (\id session ->
                                                RemoteData.andThen (\_ -> makeEditableSession id newModel) session
                                            )
                                            newModel.editableSessions
                                in
                                { newModel | editableSessions = editableSessions }

                            else
                                newModel
                    in
                    ( withRecalc
                    , Cmd.none
                    , []
                    )

        SaveSyncData uuid data ->
            ( { model | saveSyncDataRequests = Dict.insert uuid Loading model.saveSyncDataRequests }
            , sw.put syncDataEndpoint uuid data
                |> withoutDecoder
                |> toCmd (RemoteData.fromResult >> HandleSavedSyncData uuid)
            , []
            )

        HandleSavedSyncData uuid data ->
            ( { model | saveSyncDataRequests = Dict.insert uuid data model.saveSyncDataRequests }
            , Cmd.none
            , []
            )

        DeleteSyncData uuid ->
            ( { model | deleteSyncDataRequests = Dict.insert uuid Loading model.deleteSyncDataRequests }
            , sw.delete syncDataEndpoint uuid
                |> toCmd (RemoteData.fromResult >> HandleDeletedSyncData uuid)
            , []
            )

        HandleDeletedSyncData uuid data ->
            ( { model | deleteSyncDataRequests = Dict.insert uuid data model.deleteSyncDataRequests }
            , Cmd.none
            , []
            )

        MsgPrenatalEncounter encounterId subMsg ->
            let
                encounter =
                    Dict.get encounterId model.prenatalEncounters
                        |> Maybe.withDefault NotAsked
                        |> RemoteData.toMaybe

                requests =
                    Dict.get encounterId model.prenatalEncounterRequests
                        |> Maybe.withDefault Backend.PrenatalEncounter.Model.emptyModel

                ( subModel, subCmd ) =
                    Backend.PrenatalEncounter.Update.update nurseId maybeHealthCenterId encounterId encounter currentDate subMsg requests
            in
            ( { model | prenatalEncounterRequests = Dict.insert encounterId subModel model.prenatalEncounterRequests }
            , Cmd.map (MsgPrenatalEncounter encounterId) subCmd
            , []
            )

        MsgNutritionEncounter encounterId subMsg ->
            let
                encounter =
                    Dict.get encounterId model.nutritionEncounters
                        |> Maybe.withDefault NotAsked
                        |> RemoteData.toMaybe

                requests =
                    Dict.get encounterId model.nutritionEncounterRequests
                        |> Maybe.withDefault Backend.NutritionEncounter.Model.emptyModel

                ( subModel, subCmd ) =
                    Backend.NutritionEncounter.Update.update nurseId healthCenterId encounterId encounter currentDate subMsg requests
            in
            ( { model | nutritionEncounterRequests = Dict.insert encounterId subModel model.nutritionEncounterRequests }
            , Cmd.map (MsgNutritionEncounter encounterId) subCmd
            , []
            )

        MsgIndividualSession participantId subMsg ->
            let
                participant =
                    Dict.get participantId model.individualParticipants
                        |> Maybe.withDefault NotAsked
                        |> RemoteData.toMaybe

                requests =
                    Dict.get participantId model.individualSessionRequests
                        |> Maybe.withDefault Backend.IndividualEncounterParticipant.Model.emptyModel

                ( subModel, subCmd ) =
                    Backend.IndividualEncounterParticipant.Update.update participantId participant currentDate subMsg requests
            in
            ( { model | individualSessionRequests = Dict.insert participantId subModel model.individualSessionRequests }
            , Cmd.map (MsgIndividualSession participantId) subCmd
            , []
            )

        MsgSession sessionId subMsg ->
            let
                session =
                    Dict.get sessionId model.editableSessions
                        |> Maybe.withDefault NotAsked
                        |> RemoteData.map (.offlineSession >> .session)
                        |> RemoteData.toMaybe

                requests =
                    Dict.get sessionId model.sessionRequests
                        |> Maybe.withDefault Backend.Session.Model.emptyModel

                ( subModel, subCmd, fetchMsgs ) =
                    Backend.Session.Update.update nurseId sessionId session currentDate model subMsg requests
            in
            ( { model | sessionRequests = Dict.insert sessionId subModel model.sessionRequests }
            , Cmd.map (MsgSession sessionId) subCmd
            , fetchMsgs
                |> List.filter (Backend.Fetch.shouldFetch model)
                |> List.map App.Model.MsgIndexedDb
            )

        PostPmtctParticipant data ->
            ( { model | postPmtctParticipant = Dict.insert data.child Loading model.postPmtctParticipant }
            , sw.post pmtctParticipantEndpoint data
                |> toCmd (RemoteData.fromResult >> HandlePostedPmtctParticipant data.child)
            , []
            )

        HandlePostedPmtctParticipant id data ->
            ( { model | postPmtctParticipant = Dict.insert id data model.postPmtctParticipant }
            , Cmd.none
            , []
            )

        PostRelationship personId myRelationship addGroup ->
            let
                normalized =
                    toRelationship personId myRelationship healthCenterId

                -- If we'd also like to add these people to a group, construct
                -- a Msg to do that.
                extraMsgs =
                    addGroup
                        |> Maybe.map
                            (\clinicId ->
                                let
                                    defaultAdultActivities =
                                        case normalized.relatedBy of
                                            ParentOf ->
                                                MotherActivities

                                            CaregiverFor ->
                                                CaregiverActivities

                                    childBirthDate =
                                        Dict.get normalized.relatedTo model.people
                                            |> Maybe.withDefault NotAsked
                                            |> RemoteData.toMaybe
                                            |> Maybe.andThen .birthDate

                                    -- The start date determines when we start expecting this pair
                                    -- to be attending a group encounter. We'll look to see if we
                                    -- know the child's birth date. Normally, we will, because
                                    -- we've probably just entered it, or we've loaded the child
                                    -- for some other reason. We won't try to fetch the child here
                                    -- if we don't have the child, at least for now, because it
                                    -- would add complexity. If we don't know the child's
                                    -- birthdate, we'll default to 28 days ago. That should be
                                    -- enough so that, if we're in the middle of a group encounter,
                                    -- the child will be expected at that group encounter.
                                    defaultStartDate =
                                        childBirthDate
                                            |> Maybe.withDefault (Date.add Days -28 currentDate)

                                    -- For all groups but Sorwathe, we expect child to graduate from programm
                                    -- after 26 months. Therefore, if we can resolve clinic type and child birthday,
                                    -- we'll set expected graduation date.
                                    defaultEndDate =
                                        model.clinics
                                            |> RemoteData.toMaybe
                                            |> Maybe.andThen
                                                (Dict.get clinicId
                                                    >> Maybe.andThen
                                                        (\clinic ->
                                                            let
                                                                graduationDate =
                                                                    Maybe.map (Date.add Months 26) childBirthDate
                                                            in
                                                            case clinic.clinicType of
                                                                Pmtct ->
                                                                    graduationDate

                                                                Fbf ->
                                                                    graduationDate

                                                                Chw ->
                                                                    graduationDate

                                                                Sorwathe ->
                                                                    Nothing
                                                        )
                                                )
                                in
                                PostPmtctParticipant
                                    { adult = normalized.person
                                    , child = normalized.relatedTo
                                    , adultActivities = defaultAdultActivities
                                    , start = defaultStartDate
                                    , end = defaultEndDate
                                    , clinic = clinicId
                                    }
                            )
                        |> Maybe.Extra.toList

                -- We want to patch any relationship between these two,
                -- whether or not reversed.
                query1 =
                    sw.select relationshipEndpoint
                        { person = Just normalized.person
                        , relatedTo = Just normalized.relatedTo
                        }
                        |> toTask
                        |> Task.map (.items >> Dict.fromList)

                query2 =
                    sw.select relationshipEndpoint
                        { person = Just normalized.relatedTo
                        , relatedTo = Just normalized.person
                        }
                        |> toTask
                        |> Task.map (.items >> Dict.fromList)

                existingRelationship =
                    Task.map2 Dict.union query1 query2
                        |> Task.map (Dict.toList >> List.head)

                relationshipCmd =
                    existingRelationship
                        |> Task.andThen
                            (\existing ->
                                case existing of
                                    Nothing ->
                                        sw.post relationshipEndpoint normalized
                                            |> toTask
                                            |> Task.map (always myRelationship)

                                    Just ( relationshipId, relationship ) ->
                                        let
                                            changes =
                                                encodeRelationshipChanges { old = relationship, new = normalized }
                                        in
                                        if List.isEmpty changes then
                                            -- If no changes, we just report success without posting to the DB
                                            Task.succeed myRelationship

                                        else
                                            object changes
                                                |> sw.patchAny relationshipEndpoint relationshipId
                                                |> toTask
                                                |> Task.map (always myRelationship)
                            )
                        |> RemoteData.fromTask
                        |> Task.perform (HandlePostedRelationship personId)
            in
            ( { model | postRelationship = Dict.insert personId Loading model.postRelationship }
            , relationshipCmd
            , []
            )
<<<<<<< HEAD
                |> sequenceExtra (updateIndexedDb currentDate nurseId maybeHealthCenterId) extraMsgs
=======
                |> sequenceExtra (updateIndexedDb currentDate nurseId healthCenterId isChw) extraMsgs
>>>>>>> 11c15cd0

        HandlePostedRelationship personId data ->
            let
                appMsgs =
                    data
                        |> RemoteData.map
                            (\relationship ->
                                [ Pages.Relationship.Model.Reset
                                    |> App.Model.MsgPageRelationship personId relationship.relatedTo
                                    |> App.Model.MsgLoggedIn
                                ]
                            )
                        |> RemoteData.withDefault []
            in
            ( { model | postRelationship = Dict.insert personId data model.postRelationship }
            , Cmd.none
            , appMsgs
            )

        PostPerson relation initiator person ->
            ( { model | postPerson = Loading }
            , sw.post personEndpoint person
                |> toCmd (RemoteData.fromResult >> RemoteData.map Tuple.first >> HandlePostedPerson relation initiator)
            , []
            )

        HandlePostedPerson relation initiator data ->
            let
                appMsgs =
                    -- If we succeed, we reset the form, and go to the page
                    -- showing the new person.
                    data
                        |> RemoteData.map
                            (\personId ->
                                let
                                    nextPage =
                                        case initiator of
                                            ParticipantDirectoryOrigin ->
                                                case relation of
                                                    Just id ->
                                                        RelationshipPage id personId

                                                    Nothing ->
                                                        PersonPage personId

                                            IndividualEncounterOrigin encounterType ->
                                                case encounterType of
                                                    AntenatalEncounter ->
                                                        PrenatalParticipantPage personId

                                                    NutritionEncounter ->
                                                        NutritionParticipantPage personId

                                                    _ ->
                                                        -- This will change as we add support for
                                                        -- new encounter types.
                                                        IndividualEncounterTypesPage
                                in
                                [ Pages.Person.Model.ResetCreateForm
                                    |> App.Model.MsgPageCreatePerson
                                    |> App.Model.MsgLoggedIn
                                , nextPage
                                    |> UserPage
                                    |> App.Model.SetActivePage
                                ]
                            )
                        |> RemoteData.withDefault []
            in
            ( { model | postPerson = data }
            , Cmd.none
            , appMsgs
            )

        PatchPerson personId person ->
            ( { model | postPerson = Loading }
            , sw.patchFull personEndpoint personId person
                |> toCmd (RemoteData.fromResult >> HandlePatchedPerson personId)
            , []
            )

        HandlePatchedPerson personId data ->
            let
                appMsgs =
                    -- If we succeed, we reset the form, and go to the page
                    -- showing the new person.
                    data
                        |> RemoteData.map
                            (\person ->
                                [ Pages.Person.Model.ResetEditForm
                                    |> App.Model.MsgPageEditPerson
                                    |> App.Model.MsgLoggedIn
                                , PersonPage personId
                                    |> UserPage
                                    |> App.Model.SetActivePage
                                ]
                            )
                        |> RemoteData.withDefault []
            in
            ( { model | postPerson = Success personId }
            , Cmd.none
            , appMsgs
            )

        PostSession session ->
            ( { model | postSession = Loading }
            , sw.post sessionEndpoint session
                |> toCmd (RemoteData.fromResult >> RemoteData.map Tuple.first >> HandlePostedSession session.clinicType)
            , []
            )

        HandlePostedSession clinicType data ->
            let
                msgs =
                    if clinicType == Chw then
                        data
                            |> RemoteData.map
                                (\sessionId ->
                                    SessionPage sessionId AttendancePage
                                        |> UserPage
                                        |> App.Model.SetActivePage
                                        |> List.singleton
                                )
                            |> RemoteData.withDefault []

                    else
                        []
            in
            ( { model | postSession = data }
            , Cmd.none
            , msgs
            )

        FetchVillages ->
            ( { model | villages = Loading }
            , sw.select villageEndpoint ()
                |> toCmd (RemoteData.fromResult >> RemoteData.map (.items >> Dict.fromList) >> HandleFetchedVillages)
            , []
            )

        HandleFetchedVillages data ->
            ( { model | villages = data }
            , Cmd.none
            , []
            )

        PostIndividualSession session ->
            ( { model | postIndividualSession = Dict.insert session.person Loading model.postIndividualSession }
            , sw.post individualEncounterParticipantEndpoint session
                |> toCmd (RemoteData.fromResult >> HandlePostedIndividualSession session.person session.encounterType)
            , []
            )

        HandlePostedIndividualSession personId encounterType data ->
            let
                -- We automatically create new encounter for newly created  session.
                appMsgs =
                    RemoteData.map
                        (\( sessionId, _ ) ->
                            case encounterType of
                                AntenatalEncounter ->
                                    [ Backend.PrenatalEncounter.Model.PrenatalEncounter sessionId currentDate Nothing healthCenterId
                                        |> Backend.Model.PostPrenatalEncounter
                                        |> App.Model.MsgIndexedDb
                                    ]

                                NutritionEncounter ->
                                    [ Backend.NutritionEncounter.Model.NutritionEncounter sessionId currentDate Nothing healthCenterId
                                        |> Backend.Model.PostNutritionEncounter
                                        |> App.Model.MsgIndexedDb
                                    ]

                                InmmunizationEncounter ->
                                    []
                        )
                        data
                        |> RemoteData.withDefault []
            in
            ( { model | postIndividualSession = Dict.insert personId data model.postIndividualSession }
            , Cmd.none
            , appMsgs
            )

        PostPrenatalEncounter prenatalEncounter ->
            ( { model | postPrenatalEncounter = Dict.insert prenatalEncounter.participant Loading model.postPrenatalEncounter }
            , sw.post prenatalEncounterEndpoint prenatalEncounter
                |> toCmd (RemoteData.fromResult >> HandlePostedPrenatalEncounter prenatalEncounter.participant)
            , []
            )

        HandlePostedPrenatalEncounter participantId data ->
            ( { model | postPrenatalEncounter = Dict.insert participantId data model.postPrenatalEncounter }
            , Cmd.none
            , RemoteData.map
                (\( prenatalEncounterId, _ ) ->
                    [ App.Model.SetActivePage <|
                        UserPage <|
                            Pages.Page.PrenatalEncounterPage prenatalEncounterId
                    ]
                )
                data
                |> RemoteData.withDefault []
            )

        PostNutritionEncounter nutritionEncounter ->
            ( { model | postNutritionEncounter = Dict.insert nutritionEncounter.participant Loading model.postNutritionEncounter }
            , sw.post nutritionEncounterEndpoint nutritionEncounter
                |> toCmd (RemoteData.fromResult >> HandlePostedNutritionEncounter nutritionEncounter.participant)
            , []
            )

        HandlePostedNutritionEncounter participantId data ->
            ( { model | postNutritionEncounter = Dict.insert participantId data model.postNutritionEncounter }
            , Cmd.none
            , RemoteData.map
                (\( nutritionEncounterId, _ ) ->
                    [ App.Model.SetActivePage <|
                        UserPage <|
                            Pages.Page.NutritionEncounterPage nutritionEncounterId
                    ]
                )
                data
                |> RemoteData.withDefault []
            )


{-| The extra return value indicates whether we need to recalculate our
successful EditableSessions. Ideally, we would handle this in a more
nuanced way.
-}
handleRevision : Revision -> ( ModelIndexedDb, Bool ) -> ( ModelIndexedDb, Bool )
handleRevision revision (( model, recalc ) as noChange) =
    case revision of
        AttendanceRevision uuid data ->
            ( mapMotherMeasurements
                data.participantId
                (\measurements -> { measurements | attendances = Dict.insert uuid data measurements.attendances })
                model
            , True
            )

        BreastExamRevision uuid data ->
            ( mapPrenatalMeasurements
                data.encounterId
                (\measurements -> { measurements | breastExam = Just ( uuid, data ) })
                model
            , recalc
            )

        CatchmentAreaRevision uuid data ->
            noChange

        ChildFbfRevision uuid data ->
            ( mapChildMeasurements
                data.participantId
                (\measurements -> { measurements | fbfs = Dict.insert uuid data measurements.fbfs })
                model
            , True
            )

        ChildNutritionRevision uuid data ->
            ( mapChildMeasurements
                data.participantId
                (\measurements -> { measurements | nutritions = Dict.insert uuid data measurements.nutritions })
                model
            , True
            )

        ClinicRevision uuid data ->
            let
                clinics =
                    RemoteData.map (Dict.insert uuid data) model.clinics
            in
            ( { model | clinics = clinics }
            , recalc
            )

        CorePhysicalExamRevision uuid data ->
            ( mapPrenatalMeasurements
                data.encounterId
                (\measurements -> { measurements | corePhysicalExam = Just ( uuid, data ) })
                model
            , recalc
            )

        CounselingScheduleRevision uuid data ->
            -- Just invalidate our value ... if someone wants it, we'll refetch it.
            ( { model | everyCounselingSchedule = NotAsked }
            , True
            )

        CounselingSessionRevision uuid data ->
            ( mapChildMeasurements
                data.participantId
                (\measurements -> { measurements | counselingSessions = Dict.insert uuid data measurements.counselingSessions })
                model
            , True
            )

        CounselingTopicRevision uuid data ->
            ( { model | everyCounselingSchedule = NotAsked }
            , True
            )

        DangerSignsRevision uuid data ->
            ( mapPrenatalMeasurements
                data.encounterId
                (\measurements -> { measurements | dangerSigns = Just ( uuid, data ) })
                model
            , recalc
            )

        FamilyPlanningRevision uuid data ->
            ( mapMotherMeasurements
                data.participantId
                (\measurements -> { measurements | familyPlannings = Dict.insert uuid data measurements.familyPlannings })
                model
            , True
            )

        LactationRevision uuid data ->
            ( mapMotherMeasurements
                data.participantId
                (\measurements -> { measurements | lactations = Dict.insert uuid data measurements.lactations })
                model
            , True
            )

        HealthCenterRevision uuid data ->
            let
                healthCenters =
                    RemoteData.map (Dict.insert uuid data) model.healthCenters
            in
            ( { model | healthCenters = healthCenters }
            , recalc
            )

        HeightRevision uuid data ->
            ( mapChildMeasurements
                data.participantId
                (\measurements -> { measurements | heights = Dict.insert uuid data measurements.heights })
                model
            , True
            )

        LastMenstrualPeriodRevision uuid data ->
            ( mapPrenatalMeasurements
                data.encounterId
                (\measurements -> { measurements | lastMenstrualPeriod = Just ( uuid, data ) })
                model
            , recalc
            )

        MedicalHistoryRevision uuid data ->
            ( mapPrenatalMeasurements
                data.encounterId
                (\measurements -> { measurements | medicalHistory = Just ( uuid, data ) })
                model
            , recalc
            )

        MedicationRevision uuid data ->
            ( mapPrenatalMeasurements
                data.encounterId
                (\measurements -> { measurements | medication = Just ( uuid, data ) })
                model
            , recalc
            )

        MotherFbfRevision uuid data ->
            ( mapMotherMeasurements
                data.participantId
                (\measurements -> { measurements | fbfs = Dict.insert uuid data measurements.fbfs })
                model
            , True
            )

        MuacRevision uuid data ->
            ( mapChildMeasurements
                data.participantId
                (\measurements -> { measurements | muacs = Dict.insert uuid data measurements.muacs })
                model
            , True
            )

        NurseRevision uuid data ->
            -- Nothing to do in ModelIndexedDb yet. App.Update does do something with this one.
            noChange

        NutritionEncounterRevision uuid data ->
            let
                nutritionEncounters =
                    Dict.update uuid (Maybe.map (always (Success data))) model.nutritionEncounters

                nutritionEncountersByParticipant =
                    Dict.remove data.participant model.nutritionEncountersByParticipant
            in
            ( { model
                | nutritionEncounters = nutritionEncounters
                , nutritionEncountersByParticipant = nutritionEncountersByParticipant
              }
            , recalc
            )

        NutritionHeightRevision uuid data ->
            ( mapNutritionMeasurements
                data.encounterId
                (\measurements -> { measurements | height = Just ( uuid, data ) })
                model
            , recalc
            )

        NutritionMuacRevision uuid data ->
            ( mapNutritionMeasurements
                data.encounterId
                (\measurements -> { measurements | muac = Just ( uuid, data ) })
                model
            , recalc
            )

        NutritionNutritionRevision uuid data ->
            ( mapNutritionMeasurements
                data.encounterId
                (\measurements -> { measurements | nutrition = Just ( uuid, data ) })
                model
            , recalc
            )

        NutritionPhotoRevision uuid data ->
            ( mapNutritionMeasurements
                data.encounterId
                (\measurements -> { measurements | photo = Just ( uuid, data ) })
                model
            , recalc
            )

        NutritionWeightRevision uuid data ->
            ( mapNutritionMeasurements
                data.encounterId
                (\measurements -> { measurements | weight = Just ( uuid, data ) })
                model
            , recalc
            )

        ObstetricalExamRevision uuid data ->
            ( mapPrenatalMeasurements
                data.encounterId
                (\measurements -> { measurements | obstetricalExam = Just ( uuid, data ) })
                model
            , recalc
            )

        ObstetricHistoryRevision uuid data ->
            ( mapPrenatalMeasurements
                data.encounterId
                (\measurements -> { measurements | obstetricHistory = Just ( uuid, data ) })
                model
            , recalc
            )

        ObstetricHistoryStep2Revision uuid data ->
            ( mapPrenatalMeasurements
                data.encounterId
                (\measurements -> { measurements | obstetricHistoryStep2 = Just ( uuid, data ) })
                model
            , recalc
            )

        ParticipantConsentRevision uuid data ->
            ( mapMotherMeasurements
                data.participantId
                (\measurements -> { measurements | consents = Dict.insert uuid data measurements.consents })
                model
            , True
            )

        ParticipantFormRevision uuid data ->
            ( { model | participantForms = RemoteData.map (Dict.insert uuid data) model.participantForms }
            , True
            )

        PersonRevision uuid data ->
            let
                people =
                    Dict.update uuid (Maybe.map (always (Success data))) model.people
            in
            ( { model
                | personSearches = Dict.empty
                , people = people
              }
            , True
            )

        PhotoRevision uuid data ->
            ( mapChildMeasurements
                data.participantId
                (\measurements -> { measurements | photos = Dict.insert uuid data measurements.photos })
                model
            , True
            )

        PmtctParticipantRevision uuid data ->
            ( { model
                | expectedSessions =
                    model.expectedSessions
                        |> Dict.remove data.child
                        |> Dict.remove data.adult
                , expectedParticipants =
                    Dict.empty
                , participantsByPerson =
                    model.participantsByPerson
                        |> Dict.remove data.child
                        |> Dict.remove data.adult
              }
            , True
            )

        IndividualEncounterParticipantRevision uuid data ->
            let
                individualParticipants =
                    Dict.update uuid (Maybe.map (always (Success data))) model.individualParticipants

                individualParticipantsByPerson =
                    Dict.remove data.person model.individualParticipantsByPerson
            in
            ( { model
                | individualParticipants = individualParticipants
                , individualParticipantsByPerson = individualParticipantsByPerson
              }
            , recalc
            )

        PrenatalEncounterRevision uuid data ->
            let
                prenatalEncounters =
                    Dict.update uuid (Maybe.map (always (Success data))) model.prenatalEncounters

                prenatalEncountersByParticipant =
                    Dict.remove data.participant model.prenatalEncountersByParticipant
            in
            ( { model
                | prenatalEncounters = prenatalEncounters
                , prenatalEncountersByParticipant = prenatalEncountersByParticipant
              }
            , recalc
            )

        PrenatalFamilyPlanningRevision uuid data ->
            ( mapPrenatalMeasurements
                data.encounterId
                (\measurements -> { measurements | familyPlanning = Just ( uuid, data ) })
                model
            , recalc
            )

        PrenatalNutritionRevision uuid data ->
            ( mapPrenatalMeasurements
                data.encounterId
                (\measurements -> { measurements | nutrition = Just ( uuid, data ) })
                model
            , recalc
            )

        PrenatalPhotoRevision uuid data ->
            ( mapPrenatalMeasurements
                data.encounterId
                (\measurements -> { measurements | prenatalPhoto = Just ( uuid, data ) })
                model
            , recalc
            )

        RelationshipRevision uuid data ->
            ( { model | relationshipsByPerson = Dict.empty }
            , True
            )

        ResourceRevision uuid data ->
            ( mapPrenatalMeasurements
                data.encounterId
                (\measurements -> { measurements | resource = Just ( uuid, data ) })
                model
            , recalc
            )

        SessionRevision uuid data ->
            let
                -- First, remove the session from all clinics (it might
                -- previously have been in any). Then, add it in the right
                -- place.
                sessionsByClinic =
                    model.sessionsByClinic
                        |> Dict.map (always (RemoteData.map (Dict.remove uuid)))
                        |> Dict.update data.clinicId (Maybe.map (RemoteData.map (Dict.insert uuid data)))
            in
            ( { model
                | sessionsByClinic = sessionsByClinic
                , expectedParticipants = Dict.remove uuid model.expectedParticipants
                , expectedSessions = Dict.empty
                , sessions = Dict.insert uuid (Success data) model.sessions
              }
            , True
            )

        SocialHistoryRevision uuid data ->
            ( mapPrenatalMeasurements
                data.encounterId
                (\measurements -> { measurements | socialHistory = Just ( uuid, data ) })
                model
            , recalc
            )

        VillageRevision uuid data ->
            let
                villages =
                    RemoteData.map (Dict.insert uuid data) model.villages
            in
            ( { model | villages = villages }
            , recalc
            )

        VitalsRevision uuid data ->
            ( mapPrenatalMeasurements
                data.encounterId
                (\measurements -> { measurements | vitals = Just ( uuid, data ) })
                model
            , recalc
            )

        WeightRevision uuid data ->
            ( mapChildMeasurements
                data.participantId
                (\measurements -> { measurements | weights = Dict.insert uuid data measurements.weights })
                model
            , True
            )


{-| Construct an EditableSession from our data, if we have all the needed data.

This is a convenience, because so many functions work in terms of an
EditableSession. In future, we might refactor that, or it might prove to
continue to be convenient. (It's probably not efficient to calculate all of
this on the fly every time, but it's much easier for now to work within
existing types).

-}
makeEditableSession : SessionId -> ModelIndexedDb -> WebData EditableSession
makeEditableSession sessionId db =
    let
        hasNoSuccessValues dict =
            dict
                |> Dict.values
                |> List.filter (\v -> RemoteData.isLoading v || RemoteData.isNotAsked v)
                |> List.isEmpty
                |> not

        hasMothersMeasurementsNotSuccess =
            hasNoSuccessValues db.motherMeasurements

        hasChildrenMeasurementsNotSuccess =
            hasNoSuccessValues db.childMeasurements
    in
    -- Make sure we don't still have measurements being lazy loaded.
    -- If we do, allow rebuilding the `EditableSession`.
    if hasMothersMeasurementsNotSuccess || hasChildrenMeasurementsNotSuccess then
        Loading

    else
        let
            sessionData =
                Dict.get sessionId db.sessions
                    |> Maybe.withDefault NotAsked

            allParticipantFormsData =
                db.participantForms

            everyCounselingScheduleData =
                db.everyCounselingSchedule

            participantsData =
                Dict.get sessionId db.expectedParticipants
                    |> Maybe.withDefault NotAsked

            mothersData =
                RemoteData.andThen
                    (\participants ->
                        Dict.keys participants.byMotherId
                            |> List.filterMap
                                (\id ->
                                    Dict.get id db.people
                                        |> Maybe.withDefault NotAsked
                                        |> RemoteData.toMaybe
                                        |> Maybe.map (\data -> Success ( id, data ))
                                )
                            |> RemoteData.fromList
                            |> RemoteData.map (List.sortBy (Tuple.second >> .name) >> Dict.fromList)
                    )
                    participantsData

            childrenData =
                RemoteData.andThen
                    (\participants ->
                        Dict.keys participants.byChildId
                            |> List.filterMap
                                (\id ->
                                    Dict.get id db.people
                                        |> Maybe.withDefault NotAsked
                                        |> RemoteData.toMaybe
                                        |> Maybe.map (\data -> Success ( id, data ))
                                )
                            |> RemoteData.fromList
                            |> RemoteData.map Dict.fromList
                    )
                    participantsData

            measurementData =
                Success NotNeeded

            offlineSession =
                RemoteData.map OfflineSession sessionData
                    |> RemoteData.andMap allParticipantFormsData
                    |> RemoteData.andMap everyCounselingScheduleData
                    |> RemoteData.andMap participantsData
                    |> RemoteData.andMap mothersData
                    |> RemoteData.andMap childrenData
                    |> RemoteData.andMap measurementData

            ( previousCheckedIn, previousSummaryByParticipant, previousSummaryByActivity ) =
                Dict.get sessionId db.editableSessions
                    |> Maybe.andThen RemoteData.toMaybe
                    |> Maybe.map
                        (\editableSessions ->
                            ( LocalData.setRecalculate editableSessions.checkedIn
                            , LocalData.setRecalculate editableSessions.summaryByParticipant
                            , LocalData.setRecalculate editableSessions.summaryByActivity
                            )
                        )
                    |> Maybe.withDefault ( NotNeeded, NotNeeded, NotNeeded )
        in
        RemoteData.map
            (\offline ->
                { offlineSession = offline
                , update = NotAsked
                , checkedIn = previousCheckedIn
                , summaryByParticipant = previousSummaryByParticipant
                , summaryByActivity = previousSummaryByActivity
                }
            )
            offlineSession


{-| Summarize our data for the editable session in a way that is useful
for our UI, when we're focused on participants. This only considers children &
mothers who are checked in to the session.
-}
summarizeByParticipant : NominalDate -> OfflineSession -> LocalData CheckedIn -> Bool -> LocalData SummaryByParticipant
summarizeByParticipant currentDate session checkedIn_ isChw =
    LocalData.map
        (\checkedIn ->
            let
                children =
                    Dict.map
                        (\childId _ -> summarizeChildParticipant currentDate childId session isChw)
                        checkedIn.children

                mothers =
                    Dict.map
                        (\motherId _ -> summarizeMotherParticipant currentDate motherId session isChw)
                        checkedIn.mothers
            in
            { children = children
            , mothers = mothers
            }
        )
        checkedIn_


{-| Summarize our data for the editable session in a way that is useful
for our UI, when we're focused on activities. This only considers children &
mothers who are checked in to the session.
-}
summarizeByActivity : NominalDate -> OfflineSession -> LocalData CheckedIn -> Bool -> LocalData SummaryByActivity
summarizeByActivity currentDate session checkedIn_ isChw =
    LocalData.map
        (\checkedIn ->
            let
                children =
                    getAllChildActivities session
                        |> List.map
                            (\activity ->
                                ( activity
                                , summarizeChildActivity currentDate activity session isChw checkedIn
                                )
                            )
                        |> Dict.fromList

                mothers =
                    getAllMotherActivities session
                        |> List.map
                            (\activity ->
                                ( activity
                                , summarizeMotherActivity currentDate activity session isChw checkedIn
                                )
                            )
                        |> Dict.fromList
            in
            { children = children
            , mothers = mothers
            }
        )
        checkedIn_


{-| Who is checked in, considering both explicit check in and anyone who has
any completed activity?

It depends on Measurements at OfflineSession being fully loaded,
and for this reason we start with 'LocalData.map'

-}
cacheCheckedIn : OfflineSession -> LocalData CheckedIn
cacheCheckedIn session =
    LocalData.map
        (\_ ->
            let
                -- A mother is checked in if explicitly checked in or has any completed
                -- activities.
                mothers =
                    Dict.filter
                        (\motherId _ -> motherIsCheckedIn motherId session)
                        session.mothers

                -- A child is checked in if the mother is checked in.
                children =
                    Dict.filter
                        (\childId _ ->
                            getMyMother childId session
                                |> Maybe.map (\( motherId, _ ) -> Dict.member motherId mothers)
                                |> Maybe.withDefault False
                        )
                        session.children
            in
            { mothers = mothers
            , children = children
            }
        )
        session.measurements


calculateOfflineSessionMeasurements :
    SessionId
    -> OfflineSession
    -> ModelIndexedDb
    ->
        LocalData
            { historical : HistoricalMeasurements
            , current : Measurements
            , previous : Measurements
            }
calculateOfflineSessionMeasurements sessionId offlineSession db =
    let
        childMeasurementListData =
            Dict.keys offlineSession.children
                |> List.map
                    (\childId ->
                        Dict.get childId db.childMeasurements
                            |> Maybe.withDefault NotAsked
                            |> RemoteData.map (\data -> ( childId, data ))
                    )
                |> List.filter RemoteData.isSuccess
                |> RemoteData.fromList
                |> RemoteData.map Dict.fromList

        adultMeasurementListData =
            Dict.keys offlineSession.mothers
                |> List.map
                    (\motherId ->
                        Dict.get motherId db.motherMeasurements
                            |> Maybe.withDefault NotAsked
                            |> RemoteData.map (\data -> ( motherId, data ))
                    )
                |> List.filter RemoteData.isSuccess
                |> RemoteData.fromList
                |> RemoteData.map Dict.fromList

        childMeasurementsSplitData =
            RemoteData.map (\list -> splitChildMeasurements sessionId list) childMeasurementListData

        adultMeasurementsSplitData =
            RemoteData.map (\list -> splitMotherMeasurements sessionId list) adultMeasurementListData

        historicalMeasurementData =
            RemoteData.map2 HistoricalMeasurements adultMeasurementListData childMeasurementListData

        currentAndPrevious =
            RemoteData.map2
                (\childData motherData ->
                    { current =
                        { mothers = Dict.map (always .current) motherData
                        , children = Dict.map (always .current) childData
                        }
                    , previous =
                        { mothers = Dict.map (always .previous) motherData
                        , children = Dict.map (always .previous) childData
                        }
                    }
                )
                childMeasurementsSplitData
                adultMeasurementsSplitData

        currentMeasurementData =
            RemoteData.map .current currentAndPrevious

        previousMeasurementData =
            RemoteData.map .previous currentAndPrevious
    in
    RemoteData.map3
        (\historical current previous ->
            Ready
                { historical = historical
                , current = current
                , previous = previous
                }
                NoRecalculate
        )
        historicalMeasurementData
        currentMeasurementData
        previousMeasurementData
        |> RemoteData.withDefault NotNeeded<|MERGE_RESOLUTION|>--- conflicted
+++ resolved
@@ -41,13 +41,8 @@
 import Task
 
 
-<<<<<<< HEAD
-updateIndexedDb : NominalDate -> Maybe NurseId -> Maybe HealthCenterId -> MsgIndexedDb -> ModelIndexedDb -> ( ModelIndexedDb, Cmd MsgIndexedDb, List App.Model.Msg )
-updateIndexedDb currentDate nurseId maybeHealthCenterId msg model =
-=======
 updateIndexedDb : NominalDate -> Maybe NurseId -> Maybe HealthCenterId -> Bool -> MsgIndexedDb -> ModelIndexedDb -> ( ModelIndexedDb, Cmd MsgIndexedDb, List App.Model.Msg )
 updateIndexedDb currentDate nurseId healthCenterId isChw msg model =
->>>>>>> 11c15cd0
     let
         sw =
             applyBackendUrl "/sw"
@@ -162,11 +157,7 @@
             , Cmd.none
             , []
             )
-<<<<<<< HEAD
-                |> sequenceExtra (updateIndexedDb currentDate nurseId maybeHealthCenterId) extraMsgs
-=======
                 |> sequenceExtra (updateIndexedDb currentDate nurseId healthCenterId isChw) extraMsgs
->>>>>>> 11c15cd0
 
         FetchEditableSessionCheckedIn id ->
             Dict.get id model.editableSessions
@@ -1037,11 +1028,7 @@
             , relationshipCmd
             , []
             )
-<<<<<<< HEAD
-                |> sequenceExtra (updateIndexedDb currentDate nurseId maybeHealthCenterId) extraMsgs
-=======
                 |> sequenceExtra (updateIndexedDb currentDate nurseId healthCenterId isChw) extraMsgs
->>>>>>> 11c15cd0
 
         HandlePostedRelationship personId data ->
             let
