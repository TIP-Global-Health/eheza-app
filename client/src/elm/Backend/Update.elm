module Backend.Update exposing (updateIndexedDb)

import Activity.Model exposing (SummaryByActivity, SummaryByParticipant)
import Activity.Utils exposing (getAllChildActivities, getAllMotherActivities, motherIsCheckedIn, summarizeChildActivity, summarizeChildParticipant, summarizeMotherActivity, summarizeMotherParticipant)
import App.Model
import AssocList as Dict exposing (Dict)
import Backend.Counseling.Decoder exposing (combineCounselingSchedules)
import Backend.Endpoints exposing (..)
import Backend.Entities exposing (..)
import Backend.Measurement.Model exposing (HistoricalMeasurements, Measurements)
import Backend.Measurement.Utils exposing (splitChildMeasurements, splitMotherMeasurements)
import Backend.Model exposing (..)
import Backend.PmtctParticipant.Model exposing (AdultActivities(..))
import Backend.Relationship.Encoder exposing (encodeRelationshipChanges)
import Backend.Relationship.Model exposing (RelatedBy(..))
import Backend.Relationship.Utils exposing (toMyRelationship, toRelationship)
import Backend.Session.Model exposing (CheckedIn, EditableSession, OfflineSession, Session)
import Backend.Session.Update
import Backend.Session.Utils exposing (getMyMother)
import Backend.Utils exposing (mapChildMeasurements, mapMotherMeasurements)
import Date exposing (Unit(..))
import Gizra.NominalDate exposing (NominalDate)
import Gizra.Update exposing (sequenceExtra)
import Json.Encode exposing (object)
<<<<<<< HEAD
import LocalData exposing (LocalData(..))
=======
import LocalData exposing (LocalData(..), ReadyStatus(..))
>>>>>>> 50d8ed5d
import Maybe.Extra exposing (isJust, unwrap)
import Pages.Page exposing (Page(..), UserPage(..))
import Pages.Person.Model
import Pages.Relationship.Model
import RemoteData exposing (RemoteData(..), WebData)
import Restful.Endpoint exposing (EntityUuid, ReadOnlyEndPoint, ReadWriteEndPoint, applyBackendUrl, toCmd, toTask, withoutDecoder)
import Task


updateIndexedDb : NominalDate -> Maybe NurseId -> MsgIndexedDb -> ModelIndexedDb -> ( ModelIndexedDb, Cmd MsgIndexedDb, List App.Model.Msg )
updateIndexedDb currentDate nurseId msg model =
    let
        sw =
            applyBackendUrl "/sw"

        noChange =
            ( model, Cmd.none, [] )
    in
    case msg of
        FetchChildMeasurements childId ->
            ( { model | childMeasurements = Dict.insert childId Loading model.childMeasurements }
            , sw.get childMeasurementListEndpoint childId
                |> toCmd (RemoteData.fromResult >> HandleFetchedChildMeasurements childId)
            , []
            )

        FetchChildrenMeasurements ids ->
            if List.isEmpty ids then
                noChange

            else
                let
                    childMeasurements =
                        List.foldl (\id accum -> Dict.insert id Loading accum) model.childMeasurements ids
                in
                ( { model | childMeasurements = childMeasurements }
                , sw.getMany childMeasurementListEndpoint ids
                    |> toCmd (RemoteData.fromResult >> RemoteData.map Dict.fromList >> HandleFetchedChildrenMeasurements)
                , []
                )

        HandleFetchedChildMeasurements childId data ->
            ( { model | childMeasurements = Dict.insert childId data model.childMeasurements }
<<<<<<< HEAD
            , Cmd.none
            , []
            )

        HandleFetchedComputedDashboard healthCenterId webData ->
            let
                modelUpdated =
                    RemoteData.toMaybe webData
                        |> Maybe.map (\data -> { model | computedDashboard = data })
                        |> Maybe.withDefault model
            in
            ( modelUpdated
=======
>>>>>>> 50d8ed5d
            , Cmd.none
            , []
            )

        HandleFetchedChildrenMeasurements webData ->
            case RemoteData.toMaybe webData of
                Nothing ->
                    noChange

                Just dict ->
                    let
                        dictUpdated =
                            Dict.map (\_ v -> RemoteData.Success v) dict
                    in
                    ( { model | childMeasurements = Dict.union dictUpdated model.childMeasurements }
                    , Cmd.none
                    , []
                    )

        FetchClinics ->
            ( { model | clinics = Loading }
            , sw.select clinicEndpoint ()
                |> toCmd (RemoteData.fromResult >> RemoteData.map (.items >> List.sortBy (Tuple.second >> .name) >> Dict.fromList) >> HandleFetchedClinics)
<<<<<<< HEAD
            , []
            )

        FetchComputedDashboard healthCenterId ->
            ( model
            , sw.select computedDashboardEndpoint ()
                |> toCmd (RemoteData.fromResult >> RemoteData.map (.items >> Dict.fromList) >> HandleFetchedComputedDashboard healthCenterId)
=======
>>>>>>> 50d8ed5d
            , []
            )

        HandleFetchedClinics clinics ->
            ( { model | clinics = clinics }
            , Cmd.none
            , []
            )

        FetchEditableSession id calculationMsgs ->
            let
                newEditable =
                    makeEditableSession id model

                extraMsgs =
                    if RemoteData.isSuccess newEditable then
                        calculationMsgs

                    else
                        []
            in
            -- This one is a bit special. What we're asking for is not a fetch
            -- from IndexedDB as such, but a certain kind of organization of
            -- the data.
            ( { model | editableSessions = Dict.insert id newEditable model.editableSessions }
            , Cmd.none
            , []
            )
                |> sequenceExtra (updateIndexedDb currentDate nurseId) extraMsgs

        FetchEditableSessionCheckedIn id ->
            Dict.get id model.editableSessions
                |> Maybe.withDefault NotAsked
                |> RemoteData.map
                    (\editable ->
                        let
                            checkedIn =
                                cacheCheckedIn editable.offlineSession

                            updatedEditable =
                                { editable | checkedIn = checkedIn }
                        in
                        ( { model | editableSessions = Dict.insert id (Success updatedEditable) model.editableSessions }
                        , Cmd.none
                        , []
                        )
                    )
                |> RemoteData.withDefault noChange

        FetchEditableSessionMeasurements id ->
            Dict.get id model.editableSessions
                |> Maybe.withDefault NotAsked
                |> RemoteData.map
                    (\editable ->
                        let
                            measurements =
                                calculateOfflineSessionMeasurements id editable.offlineSession model

                            updatedOffline =
                                editable.offlineSession
                                    |> (\offline -> { offline | measurements = measurements })

                            updatedEditable =
                                { editable | offlineSession = updatedOffline }
                        in
                        ( { model | editableSessions = Dict.insert id (Success updatedEditable) model.editableSessions }
                        , Cmd.none
                        , []
                        )
                    )
                |> RemoteData.withDefault noChange

        FetchEditableSessionSummaryByActivity id ->
            Dict.get id model.editableSessions
                |> Maybe.withDefault NotAsked
                |> RemoteData.map
                    (\editable ->
                        let
                            summaryByActivity =
                                summarizeByActivity editable.offlineSession editable.checkedIn

                            updatedEditable =
                                { editable | summaryByActivity = summaryByActivity }
                        in
                        ( { model | editableSessions = Dict.insert id (Success updatedEditable) model.editableSessions }
                        , Cmd.none
                        , []
                        )
                    )
                |> RemoteData.withDefault noChange

        FetchEditableSessionSummaryByParticipant id ->
            Dict.get id model.editableSessions
                |> Maybe.withDefault NotAsked
                |> RemoteData.map
                    (\editable ->
                        let
                            summaryByParticipant =
                                summarizeByParticipant editable.offlineSession editable.checkedIn

                            updatedEditable =
                                { editable | summaryByParticipant = summaryByParticipant }
                        in
                        ( { model | editableSessions = Dict.insert id (Success updatedEditable) model.editableSessions }
                        , Cmd.none
                        , []
                        )
                    )
                |> RemoteData.withDefault noChange

        FetchEveryCounselingSchedule ->
            let
                topicTask =
                    sw.select counselingTopicEndpoint ()
                        |> toTask
                        |> Task.map (.items >> Dict.fromList)
                        |> RemoteData.fromTask

                scheduleTask =
                    sw.select counselingScheduleEndpoint ()
                        |> toTask
                        |> Task.map (.items >> List.map Tuple.second)
                        |> RemoteData.fromTask
            in
            ( { model | everyCounselingSchedule = Loading }
            , Task.map2 (RemoteData.map2 combineCounselingSchedules) topicTask scheduleTask
                |> Task.perform HandleFetchedEveryCounselingSchedule
            , []
            )

        HandleFetchedEveryCounselingSchedule data ->
            ( { model | everyCounselingSchedule = data }
            , Cmd.none
            , []
            )

        FetchExpectedParticipants sessionId ->
            let
                merge value accum =
                    accum
                        |> Maybe.withDefault []
                        |> (::) value
                        |> Just

                indexBy accessor _ value accum =
                    Dict.update (accessor value) (merge value) accum

                processIndex byId =
                    { byId = byId
                    , byChildId = Dict.foldl (indexBy .child) Dict.empty byId
                    , byMotherId = Dict.foldl (indexBy .adult) Dict.empty byId
                    }
            in
            ( { model | expectedParticipants = Dict.insert sessionId Loading model.expectedParticipants }
            , sw.select pmtctParticipantEndpoint (ParticipantsForSession sessionId)
                |> toCmd (RemoteData.fromResult >> RemoteData.map (.items >> Dict.fromList >> processIndex) >> HandleFetchedExpectedParticipants sessionId)
            , []
            )

        HandleFetchedExpectedParticipants sessionId data ->
<<<<<<< HEAD
            ( { model | expectedParticipants = Dict.insert sessionId data model.expectedParticipants }
=======
            let
                expectedParticipants =
                    Dict.insert sessionId data model.expectedParticipants

                childrenIds =
                    case RemoteData.toMaybe data of
                        Just dict ->
                            Dict.keys dict.byChildId

                        Nothing ->
                            []

                motherIds =
                    case RemoteData.toMaybe data of
                        Just dict ->
                            Dict.keys dict.byMotherId

                        Nothing ->
                            []

                peopleIds =
                    List.concat [ childrenIds, motherIds ]

                -- Mark people to load.
                people =
                    List.foldl (\id accum -> Dict.insert id RemoteData.NotAsked accum) model.people peopleIds

                -- Mark Mothers and Children measurements to load.
                motherMeasurements =
                    List.foldl (\id accum -> Dict.insert id RemoteData.NotAsked accum) model.motherMeasurements motherIds

                childMeasurements =
                    List.foldl (\id accum -> Dict.insert id RemoteData.NotAsked accum) model.childMeasurements childrenIds
            in
            ( { model
                | expectedParticipants = expectedParticipants
                , people = people
                , motherMeasurements = motherMeasurements
                , childMeasurements = childMeasurements
              }
>>>>>>> 50d8ed5d
            , Cmd.none
            , []
            )

        FetchPeopleByName name ->
            let
                trimmed =
                    String.trim name
            in
            -- We'll limit the search to 100 each for now ... basically,
            -- just to avoid truly pathological cases.
            ( { model | personSearches = Dict.insert trimmed Loading model.personSearches }
            , sw.selectRange personEndpoint { nameContains = Just trimmed } 0 (Just 100)
                |> toCmd (RemoteData.fromResult >> RemoteData.map (.items >> Dict.fromList) >> HandleFetchedPeopleByName trimmed)
            , []
            )

        HandleFetchedPeopleByName name data ->
            ( { model | personSearches = Dict.insert (String.trim name) data model.personSearches }
            , Cmd.none
            , []
            )

        FetchParticipantsForPerson personId ->
            let
                query1 =
                    sw.select pmtctParticipantEndpoint (ParticipantsForChild personId)
                        |> toTask
                        |> Task.map (.items >> Dict.fromList)
                        |> RemoteData.fromTask

                query2 =
                    sw.select pmtctParticipantEndpoint (ParticipantsForAdult personId)
                        |> toTask
                        |> Task.map (.items >> Dict.fromList)
                        |> RemoteData.fromTask
            in
            ( { model | participantsByPerson = Dict.insert personId Loading model.participantsByPerson }
            , Task.map2 (RemoteData.map2 Dict.union) query1 query2
                |> Task.perform (HandleFetchedParticipantsForPerson personId)
            , []
            )

        HandleFetchedParticipantsForPerson personId data ->
            ( { model | participantsByPerson = Dict.insert personId data model.participantsByPerson }
            , Cmd.none
            , []
            )

        FetchRelationshipsForPerson personId ->
            let
                -- We run two queries, one for the `person` field, and one for
                -- `related_to` One could do this as an OR in the service
                -- worker instead, but it would basically run two queries
                -- anyway, so it's no more efficient.
                query1 =
                    sw.select relationshipEndpoint { person = Just personId, relatedTo = Nothing }
                        |> toTask
                        |> Task.map
                            (\val ->
                                val.items
                                    |> List.filterMap
                                        (\( id, relationship ) ->
                                            toMyRelationship personId relationship
                                                |> Maybe.map (\myRelationship -> ( id, myRelationship ))
                                        )
                                    |> Dict.fromList
                            )
                        |> RemoteData.fromTask

                query2 =
                    sw.select relationshipEndpoint { person = Nothing, relatedTo = Just personId }
                        |> toTask
                        |> Task.map
                            (\val ->
                                val.items
                                    |> List.filterMap
                                        (\( id, relationship ) ->
                                            toMyRelationship personId relationship
                                                |> Maybe.map (\myRelationship -> ( id, myRelationship ))
                                        )
                                    |> Dict.fromList
                            )
                        |> RemoteData.fromTask
            in
            ( { model | relationshipsByPerson = Dict.insert personId Loading model.relationshipsByPerson }
            , Task.map2 (RemoteData.map2 Dict.union) query1 query2
                |> Task.perform (HandleFetchedRelationshipsForPerson personId)
            , []
            )

        HandleFetchedRelationshipsForPerson personId data ->
            ( { model | relationshipsByPerson = Dict.insert personId data model.relationshipsByPerson }
            , Cmd.none
            , []
            )

        FetchExpectedSessions childId ->
            ( { model | expectedSessions = Dict.insert childId Loading model.expectedSessions }
            , sw.select sessionEndpoint (ForChild childId)
                |> toCmd (RemoteData.fromResult >> RemoteData.map (.items >> Dict.fromList) >> HandleFetchedExpectedSessions childId)
            , []
            )

        HandleFetchedExpectedSessions childId data ->
            ( { model | expectedSessions = Dict.insert childId data model.expectedSessions }
            , Cmd.none
            , []
            )

        FetchHealthCenters ->
            ( { model | healthCenters = Loading }
            , sw.select healthCenterEndpoint ()
                |> toCmd (RemoteData.fromResult >> RemoteData.map (.items >> Dict.fromList) >> HandleFetchedHealthCenters)
            , []
            )

        HandleFetchedHealthCenters data ->
            ( { model | healthCenters = data }
            , Cmd.none
            , []
            )

        FetchMotherMeasurements motherId ->
            ( { model | motherMeasurements = Dict.insert motherId Loading model.motherMeasurements }
            , sw.get motherMeasurementListEndpoint motherId
                |> toCmd (RemoteData.fromResult >> HandleFetchedMotherMeasurements motherId)
            , []
            )

        FetchMothersMeasurements ids ->
            if List.isEmpty ids then
                noChange

            else
                let
                    motherMeasurements =
                        List.foldl (\id accum -> Dict.insert id Loading accum) model.motherMeasurements ids
                in
                ( { model | motherMeasurements = motherMeasurements }
                , sw.getMany motherMeasurementListEndpoint ids
                    |> toCmd (RemoteData.fromResult >> RemoteData.map Dict.fromList >> HandleFetchedMothersMeasurements)
                , []
                )

        HandleFetchedMotherMeasurements motherId data ->
            ( { model | motherMeasurements = Dict.insert motherId data model.motherMeasurements }
            , Cmd.none
            , []
            )

        HandleFetchedMothersMeasurements webData ->
            case RemoteData.toMaybe webData of
                Nothing ->
                    noChange

                Just dict ->
                    let
                        dictUpdated =
                            Dict.map (\_ v -> RemoteData.Success v) dict
                    in
                    ( { model | motherMeasurements = Dict.union dictUpdated model.motherMeasurements }
                    , Cmd.none
                    , []
                    )

        FetchParticipantForms ->
            ( { model | participantForms = Loading }
            , sw.select participantFormEndpoint ()
                |> toCmd (RemoteData.fromResult >> RemoteData.map (.items >> Dict.fromList) >> HandleFetchedParticipantForms)
            , []
            )

        HandleFetchedParticipantForms data ->
            ( { model | participantForms = data }
            , Cmd.none
            , []
            )

        FetchPeople ids ->
            if List.isEmpty ids then
                noChange

            else
                let
                    peopleUpdated =
                        List.foldl (\id accum -> Dict.insert id Loading accum) model.people ids
                in
                ( { model | people = peopleUpdated }
                , sw.getMany personEndpoint ids
                    |> toCmd (RemoteData.fromResult >> RemoteData.map Dict.fromList >> HandleFetchPeople)
                , []
                )

        FetchPerson id ->
            ( { model | people = Dict.insert id Loading model.people }
            , sw.get personEndpoint id
                |> toCmd (RemoteData.fromResult >> HandleFetchedPerson id)
            , []
            )

        HandleFetchedPerson id data ->
            ( { model | people = Dict.insert id data model.people }
            , Cmd.none
            , []
            )

        HandleFetchPeople webData ->
            case RemoteData.toMaybe webData of
                Nothing ->
                    noChange

                Just dict ->
                    let
                        dictUpdated =
                            Dict.map (\_ v -> RemoteData.Success v) dict
                    in
                    ( { model | people = Dict.union dictUpdated model.people }
                    , Cmd.none
                    , []
                    )

        FetchSession sessionId ->
            ( { model | sessions = Dict.insert sessionId Loading model.sessions }
            , sw.get sessionEndpoint sessionId
                |> toCmd (RemoteData.fromResult >> HandleFetchedSession sessionId)
            , []
            )

        HandleFetchedSession sessionId data ->
            ( { model | sessions = Dict.insert sessionId data model.sessions }
            , Cmd.none
            , []
            )

        FetchSessionsByClinic clinicId ->
            ( { model | sessionsByClinic = Dict.insert clinicId Loading model.sessionsByClinic }
            , sw.select sessionEndpoint (ForClinic clinicId)
                |> toCmd (RemoteData.fromResult >> RemoteData.map (.items >> Dict.fromList) >> HandleFetchedSessionsByClinic clinicId)
            , []
            )

        HandleFetchedSessionsByClinic clinicId data ->
            ( { model | sessionsByClinic = Dict.insert clinicId data model.sessionsByClinic }
            , Cmd.none
            , []
            )

        FetchSyncData ->
            ( { model | syncData = Loading }
            , sw.select syncDataEndpoint ()
                |> toCmd (RemoteData.fromResult >> RemoteData.map (.items >> Dict.fromList) >> HandleFetchedSyncData)
            , []
            )

        HandleFetchedSyncData data ->
            ( { model | syncData = data }
            , Cmd.none
            , []
            )

        HandleRevisions revisions ->
            let
                ( newModel, recalculateEditableSessions ) =
                    List.foldl handleRevision ( model, False ) revisions

                withRecalc =
                    -- If needed, we recalculate all editable sessions that we
                    -- actually have.
                    if recalculateEditableSessions then
                        let
                            editableSessions =
                                -- The `andThen` is so that we only recalculate
                                -- the editable session if we already have a
                                -- success.
                                Dict.map
                                    (\id session ->
                                        RemoteData.andThen (\_ -> makeEditableSession id newModel) session
                                    )
                                    newModel.editableSessions
                        in
                        { newModel | editableSessions = editableSessions }

                    else
                        newModel
            in
            ( withRecalc
            , Cmd.none
            , []
            )

        SaveSyncData uuid data ->
            ( { model | saveSyncDataRequests = Dict.insert uuid Loading model.saveSyncDataRequests }
            , sw.put syncDataEndpoint uuid data
                |> withoutDecoder
                |> toCmd (RemoteData.fromResult >> HandleSavedSyncData uuid)
            , []
            )

        HandleSavedSyncData uuid data ->
            ( { model | saveSyncDataRequests = Dict.insert uuid data model.saveSyncDataRequests }
            , Cmd.none
            , []
            )

        DeleteSyncData uuid ->
            ( { model | deleteSyncDataRequests = Dict.insert uuid Loading model.deleteSyncDataRequests }
            , sw.delete syncDataEndpoint uuid
                |> toCmd (RemoteData.fromResult >> HandleDeletedSyncData uuid)
            , []
            )

        HandleDeletedSyncData uuid data ->
            ( { model | deleteSyncDataRequests = Dict.insert uuid data model.deleteSyncDataRequests }
            , Cmd.none
            , []
            )

        MsgSession sessionId subMsg ->
            let
                session =
                    Dict.get sessionId model.editableSessions
                        |> Maybe.withDefault NotAsked
                        |> RemoteData.map (.offlineSession >> .session)
                        |> RemoteData.toMaybe

                requests =
                    Dict.get sessionId model.sessionRequests
                        |> Maybe.withDefault Backend.Session.Model.emptyModel

                ( subModel, subCmd ) =
                    Backend.Session.Update.update nurseId sessionId session currentDate subMsg requests
            in
            ( { model | sessionRequests = Dict.insert sessionId subModel model.sessionRequests }
            , Cmd.map (MsgSession sessionId) subCmd
            , []
            )

        PostPmtctParticipant data ->
            ( { model | postPmtctParticipant = Dict.insert data.child Loading model.postPmtctParticipant }
            , sw.post pmtctParticipantEndpoint data
                |> toCmd (RemoteData.fromResult >> HandlePostedPmtctParticipant data.child)
            , []
            )

        HandlePostedPmtctParticipant id data ->
            ( { model | postPmtctParticipant = Dict.insert id data model.postPmtctParticipant }
            , Cmd.none
            , []
            )

        PostRelationship personId myRelationship addGroup ->
            let
                -- If we'd also like to add these people to a group, construct
                -- a Msg to do that.
                extraMsgs =
                    addGroup
                        |> Maybe.map
                            (\clinicId ->
                                PostPmtctParticipant
                                    { adult = normalized.person
                                    , child = normalized.relatedTo
                                    , adultActivities = defaultAdultActivities
                                    , start = defaultStartDate
                                    , end = Nothing
                                    , clinic = clinicId
                                    }
                            )
                        |> Maybe.Extra.toList

                -- The start date determines when we start expecting this pair
                -- to be attending a group encounter. We'll look to see if we
                -- know the child's birth date. Normally, we will, because
                -- we've probably just entered it, or we've loaded the child
                -- for some other reason. We won't try to fetch the child here
                -- if we don't have the child, at least for now, because it
                -- would add complexity.  If we don't know the child's
                -- birthdate, we'll default to 28 days ago. That should be
                -- enough so that, if we're in the middle of a group encounter,
                -- the child will be expected at that group encounter.
                defaultStartDate =
                    Dict.get normalized.relatedTo model.people
                        |> Maybe.withDefault NotAsked
                        |> RemoteData.toMaybe
                        |> Maybe.andThen .birthDate
                        |> Maybe.withDefault (Date.add Days -28 currentDate)

                defaultAdultActivities =
                    case normalized.relatedBy of
                        ParentOf ->
                            MotherActivities

                        CaregiverFor ->
                            CaregiverActivities

                normalized =
                    toRelationship personId myRelationship

                -- We want to patch any relationship between these two,
                -- whether or not reversed.
                query1 =
                    sw.select relationshipEndpoint
                        { person = Just normalized.person
                        , relatedTo = Just normalized.relatedTo
                        }
                        |> toTask
                        |> Task.map (.items >> Dict.fromList)

                query2 =
                    sw.select relationshipEndpoint
                        { person = Just normalized.relatedTo
                        , relatedTo = Just normalized.person
                        }
                        |> toTask
                        |> Task.map (.items >> Dict.fromList)

                existingRelationship =
                    Task.map2 Dict.union query1 query2
                        |> Task.map (Dict.toList >> List.head)

                relationshipCmd =
                    existingRelationship
                        |> Task.andThen
                            (\existing ->
                                case existing of
                                    Nothing ->
                                        sw.post relationshipEndpoint normalized
                                            |> toTask
                                            |> Task.map (always myRelationship)

                                    Just ( relationshipId, relationship ) ->
                                        let
                                            changes =
                                                encodeRelationshipChanges { old = relationship, new = normalized }
                                        in
                                        if List.isEmpty changes then
                                            -- If no changes, we just report success without posting to the DB
                                            Task.succeed myRelationship

                                        else
                                            object changes
                                                |> sw.patchAny relationshipEndpoint relationshipId
                                                |> toTask
                                                |> Task.map (always myRelationship)
                            )
                        |> RemoteData.fromTask
                        |> Task.perform (HandlePostedRelationship personId)
            in
            ( { model | postRelationship = Dict.insert personId Loading model.postRelationship }
            , relationshipCmd
            , []
            )
                |> sequenceExtra (updateIndexedDb currentDate nurseId) extraMsgs

        HandlePostedRelationship personId data ->
            let
                appMsgs =
                    data
                        |> RemoteData.map
                            (\relationship ->
                                [ Pages.Relationship.Model.Reset
                                    |> App.Model.MsgPageRelationship personId relationship.relatedTo
                                    |> App.Model.MsgLoggedIn
                                ]
                            )
                        |> RemoteData.withDefault []
            in
            ( { model | postRelationship = Dict.insert personId data model.postRelationship }
            , Cmd.none
            , appMsgs
            )

        PostPerson relation person ->
            ( { model | postPerson = Loading }
            , sw.post personEndpoint person
                |> toCmd (RemoteData.fromResult >> RemoteData.map Tuple.first >> HandlePostedPerson relation)
            , []
            )

        HandlePostedPerson relation data ->
            let
                appMsgs =
                    -- If we succeed, we reset the form, and go to the page
                    -- showing the new person.
                    data
                        |> RemoteData.map
                            (\personId ->
                                let
                                    nextPage =
                                        case relation of
                                            Just id ->
                                                RelationshipPage id personId

                                            Nothing ->
                                                PersonPage personId
                                in
                                [ Pages.Person.Model.ResetCreateForm
                                    |> App.Model.MsgPageCreatePerson
                                    |> App.Model.MsgLoggedIn
                                , nextPage
                                    |> UserPage
                                    |> App.Model.SetActivePage
                                ]
                            )
                        |> RemoteData.withDefault []
            in
            ( { model | postPerson = data }
            , Cmd.none
            , appMsgs
            )

        PostSession session ->
            ( { model | postSession = Loading }
            , sw.post sessionEndpoint session
                |> toCmd (RemoteData.fromResult >> RemoteData.map Tuple.first >> HandlePostedSession)
            , []
            )

        HandlePostedSession data ->
            ( { model | postSession = data }
            , Cmd.none
            , []
            )


{-| The extra return value indicates whether we need to recalculate our
successful EditableSessions. Ideally, we would handle this in a more
nuanced way.
-}
handleRevision : Revision -> ( ModelIndexedDb, Bool ) -> ( ModelIndexedDb, Bool )
handleRevision revision ( model, recalc ) =
    case revision of
        AttendanceRevision uuid data ->
            ( mapMotherMeasurements
                data.participantId
                (\measurements -> { measurements | attendances = Dict.insert uuid data measurements.attendances })
                model
            , True
            )

        CatchmentAreaRevision uuid data ->
            ( model
            , recalc
            )

        ChildNutritionRevision uuid data ->
            ( mapChildMeasurements
                data.participantId
                (\measurements -> { measurements | nutritions = Dict.insert uuid data measurements.nutritions })
                model
            , True
            )

        ClinicRevision uuid data ->
            let
                clinics =
                    RemoteData.map (Dict.insert uuid data) model.clinics
            in
            ( { model | clinics = clinics }
            , recalc
            )

        CounselingScheduleRevision uuid data ->
            -- Just invalidate our value ... if someone wants it, we'll refetch it.
            ( { model | everyCounselingSchedule = NotAsked }
            , True
            )

        CounselingSessionRevision uuid data ->
            ( mapChildMeasurements
                data.participantId
                (\measurements -> { measurements | counselingSessions = Dict.insert uuid data measurements.counselingSessions })
                model
            , True
            )

        CounselingTopicRevision uuid data ->
            ( { model | everyCounselingSchedule = NotAsked }
            , True
            )

        FamilyPlanningRevision uuid data ->
            ( mapMotherMeasurements
                data.participantId
                (\measurements -> { measurements | familyPlannings = Dict.insert uuid data measurements.familyPlannings })
                model
            , True
            )

        HealthCenterRevision uuid data ->
            let
                healthCenters =
                    RemoteData.map (Dict.insert uuid data) model.healthCenters
            in
            ( { model | healthCenters = healthCenters }
            , recalc
            )

        HeightRevision uuid data ->
            ( mapChildMeasurements
                data.participantId
                (\measurements -> { measurements | heights = Dict.insert uuid data measurements.heights })
                model
            , True
            )

        MuacRevision uuid data ->
            ( mapChildMeasurements
                data.participantId
                (\measurements -> { measurements | muacs = Dict.insert uuid data measurements.muacs })
                model
            , True
            )

        NurseRevision uuid data ->
            -- Nothing to do in ModelIndexedDb yet. App.Update does do something with this one.
            ( model
            , recalc
            )

        ParticipantConsentRevision uuid data ->
            ( mapMotherMeasurements
                data.participantId
                (\measurements -> { measurements | consents = Dict.insert uuid data measurements.consents })
                model
            , True
            )

        ParticipantFormRevision uuid data ->
            ( { model | participantForms = RemoteData.map (Dict.insert uuid data) model.participantForms }
            , True
            )

        PersonRevision uuid data ->
            let
                people =
                    Dict.update uuid (Maybe.map (always (Success data))) model.people
            in
            ( { model
                | personSearches = Dict.empty
                , people = people
              }
            , True
            )

        PhotoRevision uuid data ->
            ( mapChildMeasurements
                data.participantId
                (\measurements -> { measurements | photos = Dict.insert uuid data measurements.photos })
                model
            , True
            )

        PmtctParticipantRevision uuid data ->
            ( { model
                | expectedSessions =
                    model.expectedSessions
                        |> Dict.remove data.child
                        |> Dict.remove data.adult
                , expectedParticipants =
                    Dict.empty
                , participantsByPerson =
                    model.participantsByPerson
                        |> Dict.remove data.child
                        |> Dict.remove data.adult
              }
            , True
            )

        RelationshipRevision uuid data ->
            ( { model | relationshipsByPerson = Dict.empty }
            , True
            )

        SessionRevision uuid data ->
            let
                -- First, remove the session from all clinics (it might
                -- previously have been in any). Then, add it in the right
                -- place.
                sessionsByClinic =
                    model.sessionsByClinic
                        |> Dict.map (always (RemoteData.map (Dict.remove uuid)))
                        |> Dict.update data.clinicId (Maybe.map (RemoteData.map (Dict.insert uuid data)))
            in
            ( { model
                | sessionsByClinic = sessionsByClinic
                , expectedParticipants = Dict.remove uuid model.expectedParticipants
                , expectedSessions = Dict.empty
                , sessions = Dict.insert uuid (Success data) model.sessions
              }
            , True
            )

        WeightRevision uuid data ->
            ( mapChildMeasurements
                data.participantId
                (\measurements -> { measurements | weights = Dict.insert uuid data measurements.weights })
                model
            , True
            )


{-| Construct an EditableSession from our data, if we have all the needed data.

This is a convenience, because so many functions work in terms of an
EditableSession. In future, we might refactor that, or it might prove to
continue to be convenient. (It's probably not efficient to calculate all of
this on the fly every time, but it's much easier for now to work within
existing types).

-}
makeEditableSession : SessionId -> ModelIndexedDb -> WebData EditableSession
makeEditableSession sessionId db =
    let
        sessionData =
            Dict.get sessionId db.sessions
                |> Maybe.withDefault NotAsked

        allParticipantFormsData =
            db.participantForms

        everyCounselingScheduleData =
            db.everyCounselingSchedule

        participantsData =
            Dict.get sessionId db.expectedParticipants
                |> Maybe.withDefault NotAsked

        mothersData =
            RemoteData.andThen
                (\participants ->
                    Dict.keys participants.byMotherId
                        |> List.map
                            (\id ->
                                Dict.get id db.people
                                    |> Maybe.withDefault NotAsked
                                    |> RemoteData.map (\data -> ( id, data ))
                            )
                        |> RemoteData.fromList
                        |> RemoteData.map (List.sortBy (Tuple.second >> .name) >> Dict.fromList)
                )
                participantsData

        childrenData =
            RemoteData.andThen
                (\participants ->
                    Dict.keys participants.byChildId
                        |> List.map
                            (\id ->
                                Dict.get id db.people
                                    |> Maybe.withDefault NotAsked
                                    |> RemoteData.map (\data -> ( id, data ))
                            )
                        |> RemoteData.fromList
                        |> RemoteData.map Dict.fromList
                )
                participantsData

        measurementData =
            Success NotNeeded

        offlineSession =
            RemoteData.map OfflineSession sessionData
                |> RemoteData.andMap allParticipantFormsData
                |> RemoteData.andMap everyCounselingScheduleData
                |> RemoteData.andMap participantsData
                |> RemoteData.andMap mothersData
                |> RemoteData.andMap childrenData
                |> RemoteData.andMap measurementData

        ( previousCheckedIn, previousSummaryByParticipant, previousSummaryByActivity ) =
            Dict.get sessionId db.editableSessions
                |> Maybe.andThen RemoteData.toMaybe
                |> Maybe.map
                    (\editableSessions ->
                        ( LocalData.setRecalculate editableSessions.checkedIn
                        , LocalData.setRecalculate editableSessions.summaryByParticipant
                        , LocalData.setRecalculate editableSessions.summaryByActivity
                        )
                    )
                |> Maybe.withDefault ( NotNeeded, NotNeeded, NotNeeded )
    in
    RemoteData.map
        (\offline ->
            { offlineSession = offline
            , update = NotAsked
<<<<<<< HEAD
            , checkedIn = NotNeeded
            , summaryByParticipant = NotNeeded
            , summaryByActivity = NotNeeded
=======
            , checkedIn = previousCheckedIn
            , summaryByParticipant = previousSummaryByParticipant
            , summaryByActivity = previousSummaryByActivity
>>>>>>> 50d8ed5d
            }
        )
        offlineSession



-- makeEditableSessionOld : SessionId -> ModelIndexedDb -> WebData EditableSession
-- makeEditableSessionOld sessionId db =
--     let
--         sessionData =
--             Dict.get sessionId db.sessions
--                 |> Maybe.withDefault NotAsked
--
--         allParticipantFormsData =
--             db.participantForms
--
--         everyCounselingScheduleData =
--             db.everyCounselingSchedule
--
--         participantsData =
--             Dict.get sessionId db.expectedParticipants
--                 |> Maybe.withDefault NotAsked
--
--         mothersData =
--             RemoteData.andThen
--                 (\participants ->
--                     Dict.keys participants.byMotherId
--                         |> List.map
--                             (\id ->
--                                 Dict.get id db.people
--                                     |> Maybe.withDefault NotAsked
--                                     |> RemoteData.map (\data -> ( id, data ))
--                             )
--                         |> RemoteData.fromList
--                         |> RemoteData.map (List.sortBy (Tuple.second >> .name) >> Dict.fromList)
--                 )
--                 participantsData
--
--         childrenData =
--             RemoteData.andThen
--                 (\participants ->
--                     Dict.keys participants.byChildId
--                         |> List.map
--                             (\id ->
--                                 Dict.get id db.people
--                                     |> Maybe.withDefault NotAsked
--                                     |> RemoteData.map (\data -> ( id, data ))
--                             )
--                         |> RemoteData.fromList
--                         |> RemoteData.map Dict.fromList
--                 )
--                 participantsData
--
--         childMeasurementListData =
--             RemoteData.andThen
--                 (\children ->
--                     Dict.keys children
--                         |> List.map
--                             (\childId ->
--                                 Dict.get childId db.childMeasurements
--                                     |> Maybe.withDefault NotAsked
--                                     |> RemoteData.map (\data -> ( childId, data ))
--                             )
--                         |> RemoteData.fromList
--                         |> RemoteData.map Dict.fromList
--                 )
--                 childrenData
--
--         adultMeasurementListData =
--             RemoteData.andThen
--                 (\mothers ->
--                     Dict.keys mothers
--                         |> List.map
--                             (\motherId ->
--                                 Dict.get motherId db.motherMeasurements
--                                     |> Maybe.withDefault NotAsked
--                                     |> RemoteData.map (\data -> ( motherId, data ))
--                             )
--                         |> RemoteData.fromList
--                         |> RemoteData.map Dict.fromList
--                 )
--                 mothersData
--
--         childMeasurementsSplitData =
--             -- @todo: Keep lazy?
--             -- RemoteData.map (\list -> lazy <| \_ -> splitChildMeasurements sessionId list) childMeasurementListData
--             RemoteData.map (\list -> splitChildMeasurements sessionId list) childMeasurementListData
--
--         adultMeasurementsSplitData =
--             -- @todo: Keep lazy?
--             -- RemoteData.map (\list -> lazy <| \_ -> splitMotherMeasurements sessionId list) adultMeasurementListData
--             RemoteData.map (\list -> splitMotherMeasurements sessionId list) adultMeasurementListData
--
--         historicalMeasurementData =
--             RemoteData.map2 HistoricalMeasurements adultMeasurementListData childMeasurementListData
--
--         currentAndPrevious =
--             RemoteData.map2
--                 -- @todo: Keep lazy?
--                 -- Lazy.map2
--                 (\childData motherData ->
--                     { current =
--                         { mothers = Dict.map (always .current) motherData
--                         , children = Dict.map (always .current) childData
--                         }
--                     , previous =
--                         { mothers = Dict.map (always .previous) motherData
--                         , children = Dict.map (always .previous) childData
--                         }
--                     }
--                 )
--                 childMeasurementsSplitData
--                 adultMeasurementsSplitData
--
--         currentMeasurementData =
--             -- @todo: Keep lazy?
--             -- RemoteData.map (Lazy.map .current) currentAndPrevious
--             RemoteData.map .current currentAndPrevious
--
--         previousMeasurementData =
--             -- @todo: Keep lazy?
--             -- RemoteData.map (Lazy.map .previous) currentAndPrevious
--             RemoteData.map .previous currentAndPrevious
--
--         measurementData =
--             RemoteData.map3
--                 (\historical ->
--                     -- @todo: Keep lazy?
--                     -- Lazy.map2
--                     \current previous ->
--                         { historical = historical
--                         , current = current
--                         , previous = previous
--                         }
--                 )
--                 historicalMeasurementData
--                 currentMeasurementData
--                 previousMeasurementData
--
--         offlineSession =
--             RemoteData.map OfflineSession sessionData
--                 |> RemoteData.andMap allParticipantFormsData
--                 |> RemoteData.andMap everyCounselingScheduleData
--                 |> RemoteData.andMap participantsData
--                 |> RemoteData.andMap mothersData
--                 |> RemoteData.andMap childrenData
--                 |> RemoteData.andMap measurementData
--     in
--     RemoteData.map
--         (\offline ->
--             let
--                 checkedIn =
--                     -- @todo
--                     -- lazy <|
--                     -- \_ ->
--                     cacheCheckedIn offline
--
--                 summaryByParticipant =
--                     -- @todo: Keep lazy?
--                     -- Lazy.map (summarizeByParticipant offline) checkedIn
--                     summarizeByParticipant offline checkedIn
--
--                 summaryByActivity =
--                     -- @todo: Keep lazy?
--                     -- Lazy.map (summarizeByActivity offline) checkedIn
--                     summarizeByActivity offline checkedIn
--             in
--             { offlineSession = offline
--             , update = NotAsked
--             , checkedIn = checkedIn
--             , summaryByParticipant = summaryByParticipant
--             , summaryByActivity = summaryByActivity
--             }
--         )
--         offlineSession


{-| Summarize our data for the editable session in a way that is useful
for our UI, when we're focused on participants. This only considers children &
mothers who are checked in to the session.
-}
summarizeByParticipant : OfflineSession -> LocalData CheckedIn -> LocalData SummaryByParticipant
summarizeByParticipant session checkedIn_ =
    LocalData.map
        (\checkedIn ->
            let
                children =
                    Dict.map
                        (\childId _ -> summarizeChildParticipant childId session)
                        checkedIn.children

                mothers =
                    Dict.map
                        (\motherId _ -> summarizeMotherParticipant motherId session)
                        checkedIn.mothers
            in
            { children = children
            , mothers = mothers
            }
        )
        checkedIn_


{-| Summarize our data for the editable session in a way that is useful
for our UI, when we're focused on activities. This only considers children &
mothers who are checked in to the session.
-}
summarizeByActivity : OfflineSession -> LocalData CheckedIn -> LocalData SummaryByActivity
summarizeByActivity session checkedIn_ =
    LocalData.map
        (\checkedIn ->
            let
                children =
                    getAllChildActivities
                        |> List.map
                            (\activity ->
                                ( activity
                                , summarizeChildActivity activity session checkedIn
                                )
                            )
                        |> Dict.fromList

                mothers =
                    getAllMotherActivities
                        |> List.map
                            (\activity ->
                                ( activity
                                , summarizeMotherActivity activity session checkedIn
                                )
                            )
                        |> Dict.fromList
            in
            { children = children
            , mothers = mothers
            }
        )
        checkedIn_


{-| Who is checked in, considering both explicit check in and anyone who has
any completed activity?

<<<<<<< HEAD
It depdends on Measurements at OfflineSession being fully loaded,
=======
It depends on Measurements at OfflineSession being fully loaded,
>>>>>>> 50d8ed5d
and for this reason we start with 'LocalData.map'

-}
cacheCheckedIn : OfflineSession -> LocalData CheckedIn
cacheCheckedIn session =
    LocalData.map
        (\_ ->
            let
                -- A mother is checked in if explicitly checked in or has any completed
<<<<<<< HEAD
                -- activites.
=======
                -- activities.
>>>>>>> 50d8ed5d
                mothers =
                    Dict.filter
                        (\motherId _ -> motherIsCheckedIn motherId session)
                        session.mothers

                -- A child is checked in if the mother is checked in.
                children =
                    Dict.filter
                        (\childId _ ->
                            getMyMother childId session
                                |> Maybe.map (\( motherId, _ ) -> Dict.member motherId mothers)
                                |> Maybe.withDefault False
                        )
                        session.children
            in
            { mothers = mothers
            , children = children
            }
        )
        session.measurements


calculateOfflineSessionMeasurements :
    SessionId
    -> OfflineSession
    -> ModelIndexedDb
    ->
        LocalData
            { historical : HistoricalMeasurements
            , current : Measurements
            , previous : Measurements
            }
calculateOfflineSessionMeasurements sessionId offlineSession db =
    let
        childMeasurementListData =
            Dict.keys offlineSession.children
                |> List.map
                    (\childId ->
                        Dict.get childId db.childMeasurements
                            |> Maybe.withDefault NotAsked
                            |> RemoteData.map (\data -> ( childId, data ))
                    )
<<<<<<< HEAD
=======
                |> List.filter RemoteData.isSuccess
>>>>>>> 50d8ed5d
                |> RemoteData.fromList
                |> RemoteData.map Dict.fromList

        adultMeasurementListData =
            Dict.keys offlineSession.mothers
                |> List.map
                    (\motherId ->
                        Dict.get motherId db.motherMeasurements
                            |> Maybe.withDefault NotAsked
                            |> RemoteData.map (\data -> ( motherId, data ))
                    )
<<<<<<< HEAD
=======
                |> List.filter RemoteData.isSuccess
>>>>>>> 50d8ed5d
                |> RemoteData.fromList
                |> RemoteData.map Dict.fromList

        childMeasurementsSplitData =
            RemoteData.map (\list -> splitChildMeasurements sessionId list) childMeasurementListData

        adultMeasurementsSplitData =
            RemoteData.map (\list -> splitMotherMeasurements sessionId list) adultMeasurementListData

        historicalMeasurementData =
            RemoteData.map2 HistoricalMeasurements adultMeasurementListData childMeasurementListData

        currentAndPrevious =
            RemoteData.map2
                (\childData motherData ->
                    { current =
                        { mothers = Dict.map (always .current) motherData
                        , children = Dict.map (always .current) childData
                        }
                    , previous =
                        { mothers = Dict.map (always .previous) motherData
                        , children = Dict.map (always .previous) childData
                        }
                    }
                )
                childMeasurementsSplitData
                adultMeasurementsSplitData

        currentMeasurementData =
            RemoteData.map .current currentAndPrevious

        previousMeasurementData =
            RemoteData.map .previous currentAndPrevious
    in
    RemoteData.map3
        (\historical current previous ->
            Ready
                { historical = historical
                , current = current
                , previous = previous
                }
<<<<<<< HEAD
=======
                NoRecalculate
>>>>>>> 50d8ed5d
        )
        historicalMeasurementData
        currentMeasurementData
        previousMeasurementData
        |> RemoteData.withDefault NotNeeded<|MERGE_RESOLUTION|>--- conflicted
+++ resolved
@@ -22,11 +22,8 @@
 import Gizra.NominalDate exposing (NominalDate)
 import Gizra.Update exposing (sequenceExtra)
 import Json.Encode exposing (object)
-<<<<<<< HEAD
-import LocalData exposing (LocalData(..))
-=======
 import LocalData exposing (LocalData(..), ReadyStatus(..))
->>>>>>> 50d8ed5d
+>>>>>> elm-0.19--1
 import Maybe.Extra exposing (isJust, unwrap)
 import Pages.Page exposing (Page(..), UserPage(..))
 import Pages.Person.Model
@@ -70,7 +67,6 @@
 
         HandleFetchedChildMeasurements childId data ->
             ( { model | childMeasurements = Dict.insert childId data model.childMeasurements }
-<<<<<<< HEAD
             , Cmd.none
             , []
             )
@@ -83,8 +79,6 @@
                         |> Maybe.withDefault model
             in
             ( modelUpdated
-=======
->>>>>>> 50d8ed5d
             , Cmd.none
             , []
             )
@@ -108,7 +102,6 @@
             ( { model | clinics = Loading }
             , sw.select clinicEndpoint ()
                 |> toCmd (RemoteData.fromResult >> RemoteData.map (.items >> List.sortBy (Tuple.second >> .name) >> Dict.fromList) >> HandleFetchedClinics)
-<<<<<<< HEAD
             , []
             )
 
@@ -116,8 +109,6 @@
             ( model
             , sw.select computedDashboardEndpoint ()
                 |> toCmd (RemoteData.fromResult >> RemoteData.map (.items >> Dict.fromList) >> HandleFetchedComputedDashboard healthCenterId)
-=======
->>>>>>> 50d8ed5d
             , []
             )
 
@@ -278,9 +269,6 @@
             )
 
         HandleFetchedExpectedParticipants sessionId data ->
-<<<<<<< HEAD
-            ( { model | expectedParticipants = Dict.insert sessionId data model.expectedParticipants }
-=======
             let
                 expectedParticipants =
                     Dict.insert sessionId data model.expectedParticipants
@@ -321,7 +309,6 @@
                 , motherMeasurements = motherMeasurements
                 , childMeasurements = childMeasurements
               }
->>>>>>> 50d8ed5d
             , Cmd.none
             , []
             )
@@ -1108,15 +1095,9 @@
         (\offline ->
             { offlineSession = offline
             , update = NotAsked
-<<<<<<< HEAD
-            , checkedIn = NotNeeded
-            , summaryByParticipant = NotNeeded
-            , summaryByActivity = NotNeeded
-=======
             , checkedIn = previousCheckedIn
             , summaryByParticipant = previousSummaryByParticipant
             , summaryByActivity = previousSummaryByActivity
->>>>>>> 50d8ed5d
             }
         )
         offlineSession
@@ -1359,11 +1340,8 @@
 {-| Who is checked in, considering both explicit check in and anyone who has
 any completed activity?
 
-<<<<<<< HEAD
-It depdends on Measurements at OfflineSession being fully loaded,
-=======
+
 It depends on Measurements at OfflineSession being fully loaded,
->>>>>>> 50d8ed5d
 and for this reason we start with 'LocalData.map'
 
 -}
@@ -1373,11 +1351,7 @@
         (\_ ->
             let
                 -- A mother is checked in if explicitly checked in or has any completed
-<<<<<<< HEAD
-                -- activites.
-=======
                 -- activities.
->>>>>>> 50d8ed5d
                 mothers =
                     Dict.filter
                         (\motherId _ -> motherIsCheckedIn motherId session)
@@ -1420,10 +1394,7 @@
                             |> Maybe.withDefault NotAsked
                             |> RemoteData.map (\data -> ( childId, data ))
                     )
-<<<<<<< HEAD
-=======
                 |> List.filter RemoteData.isSuccess
->>>>>>> 50d8ed5d
                 |> RemoteData.fromList
                 |> RemoteData.map Dict.fromList
 
@@ -1435,10 +1406,7 @@
                             |> Maybe.withDefault NotAsked
                             |> RemoteData.map (\data -> ( motherId, data ))
                     )
-<<<<<<< HEAD
-=======
                 |> List.filter RemoteData.isSuccess
->>>>>>> 50d8ed5d
                 |> RemoteData.fromList
                 |> RemoteData.map Dict.fromList
 
@@ -1480,10 +1448,7 @@
                 , current = current
                 , previous = previous
                 }
-<<<<<<< HEAD
-=======
                 NoRecalculate
->>>>>>> 50d8ed5d
         )
         historicalMeasurementData
         currentMeasurementData
