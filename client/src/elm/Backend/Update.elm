--- conflicted
+++ resolved
@@ -873,9 +873,16 @@
                     , extraMsgs
                     )
 
-<<<<<<< HEAD
                 [ BarcodePhotoRevision uuid data ] ->
-=======
+                    let
+                        ( newModel, extraMsgs ) =
+                            processRevisionAndDiagnose data.participantId data.encounterId
+                    in
+                    ( newModel
+                    , Cmd.none
+                    , extraMsgs
+                    )
+
                 [ AcuteIllnessDangerSignsRevision uuid data ] ->
                     let
                         ( newModel, extraMsgs ) =
@@ -907,7 +914,6 @@
                     )
 
                 [ TreatmentOngoingRevision uuid data ] ->
->>>>>>> aa299230
                     let
                         ( newModel, extraMsgs ) =
                             processRevisionAndDiagnose data.participantId data.encounterId
@@ -917,11 +923,6 @@
                     , extraMsgs
                     )
 
-<<<<<<< HEAD
-                -- When we see that needed data for suspected COVID 19 case was collected,
-                -- navigate to Progress Report page.
-=======
->>>>>>> aa299230
                 [ IsolationRevision uuid data ] ->
                     let
                         ( newModel, _ ) =
