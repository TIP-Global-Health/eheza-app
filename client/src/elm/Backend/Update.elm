port module Backend.Update exposing (fetchEditableSession, subscriptions, updateBackend, updateCache)

{-| This could perhaps be distributed one level down, to
`Backend.Session.Update`, `Backend.Clinic.Update` etc. Or, perhaps it is nicer
to keep it together here for now.
-}

import Activity.Utils exposing (setCheckedIn)
import Backend.Clinic.Decoder exposing (decodeClinic)
import Backend.Clinic.Encoder exposing (encodeClinic)
import Backend.Clinic.Model exposing (Clinic)
import Backend.Entities exposing (..)
import Backend.Measurement.Decoder exposing (decodeMeasurementEdits)
import Backend.Measurement.Encoder exposing (encodeMeasurementEdits)
import Backend.Measurement.Model exposing (Edit(..))
import Backend.Measurement.Utils exposing (backendValue, getPhotosToUpload, mapMeasurementData)
import Backend.Model exposing (..)
import Backend.Session.Decoder exposing (decodeOfflineSession, decodeSession)
import Backend.Session.Encoder exposing (encodeOfflineSession, encodeOfflineSessionWithId, encodeSession)
import Backend.Session.Model exposing (EditableSession, MsgEditableSession(..), OfflineSession, Session)
import Backend.Session.Utils exposing (getChildMeasurementData, getMotherMeasurementData, getPhotoUrls, makeEditableSession, mapChildEdits, mapMotherEdits, setPhotoFileId)
import Backend.Utils exposing (withEditableSession)
import CacheStorage.Model exposing (cachePhotos, clearCachedPhotos)
import CacheStorage.Update
import Config.Model exposing (BackendUrl)
import EveryDict
import EveryDictList
import Gizra.Json exposing (decodeInt)
import Gizra.NominalDate exposing (NominalDate)
import Gizra.Update exposing (sequenceExtra)
import Http exposing (Error)
import HttpBuilder
import Json.Decode exposing (field)
import Json.Encode exposing (Value, object)
import Maybe.Extra exposing (toList)
import Measurement.Model exposing (OutMsgChild(..), OutMsgMother(..))
import RemoteData exposing (RemoteData(..))
import Restful.Endpoint exposing (ReadWriteEndPoint, applyAccessToken, applyBackendUrl, decodeEntityId, decodeSingleDrupalEntity, drupalEndpoint, encodeEntityId, fromEntityId, toCmd, toEntityId, withParamsEncoder, withValueEncoder, withoutDecoder)
import Utils.WebData exposing (resetError)


clinicEndpoint : ReadWriteEndPoint Error ClinicId Clinic Clinic ()
clinicEndpoint =
    drupalEndpoint "api/clinics" decodeClinic
        |> withValueEncoder (object << encodeClinic)


{-| Type-safe params ... how nice!
-}
type alias SessionParams =
    { openAfter : Maybe NominalDate
    }


encodeSessionParams : SessionParams -> List ( String, String )
encodeSessionParams params =
    params.openAfter
        |> Maybe.map (\open -> ( "open_after", Gizra.NominalDate.formatYYYYMMDD open ))
        |> Maybe.Extra.toList


sessionEndpoint : ReadWriteEndPoint Error SessionId Session Session SessionParams
sessionEndpoint =
    drupalEndpoint "api/sessions" decodeSession
        |> withValueEncoder (object << encodeSession)
        |> withParamsEncoder encodeSessionParams


offlineSessionEndpoint : ReadWriteEndPoint Error SessionId OfflineSession OfflineSession ()
offlineSessionEndpoint =
    drupalEndpoint "api/offline_sessions" decodeOfflineSession
        |> withValueEncoder (object << encodeOfflineSession)


updateBackend : BackendUrl -> String -> MsgBackend -> ModelBackend -> ( ModelBackend, Cmd MsgBackend, List MsgCached )
updateBackend backendUrl accessToken msg model =
    let
        crud =
            applyBackendUrl backendUrl
                |> applyAccessToken accessToken

        resetErrorsIfSucceeded data =
            sequenceExtra (updateBackend backendUrl accessToken) <|
                case data of
                    Success _ ->
                        [ ResetErrors ]

                    _ ->
                        []

        resetErrorsIfOk result =
            sequenceExtra (updateBackend backendUrl accessToken) <|
                case result of
                    Ok _ ->
                        [ ResetErrors ]

                    Err _ ->
                        []
    in
<<<<<<< HEAD
        case msg of
            FetchClinics ->
                -- Ultimately, it would be nice to preserve any existing value of clnics
                -- if we're reloading ... will need an `UpdateableWebData` for that.
                ( { model | clinics = Loading }
                , crud.select clinicEndpoint ()
                    |> toCmd (RemoteData.fromResult >> RemoteData.map (.items >> EveryDictList.fromList) >> HandleFetchedClinics)
                , []
                )

            HandleFetchedClinics clinics ->
                ( { model | clinics = clinics }
                , Cmd.none
                , []
                )
                    |> resetErrorsIfSucceeded clinics

            PostSession session ->
                ( { model | postSessionRequest = Loading }
                , crud.post sessionEndpoint session
                    |> toCmd (RemoteData.fromResult >> HandlePostedSession)
                , []
                )

            HandlePostedSession webdata ->
                let
                    newModel =
                        case webdata of
                            Success ( sessionId, session ) ->
                                -- We'll unconditionally insert this into
                                -- futureSessions at the moment, to show
                                -- success ... if we cache data differently at
                                -- some point we'll need to change this.
                                let
                                    futureSessions =
                                        RemoteData.map
                                            (Tuple.mapSecond (EveryDictList.insert sessionId session))
                                            model.futureSessions
                                in
                                    { model
                                        | postSessionRequest = webdata
                                        , futureSessions = futureSessions
                                    }

                            _ ->
                                { model | postSessionRequest = webdata }
                in
                    ( newModel, Cmd.none, [] )

            FetchFutureSessions date ->
                ( { model | futureSessions = Loading }
                , crud.select sessionEndpoint (SessionParams (Just date))
                    |> toCmd (RemoteData.fromResult >> RemoteData.map (.items >> EveryDictList.fromList) >> HandleFetchedSessions date)
                , []
                )
=======
    case msg of
        FetchClinics ->
            -- Ultimately, it would be nice to preserve any existing value of clnics
            -- if we're reloading ... will need an `UpdateableWebData` for that.
            ( { model | clinics = Loading }
            , crud.select clinicEndpoint ()
                |> toCmd (RemoteData.fromResult >> RemoteData.map (.items >> EveryDictList.fromList) >> HandleFetchedClinics)
            , []
            )
>>>>>>> 16f525f6

        HandleFetchedClinics clinics ->
            ( { model | clinics = clinics }
            , Cmd.none
            , []
            )
                |> resetErrorsIfSucceeded clinics

        FetchFutureSessions date ->
            ( { model | futureSessions = Loading }
            , crud.select sessionEndpoint (SessionParams (Just date))
                |> toCmd (RemoteData.fromResult >> RemoteData.map (.items >> EveryDictList.fromList) >> HandleFetchedSessions date)
            , []
            )

        HandleFetchedSessions date result ->
            -- We remember the date as well as the result, so that we can
            -- know whether we need to reload (i.e. when the date changes,
            -- due to the passage of time)
            ( { model | futureSessions = RemoteData.map (\sessions -> ( date, sessions )) result }
            , Cmd.none
            , []
            )
                |> resetErrorsIfSucceeded result

        FetchOfflineSessionFromBackend sessionId ->
            ( { model | offlineSessionRequest = Loading }
            , crud.get offlineSessionEndpoint sessionId
                |> toCmd (Result.map (\session -> ( sessionId, session )) >> HandleFetchedOfflineSessionFromBackend)
            , []
            )

        HandleFetchedOfflineSessionFromBackend result ->
            resetErrorsIfOk result <|
                case result of
                    Err error ->
                        ( { model | offlineSessionRequest = RemoteData.fromResult (Result.map Tuple.first result) }
                        , Cmd.none
                        , []
                        )

                    Ok ( sessionId, session ) ->
                        -- We immediately kick off a save into the cache, and to cache the photos we'll need
                        ( { model | offlineSessionRequest = Success sessionId }
                        , Cmd.none
                        , [ SetEditableSession sessionId (makeEditableSession session)
                          , MsgCacheStorage <| cachePhotos <| getPhotoUrls session
                          ]
                        )

        -- Like FetchOfflineSessionFromBackend, but just tries to fetch in
        -- the background ...  doesn't complain if it doesn't work.  We'll
        -- do this on reload, to pick up any changes made in the admin UI
        -- on the backend. It can be done quite simply, because we don't
        -- mutate the offlineSession ... we can just substitute it in.  An
        -- alternative would be to push changes to clients, but that's a
        -- bit tricky when we're contemplating periods offline ... see
        -- disucssion at <https://github.com/Gizra/ihangane/issues/436>
        RefetchOfflineSession sessionId ->
            ( model
            , crud.get offlineSessionEndpoint sessionId
                |> toCmd (Result.map (\session -> ( sessionId, session )) >> HandleRefetchedOfflineSession)
            , []
            )

        HandleRefetchedOfflineSession result ->
            resetErrorsIfOk result <|
                case result of
                    Err error ->
                        -- We just ignore errors ... we may well be
                        -- offline, which is fine.
                        ( model, Cmd.none, [] )

                    Ok ( sessionId, session ) ->
                        -- We immediately kick off a save into the cache,
                        -- and to cache the photos we'll need.  The photo
                        -- URLs appear to change when the photo changes, so
                        -- we have code in app.js that won't re-cache a
                        -- photo we already have.
                        ( model
                        , Cmd.none
                        , [ SetOfflineSession sessionId session
                          , MsgCacheStorage <| cachePhotos <| getPhotoUrls session
                          ]
                        )

        ResetErrors ->
            -- Reset some error conditions to `NotAsked`, so that they will
            -- be automatically retried if needed.
            ( { model
                | clinics = resetError model.clinics
                , futureSessions = resetError model.futureSessions
              }
            , Cmd.none
            , []
            )

        ResetOfflineSessionRequest ->
            ( { model | offlineSessionRequest = NotAsked }
            , Cmd.none
            , []
            )

        UploadEdits sessionId edits ->
            -- For now at least, our strategy is this:
            --
            -- 1. Get the photos we need to upload.
            -- 2. If there are some, upload the first one.
            -- 3. If not, upload the actual edits.
            --
            -- The response from trying to upload a photo will call back to
            -- here, so we'll either upload the next photo, or upload the
            -- edits themselves if we're done. Basically, a kind of
            -- asynchronous recursion, I suppose.
            --
            -- There may be a more sensible way of doing this ... for instance
            -- we could try uploading photos in parrallel? But this is
            -- fairly comprehensible.
            case getPhotosToUpload edits of
                first :: _ ->
                    -- We still have one to upload, so kick off a request.
                    --
                    -- TODO: We could be more sophisticated with `uploadEditsRequest`
                    -- to show exactly what stage we're at ... e.g. how many photos
                    -- are remaining?
                    ( { model | uploadEditsRequest = Loading }
                    , Cmd.none
                    , []
                    )
                        |> sequenceExtra (updateBackend backendUrl accessToken)
                            (List.map UploadPhoto [ first ])

                [] ->
                    -- All photos have been uploaded, so actually upload the edits
                    ( { model | uploadEditsRequest = Loading }
                    , crud.patchAny offlineSessionEndpoint sessionId (encodeMeasurementEdits edits)
                        |> withoutDecoder
                        |> toCmd (HandleUploadedEdits sessionId)
                    , []
                    )

        HandleUploadedEdits sessionId result ->
            resetErrorsIfOk result <|
                case result of
                    Err error ->
                        ( { model | uploadEditsRequest = RemoteData.fromResult (Result.map (always sessionId) result) }
                        , Cmd.none
                        , []
                        )

                    Ok _ ->
                        -- Record success, and delete our locally cached session.
                        -- We also invalidate our `futureSessions`, which will indirectly make us fetch them again.
                        ( { model
                            | uploadEditsRequest = Success sessionId
                            , futureSessions = NotAsked
                          }
                        , Cmd.none
                        , [ DeleteEditableSession ]
                        )

        ResetUploadEditsRequest ->
            ( { model | uploadEditsRequest = NotAsked }
            , Cmd.none
            , []
            )

        UploadPhoto photo ->
            -- This is a bit of a special HTTP request, so we don't use
            -- the ordinary endpoints.
            let
                json =
                    object
                        [ ( "backendUrl", Json.Encode.string backendUrl )
                        , ( "accessToken", Json.Encode.string accessToken )
                        , ( "cachedUrl", Json.Encode.string photo.value.url )
                        ]

                decoder =
                    -- We expect what Drupal returns when you upload a file.
                    decodeSingleDrupalEntity (field "id" decodeInt)

                cmd =
                    HttpBuilder.post "backend-upload/images"
                        |> HttpBuilder.withJsonBody json
                        |> HttpBuilder.withExpect (Http.expectJson decoder)
                        |> HttpBuilder.send (HandleUploadPhotoResponse photo)
            in
            ( model
            , cmd
            , []
            )

        HandleUploadPhotoResponse photo result ->
            case result of
                Err err ->
                    -- If we get an error, record that in our `uploadEditsRequest`
                    ( { model | uploadEditsRequest = Failure err }
                    , Cmd.none
                    , []
                    )

                Ok fileId ->
                    -- So, first we need to update our editable session to record that
                    -- this photo now has a fileId. That needs to be cached, so that
                    -- we don't upload the photo again (assuming the page gets reloaded
                    -- etc.). Then, we want to try uploading the edits again, which will
                    -- either upload the next photo, or actually upload the edits, if
                    -- we're done.
                    --
                    -- Then, we kick off another request to upload the edits. We need to
                    -- do that via MsgCached, because we don't actually know
                    -- what the session is here ...
                    ( model
                    , Cmd.none
                    , [ MsgEditableSession <| SetPhotoFileId photo fileId
                      , ContinueUploadingEdits
                      ]
                    )


updateCache : NominalDate -> MsgCached -> ModelCached -> ( ModelCached, Cmd MsgCached, List MsgBackend )
updateCache currentDate msg model =
    case msg of
        CacheEditableSession ->
            withEditableSession ( model, Cmd.none, [] )
                (\sessionId session ->
                    let
                        json =
                            ( encodeOfflineSessionWithId sessionId session.offlineSession
                                |> Json.Encode.encode 0
                            , encodeMeasurementEdits session.edits
                                |> Json.Encode.encode 0
                            )
                    in
                    ( { model | editableSession = Success <| Just ( sessionId, { session | update = Loading } ) }
                    , cacheEditableSession json
                    , []
                    )
                )
                model

        CacheEditableSessionResult result ->
            -- TODO: Actually do something with the result. For now, we just mark Success.
            withEditableSession ( model, Cmd.none, [] )
                (\sessionId session ->
                    ( { model | editableSession = Success <| Just ( sessionId, { session | update = Success () } ) }
                    , Cmd.none
                    , []
                    )
                )
                model

        CacheEdits ->
            withEditableSession ( model, Cmd.none, [] )
                (\sessionId session ->
                    ( { model | editableSession = Success <| Just ( sessionId, { session | update = Loading } ) }
                    , encodeMeasurementEdits session.edits
                        |> Json.Encode.encode 0
                        |> cacheEdits
                    , []
                    )
                )
                model

        CacheEditsResult result ->
            -- TODO: Actually consult the result ...
            withEditableSession ( model, Cmd.none, [] )
                (\sessionId session ->
                    ( { model | editableSession = Success <| Just ( sessionId, { session | update = Success () } ) }
                    , Cmd.none
                    , []
                    )
                )
                model

        ContinueUploadingEdits ->
            withEditableSession ( model, Cmd.none, [] )
                (\sessionId session ->
                    ( model
                    , Cmd.none
                    , [ UploadEdits sessionId session.edits ]
                    )
                )
                model

        DeleteEditableSession ->
            ( { model | editableSession = Success Nothing }
            , deleteEditableSession ()
            , []
            )
                |> sequenceExtra (updateCache currentDate)
                    [ MsgCacheStorage clearCachedPhotos ]

        FetchEditableSessionFromCache ->
            ( { model | editableSession = Loading }
            , fetchEditableSession ()
            , []
            )

        -- We just get this at startup time. So, we also kick off a re-check
        -- to see if the offline session has changed.
        HandleEditableSession ( offlineSessionJson, editsJson ) ->
            let
                decodedOfflineSession =
                    Json.Decode.decodeString
                        (Json.Decode.map2 (,) (Json.Decode.field "id" decodeEntityId) decodeOfflineSession)
                        offlineSessionJson

                decodedEdits =
                    Json.Decode.decodeString decodeMeasurementEdits editsJson

                decodedEditableSession =
                    Result.map2
                        (\( sessionId, offlineSession ) edits ->
                            makeEditableSession offlineSession
                                |> (\session ->
                                        ( sessionId
                                        , { session | edits = edits }
                                        )
                                   )
                        )
                        decodedOfflineSession
                        decodedEdits
            in
            case decodedEditableSession of
                Ok result ->
                    ( { model | editableSession = Success <| Just result }
                    , Cmd.none
                      -- This is where we're re-checking to see if the backend
                      -- has any updates to the offlineSession.
                    , [ RefetchOfflineSession (Tuple.first result) ]
                    )

                Err err ->
                    -- TODO: Actually think about the error. for now, we just say
                    -- we don't have one.
                    let
                        _ =
                            Debug.log "error fetching session from cache" err
                    in
                    ( { model | editableSession = Success Nothing }
                    , Cmd.none
                    , []
                    )

        MsgCacheStorage subMsg ->
            let
                ( subModel, subCmd ) =
                    CacheStorage.Update.update subMsg model.cacheStorage
            in
            ( { model | cacheStorage = subModel }
            , Cmd.map MsgCacheStorage subCmd
            , []
            )

        MsgEditableSession subMsg ->
            case subMsg of
                CloseSession ->
                    withEditableSession ( model, Cmd.none, [] )
                        (\sessionId session ->
                            let
                                newSession =
                                    (\edits -> { session | edits = { edits | explicitlyClosed = True } })
                                        session.edits
                            in
                            ( { model | editableSession = Success <| Just ( sessionId, newSession ) }
                            , Cmd.none
                            , []
                            )
                                |> sequenceExtra (updateCache currentDate) [ CacheEdits ]
                        )
                        model

                MeasurementOutMsgChild childId outMsg ->
                    withEditableSession ( model, Cmd.none, [] )
                        (\sessionId session ->
                            let
                                newSession =
                                    makeChildEdit currentDate childId outMsg sessionId session
                            in
                            ( { model | editableSession = Success <| Just ( sessionId, newSession ) }
                            , Cmd.none
                            , []
                            )
                                |> sequenceExtra (updateCache currentDate) [ CacheEdits ]
                        )
                        model

                MeasurementOutMsgMother motherId outMsg ->
                    withEditableSession ( model, Cmd.none, [] )
                        (\sessionId session ->
                            let
                                newSession =
                                    makeMotherEdit currentDate motherId outMsg sessionId session
                            in
                            ( { model | editableSession = Success <| Just ( sessionId, newSession ) }
                            , Cmd.none
                            , []
                            )
                                |> sequenceExtra (updateCache currentDate) [ CacheEdits ]
                        )
                        model

                RefetchSession ->
                    withEditableSession ( model, Cmd.none, [] )
                        (\sessionId _ ->
                            ( model
                            , Cmd.none
                            , [ RefetchOfflineSession sessionId ]
                            )
                        )
                        model

                SetCheckedIn motherId checkedIn ->
                    withEditableSession ( model, Cmd.none, [] )
                        (\sessionId session ->
                            ( { model | editableSession = Success <| Just ( sessionId, setCheckedIn checkedIn motherId session ) }
                            , Cmd.none
                            , []
                            )
                                |> sequenceExtra (updateCache currentDate) [ CacheEdits ]
                        )
                        model

                SetChildForm childId form ->
                    withEditableSession ( model, Cmd.none, [] )
                        (\sessionId session ->
                            ( { model | editableSession = Success <| Just ( sessionId, { session | childForms = EveryDict.insert childId form session.childForms } ) }
                            , Cmd.none
                            , []
                            )
                        )
                        model

                SetMotherForm motherId form ->
                    withEditableSession ( model, Cmd.none, [] )
                        (\sessionId session ->
                            ( { model | editableSession = Success <| Just ( sessionId, { session | motherForms = EveryDict.insert motherId form session.motherForms } ) }
                            , Cmd.none
                            , []
                            )
                        )
                        model

                SetPhotoFileId photo id ->
                    withEditableSession ( model, Cmd.none, [] )
                        (\sessionId session ->
                            ( { model | editableSession = Success <| Just ( sessionId, setPhotoFileId photo id session ) }
                            , Cmd.none
                            , []
                            )
                                |> sequenceExtra (updateCache currentDate) [ CacheEdits ]
                        )
                        model

        SetEditableSession sessionId session ->
            ( { model | editableSession = Success <| Just ( sessionId, session ) }
            , Cmd.none
            , []
            )
                |> sequenceExtra (updateCache currentDate) [ CacheEditableSession ]

        -- Like SetEditableSession, but we just substitute the offlineSesttion part.
        -- This works because we never mutate the offlineSession locally.
        SetOfflineSession sessionId offlineSession ->
            withEditableSession ( model, Cmd.none, [] )
                (\currentId currentSession ->
                    if sessionId == currentId then
                        let
                            newSession =
                                { currentSession | offlineSession = offlineSession }
                        in
                        ( { model | editableSession = Success <| Just ( sessionId, newSession ) }
                        , Cmd.none
                        , []
                        )
                            |> sequenceExtra (updateCache currentDate) [ CacheEditableSession ]
                    else
                        ( model, Cmd.none, [] )
                )
                model


{-| We reach this when the user hits "Save" upon editing something in the measurement
form. So, we want to change the appropriate edit ...
-}
makeChildEdit : NominalDate -> ChildId -> OutMsgChild -> SessionId -> EditableSession -> EditableSession
makeChildEdit currentDate childId outMsg sessionId session =
    -- Clearly, there will be a function that could be abstracted to make
    -- this less verbose, but I shall leave that for the future.
    let
        data =
            getChildMeasurementData childId session
    in
    case outMsg of
        SaveHeight height ->
            let
                backend =
                    mapMeasurementData .height .height data
                        |> backendValue

                edit =
                    case backend of
                        -- TODO: Could do a comparison to possibly return to `Unedited`
                        Just value ->
                            Edited
                                { backend = value
                                , edited = { value | value = height }
                                }

                        Nothing ->
                            Created
                                { participantId = childId
                                , sessionId = Just sessionId
                                , dateMeasured = currentDate
                                , value = height
                                }
            in
            mapChildEdits (\edits -> { edits | height = edit }) childId session

        SaveWeight weight ->
            let
                backend =
                    mapMeasurementData .weight .weight data
                        |> backendValue

                edit =
                    case backend of
                        Just value ->
                            Edited
                                { backend = value
                                , edited = { value | value = weight }
                                }

                        Nothing ->
                            Created
                                { participantId = childId
                                , sessionId = Just sessionId
                                , dateMeasured = currentDate
                                , value = weight
                                }
            in
            mapChildEdits (\edits -> { edits | weight = edit }) childId session

        SaveMuac muac ->
            let
                backend =
                    mapMeasurementData .muac .muac data
                        |> backendValue

                edit =
                    case backend of
                        Just value ->
                            Edited
                                { backend = value
                                , edited = { value | value = muac }
                                }

                        Nothing ->
                            Created
                                { participantId = childId
                                , sessionId = Just sessionId
                                , dateMeasured = currentDate
                                , value = muac
                                }
            in
            mapChildEdits (\edits -> { edits | muac = edit }) childId session

        SaveChildNutritionSigns nutrition ->
            let
                backend =
                    mapMeasurementData .nutrition .nutrition data
                        |> backendValue

                edit =
                    case backend of
                        Just value ->
                            Edited
                                { backend = value
                                , edited = { value | value = nutrition }
                                }

                        Nothing ->
                            Created
                                { participantId = childId
                                , sessionId = Just sessionId
                                , dateMeasured = currentDate
                                , value = nutrition
                                }
            in
            mapChildEdits (\edits -> { edits | nutrition = edit }) childId session

        SavePhoto photo ->
            let
                backend =
                    mapMeasurementData .photo .photo data
                        |> backendValue

                edit =
                    case backend of
                        Just value ->
                            Edited
                                { backend = value
                                , edited = { value | value = photo }
                                }

                        Nothing ->
                            Created
                                { participantId = childId
                                , sessionId = Just sessionId
                                , dateMeasured = currentDate
                                , value = photo
                                }
            in
            mapChildEdits (\edits -> { edits | photo = edit }) childId session


{-| We reach this when the user hits "Save" upon editing something in the measurement
form. So, we want to change the appropriate edit ...
-}
makeMotherEdit : NominalDate -> MotherId -> OutMsgMother -> SessionId -> EditableSession -> EditableSession
makeMotherEdit currentDate motherId outMsg sessionId session =
    let
        data =
            getMotherMeasurementData motherId session
    in
    case outMsg of
        SaveFamilyPlanningSigns signs ->
            let
                backend =
                    mapMeasurementData .familyPlanning .familyPlanning data
                        |> backendValue

                edit =
                    case backend of
                        Just value ->
                            Edited
                                { backend = value
                                , edited = { value | value = signs }
                                }

                        Nothing ->
                            Created
                                { participantId = motherId
                                , sessionId = Just sessionId
                                , dateMeasured = currentDate
                                , value = signs
                                }
            in
            mapMotherEdits (\edits -> { edits | familyPlanning = edit }) motherId session


{-| Subscribe to the answers to our cache requests.
-}
subscriptions : Sub MsgCached
subscriptions =
    Sub.batch
        [ cacheEditableSessionResult CacheEditableSessionResult
        , cacheEditsResult CacheEditsResult
        , handleEditableSession HandleEditableSession
        , Sub.map MsgCacheStorage CacheStorage.Update.subscriptions
        ]


{-| Cache an offline session. For now, we've just got one slot ... of course,
we can do something more sophisticated when necessary. (We'd need to parameterize
each of the ports via a SessionId.)

The first string is the offlineSession part, and the second string the edits.
We cache them separately, because we basically treat the offlineSession as
immutable, so we don't have to save it over and over.

The string is some JSON-encoded data ... so that the Javascript side of this
just needs to stuff it somewhere.

TODO: It might be nice to have a module that encapsulates some cache-related
functionality. You could imagine just two ports ... one outgoing and one
incoming ... with some JSON-encodings that specify the operation and data.
We could, for instance, cut down on the number of ports that way ...

-}
port cacheEditableSession : ( String, String ) -> Cmd msg


{-| We want to get a possible error code back from `cacheEditableSession`, so
we need an incoming port.

TODO: Actually define a type to convert the Value to, and actually catch
some errors.

-}
port cacheEditableSessionResult : (Value -> msg) -> Sub msg


{-| Like `cacheEditableSession`, but only caches the edits. This assumes that
you've got the appropriate editable session cached already (we treat it as
immutable).
-}
port cacheEdits : String -> Cmd msg


port cacheEditsResult : (Value -> msg) -> Sub msg


{-| Fetch an editable session. Again, just one slot.
-}
port fetchEditableSession : () -> Cmd msg


{-| Delete our editable session.
-}
port deleteEditableSession : () -> Cmd msg


{-| Receive an editable session from the cache.

The strings are whatever was provided to `cacheEdtiableSession`.

-}
port handleEditableSession : (( String, String ) -> msg) -> Sub msg<|MERGE_RESOLUTION|>--- conflicted
+++ resolved
@@ -97,63 +97,6 @@
                     Err _ ->
                         []
     in
-<<<<<<< HEAD
-        case msg of
-            FetchClinics ->
-                -- Ultimately, it would be nice to preserve any existing value of clnics
-                -- if we're reloading ... will need an `UpdateableWebData` for that.
-                ( { model | clinics = Loading }
-                , crud.select clinicEndpoint ()
-                    |> toCmd (RemoteData.fromResult >> RemoteData.map (.items >> EveryDictList.fromList) >> HandleFetchedClinics)
-                , []
-                )
-
-            HandleFetchedClinics clinics ->
-                ( { model | clinics = clinics }
-                , Cmd.none
-                , []
-                )
-                    |> resetErrorsIfSucceeded clinics
-
-            PostSession session ->
-                ( { model | postSessionRequest = Loading }
-                , crud.post sessionEndpoint session
-                    |> toCmd (RemoteData.fromResult >> HandlePostedSession)
-                , []
-                )
-
-            HandlePostedSession webdata ->
-                let
-                    newModel =
-                        case webdata of
-                            Success ( sessionId, session ) ->
-                                -- We'll unconditionally insert this into
-                                -- futureSessions at the moment, to show
-                                -- success ... if we cache data differently at
-                                -- some point we'll need to change this.
-                                let
-                                    futureSessions =
-                                        RemoteData.map
-                                            (Tuple.mapSecond (EveryDictList.insert sessionId session))
-                                            model.futureSessions
-                                in
-                                    { model
-                                        | postSessionRequest = webdata
-                                        , futureSessions = futureSessions
-                                    }
-
-                            _ ->
-                                { model | postSessionRequest = webdata }
-                in
-                    ( newModel, Cmd.none, [] )
-
-            FetchFutureSessions date ->
-                ( { model | futureSessions = Loading }
-                , crud.select sessionEndpoint (SessionParams (Just date))
-                    |> toCmd (RemoteData.fromResult >> RemoteData.map (.items >> EveryDictList.fromList) >> HandleFetchedSessions date)
-                , []
-                )
-=======
     case msg of
         FetchClinics ->
             -- Ultimately, it would be nice to preserve any existing value of clnics
@@ -163,7 +106,6 @@
                 |> toCmd (RemoteData.fromResult >> RemoteData.map (.items >> EveryDictList.fromList) >> HandleFetchedClinics)
             , []
             )
->>>>>>> 16f525f6
 
         HandleFetchedClinics clinics ->
             ( { model | clinics = clinics }
@@ -171,6 +113,38 @@
             , []
             )
                 |> resetErrorsIfSucceeded clinics
+
+        PostSession session ->
+            ( { model | postSessionRequest = Loading }
+            , crud.post sessionEndpoint session
+                |> toCmd (RemoteData.fromResult >> HandlePostedSession)
+            , []
+            )
+
+        HandlePostedSession webdata ->
+            let
+                newModel =
+                    case webdata of
+                        Success ( sessionId, session ) ->
+                            -- We'll unconditionally insert this into
+                            -- futureSessions at the moment, to show
+                            -- success ... if we cache data differently at
+                            -- some point we'll need to change this.
+                            let
+                                futureSessions =
+                                    RemoteData.map
+                                        (Tuple.mapSecond (EveryDictList.insert sessionId session))
+                                        model.futureSessions
+                            in
+                            { model
+                                | postSessionRequest = webdata
+                                , futureSessions = futureSessions
+                            }
+
+                        _ ->
+                            { model | postSessionRequest = webdata }
+            in
+            ( newModel, Cmd.none, [] )
 
         FetchFutureSessions date ->
             ( { model | futureSessions = Loading }
