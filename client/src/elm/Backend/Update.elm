--- conflicted
+++ resolved
@@ -416,13 +416,8 @@
                     )
 
 
-<<<<<<< HEAD
-updateCache : Maybe UserId -> NominalDate -> MsgCached -> ModelCached -> ( ModelCached, Cmd MsgCached, List MsgBackend )
+updateCache : Maybe UserId -> NominalDate -> MsgCached -> ModelCached -> ( ModelCached, Cmd MsgCached, List App.Model.Msg )
 updateCache user currentDate msg model =
-=======
-updateCache : NominalDate -> MsgCached -> ModelCached -> ( ModelCached, Cmd MsgCached, List App.Model.Msg )
-updateCache currentDate msg model =
->>>>>>> ff8ce5ce
     case msg of
         CacheEditableSession ->
             withEditableSession ( model, Cmd.none, [] )
