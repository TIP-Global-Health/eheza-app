--- conflicted
+++ resolved
@@ -1087,7 +1087,9 @@
             , recalc
             )
 
-<<<<<<< HEAD
+        CatchmentAreaRevision uuid data ->
+            noChange
+
         ChildFbfRevision uuid data ->
             ( mapChildMeasurements
                 data.participantId
@@ -1095,10 +1097,6 @@
                 model
             , True
             )
-=======
-        CatchmentAreaRevision uuid data ->
-            noChange
->>>>>>> 36946a9d
 
         ChildNutritionRevision uuid data ->
             ( mapChildMeasurements
@@ -1185,37 +1183,36 @@
             , True
             )
 
-<<<<<<< HEAD
+        LastMenstrualPeriodRevision uuid data ->
+            ( mapPrenatalMeasurements
+                data.encounterId
+                (\measurements -> { measurements | lastMenstrualPeriod = Just ( uuid, data ) })
+                model
+            , recalc
+            )
+
+        MedicalHistoryRevision uuid data ->
+            ( mapPrenatalMeasurements
+                data.encounterId
+                (\measurements -> { measurements | medicalHistory = Just ( uuid, data ) })
+                model
+            , recalc
+            )
+
+        MedicationRevision uuid data ->
+            ( mapPrenatalMeasurements
+                data.encounterId
+                (\measurements -> { measurements | medication = Just ( uuid, data ) })
+                model
+            , recalc
+            )
+
         MotherFbfRevision uuid data ->
             ( mapMotherMeasurements
                 data.participantId
                 (\measurements -> { measurements | fbfs = Dict.insert uuid data measurements.fbfs })
                 model
             , True
-=======
-        LastMenstrualPeriodRevision uuid data ->
-            ( mapPrenatalMeasurements
-                data.encounterId
-                (\measurements -> { measurements | lastMenstrualPeriod = Just ( uuid, data ) })
-                model
-            , recalc
-            )
-
-        MedicalHistoryRevision uuid data ->
-            ( mapPrenatalMeasurements
-                data.encounterId
-                (\measurements -> { measurements | medicalHistory = Just ( uuid, data ) })
-                model
-            , recalc
-            )
-
-        MedicationRevision uuid data ->
-            ( mapPrenatalMeasurements
-                data.encounterId
-                (\measurements -> { measurements | medication = Just ( uuid, data ) })
-                model
-            , recalc
->>>>>>> 36946a9d
             )
 
         MuacRevision uuid data ->
