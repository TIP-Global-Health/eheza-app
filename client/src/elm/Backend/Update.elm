--- conflicted
+++ resolved
@@ -1664,10 +1664,9 @@
             , recalc
             )
 
-<<<<<<< HEAD
         DashboardStatsRevision uuid data ->
             ( { model | computedDashboard = Dict.insert uuid data model.computedDashboard }, recalc )
-=======
+
         ExposureRevision uuid data ->
             ( mapAcuteIllnessMeasurements
                 data.encounterId
@@ -1675,7 +1674,6 @@
                 model
             , recalc
             )
->>>>>>> b1069aa1
 
         FamilyPlanningRevision uuid data ->
             ( mapMotherMeasurements
