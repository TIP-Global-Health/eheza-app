--- conflicted
+++ resolved
@@ -1344,7 +1344,6 @@
             , []
             )
 
-<<<<<<< HEAD
         FetchChildScoreboardEncounter id ->
             ( { model | childScoreboardEncounters = Dict.insert id Loading model.childScoreboardEncounters }
             , sw.get childScoreboardEncounterEndpoint id
@@ -1358,21 +1357,6 @@
             , []
             )
 
-        FetchIndividualEncounterParticipant id ->
-            ( { model | individualParticipants = Dict.insert id Loading model.individualParticipants }
-            , sw.get individualEncounterParticipantEndpoint id
-                |> toCmd (RemoteData.fromResult >> HandleFetchedIndividualEncounterParticipant id)
-            , []
-            )
-
-        HandleFetchedIndividualEncounterParticipant id data ->
-            ( { model | individualParticipants = Dict.insert id data model.individualParticipants }
-            , Cmd.none
-            , []
-            )
-
-=======
->>>>>>> 87d903d8
         FetchSession sessionId ->
             ( { model | sessions = Dict.insert sessionId Loading model.sessions }
             , sw.get sessionEndpoint sessionId
