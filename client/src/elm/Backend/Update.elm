--- conflicted
+++ resolved
@@ -1572,61 +1572,60 @@
             , True
             )
 
-<<<<<<< HEAD
         HCContactRevision uuid data ->
             ( mapAcuteIllnessMeasurements
                 data.encounterId
                 (\measurements -> { measurements | hcContact = Just ( uuid, data ) })
                 model
             , recalc
-=======
+            )
+
+        HealthCenterRevision uuid data ->
+            let
+                healthCenters =
+                    RemoteData.map (Dict.insert uuid data) model.healthCenters
+            in
+            ( { model | healthCenters = healthCenters }
+            , recalc
+            )
+
+        HeightRevision uuid data ->
+            ( mapChildMeasurements
+                data.participantId
+                (\measurements -> { measurements | heights = Dict.insert uuid data measurements.heights })
+                model
+            , True
+            )
+
+        IsolationRevision uuid data ->
+            ( mapAcuteIllnessMeasurements
+                data.encounterId
+                (\measurements -> { measurements | isolation = Just ( uuid, data ) })
+                model
+            , recalc
+            )
+
+        IndividualEncounterParticipantRevision uuid data ->
+            let
+                individualParticipants =
+                    Dict.update uuid (Maybe.map (always (Success data))) model.individualParticipants
+
+                individualParticipantsByPerson =
+                    Dict.remove data.person model.individualParticipantsByPerson
+            in
+            ( { model
+                | individualParticipants = individualParticipants
+                , individualParticipantsByPerson = individualParticipantsByPerson
+              }
+            , recalc
+            )
+
         LactationRevision uuid data ->
             ( mapMotherMeasurements
                 data.participantId
                 (\measurements -> { measurements | lactations = Dict.insert uuid data measurements.lactations })
                 model
             , True
->>>>>>> 1349e483
-            )
-
-        HealthCenterRevision uuid data ->
-            let
-                healthCenters =
-                    RemoteData.map (Dict.insert uuid data) model.healthCenters
-            in
-            ( { model | healthCenters = healthCenters }
-            , recalc
-            )
-
-        HeightRevision uuid data ->
-            ( mapChildMeasurements
-                data.participantId
-                (\measurements -> { measurements | heights = Dict.insert uuid data measurements.heights })
-                model
-            , True
-            )
-
-        IsolationRevision uuid data ->
-            ( mapAcuteIllnessMeasurements
-                data.encounterId
-                (\measurements -> { measurements | isolation = Just ( uuid, data ) })
-                model
-            , recalc
-            )
-
-        IndividualEncounterParticipantRevision uuid data ->
-            let
-                individualParticipants =
-                    Dict.update uuid (Maybe.map (always (Success data))) model.individualParticipants
-
-                individualParticipantsByPerson =
-                    Dict.remove data.person model.individualParticipantsByPerson
-            in
-            ( { model
-                | individualParticipants = individualParticipants
-                , individualParticipantsByPerson = individualParticipantsByPerson
-              }
-            , recalc
             )
 
         LastMenstrualPeriodRevision uuid data ->
