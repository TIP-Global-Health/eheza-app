--- conflicted
+++ resolved
@@ -1,11 +1,7 @@
 module Backend.Person.Form exposing
-<<<<<<< HEAD
     ( ExpectedAge(..)
     , ExpectedGender(..)
     , PersonForm
-=======
-    ( PersonForm
->>>>>>> 5307bcdc
     , allDigitsPattern
     , applyDefaultValues
     , birthDate
@@ -51,10 +47,7 @@
     , withDefault
     )
 
-<<<<<<< HEAD
-=======
 import AssocList as Dict
->>>>>>> 5307bcdc
 import Backend.Entities exposing (HealthCenterId)
 import Backend.Person.Decoder exposing (decodeEducationLevel, decodeGender, decodeHivStatus, decodeMaritalStatus, decodeModeOfDelivery, decodeUbudehe)
 import Backend.Person.Encoder
@@ -67,13 +60,8 @@
         , encodeUbudehe
         )
 import Backend.Person.Model exposing (..)
-<<<<<<< HEAD
-import Backend.Person.Utils exposing (isAdult, isPersonAnAdult)
-import EveryDict
-=======
 import Backend.Person.Utils exposing (diffInYears, expectedAgeByPerson, isAdult, isPersonAnAdult, resolveExpectedAge)
 import Date
->>>>>>> 5307bcdc
 import Form exposing (..)
 import Form.Field
 import Form.Init exposing (..)
@@ -476,11 +464,7 @@
         |> mapError (\_ -> customError RequiredField)
         |> andThen
             (\id ->
-<<<<<<< HEAD
-                EveryDict.get (toEntityId id) geoInfo.provinces
-=======
                 Dict.get (toEntityId id) geoInfo.provinces
->>>>>>> 5307bcdc
                     |> Maybe.map (.name >> Just >> succeed)
                     |> Maybe.withDefault (fail <| customError UnknownProvince)
             )
@@ -493,11 +477,7 @@
         |> mapError (\_ -> customError RequiredField)
         |> andThen
             (\id ->
-<<<<<<< HEAD
-                EveryDict.get (toEntityId id) geoInfo.districts
-=======
                 Dict.get (toEntityId id) geoInfo.districts
->>>>>>> 5307bcdc
                     |> Maybe.map (.name >> Just >> succeed)
                     |> Maybe.withDefault (fail <| customError UnknownDistrict)
             )
@@ -510,11 +490,7 @@
         |> mapError (\_ -> customError RequiredField)
         |> andThen
             (\id ->
-<<<<<<< HEAD
-                EveryDict.get (toEntityId id) geoInfo.sectors
-=======
                 Dict.get (toEntityId id) geoInfo.sectors
->>>>>>> 5307bcdc
                     |> Maybe.map (.name >> Just >> succeed)
                     |> Maybe.withDefault (fail <| customError UnknownSector)
             )
@@ -527,11 +503,7 @@
         |> mapError (\_ -> customError RequiredField)
         |> andThen
             (\id ->
-<<<<<<< HEAD
-                EveryDict.get (toEntityId id) geoInfo.cells
-=======
                 Dict.get (toEntityId id) geoInfo.cells
->>>>>>> 5307bcdc
                     |> Maybe.map (.name >> Just >> succeed)
                     |> Maybe.withDefault (fail <| customError UnknownCell)
             )
@@ -544,11 +516,7 @@
         |> mapError (\_ -> customError RequiredField)
         |> andThen
             (\id ->
-<<<<<<< HEAD
-                EveryDict.get (toEntityId id) geoInfo.villages
-=======
                 Dict.get (toEntityId id) geoInfo.villages
->>>>>>> 5307bcdc
                     |> Maybe.map (.name >> Just >> succeed)
                     |> Maybe.withDefault (fail <| customError UnknownVillage)
             )
