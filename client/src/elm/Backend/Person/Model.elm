--- conflicted
+++ resolved
@@ -1,29 +1,7 @@
-<<<<<<< HEAD
-module Backend.Person.Model exposing (EducationLevel(..), Gender(..), HIVStatus(..), MaritalStatus(..), ModeOfDelivery(..), Person, RegistrationInitiator(..), Ubudehe(..), VaginalDelivery(..), allEducationLevels, allHivStatuses, allMaritalStatuses, allModesOfDelivery, allUbudehes)
-
-import Backend.Entities exposing (HealthCenterId)
-import Backend.IndividualEncounterParticipant.Model exposing (IndividualEncounterType)
-=======
-module Backend.Person.Model exposing
-    ( EducationLevel(..)
-    , ExpectedAge(..)
-    , Gender(..)
-    , HIVStatus(..)
-    , MaritalStatus(..)
-    , ModeOfDelivery(..)
-    , ParticipantDirectoryOperation(..)
-    , Person
-    , Ubudehe(..)
-    , VaginalDelivery(..)
-    , allEducationLevels
-    , allHivStatuses
-    , allMaritalStatuses
-    , allModesOfDelivery
-    , allUbudehes
-    )
+module Backend.Person.Model exposing (EducationLevel(..), ExpectedAge(..), Gender(..), HIVStatus(..), MaritalStatus(..), ModeOfDelivery(..), Person, RegistrationInitiator(..), Ubudehe(..), VaginalDelivery(..), allEducationLevels, allHivStatuses, allMaritalStatuses, allModesOfDelivery, allUbudehes)
 
 import Backend.Entities exposing (HealthCenterId, PersonId)
->>>>>>> 5307bcdc
+import Backend.IndividualEncounterParticipant.Model exposing (IndividualEncounterType)
 import Gizra.NominalDate exposing (NominalDate)
 
 
@@ -151,11 +129,11 @@
     ]
 
 
-<<<<<<< HEAD
 type RegistrationInitiator
     = ParticipantDirectoryOrigin
     | IndividualEncounterOrigin IndividualEncounterType
-=======
+
+
 type ParticipantDirectoryOperation
     = CreatePerson (Maybe PersonId)
     | EditPerson PersonId
@@ -172,5 +150,4 @@
 type ExpectedAge
     = ExpectAdult
     | ExpectChild
-    | ExpectAdultOrChild
->>>>>>> 5307bcdc
+    | ExpectAdultOrChild