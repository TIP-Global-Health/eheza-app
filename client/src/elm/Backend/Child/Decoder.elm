module Backend.Child.Decoder exposing (decodeChild)

import Backend.Child.Model exposing (..)
import Backend.Patient.Decoder exposing (decodeGender)
import Gizra.NominalDate exposing (decodeYYYYMMDD)
import Json.Decode exposing (Decoder, andThen, at, dict, fail, field, int, list, map, map2, nullable, oneOf, string, succeed)
import Json.Decode.Pipeline exposing (custom, decode, hardcoded, optional, optionalAt, required)
import Restful.Endpoint exposing (decodeEntityUuid)


decodeChild : Decoder Child
decodeChild =
    decode Child
        |> required "label" string
        -- There 3 are first, middle and second names.
        -- We do not pull actual values from server yet.
        |> hardcoded ""
        |> hardcoded Nothing
        |> hardcoded ""
        -- National ID Number
        |> hardcoded Nothing
        -- We're accommodating the JSON from the backend and the JSON
        -- we store in the cache.
        |> custom
            (oneOf
                [ map Just <| at [ "avatar", "styles", "patient-photo" ] string
                , map Just <| field "avatar" string
                , succeed Nothing
                ]
            )
<<<<<<< HEAD
        |> required "mother" (nullable decodeEntityId)
        |> hardcoded Nothing
=======
        |> required "mother" (nullable decodeEntityUuid)
>>>>>>> 71074c6d
        |> required "date_birth" decodeYYYYMMDD
        -- Is birth date estimated
        |> hardcoded False
        |> required "gender" decodeGender
        -- Mode of delivery
        |> hardcoded Nothing
        -- Ubudehe
        |> hardcoded Nothing
        |> hardcoded Nothing
        |> hardcoded Nothing
        |> hardcoded Nothing
        |> hardcoded Nothing
        |> hardcoded Nothing
        |> hardcoded Nothing
        |> hardcoded Nothing
        |> hardcoded Nothing
        |> hardcoded Nothing
        |> hardcoded Nothing
        |> hardcoded Nothing
        |> hardcoded Nothing
        |> hardcoded Nothing



-- |> hardcoded Nothing<|MERGE_RESOLUTION|>--- conflicted
+++ resolved
@@ -28,12 +28,7 @@
                 , succeed Nothing
                 ]
             )
-<<<<<<< HEAD
-        |> required "mother" (nullable decodeEntityId)
-        |> hardcoded Nothing
-=======
         |> required "mother" (nullable decodeEntityUuid)
->>>>>>> 71074c6d
         |> required "date_birth" decodeYYYYMMDD
         -- Is birth date estimated
         |> hardcoded False
