--- conflicted
+++ resolved
@@ -205,7 +205,6 @@
                 |> Maybe.withDefault NotAsked
                 |> isNotAsked
 
-<<<<<<< HEAD
         FetchFollowUpMeasurements id ->
             Dict.get id model.followUpMeasurements
                 |> Maybe.withDefault NotAsked
@@ -217,7 +216,7 @@
 
             else
                 List.any (\id -> not (Dict.member id model.people)) ids
-=======
+
         FetchHomeVisitEncounter id ->
             Dict.get id model.homeVisitEncounters
                 |> Maybe.withDefault NotAsked
@@ -232,7 +231,6 @@
             Dict.get id model.homeVisitMeasurements
                 |> Maybe.withDefault NotAsked
                 |> isNotAsked
->>>>>>> ec6236a1
 
         FetchIndividualEncounterParticipant id ->
             Dict.get id model.individualParticipants
@@ -338,10 +336,9 @@
         FetchAcuteIllnessMeasurements id ->
             { model | acuteIllnessMeasurements = Dict.remove id model.acuteIllnessMeasurements }
 
-<<<<<<< HEAD
         FetchFollowUpMeasurements id ->
             { model | followUpMeasurements = Dict.remove id model.followUpMeasurements }
-=======
+
         FetchHomeVisitEncounter id ->
             { model | homeVisitEncounters = Dict.remove id model.homeVisitEncounters }
 
@@ -350,7 +347,6 @@
 
         FetchHomeVisitMeasurements id ->
             { model | homeVisitMeasurements = Dict.remove id model.homeVisitMeasurements }
->>>>>>> ec6236a1
 
         FetchIndividualEncounterParticipant id ->
             { model | individualParticipants = Dict.remove id model.individualParticipants }
