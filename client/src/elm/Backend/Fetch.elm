module Backend.Fetch exposing (forget, shouldFetch)

<<<<<<< HEAD
import Backend.Model exposing (..)
import Dict
import EveryDict
=======
import AssocList as Dict
import Backend.Model exposing (..)
import LocalData exposing (isNotNeeded)
>>>>>>> 5307bcdc
import RemoteData exposing (RemoteData(..), isNotAsked, isSuccess)


{-| Given a `MsgIndexedDb`, do we need to fetch the data it would fetch?
We only answer `True` if the data is `NotAsked`. So, we don't automatically
re-fetch errors.

Note that the data need not literally be a `RemoteData`, but that will be
common. The answer does need to flip to `False` when a request is in progress,
or we will enter an infinite loop.

-}
shouldFetch : ModelIndexedDb -> MsgIndexedDb -> Bool
shouldFetch model msg =
    let
        hasNoSuccessValues dict =
            dict
                |> Dict.values
                |> List.filter (\v -> RemoteData.isLoading v || RemoteData.isNotAsked v)
                |> List.isEmpty
                |> not
    in
    case msg of
        FetchChildMeasurements childId ->
<<<<<<< HEAD
            EveryDict.get childId model.childMeasurements
=======
            Dict.get childId model.childMeasurements
>>>>>>> 5307bcdc
                |> Maybe.withDefault NotAsked
                |> isNotAsked

        FetchChildrenMeasurements ids ->
            if List.isEmpty ids then
                False

            else
                hasNoSuccessValues model.childMeasurements

        FetchClinics ->
            isNotAsked model.clinics

        FetchEditableSession id _ ->
            -- This one is a bit special because it is synthetic ...  what
            -- we're asking for here is not the fetch itself, but a certain
            -- organization of the fetched data. We want to re-run the
            -- organization in every case unless we have a success here.
            -- Which means, once we have a success, it's important to
            -- invalidate or modify our successful data if underlying data
            -- changes. (That is, our `handleRevisions` needs to keep the
            -- editable sessions in mind).
<<<<<<< HEAD
            EveryDict.get id model.editableSessions
=======
            Dict.get id model.editableSessions
>>>>>>> 5307bcdc
                |> Maybe.withDefault NotAsked
                |> isSuccess
                |> not

        FetchEditableSessionCheckedIn id ->
            Dict.get id model.editableSessions
                |> Maybe.withDefault NotAsked
                |> RemoteData.map (.checkedIn >> isNotNeeded)
                |> RemoteData.withDefault False

        FetchEditableSessionMeasurements id ->
            let
                -- Make sure we don't still have measurements being lazy loaded. If we do, allow rebuilding the
                -- `EditableSession`.
                hasMothersMeasurementsNotSuccess =
                    hasNoSuccessValues model.motherMeasurements

                hasChildrenMeasurementsNotSuccess =
                    hasNoSuccessValues model.childMeasurements

                measurementsNotSuccess =
                    Dict.get id model.editableSessions
                        |> Maybe.withDefault NotAsked
                        |> RemoteData.map (.offlineSession >> .measurements >> isNotNeeded)
                        |> RemoteData.withDefault False
            in
            measurementsNotSuccess
                || hasMothersMeasurementsNotSuccess
                || hasChildrenMeasurementsNotSuccess

        FetchEditableSessionSummaryByActivity id ->
            Dict.get id model.editableSessions
                |> Maybe.withDefault NotAsked
                |> RemoteData.map (.summaryByActivity >> isNotNeeded)
                |> RemoteData.withDefault False

        FetchEditableSessionSummaryByParticipant id ->
            Dict.get id model.editableSessions
                |> Maybe.withDefault NotAsked
                |> RemoteData.map (.summaryByParticipant >> isNotNeeded)
                |> RemoteData.withDefault False

        FetchEveryCounselingSchedule ->
            isNotAsked model.everyCounselingSchedule

        FetchExpectedParticipants sessionId ->
<<<<<<< HEAD
            EveryDict.get sessionId model.expectedParticipants
=======
            Dict.get sessionId model.expectedParticipants
>>>>>>> 5307bcdc
                |> Maybe.withDefault NotAsked
                |> isNotAsked

        FetchExpectedSessions childId ->
<<<<<<< HEAD
            EveryDict.get childId model.expectedSessions
=======
            Dict.get childId model.expectedSessions
>>>>>>> 5307bcdc
                |> Maybe.withDefault NotAsked
                |> isNotAsked

        FetchHealthCenters ->
            isNotAsked model.healthCenters

        FetchMotherMeasurements motherId ->
<<<<<<< HEAD
            EveryDict.get motherId model.motherMeasurements
=======
            Dict.get motherId model.motherMeasurements
>>>>>>> 5307bcdc
                |> Maybe.withDefault NotAsked
                |> isNotAsked

        FetchMothersMeasurements ids ->
            if List.isEmpty ids then
                False

            else
                hasNoSuccessValues model.motherMeasurements

        FetchParticipantForms ->
            isNotAsked model.participantForms

        FetchPeopleByName search ->
            Dict.get (String.trim search) model.personSearches
                |> Maybe.withDefault NotAsked
                |> isNotAsked

        FetchPerson id ->
<<<<<<< HEAD
            EveryDict.get id model.people
=======
            Dict.get id model.people
>>>>>>> 5307bcdc
                |> Maybe.withDefault NotAsked
                |> isNotAsked

        FetchPeople ids ->
            if List.isEmpty ids then
                False

            else
                hasNoSuccessValues model.people

        FetchParticipantsForPerson id ->
<<<<<<< HEAD
            EveryDict.get id model.participantsByPerson
                |> Maybe.withDefault NotAsked
                |> isNotAsked

        FetchPrenatalEncounter id ->
            EveryDict.get id model.prenatalEncounters
                |> Maybe.withDefault NotAsked
                |> isNotAsked

        FetchPrenatalEncountersForParticipant id ->
            EveryDict.get id model.prenatalEncountersByParticipant
                |> Maybe.withDefault NotAsked
                |> isNotAsked

        FetchPrenatalMeasurements id ->
            EveryDict.get id model.prenatalMeasurements
                |> Maybe.withDefault NotAsked
                |> isNotAsked

        FetchIndividualEncounterParticipant id ->
            EveryDict.get id model.individualParticipants
                |> Maybe.withDefault NotAsked
                |> isNotAsked

        FetchIndividualEncounterParticipantsForPerson id ->
            EveryDict.get id model.individualParticipantsByPerson
=======
            Dict.get id model.participantsByPerson
>>>>>>> 5307bcdc
                |> Maybe.withDefault NotAsked
                |> isNotAsked

        FetchRelationshipsForPerson id ->
<<<<<<< HEAD
            EveryDict.get id model.relationshipsByPerson
=======
            Dict.get id model.relationshipsByPerson
>>>>>>> 5307bcdc
                |> Maybe.withDefault NotAsked
                |> isNotAsked

        FetchSession sessionId ->
<<<<<<< HEAD
            EveryDict.get sessionId model.sessions
=======
            Dict.get sessionId model.sessions
>>>>>>> 5307bcdc
                |> Maybe.withDefault NotAsked
                |> isNotAsked

        FetchSessionsByClinic clinicId ->
<<<<<<< HEAD
            EveryDict.get clinicId model.sessionsByClinic
=======
            Dict.get clinicId model.sessionsByClinic
>>>>>>> 5307bcdc
                |> Maybe.withDefault NotAsked
                |> isNotAsked

        FetchSyncData ->
            isNotAsked model.syncData

        -- For other messages, we answer false.
        _ ->
            False


{-| Given a Msg that would fetch some data, forget that data.
-}
forget : MsgIndexedDb -> ModelIndexedDb -> ModelIndexedDb
forget msg model =
    case msg of
        FetchChildMeasurements childId ->
<<<<<<< HEAD
            { model | childMeasurements = EveryDict.remove childId model.childMeasurements }
=======
            { model | childMeasurements = Dict.remove childId model.childMeasurements }
>>>>>>> 5307bcdc

        FetchClinics ->
            { model | clinics = NotAsked }

<<<<<<< HEAD
        FetchEditableSession id ->
            { model | editableSessions = EveryDict.remove id model.editableSessions }
=======
        FetchEditableSession id _ ->
            { model | editableSessions = Dict.remove id model.editableSessions }
>>>>>>> 5307bcdc

        FetchEveryCounselingSchedule ->
            { model | everyCounselingSchedule = NotAsked }

        FetchExpectedParticipants sessionId ->
<<<<<<< HEAD
            { model | expectedParticipants = EveryDict.remove sessionId model.expectedParticipants }

        FetchExpectedSessions childId ->
            { model | expectedSessions = EveryDict.remove childId model.expectedSessions }
=======
            { model | expectedParticipants = Dict.remove sessionId model.expectedParticipants }

        FetchExpectedSessions childId ->
            { model | expectedSessions = Dict.remove childId model.expectedSessions }
>>>>>>> 5307bcdc

        FetchHealthCenters ->
            { model | healthCenters = NotAsked }

        FetchMotherMeasurements motherId ->
<<<<<<< HEAD
            { model | motherMeasurements = EveryDict.remove motherId model.motherMeasurements }
=======
            { model | motherMeasurements = Dict.remove motherId model.motherMeasurements }
>>>>>>> 5307bcdc

        FetchParticipantForms ->
            { model | participantForms = NotAsked }

        FetchPeopleByName search ->
            { model | personSearches = Dict.remove (String.trim search) model.personSearches }

        FetchPerson id ->
<<<<<<< HEAD
            { model | people = EveryDict.remove id model.people }

        FetchIndividualEncounterParticipantsForPerson id ->
            { model | individualParticipantsByPerson = EveryDict.remove id model.individualParticipantsByPerson }

        FetchParticipantsForPerson id ->
            { model | participantsByPerson = EveryDict.remove id model.participantsByPerson }

        FetchPrenatalEncounter id ->
            { model | prenatalEncounters = EveryDict.remove id model.prenatalEncounters }

        FetchPrenatalEncountersForParticipant id ->
            { model | prenatalEncountersByParticipant = EveryDict.remove id model.prenatalEncountersByParticipant }

        FetchPrenatalMeasurements id ->
            { model | prenatalMeasurements = EveryDict.remove id model.prenatalMeasurements }

        FetchIndividualEncounterParticipant id ->
            { model | individualParticipants = EveryDict.remove id model.individualParticipants }

        FetchRelationshipsForPerson id ->
            { model | relationshipsByPerson = EveryDict.remove id model.relationshipsByPerson }

        FetchSession sessionId ->
            { model | sessions = EveryDict.remove sessionId model.sessions }

        FetchSessionsByClinic clinicId ->
            { model | sessionsByClinic = EveryDict.remove clinicId model.sessionsByClinic }
=======
            { model | people = Dict.remove id model.people }

        FetchParticipantsForPerson id ->
            { model | participantsByPerson = Dict.remove id model.participantsByPerson }

        FetchRelationshipsForPerson id ->
            { model | relationshipsByPerson = Dict.remove id model.relationshipsByPerson }

        FetchSession sessionId ->
            { model | sessions = Dict.remove sessionId model.sessions }

        FetchSessionsByClinic clinicId ->
            { model | sessionsByClinic = Dict.remove clinicId model.sessionsByClinic }
>>>>>>> 5307bcdc

        FetchSyncData ->
            { model | syncData = NotAsked }

        -- For other messages, we do nothing.
        _ ->
            model<|MERGE_RESOLUTION|>--- conflicted
+++ resolved
@@ -1,14 +1,8 @@
 module Backend.Fetch exposing (forget, shouldFetch)
 
-<<<<<<< HEAD
-import Backend.Model exposing (..)
-import Dict
-import EveryDict
-=======
 import AssocList as Dict
 import Backend.Model exposing (..)
 import LocalData exposing (isNotNeeded)
->>>>>>> 5307bcdc
 import RemoteData exposing (RemoteData(..), isNotAsked, isSuccess)
 
 
@@ -33,11 +27,7 @@
     in
     case msg of
         FetchChildMeasurements childId ->
-<<<<<<< HEAD
-            EveryDict.get childId model.childMeasurements
-=======
             Dict.get childId model.childMeasurements
->>>>>>> 5307bcdc
                 |> Maybe.withDefault NotAsked
                 |> isNotAsked
 
@@ -60,11 +50,7 @@
             -- invalidate or modify our successful data if underlying data
             -- changes. (That is, our `handleRevisions` needs to keep the
             -- editable sessions in mind).
-<<<<<<< HEAD
-            EveryDict.get id model.editableSessions
-=======
-            Dict.get id model.editableSessions
->>>>>>> 5307bcdc
+            Dict.get id model.editableSessions
                 |> Maybe.withDefault NotAsked
                 |> isSuccess
                 |> not
@@ -111,20 +97,12 @@
             isNotAsked model.everyCounselingSchedule
 
         FetchExpectedParticipants sessionId ->
-<<<<<<< HEAD
-            EveryDict.get sessionId model.expectedParticipants
-=======
             Dict.get sessionId model.expectedParticipants
->>>>>>> 5307bcdc
                 |> Maybe.withDefault NotAsked
                 |> isNotAsked
 
         FetchExpectedSessions childId ->
-<<<<<<< HEAD
-            EveryDict.get childId model.expectedSessions
-=======
             Dict.get childId model.expectedSessions
->>>>>>> 5307bcdc
                 |> Maybe.withDefault NotAsked
                 |> isNotAsked
 
@@ -132,11 +110,7 @@
             isNotAsked model.healthCenters
 
         FetchMotherMeasurements motherId ->
-<<<<<<< HEAD
-            EveryDict.get motherId model.motherMeasurements
-=======
             Dict.get motherId model.motherMeasurements
->>>>>>> 5307bcdc
                 |> Maybe.withDefault NotAsked
                 |> isNotAsked
 
@@ -156,11 +130,7 @@
                 |> isNotAsked
 
         FetchPerson id ->
-<<<<<<< HEAD
-            EveryDict.get id model.people
-=======
             Dict.get id model.people
->>>>>>> 5307bcdc
                 |> Maybe.withDefault NotAsked
                 |> isNotAsked
 
@@ -172,63 +142,47 @@
                 hasNoSuccessValues model.people
 
         FetchParticipantsForPerson id ->
-<<<<<<< HEAD
-            EveryDict.get id model.participantsByPerson
+            Dict.get id model.participantsByPerson
                 |> Maybe.withDefault NotAsked
                 |> isNotAsked
 
         FetchPrenatalEncounter id ->
-            EveryDict.get id model.prenatalEncounters
+            Dict.get id model.prenatalEncounters
                 |> Maybe.withDefault NotAsked
                 |> isNotAsked
 
         FetchPrenatalEncountersForParticipant id ->
-            EveryDict.get id model.prenatalEncountersByParticipant
+            Dict.get id model.prenatalEncountersByParticipant
                 |> Maybe.withDefault NotAsked
                 |> isNotAsked
 
         FetchPrenatalMeasurements id ->
-            EveryDict.get id model.prenatalMeasurements
+            Dict.get id model.prenatalMeasurements
                 |> Maybe.withDefault NotAsked
                 |> isNotAsked
 
         FetchIndividualEncounterParticipant id ->
-            EveryDict.get id model.individualParticipants
+            Dict.get id model.individualParticipants
                 |> Maybe.withDefault NotAsked
                 |> isNotAsked
 
         FetchIndividualEncounterParticipantsForPerson id ->
-            EveryDict.get id model.individualParticipantsByPerson
-=======
-            Dict.get id model.participantsByPerson
->>>>>>> 5307bcdc
+            Dict.get id model.individualParticipantsByPerson
                 |> Maybe.withDefault NotAsked
                 |> isNotAsked
 
         FetchRelationshipsForPerson id ->
-<<<<<<< HEAD
-            EveryDict.get id model.relationshipsByPerson
-=======
             Dict.get id model.relationshipsByPerson
->>>>>>> 5307bcdc
                 |> Maybe.withDefault NotAsked
                 |> isNotAsked
 
         FetchSession sessionId ->
-<<<<<<< HEAD
-            EveryDict.get sessionId model.sessions
-=======
             Dict.get sessionId model.sessions
->>>>>>> 5307bcdc
                 |> Maybe.withDefault NotAsked
                 |> isNotAsked
 
         FetchSessionsByClinic clinicId ->
-<<<<<<< HEAD
-            EveryDict.get clinicId model.sessionsByClinic
-=======
             Dict.get clinicId model.sessionsByClinic
->>>>>>> 5307bcdc
                 |> Maybe.withDefault NotAsked
                 |> isNotAsked
 
@@ -246,48 +200,28 @@
 forget msg model =
     case msg of
         FetchChildMeasurements childId ->
-<<<<<<< HEAD
-            { model | childMeasurements = EveryDict.remove childId model.childMeasurements }
-=======
             { model | childMeasurements = Dict.remove childId model.childMeasurements }
->>>>>>> 5307bcdc
 
         FetchClinics ->
             { model | clinics = NotAsked }
 
-<<<<<<< HEAD
-        FetchEditableSession id ->
-            { model | editableSessions = EveryDict.remove id model.editableSessions }
-=======
         FetchEditableSession id _ ->
             { model | editableSessions = Dict.remove id model.editableSessions }
->>>>>>> 5307bcdc
 
         FetchEveryCounselingSchedule ->
             { model | everyCounselingSchedule = NotAsked }
 
         FetchExpectedParticipants sessionId ->
-<<<<<<< HEAD
-            { model | expectedParticipants = EveryDict.remove sessionId model.expectedParticipants }
-
-        FetchExpectedSessions childId ->
-            { model | expectedSessions = EveryDict.remove childId model.expectedSessions }
-=======
             { model | expectedParticipants = Dict.remove sessionId model.expectedParticipants }
 
         FetchExpectedSessions childId ->
             { model | expectedSessions = Dict.remove childId model.expectedSessions }
->>>>>>> 5307bcdc
 
         FetchHealthCenters ->
             { model | healthCenters = NotAsked }
 
         FetchMotherMeasurements motherId ->
-<<<<<<< HEAD
-            { model | motherMeasurements = EveryDict.remove motherId model.motherMeasurements }
-=======
             { model | motherMeasurements = Dict.remove motherId model.motherMeasurements }
->>>>>>> 5307bcdc
 
         FetchParticipantForms ->
             { model | participantForms = NotAsked }
@@ -296,41 +230,26 @@
             { model | personSearches = Dict.remove (String.trim search) model.personSearches }
 
         FetchPerson id ->
-<<<<<<< HEAD
-            { model | people = EveryDict.remove id model.people }
+            { model | people = Dict.remove id model.people }
 
         FetchIndividualEncounterParticipantsForPerson id ->
-            { model | individualParticipantsByPerson = EveryDict.remove id model.individualParticipantsByPerson }
-
-        FetchParticipantsForPerson id ->
-            { model | participantsByPerson = EveryDict.remove id model.participantsByPerson }
-
-        FetchPrenatalEncounter id ->
-            { model | prenatalEncounters = EveryDict.remove id model.prenatalEncounters }
-
-        FetchPrenatalEncountersForParticipant id ->
-            { model | prenatalEncountersByParticipant = EveryDict.remove id model.prenatalEncountersByParticipant }
-
-        FetchPrenatalMeasurements id ->
-            { model | prenatalMeasurements = EveryDict.remove id model.prenatalMeasurements }
-
-        FetchIndividualEncounterParticipant id ->
-            { model | individualParticipants = EveryDict.remove id model.individualParticipants }
-
-        FetchRelationshipsForPerson id ->
-            { model | relationshipsByPerson = EveryDict.remove id model.relationshipsByPerson }
-
-        FetchSession sessionId ->
-            { model | sessions = EveryDict.remove sessionId model.sessions }
-
-        FetchSessionsByClinic clinicId ->
-            { model | sessionsByClinic = EveryDict.remove clinicId model.sessionsByClinic }
-=======
-            { model | people = Dict.remove id model.people }
+            { model | individualParticipantsByPerson = Dict.remove id model.individualParticipantsByPerson }
 
         FetchParticipantsForPerson id ->
             { model | participantsByPerson = Dict.remove id model.participantsByPerson }
 
+        FetchPrenatalEncounter id ->
+            { model | prenatalEncounters = Dict.remove id model.prenatalEncounters }
+
+        FetchPrenatalEncountersForParticipant id ->
+            { model | prenatalEncountersByParticipant = Dict.remove id model.prenatalEncountersByParticipant }
+
+        FetchPrenatalMeasurements id ->
+            { model | prenatalMeasurements = Dict.remove id model.prenatalMeasurements }
+
+        FetchIndividualEncounterParticipant id ->
+            { model | individualParticipants = Dict.remove id model.individualParticipants }
+
         FetchRelationshipsForPerson id ->
             { model | relationshipsByPerson = Dict.remove id model.relationshipsByPerson }
 
@@ -339,7 +258,6 @@
 
         FetchSessionsByClinic clinicId ->
             { model | sessionsByClinic = Dict.remove clinicId model.sessionsByClinic }
->>>>>>> 5307bcdc
 
         FetchSyncData ->
             { model | syncData = NotAsked }
