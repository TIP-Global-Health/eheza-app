--- conflicted
+++ resolved
@@ -31,25 +31,21 @@
                 |> Maybe.withDefault NotAsked
                 |> isNotAsked
 
-<<<<<<< HEAD
         FetchComputedDashboard healthCenterId ->
             Dict.member healthCenterId model.computedDashboard
                 |> not
-=======
+                
         FetchChildrenMeasurements ids ->
             if List.isEmpty ids then
                 False
 
             else
                 hasNoSuccessValues model.childMeasurements
->>>>>>> 50d8ed5d
 
         FetchClinics ->
             isNotAsked model.clinics
 
         FetchEditableSession id _ ->
-<<<<<<< HEAD
-=======
             let
                 -- Make sure we don't still have measurements being lazy loaded. If we do, allow rebuilding the
                 -- `EditableSession`.
@@ -65,7 +61,6 @@
                         |> isSuccess
                         |> not
             in
->>>>>>> 50d8ed5d
             -- This one is a bit special because it is synthetic ...  what
             -- we're asking for here is not the fetch itself, but a certain
             -- organization of the fetched data. We want to re-run the
@@ -74,14 +69,11 @@
             -- invalidate or modify our successful data if underlying data
             -- changes. (That is, our `handleRevisions` needs to keep the
             -- editable sessions in mind).
-<<<<<<< HEAD
-=======
             sessionNotSuccess
                 || hasMothersMeasurementsNotSuccess
                 || hasChildrenMeasurementsNotSuccess
 
         FetchEditableSessionCheckedIn id ->
->>>>>>> 50d8ed5d
             Dict.get id model.editableSessions
                 |> Maybe.withDefault NotAsked
                 |> RemoteData.map (.checkedIn >> isNotNeeded)
