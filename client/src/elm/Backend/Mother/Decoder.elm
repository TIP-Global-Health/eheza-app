--- conflicted
+++ resolved
@@ -14,23 +14,11 @@
 decodeMother =
     decode Mother
         |> required "label" string
-<<<<<<< HEAD
         |> optional "first_name" string ""
         |> optional "middle_name" (nullable string) Nothing
         |> optional "second_name" string ""
         |> optional "national_id_number" (nullable string) Nothing
-        -- We accommodate the JSON from the server or from the cache
-        -- TODO: Normalize this when syncing.
-        |> custom
-            (oneOf
-                [ map Just <| at [ "avatar", "styles", "patient-photo" ] string
-                , map Just <| field "avatar" string
-                , succeed Nothing
-                ]
-            )
-=======
         |> optional "avatar" (nullable string) Nothing
->>>>>>> c6c2dcfd
         |> optional "date_birth" (nullable decodeYYYYMMDD) Nothing
         |> optional "birth_date_estimated" bool False
         |> optional "relation" decodeChildrenRelation MotherRelation
