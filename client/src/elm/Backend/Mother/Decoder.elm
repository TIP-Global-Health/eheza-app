module Backend.Mother.Decoder exposing (decodeMother)

import Backend.Mother.Model exposing (..)
import Gizra.Json exposing (decodeInt)
import Gizra.NominalDate exposing (decodeYYYYMMDD)
import Json.Decode exposing (Decoder, andThen, at, dict, fail, field, int, list, map, map2, nullable, oneOf, string, succeed)
import Json.Decode.Pipeline exposing (custom, decode, hardcoded, optional, optionalAt, required)
import Restful.Endpoint exposing (decodeEntityId)
import Utils.Json exposing (decodeDate, decodeNullAsEmptyArray)


decodeMother : Decoder Mother
decodeMother =
    decode Mother
        |> required "label" string
        -- We accommodate the JSON from the server or from the cache
        |> custom
            (oneOf
                [ map Just <| at [ "avatar", "styles", "patient-photo" ] string
                , map Just <| field "avatar" string
                , succeed Nothing
                ]
            )
        |> required "children" (oneOf [ list decodeEntityId, decodeNullAsEmptyArray ])
<<<<<<< HEAD
        |> optional "date_birth" (map Just decodeYYYYMMDD) Nothing
        |> optional "relation" decodeChildrenRelation MotherRelation
=======
        |> optional "date_birth" (nullable decodeYYYYMMDD) Nothing
>>>>>>> 234d0f06
        |> optional "ubudehe" (nullable decodeUbudehe) Nothing
        |> optional "education_level" (nullable decodeEducationLevel) Nothing


decodeChildrenRelation : Decoder ChildrenRelationType
decodeChildrenRelation =
    string
        |> andThen
            (\relation ->
                case relation of
                    "mother" ->
                        succeed MotherRelation

                    "caregiver" ->
                        succeed CaregiverRelation

                    _ ->
                        fail <| relation ++ " is not a recognized ChildrenRelationType"
            )


decodeUbudehe : Decoder Ubudehe
decodeUbudehe =
    decodeInt
        |> andThen
            (\ubudehe ->
                case ubudehe of
                    1 ->
                        succeed Ubudehe1

                    2 ->
                        succeed Ubudehe2

                    3 ->
                        succeed Ubudehe3

                    4 ->
                        succeed Ubudehe4

                    _ ->
                        fail <| toString ubudehe ++ " is out of range for Ubudehe"
            )


decodeEducationLevel : Decoder EducationLevel
decodeEducationLevel =
    decodeInt
        |> andThen
            (\educationLevel ->
                case educationLevel of
                    0 ->
                        succeed NoSchooling

                    1 ->
                        succeed PrimarySchool

                    2 ->
                        succeed VocationalTrainingSchool

                    3 ->
                        succeed SecondarySchool

                    4 ->
                        succeed DiplomaProgram

                    5 ->
                        succeed HigherEducation

                    6 ->
                        succeed AdvancedDiploma

                    _ ->
                        fail <|
                            toString educationLevel
                                ++ " is not a recognized EducationLevel"
            )<|MERGE_RESOLUTION|>--- conflicted
+++ resolved
@@ -22,12 +22,8 @@
                 ]
             )
         |> required "children" (oneOf [ list decodeEntityId, decodeNullAsEmptyArray ])
-<<<<<<< HEAD
-        |> optional "date_birth" (map Just decodeYYYYMMDD) Nothing
+        |> optional "date_birth" (nullable decodeYYYYMMDD) Nothing
         |> optional "relation" decodeChildrenRelation MotherRelation
-=======
-        |> optional "date_birth" (nullable decodeYYYYMMDD) Nothing
->>>>>>> 234d0f06
         |> optional "ubudehe" (nullable decodeUbudehe) Nothing
         |> optional "education_level" (nullable decodeEducationLevel) Nothing
 
