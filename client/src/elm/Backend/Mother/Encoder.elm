<<<<<<< HEAD
module Backend.Mother.Encoder exposing (encodeChildrenRelation, encodeEducationLevel, encodeMother)
=======
module Backend.Mother.Encoder exposing (encodeChildrenRelation, encodeEducationLevel, encodeHivStatus, encodeMaritalStatus, encodeMother, encodeUbudehe)
>>>>>>> 1e182f86

import Backend.Mother.Model exposing (..)
import Backend.Patient.Encoder exposing (encodeUbudehe)
import Gizra.NominalDate exposing (encodeYYYYMMDD)
import Json.Encode exposing (..)
import Json.Encode.Extra exposing (maybe)


encodeMother : Mother -> List ( String, Value )
encodeMother mother =
    [ ( "label", string mother.name )
    , ( "avatar", maybe string mother.avatarUrl )
    , ( "date_birth", maybe encodeYYYYMMDD mother.birthDate )
    , ( "relation", encodeChildrenRelation mother.relation )
    , ( "ubudehe", maybe (encodeUbudehe >> int) mother.ubudehe )
    , ( "education_level", maybe encodeEducationLevel mother.educationLevel )
    ]


encodeChildrenRelation : ChildrenRelationType -> Value
encodeChildrenRelation relation =
    case relation of
        MotherRelation ->
            string "mother"

        CaregiverRelation ->
            string "caregiver"


<<<<<<< HEAD
=======
encodeUbudehe : Ubudehe -> Int
encodeUbudehe ubudehe =
    case ubudehe of
        Ubudehe1 ->
            1

        Ubudehe2 ->
            2

        Ubudehe3 ->
            3

        Ubudehe4 ->
            4


>>>>>>> 1e182f86
encodeEducationLevel : EducationLevel -> Value
encodeEducationLevel educationLevel =
    case educationLevel of
        NoSchooling ->
            int 0

        PrimarySchool ->
            int 1

        VocationalTrainingSchool ->
            int 2

        SecondarySchool ->
            int 3

        DiplomaProgram ->
            int 4

        HigherEducation ->
            int 5

        AdvancedDiploma ->
            int 6


encodeHivStatus : HIVStatus -> String
encodeHivStatus status =
    case status of
        HIVExposedInfant ->
            "hiv-exposed-infant"

        Negative ->
            "negative"

        NegativeDiscordantCouple ->
            "negative-dc"

        Positive ->
            "positive"

        Unknown ->
            "unknown"


encodeMaritalStatus : MaritalStatus -> String
encodeMaritalStatus status =
    case status of
        Divorced ->
            "divorced"

        Married ->
            "married"

        Single ->
            "single"

        Widowed ->
            "widowed"<|MERGE_RESOLUTION|>--- conflicted
+++ resolved
@@ -1,8 +1,4 @@
-<<<<<<< HEAD
-module Backend.Mother.Encoder exposing (encodeChildrenRelation, encodeEducationLevel, encodeMother)
-=======
-module Backend.Mother.Encoder exposing (encodeChildrenRelation, encodeEducationLevel, encodeHivStatus, encodeMaritalStatus, encodeMother, encodeUbudehe)
->>>>>>> 1e182f86
+module Backend.Mother.Encoder exposing (encodeChildrenRelation, encodeEducationLevel, encodeHivStatus, encodeMaritalStatus, encodeMother)
 
 import Backend.Mother.Model exposing (..)
 import Backend.Patient.Encoder exposing (encodeUbudehe)
@@ -18,7 +14,7 @@
     , ( "date_birth", maybe encodeYYYYMMDD mother.birthDate )
     , ( "relation", encodeChildrenRelation mother.relation )
     , ( "ubudehe", maybe (encodeUbudehe >> int) mother.ubudehe )
-    , ( "education_level", maybe encodeEducationLevel mother.educationLevel )
+    , ( "education_level", maybe (encodeEducationLevel >> int) mother.educationLevel )
     ]
 
 
@@ -32,48 +28,29 @@
             string "caregiver"
 
 
-<<<<<<< HEAD
-=======
-encodeUbudehe : Ubudehe -> Int
-encodeUbudehe ubudehe =
-    case ubudehe of
-        Ubudehe1 ->
-            1
-
-        Ubudehe2 ->
-            2
-
-        Ubudehe3 ->
-            3
-
-        Ubudehe4 ->
-            4
-
-
->>>>>>> 1e182f86
-encodeEducationLevel : EducationLevel -> Value
+encodeEducationLevel : EducationLevel -> Int
 encodeEducationLevel educationLevel =
     case educationLevel of
         NoSchooling ->
-            int 0
+            0
 
         PrimarySchool ->
-            int 1
+            1
 
         VocationalTrainingSchool ->
-            int 2
+            2
 
         SecondarySchool ->
-            int 3
+            3
 
         DiplomaProgram ->
-            int 4
+            4
 
         HigherEducation ->
-            int 5
+            5
 
         AdvancedDiploma ->
-            int 6
+            6
 
 
 encodeHivStatus : HIVStatus -> String
