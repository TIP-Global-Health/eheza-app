--- conflicted
+++ resolved
@@ -11,14 +11,9 @@
 encodeMother mother =
     [ ( "label", string mother.name )
     , ( "avatar", maybe string mother.avatarUrl )
-<<<<<<< HEAD
     , ( "children", list (List.map encodeEntityUuid mother.children) )
-    , ( "date_birth", encodeYYYYMMDD mother.birthDate )
-=======
-    , ( "children", list (List.map encodeEntityId mother.children) )
     , ( "date_birth", maybe encodeYYYYMMDD mother.birthDate )
     , ( "relation", encodeChildrenRelation mother.relation )
->>>>>>> 3d572542
     , ( "ubudehe", maybe encodeUbudehe mother.ubudehe )
     , ( "education_level", maybe encodeEducationLevel mother.educationLevel )
     ]
