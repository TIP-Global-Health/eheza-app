--- conflicted
+++ resolved
@@ -1,8 +1,4 @@
-<<<<<<< HEAD
-module Backend.Mother.Model exposing (EducationLevel(..), HIVStatus(..), MaritalStatus(..), Mother, educationLevelToString, hivStatusToString, stringToHivStatus)
-=======
-module Backend.Mother.Model exposing (ChildrenRelationType(..), EducationLevel(..), HIVStatus(..), MaritalStatus(..), Mother, Ubudehe(..), hivStatusToValue)
->>>>>>> 9fee79f6
+module Backend.Mother.Model exposing (ChildrenRelationType(..), EducationLevel(..), HIVStatus(..), MaritalStatus(..), Mother, educationLevelToString, hivStatusToString, stringToHivStatus)
 
 import Backend.Entities exposing (..)
 import Backend.Patient.Model exposing (Gender, Ubudehe)
@@ -23,21 +19,16 @@
     , nationalIdNumber : Maybe String
     , avatarUrl : Maybe String
     , children : List ChildId
-<<<<<<< HEAD
     , childrenUuids : List Uuid
-    , birthDate : NominalDate
+    , birthDate : Maybe NominalDate
     , isDateOfBirthEstimated : Bool
+    , relation : ChildrenRelationType
     , gender : Gender
-=======
-    , birthDate : Maybe NominalDate
-    , relation : ChildrenRelationType
     , ubudehe : Maybe Ubudehe
->>>>>>> 9fee79f6
     , educationLevel : Maybe EducationLevel
     , profession : Maybe String
     , maritalStatus : Maybe MaritalStatus
     , hivStatus : Maybe HIVStatus
-    , ubudehe : Maybe Ubudehe
     , householdSize : Maybe Int
     , numberOfChildren : Maybe Int
     , province : Maybe String
