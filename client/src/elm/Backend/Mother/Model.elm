<<<<<<< HEAD
module Backend.Mother.Model exposing (ChildrenRelationType(..), EducationLevel(..), HIVStatus(..), MaritalStatus(..), Mother, educationLevelToString, hivStatusToString, stringToHivStatus)
=======
module Backend.Mother.Model exposing (ChildrenRelationType(..), EducationLevel(..), HIVStatus(..), MaritalStatus(..), Mother, Ubudehe(..), allEducationLevels, allHivStatuses, allMaritalStatuses, allUbudehes)
>>>>>>> 1e182f86

import Backend.Patient.Model exposing (Gender, Ubudehe)
import Gizra.NominalDate exposing (NominalDate)


type ChildrenRelationType
    = MotherRelation
    | CaregiverRelation


type alias Mother =
    { name : String
    , firstName : String
    , middleName : Maybe String
    , secondName : String
    , nationalIdNumber : Maybe String
    , avatarUrl : Maybe String
    , birthDate : Maybe NominalDate
    , isDateOfBirthEstimated : Bool
    , relation : ChildrenRelationType
    , gender : Gender
    , ubudehe : Maybe Ubudehe
    , educationLevel : Maybe EducationLevel
    , profession : Maybe String
    , maritalStatus : Maybe MaritalStatus
    , hivStatus : Maybe HIVStatus
    , householdSize : Maybe Int
    , numberOfChildren : Maybe Int
    , province : Maybe String
    , district : Maybe String
    , sector : Maybe String
    , cell : Maybe String
    , village : Maybe String
    , telephoneNumber : Maybe String
    , healthCenterName : Maybe String
    }


<<<<<<< HEAD
=======
type Ubudehe
    = Ubudehe1
    | Ubudehe2
    | Ubudehe3
    | Ubudehe4


allUbudehes : List Ubudehe
allUbudehes =
    [ Ubudehe1
    , Ubudehe2
    , Ubudehe3
    , Ubudehe4
    ]


>>>>>>> 1e182f86
type EducationLevel
    = NoSchooling
    | PrimarySchool
    | VocationalTrainingSchool
    | SecondarySchool
    | DiplomaProgram
    | HigherEducation
    | AdvancedDiploma


allEducationLevels : List EducationLevel
allEducationLevels =
    [ NoSchooling
    , PrimarySchool
    , VocationalTrainingSchool
    , SecondarySchool
    , DiplomaProgram
    , HigherEducation
    , AdvancedDiploma
    ]


type MaritalStatus
    = Divorced
    | Married
    | Single
    | Widowed


allMaritalStatuses : List MaritalStatus
allMaritalStatuses =
    [ Divorced
    , Married
    , Single
    , Widowed
    ]


type HIVStatus
    = HIVExposedInfant
    | Negative
    | NegativeDiscordantCouple
    | Positive
    | Unknown


<<<<<<< HEAD
educationLevelToString : EducationLevel -> String
educationLevelToString educationLevel =
    case educationLevel of
        NoSchooling ->
            "0"

        PrimarySchool ->
            "1"

        VocationalTrainingSchool ->
            "2"

        SecondarySchool ->
            "3"

        DiplomaProgram ->
            "4"

        HigherEducation ->
            "5"

        AdvancedDiploma ->
            "6"


hivStatusToString : HIVStatus -> String
hivStatusToString status =
    case status of
        HIVExposedInfant ->
            "hiv-exposed-infant"

        Negative ->
            "negative"

        NegativeDiscordantCouple ->
            "negative-dc"

        Positive ->
            "positive"

        Unknown ->
            "unknown"


stringToHivStatus : String -> Maybe HIVStatus
stringToHivStatus string =
    case string of
        "hiv-exposed-infant" ->
            Just HIVExposedInfant

        "negative" ->
            Just Negative

        "negative-dc" ->
            Just NegativeDiscordantCouple

        "positive" ->
            Just Positive

        "unknown" ->
            Just Unknown

        _ ->
            Nothing
=======
allHivStatuses : List HIVStatus
allHivStatuses =
    [ HIVExposedInfant
    , Negative
    , NegativeDiscordantCouple
    , Positive
    , Unknown
    ]
>>>>>>> 1e182f86
<|MERGE_RESOLUTION|>--- conflicted
+++ resolved
@@ -1,8 +1,4 @@
-<<<<<<< HEAD
-module Backend.Mother.Model exposing (ChildrenRelationType(..), EducationLevel(..), HIVStatus(..), MaritalStatus(..), Mother, educationLevelToString, hivStatusToString, stringToHivStatus)
-=======
-module Backend.Mother.Model exposing (ChildrenRelationType(..), EducationLevel(..), HIVStatus(..), MaritalStatus(..), Mother, Ubudehe(..), allEducationLevels, allHivStatuses, allMaritalStatuses, allUbudehes)
->>>>>>> 1e182f86
+module Backend.Mother.Model exposing (ChildrenRelationType(..), EducationLevel(..), HIVStatus(..), MaritalStatus(..), Mother, allEducationLevels, allHivStatuses, allMaritalStatuses)
 
 import Backend.Patient.Model exposing (Gender, Ubudehe)
 import Gizra.NominalDate exposing (NominalDate)
@@ -41,25 +37,6 @@
     }
 
 
-<<<<<<< HEAD
-=======
-type Ubudehe
-    = Ubudehe1
-    | Ubudehe2
-    | Ubudehe3
-    | Ubudehe4
-
-
-allUbudehes : List Ubudehe
-allUbudehes =
-    [ Ubudehe1
-    , Ubudehe2
-    , Ubudehe3
-    , Ubudehe4
-    ]
-
-
->>>>>>> 1e182f86
 type EducationLevel
     = NoSchooling
     | PrimarySchool
@@ -106,72 +83,6 @@
     | Unknown
 
 
-<<<<<<< HEAD
-educationLevelToString : EducationLevel -> String
-educationLevelToString educationLevel =
-    case educationLevel of
-        NoSchooling ->
-            "0"
-
-        PrimarySchool ->
-            "1"
-
-        VocationalTrainingSchool ->
-            "2"
-
-        SecondarySchool ->
-            "3"
-
-        DiplomaProgram ->
-            "4"
-
-        HigherEducation ->
-            "5"
-
-        AdvancedDiploma ->
-            "6"
-
-
-hivStatusToString : HIVStatus -> String
-hivStatusToString status =
-    case status of
-        HIVExposedInfant ->
-            "hiv-exposed-infant"
-
-        Negative ->
-            "negative"
-
-        NegativeDiscordantCouple ->
-            "negative-dc"
-
-        Positive ->
-            "positive"
-
-        Unknown ->
-            "unknown"
-
-
-stringToHivStatus : String -> Maybe HIVStatus
-stringToHivStatus string =
-    case string of
-        "hiv-exposed-infant" ->
-            Just HIVExposedInfant
-
-        "negative" ->
-            Just Negative
-
-        "negative-dc" ->
-            Just NegativeDiscordantCouple
-
-        "positive" ->
-            Just Positive
-
-        "unknown" ->
-            Just Unknown
-
-        _ ->
-            Nothing
-=======
 allHivStatuses : List HIVStatus
 allHivStatuses =
     [ HIVExposedInfant
@@ -179,5 +90,4 @@
     , NegativeDiscordantCouple
     , Positive
     , Unknown
-    ]
->>>>>>> 1e182f86
+    ]