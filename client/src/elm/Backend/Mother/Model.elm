--- conflicted
+++ resolved
@@ -1,8 +1,4 @@
-<<<<<<< HEAD
-module Backend.Mother.Model exposing (EducationLevel(..), HIVStatus(..), MaritalStatus(..), Mother, toStringEducationLevel)
-=======
-module Backend.Mother.Model exposing (EducationLevel(..), HIVStatus(..), MaritalStatus(..), Mother, Ubudehe(..), hivStatusToValue)
->>>>>>> 6542ab2d
+module Backend.Mother.Model exposing (EducationLevel(..), HIVStatus(..), MaritalStatus(..), Mother, educationLevelToString, hivStatusToString, stringToHivStatus)
 
 import Backend.Entities exposing (..)
 import Backend.Patient.Model exposing (Gender, Ubudehe)
@@ -57,14 +53,15 @@
 
 
 type HIVStatus
-<<<<<<< HEAD
-    = Negative
-    | NA
+    = HIVExposedInfant
+    | Negative
+    | NegativeDiscordantCouple
     | Positive
+    | Unknown
 
 
-toStringEducationLevel : EducationLevel -> String
-toStringEducationLevel educationLevel =
+educationLevelToString : EducationLevel -> String
+educationLevelToString educationLevel =
     case educationLevel of
         NoSchooling ->
             "0"
@@ -86,16 +83,10 @@
 
         AdvancedDiploma ->
             "6"
-=======
-    = HIVExposedInfant
-    | Negative
-    | NegativeDiscordantCouple
-    | Positive
-    | Unknown
 
 
-hivStatusToValue : HIVStatus -> String
-hivStatusToValue status =
+hivStatusToString : HIVStatus -> String
+hivStatusToString status =
     case status of
         HIVExposedInfant ->
             "hiv-exposed-infant"
@@ -111,4 +102,25 @@
 
         Unknown ->
             "unknown"
->>>>>>> 6542ab2d
+
+
+stringToHivStatus : String -> Maybe HIVStatus
+stringToHivStatus string =
+    case string of
+        "hiv-exposed-infant" ->
+            Just HIVExposedInfant
+
+        "negative" ->
+            Just Negative
+
+        "negative-dc" ->
+            Just NegativeDiscordantCouple
+
+        "positive" ->
+            Just Positive
+
+        "unknown" ->
+            Just Unknown
+
+        _ ->
+            Nothing