--- conflicted
+++ resolved
@@ -1,12 +1,7 @@
 module Backend.Mother.Model exposing (ChildrenRelationType(..), EducationLevel(..), HIVStatus(..), MaritalStatus(..), Mother, educationLevelToString, hivStatusToString, stringToHivStatus)
 
-<<<<<<< HEAD
-import Backend.Entities exposing (..)
 import Backend.Patient.Model exposing (Gender, Ubudehe)
-=======
->>>>>>> 71074c6d
 import Gizra.NominalDate exposing (NominalDate)
-import Uuid exposing (Uuid)
 
 
 type ChildrenRelationType
@@ -21,11 +16,6 @@
     , secondName : String
     , nationalIdNumber : Maybe String
     , avatarUrl : Maybe String
-<<<<<<< HEAD
-    , children : List ChildId
-    , childrenUuids : List Uuid
-=======
->>>>>>> 71074c6d
     , birthDate : Maybe NominalDate
     , isDateOfBirthEstimated : Bool
     , relation : ChildrenRelationType
