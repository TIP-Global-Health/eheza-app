--- conflicted
+++ resolved
@@ -13,12 +13,8 @@
     { name : String
     , avatarUrl : Maybe String
     , children : List ChildId
-<<<<<<< HEAD
     , birthDate : Maybe NominalDate
     , relation : ChildrenRelationType
-    }
-=======
-    , birthDate : NominalDate
     , ubudehe : Maybe Ubudehe
     , educationLevel : Maybe EducationLevel
     }
@@ -38,5 +34,4 @@
     | SecondarySchool
     | DiplomaProgram
     | HigherEducation
-    | AdvancedDiploma
->>>>>>> 3645857f
+    | AdvancedDiploma