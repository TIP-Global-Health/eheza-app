--- conflicted
+++ resolved
@@ -123,11 +123,7 @@
 generateEmptyMessagesByProgramStartDate currentDate programStartDate =
     Dict.filter
         (\_ message ->
-<<<<<<< HEAD
-            Date.compare currentDate (Date.add Days (message.displayDay - 1) programStartDate) == LT
-=======
             Date.compare (Date.add Days (message.displayDay - 1) programStartDate) currentDate == LT
->>>>>>> af5e5b61
         )
         emptyMessagesDict
 
