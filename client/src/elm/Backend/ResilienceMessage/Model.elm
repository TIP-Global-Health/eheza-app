module Backend.ResilienceMessage.Model exposing (..)

import Backend.Entities exposing (..)
import RemoteData exposing (RemoteData(..), WebData)
import Time


type alias ResilienceMessage =
    { nurse : NurseId
    , category : ResilienceCategory
    , order : ResilienceMessageOrder
    , displayDay : Int
    , timeRead : Maybe Time.Posix
    , nextReminder : Maybe Time.Posix
    , isFavorite : Bool
    }


type ResilienceCategory
    = ResilienceCategoryIntroduction
    | ResilienceCategoryGrowth
    | ResilienceCategoryStressManagement
    | ResilienceCategoryMindfulness
    | ResilienceCategoryConnecting
    | ResilienceCategorySelfCare
    | ResilienceCategoryEndOfPeriod


type ResilienceMessageOrder
    = ResilienceMessage1
    | ResilienceMessage2
    | ResilienceMessage3
    | ResilienceMessage4
    | ResilienceMessage5
    | ResilienceMessage6
    | ResilienceMessage7
<<<<<<< HEAD
    | ResilienceMessage8


type alias Model =
    { updateMessage : WebData () }


emptyModel : Model
emptyModel =
    { updateMessage = NotAsked }


type Msg
    = UpdateMessage ResilienceMessageId ResilienceMessage
    | HandleUpdatedMessage (WebData ())



-- @todo: remove ResilienceMessageType.


type ResilienceMessageType
    = ResilienceMessageIntroduction1
    | ResilienceMessageIntroduction2
    | ResilienceMessageIntroduction3
    | ResilienceMessageIntroduction4
    | ResilienceMessageIntroduction5
    | ResilienceMessageIntroduction6
    | ResilienceMessageIntroduction7
    | ResilienceMessageIntroduction8
    | ResilienceMessageGrowth1
    | ResilienceMessageGrowth2
    | ResilienceMessageGrowth3
    | ResilienceMessageGrowth4
    | ResilienceMessageStressManagement1
    | ResilienceMessageStressManagement2
    | ResilienceMessageStressManagement3
    | ResilienceMessageStressManagement4
    | ResilienceMessageStressManagement5
    | ResilienceMessageStressManagement6
    | ResilienceMessageStressManagement7
    | ResilienceMessageMindfulness1
    | ResilienceMessageMindfulness2
    | ResilienceMessageMindfulness3
    | ResilienceMessageMindfulness4
    | ResilienceMessageMindfulness5
    | ResilienceMessageMindfulness6
    | ResilienceMessageConnecting1
    | ResilienceMessageConnecting2
    | ResilienceMessageConnecting3
    | ResilienceMessageConnecting4
    | ResilienceMessageConnecting5
    | ResilienceMessageConnecting6
    | ResilienceMessageSelfCare1
    | ResilienceMessageSelfCare2
    | ResilienceMessageSelfCare3
    | ResilienceMessageEndOfFirstMonth
    | ResilienceMessageEndOfSecondMonth
=======
    | ResilienceMessage8
>>>>>>> d35de6d6
<|MERGE_RESOLUTION|>--- conflicted
+++ resolved
@@ -34,7 +34,6 @@
     | ResilienceMessage5
     | ResilienceMessage6
     | ResilienceMessage7
-<<<<<<< HEAD
     | ResilienceMessage8
 
 
@@ -49,50 +48,4 @@
 
 type Msg
     = UpdateMessage ResilienceMessageId ResilienceMessage
-    | HandleUpdatedMessage (WebData ())
-
-
-
--- @todo: remove ResilienceMessageType.
-
-
-type ResilienceMessageType
-    = ResilienceMessageIntroduction1
-    | ResilienceMessageIntroduction2
-    | ResilienceMessageIntroduction3
-    | ResilienceMessageIntroduction4
-    | ResilienceMessageIntroduction5
-    | ResilienceMessageIntroduction6
-    | ResilienceMessageIntroduction7
-    | ResilienceMessageIntroduction8
-    | ResilienceMessageGrowth1
-    | ResilienceMessageGrowth2
-    | ResilienceMessageGrowth3
-    | ResilienceMessageGrowth4
-    | ResilienceMessageStressManagement1
-    | ResilienceMessageStressManagement2
-    | ResilienceMessageStressManagement3
-    | ResilienceMessageStressManagement4
-    | ResilienceMessageStressManagement5
-    | ResilienceMessageStressManagement6
-    | ResilienceMessageStressManagement7
-    | ResilienceMessageMindfulness1
-    | ResilienceMessageMindfulness2
-    | ResilienceMessageMindfulness3
-    | ResilienceMessageMindfulness4
-    | ResilienceMessageMindfulness5
-    | ResilienceMessageMindfulness6
-    | ResilienceMessageConnecting1
-    | ResilienceMessageConnecting2
-    | ResilienceMessageConnecting3
-    | ResilienceMessageConnecting4
-    | ResilienceMessageConnecting5
-    | ResilienceMessageConnecting6
-    | ResilienceMessageSelfCare1
-    | ResilienceMessageSelfCare2
-    | ResilienceMessageSelfCare3
-    | ResilienceMessageEndOfFirstMonth
-    | ResilienceMessageEndOfSecondMonth
-=======
-    | ResilienceMessage8
->>>>>>> d35de6d6
+    | HandleUpdatedMessage (WebData ())