--- conflicted
+++ resolved
@@ -157,11 +157,7 @@
 
 {-| Picks out current and previous values from a list of measurements.
 -}
-<<<<<<< HEAD
-getCurrentAndPrevious : SessionId -> Dict (EntityUuid id) (Measurement a b) -> { current : Dict (EntityUuid id) (Measurement a b), previous : Maybe ( EntityUuid id, Measurement a b ) }
-=======
-getCurrentAndPrevious : SessionId -> EntityUuidDictList (EntityUuid id) (Measurement b) -> { current : EntityUuidDictList (EntityUuid id) (Measurement b), previous : Maybe ( EntityUuid id, Measurement b ) }
->>>>>>> c7325383
+getCurrentAndPrevious : SessionId -> Dict (EntityUuid id) (Measurement b) -> { current : Dict (EntityUuid id) (Measurement b), previous : Maybe ( EntityUuid id, Measurement b ) }
 getCurrentAndPrevious sessionId =
     let
         -- This is designed to iterate through each list only once, to get both
