module Backend.Measurement.Utils exposing (currentValue, currentValueWithId, currentValues, getCurrentAndPrevious, mapMeasurementData, muacIndication, splitChildMeasurements, splitMotherMeasurements)

import Backend.Entities exposing (..)
import Backend.Measurement.Model exposing (..)
import EveryDict exposing (EveryDict)
import EveryDictList exposing (EveryDictList)
import Time.Date


{-| Given a MUAC in cm, classify according to the measurement tool shown
at <https://github.com/Gizra/ihangane/issues/282>
-}
muacIndication : MuacInCm -> MuacIndication
muacIndication (MuacInCm value) =
    if value <= 11.5 then
        MuacRed

    else if value <= 12.5 then
        MuacYellow

    else
        MuacGreen


{-| Given the data, do we have a current value? May be the value
stored in the backend, or an edited value.
-}
currentValue : MeasurementData (Maybe ( id, value )) -> Maybe value
currentValue data =
    Maybe.map Tuple.second data.current


{-| Like `currentValue`, but also supplies the ID if we have one
(i.e. if we're editing a value saved on the backend).
-}
currentValueWithId : MeasurementData (Maybe ( id, value )) -> Maybe ( Maybe id, value )
currentValueWithId data =
    currentValue data
        |> Maybe.map (\value -> ( Maybe.map Tuple.first data.current, value ))


{-| Like `currentValue`, but for cases where we have a list of values.
-}
currentValues : MeasurementData (EveryDictList id value) -> List ( Maybe id, value )
currentValues data =
    data.current
        |> EveryDictList.map (\k v -> ( Just k, v ))
        |> EveryDictList.values


mapMeasurementData : (a -> b) -> MeasurementData a -> MeasurementData b
mapMeasurementData dataFunc measurements =
    { previous = dataFunc measurements.previous
    , current = dataFunc measurements.current
    , update = measurements.update
    }


splitMotherMeasurements : SessionId -> EveryDict PersonId MotherMeasurementList -> EveryDict PersonId { current : MotherMeasurements, previous : MotherMeasurements }
splitMotherMeasurements sessionId =
    EveryDict.map
        (\_ list ->
            let
                attendance =
                    getCurrentAndPrevious sessionId list.attendances

                familyPlanning =
                    getCurrentAndPrevious sessionId list.familyPlannings

                consent =
                    getCurrentAndPrevious sessionId list.consents
                        |> .current
            in
            { current =
                { attendance = EveryDictList.head attendance.current
                , familyPlanning = EveryDictList.head familyPlanning.current
                , consent = consent
                }
            , previous =
                -- We don't "compare" consents, so previous doesn't mean
                -- anything for it.
                { attendance = attendance.previous
                , familyPlanning = familyPlanning.previous
                , consent = EveryDictList.empty
                }
            }
        )


splitChildMeasurements : SessionId -> EveryDict PersonId ChildMeasurementList -> EveryDict PersonId { current : ChildMeasurements, previous : ChildMeasurements }
splitChildMeasurements sessionId =
    EveryDict.map
        (\_ list ->
            let
                height =
                    getCurrentAndPrevious sessionId list.heights

                weight =
                    getCurrentAndPrevious sessionId list.weights

                muac =
                    getCurrentAndPrevious sessionId list.muacs

                nutrition =
                    getCurrentAndPrevious sessionId list.nutritions

                photo =
                    getCurrentAndPrevious sessionId list.photos

                counselingSession =
                    getCurrentAndPrevious sessionId list.counselingSessions
            in
            { current =
                -- We can only have one per session ... we enforce that here.
                { height = EveryDictList.head height.current
                , weight = EveryDictList.head weight.current
                , muac = EveryDictList.head muac.current
                , nutrition = EveryDictList.head nutrition.current
                , photo = EveryDictList.head photo.current
                , counselingSession = EveryDictList.head counselingSession.current
                }
            , previous =
                { height = height.previous
                , weight = weight.previous
                , muac = muac.previous
                , nutrition = nutrition.previous
                , photo = photo.previous
                , counselingSession = counselingSession.previous
                }
            }
        )


{-| Picks out current and previous values from a list of measurements.
-}
<<<<<<< HEAD
getCurrentAndPrevious : SessionId -> EveryDictList id (Measurement a b) -> { current : EveryDictList id (Measurement a b), previous : Maybe ( id, Measurement a b ) }
=======
getCurrentAndPrevious : SessionId -> EntityUuidDictList (EntityUuid id) (GroupMeasurement b) -> { current : EntityUuidDictList (EntityUuid id) (GroupMeasurement b), previous : Maybe ( EntityUuid id, GroupMeasurement b ) }
>>>>>>> 4c885261
getCurrentAndPrevious sessionId =
    let
        -- This is designed to iterate through each list only once, to get both
        -- the current and previous value
        go id value acc =
            if value.encounterId == Just sessionId then
                -- If it's got our session ID, then it's current
                { acc | current = EveryDictList.cons id value acc.current }

            else
                case acc.previous of
                    -- Otherwise, it might be previous
                    Nothing ->
                        { acc | previous = Just ( id, value ) }

                    Just ( _, previousValue ) ->
                        if Time.Date.compare value.dateMeasured previousValue.dateMeasured == GT then
                            { acc | previous = Just ( id, value ) }

                        else
                            acc
    in
    EveryDictList.foldl go
        { current = EveryDictList.empty
        , previous = Nothing
        }<|MERGE_RESOLUTION|>--- conflicted
+++ resolved
@@ -133,11 +133,7 @@
 
 {-| Picks out current and previous values from a list of measurements.
 -}
-<<<<<<< HEAD
-getCurrentAndPrevious : SessionId -> EveryDictList id (Measurement a b) -> { current : EveryDictList id (Measurement a b), previous : Maybe ( id, Measurement a b ) }
-=======
-getCurrentAndPrevious : SessionId -> EntityUuidDictList (EntityUuid id) (GroupMeasurement b) -> { current : EntityUuidDictList (EntityUuid id) (GroupMeasurement b), previous : Maybe ( EntityUuid id, GroupMeasurement b ) }
->>>>>>> 4c885261
+getCurrentAndPrevious : SessionId -> EveryDictList (EntityUuid id) (GroupMeasurement b) -> { current : EveryDictList (EntityUuid id) (GroupMeasurement b), previous : Maybe ( EntityUuid id, GroupMeasurement b ) }
 getCurrentAndPrevious sessionId =
     let
         -- This is designed to iterate through each list only once, to get both
