--- conflicted
+++ resolved
@@ -3658,82 +3658,6 @@
 
 expectNCDAActivity : NominalDate -> Person -> Bool
 expectNCDAActivity currentDate person =
-<<<<<<< HEAD
-    -- Show for children that are younger than 2 years old.
-    ageInMonths currentDate person
-        |> Maybe.map (\ageMonths -> ageMonths < 24)
-        |> Maybe.withDefault False
-
-
-lmpDateNotConfidentReasonToString : LmpDateNotConfidentReason -> String
-lmpDateNotConfidentReasonToString value =
-    case value of
-        ReasonIrregularMenses ->
-            "irregular-menses"
-
-        ReasonOnFamilyPlanningMethod ->
-            "on-family-planning-method"
-
-        ReasonCanNotRememberDates ->
-            "can-not-remember-dates"
-
-
-lmpDateNotConfidentReasonFromString : String -> Maybe LmpDateNotConfidentReason
-lmpDateNotConfidentReasonFromString value =
-    case value of
-        "irregular-menses" ->
-            Just ReasonIrregularMenses
-
-        "on-family-planning-method" ->
-            Just ReasonOnFamilyPlanningMethod
-
-        "can-not-remember-dates" ->
-            Just ReasonCanNotRememberDates
-
-        _ ->
-            Nothing
-
-
-bloodSmearResultToString : BloodSmearResult -> String
-bloodSmearResultToString value =
-    case value of
-        BloodSmearNegative ->
-            "negative"
-
-        BloodSmearPlus ->
-            "+"
-
-        BloodSmearPlusPlus ->
-            "++"
-
-        BloodSmearPlusPlusPlus ->
-            "+++"
-
-        BloodSmearNotTaken ->
-            "not-taken"
-
-
-bloodSmearResultFromString : String -> Maybe BloodSmearResult
-bloodSmearResultFromString value =
-    case value of
-        "negative" ->
-            Just BloodSmearNegative
-
-        "+" ->
-            Just BloodSmearPlus
-
-        "++" ->
-            Just BloodSmearPlusPlus
-
-        "+++" ->
-            Just BloodSmearPlusPlusPlus
-
-        "not-taken" ->
-            Just BloodSmearNotTaken
-
-        _ ->
-            Nothing
-=======
     -- NCDA is not expected for now, since this feature
     -- is not fully developed yet.
     False
@@ -3742,4 +3666,73 @@
                 |> Maybe.map (\ageMonths -> ageMonths < 24)
                 |> Maybe.withDefault False
            )
->>>>>>> aa030ffe
+
+
+lmpDateNotConfidentReasonToString : LmpDateNotConfidentReason -> String
+lmpDateNotConfidentReasonToString value =
+    case value of
+        ReasonIrregularMenses ->
+            "irregular-menses"
+
+        ReasonOnFamilyPlanningMethod ->
+            "on-family-planning-method"
+
+        ReasonCanNotRememberDates ->
+            "can-not-remember-dates"
+
+
+lmpDateNotConfidentReasonFromString : String -> Maybe LmpDateNotConfidentReason
+lmpDateNotConfidentReasonFromString value =
+    case value of
+        "irregular-menses" ->
+            Just ReasonIrregularMenses
+
+        "on-family-planning-method" ->
+            Just ReasonOnFamilyPlanningMethod
+
+        "can-not-remember-dates" ->
+            Just ReasonCanNotRememberDates
+
+        _ ->
+            Nothing
+
+
+bloodSmearResultToString : BloodSmearResult -> String
+bloodSmearResultToString value =
+    case value of
+        BloodSmearNegative ->
+            "negative"
+
+        BloodSmearPlus ->
+            "+"
+
+        BloodSmearPlusPlus ->
+            "++"
+
+        BloodSmearPlusPlusPlus ->
+            "+++"
+
+        BloodSmearNotTaken ->
+            "not-taken"
+
+
+bloodSmearResultFromString : String -> Maybe BloodSmearResult
+bloodSmearResultFromString value =
+    case value of
+        "negative" ->
+            Just BloodSmearNegative
+
+        "+" ->
+            Just BloodSmearPlus
+
+        "++" ->
+            Just BloodSmearPlusPlus
+
+        "+++" ->
+            Just BloodSmearPlusPlusPlus
+
+        "not-taken" ->
+            Just BloodSmearNotTaken
+
+        _ ->
+            Nothing