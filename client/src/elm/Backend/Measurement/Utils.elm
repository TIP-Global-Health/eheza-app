--- conflicted
+++ resolved
@@ -1,19 +1,10 @@
 module Backend.Measurement.Utils exposing (currentValue, currentValueWithId, currentValues, getCurrentAndPrevious, mapMeasurementData, muacIndication, socialHistoryHivTestingResultFromString, splitChildMeasurements, splitMotherMeasurements)
 
-<<<<<<< HEAD
-import Backend.Entities exposing (..)
-import Backend.Measurement.Model exposing (..)
-import EveryDict exposing (EveryDict)
-import EveryDictList exposing (EveryDictList)
-import Restful.Endpoint exposing (EntityUuid)
-import Time.Date
-=======
 import AssocList as Dict exposing (Dict)
 import Backend.Entities exposing (..)
 import Backend.Measurement.Model exposing (..)
 import Gizra.NominalDate exposing (compare)
 import Restful.Endpoint exposing (EntityUuid)
->>>>>>> 5307bcdc
 
 
 {-| Given a MUAC in cm, classify according to the measurement tool shown
@@ -50,19 +41,11 @@
 
 {-| Like `currentValue`, but for cases where we have a list of values.
 -}
-<<<<<<< HEAD
-currentValues : MeasurementData (EveryDictList id value) -> List ( Maybe id, value )
-currentValues data =
-    data.current
-        |> EveryDictList.map (\k v -> ( Just k, v ))
-        |> EveryDictList.values
-=======
 currentValues : MeasurementData (Dict id value) -> List ( Maybe id, value )
 currentValues data =
     data.current
         |> Dict.map (\k v -> ( Just k, v ))
         |> Dict.values
->>>>>>> 5307bcdc
 
 
 mapMeasurementData : (a -> b) -> MeasurementData a -> MeasurementData b
@@ -73,15 +56,9 @@
     }
 
 
-<<<<<<< HEAD
-splitMotherMeasurements : SessionId -> EveryDict PersonId MotherMeasurementList -> EveryDict PersonId { current : MotherMeasurements, previous : MotherMeasurements }
-splitMotherMeasurements sessionId =
-    EveryDict.map
-=======
 splitMotherMeasurements : SessionId -> Dict PersonId MotherMeasurementList -> Dict PersonId { current : MotherMeasurements, previous : MotherMeasurements }
 splitMotherMeasurements sessionId =
     Dict.map
->>>>>>> 5307bcdc
         (\_ list ->
             let
                 attendance =
@@ -95,10 +72,6 @@
                         |> .current
             in
             { current =
-<<<<<<< HEAD
-                { attendance = EveryDictList.head attendance.current
-                , familyPlanning = EveryDictList.head familyPlanning.current
-=======
                 { attendance =
                     attendance.current
                         |> Dict.toList
@@ -107,7 +80,6 @@
                     familyPlanning.current
                         |> Dict.toList
                         |> List.head
->>>>>>> 5307bcdc
                 , consent = consent
                 }
             , previous =
@@ -115,17 +87,6 @@
                 -- anything for it.
                 { attendance = attendance.previous
                 , familyPlanning = familyPlanning.previous
-<<<<<<< HEAD
-                , consent = EveryDictList.empty
-                }
-            }
-        )
-
-
-splitChildMeasurements : SessionId -> EveryDict PersonId ChildMeasurementList -> EveryDict PersonId { current : ChildMeasurements, previous : ChildMeasurements }
-splitChildMeasurements sessionId =
-    EveryDict.map
-=======
                 , consent = Dict.empty
                 }
             }
@@ -135,7 +96,6 @@
 splitChildMeasurements : SessionId -> Dict PersonId ChildMeasurementList -> Dict PersonId { current : ChildMeasurements, previous : ChildMeasurements }
 splitChildMeasurements sessionId =
     Dict.map
->>>>>>> 5307bcdc
         (\_ list ->
             let
                 height =
@@ -158,14 +118,6 @@
             in
             { current =
                 -- We can only have one per session ... we enforce that here.
-<<<<<<< HEAD
-                { height = EveryDictList.head height.current
-                , weight = EveryDictList.head weight.current
-                , muac = EveryDictList.head muac.current
-                , nutrition = EveryDictList.head nutrition.current
-                , photo = EveryDictList.head photo.current
-                , counselingSession = EveryDictList.head counselingSession.current
-=======
                 { height =
                     height.current
                         |> Dict.toList
@@ -190,7 +142,6 @@
                     counselingSession.current
                         |> Dict.toList
                         |> List.head
->>>>>>> 5307bcdc
                 }
             , previous =
                 { height = height.previous
@@ -206,21 +157,12 @@
 
 {-| Picks out current and previous values from a list of measurements.
 -}
-<<<<<<< HEAD
-getCurrentAndPrevious : SessionId -> EveryDictList (EntityUuid id) (GroupMeasurement b) -> { current : EveryDictList (EntityUuid id) (GroupMeasurement b), previous : Maybe ( EntityUuid id, GroupMeasurement b ) }
-=======
 getCurrentAndPrevious : SessionId -> Dict (EntityUuid id) (Measurement b) -> { current : Dict (EntityUuid id) (Measurement b), previous : Maybe ( EntityUuid id, Measurement b ) }
->>>>>>> 5307bcdc
 getCurrentAndPrevious sessionId =
     let
         -- This is designed to iterate through each list only once, to get both
         -- the current and previous value
         go id value acc =
-<<<<<<< HEAD
-            if value.encounterId == Just sessionId then
-                -- If it's got our session ID, then it's current
-                { acc | current = EveryDictList.cons id value acc.current }
-=======
             if value.sessionId == Just sessionId then
                 let
                     current_ =
@@ -230,7 +172,6 @@
                 in
                 -- If it's got our session ID, then it's current
                 { acc | current = current_ }
->>>>>>> 5307bcdc
 
             else
                 case acc.previous of
@@ -245,13 +186,8 @@
                         else
                             acc
     in
-<<<<<<< HEAD
-    EveryDictList.foldl go
-        { current = EveryDictList.empty
-=======
     Dict.foldl go
         { current = Dict.empty
->>>>>>> 5307bcdc
         , previous = Nothing
         }
 
