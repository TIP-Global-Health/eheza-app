--- conflicted
+++ resolved
@@ -102,11 +102,8 @@
         |> optional "social_history" (decodeHead decodeSocialHistory) Nothing
         |> optional "vitals" (decodeHead decodeVitals) Nothing
         |> optional "prenatal_photo" (decodeHead decodePrenatalPhoto) Nothing
-<<<<<<< HEAD
         |> optional "birth_plan" (decodeHead decodeBirthPlan) Nothing
-=======
         |> optional "pregnancy_testing" (decodeHead decodePregnancyTesting) Nothing
->>>>>>> 721a9212
 
 
 decodeNutritionMeasurements : Decoder NutritionMeasurements
