--- conflicted
+++ resolved
@@ -246,57 +246,42 @@
                     "condoms" ->
                         succeed Condoms
 
-<<<<<<< HEAD
+                    "cycle-counting" ->
+                        succeed CycleCounting
+
+                    "hysterectomy" ->
+                        succeed Hysterectomy
+
+                    "implant" ->
+                        succeed Implants
+
+                    "injection" ->
+                        succeed Injectables
+
+                    "iud" ->
+                        succeed IUD
+
+                    "lactation-amenorrhea" ->
+                        succeed LactationAmenorrhea
+
+                    "none" ->
+                        succeed NoFamilyPlanning
+
+                    "spermicide" ->
+                        succeed Spermicide
+
+                    "tubal-ligatures" ->
+                        succeed TubalLigatures
+
+                    "vasectomy" ->
+                        succeed Vasectomy
+
+                    "pill" ->
+                        succeed OralContraceptives
+
                     "necklace" ->
                         succeed CycleBeads
 
-=======
->>>>>>> 04fd06d8
-                    "cycle-counting" ->
-                        succeed CycleCounting
-
-                    "hysterectomy" ->
-                        succeed Hysterectomy
-
-                    "implant" ->
-                        succeed Implants
-
-                    "injection" ->
-                        succeed Injectables
-
-                    "iud" ->
-                        succeed IUD
-
-                    "lactation-amenorrhea" ->
-                        succeed LactationAmenorrhea
-
-                    "none" ->
-                        succeed NoFamilyPlanning
-
-<<<<<<< HEAD
-                    "pill" ->
-                        succeed OralContraceptives
-
-=======
->>>>>>> 04fd06d8
-                    "spermicide" ->
-                        succeed Spermicide
-
-                    "tubal-ligatures" ->
-                        succeed TubalLigatures
-
-                    "vasectomy" ->
-                        succeed Vasectomy
-
-<<<<<<< HEAD
-=======
-                    "pill" ->
-                        succeed OralContraceptives
-
-                    "necklace" ->
-                        succeed CycleBeads
-
->>>>>>> 04fd06d8
                     _ ->
                         fail <|
                             sign
