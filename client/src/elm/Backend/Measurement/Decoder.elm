module Backend.Measurement.Decoder exposing (..)

import AssocList as Dict exposing (Dict)
import Backend.Counseling.Decoder exposing (decodeCounselingTiming)
import Backend.Entities exposing (..)
import Backend.Measurement.Model exposing (..)
import Backend.Measurement.Utils exposing (..)
import Gizra.Json exposing (decodeEmptyArrayAs, decodeFloat, decodeInt, decodeIntDict)
import Gizra.NominalDate
import Json.Decode exposing (..)
import Json.Decode.Pipeline exposing (custom, hardcoded, optional, optionalAt, required, requiredAt)
import Restful.Endpoint exposing (EntityUuid, decodeEntityUuid, toEntityUuid)
import Translate.Utils exposing (decodeLanguage)
import Utils.Json exposing (decodeEverySet)


decodeGroupMeasurement : Decoder value -> Decoder (Measurement SessionId value)
decodeGroupMeasurement =
    decodeMeasurement "session"


decodePrenatalMeasurement : Decoder value -> Decoder (Measurement PrenatalEncounterId value)
decodePrenatalMeasurement =
    decodeMeasurement "prenatal_encounter"


decodeNutritionMeasurement : Decoder value -> Decoder (Measurement NutritionEncounterId value)
decodeNutritionMeasurement =
    decodeMeasurement "nutrition_encounter"


decodeAcuteIllnessMeasurement : Decoder value -> Decoder (Measurement AcuteIllnessEncounterId value)
decodeAcuteIllnessMeasurement =
    decodeMeasurement "acute_illness_encounter"


decodeMeasurement : String -> Decoder value -> Decoder (Measurement (EntityUuid a) value)
decodeMeasurement encounterTag valueDecoder =
    succeed Measurement
        |> required "date_measured" Gizra.NominalDate.decodeYYYYMMDD
        |> optional "nurse" (nullable decodeEntityUuid) Nothing
        |> optional "health_center" (nullable decodeEntityUuid) Nothing
        |> required "person" decodeEntityUuid
        |> optional encounterTag (nullable decodeEntityUuid) Nothing
        |> custom valueDecoder


decodeWithEntityUuid : Decoder a -> Decoder ( EntityUuid b, a )
decodeWithEntityUuid decoder =
    map2 (\a b -> ( a, b ))
        (field "uuid" decodeEntityUuid)
        decoder


decodeMotherMeasurementList : Decoder MotherMeasurementList
decodeMotherMeasurementList =
    succeed MotherMeasurementList
        |> optional "attendance" (map Dict.fromList <| list (decodeWithEntityUuid decodeAttendance)) Dict.empty
        |> optional "family_planning" (map Dict.fromList <| list (decodeWithEntityUuid decodeFamilyPlanning)) Dict.empty
        |> optional "participant_consent" (map Dict.fromList <| list (decodeWithEntityUuid decodeParticipantConsent)) Dict.empty
        |> optional "lactation" (map Dict.fromList <| list (decodeWithEntityUuid decodeLactation)) Dict.empty
        |> optional "mother_fbf" (map Dict.fromList <| list (decodeWithEntityUuid decodeFbf)) Dict.empty


decodeChildMeasurementList : Decoder ChildMeasurementList
decodeChildMeasurementList =
    succeed ChildMeasurementList
        |> optional "height" (map Dict.fromList <| list (decodeWithEntityUuid decodeHeight)) Dict.empty
        |> optional "muac" (map Dict.fromList <| list (decodeWithEntityUuid decodeMuac)) Dict.empty
        |> optional "nutrition" (map Dict.fromList <| list (decodeWithEntityUuid decodeNutrition)) Dict.empty
        |> optional "photo" (map Dict.fromList <| list (decodeWithEntityUuid decodePhoto)) Dict.empty
        |> optional "weight" (map Dict.fromList <| list (decodeWithEntityUuid decodeWeight)) Dict.empty
        |> optional "counseling_session" (map Dict.fromList <| list (decodeWithEntityUuid decodeCounselingSession)) Dict.empty
        |> optional "child_fbf" (map Dict.fromList <| list (decodeWithEntityUuid decodeFbf)) Dict.empty


decodePrenatalMeasurements : Decoder PrenatalMeasurements
decodePrenatalMeasurements =
    succeed PrenatalMeasurements
        |> optional "breast_exam" (decodeHead decodeBreastExam) Nothing
        |> optional "core_physical_exam" (decodeHead decodeCorePhysicalExam) Nothing
        |> optional "danger_signs" (decodeHead decodeDangerSigns) Nothing
        |> optional "last_menstrual_period" (decodeHead decodeLastMenstrualPeriod) Nothing
        |> optional "medical_history" (decodeHead decodeMedicalHistory) Nothing
        |> optional "medication" (decodeHead decodeMedication) Nothing
        |> optional "obstetrical_exam" (decodeHead decodeObstetricalExam) Nothing
        |> optional "obstetric_history" (decodeHead decodeObstetricHistory) Nothing
        |> optional "obstetric_history_step2" (decodeHead decodeObstetricHistoryStep2) Nothing
        |> optional "prenatal_family_planning" (decodeHead decodePrenatalFamilyPlanning) Nothing
        |> optional "prenatal_nutrition" (decodeHead decodePrenatalNutrition) Nothing
        |> optional "resource" (decodeHead decodeResource) Nothing
        |> optional "social_history" (decodeHead decodeSocialHistory) Nothing
        |> optional "vitals" (decodeHead decodeVitals) Nothing
        |> optional "prenatal_photo" (decodeHead decodePrenatalPhoto) Nothing


decodeNutritionMeasurements : Decoder NutritionMeasurements
decodeNutritionMeasurements =
    succeed NutritionMeasurements
        |> optional "nutrition_muac" (decodeHead decodeNutritionMuac) Nothing
        |> optional "nutrition_height" (decodeHead decodeNutritionHeight) Nothing
        |> optional "nutrition_nutrition" (decodeHead decodeNutritionNutrition) Nothing
        |> optional "nutrition_photo" (decodeHead decodeNutritionPhoto) Nothing
        |> optional "nutrition_weight" (decodeHead decodeNutritionWeight) Nothing


decodeAcuteIllnessMeasurements : Decoder AcuteIllnessMeasurements
decodeAcuteIllnessMeasurements =
    succeed AcuteIllnessMeasurements
        |> optional "symptoms_general" (decodeHead decodeSymptomsGeneral) Nothing
        |> optional "symptoms_respiratory" (decodeHead decodeSymptomsRespiratory) Nothing
        |> optional "symptoms_gi" (decodeHead decodeSymptomsGI) Nothing
        |> optional "acute_illness_vitals" (decodeHead decodeAcuteIllnessVitals) Nothing
        |> optional "acute_findings" (decodeHead decodeAcuteFindings) Nothing
        |> optional "malaria_testing" (decodeHead decodeMalariaTesting) Nothing
        |> optional "travel_history" (decodeHead decodeTravelHistory) Nothing
        |> optional "exposure" (decodeHead decodeExposure) Nothing
        |> optional "isolation" (decodeHead decodeIsolation) Nothing
        |> optional "hc_contact" (decodeHead decodeHCContact) Nothing
        |> optional "call_114" (decodeHead decodeCall114) Nothing
        |> optional "treatment_history" (decodeHead decodeTreatmentReview) Nothing
        |> optional "send_to_hc" (decodeHead decodeSendToHC) Nothing
        |> optional "medication_distribution" (decodeHead decodeMedicationDistribution) Nothing
        |> optional "acute_illness_muac" (decodeHead decodeAcuteIllnessMuac) Nothing
<<<<<<< HEAD
        |> optional "treatment_ongoing" (decodeHead decodeTreatmentOngoing) Nothing
=======
        |> optional "acute_illness_nutrition" (decodeHead decodeAcuteIllnessNutrition) Nothing
>>>>>>> 2a391af4


decodeHead : Decoder a -> Decoder (Maybe ( EntityUuid b, a ))
decodeHead =
    map List.head << list << decodeWithEntityUuid


decodePhoto : Decoder Photo
decodePhoto =
    field "photo" string
        |> map PhotoUrl
        |> decodeGroupMeasurement


decodePrenatalPhoto : Decoder PrenatalPhoto
decodePrenatalPhoto =
    field "photo" string
        |> map PhotoUrl
        |> decodePrenatalMeasurement


decodeHeight : Decoder Height
decodeHeight =
    field "height" decodeFloat
        |> map HeightInCm
        |> decodeGroupMeasurement


decodeWeight : Decoder Weight
decodeWeight =
    field "weight" decodeFloat
        |> map WeightInKg
        |> decodeGroupMeasurement


decodeMuac : Decoder Muac
decodeMuac =
    field "muac" decodeFloat
        |> map MuacInCm
        |> decodeGroupMeasurement


decodeFamilyPlanning : Decoder FamilyPlanning
decodeFamilyPlanning =
    decodeEverySet decodeFamilyPlanningSign
        |> field "family_planning_signs"
        |> decodeGroupMeasurement


decodeLactation : Decoder Lactation
decodeLactation =
    decodeEverySet decodeLactationSign
        |> field "lactation_signs"
        |> decodeGroupMeasurement


decodeFbf : Decoder Fbf
decodeFbf =
    decodeGroupMeasurement decodeFbfValue


decodeAttendance : Decoder Attendance
decodeAttendance =
    field "attended" bool
        |> decodeGroupMeasurement


decodeParticipantConsent : Decoder ParticipantConsent
decodeParticipantConsent =
    decodeGroupMeasurement decodeParticipantConsentValue


decodeParticipantConsentValue : Decoder ParticipantConsentValue
decodeParticipantConsentValue =
    succeed ParticipantConsentValue
        |> required "language" decodeLanguage
        |> required "participant_form" decodeEntityUuid


decodeNutrition : Decoder ChildNutrition
decodeNutrition =
    decodeEverySet decodeChildNutritionSign
        |> field "nutrition_signs"
        |> decodeGroupMeasurement


decodeCounselingSession : Decoder CounselingSession
decodeCounselingSession =
    decodeGroupMeasurement <|
        map2 (\a b -> ( a, b ))
            (field "timing" decodeCounselingTiming)
            (field "topics" (decodeEverySet decodeEntityUuid))


decodeChildNutritionSign : Decoder ChildNutritionSign
decodeChildNutritionSign =
    string
        |> andThen
            (\sign ->
                case sign of
                    -- We're keeping this one for back-compat, as
                    -- this value still may exists in the browser
                    -- local storage. Should be removed a little bit
                    -- later.
                    "abdominal-disortion" ->
                        succeed AbdominalDistension

                    -- We briefly used this typo as well, so also
                    -- keeping for back-compat.
                    "abdominal-distention" ->
                        succeed AbdominalDistension

                    "abdominal-distension" ->
                        succeed AbdominalDistension

                    "apathy" ->
                        succeed Apathy

                    "brittle-hair" ->
                        succeed BrittleHair

                    "dry-skin" ->
                        succeed DrySkin

                    "edema" ->
                        succeed Edema

                    "none" ->
                        succeed NormalChildNutrition

                    "poor-appetite" ->
                        succeed PoorAppetite

                    _ ->
                        fail <|
                            sign
                                ++ " is not a recognized ChildNutritionSign"
            )


decodeFamilyPlanningSign : Decoder FamilyPlanningSign
decodeFamilyPlanningSign =
    string
        |> andThen
            (\sign ->
                case sign of
                    "auto-observation" ->
                        succeed AutoObservation

                    "condoms" ->
                        succeed Condoms

                    "cycle-counting" ->
                        succeed CycleCounting

                    "hysterectomy" ->
                        succeed Hysterectomy

                    "implant" ->
                        succeed Implants

                    "injection" ->
                        succeed Injectables

                    "iud" ->
                        succeed IUD

                    "lactation-amenorrhea" ->
                        succeed LactationAmenorrhea

                    "none" ->
                        succeed NoFamilyPlanning

                    "spermicide" ->
                        succeed Spermicide

                    "tubal-ligatures" ->
                        succeed TubalLigatures

                    "vasectomy" ->
                        succeed Vasectomy

                    "pill" ->
                        succeed OralContraceptives

                    "necklace" ->
                        succeed CycleBeads

                    _ ->
                        fail <|
                            sign
                                ++ " is not a recognized FamilyPlanningSign"
            )


decodeLactationSign : Decoder LactationSign
decodeLactationSign =
    string
        |> andThen
            (\sign ->
                case sign of
                    "breastfeeding" ->
                        succeed Breastfeeding

                    "none" ->
                        succeed NoLactationSigns

                    _ ->
                        fail <|
                            sign
                                ++ " is not a recognized LactationSign"
            )


decodeFbfValue : Decoder FbfValue
decodeFbfValue =
    succeed FbfValue
        |> required "distributed_amount" decodeFloat
        |> required "distribution_notice" decodeDistributionNotice


decodeDistributionNotice : Decoder DistributionNotice
decodeDistributionNotice =
    string
        |> andThen
            (\notice ->
                case notice of
                    "complete" ->
                        succeed DistributedFully

                    "lack-of-stock" ->
                        succeed DistributedPartiallyLackOfStock

                    "other" ->
                        succeed DistributedPartiallyOther

                    _ ->
                        fail <|
                            notice
                                ++ " is not a recognized DistributionNotice"
            )


decodeBreastExamSign : Decoder BreastExamSign
decodeBreastExamSign =
    string
        |> andThen
            (\s ->
                case s of
                    "mass" ->
                        succeed Mass

                    "discharge" ->
                        succeed Discharge

                    "infection" ->
                        succeed Infection

                    "normal" ->
                        succeed NormalBreast

                    _ ->
                        fail <|
                            s
                                ++ " is not a recognized BreastExamSign"
            )


decodeBreastExam : Decoder BreastExam
decodeBreastExam =
    succeed BreastExamValue
        |> required "breast" (decodeEverySet decodeBreastExamSign)
        |> required "breast_self_exam" bool
        |> decodePrenatalMeasurement


decodeHairHeadCPESign : Decoder HairHeadCPESign
decodeHairHeadCPESign =
    string
        |> andThen
            (\s ->
                case s of
                    "brittle-hair" ->
                        succeed BrittleHairCPE

                    "normal" ->
                        succeed NormalHairHead

                    _ ->
                        fail <|
                            s
                                ++ " is not a recognized hair/head sign"
            )


decodeEyesCPESign : Decoder EyesCPESign
decodeEyesCPESign =
    string
        |> andThen
            (\s ->
                case s of
                    "pale-conjuctiva" ->
                        succeed PaleConjuctiva

                    "normal" ->
                        succeed NormalEyes

                    _ ->
                        fail <|
                            s
                                ++ " is not a recognized EyesCPESign"
            )


decodeHeartCPESign : Decoder HeartCPESign
decodeHeartCPESign =
    string
        |> andThen
            (\s ->
                case s of
                    "irregular-rhythm" ->
                        succeed IrregularRhythm

                    "normal-rate-and-rhythm" ->
                        succeed NormalRateAndRhythm

                    "sinus-tachycardia" ->
                        succeed SinusTachycardia

                    _ ->
                        fail <|
                            s
                                ++ " is not a recognized HeartCPESign"
            )


decodeNeckCPESign : Decoder NeckCPESign
decodeNeckCPESign =
    string
        |> andThen
            (\s ->
                case s of
                    "enlarged-thyroid" ->
                        succeed EnlargedThyroid

                    "enlarged-lymph-nodes" ->
                        succeed EnlargedLymphNodes

                    "normal" ->
                        succeed NormalNeck

                    _ ->
                        fail <|
                            s
                                ++ " is not a recognized NeckCPESign"
            )


decodeLungsCPESign : Decoder LungsCPESign
decodeLungsCPESign =
    string
        |> andThen
            (\s ->
                case s of
                    "wheezes" ->
                        succeed Wheezes

                    "crackles" ->
                        succeed Crackles

                    "normal" ->
                        succeed NormalLungs

                    _ ->
                        fail <| s ++ " is not a recognized LungsCPESign"
            )


decodeAbdomenCPESign : Decoder AbdomenCPESign
decodeAbdomenCPESign =
    string
        |> andThen
            (\s ->
                case s of
                    "hepatomegaly" ->
                        succeed Hepatomegaly

                    "splenomegaly" ->
                        succeed Splenomegaly

                    "tender-to-palpitation-right-upper" ->
                        succeed TPRightUpper

                    "tender-to-palpitation-left-upper" ->
                        succeed TPLeftUpper

                    "tender-to-palpitation-right-lower" ->
                        succeed TPRightLower

                    "tender-to-palpitation-left-lower" ->
                        succeed TPLeftLower

                    "hernia" ->
                        succeed Hernia

                    "normal" ->
                        succeed NormalAbdomen

                    _ ->
                        fail <| s ++ " is not a recognized AbdomenCPESign"
            )


decodeHandsCPESign : Decoder HandsCPESign
decodeHandsCPESign =
    string
        |> andThen
            (\s ->
                case s of
                    "pallor" ->
                        succeed PallorHands

                    "edema" ->
                        succeed EdemaHands

                    "normal" ->
                        succeed NormalHands

                    _ ->
                        fail <| s ++ " is not a recognized HandsCPESign"
            )


decodeLegsCPESign : Decoder LegsCPESign
decodeLegsCPESign =
    string
        |> andThen
            (\s ->
                case s of
                    "pallor" ->
                        succeed PallorLegs

                    "edema" ->
                        succeed EdemaLegs

                    "normal" ->
                        succeed NormalLegs

                    _ ->
                        fail <| s ++ " is not a recognized LegsCPESign"
            )


decodeCorePhysicalExam : Decoder CorePhysicalExam
decodeCorePhysicalExam =
    succeed CorePhysicalExamValue
        |> required "head_hair" (decodeEverySet decodeHairHeadCPESign)
        |> required "eyes" (decodeEverySet decodeEyesCPESign)
        |> required "heart" (decodeEverySet decodeHeartCPESign)
        |> required "heart_murmur" bool
        |> required "neck" (decodeEverySet decodeNeckCPESign)
        |> required "lungs" (decodeEverySet decodeLungsCPESign)
        |> required "abdomen" (decodeEverySet decodeAbdomenCPESign)
        |> required "hands" (decodeEverySet decodeHandsCPESign)
        |> required "legs" (decodeEverySet decodeLegsCPESign)
        |> decodePrenatalMeasurement


decodeDangerSign : Decoder DangerSign
decodeDangerSign =
    string
        |> andThen
            (\s ->
                case s of
                    "vaginal-bleeding" ->
                        succeed VaginalBleeding

                    "sever-headaches-with-blurred-vision" ->
                        succeed HeadacheBlurredVision

                    "convulsions" ->
                        succeed Convulsions

                    "abdominal-pain" ->
                        succeed AbdominalPain

                    "difficulty-breathing" ->
                        succeed DifficultyBreathing

                    "fever" ->
                        succeed Fever

                    "extreme-weakness" ->
                        succeed ExtremeWeakness

                    "none" ->
                        succeed NoDangerSign

                    _ ->
                        fail <| s ++ " is not a recognized DangerSign"
            )


decodeDangerSigns : Decoder DangerSigns
decodeDangerSigns =
    decodeEverySet decodeDangerSign
        |> field "danger_signs"
        |> decodePrenatalMeasurement


decodeLastMenstrualPeriod : Decoder LastMenstrualPeriod
decodeLastMenstrualPeriod =
    succeed LastMenstrualPeriodValue
        |> required "last_menstrual_period" Gizra.NominalDate.decodeYYYYMMDD
        |> required "confident" bool
        |> decodePrenatalMeasurement


decodeMedicalHistorySign : Decoder MedicalHistorySign
decodeMedicalHistorySign =
    string
        |> andThen
            (\s ->
                case s of
                    "uterine-myonma" ->
                        succeed UterineMyoma

                    "diabetes" ->
                        succeed Diabetes

                    "cardiac-disease" ->
                        succeed CardiacDisease

                    "renal-disease" ->
                        succeed RenalDisease

                    "hypertension-before-pregnancy" ->
                        succeed HypertensionBeforePregnancy

                    "tuberculosis-past" ->
                        succeed TuberculosisPast

                    "tuberculosis-present" ->
                        succeed TuberculosisPresent

                    "asthma" ->
                        succeed Asthma

                    "bowed-legs" ->
                        succeed BowedLegs

                    "hiv" ->
                        succeed HIV

                    "mental-health-history" ->
                        succeed MentalHealthHistory

                    "none" ->
                        succeed NoMedicalHistorySigns

                    _ ->
                        fail <| s ++ " is not a recognized MedicalHistorySign"
            )


decodeMedicalHistory : Decoder MedicalHistory
decodeMedicalHistory =
    field "medical_history" (decodeEverySet decodeMedicalHistorySign)
        |> decodePrenatalMeasurement


decodeMedicationSign : Decoder MedicationSign
decodeMedicationSign =
    string
        |> andThen
            (\s ->
                case s of
                    "iron-and-folic-acid-supplement" ->
                        succeed IronAndFolicAcidSupplement

                    "deworming-pill" ->
                        succeed DewormingPill

                    "none" ->
                        succeed NoMedication

                    _ ->
                        fail <| s ++ " is not a recognized MedicationSign"
            )


decodeMedication : Decoder Medication
decodeMedication =
    field "medication" (decodeEverySet decodeMedicationSign)
        |> decodePrenatalMeasurement


decodeFetalPresentation : Decoder FetalPresentation
decodeFetalPresentation =
    string
        |> andThen
            (\s ->
                case s of
                    "transverse" ->
                        succeed Transverse

                    "cephalic" ->
                        succeed Cephalic

                    "breech" ->
                        succeed FetalBreech

                    "twins" ->
                        succeed Twins

                    "unknown" ->
                        succeed Unknown

                    _ ->
                        fail <| s ++ " is not a recognized FetalPresentation"
            )


decodeObstetricalExam : Decoder ObstetricalExam
decodeObstetricalExam =
    succeed ObstetricalExamValue
        |> required "fundal_height" (map HeightInCm decodeFloat)
        |> required "fetal_presentation" decodeFetalPresentation
        |> required "fetal_movement" bool
        |> required "fetal_heart_rate" decodeInt
        |> required "c_section_scar" decodeCSectionScar
        |> decodePrenatalMeasurement


decodeObstetricHistory : Decoder ObstetricHistory
decodeObstetricHistory =
    succeed ObstetricHistoryValue
        |> required "currently_pregnant" bool
        |> required "term_pregnancy" decodeInt
        |> required "preterm_pregnancy" decodeInt
        |> required "stillbirths_at_term" decodeInt
        |> required "stillbirths_preterm" decodeInt
        |> required "abortions" decodeInt
        |> required "live_children" decodeInt
        |> decodePrenatalMeasurement


decodePrenatalFamilyPlanning : Decoder PrenatalFamilyPlanning
decodePrenatalFamilyPlanning =
    decodeEverySet decodeFamilyPlanningSign
        |> field "family_planning_signs"
        |> decodePrenatalMeasurement


decodePrenatalNutrition : Decoder PrenatalNutrition
decodePrenatalNutrition =
    succeed PrenatalNutritionValue
        |> required "height" (map HeightInCm decodeFloat)
        |> required "weight" (map WeightInKg decodeFloat)
        |> required "muac" (map MuacInCm decodeFloat)
        |> decodePrenatalMeasurement


decodeResourceSign : Decoder ResourceSign
decodeResourceSign =
    string
        |> andThen
            (\s ->
                case s of
                    "mosquito-net" ->
                        succeed MosquitoNet

                    "none" ->
                        succeed NoResource

                    _ ->
                        fail <| s ++ " is not a recognized ResourceSign"
            )


decodeResource : Decoder Resource
decodeResource =
    decodeEverySet decodeResourceSign
        |> field "resources"
        |> decodePrenatalMeasurement


decodeSocialHistorySign : Decoder SocialHistorySign
decodeSocialHistorySign =
    string
        |> andThen
            (\s ->
                case s of
                    "accompanied-by-partner" ->
                        succeed AccompaniedByPartner

                    "partner-hiv-counseling" ->
                        succeed PartnerHivCounseling

                    "none" ->
                        succeed NoSocialHistorySign

                    _ ->
                        fail <| s ++ " is not a recognized SocialHistorySign"
            )


decodeSocialHistoryHivTestingResult : Decoder SocialHistoryHivTestingResult
decodeSocialHistoryHivTestingResult =
    string
        |> andThen
            (\s ->
                case s of
                    "positive" ->
                        succeed ResultHivPositive

                    "negative" ->
                        succeed ResultHivNegative

                    "indeterminate" ->
                        succeed ResultHivIndeterminate

                    "none" ->
                        succeed NoHivTesting

                    _ ->
                        fail <| s ++ " is not a recognized SocialHistorySign"
            )


decodeSocialHistory : Decoder SocialHistory
decodeSocialHistory =
    succeed SocialHistoryValue
        |> required "social_history" (decodeEverySet decodeSocialHistorySign)
        |> required "partner_hiv_testing" decodeSocialHistoryHivTestingResult
        |> decodePrenatalMeasurement


decodeVitals : Decoder Vitals
decodeVitals =
    succeed VitalsValue
        |> required "sys" decodeFloat
        |> required "dia" decodeFloat
        |> required "heart_rate" decodeInt
        |> required "respiratory_rate" decodeInt
        |> required "body_temperature" decodeFloat
        |> decodePrenatalMeasurement


decodeCSectionReason : Decoder CSectionReason
decodeCSectionReason =
    string
        |> andThen
            (\s ->
                case s of
                    "breech" ->
                        succeed Breech

                    "emergency" ->
                        succeed Emergency

                    "failure-to-progress" ->
                        succeed FailureToProgress

                    "none" ->
                        succeed None

                    "other" ->
                        succeed Other

                    _ ->
                        fail <| s ++ " is not a recognized CSectionReason"
            )


decodeCSectionScar : Decoder CSectionScar
decodeCSectionScar =
    string
        |> andThen
            (\s ->
                case s of
                    "vertical" ->
                        succeed Vertical

                    "horizontal" ->
                        succeed Horizontal

                    "none" ->
                        succeed NoScar

                    _ ->
                        fail <| s ++ " is not a recognized CSectionScar"
            )


decodePreviousDeliveryPeriod : Decoder PreviousDeliveryPeriod
decodePreviousDeliveryPeriod =
    string
        |> andThen
            (\s ->
                case s of
                    "less-than-18-month" ->
                        succeed LessThan18Month

                    "more-than-5-years" ->
                        succeed MoreThan5Years

                    "neither" ->
                        succeed Neither

                    _ ->
                        fail <| s ++ " is not a recognized PreviousDeliveryPeriod"
            )


decodePreviousDeliverySign : Decoder PreviousDeliverySign
decodePreviousDeliverySign =
    string
        |> andThen
            (\s ->
                case s of
                    "c-section-in-previous-delivery" ->
                        succeed CSectionInPreviousDelivery

                    "stillborn-previous-delivery" ->
                        succeed StillbornPreviousDelivery

                    "baby-died-on-day-of-birth-previous-delivery" ->
                        succeed BabyDiedOnDayOfBirthPreviousDelivery

                    "partial-placenta-previous-delivery" ->
                        succeed PartialPlacentaPreviousDelivery

                    "severe-hemorrhaging-previous-delivery" ->
                        succeed SevereHemorrhagingPreviousDelivery

                    "convulsions-previous-delivery" ->
                        succeed ConvulsionsPreviousDelivery

                    "convulsions-and-unconscious-previous-delivery" ->
                        succeed ConvulsionsAndUnconsciousPreviousDelivery

                    "none" ->
                        succeed NoPreviousDeliverySign

                    _ ->
                        fail <| s ++ " is not a recognized PreviousDeliverySign"
            )


decodeObstetricHistorySign : Decoder ObstetricHistorySign
decodeObstetricHistorySign =
    string
        |> andThen
            (\s ->
                case s of
                    "successive-abortions" ->
                        succeed SuccessiveAbortions

                    "successive-premature-deliveries" ->
                        succeed SuccessivePrematureDeliveries

                    "preeclampsia-previous-pregnancy" ->
                        succeed PreeclampsiaPreviousPregnancy

                    "gestational-diabetes-previous-pregnancy" ->
                        succeed GestationalDiabetesPreviousPregnancy

                    "incomplete-cervix-previous-pregnancy" ->
                        succeed IncompleteCervixPreviousPregnancy

                    "rh-negative" ->
                        succeed RhNegative

                    "none" ->
                        succeed NoObstetricHistorySign

                    _ ->
                        fail <| s ++ " is not a recognized ObstetricHistorySign"
            )


decodeObstetricHistoryStep2 : Decoder ObstetricHistoryStep2
decodeObstetricHistoryStep2 =
    succeed ObstetricHistoryStep2Value
        |> required "c_sections" decodeInt
        |> required "c_section_reason" (decodeEverySet decodeCSectionReason)
        |> required "previous_delivery" (decodeEverySet decodePreviousDeliverySign)
        |> required "previous_delivery_period" (decodeEverySet decodePreviousDeliveryPeriod)
        |> required "obstetric_history" (decodeEverySet decodeObstetricHistorySign)
        |> decodePrenatalMeasurement


decodeNutritionMuac : Decoder NutritionMuac
decodeNutritionMuac =
    field "muac" decodeFloat
        |> map MuacInCm
        |> decodeNutritionMeasurement


decodeNutritionHeight : Decoder NutritionHeight
decodeNutritionHeight =
    field "height" decodeFloat
        |> map HeightInCm
        |> decodeNutritionMeasurement


decodeNutritionNutrition : Decoder NutritionNutrition
decodeNutritionNutrition =
    decodeEverySet decodeChildNutritionSign
        |> field "nutrition_signs"
        |> decodeNutritionMeasurement


decodeNutritionPhoto : Decoder NutritionPhoto
decodeNutritionPhoto =
    field "photo" string
        |> map PhotoUrl
        |> decodeNutritionMeasurement


decodeNutritionWeight : Decoder NutritionWeight
decodeNutritionWeight =
    field "weight" decodeFloat
        |> map WeightInKg
        |> decodeNutritionMeasurement


decodeSymptomsGeneral : Decoder SymptomsGeneral
decodeSymptomsGeneral =
    succeed SymptomsGeneralValue
        |> required "fever_period" decodeInt
        |> required "chills_period" decodeInt
        |> required "night_sweats_period" decodeInt
        |> required "body_aches_period" decodeInt
        |> required "headache_period" decodeInt
        |> required "lethargy_period" decodeInt
        |> required "poor_suck_period" decodeInt
        |> required "unable_to_drink_period" decodeInt
        |> required "unable_to_eat_period" decodeInt
        |> required "increased_thirst_period" decodeInt
        |> required "dry_mouth_period" decodeInt
        |> required "severe_weakness_period" decodeInt
        |> required "yellow_eyes_period" decodeInt
        |> required "coke_colored_urine_period" decodeInt
        |> required "convulsions_period" decodeInt
        |> required "spontaneos_bleeding_period" decodeInt
        |> map symptomsGeneralToDict
        |> decodeAcuteIllnessMeasurement


symptomsGeneralToDict : SymptomsGeneralValue -> Dict SymptomsGeneralSign Int
symptomsGeneralToDict value =
    [ ( SymptomGeneralFever, value.fever )
    , ( Chills, value.chills )
    , ( NightSweats, value.nightSweats )
    , ( BodyAches, value.bodyAches )
    , ( Headache, value.headache )
    , ( Lethargy, value.lethargy )
    , ( PoorSuck, value.poorSuck )
    , ( UnableToDrink, value.unableToDrink )
    , ( UnableToEat, value.unableToEat )
    , ( IncreasedThirst, value.increasedThirst )
    , ( DryMouth, value.dryMouth )
    , ( SevereWeakness, value.severeWeakness )
    , ( YellowEyes, value.yellowEyes )
    , ( CokeColoredUrine, value.cokeColoredUrine )
    , ( SymptomsGeneralConvulsions, value.convulsions )
    , ( SpontaneousBleeding, value.spontaneousBleeding )
    ]
        |> List.filter (Tuple.second >> (/=) 0)
        |> (\list ->
                if List.isEmpty list then
                    [ ( NoSymptomsGeneral, 0 ) ]

                else
                    list
           )
        |> Dict.fromList


decodeSymptomsRespiratory : Decoder SymptomsRespiratory
decodeSymptomsRespiratory =
    decodeAcuteIllnessMeasurement <|
        map7 symptomsRespiratoryToDict
            (field "cough_period" decodeInt)
            (field "shortness_of_breath_period" decodeInt)
            (field "nasal_congestion_period" decodeInt)
            (field "blood_in_sputum_period" decodeInt)
            (field "sore_throat_period" decodeInt)
            (field "loss_of_smell_period" decodeInt)
            (field "stabbing_chest_pain_period" decodeInt)


symptomsRespiratoryToDict : Int -> Int -> Int -> Int -> Int -> Int -> Int -> Dict SymptomsRespiratorySign Int
symptomsRespiratoryToDict cough shortnessOfBreath nasalCongestion bloodInSputum soreThroat lossOfSmell stabbingChestPain =
    [ ( Cough, cough )
    , ( ShortnessOfBreath, shortnessOfBreath )
    , ( NasalCongestion, nasalCongestion )
    , ( BloodInSputum, bloodInSputum )
    , ( SoreThroat, soreThroat )
    , ( LossOfSmell, lossOfSmell )
    , ( StabbingChestPain, stabbingChestPain )
    ]
        |> List.filter (Tuple.second >> (/=) 0)
        |> (\list ->
                if List.isEmpty list then
                    [ ( NoSymptomsRespiratory, 0 ) ]

                else
                    list
           )
        |> Dict.fromList


decodeSymptomsGI : Decoder SymptomsGI
decodeSymptomsGI =
    succeed SymptomsGIValue
        |> custom decodeSymptomsGIDict
        |> required "symptoms_gi_derived_signs" (decodeEverySet decodeSymptomsGIDerivedSign)
        |> decodeAcuteIllnessMeasurement


decodeSymptomsGIDict : Decoder (Dict SymptomsGISign Int)
decodeSymptomsGIDict =
    map5 symptomsGIToDict
        (field "bloody_diarrhea_period" decodeInt)
        (field "non_bloody_diarrhea_period" decodeInt)
        (field "nausea_period" decodeInt)
        (field "vomiting_period" decodeInt)
        (field "abdominal_pain_period" decodeInt)


symptomsGIToDict : Int -> Int -> Int -> Int -> Int -> Dict SymptomsGISign Int
symptomsGIToDict bloodyDiarrhea nonBloodyDiarrhea nausea vomiting abdominalPain =
    [ ( BloodyDiarrhea, bloodyDiarrhea )
    , ( NonBloodyDiarrhea, nonBloodyDiarrhea )
    , ( Nausea, nausea )
    , ( Vomiting, vomiting )
    , ( SymptomGIAbdominalPain, abdominalPain )
    ]
        |> List.filter (Tuple.second >> (/=) 0)
        |> (\list ->
                if List.isEmpty list then
                    [ ( NoSymptomsGI, 0 ) ]

                else
                    list
           )
        |> Dict.fromList


decodeSymptomsGIDerivedSign : Decoder SymptomsGIDerivedSign
decodeSymptomsGIDerivedSign =
    string
        |> andThen
            (\sign ->
                case sign of
                    "intractable-vomiting" ->
                        succeed IntractableVomiting

                    "none" ->
                        succeed NoSymptomsGIDerived

                    _ ->
                        fail <|
                            sign
                                ++ " is not a recognized SymptomsGIDerivedSign"
            )


decodeAcuteIllnessVitals : Decoder AcuteIllnessVitals
decodeAcuteIllnessVitals =
    succeed AcuteIllnessVitalsValue
        |> required "respiratory_rate" decodeInt
        |> required "body_temperature" decodeFloat
        |> decodeAcuteIllnessMeasurement


decodeAcuteFindings : Decoder AcuteFindings
decodeAcuteFindings =
    succeed AcuteFindingsValue
        |> required "findings_signs_general" (decodeEverySet decodeAcuteFindingsGeneralSign)
        |> required "findings_signs_respiratory" (decodeEverySet decodeAcuteFindingsRespiratorySign)
        |> decodeAcuteIllnessMeasurement


decodeAcuteFindingsGeneralSign : Decoder AcuteFindingsGeneralSign
decodeAcuteFindingsGeneralSign =
    string
        |> andThen
            (\sign ->
                case sign of
                    "lethargic-or-unconscious" ->
                        succeed LethargicOrUnconscious

                    "poor-suck" ->
                        succeed AcuteFindingsPoorSuck

                    "sunken-eyes" ->
                        succeed SunkenEyes

                    "poor-skin-turgor" ->
                        succeed PoorSkinTurgor

                    "jaundice" ->
                        succeed Jaundice

                    "none" ->
                        succeed NoAcuteFindingsGeneralSigns

                    _ ->
                        fail <|
                            sign
                                ++ " is not a recognized AcuteFindingsGeneralSign"
            )


decodeAcuteFindingsRespiratorySign : Decoder AcuteFindingsRespiratorySign
decodeAcuteFindingsRespiratorySign =
    string
        |> andThen
            (\sign ->
                case sign of
                    "stridor" ->
                        succeed Stridor

                    "nasal-flaring" ->
                        succeed NasalFlaring

                    "severe-wheezing" ->
                        succeed SevereWheezing

                    "sub-costal-retractions" ->
                        succeed SubCostalRetractions

                    "none" ->
                        succeed NoAcuteFindingsRespiratorySigns

                    _ ->
                        fail <|
                            sign
                                ++ " is not a recognized AcuteFindingsRespiratorySign"
            )


decodeMalariaTesting : Decoder MalariaTesting
decodeMalariaTesting =
    decodeMalariaRapidTestResult
        |> field "malaria_rapid_test"
        |> decodeAcuteIllnessMeasurement


decodeMalariaRapidTestResult : Decoder MalariaRapidTestResult
decodeMalariaRapidTestResult =
    string
        |> andThen
            (\result ->
                malariaRapidTestResultFromString result
                    |> Maybe.map succeed
                    |> Maybe.withDefault (result ++ " is not a recognized MalariaRapidTestResult" |> fail)
            )


malariaRapidTestResultFromString : String -> Maybe MalariaRapidTestResult
malariaRapidTestResultFromString result =
    case result of
        "positive" ->
            Just RapidTestPositive

        "positive-and-pregnant" ->
            Just RapidTestPositiveAndPregnant

        "negative" ->
            Just RapidTestNegative

        "indeterminate" ->
            Just RapidTestIndeterminate

        "unable-to-run" ->
            Just RapidTestUnableToRun

        _ ->
            Nothing


decodeSendToHC : Decoder SendToHC
decodeSendToHC =
    decodeEverySet decodeSendToHCSign
        |> field "send_to_hc"
        |> decodeAcuteIllnessMeasurement


decodeSendToHCSign : Decoder SendToHCSign
decodeSendToHCSign =
    string
        |> andThen
            (\sign ->
                case sign of
                    "referral-form" ->
                        succeed HandReferrerForm

                    "refer-to-hc" ->
                        succeed ReferToHealthCenter

                    "none" ->
                        succeed NoSendToHCSigns

                    _ ->
                        fail <|
                            sign
                                ++ " is not a recognized SendToHCSign"
            )


decodeMedicationDistribution : Decoder MedicationDistribution
decodeMedicationDistribution =
    succeed MedicationDistributionValue
        |> required "prescribed_medication" (decodeEverySet decodeMedicationDistributionSign)
        |> required "non_administration_reason" (decodeEverySet decodeMedicationNonAdministrationSign)
        |> decodeAcuteIllnessMeasurement


decodeMedicationDistributionSign : Decoder MedicationDistributionSign
decodeMedicationDistributionSign =
    string
        |> andThen
            (\sign ->
                case sign of
                    "amoxicillin" ->
                        succeed Amoxicillin

                    "coartem" ->
                        succeed Coartem

                    "ors" ->
                        succeed ORS

                    "zinc" ->
                        succeed Zinc

                    "lemon-juice-or-honey" ->
                        succeed LemonJuiceOrHoney

                    "none" ->
                        succeed NoMedicationDistributionSigns

                    _ ->
                        fail <| sign ++ " is not a recognized MedicationDistributionSign"
            )


decodeMedicationNonAdministrationSign : Decoder MedicationNonAdministrationSign
decodeMedicationNonAdministrationSign =
    string
        |> andThen
            (\sign ->
                if sign == "none" then
                    succeed NoMedicationNonAdministrationSigns

                else
                    let
                        parts =
                            String.split "-" sign

                        failure =
                            fail <| sign ++ " is not a recognized MedicationNonAdministrationSign"
                    in
                    List.head parts
                        |> Maybe.map
                            (\prefix ->
                                let
                                    medicationNonAdministrationReason =
                                        List.tail parts
                                            |> Maybe.map (List.intersperse "-" >> String.concat)
                                            |> Maybe.andThen medicationNonAdministrationReasonFromString
                                in
                                case prefix of
                                    "amoxicillin" ->
                                        medicationNonAdministrationReason
                                            |> Maybe.map (MedicationAmoxicillin >> succeed)
                                            |> Maybe.withDefault failure

                                    "coartem" ->
                                        medicationNonAdministrationReason
                                            |> Maybe.map (MedicationCoartem >> succeed)
                                            |> Maybe.withDefault failure

                                    "ors" ->
                                        medicationNonAdministrationReason
                                            |> Maybe.map (MedicationORS >> succeed)
                                            |> Maybe.withDefault failure

                                    "zinc" ->
                                        medicationNonAdministrationReason
                                            |> Maybe.map (MedicationZinc >> succeed)
                                            |> Maybe.withDefault failure

                                    _ ->
                                        failure
                            )
                        |> Maybe.withDefault failure
            )


decodeTravelHistory : Decoder TravelHistory
decodeTravelHistory =
    decodeEverySet decodeTravelHistorySign
        |> field "travel_history"
        |> decodeAcuteIllnessMeasurement


decodeTravelHistorySign : Decoder TravelHistorySign
decodeTravelHistorySign =
    string
        |> andThen
            (\sign ->
                case sign of
                    "covid19-country" ->
                        succeed COVID19Country

                    "none" ->
                        succeed NoTravelHistorySigns

                    _ ->
                        fail <|
                            sign
                                ++ " is not a recognized TravelHistorySign"
            )


decodeTreatmentReview : Decoder TreatmentReview
decodeTreatmentReview =
    decodeEverySet decodeTreatmentReviewSign
        |> field "treatment_history"
        |> decodeAcuteIllnessMeasurement


decodeTreatmentReviewSign : Decoder TreatmentReviewSign
decodeTreatmentReviewSign =
    string
        |> andThen
            (\sign ->
                case sign of
                    "fever-past-six-hours" ->
                        succeed FeverPast6Hours

                    "fever-past-six-hours-helped" ->
                        succeed FeverPast6HoursHelped

                    "malaria-today" ->
                        succeed MalariaToday

                    "malaria-today-helped" ->
                        succeed MalariaTodayHelped

                    "malaria-past-month" ->
                        succeed MalariaWithinPastMonth

                    "malaria-past-month-helped" ->
                        succeed MalariaWithinPastMonthHelped

                    "none" ->
                        succeed NoTreatmentReviewSigns

                    _ ->
                        fail <|
                            sign
                                ++ " is not a recognized TreatmentReviewSign"
            )


decodeExposure : Decoder Exposure
decodeExposure =
    decodeEverySet decodeExposureSign
        |> field "exposure"
        |> decodeAcuteIllnessMeasurement


decodeExposureSign : Decoder ExposureSign
decodeExposureSign =
    string
        |> andThen
            (\sign ->
                case sign of
                    "covid19-symptoms" ->
                        succeed COVID19Symptoms

                    "none" ->
                        succeed NoExposureSigns

                    _ ->
                        fail <|
                            sign
                                ++ " is not a recognized ExposureSign"
            )


decodeIsolation : Decoder Isolation
decodeIsolation =
    succeed IsolationValue
        |> required "isolation" (decodeEverySet decodeIsolationSign)
        |> required "reason_for_not_isolating" (decodeEverySet decodeReasonForNotIsolating)
        |> decodeAcuteIllnessMeasurement


decodeIsolationSign : Decoder IsolationSign
decodeIsolationSign =
    string
        |> andThen
            (\sign ->
                case sign of
                    "patient-isolated" ->
                        succeed PatientIsolated

                    "sign-on-door" ->
                        succeed SignOnDoor

                    "health-education" ->
                        succeed HealthEducation

                    "none" ->
                        succeed NoIsolationSigns

                    _ ->
                        fail <|
                            sign
                                ++ " is not a recognized IsolationSign"
            )


decodeReasonForNotIsolating : Decoder ReasonForNotIsolating
decodeReasonForNotIsolating =
    string
        |> andThen
            (\sign ->
                case sign of
                    "no-space" ->
                        succeed NoSpace

                    "too-ill" ->
                        succeed TooIll

                    "can-not-separate" ->
                        succeed CanNotSeparateFromFamily

                    "other" ->
                        succeed OtherReason

                    "n-a" ->
                        succeed IsolationReasonNotApplicable

                    _ ->
                        fail <|
                            sign
                                ++ " is not a recognized IsolationSign"
            )


decodeHCContact : Decoder HCContact
decodeHCContact =
    succeed HCContactValue
        |> required "hc_contact" (decodeEverySet decodeHCContactSign)
        |> required "hc_recommendation" (decodeEverySet decodeHCRecommendation)
        |> required "hc_response_time" (decodeEverySet decodeResponsePeriod)
        |> required "ambulance_arrival_time" (decodeEverySet decodeResponsePeriod)
        |> decodeAcuteIllnessMeasurement


decodeHCContactSign : Decoder HCContactSign
decodeHCContactSign =
    string
        |> andThen
            (\sign ->
                case sign of
                    "contact-hc" ->
                        succeed ContactedHealthCenter

                    "none" ->
                        succeed NoHCContactSigns

                    _ ->
                        fail <|
                            sign
                                ++ " is not a recognized HCContactSign"
            )


decodeHCRecommendation : Decoder HCRecommendation
decodeHCRecommendation =
    string
        |> andThen
            (\sign ->
                case sign of
                    "send-ambulance" ->
                        succeed SendAmbulance

                    "home-isolation" ->
                        succeed HomeIsolation

                    "come-to-hc" ->
                        succeed ComeToHealthCenter

                    "chw-monitoring" ->
                        succeed ChwMonitoring

                    "n-a" ->
                        succeed HCRecommendationNotApplicable

                    _ ->
                        fail <|
                            sign
                                ++ " is not a recognized HCRecommendation"
            )


decodeResponsePeriod : Decoder ResponsePeriod
decodeResponsePeriod =
    string
        |> andThen
            (\sign ->
                case sign of
                    "less-than-30m" ->
                        succeed LessThan30Min

                    "30m-1h" ->
                        succeed Between30min1Hour

                    "1h-2h" ->
                        succeed Between1Hour2Hour

                    "2h-1d" ->
                        succeed Between2Hour1Day

                    "n-a" ->
                        succeed ResponsePeriodNotApplicable

                    _ ->
                        fail <|
                            sign
                                ++ " is not a recognized ResponsePeriod"
            )


decodeCall114 : Decoder Call114
decodeCall114 =
    succeed Call114Value
        |> required "114_contact" (decodeEverySet decodeCall114Sign)
        |> required "114_recommendation" (decodeEverySet decodeRecommendation114)
        |> required "site_recommendation" (decodeEverySet decodeRecommendationSite)
        |> decodeAcuteIllnessMeasurement


decodeCall114Sign : Decoder Call114Sign
decodeCall114Sign =
    string
        |> andThen
            (\sign ->
                case sign of
                    "call-114" ->
                        succeed Call114

                    "contact-site" ->
                        succeed ContactSite

                    "none" ->
                        succeed NoCall114Signs

                    _ ->
                        fail <|
                            sign
                                ++ " is not a recognized Call114Sign"
            )


decodeRecommendation114 : Decoder Recommendation114
decodeRecommendation114 =
    string
        |> andThen
            (\sign ->
                case sign of
                    "send-to-hc" ->
                        succeed SendToHealthCenter

                    "send-to-rrtc" ->
                        succeed SendToRRTCenter

                    "send-to-hospital" ->
                        succeed SendToHospital

                    "other" ->
                        succeed OtherRecommendation114

                    "none-no-answer" ->
                        succeed NoneNoAnswer

                    "none-busy-signal" ->
                        succeed NoneBusySignal

                    "none-other" ->
                        succeed NoneOtherRecommendation114

                    _ ->
                        fail <|
                            sign
                                ++ " is not a recognized Recommendation114"
            )


decodeRecommendationSite : Decoder RecommendationSite
decodeRecommendationSite =
    string
        |> andThen
            (\sign ->
                case sign of
                    "team-to-village" ->
                        succeed TeamComeToVillage

                    "send-with-form" ->
                        succeed SendToSiteWithForm

                    "other" ->
                        succeed OtherRecommendationSite

                    "none-sent-with-form" ->
                        succeed NoneSentWithForm

                    "none-patient-refused" ->
                        succeed NonePatientRefused

                    "none-other" ->
                        succeed NoneOtherRecommendationSite

                    "n-a" ->
                        succeed RecommendationSiteNotApplicable

                    _ ->
                        fail <|
                            sign
                                ++ " is not a recognized RecommendationSite"
            )


decodeAcuteIllnessMuac : Decoder AcuteIllnessMuac
decodeAcuteIllnessMuac =
    field "muac" decodeFloat
        |> map MuacInCm
        |> decodeAcuteIllnessMeasurement


<<<<<<< HEAD
decodeTreatmentOngoing : Decoder TreatmentOngoing
decodeTreatmentOngoing =
    succeed TreatmentOngoingValue
        |> required "treatment_ongoing" (decodeEverySet decodeTreatmentOngoingSign)
        |> required "reason_for_not_taking" decodeReasonForNotTaking
        |> required "missed_doses" decodeInt
        |> decodeAcuteIllnessMeasurement


decodeTreatmentOngoingSign : Decoder TreatmentOngoingSign
decodeTreatmentOngoingSign =
    string
        |> andThen
            (\sign ->
                case sign of
                    "taken-as-prescribed" ->
                        succeed TakenAsPrescribed

                    "missed-doses" ->
                        succeed MissedDoses

                    "feel-better" ->
                        succeed FeelingBetter

                    "side-effects" ->
                        succeed SideEffects

                    "none" ->
                        succeed NoTreatmentOngoingSign

                    _ ->
                        fail <|
                            sign
                                ++ " is not a recognized TreatmentOngoingSign"
            )


decodeReasonForNotTaking : Decoder ReasonForNotTaking
decodeReasonForNotTaking =
    string
        |> andThen
            (\reason ->
                case reason of
                    "side-effects" ->
                        succeed NotTakingSideEffects

                    "no-resources" ->
                        succeed NotTakingNoResources

                    "other" ->
                        succeed NotTakingOther

                    "none" ->
                        succeed NoReasonForNotTakingSign

                    _ ->
                        fail <|
                            reason
                                ++ " is not a recognized ReasonForNotTaking"
            )
=======
decodeAcuteIllnessNutrition : Decoder AcuteIllnessNutrition
decodeAcuteIllnessNutrition =
    decodeEverySet decodeChildNutritionSign
        |> field "nutrition_signs"
        |> decodeAcuteIllnessMeasurement
>>>>>>> 2a391af4
<|MERGE_RESOLUTION|>--- conflicted
+++ resolved
@@ -122,11 +122,8 @@
         |> optional "send_to_hc" (decodeHead decodeSendToHC) Nothing
         |> optional "medication_distribution" (decodeHead decodeMedicationDistribution) Nothing
         |> optional "acute_illness_muac" (decodeHead decodeAcuteIllnessMuac) Nothing
-<<<<<<< HEAD
         |> optional "treatment_ongoing" (decodeHead decodeTreatmentOngoing) Nothing
-=======
         |> optional "acute_illness_nutrition" (decodeHead decodeAcuteIllnessNutrition) Nothing
->>>>>>> 2a391af4
 
 
 decodeHead : Decoder a -> Decoder (Maybe ( EntityUuid b, a ))
@@ -1777,7 +1774,6 @@
         |> decodeAcuteIllnessMeasurement
 
 
-<<<<<<< HEAD
 decodeTreatmentOngoing : Decoder TreatmentOngoing
 decodeTreatmentOngoing =
     succeed TreatmentOngoingValue
@@ -1838,10 +1834,10 @@
                             reason
                                 ++ " is not a recognized ReasonForNotTaking"
             )
-=======
+
+
 decodeAcuteIllnessNutrition : Decoder AcuteIllnessNutrition
 decodeAcuteIllnessNutrition =
     decodeEverySet decodeChildNutritionSign
         |> field "nutrition_signs"
-        |> decodeAcuteIllnessMeasurement
->>>>>>> 2a391af4
+        |> decodeAcuteIllnessMeasurement