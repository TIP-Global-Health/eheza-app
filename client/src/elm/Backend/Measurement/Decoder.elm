--- conflicted
+++ resolved
@@ -1990,12 +1990,6 @@
             )
 
 
-<<<<<<< HEAD
-decodeBarcodeScan : Decoder BarcodeScan
-decodeBarcodeScan =
-    field "barcode" string
-        |> decodeAcuteIllnessMeasurement
-=======
 decodeReasonForNotProvidingHealthEducation : Decoder ReasonForNotProvidingHealthEducation
 decodeReasonForNotProvidingHealthEducation =
     string
@@ -2022,4 +2016,8 @@
                             reason
                                 ++ " is not a recognized ReasonForNotProvidingHealthEducation"
             )
->>>>>>> d1f3f20d
+
+decodeBarcodeScan : Decoder BarcodeScan
+decodeBarcodeScan =
+    field "barcode" string
+        |> decodeAcuteIllnessMeasurement