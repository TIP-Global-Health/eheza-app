--- conflicted
+++ resolved
@@ -29,22 +29,15 @@
 import Backend.Counseling.Decoder exposing (decodeCounselingTiming)
 import Backend.Entities exposing (..)
 import Backend.Measurement.Model exposing (..)
-<<<<<<< HEAD
-=======
 import Dict exposing (Dict)
 import EveryDict exposing (EveryDict)
 import EveryDictList
->>>>>>> 45f4195d
 import Gizra.Json exposing (decodeEmptyArrayAs, decodeFloat, decodeInt, decodeIntDict)
 import Gizra.NominalDate
 import Json.Decode exposing (..)
 import Json.Decode.Pipeline exposing (custom, decode, hardcoded, optional, optionalAt, required, requiredAt)
 import Restful.Endpoint exposing (EntityUuid, decodeEntityUuid, toEntityUuid)
 import Translate.Utils exposing (decodeLanguage)
-<<<<<<< HEAD
-import Utils.EntityUuidDictList as EntityUuidDictList exposing (EntityUuidDictList)
-=======
->>>>>>> 45f4195d
 import Utils.Json exposing (decodeEverySet)
 
 
@@ -68,35 +61,6 @@
         |> custom valueDecoder
 
 
-<<<<<<< HEAD
-=======
-{-| Decodes `HistoricalMeasurements` as sent by `/api/offline_sessions/`
--}
-decodeHistoricalMeasurements : Decoder HistoricalMeasurements
-decodeHistoricalMeasurements =
-    decode HistoricalMeasurements
-        |> requiredAt [ "participants", "mother_activity" ]
-            (oneOf
-                [ decodeEmptyArrayAs EveryDict.empty
-                , map (toEveryDict toEntityUuid) (dict decodeMotherMeasurementList)
-                ]
-            )
-        |> requiredAt [ "participants", "child_activity" ]
-            (oneOf
-                [ decodeEmptyArrayAs EveryDict.empty
-                , map (toEveryDict toEntityUuid) (dict decodeChildMeasurementList)
-                ]
-            )
-
-
-{-| TODO: Put in elm-essentials.
--}
-toEveryDict : (comparable -> a) -> Dict comparable b -> EveryDict a b
-toEveryDict func =
-    Dict.foldl (\key value acc -> EveryDict.insert (func key) value acc) EveryDict.empty
-
-
->>>>>>> 45f4195d
 decodeWithEntityUuid : Decoder a -> Decoder ( EntityUuid b, a )
 decodeWithEntityUuid decoder =
     map2 (,)
