module Backend.Measurement.Decoder exposing
    ( decodeAttendance
    , decodeBreastExam
    , decodeChildMeasurementList
    , decodeCorePhysicalExam
    , decodeCounselingSession
    , decodeDangerSigns
    , decodeFamilyPlanning
<<<<<<< HEAD
    , decodeFamilyPlanningSign
    , decodeFbf
    , decodeHeight
    , decodeHistoricalMeasurements
    , decodeLactation
    , decodeMeasurement
=======
    , decodeHeight
    , decodeLastMenstrualPeriod
    , decodeMedicalHistory
    , decodeMedication
>>>>>>> 36946a9d
    , decodeMotherMeasurementList
    , decodeMuac
    , decodeNutrition
    , decodeObstetricHistory
    , decodeObstetricHistoryStep2
    , decodeObstetricalExam
    , decodeParticipantConsent
    , decodePhoto
<<<<<<< HEAD
=======
    , decodePrenatalFamilyPlanning
    , decodePrenatalMeasurements
    , decodePrenatalNutrition
    , decodePrenatalPhoto
    , decodeResource
    , decodeSocialHistory
    , decodeSocialHistoryHivTestingResult
    , decodeVitals
>>>>>>> 36946a9d
    , decodeWeight
    )

import AssocList as Dict exposing (Dict)
import Backend.Counseling.Decoder exposing (decodeCounselingTiming)
import Backend.Entities exposing (..)
import Backend.Measurement.Model exposing (..)
import Gizra.Json exposing (decodeEmptyArrayAs, decodeFloat, decodeInt, decodeIntDict)
import Gizra.NominalDate
import Json.Decode exposing (..)
import Json.Decode.Pipeline exposing (custom, hardcoded, optional, optionalAt, required, requiredAt)
import Restful.Endpoint exposing (EntityUuid, decodeEntityUuid, toEntityUuid)
import Translate.Utils exposing (decodeLanguage)
import Utils.Json exposing (decodeEverySet)


<<<<<<< HEAD
decodeMeasurement : Decoder value -> Decoder (Measurement value)
decodeMeasurement valueDecoder =
    succeed Measurement
        |> required "date_measured" Gizra.NominalDate.decodeYYYYMMDD
        |> required "nurse" (nullable decodeEntityUuid)
        |> required "person" decodeEntityUuid
        |> required "session" (nullable decodeEntityUuid)
        |> custom valueDecoder


{-| Decodes `HistoricalMeasurements` as sent by `/api/offline_sessions/`
-}
decodeHistoricalMeasurements : Decoder HistoricalMeasurements
decodeHistoricalMeasurements =
    succeed HistoricalMeasurements
        |> requiredAt [ "participants", "mother_activity" ]
            (oneOf
                [ decodeEmptyArrayAs Dict.empty
                , map toDict (Gizra.Json.dict decodeMotherMeasurementList)
                ]
            )
        |> requiredAt [ "participants", "child_activity" ]
            (oneOf
                [ decodeEmptyArrayAs Dict.empty
                , map toDict (Gizra.Json.dict decodeChildMeasurementList)
                ]
            )
=======
decodeGroupMeasurement : Decoder value -> Decoder (Measurement SessionId value)
decodeGroupMeasurement =
    decodeMeasurement "session"


decodePrenatalMeasurement : Decoder value -> Decoder (Measurement PrenatalEncounterId value)
decodePrenatalMeasurement =
    decodeMeasurement "prenatal_encounter"
>>>>>>> 36946a9d


decodeMeasurement : String -> Decoder value -> Decoder (Measurement (EntityUuid a) value)
decodeMeasurement encounterTag valueDecoder =
    succeed Measurement
        |> required "date_measured" Gizra.NominalDate.decodeYYYYMMDD
        |> optional "nurse" (nullable decodeEntityUuid) Nothing
        |> optional "health_center" (nullable decodeEntityUuid) Nothing
        |> required "person" decodeEntityUuid
        |> optional encounterTag (nullable decodeEntityUuid) Nothing
        |> custom valueDecoder


decodeWithEntityUuid : Decoder a -> Decoder ( EntityUuid b, a )
decodeWithEntityUuid decoder =
    map2 (\a b -> ( a, b ))
        (field "uuid" decodeEntityUuid)
        decoder


decodeMotherMeasurementList : Decoder MotherMeasurementList
decodeMotherMeasurementList =
    succeed MotherMeasurementList
        |> optional "attendance" (map Dict.fromList <| list (decodeWithEntityUuid decodeAttendance)) Dict.empty
        |> optional "family_planning" (map Dict.fromList <| list (decodeWithEntityUuid decodeFamilyPlanning)) Dict.empty
        |> optional "participant_consent" (map Dict.fromList <| list (decodeWithEntityUuid decodeParticipantConsent)) Dict.empty
        |> optional "lactation" (map Dict.fromList <| list (decodeWithEntityUuid decodeLactation)) Dict.empty
        |> optional "mother_fbf" (map Dict.fromList <| list (decodeWithEntityUuid decodeFbf)) Dict.empty


decodeChildMeasurementList : Decoder ChildMeasurementList
decodeChildMeasurementList =
    succeed ChildMeasurementList
        |> optional "height" (map Dict.fromList <| list (decodeWithEntityUuid decodeHeight)) Dict.empty
        |> optional "muac" (map Dict.fromList <| list (decodeWithEntityUuid decodeMuac)) Dict.empty
        |> optional "nutrition" (map Dict.fromList <| list (decodeWithEntityUuid decodeNutrition)) Dict.empty
        |> optional "photo" (map Dict.fromList <| list (decodeWithEntityUuid decodePhoto)) Dict.empty
        |> optional "weight" (map Dict.fromList <| list (decodeWithEntityUuid decodeWeight)) Dict.empty
        |> optional "counseling_session" (map Dict.fromList <| list (decodeWithEntityUuid decodeCounselingSession)) Dict.empty
        |> optional "child_fbf" (map Dict.fromList <| list (decodeWithEntityUuid decodeFbf)) Dict.empty


decodePrenatalMeasurements : Decoder PrenatalMeasurements
decodePrenatalMeasurements =
    let
        decodeHead =
            map List.head << list << decodeWithEntityUuid
    in
    succeed PrenatalMeasurements
        |> optional "breast_exam" (decodeHead decodeBreastExam) Nothing
        |> optional "core_physical_exam" (decodeHead decodeCorePhysicalExam) Nothing
        |> optional "danger_signs" (decodeHead decodeDangerSigns) Nothing
        |> optional "last_menstrual_period" (decodeHead decodeLastMenstrualPeriod) Nothing
        |> optional "medical_history" (decodeHead decodeMedicalHistory) Nothing
        |> optional "medication" (decodeHead decodeMedication) Nothing
        |> optional "obstetrical_exam" (decodeHead decodeObstetricalExam) Nothing
        |> optional "obstetric_history" (decodeHead decodeObstetricHistory) Nothing
        |> optional "obstetric_history_step2" (decodeHead decodeObstetricHistoryStep2) Nothing
        |> optional "prenatal_family_planning" (decodeHead decodePrenatalFamilyPlanning) Nothing
        |> optional "prenatal_nutrition" (decodeHead decodePrenatalNutrition) Nothing
        |> optional "resource" (decodeHead decodeResource) Nothing
        |> optional "social_history" (decodeHead decodeSocialHistory) Nothing
        |> optional "vitals" (decodeHead decodeVitals) Nothing
        |> optional "prenatal_photo" (decodeHead decodePrenatalPhoto) Nothing


decodePhoto : Decoder Photo
decodePhoto =
    field "photo" string
        |> map PhotoUrl
        |> decodeGroupMeasurement


decodePrenatalPhoto : Decoder PrenatalPhoto
decodePrenatalPhoto =
    field "photo" string
        |> map PhotoUrl
        |> decodePrenatalMeasurement


decodeHeight : Decoder Height
decodeHeight =
    field "height" decodeFloat
        |> map HeightInCm
        |> decodeGroupMeasurement


decodeWeight : Decoder Weight
decodeWeight =
    field "weight" decodeFloat
        |> map WeightInKg
        |> decodeGroupMeasurement


decodeMuac : Decoder Muac
decodeMuac =
    field "muac" decodeFloat
        |> map MuacInCm
        |> decodeGroupMeasurement


decodeFamilyPlanning : Decoder FamilyPlanning
decodeFamilyPlanning =
    decodeEverySet decodeFamilyPlanningSign
        |> field "family_planning_signs"
        |> decodeGroupMeasurement


decodeLactation : Decoder Lactation
decodeLactation =
    decodeEverySet decodeLactationSign
        |> field "lactation_signs"
        |> decodeMeasurement


decodeFbf : Decoder Fbf
decodeFbf =
    decodeMeasurement decodeFbfValue


decodeAttendance : Decoder Attendance
decodeAttendance =
    field "attended" bool
        |> decodeGroupMeasurement


decodeParticipantConsent : Decoder ParticipantConsent
decodeParticipantConsent =
    decodeGroupMeasurement decodeParticipantConsentValue


decodeParticipantConsentValue : Decoder ParticipantConsentValue
decodeParticipantConsentValue =
    succeed ParticipantConsentValue
        |> required "language" decodeLanguage
        |> required "participant_form" decodeEntityUuid


decodeNutrition : Decoder ChildNutrition
decodeNutrition =
    decodeEverySet decodeChildNutritionSign
        |> field "nutrition_signs"
        |> decodeGroupMeasurement


decodeCounselingSession : Decoder CounselingSession
decodeCounselingSession =
    decodeGroupMeasurement <|
        map2 (\a b -> ( a, b ))
            (field "timing" decodeCounselingTiming)
            (field "topics" (decodeEverySet decodeEntityUuid))


decodeChildNutritionSign : Decoder ChildNutritionSign
decodeChildNutritionSign =
    string
        |> andThen
            (\sign ->
                case sign of
                    -- We're keeping this one for back-compat, as
                    -- this value still may exists in the browser
                    -- local storage. Should be removed a little bit
                    -- later.
                    "abdominal-disortion" ->
                        succeed AbdominalDistension

                    -- We briefly used this typo as well, so also
                    -- keeping for back-compat.
                    "abdominal-distention" ->
                        succeed AbdominalDistension

                    "abdominal-distension" ->
                        succeed AbdominalDistension

                    "apathy" ->
                        succeed Apathy

                    "brittle-hair" ->
                        succeed BrittleHair

                    "dry-skin" ->
                        succeed DrySkin

                    "edema" ->
                        succeed Edema

                    "none" ->
                        succeed NormalChildNutrition

                    "poor-appetite" ->
                        succeed PoorAppetite

                    _ ->
                        fail <|
                            sign
                                ++ " is not a recognized ChildNutritionSign"
            )


decodeFamilyPlanningSign : Decoder FamilyPlanningSign
decodeFamilyPlanningSign =
    string
        |> andThen
            (\sign ->
                case sign of
                    "auto-observation" ->
                        succeed AutoObservation

                    "condoms" ->
                        succeed Condoms

                    "cycle-counting" ->
                        succeed CycleCounting

                    "hysterectomy" ->
                        succeed Hysterectomy

                    "implant" ->
                        succeed Implants

                    "injection" ->
                        succeed Injectables

                    "iud" ->
                        succeed IUD

                    "lactation-amenorrhea" ->
                        succeed LactationAmenorrhea

                    "none" ->
                        succeed NoFamilyPlanning

                    "spermicide" ->
                        succeed Spermicide

                    "tubal-ligatures" ->
                        succeed TubalLigatures

                    "vasectomy" ->
                        succeed Vasectomy

                    "pill" ->
                        succeed OralContraceptives

                    "necklace" ->
                        succeed CycleBeads

                    _ ->
                        fail <|
                            sign
                                ++ " is not a recognized FamilyPlanningSign"
            )


<<<<<<< HEAD
decodeLactationSign : Decoder LactationSign
decodeLactationSign =
    string
        |> andThen
            (\sign ->
                case sign of
                    "breastfeeding" ->
                        succeed Breastfeeding

                    "none" ->
                        succeed NoLactationSigns

                    _ ->
                        fail <|
                            sign
                                ++ " is not a recognized LactationSign"
            )


decodeFbfValue : Decoder FbfValue
decodeFbfValue =
    succeed FbfValue
        |> required "distributed_amount" float
        |> required "distribution_notice" decodeDistributionNotice


decodeDistributionNotice : Decoder DistributionNotice
decodeDistributionNotice =
    string
        |> andThen
            (\notice ->
                case notice of
                    "complete" ->
                        succeed DistributedFully

                    "lack-of-stock" ->
                        succeed DistributedPartiallyLackOfStock

                    "other" ->
                        succeed DistributedPartiallyOther

                    _ ->
                        fail <|
                            notice
                                ++ " is not a recognized DistributionNotice"
            )
=======
decodeBreastExamSign : Decoder BreastExamSign
decodeBreastExamSign =
    string
        |> andThen
            (\s ->
                case s of
                    "mass" ->
                        succeed Mass

                    "discharge" ->
                        succeed Discharge

                    "infection" ->
                        succeed Infection

                    "normal" ->
                        succeed NormalBreast

                    _ ->
                        fail <|
                            s
                                ++ " is not a recognized BreastExamSign"
            )


decodeBreastExam : Decoder BreastExam
decodeBreastExam =
    succeed BreastExamValue
        |> required "breast" (decodeEverySet decodeBreastExamSign)
        |> required "breast_self_exam" bool
        |> decodePrenatalMeasurement


decodeHairHeadCPESign : Decoder HairHeadCPESign
decodeHairHeadCPESign =
    string
        |> andThen
            (\s ->
                case s of
                    "brittle-hair" ->
                        succeed BrittleHairCPE

                    "normal" ->
                        succeed NormalHairHead

                    _ ->
                        fail <|
                            s
                                ++ " is not a recognized hair/head sign"
            )


decodeEyesCPESign : Decoder EyesCPESign
decodeEyesCPESign =
    string
        |> andThen
            (\s ->
                case s of
                    "pale-conjuctiva" ->
                        succeed PaleConjuctiva

                    "normal" ->
                        succeed NormalEyes

                    _ ->
                        fail <|
                            s
                                ++ " is not a recognized EyesCPESign"
            )


decodeHeartCPESign : Decoder HeartCPESign
decodeHeartCPESign =
    string
        |> andThen
            (\s ->
                case s of
                    "irregular-rhythm" ->
                        succeed IrregularRhythm

                    "normal-rate-and-rhythm" ->
                        succeed NormalRateAndRhythm

                    "sinus-tachycardia" ->
                        succeed SinusTachycardia

                    _ ->
                        fail <|
                            s
                                ++ " is not a recognized HeartCPESign"
            )


decodeNeckCPESign : Decoder NeckCPESign
decodeNeckCPESign =
    string
        |> andThen
            (\s ->
                case s of
                    "enlarged-thyroid" ->
                        succeed EnlargedThyroid

                    "enlarged-lymph-nodes" ->
                        succeed EnlargedLymphNodes

                    "normal" ->
                        succeed NormalNeck

                    _ ->
                        fail <|
                            s
                                ++ " is not a recognized NeckCPESign"
            )


decodeLungsCPESign : Decoder LungsCPESign
decodeLungsCPESign =
    string
        |> andThen
            (\s ->
                case s of
                    "wheezes" ->
                        succeed Wheezes

                    "crackles" ->
                        succeed Crackles

                    "normal" ->
                        succeed NormalLungs

                    _ ->
                        fail <| s ++ " is not a recognized LungsCPESign"
            )


decodeAbdomenCPESign : Decoder AbdomenCPESign
decodeAbdomenCPESign =
    string
        |> andThen
            (\s ->
                case s of
                    "hepatomegaly" ->
                        succeed Hepatomegaly

                    "splenomegaly" ->
                        succeed Splenomegaly

                    "tender-to-palpitation-right-upper" ->
                        succeed TPRightUpper

                    "tender-to-palpitation-left-upper" ->
                        succeed TPLeftUpper

                    "tender-to-palpitation-right-lower" ->
                        succeed TPRightLower

                    "tender-to-palpitation-left-lower" ->
                        succeed TPLeftLower

                    "hernia" ->
                        succeed Hernia

                    "normal" ->
                        succeed NormalAbdomen

                    _ ->
                        fail <| s ++ " is not a recognized AbdomenCPESign"
            )


decodeHandsCPESign : Decoder HandsCPESign
decodeHandsCPESign =
    string
        |> andThen
            (\s ->
                case s of
                    "pallor" ->
                        succeed PallorHands

                    "edema" ->
                        succeed EdemaHands

                    "normal" ->
                        succeed NormalHands

                    _ ->
                        fail <| s ++ " is not a recognized HandsCPESign"
            )


decodeLegsCPESign : Decoder LegsCPESign
decodeLegsCPESign =
    string
        |> andThen
            (\s ->
                case s of
                    "pallor" ->
                        succeed PallorLegs

                    "edema" ->
                        succeed EdemaLegs

                    "normal" ->
                        succeed NormalLegs

                    _ ->
                        fail <| s ++ " is not a recognized LegsCPESign"
            )


decodeCorePhysicalExam : Decoder CorePhysicalExam
decodeCorePhysicalExam =
    succeed CorePhysicalExamValue
        |> required "head_hair" (decodeEverySet decodeHairHeadCPESign)
        |> required "eyes" (decodeEverySet decodeEyesCPESign)
        |> required "heart" (decodeEverySet decodeHeartCPESign)
        |> required "heart_murmur" bool
        |> required "neck" (decodeEverySet decodeNeckCPESign)
        |> required "lungs" (decodeEverySet decodeLungsCPESign)
        |> required "abdomen" (decodeEverySet decodeAbdomenCPESign)
        |> required "hands" (decodeEverySet decodeHandsCPESign)
        |> required "legs" (decodeEverySet decodeLegsCPESign)
        |> decodePrenatalMeasurement


decodeDangerSign : Decoder DangerSign
decodeDangerSign =
    string
        |> andThen
            (\s ->
                case s of
                    "vaginal-bleeding" ->
                        succeed VaginalBleeding

                    "sever-headaches-with-blurred-vision" ->
                        succeed HeadacheBlurredVision

                    "convulsions" ->
                        succeed Convulsions

                    "abdominal-pain" ->
                        succeed AbdominalPain

                    "difficulty-breathing" ->
                        succeed DifficultyBreathing

                    "fever" ->
                        succeed Fever

                    "extreme-weakness" ->
                        succeed ExtremeWeakness

                    "none" ->
                        succeed NoDangerSign

                    _ ->
                        fail <| s ++ " is not a recognized DangerSign"
            )


decodeDangerSigns : Decoder DangerSigns
decodeDangerSigns =
    decodeEverySet decodeDangerSign
        |> field "danger_signs"
        |> decodePrenatalMeasurement


decodeLastMenstrualPeriod : Decoder LastMenstrualPeriod
decodeLastMenstrualPeriod =
    succeed LastMenstrualPeriodValue
        |> required "last_menstrual_period" Gizra.NominalDate.decodeYYYYMMDD
        |> required "confident" bool
        |> decodePrenatalMeasurement


decodeMedicalHistorySign : Decoder MedicalHistorySign
decodeMedicalHistorySign =
    string
        |> andThen
            (\s ->
                case s of
                    "uterine-myonma" ->
                        succeed UterineMyoma

                    "diabetes" ->
                        succeed Diabetes

                    "cardiac-disease" ->
                        succeed CardiacDisease

                    "renal-disease" ->
                        succeed RenalDisease

                    "hypertension-before-pregnancy" ->
                        succeed HypertensionBeforePregnancy

                    "tuberculosis-past" ->
                        succeed TuberculosisPast

                    "tuberculosis-present" ->
                        succeed TuberculosisPresent

                    "asthma" ->
                        succeed Asthma

                    "bowed-legs" ->
                        succeed BowedLegs

                    "hiv" ->
                        succeed HIV

                    "mental-health-history" ->
                        succeed MentalHealthHistory

                    "none" ->
                        succeed NoMedicalHistorySigns

                    _ ->
                        fail <| s ++ " is not a recognized MedicalHistorySign"
            )


decodeMedicalHistory : Decoder MedicalHistory
decodeMedicalHistory =
    field "medical_history" (decodeEverySet decodeMedicalHistorySign)
        |> decodePrenatalMeasurement


decodeMedicationSign : Decoder MedicationSign
decodeMedicationSign =
    string
        |> andThen
            (\s ->
                case s of
                    "iron-and-folic-acid-supplement" ->
                        succeed IronAndFolicAcidSupplement

                    "deworming-pill" ->
                        succeed DewormingPill

                    "none" ->
                        succeed NoMedication

                    _ ->
                        fail <| s ++ " is not a recognized MedicationSign"
            )


decodeMedication : Decoder Medication
decodeMedication =
    field "medication" (decodeEverySet decodeMedicationSign)
        |> decodePrenatalMeasurement


decodeFetalPresentation : Decoder FetalPresentation
decodeFetalPresentation =
    string
        |> andThen
            (\s ->
                case s of
                    "transverse" ->
                        succeed Transverse

                    "cephalic" ->
                        succeed Cephalic

                    "breech" ->
                        succeed FetalBreech

                    "twins" ->
                        succeed Twins

                    "unknown" ->
                        succeed Unknown

                    _ ->
                        fail <| s ++ " is not a recognized FetalPresentation"
            )


decodeObstetricalExam : Decoder ObstetricalExam
decodeObstetricalExam =
    succeed ObstetricalExamValue
        |> required "fundal_height" (map HeightInCm decodeFloat)
        |> required "fetal_presentation" decodeFetalPresentation
        |> required "fetal_movement" bool
        |> required "fetal_heart_rate" decodeInt
        |> required "c_section_scar" decodeCSectionScar
        |> decodePrenatalMeasurement


decodeObstetricHistory : Decoder ObstetricHistory
decodeObstetricHistory =
    succeed ObstetricHistoryValue
        |> required "currently_pregnant" bool
        |> required "term_pregnancy" decodeInt
        |> required "preterm_pregnancy" decodeInt
        |> required "stillbirths_at_term" decodeInt
        |> required "stillbirths_preterm" decodeInt
        |> required "abortions" decodeInt
        |> required "live_children" decodeInt
        |> decodePrenatalMeasurement


decodePrenatalFamilyPlanning : Decoder PrenatalFamilyPlanning
decodePrenatalFamilyPlanning =
    decodeEverySet decodeFamilyPlanningSign
        |> field "family_planning_signs"
        |> decodePrenatalMeasurement


decodePrenatalNutrition : Decoder PrenatalNutrition
decodePrenatalNutrition =
    succeed PrenatalNutritionValue
        |> required "height" (map HeightInCm decodeFloat)
        |> required "weight" (map WeightInKg decodeFloat)
        |> required "muac" (map MuacInCm decodeFloat)
        |> decodePrenatalMeasurement


decodeResourceSign : Decoder ResourceSign
decodeResourceSign =
    string
        |> andThen
            (\s ->
                case s of
                    "mosquito-net" ->
                        succeed MosquitoNet

                    "none" ->
                        succeed NoResource

                    _ ->
                        fail <| s ++ " is not a recognized ResourceSign"
            )


decodeResource : Decoder Resource
decodeResource =
    decodeEverySet decodeResourceSign
        |> field "resources"
        |> decodePrenatalMeasurement


decodeSocialHistorySign : Decoder SocialHistorySign
decodeSocialHistorySign =
    string
        |> andThen
            (\s ->
                case s of
                    "accompanied-by-partner" ->
                        succeed AccompaniedByPartner

                    "partner-hiv-counseling" ->
                        succeed PartnerHivCounseling

                    "none" ->
                        succeed NoSocialHistorySign

                    _ ->
                        fail <| s ++ " is not a recognized SocialHistorySign"
            )


decodeSocialHistoryHivTestingResult : Decoder SocialHistoryHivTestingResult
decodeSocialHistoryHivTestingResult =
    string
        |> andThen
            (\s ->
                case s of
                    "positive" ->
                        succeed ResultHivPositive

                    "negative" ->
                        succeed ResultHivNegative

                    "indeterminate" ->
                        succeed ResultHivIndeterminate

                    "none" ->
                        succeed NoHivTesting

                    _ ->
                        fail <| s ++ " is not a recognized SocialHistorySign"
            )


decodeSocialHistory : Decoder SocialHistory
decodeSocialHistory =
    succeed SocialHistoryValue
        |> required "social_history" (decodeEverySet decodeSocialHistorySign)
        |> required "partner_hiv_testing" decodeSocialHistoryHivTestingResult
        |> decodePrenatalMeasurement


decodeVitals : Decoder Vitals
decodeVitals =
    succeed VitalsValue
        |> required "sys" decodeFloat
        |> required "dia" decodeFloat
        |> required "heart_rate" decodeInt
        |> required "respiratory_rate" decodeInt
        |> required "body_temperature" decodeFloat
        |> decodePrenatalMeasurement


decodeCSectionReason : Decoder CSectionReason
decodeCSectionReason =
    string
        |> andThen
            (\s ->
                case s of
                    "breech" ->
                        succeed Breech

                    "emergency" ->
                        succeed Emergency

                    "failure-to-progress" ->
                        succeed FailureToProgress

                    "none" ->
                        succeed None

                    "other" ->
                        succeed Other

                    _ ->
                        fail <| s ++ " is not a recognized CSectionReason"
            )


decodeCSectionScar : Decoder CSectionScar
decodeCSectionScar =
    string
        |> andThen
            (\s ->
                case s of
                    "vertical" ->
                        succeed Vertical

                    "horizontal" ->
                        succeed Horizontal

                    "none" ->
                        succeed NoScar

                    _ ->
                        fail <| s ++ " is not a recognized CSectionScar"
            )


decodePreviousDeliveryPeriod : Decoder PreviousDeliveryPeriod
decodePreviousDeliveryPeriod =
    string
        |> andThen
            (\s ->
                case s of
                    "less-than-18-month" ->
                        succeed LessThan18Month

                    "more-than-5-years" ->
                        succeed MoreThan5Years

                    "neither" ->
                        succeed Neither

                    _ ->
                        fail <| s ++ " is not a recognized PreviousDeliveryPeriod"
            )


decodePreviousDeliverySign : Decoder PreviousDeliverySign
decodePreviousDeliverySign =
    string
        |> andThen
            (\s ->
                case s of
                    "c-section-in-previous-delivery" ->
                        succeed CSectionInPreviousDelivery

                    "stillborn-previous-delivery" ->
                        succeed StillbornPreviousDelivery

                    "baby-died-on-day-of-birth-previous-delivery" ->
                        succeed BabyDiedOnDayOfBirthPreviousDelivery

                    "partial-placenta-previous-delivery" ->
                        succeed PartialPlacentaPreviousDelivery

                    "severe-hemorrhaging-previous-delivery" ->
                        succeed SevereHemorrhagingPreviousDelivery

                    "convulsions-previous-delivery" ->
                        succeed ConvulsionsPreviousDelivery

                    "convulsions-and-unconscious-previous-delivery" ->
                        succeed ConvulsionsAndUnconsciousPreviousDelivery

                    "none" ->
                        succeed NoPreviousDeliverySign

                    _ ->
                        fail <| s ++ " is not a recognized PreviousDeliverySign"
            )


decodeObstetricHistorySign : Decoder ObstetricHistorySign
decodeObstetricHistorySign =
    string
        |> andThen
            (\s ->
                case s of
                    "successive-abortions" ->
                        succeed SuccessiveAbortions

                    "successive-premature-deliveries" ->
                        succeed SuccessivePrematureDeliveries

                    "preeclampsia-previous-pregnancy" ->
                        succeed PreeclampsiaPreviousPregnancy

                    "gestational-diabetes-previous-pregnancy" ->
                        succeed GestationalDiabetesPreviousPregnancy

                    "incomplete-cervix-previous-pregnancy" ->
                        succeed IncompleteCervixPreviousPregnancy

                    "rh-negative" ->
                        succeed RhNegative

                    "none" ->
                        succeed NoObstetricHistorySign

                    _ ->
                        fail <| s ++ " is not a recognized ObstetricHistorySign"
            )


decodeObstetricHistoryStep2 : Decoder ObstetricHistoryStep2
decodeObstetricHistoryStep2 =
    succeed ObstetricHistoryStep2Value
        |> required "c_sections" decodeInt
        |> required "c_section_reason" (decodeEverySet decodeCSectionReason)
        |> required "previous_delivery" (decodeEverySet decodePreviousDeliverySign)
        |> required "previous_delivery_period" (decodeEverySet decodePreviousDeliveryPeriod)
        |> required "obstetric_history" (decodeEverySet decodeObstetricHistorySign)
        |> decodePrenatalMeasurement
>>>>>>> 36946a9d
<|MERGE_RESOLUTION|>--- conflicted
+++ resolved
@@ -1,45 +1,4 @@
-module Backend.Measurement.Decoder exposing
-    ( decodeAttendance
-    , decodeBreastExam
-    , decodeChildMeasurementList
-    , decodeCorePhysicalExam
-    , decodeCounselingSession
-    , decodeDangerSigns
-    , decodeFamilyPlanning
-<<<<<<< HEAD
-    , decodeFamilyPlanningSign
-    , decodeFbf
-    , decodeHeight
-    , decodeHistoricalMeasurements
-    , decodeLactation
-    , decodeMeasurement
-=======
-    , decodeHeight
-    , decodeLastMenstrualPeriod
-    , decodeMedicalHistory
-    , decodeMedication
->>>>>>> 36946a9d
-    , decodeMotherMeasurementList
-    , decodeMuac
-    , decodeNutrition
-    , decodeObstetricHistory
-    , decodeObstetricHistoryStep2
-    , decodeObstetricalExam
-    , decodeParticipantConsent
-    , decodePhoto
-<<<<<<< HEAD
-=======
-    , decodePrenatalFamilyPlanning
-    , decodePrenatalMeasurements
-    , decodePrenatalNutrition
-    , decodePrenatalPhoto
-    , decodeResource
-    , decodeSocialHistory
-    , decodeSocialHistoryHivTestingResult
-    , decodeVitals
->>>>>>> 36946a9d
-    , decodeWeight
-    )
+module Backend.Measurement.Decoder exposing (decodeAbdomenCPESign, decodeAttendance, decodeBreastExam, decodeBreastExamSign, decodeCSectionReason, decodeCSectionScar, decodeChildMeasurementList, decodeChildNutritionSign, decodeCorePhysicalExam, decodeCounselingSession, decodeDangerSign, decodeDangerSigns, decodeDistributionNotice, decodeEyesCPESign, decodeFamilyPlanning, decodeFamilyPlanningSign, decodeFbf, decodeFbfValue, decodeFetalPresentation, decodeGroupMeasurement, decodeHairHeadCPESign, decodeHandsCPESign, decodeHeartCPESign, decodeHeight, decodeLactation, decodeLactationSign, decodeLastMenstrualPeriod, decodeLegsCPESign, decodeLungsCPESign, decodeMeasurement, decodeMedicalHistory, decodeMedicalHistorySign, decodeMedication, decodeMedicationSign, decodeMotherMeasurementList, decodeMuac, decodeNeckCPESign, decodeNutrition, decodeObstetricHistory, decodeObstetricHistorySign, decodeObstetricHistoryStep2, decodeObstetricalExam, decodeParticipantConsent, decodeParticipantConsentValue, decodePhoto, decodePrenatalFamilyPlanning, decodePrenatalMeasurement, decodePrenatalMeasurements, decodePrenatalNutrition, decodePrenatalPhoto, decodePreviousDeliveryPeriod, decodePreviousDeliverySign, decodeResource, decodeResourceSign, decodeSocialHistory, decodeSocialHistoryHivTestingResult, decodeSocialHistorySign, decodeVitals, decodeWeight, decodeWithEntityUuid)
 
 import AssocList as Dict exposing (Dict)
 import Backend.Counseling.Decoder exposing (decodeCounselingTiming)
@@ -54,35 +13,6 @@
 import Utils.Json exposing (decodeEverySet)
 
 
-<<<<<<< HEAD
-decodeMeasurement : Decoder value -> Decoder (Measurement value)
-decodeMeasurement valueDecoder =
-    succeed Measurement
-        |> required "date_measured" Gizra.NominalDate.decodeYYYYMMDD
-        |> required "nurse" (nullable decodeEntityUuid)
-        |> required "person" decodeEntityUuid
-        |> required "session" (nullable decodeEntityUuid)
-        |> custom valueDecoder
-
-
-{-| Decodes `HistoricalMeasurements` as sent by `/api/offline_sessions/`
--}
-decodeHistoricalMeasurements : Decoder HistoricalMeasurements
-decodeHistoricalMeasurements =
-    succeed HistoricalMeasurements
-        |> requiredAt [ "participants", "mother_activity" ]
-            (oneOf
-                [ decodeEmptyArrayAs Dict.empty
-                , map toDict (Gizra.Json.dict decodeMotherMeasurementList)
-                ]
-            )
-        |> requiredAt [ "participants", "child_activity" ]
-            (oneOf
-                [ decodeEmptyArrayAs Dict.empty
-                , map toDict (Gizra.Json.dict decodeChildMeasurementList)
-                ]
-            )
-=======
 decodeGroupMeasurement : Decoder value -> Decoder (Measurement SessionId value)
 decodeGroupMeasurement =
     decodeMeasurement "session"
@@ -91,7 +21,6 @@
 decodePrenatalMeasurement : Decoder value -> Decoder (Measurement PrenatalEncounterId value)
 decodePrenatalMeasurement =
     decodeMeasurement "prenatal_encounter"
->>>>>>> 36946a9d
 
 
 decodeMeasurement : String -> Decoder value -> Decoder (Measurement (EntityUuid a) value)
@@ -346,7 +275,6 @@
             )
 
 
-<<<<<<< HEAD
 decodeLactationSign : Decoder LactationSign
 decodeLactationSign =
     string
@@ -393,7 +321,8 @@
                             notice
                                 ++ " is not a recognized DistributionNotice"
             )
-=======
+
+
 decodeBreastExamSign : Decoder BreastExamSign
 decodeBreastExamSign =
     string
@@ -1041,5 +970,4 @@
         |> required "previous_delivery" (decodeEverySet decodePreviousDeliverySign)
         |> required "previous_delivery_period" (decodeEverySet decodePreviousDeliveryPeriod)
         |> required "obstetric_history" (decodeEverySet decodeObstetricHistorySign)
-        |> decodePrenatalMeasurement
->>>>>>> 36946a9d
+        |> decodePrenatalMeasurement