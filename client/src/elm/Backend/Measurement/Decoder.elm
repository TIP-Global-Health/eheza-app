module Backend.Measurement.Decoder exposing (..)

import AssocList as Dict exposing (Dict)
import Backend.Counseling.Decoder exposing (decodeCounselingTiming)
import Backend.Entities exposing (..)
import Backend.Measurement.Model exposing (..)
import Backend.Measurement.Utils exposing (..)
import EverySet exposing (EverySet)
import Gizra.Json exposing (decodeEmptyArrayAs, decodeFloat, decodeInt, decodeIntDict, decodeStringWithDefault)
import Gizra.NominalDate
import Json.Decode exposing (..)
import Json.Decode.Pipeline exposing (custom, hardcoded, optional, optionalAt, required, requiredAt)
import Restful.Endpoint exposing (EntityUuid, decodeEntityUuid, toEntityUuid)
import Translate.Utils exposing (decodeLanguage)
import Utils.Json exposing (decodeEverySet)


decodeGroupMeasurement : Decoder value -> Decoder (Measurement SessionId value)
decodeGroupMeasurement =
    decodeMeasurement "session"


decodePrenatalMeasurement : Decoder value -> Decoder (Measurement PrenatalEncounterId value)
decodePrenatalMeasurement =
    decodeMeasurement "prenatal_encounter"


decodeNutritionMeasurement : Decoder value -> Decoder (Measurement NutritionEncounterId value)
decodeNutritionMeasurement =
    decodeMeasurement "nutrition_encounter"


decodeAcuteIllnessMeasurement : Decoder value -> Decoder (Measurement AcuteIllnessEncounterId value)
decodeAcuteIllnessMeasurement =
    decodeMeasurement "acute_illness_encounter"


decodeHomeVisitMeasurement : Decoder value -> Decoder (Measurement HomeVisitEncounterId value)
decodeHomeVisitMeasurement =
    decodeMeasurement "home_visit_encounter"


decodeMeasurement : String -> Decoder value -> Decoder (Measurement (EntityUuid a) value)
decodeMeasurement encounterTag valueDecoder =
    succeed Measurement
        |> required "date_measured" Gizra.NominalDate.decodeYYYYMMDD
        |> optional "nurse" (nullable decodeEntityUuid) Nothing
        |> optional "health_center" (nullable decodeEntityUuid) Nothing
        |> required "person" decodeEntityUuid
        |> optional encounterTag (nullable decodeEntityUuid) Nothing
        |> custom valueDecoder


decodeWithEntityUuid : Decoder a -> Decoder ( EntityUuid b, a )
decodeWithEntityUuid decoder =
    map2 (\a b -> ( a, b ))
        (field "uuid" decodeEntityUuid)
        decoder


decodeMotherMeasurementList : Decoder MotherMeasurementList
decodeMotherMeasurementList =
    succeed MotherMeasurementList
        |> optional "attendance" (map Dict.fromList <| list (decodeWithEntityUuid decodeAttendance)) Dict.empty
        |> optional "family_planning" (map Dict.fromList <| list (decodeWithEntityUuid decodeFamilyPlanning)) Dict.empty
        |> optional "participant_consent" (map Dict.fromList <| list (decodeWithEntityUuid decodeParticipantConsent)) Dict.empty
        |> optional "lactation" (map Dict.fromList <| list (decodeWithEntityUuid decodeLactation)) Dict.empty
        |> optional "mother_fbf" (map Dict.fromList <| list (decodeWithEntityUuid decodeFbf)) Dict.empty


decodeChildMeasurementList : Decoder ChildMeasurementList
decodeChildMeasurementList =
    succeed ChildMeasurementList
        |> optional "height" (map Dict.fromList <| list (decodeWithEntityUuid decodeHeight)) Dict.empty
        |> optional "muac" (map Dict.fromList <| list (decodeWithEntityUuid decodeMuac)) Dict.empty
        |> optional "nutrition" (map Dict.fromList <| list (decodeWithEntityUuid decodeNutrition)) Dict.empty
        |> optional "photo" (map Dict.fromList <| list (decodeWithEntityUuid decodePhoto)) Dict.empty
        |> optional "weight" (map Dict.fromList <| list (decodeWithEntityUuid decodeWeight)) Dict.empty
        |> optional "counseling_session" (map Dict.fromList <| list (decodeWithEntityUuid decodeCounselingSession)) Dict.empty
        |> optional "child_fbf" (map Dict.fromList <| list (decodeWithEntityUuid decodeFbf)) Dict.empty
        |> optional "contributing_factors" (map Dict.fromList <| list (decodeWithEntityUuid decodeContributingFactors)) Dict.empty
        |> optional "follow_up" (map Dict.fromList <| list (decodeWithEntityUuid decodeFollowUp)) Dict.empty
        |> optional "group_health_education" (map Dict.fromList <| list (decodeWithEntityUuid decodeGroupHealthEducation)) Dict.empty
        |> optional "group_send_to_hc" (map Dict.fromList <| list (decodeWithEntityUuid decodeGroupSendToHC)) Dict.empty


decodePrenatalMeasurements : Decoder PrenatalMeasurements
decodePrenatalMeasurements =
    succeed PrenatalMeasurements
        |> optional "breast_exam" (decodeHead decodeBreastExam) Nothing
        |> optional "core_physical_exam" (decodeHead decodeCorePhysicalExam) Nothing
        |> optional "danger_signs" (decodeHead decodeDangerSigns) Nothing
        |> optional "last_menstrual_period" (decodeHead decodeLastMenstrualPeriod) Nothing
        |> optional "medical_history" (decodeHead decodeMedicalHistory) Nothing
        |> optional "medication" (decodeHead decodeMedication) Nothing
        |> optional "obstetrical_exam" (decodeHead decodeObstetricalExam) Nothing
        |> optional "obstetric_history" (decodeHead decodeObstetricHistory) Nothing
        |> optional "obstetric_history_step2" (decodeHead decodeObstetricHistoryStep2) Nothing
        |> optional "prenatal_family_planning" (decodeHead decodePrenatalFamilyPlanning) Nothing
        |> optional "prenatal_nutrition" (decodeHead decodePrenatalNutrition) Nothing
        |> optional "resource" (decodeHead decodeResource) Nothing
        |> optional "social_history" (decodeHead decodeSocialHistory) Nothing
        |> optional "vitals" (decodeHead decodeVitals) Nothing
        |> optional "prenatal_photo" (decodeHead decodePrenatalPhoto) Nothing
        |> optional "birth_plan" (decodeHead decodeBirthPlan) Nothing
        |> optional "pregnancy_testing" (decodeHead decodePregnancyTesting) Nothing
        |> optional "prenatal_health_education" (decodeHead decodePrenatalHealthEducation) Nothing
        |> optional "prenatal_follow_up" (decodeHead decodePrenatalFollowUp) Nothing
        |> optional "prenatal_send_to_hc" (decodeHead decodePrenatalSendToHc) Nothing
        |> optional "appointment_confirmation" (decodeHead decodeAppointmentConfirmation) Nothing


decodeNutritionMeasurements : Decoder NutritionMeasurements
decodeNutritionMeasurements =
    succeed NutritionMeasurements
        |> optional "nutrition_muac" (decodeHead decodeNutritionMuac) Nothing
        |> optional "nutrition_height" (decodeHead decodeNutritionHeight) Nothing
        |> optional "nutrition_nutrition" (decodeHead decodeNutritionNutrition) Nothing
        |> optional "nutrition_photo" (decodeHead decodeNutritionPhoto) Nothing
        |> optional "nutrition_weight" (decodeHead decodeNutritionWeight) Nothing
        |> optional "nutrition_send_to_hc" (decodeHead decodeNutritionSendToHC) Nothing
        |> optional "nutrition_health_education" (decodeHead decodeNutritionHealthEducation) Nothing
        |> optional "nutrition_contributing_factors" (decodeHead decodeNutritionContributingFactors) Nothing
        |> optional "nutrition_follow_up" (decodeHead decodeNutritionFollowUp) Nothing


decodeAcuteIllnessMeasurements : Decoder AcuteIllnessMeasurements
decodeAcuteIllnessMeasurements =
    succeed AcuteIllnessMeasurements
        |> optional "symptoms_general" (decodeHead decodeSymptomsGeneral) Nothing
        |> optional "symptoms_respiratory" (decodeHead decodeSymptomsRespiratory) Nothing
        |> optional "symptoms_gi" (decodeHead decodeSymptomsGI) Nothing
        |> optional "acute_illness_vitals" (decodeHead decodeAcuteIllnessVitals) Nothing
        |> optional "acute_findings" (decodeHead decodeAcuteFindings) Nothing
        |> optional "malaria_testing" (decodeHead decodeMalariaTesting) Nothing
        |> optional "travel_history" (decodeHead decodeTravelHistory) Nothing
        |> optional "exposure" (decodeHead decodeExposure) Nothing
        |> optional "isolation" (decodeHead decodeIsolation) Nothing
        |> optional "hc_contact" (decodeHead decodeHCContact) Nothing
        |> optional "call_114" (decodeHead decodeCall114) Nothing
        |> optional "treatment_history" (decodeHead decodeTreatmentReview) Nothing
        |> optional "send_to_hc" (decodeHead decodeSendToHC) Nothing
        |> optional "medication_distribution" (decodeHead decodeMedicationDistribution) Nothing
        |> optional "acute_illness_muac" (decodeHead decodeAcuteIllnessMuac) Nothing
        |> optional "treatment_ongoing" (decodeHead decodeTreatmentOngoing) Nothing
        |> optional "acute_illness_danger_signs" (decodeHead decodeAcuteIllnessDangerSigns) Nothing
        |> optional "acute_illness_nutrition" (decodeHead decodeAcuteIllnessNutrition) Nothing
        |> optional "health_education" (decodeHead decodeHealthEducation) Nothing
<<<<<<< HEAD
        |> optional "barcode_scan" (decodeHead decodeBarcodeScan) Nothing
=======
        |> optional "acute_illness_follow_up" (decodeHead decodeAcuteIllnessFollowUp) Nothing


decodeFollowUpMeasurements : Decoder FollowUpMeasurements
decodeFollowUpMeasurements =
    succeed FollowUpMeasurements
        |> optional "follow_up" (map Dict.fromList <| list (decodeWithEntityUuid decodeFollowUp)) Dict.empty
        |> optional "nutrition_follow_up" (map Dict.fromList <| list (decodeWithEntityUuid decodeNutritionFollowUp)) Dict.empty
        |> optional "acute_illness_follow_up" (map Dict.fromList <| list (decodeWithEntityUuid decodeAcuteIllnessFollowUp)) Dict.empty
        |> optional "prenatal_follow_up" (map Dict.fromList <| list (decodeWithEntityUuid decodePrenatalFollowUp)) Dict.empty


decodeHomeVisitMeasurements : Decoder HomeVisitMeasurements
decodeHomeVisitMeasurements =
    succeed HomeVisitMeasurements
        |> optional "nutrition_feeding" (decodeHead decodeNutritionFeeding) Nothing
        |> optional "nutrition_hygiene" (decodeHead decodeNutritionHygiene) Nothing
        |> optional "nutrition_food_security" (decodeHead decodeNutritionFoodSecurity) Nothing
        |> optional "nutrition_caring" (decodeHead decodeNutritionCaring) Nothing
>>>>>>> 7a943299


decodeHead : Decoder a -> Decoder (Maybe ( EntityUuid b, a ))
decodeHead =
    map List.head << list << decodeWithEntityUuid


decodePhoto : Decoder Photo
decodePhoto =
    field "photo" (decodeStringWithDefault "")
        |> map PhotoUrl
        |> decodeGroupMeasurement


decodePrenatalPhoto : Decoder PrenatalPhoto
decodePrenatalPhoto =
    field "photo" (decodeStringWithDefault "")
        |> map PhotoUrl
        |> decodePrenatalMeasurement


decodePregnancyTesting : Decoder PregnancyTest
decodePregnancyTesting =
    decodePregnancyTestResult
        |> field "urine_pregnancy_test"
        |> decodePrenatalMeasurement


decodePregnancyTestResult : Decoder PregnancyTestResult
decodePregnancyTestResult =
    string
        |> andThen
            (\result ->
                pregnancyTestResultFromString result
                    |> Maybe.map succeed
                    |> Maybe.withDefault (result ++ " is not a recognized PregnancyTestResult" |> fail)
            )


pregnancyTestResultFromString : String -> Maybe PregnancyTestResult
pregnancyTestResultFromString result =
    case result of
        "positive" ->
            Just PregnancyTestPositive

        "negative" ->
            Just PregnancyTestNegative

        "indeterminate" ->
            Just PregnancyTestIndeterminate

        "unable-to-conduct" ->
            Just PregnancyTestUnableToConduct

        _ ->
            Nothing


decodePrenatalHealthEducation : Decoder PrenatalHealthEducation
decodePrenatalHealthEducation =
    decodeEverySet decodePrenatalHealthEducationSign
        |> field "prenatal_health_education"
        |> decodePrenatalMeasurement


decodePrenatalHealthEducationSign : Decoder PrenatalHealthEducationSign
decodePrenatalHealthEducationSign =
    string
        |> andThen
            (\sign ->
                case sign of
                    "expectations" ->
                        succeed EducationExpectations

                    "visits-review" ->
                        succeed EducationVisitsReview

                    "warning-signs" ->
                        succeed EducationWarningSigns

                    "hemorrhaging" ->
                        succeed EducationHemorrhaging

                    "family-planning" ->
                        succeed EducationFamilyPlanning

                    "breastfeeding" ->
                        succeed EducationBreastfeeding

                    "immunization" ->
                        succeed EducationImmunization

                    "hygiene" ->
                        succeed EducationHygiene

                    "none" ->
                        succeed NoPrenatalHealthEducationSigns

                    _ ->
                        sign ++ " is not a recognized PrenatalHealthEducationSign" |> fail
            )


decodePrenatalFollowUp : Decoder PrenatalFollowUp
decodePrenatalFollowUp =
    decodePrenatalMeasurement decodePrenatalFollowUpValue


decodePrenatalFollowUpValue : Decoder PrenatalFollowUpValue
decodePrenatalFollowUpValue =
    succeed PrenatalFollowUpValue
        |> required "follow_up_options" (decodeEverySet decodeFollowUpOption)
        |> required "prenatal_assesment" decodePrenatalAssesment


decodePrenatalAssesment : Decoder PrenatalAssesment
decodePrenatalAssesment =
    string
        |> andThen
            (\assesment ->
                case assesment of
                    "normal" ->
                        succeed AssesmentNormalPregnancy

                    "high-risk" ->
                        succeed AssesmentHighRiskPregnancy

                    _ ->
                        assesment ++ " is not a recognized PrenatalAssesment" |> fail
            )


decodePrenatalSendToHc : Decoder PrenatalSendToHC
decodePrenatalSendToHc =
    decodePrenatalMeasurement decodeSendToHCValue


decodeAppointmentConfirmation : Decoder PrenatalAppointmentConfirmation
decodeAppointmentConfirmation =
    succeed PrenatalAppointmentConfirmationValue
        |> required "appointment_confirmation" Gizra.NominalDate.decodeYYYYMMDD
        |> decodePrenatalMeasurement


decodeHeight : Decoder Height
decodeHeight =
    field "height" decodeFloat
        |> map HeightInCm
        |> decodeGroupMeasurement


decodeWeight : Decoder Weight
decodeWeight =
    field "weight" decodeFloat
        |> map WeightInKg
        |> decodeGroupMeasurement


decodeMuac : Decoder Muac
decodeMuac =
    field "muac" decodeFloat
        |> map MuacInCm
        |> decodeGroupMeasurement


decodeFamilyPlanning : Decoder FamilyPlanning
decodeFamilyPlanning =
    decodeEverySet decodeFamilyPlanningSign
        |> field "family_planning_signs"
        |> decodeGroupMeasurement


decodeLactation : Decoder Lactation
decodeLactation =
    decodeEverySet decodeLactationSign
        |> field "lactation_signs"
        |> decodeGroupMeasurement


decodeFbf : Decoder Fbf
decodeFbf =
    decodeGroupMeasurement decodeFbfValue


decodeAttendance : Decoder Attendance
decodeAttendance =
    field "attended" bool
        |> decodeGroupMeasurement


decodeParticipantConsent : Decoder ParticipantConsent
decodeParticipantConsent =
    decodeGroupMeasurement decodeParticipantConsentValue


decodeParticipantConsentValue : Decoder ParticipantConsentValue
decodeParticipantConsentValue =
    succeed ParticipantConsentValue
        |> required "language" decodeLanguage
        |> required "participant_form" decodeEntityUuid


decodeNutrition : Decoder ChildNutrition
decodeNutrition =
    decodeEverySet decodeChildNutritionSign
        |> field "nutrition_signs"
        |> decodeGroupMeasurement


decodeCounselingSession : Decoder CounselingSession
decodeCounselingSession =
    decodeGroupMeasurement <|
        map2 (\a b -> ( a, b ))
            (field "timing" decodeCounselingTiming)
            (field "topics" (decodeEverySet decodeEntityUuid))


decodeChildNutritionSign : Decoder ChildNutritionSign
decodeChildNutritionSign =
    string
        |> andThen
            (\sign ->
                case sign of
                    -- We're keeping this one for back-compat, as
                    -- this value still may exists in the browser
                    -- local storage. Should be removed a little bit
                    -- later.
                    "abdominal-disortion" ->
                        succeed AbdominalDistension

                    -- We briefly used this typo as well, so also
                    -- keeping for back-compat.
                    "abdominal-distention" ->
                        succeed AbdominalDistension

                    "abdominal-distension" ->
                        succeed AbdominalDistension

                    "apathy" ->
                        succeed Apathy

                    "brittle-hair" ->
                        succeed BrittleHair

                    "dry-skin" ->
                        succeed DrySkin

                    "edema" ->
                        succeed Edema

                    "none" ->
                        succeed NormalChildNutrition

                    "poor-appetite" ->
                        succeed PoorAppetite

                    _ ->
                        fail <|
                            sign
                                ++ " is not a recognized ChildNutritionSign"
            )


decodeFamilyPlanningSign : Decoder FamilyPlanningSign
decodeFamilyPlanningSign =
    string
        |> andThen
            (\sign ->
                case sign of
                    "auto-observation" ->
                        succeed AutoObservation

                    "condoms" ->
                        succeed Condoms

                    "cycle-counting" ->
                        succeed CycleCounting

                    "hysterectomy" ->
                        succeed Hysterectomy

                    "implant" ->
                        succeed Implants

                    "injection" ->
                        succeed Injectables

                    "iud" ->
                        succeed IUD

                    "lactation-amenorrhea" ->
                        succeed LactationAmenorrhea

                    "none" ->
                        succeed NoFamilyPlanning

                    "spermicide" ->
                        succeed Spermicide

                    "tubal-ligatures" ->
                        succeed TubalLigatures

                    "vasectomy" ->
                        succeed Vasectomy

                    "pill" ->
                        succeed OralContraceptives

                    "necklace" ->
                        succeed CycleBeads

                    _ ->
                        fail <|
                            sign
                                ++ " is not a recognized FamilyPlanningSign"
            )


decodeLactationSign : Decoder LactationSign
decodeLactationSign =
    string
        |> andThen
            (\sign ->
                case sign of
                    "breastfeeding" ->
                        succeed Breastfeeding

                    "none" ->
                        succeed NoLactationSigns

                    _ ->
                        fail <|
                            sign
                                ++ " is not a recognized LactationSign"
            )


decodeFbfValue : Decoder FbfValue
decodeFbfValue =
    succeed FbfValue
        |> required "distributed_amount" decodeFloat
        |> required "distribution_notice" decodeDistributionNotice


decodeDistributionNotice : Decoder DistributionNotice
decodeDistributionNotice =
    string
        |> andThen
            (\notice ->
                case notice of
                    "complete" ->
                        succeed DistributedFully

                    "lack-of-stock" ->
                        succeed DistributedPartiallyLackOfStock

                    "other" ->
                        succeed DistributedPartiallyOther

                    _ ->
                        fail <|
                            notice
                                ++ " is not a recognized DistributionNotice"
            )


decodeBreastExamSign : Decoder BreastExamSign
decodeBreastExamSign =
    string
        |> andThen
            (\s ->
                case s of
                    "mass" ->
                        succeed Mass

                    "discharge" ->
                        succeed Discharge

                    "infection" ->
                        succeed Infection

                    "normal" ->
                        succeed NormalBreast

                    _ ->
                        fail <|
                            s
                                ++ " is not a recognized BreastExamSign"
            )


decodeBreastExam : Decoder BreastExam
decodeBreastExam =
    succeed BreastExamValue
        |> required "breast" (decodeEverySet decodeBreastExamSign)
        |> required "breast_self_exam" bool
        |> decodePrenatalMeasurement


decodeHairHeadCPESign : Decoder HairHeadCPESign
decodeHairHeadCPESign =
    string
        |> andThen
            (\s ->
                case s of
                    "brittle-hair" ->
                        succeed BrittleHairCPE

                    "normal" ->
                        succeed NormalHairHead

                    _ ->
                        fail <|
                            s
                                ++ " is not a recognized hair/head sign"
            )


decodeEyesCPESign : Decoder EyesCPESign
decodeEyesCPESign =
    string
        |> andThen
            (\s ->
                case s of
                    "pale-conjuctiva" ->
                        succeed PaleConjuctiva

                    "normal" ->
                        succeed NormalEyes

                    _ ->
                        fail <|
                            s
                                ++ " is not a recognized EyesCPESign"
            )


decodeHeartCPESign : Decoder HeartCPESign
decodeHeartCPESign =
    string
        |> andThen
            (\s ->
                case s of
                    "irregular-rhythm" ->
                        succeed IrregularRhythm

                    "normal-rate-and-rhythm" ->
                        succeed NormalRateAndRhythm

                    "sinus-tachycardia" ->
                        succeed SinusTachycardia

                    _ ->
                        fail <|
                            s
                                ++ " is not a recognized HeartCPESign"
            )


decodeNeckCPESign : Decoder NeckCPESign
decodeNeckCPESign =
    string
        |> andThen
            (\s ->
                case s of
                    "enlarged-thyroid" ->
                        succeed EnlargedThyroid

                    "enlarged-lymph-nodes" ->
                        succeed EnlargedLymphNodes

                    "normal" ->
                        succeed NormalNeck

                    _ ->
                        fail <|
                            s
                                ++ " is not a recognized NeckCPESign"
            )


decodeLungsCPESign : Decoder LungsCPESign
decodeLungsCPESign =
    string
        |> andThen
            (\s ->
                case s of
                    "wheezes" ->
                        succeed Wheezes

                    "crackles" ->
                        succeed Crackles

                    "normal" ->
                        succeed NormalLungs

                    _ ->
                        fail <| s ++ " is not a recognized LungsCPESign"
            )


decodeAbdomenCPESign : Decoder AbdomenCPESign
decodeAbdomenCPESign =
    string
        |> andThen
            (\s ->
                case s of
                    "hepatomegaly" ->
                        succeed Hepatomegaly

                    "splenomegaly" ->
                        succeed Splenomegaly

                    "tender-to-palpitation-right-upper" ->
                        succeed TPRightUpper

                    "tender-to-palpitation-left-upper" ->
                        succeed TPLeftUpper

                    "tender-to-palpitation-right-lower" ->
                        succeed TPRightLower

                    "tender-to-palpitation-left-lower" ->
                        succeed TPLeftLower

                    "hernia" ->
                        succeed Hernia

                    "normal" ->
                        succeed NormalAbdomen

                    _ ->
                        fail <| s ++ " is not a recognized AbdomenCPESign"
            )


decodeHandsCPESign : Decoder HandsCPESign
decodeHandsCPESign =
    string
        |> andThen
            (\s ->
                case s of
                    "pallor" ->
                        succeed PallorHands

                    "edema" ->
                        succeed EdemaHands

                    "normal" ->
                        succeed NormalHands

                    _ ->
                        fail <| s ++ " is not a recognized HandsCPESign"
            )


decodeLegsCPESign : Decoder LegsCPESign
decodeLegsCPESign =
    string
        |> andThen
            (\s ->
                case s of
                    "pallor" ->
                        succeed PallorLegs

                    "edema" ->
                        succeed EdemaLegs

                    "normal" ->
                        succeed NormalLegs

                    _ ->
                        fail <| s ++ " is not a recognized LegsCPESign"
            )


decodeCorePhysicalExam : Decoder CorePhysicalExam
decodeCorePhysicalExam =
    succeed CorePhysicalExamValue
        |> required "head_hair" (decodeEverySet decodeHairHeadCPESign)
        |> required "eyes" (decodeEverySet decodeEyesCPESign)
        |> required "heart" (decodeEverySet decodeHeartCPESign)
        |> required "heart_murmur" bool
        |> required "neck" (decodeEverySet decodeNeckCPESign)
        |> required "lungs" (decodeEverySet decodeLungsCPESign)
        |> required "abdomen" (decodeEverySet decodeAbdomenCPESign)
        |> required "hands" (decodeEverySet decodeHandsCPESign)
        |> required "legs" (decodeEverySet decodeLegsCPESign)
        |> decodePrenatalMeasurement


decodeDangerSign : Decoder DangerSign
decodeDangerSign =
    string
        |> andThen
            (\s ->
                case s of
                    "vaginal-bleeding" ->
                        succeed VaginalBleeding

                    "sever-headaches-with-blurred-vision" ->
                        succeed HeadacheBlurredVision

                    "convulsions" ->
                        succeed Convulsions

                    "abdominal-pain" ->
                        succeed AbdominalPain

                    "difficulty-breathing" ->
                        succeed DifficultyBreathing

                    "fever" ->
                        succeed Fever

                    "extreme-weakness" ->
                        succeed ExtremeWeakness

                    "none" ->
                        succeed NoDangerSign

                    _ ->
                        fail <| s ++ " is not a recognized DangerSign"
            )


decodeDangerSigns : Decoder DangerSigns
decodeDangerSigns =
    succeed DangerSignsValue
        |> required "danger_signs" (decodeEverySet decodeDangerSign)
        |> optional "postpartum_mother" (decodeEverySet decodePostpartumMotherDangerSign) (EverySet.fromList [ NoPostpartumMotherDangerSigns ])
        |> optional "postpartum_child" (decodeEverySet decodePostpartumChildDangerSign) (EverySet.fromList [ NoPostpartumChildDangerSigns ])
        |> decodePrenatalMeasurement


decodePostpartumMotherDangerSign : Decoder PostpartumMotherDangerSign
decodePostpartumMotherDangerSign =
    string
        |> andThen
            (\s ->
                postpartumMotherDangerSignFromString s
                    |> Maybe.map succeed
                    |> Maybe.withDefault (succeed NoPostpartumMotherDangerSigns)
            )


decodePostpartumChildDangerSign : Decoder PostpartumChildDangerSign
decodePostpartumChildDangerSign =
    string
        |> andThen
            (\s ->
                postpartumChildDangerSignFromString s
                    |> Maybe.map succeed
                    |> Maybe.withDefault (succeed NoPostpartumChildDangerSigns)
            )


decodeLastMenstrualPeriod : Decoder LastMenstrualPeriod
decodeLastMenstrualPeriod =
    succeed LastMenstrualPeriodValue
        |> required "last_menstrual_period" Gizra.NominalDate.decodeYYYYMMDD
        |> required "confident" bool
        |> decodePrenatalMeasurement


decodeMedicalHistorySign : Decoder MedicalHistorySign
decodeMedicalHistorySign =
    string
        |> andThen
            (\s ->
                case s of
                    "uterine-myonma" ->
                        succeed UterineMyoma

                    "diabetes" ->
                        succeed Diabetes

                    "cardiac-disease" ->
                        succeed CardiacDisease

                    "renal-disease" ->
                        succeed RenalDisease

                    "hypertension-before-pregnancy" ->
                        succeed HypertensionBeforePregnancy

                    "tuberculosis-past" ->
                        succeed TuberculosisPast

                    "tuberculosis-present" ->
                        succeed TuberculosisPresent

                    "asthma" ->
                        succeed Asthma

                    "bowed-legs" ->
                        succeed BowedLegs

                    "hiv" ->
                        succeed HIV

                    "mental-health-history" ->
                        succeed MentalHealthHistory

                    "none" ->
                        succeed NoMedicalHistorySigns

                    _ ->
                        fail <| s ++ " is not a recognized MedicalHistorySign"
            )


decodeMedicalHistory : Decoder MedicalHistory
decodeMedicalHistory =
    field "medical_history" (decodeEverySet decodeMedicalHistorySign)
        |> decodePrenatalMeasurement


decodeMedicationSign : Decoder MedicationSign
decodeMedicationSign =
    string
        |> andThen
            (\s ->
                case s of
                    "iron-and-folic-acid-supplement" ->
                        succeed IronAndFolicAcidSupplement

                    "deworming-pill" ->
                        succeed DewormingPill

                    "none" ->
                        succeed NoMedication

                    _ ->
                        fail <| s ++ " is not a recognized MedicationSign"
            )


decodeMedication : Decoder Medication
decodeMedication =
    field "medication" (decodeEverySet decodeMedicationSign)
        |> decodePrenatalMeasurement


decodeFetalPresentation : Decoder FetalPresentation
decodeFetalPresentation =
    string
        |> andThen
            (\s ->
                case s of
                    "transverse" ->
                        succeed Transverse

                    "cephalic" ->
                        succeed Cephalic

                    "breech" ->
                        succeed FetalBreech

                    "twins" ->
                        succeed Twins

                    "unknown" ->
                        succeed Unknown

                    _ ->
                        fail <| s ++ " is not a recognized FetalPresentation"
            )


decodeObstetricalExam : Decoder ObstetricalExam
decodeObstetricalExam =
    succeed ObstetricalExamValue
        |> required "fundal_height" (map HeightInCm decodeFloat)
        |> required "fetal_presentation" decodeFetalPresentation
        |> required "fetal_movement" bool
        |> required "fetal_heart_rate" decodeInt
        |> required "c_section_scar" decodeCSectionScar
        |> decodePrenatalMeasurement


decodeObstetricHistory : Decoder ObstetricHistory
decodeObstetricHistory =
    succeed ObstetricHistoryValue
        |> required "currently_pregnant" bool
        |> required "term_pregnancy" decodeInt
        |> required "preterm_pregnancy" decodeInt
        |> required "stillbirths_at_term" decodeInt
        |> required "stillbirths_preterm" decodeInt
        |> required "abortions" decodeInt
        |> required "live_children" decodeInt
        |> decodePrenatalMeasurement


decodePrenatalFamilyPlanning : Decoder PrenatalFamilyPlanning
decodePrenatalFamilyPlanning =
    decodeEverySet decodeFamilyPlanningSign
        |> field "family_planning_signs"
        |> decodePrenatalMeasurement


decodePrenatalNutrition : Decoder PrenatalNutrition
decodePrenatalNutrition =
    succeed PrenatalNutritionValue
        |> required "height" (map HeightInCm decodeFloat)
        |> required "weight" (map WeightInKg decodeFloat)
        |> required "muac" (map MuacInCm decodeFloat)
        |> decodePrenatalMeasurement


decodeResourceSign : Decoder ResourceSign
decodeResourceSign =
    string
        |> andThen
            (\s ->
                case s of
                    "mosquito-net" ->
                        succeed MosquitoNet

                    "none" ->
                        succeed NoResource

                    _ ->
                        fail <| s ++ " is not a recognized ResourceSign"
            )


decodeResource : Decoder Resource
decodeResource =
    decodeEverySet decodeResourceSign
        |> field "resources"
        |> decodePrenatalMeasurement


decodeSocialHistorySign : Decoder SocialHistorySign
decodeSocialHistorySign =
    string
        |> andThen
            (\s ->
                case s of
                    "accompanied-by-partner" ->
                        succeed AccompaniedByPartner

                    "partner-hiv-counseling" ->
                        succeed PartnerHivCounseling

                    "none" ->
                        succeed NoSocialHistorySign

                    _ ->
                        fail <| s ++ " is not a recognized SocialHistorySign"
            )


decodeSocialHistoryHivTestingResult : Decoder SocialHistoryHivTestingResult
decodeSocialHistoryHivTestingResult =
    string
        |> andThen
            (\s ->
                case s of
                    "positive" ->
                        succeed ResultHivPositive

                    "negative" ->
                        succeed ResultHivNegative

                    "indeterminate" ->
                        succeed ResultHivIndeterminate

                    "none" ->
                        succeed NoHivTesting

                    _ ->
                        fail <| s ++ " is not a recognized SocialHistorySign"
            )


decodeSocialHistory : Decoder SocialHistory
decodeSocialHistory =
    succeed SocialHistoryValue
        |> required "social_history" (decodeEverySet decodeSocialHistorySign)
        |> required "partner_hiv_testing" decodeSocialHistoryHivTestingResult
        |> decodePrenatalMeasurement


decodeVitals : Decoder Vitals
decodeVitals =
    succeed VitalsValue
        |> required "sys" decodeFloat
        |> required "dia" decodeFloat
        |> required "heart_rate" decodeInt
        |> required "respiratory_rate" decodeInt
        |> required "body_temperature" decodeFloat
        |> decodePrenatalMeasurement


decodeCSectionReason : Decoder CSectionReason
decodeCSectionReason =
    string
        |> andThen
            (\s ->
                case s of
                    "breech" ->
                        succeed Breech

                    "emergency" ->
                        succeed Emergency

                    "failure-to-progress" ->
                        succeed FailureToProgress

                    "none" ->
                        succeed None

                    "other" ->
                        succeed Other

                    _ ->
                        fail <| s ++ " is not a recognized CSectionReason"
            )


decodeCSectionScar : Decoder CSectionScar
decodeCSectionScar =
    string
        |> andThen
            (\s ->
                case s of
                    "vertical" ->
                        succeed Vertical

                    "horizontal" ->
                        succeed Horizontal

                    "none" ->
                        succeed NoScar

                    _ ->
                        fail <| s ++ " is not a recognized CSectionScar"
            )


decodePreviousDeliveryPeriod : Decoder PreviousDeliveryPeriod
decodePreviousDeliveryPeriod =
    string
        |> andThen
            (\s ->
                case s of
                    "less-than-18-month" ->
                        succeed LessThan18Month

                    "more-than-5-years" ->
                        succeed MoreThan5Years

                    "neither" ->
                        succeed Neither

                    _ ->
                        fail <| s ++ " is not a recognized PreviousDeliveryPeriod"
            )


decodePreviousDeliverySign : Decoder PreviousDeliverySign
decodePreviousDeliverySign =
    string
        |> andThen
            (\s ->
                case s of
                    "c-section-in-previous-delivery" ->
                        succeed CSectionInPreviousDelivery

                    "stillborn-previous-delivery" ->
                        succeed StillbornPreviousDelivery

                    "baby-died-on-day-of-birth-previous-delivery" ->
                        succeed BabyDiedOnDayOfBirthPreviousDelivery

                    "partial-placenta-previous-delivery" ->
                        succeed PartialPlacentaPreviousDelivery

                    "severe-hemorrhaging-previous-delivery" ->
                        succeed SevereHemorrhagingPreviousDelivery

                    "convulsions-previous-delivery" ->
                        succeed ConvulsionsPreviousDelivery

                    "convulsions-and-unconscious-previous-delivery" ->
                        succeed ConvulsionsAndUnconsciousPreviousDelivery

                    "none" ->
                        succeed NoPreviousDeliverySign

                    _ ->
                        fail <| s ++ " is not a recognized PreviousDeliverySign"
            )


decodeObstetricHistorySign : Decoder ObstetricHistorySign
decodeObstetricHistorySign =
    string
        |> andThen
            (\s ->
                case s of
                    "successive-abortions" ->
                        succeed SuccessiveAbortions

                    "successive-premature-deliveries" ->
                        succeed SuccessivePrematureDeliveries

                    "preeclampsia-previous-pregnancy" ->
                        succeed PreeclampsiaPreviousPregnancy

                    "gestational-diabetes-previous-pregnancy" ->
                        succeed GestationalDiabetesPreviousPregnancy

                    "incomplete-cervix-previous-pregnancy" ->
                        succeed IncompleteCervixPreviousPregnancy

                    "rh-negative" ->
                        succeed RhNegative

                    "none" ->
                        succeed NoObstetricHistorySign

                    _ ->
                        fail <| s ++ " is not a recognized ObstetricHistorySign"
            )


decodeObstetricHistoryStep2 : Decoder ObstetricHistoryStep2
decodeObstetricHistoryStep2 =
    succeed ObstetricHistoryStep2Value
        |> required "c_sections" decodeInt
        |> required "c_section_reason" (decodeEverySet decodeCSectionReason)
        |> required "previous_delivery" (decodeEverySet decodePreviousDeliverySign)
        |> required "previous_delivery_period" (decodeEverySet decodePreviousDeliveryPeriod)
        |> required "obstetric_history" (decodeEverySet decodeObstetricHistorySign)
        |> decodePrenatalMeasurement


decodeBirthPlan : Decoder BirthPlan
decodeBirthPlan =
    decodePrenatalMeasurement decodeBirthPlanValue


decodeBirthPlanValue : Decoder BirthPlanValue
decodeBirthPlanValue =
    succeed BirthPlanValue
        |> required "birth_plan_signs" (decodeEverySet decodeBirthPlanSign)
        |> required "family_planning_signs" (decodeEverySet decodeFamilyPlanningSign)


decodeBirthPlanSign : Decoder BirthPlanSign
decodeBirthPlanSign =
    string
        |> andThen
            (\sign ->
                case sign of
                    "have-insurance" ->
                        succeed Insurance

                    "bought-clothes-for-child" ->
                        succeed BoughtClothes

                    "caregiver-to-accompany-you" ->
                        succeed CaregiverAccompany

                    "saved-money-for-use" ->
                        succeed SavedMoney

                    "planned-for-transportation" ->
                        succeed Transportation

                    "none" ->
                        succeed NoBirthPlan

                    _ ->
                        fail <|
                            sign
                                ++ " is not a recognized BirthPlanSign"
            )


decodeNutritionMuac : Decoder NutritionMuac
decodeNutritionMuac =
    field "muac" decodeFloat
        |> map MuacInCm
        |> decodeNutritionMeasurement


decodeNutritionHeight : Decoder NutritionHeight
decodeNutritionHeight =
    field "height" decodeFloat
        |> map HeightInCm
        |> decodeNutritionMeasurement


decodeNutritionNutrition : Decoder NutritionNutrition
decodeNutritionNutrition =
    decodeEverySet decodeChildNutritionSign
        |> field "nutrition_signs"
        |> decodeNutritionMeasurement


decodeNutritionPhoto : Decoder NutritionPhoto
decodeNutritionPhoto =
    field "photo" (decodeStringWithDefault "")
        |> map PhotoUrl
        |> decodeNutritionMeasurement


decodeNutritionWeight : Decoder NutritionWeight
decodeNutritionWeight =
    field "weight" decodeFloat
        |> map WeightInKg
        |> decodeNutritionMeasurement


decodeContributingFactors : Decoder ContributingFactors
decodeContributingFactors =
    decodeGroupMeasurement decodeContributingFactorsValue


decodeNutritionContributingFactors : Decoder NutritionContributingFactors
decodeNutritionContributingFactors =
    decodeNutritionMeasurement decodeContributingFactorsValue


decodeContributingFactorsValue : Decoder (EverySet ContributingFactorsSign)
decodeContributingFactorsValue =
    decodeEverySet decodeContributingFactorsSign
        |> field "contributing_factors_signs"


decodeFollowUp : Decoder FollowUp
decodeFollowUp =
    decodeGroupMeasurement decodeFollowUpValue


decodeNutritionFollowUp : Decoder NutritionFollowUp
decodeNutritionFollowUp =
    decodeNutritionMeasurement decodeFollowUpValue


decodeFollowUpValue : Decoder FollowUpValue
decodeFollowUpValue =
    succeed FollowUpValue
        |> required "follow_up_options" (decodeEverySet decodeFollowUpOption)
        |> custom decodeNutritionAssesment


decodeAcuteIllnessFollowUp : Decoder AcuteIllnessFollowUp
decodeAcuteIllnessFollowUp =
    decodeAcuteIllnessMeasurement decodeAcuteIllnessFollowUpValue


decodeAcuteIllnessFollowUpValue : Decoder (EverySet FollowUpOption)
decodeAcuteIllnessFollowUpValue =
    decodeEverySet decodeFollowUpOption
        |> field "follow_up_options"


decodeNutritionFeeding : Decoder NutritionFeeding
decodeNutritionFeeding =
    decodeHomeVisitMeasurement decodeFeedingValue


decodeFeedingValue : Decoder NutritionFeedingValue
decodeFeedingValue =
    succeed NutritionFeedingValue
        |> required "nutrition_feeding_signs" (decodeEverySet decodeNutritionFeedingSign)
        |> required "supplement_type" decodeNutritionSupplementType
        |> required "sachets_per_day" decodeFloat


decodeNutritionSupplementType : Decoder NutritionSupplementType
decodeNutritionSupplementType =
    string
        |> andThen
            (\type_ ->
                case type_ of
                    "fortified-porridge" ->
                        succeed FortifiedPorridge

                    "rutf" ->
                        succeed Rutf

                    "ongera" ->
                        succeed Ongera

                    "therapeutic-milk" ->
                        succeed TherapeuticMilk

                    "none" ->
                        succeed NoNutritionSupplementType

                    _ ->
                        fail <|
                            type_
                                ++ " is not a recognized NutritionSupplementType"
            )


decodeNutritionFeedingSign : Decoder NutritionFeedingSign
decodeNutritionFeedingSign =
    string
        |> andThen
            (\sign ->
                case sign of
                    "receive-supplement" ->
                        succeed ReceiveSupplement

                    "ration-present-at-home" ->
                        succeed RationPresentAtHome

                    "enough-till-next-session" ->
                        succeed EnoughTillNextSession

                    "supplement-shared" ->
                        succeed SupplementShared

                    "encouraged-to-eat" ->
                        succeed EncouragedToEat

                    "refusing-to-eat" ->
                        succeed RefusingToEat

                    "breastfeeding" ->
                        succeed FeedingSignBreastfeeding

                    "clean-water-available" ->
                        succeed CleanWaterAvailable

                    "eaten-with-water" ->
                        succeed EatenWithWater

                    "none" ->
                        succeed NoNutritionFeedingSigns

                    _ ->
                        fail <|
                            sign
                                ++ " is not a recognized NutritionFeedingSign"
            )


decodeNutritionHygiene : Decoder NutritionHygiene
decodeNutritionHygiene =
    decodeHomeVisitMeasurement decodeNutritionHygieneValue


decodeNutritionHygieneValue : Decoder NutritionHygieneValue
decodeNutritionHygieneValue =
    succeed NutritionHygieneValue
        |> required "nutrition_hygiene_signs" (decodeEverySet decodeNutritionHygieneSign)
        |> required "main_water_source" decodeMainWaterSource
        |> required "water_preparation_option" decodeWaterPreparationOption


decodeNutritionHygieneSign : Decoder NutritionHygieneSign
decodeNutritionHygieneSign =
    string
        |> andThen
            (\sign ->
                case sign of
                    "soap-in-the-house" ->
                        succeed SoapInTheHouse

                    "wash-hands-before-feeding" ->
                        succeed WashHandsBeforeFeeding

                    "food-covered" ->
                        succeed FoodCovered

                    "none" ->
                        succeed NoNutritionHygieneSigns

                    _ ->
                        fail <|
                            sign
                                ++ " is not a recognized NutritionHygieneSign"
            )


decodeMainWaterSource : Decoder MainWaterSource
decodeMainWaterSource =
    string
        |> andThen
            (\sign ->
                case sign of
                    "piped-water-to-home" ->
                        succeed PipedWaterToHome

                    "public-water-tap" ->
                        succeed PublicWaterTap

                    "rain-water-collection-system" ->
                        succeed RainWaterCollectionSystem

                    "natural-source-flowing-water" ->
                        succeed NaturalSourceFlowingWater

                    "natural-source-standing-water" ->
                        succeed NaturalSourceStandingWater

                    "bottled-water" ->
                        succeed BottledWater

                    _ ->
                        fail <|
                            sign
                                ++ " is not a recognized MainWaterSource"
            )


decodeWaterPreparationOption : Decoder WaterPreparationOption
decodeWaterPreparationOption =
    string
        |> andThen
            (\sign ->
                case sign of
                    "boiled" ->
                        succeed Boiled

                    "purification-solution" ->
                        succeed PurificationSolution

                    "filtered" ->
                        succeed Filtered

                    "bottled" ->
                        succeed Bottled

                    "none" ->
                        succeed NoWaterPreparationOption

                    _ ->
                        fail <|
                            sign
                                ++ " is not a recognized WaterPreparationOption"
            )


decodeNutritionFoodSecurity : Decoder NutritionFoodSecurity
decodeNutritionFoodSecurity =
    decodeHomeVisitMeasurement decodeFoodSecurityValue


decodeFoodSecurityValue : Decoder NutritionFoodSecurityValue
decodeFoodSecurityValue =
    succeed NutritionFoodSecurityValue
        |> required "food_security_signs" (decodeEverySet decodeNutritionFoodSecuritySign)
        |> required "main_income_source" decodeMainIncomeSource


decodeNutritionFoodSecuritySign : Decoder NutritionFoodSecuritySign
decodeNutritionFoodSecuritySign =
    string
        |> andThen
            (\sign ->
                case sign of
                    "household-got-food" ->
                        succeed HouseholdGotFood

                    "none" ->
                        succeed NoNutritionFoodSecuritySigns

                    _ ->
                        fail <|
                            sign
                                ++ " is not a recognized NutritionFoodSecuritySign"
            )


decodeMainIncomeSource : Decoder MainIncomeSource
decodeMainIncomeSource =
    string
        |> andThen
            (\sign ->
                case sign of
                    "home-based-agriculture" ->
                        succeed HomeBasedAgriculture

                    "commercial-agriculture" ->
                        succeed CommercialAgriculture

                    "public-employee" ->
                        succeed PublicEmployee

                    "private-business-employee" ->
                        succeed PrivateBusinessEmpployee

                    _ ->
                        fail <|
                            sign
                                ++ " is not a recognized MainIncomeSource"
            )


decodeNutritionCaring : Decoder NutritionCaring
decodeNutritionCaring =
    decodeHomeVisitMeasurement decodeNutritionCaringValue


decodeNutritionCaringValue : Decoder NutritionCaringValue
decodeNutritionCaringValue =
    succeed NutritionCaringValue
        |> required "nutrition_caring_signs" (decodeEverySet decodeNutritionCaringSign)
        |> required "child_caring_options" decodeNutritionCaringOption


decodeNutritionCaringSign : Decoder NutritionCaringSign
decodeNutritionCaringSign =
    string
        |> andThen
            (\sign ->
                case sign of
                    "parent-alive-and-healthy" ->
                        succeed ParentsAliveHealthy

                    "child-clean" ->
                        succeed ChildClean

                    "none" ->
                        succeed NoCaringSigns

                    _ ->
                        fail <|
                            sign
                                ++ " is not a recognized NutritionCaringSign"
            )


decodeNutritionCaringOption : Decoder CaringOption
decodeNutritionCaringOption =
    string
        |> andThen
            (\option ->
                case option of
                    "parent" ->
                        succeed CaredByParent

                    "grandparent" ->
                        succeed CaredByGrandparent

                    "sibling" ->
                        succeed CaredBySibling

                    "neighbor" ->
                        succeed CaredByNeighbor

                    "house-helper" ->
                        succeed CaredByHouseHelper

                    "daycare" ->
                        succeed CaredByDaycare

                    _ ->
                        fail <|
                            option
                                ++ " is not a recognized CaringOption"
            )


decodeSymptomsGeneral : Decoder SymptomsGeneral
decodeSymptomsGeneral =
    succeed SymptomsGeneralValue
        |> required "fever_period" decodeInt
        |> required "chills_period" decodeInt
        |> required "night_sweats_period" decodeInt
        |> required "body_aches_period" decodeInt
        |> required "headache_period" decodeInt
        |> required "lethargy_period" decodeInt
        |> required "poor_suck_period" decodeInt
        |> required "unable_to_drink_period" decodeInt
        |> required "unable_to_eat_period" decodeInt
        |> required "increased_thirst_period" decodeInt
        |> required "dry_mouth_period" decodeInt
        |> required "severe_weakness_period" decodeInt
        |> required "yellow_eyes_period" decodeInt
        |> required "coke_colored_urine_period" decodeInt
        |> required "convulsions_period" decodeInt
        |> required "spontaneos_bleeding_period" decodeInt
        |> map symptomsGeneralToDict
        |> decodeAcuteIllnessMeasurement


symptomsGeneralToDict : SymptomsGeneralValue -> Dict SymptomsGeneralSign Int
symptomsGeneralToDict value =
    [ ( SymptomGeneralFever, value.fever )
    , ( Chills, value.chills )
    , ( NightSweats, value.nightSweats )
    , ( BodyAches, value.bodyAches )
    , ( Headache, value.headache )
    , ( Lethargy, value.lethargy )
    , ( PoorSuck, value.poorSuck )
    , ( UnableToDrink, value.unableToDrink )
    , ( UnableToEat, value.unableToEat )
    , ( IncreasedThirst, value.increasedThirst )
    , ( DryMouth, value.dryMouth )
    , ( SevereWeakness, value.severeWeakness )
    , ( YellowEyes, value.yellowEyes )
    , ( CokeColoredUrine, value.cokeColoredUrine )
    , ( SymptomsGeneralConvulsions, value.convulsions )
    , ( SpontaneousBleeding, value.spontaneousBleeding )
    ]
        |> List.filter (Tuple.second >> (/=) 0)
        |> (\list ->
                if List.isEmpty list then
                    [ ( NoSymptomsGeneral, 0 ) ]

                else
                    list
           )
        |> Dict.fromList


decodeSymptomsRespiratory : Decoder SymptomsRespiratory
decodeSymptomsRespiratory =
    decodeAcuteIllnessMeasurement <|
        map7 symptomsRespiratoryToDict
            (field "cough_period" decodeInt)
            (field "shortness_of_breath_period" decodeInt)
            (field "nasal_congestion_period" decodeInt)
            (field "blood_in_sputum_period" decodeInt)
            (field "sore_throat_period" decodeInt)
            (field "loss_of_smell_period" decodeInt)
            (field "stabbing_chest_pain_period" decodeInt)


symptomsRespiratoryToDict : Int -> Int -> Int -> Int -> Int -> Int -> Int -> Dict SymptomsRespiratorySign Int
symptomsRespiratoryToDict cough shortnessOfBreath nasalCongestion bloodInSputum soreThroat lossOfSmell stabbingChestPain =
    [ ( Cough, cough )
    , ( ShortnessOfBreath, shortnessOfBreath )
    , ( NasalCongestion, nasalCongestion )
    , ( BloodInSputum, bloodInSputum )
    , ( SoreThroat, soreThroat )
    , ( LossOfSmell, lossOfSmell )
    , ( StabbingChestPain, stabbingChestPain )
    ]
        |> List.filter (Tuple.second >> (/=) 0)
        |> (\list ->
                if List.isEmpty list then
                    [ ( NoSymptomsRespiratory, 0 ) ]

                else
                    list
           )
        |> Dict.fromList


decodeSymptomsGI : Decoder SymptomsGI
decodeSymptomsGI =
    succeed SymptomsGIValue
        |> custom decodeSymptomsGIDict
        |> required "symptoms_gi_derived_signs" (decodeEverySet decodeSymptomsGIDerivedSign)
        |> decodeAcuteIllnessMeasurement


decodeSymptomsGIDict : Decoder (Dict SymptomsGISign Int)
decodeSymptomsGIDict =
    map5 symptomsGIToDict
        (field "bloody_diarrhea_period" decodeInt)
        (field "non_bloody_diarrhea_period" decodeInt)
        (field "nausea_period" decodeInt)
        (field "vomiting_period" decodeInt)
        (field "abdominal_pain_period" decodeInt)


symptomsGIToDict : Int -> Int -> Int -> Int -> Int -> Dict SymptomsGISign Int
symptomsGIToDict bloodyDiarrhea nonBloodyDiarrhea nausea vomiting abdominalPain =
    [ ( BloodyDiarrhea, bloodyDiarrhea )
    , ( NonBloodyDiarrhea, nonBloodyDiarrhea )
    , ( Nausea, nausea )
    , ( Vomiting, vomiting )
    , ( SymptomGIAbdominalPain, abdominalPain )
    ]
        |> List.filter (Tuple.second >> (/=) 0)
        |> (\list ->
                if List.isEmpty list then
                    [ ( NoSymptomsGI, 0 ) ]

                else
                    list
           )
        |> Dict.fromList


decodeSymptomsGIDerivedSign : Decoder SymptomsGIDerivedSign
decodeSymptomsGIDerivedSign =
    string
        |> andThen
            (\sign ->
                case sign of
                    "intractable-vomiting" ->
                        succeed IntractableVomiting

                    "none" ->
                        succeed NoSymptomsGIDerived

                    _ ->
                        fail <|
                            sign
                                ++ " is not a recognized SymptomsGIDerivedSign"
            )


decodeAcuteIllnessVitals : Decoder AcuteIllnessVitals
decodeAcuteIllnessVitals =
    succeed AcuteIllnessVitalsValue
        |> required "respiratory_rate" decodeInt
        |> required "body_temperature" decodeFloat
        |> decodeAcuteIllnessMeasurement


decodeAcuteFindings : Decoder AcuteFindings
decodeAcuteFindings =
    succeed AcuteFindingsValue
        |> required "findings_signs_general" (decodeEverySet decodeAcuteFindingsGeneralSign)
        |> required "findings_signs_respiratory" (decodeEverySet decodeAcuteFindingsRespiratorySign)
        |> decodeAcuteIllnessMeasurement


decodeAcuteFindingsGeneralSign : Decoder AcuteFindingsGeneralSign
decodeAcuteFindingsGeneralSign =
    string
        |> andThen
            (\sign ->
                case sign of
                    "lethargic-or-unconscious" ->
                        succeed LethargicOrUnconscious

                    "poor-suck" ->
                        succeed AcuteFindingsPoorSuck

                    "sunken-eyes" ->
                        succeed SunkenEyes

                    "poor-skin-turgor" ->
                        succeed PoorSkinTurgor

                    "jaundice" ->
                        succeed Jaundice

                    "none" ->
                        succeed NoAcuteFindingsGeneralSigns

                    _ ->
                        fail <|
                            sign
                                ++ " is not a recognized AcuteFindingsGeneralSign"
            )


decodeAcuteFindingsRespiratorySign : Decoder AcuteFindingsRespiratorySign
decodeAcuteFindingsRespiratorySign =
    string
        |> andThen
            (\sign ->
                case sign of
                    "stridor" ->
                        succeed Stridor

                    "nasal-flaring" ->
                        succeed NasalFlaring

                    "severe-wheezing" ->
                        succeed SevereWheezing

                    "sub-costal-retractions" ->
                        succeed SubCostalRetractions

                    "none" ->
                        succeed NoAcuteFindingsRespiratorySigns

                    _ ->
                        fail <|
                            sign
                                ++ " is not a recognized AcuteFindingsRespiratorySign"
            )


decodeMalariaTesting : Decoder MalariaTesting
decodeMalariaTesting =
    decodeMalariaRapidTestResult
        |> field "malaria_rapid_test"
        |> decodeAcuteIllnessMeasurement


decodeMalariaRapidTestResult : Decoder MalariaRapidTestResult
decodeMalariaRapidTestResult =
    string
        |> andThen
            (\result ->
                malariaRapidTestResultFromString result
                    |> Maybe.map succeed
                    |> Maybe.withDefault (result ++ " is not a recognized MalariaRapidTestResult" |> fail)
            )


malariaRapidTestResultFromString : String -> Maybe MalariaRapidTestResult
malariaRapidTestResultFromString result =
    case result of
        "positive" ->
            Just RapidTestPositive

        "positive-and-pregnant" ->
            Just RapidTestPositiveAndPregnant

        "negative" ->
            Just RapidTestNegative

        "indeterminate" ->
            Just RapidTestIndeterminate

        "unable-to-run" ->
            Just RapidTestUnableToRun

        _ ->
            Nothing


decodeSendToHC : Decoder SendToHC
decodeSendToHC =
    decodeAcuteIllnessMeasurement decodeSendToHCValue


decodeNutritionSendToHC : Decoder NutritionSendToHC
decodeNutritionSendToHC =
    decodeNutritionMeasurement decodeSendToHCValue


decodeGroupSendToHC : Decoder GroupSendToHC
decodeGroupSendToHC =
    decodeGroupMeasurement decodeSendToHCValue


decodeSendToHCValue : Decoder SendToHCValue
decodeSendToHCValue =
    succeed SendToHCValue
        |> required "send_to_hc" (decodeEverySet decodeSendToHCSign)
        |> optional "reason_not_sent_to_hc" decodeReasonForNotSendingToHC NoReasonForNotSendingToHC


decodeSendToHCSign : Decoder SendToHCSign
decodeSendToHCSign =
    string
        |> andThen
            (\sign ->
                case sign of
                    "referral-form" ->
                        succeed HandReferrerForm

                    "refer-to-hc" ->
                        succeed ReferToHealthCenter

                    "accompany-to-hc" ->
                        succeed PrenatalAccompanyToHC

                    "none" ->
                        succeed NoSendToHCSigns

                    _ ->
                        fail <|
                            sign
                                ++ " is not a recognized SendToHCSign"
            )


decodeReasonForNotSendingToHC : Decoder ReasonForNotSendingToHC
decodeReasonForNotSendingToHC =
    string
        |> andThen
            (\event ->
                case event of
                    "client-refused" ->
                        succeed ClientRefused

                    "no-ambulance" ->
                        succeed NoAmbulance

                    "unable-to-afford-fee" ->
                        succeed ClientUnableToAffordFees

                    "other" ->
                        succeed ReasonForNotSendingToHCOther

                    "none" ->
                        succeed NoReasonForNotSendingToHC

                    _ ->
                        fail <|
                            event
                                ++ "is not a recognized ReasonForNotSendingToHC"
            )


decodeContributingFactorsSign : Decoder ContributingFactorsSign
decodeContributingFactorsSign =
    string
        |> andThen
            (\sign ->
                case sign of
                    "lack-of-breast-milk" ->
                        succeed FactorLackOfBreastMilk

                    "maternal-mastitis" ->
                        succeed FactorMaternalMastitis

                    "poor-suck" ->
                        succeed FactorPoorSuck

                    "diarrhea-or-vomiting" ->
                        succeed FactorDiarrheaOrVomiting

                    "none" ->
                        succeed NoContributingFactorsSign

                    _ ->
                        fail <|
                            sign
                                ++ " is not a recognized ContributingFactorsSign"
            )


decodeFollowUpOption : Decoder FollowUpOption
decodeFollowUpOption =
    string
        |> andThen
            (\sign ->
                case sign of
                    "1-d" ->
                        succeed OneDay

                    "3-d" ->
                        succeed ThreeDays

                    "1-w" ->
                        succeed OneWeek

                    "2-w" ->
                        succeed TwoWeeks

                    "1-m" ->
                        succeed OneMonths

                    "2-m" ->
                        succeed TwoMonths

                    "3-m" ->
                        succeed ThreeMonths

                    _ ->
                        fail <|
                            sign
                                ++ " is not a recognized FollowUpOption"
            )


decodeMedicationDistribution : Decoder MedicationDistribution
decodeMedicationDistribution =
    succeed MedicationDistributionValue
        |> required "prescribed_medication" (decodeEverySet decodeMedicationDistributionSign)
        |> required "non_administration_reason" (decodeEverySet decodeMedicationNonAdministrationSign)
        |> decodeAcuteIllnessMeasurement


decodeMedicationDistributionSign : Decoder MedicationDistributionSign
decodeMedicationDistributionSign =
    string
        |> andThen
            (\sign ->
                case sign of
                    "amoxicillin" ->
                        succeed Amoxicillin

                    "coartem" ->
                        succeed Coartem

                    "ors" ->
                        succeed ORS

                    "zinc" ->
                        succeed Zinc

                    "lemon-juice-or-honey" ->
                        succeed LemonJuiceOrHoney

                    "none" ->
                        succeed NoMedicationDistributionSigns

                    _ ->
                        fail <| sign ++ " is not a recognized MedicationDistributionSign"
            )


decodeMedicationNonAdministrationSign : Decoder MedicationNonAdministrationSign
decodeMedicationNonAdministrationSign =
    string
        |> andThen
            (\sign ->
                if sign == "none" then
                    succeed NoMedicationNonAdministrationSigns

                else
                    let
                        parts =
                            String.split "-" sign

                        failure =
                            fail <| sign ++ " is not a recognized MedicationNonAdministrationSign"
                    in
                    List.head parts
                        |> Maybe.map
                            (\prefix ->
                                let
                                    medicationNonAdministrationReason =
                                        List.tail parts
                                            |> Maybe.map (List.intersperse "-" >> String.concat)
                                            |> Maybe.andThen medicationNonAdministrationReasonFromString
                                in
                                case prefix of
                                    "amoxicillin" ->
                                        medicationNonAdministrationReason
                                            |> Maybe.map (MedicationAmoxicillin >> succeed)
                                            |> Maybe.withDefault failure

                                    "coartem" ->
                                        medicationNonAdministrationReason
                                            |> Maybe.map (MedicationCoartem >> succeed)
                                            |> Maybe.withDefault failure

                                    "ors" ->
                                        medicationNonAdministrationReason
                                            |> Maybe.map (MedicationORS >> succeed)
                                            |> Maybe.withDefault failure

                                    "zinc" ->
                                        medicationNonAdministrationReason
                                            |> Maybe.map (MedicationZinc >> succeed)
                                            |> Maybe.withDefault failure

                                    _ ->
                                        failure
                            )
                        |> Maybe.withDefault failure
            )


decodeTravelHistory : Decoder TravelHistory
decodeTravelHistory =
    decodeEverySet decodeTravelHistorySign
        |> field "travel_history"
        |> decodeAcuteIllnessMeasurement


decodeTravelHistorySign : Decoder TravelHistorySign
decodeTravelHistorySign =
    string
        |> andThen
            (\sign ->
                case sign of
                    "covid19-country" ->
                        succeed COVID19Country

                    "none" ->
                        succeed NoTravelHistorySigns

                    _ ->
                        fail <|
                            sign
                                ++ " is not a recognized TravelHistorySign"
            )


decodeTreatmentReview : Decoder TreatmentReview
decodeTreatmentReview =
    decodeEverySet decodeTreatmentReviewSign
        |> field "treatment_history"
        |> decodeAcuteIllnessMeasurement


decodeTreatmentReviewSign : Decoder TreatmentReviewSign
decodeTreatmentReviewSign =
    string
        |> andThen
            (\sign ->
                case sign of
                    "fever-past-six-hours" ->
                        succeed FeverPast6Hours

                    "fever-past-six-hours-helped" ->
                        succeed FeverPast6HoursHelped

                    "malaria-today" ->
                        succeed MalariaToday

                    "malaria-today-helped" ->
                        succeed MalariaTodayHelped

                    "malaria-past-month" ->
                        succeed MalariaWithinPastMonth

                    "malaria-past-month-helped" ->
                        succeed MalariaWithinPastMonthHelped

                    "none" ->
                        succeed NoTreatmentReviewSigns

                    _ ->
                        fail <|
                            sign
                                ++ " is not a recognized TreatmentReviewSign"
            )


decodeExposure : Decoder Exposure
decodeExposure =
    decodeEverySet decodeExposureSign
        |> field "exposure"
        |> decodeAcuteIllnessMeasurement


decodeExposureSign : Decoder ExposureSign
decodeExposureSign =
    string
        |> andThen
            (\sign ->
                case sign of
                    "covid19-symptoms" ->
                        succeed COVID19Symptoms

                    "none" ->
                        succeed NoExposureSigns

                    _ ->
                        fail <|
                            sign
                                ++ " is not a recognized ExposureSign"
            )


decodeIsolation : Decoder Isolation
decodeIsolation =
    succeed IsolationValue
        |> required "isolation" (decodeEverySet decodeIsolationSign)
        |> required "reason_for_not_isolating" (decodeEverySet decodeReasonForNotIsolating)
        |> decodeAcuteIllnessMeasurement


decodeIsolationSign : Decoder IsolationSign
decodeIsolationSign =
    string
        |> andThen
            (\sign ->
                case sign of
                    "patient-isolated" ->
                        succeed PatientIsolated

                    "sign-on-door" ->
                        succeed SignOnDoor

                    "health-education" ->
                        succeed HealthEducation

                    "none" ->
                        succeed NoIsolationSigns

                    _ ->
                        fail <|
                            sign
                                ++ " is not a recognized IsolationSign"
            )


decodeReasonForNotIsolating : Decoder ReasonForNotIsolating
decodeReasonForNotIsolating =
    string
        |> andThen
            (\sign ->
                case sign of
                    "no-space" ->
                        succeed NoSpace

                    "too-ill" ->
                        succeed TooIll

                    "can-not-separate" ->
                        succeed CanNotSeparateFromFamily

                    "other" ->
                        succeed OtherReason

                    "n-a" ->
                        succeed IsolationReasonNotApplicable

                    _ ->
                        fail <|
                            sign
                                ++ " is not a recognized IsolationSign"
            )


decodeHCContact : Decoder HCContact
decodeHCContact =
    succeed HCContactValue
        |> required "hc_contact" (decodeEverySet decodeHCContactSign)
        |> required "hc_recommendation" (decodeEverySet decodeHCRecommendation)
        |> required "hc_response_time" (decodeEverySet decodeResponsePeriod)
        |> required "ambulance_arrival_time" (decodeEverySet decodeResponsePeriod)
        |> decodeAcuteIllnessMeasurement


decodeHCContactSign : Decoder HCContactSign
decodeHCContactSign =
    string
        |> andThen
            (\sign ->
                case sign of
                    "contact-hc" ->
                        succeed ContactedHealthCenter

                    "none" ->
                        succeed NoHCContactSigns

                    _ ->
                        fail <|
                            sign
                                ++ " is not a recognized HCContactSign"
            )


decodeHCRecommendation : Decoder HCRecommendation
decodeHCRecommendation =
    string
        |> andThen
            (\sign ->
                case sign of
                    "send-ambulance" ->
                        succeed SendAmbulance

                    "home-isolation" ->
                        succeed HomeIsolation

                    "come-to-hc" ->
                        succeed ComeToHealthCenter

                    "chw-monitoring" ->
                        succeed ChwMonitoring

                    "n-a" ->
                        succeed HCRecommendationNotApplicable

                    _ ->
                        fail <|
                            sign
                                ++ " is not a recognized HCRecommendation"
            )


decodeResponsePeriod : Decoder ResponsePeriod
decodeResponsePeriod =
    string
        |> andThen
            (\sign ->
                case sign of
                    "less-than-30m" ->
                        succeed LessThan30Min

                    "30m-1h" ->
                        succeed Between30min1Hour

                    "1h-2h" ->
                        succeed Between1Hour2Hour

                    "2h-1d" ->
                        succeed Between2Hour1Day

                    "n-a" ->
                        succeed ResponsePeriodNotApplicable

                    _ ->
                        fail <|
                            sign
                                ++ " is not a recognized ResponsePeriod"
            )


decodeCall114 : Decoder Call114
decodeCall114 =
    succeed Call114Value
        |> required "114_contact" (decodeEverySet decodeCall114Sign)
        |> required "114_recommendation" (decodeEverySet decodeRecommendation114)
        |> required "site_recommendation" (decodeEverySet decodeRecommendationSite)
        |> decodeAcuteIllnessMeasurement


decodeCall114Sign : Decoder Call114Sign
decodeCall114Sign =
    string
        |> andThen
            (\sign ->
                case sign of
                    "call-114" ->
                        succeed Call114

                    "contact-site" ->
                        succeed ContactSite

                    "none" ->
                        succeed NoCall114Signs

                    _ ->
                        fail <|
                            sign
                                ++ " is not a recognized Call114Sign"
            )


decodeRecommendation114 : Decoder Recommendation114
decodeRecommendation114 =
    string
        |> andThen
            (\sign ->
                case sign of
                    "send-to-hc" ->
                        succeed SendToHealthCenter

                    "send-to-rrtc" ->
                        succeed SendToRRTCenter

                    "send-to-hospital" ->
                        succeed SendToHospital

                    "other" ->
                        succeed OtherRecommendation114

                    "none-no-answer" ->
                        succeed NoneNoAnswer

                    "none-busy-signal" ->
                        succeed NoneBusySignal

                    "none-other" ->
                        succeed NoneOtherRecommendation114

                    _ ->
                        fail <|
                            sign
                                ++ " is not a recognized Recommendation114"
            )


decodeRecommendationSite : Decoder RecommendationSite
decodeRecommendationSite =
    string
        |> andThen
            (\sign ->
                case sign of
                    "team-to-village" ->
                        succeed TeamComeToVillage

                    "send-with-form" ->
                        succeed SendToSiteWithForm

                    "other" ->
                        succeed OtherRecommendationSite

                    "none-sent-with-form" ->
                        succeed NoneSentWithForm

                    "none-patient-refused" ->
                        succeed NonePatientRefused

                    "none-other" ->
                        succeed NoneOtherRecommendationSite

                    "n-a" ->
                        succeed RecommendationSiteNotApplicable

                    _ ->
                        fail <|
                            sign
                                ++ " is not a recognized RecommendationSite"
            )


decodeAcuteIllnessMuac : Decoder AcuteIllnessMuac
decodeAcuteIllnessMuac =
    field "muac" decodeFloat
        |> map MuacInCm
        |> decodeAcuteIllnessMeasurement


decodeTreatmentOngoing : Decoder TreatmentOngoing
decodeTreatmentOngoing =
    succeed TreatmentOngoingValue
        |> required "treatment_ongoing" (decodeEverySet decodeTreatmentOngoingSign)
        |> required "reason_for_not_taking" decodeReasonForNotTaking
        |> required "missed_doses" decodeInt
        |> required "adverse_events" (decodeEverySet decodeAdverseEvent)
        |> decodeAcuteIllnessMeasurement


decodeTreatmentOngoingSign : Decoder TreatmentOngoingSign
decodeTreatmentOngoingSign =
    string
        |> andThen
            (\sign ->
                case sign of
                    "taken-as-prescribed" ->
                        succeed TakenAsPrescribed

                    "missed-doses" ->
                        succeed MissedDoses

                    "feel-better" ->
                        succeed FeelingBetter

                    "side-effects" ->
                        succeed SideEffects

                    "none" ->
                        succeed NoTreatmentOngoingSign

                    _ ->
                        fail <|
                            sign
                                ++ " is not a recognized TreatmentOngoingSign"
            )


decodeReasonForNotTaking : Decoder ReasonForNotTaking
decodeReasonForNotTaking =
    string
        |> andThen
            (\reason ->
                case reason of
                    "adverse-event" ->
                        succeed NotTakingAdverseEvent

                    "no-money" ->
                        succeed NotTakingNoMoney

                    "memory-problems" ->
                        succeed NotTakingMemoryProblems

                    "other" ->
                        succeed NotTakingOther

                    "none" ->
                        succeed NoReasonForNotTakingSign

                    _ ->
                        fail <|
                            reason
                                ++ " is not a recognized ReasonForNotTaking"
            )


decodeAdverseEvent : Decoder AdverseEvent
decodeAdverseEvent =
    string
        |> andThen
            (\event ->
                case event of
                    "rash-itching" ->
                        succeed AdverseEventRashOrItching

                    "fever" ->
                        succeed AdverseEventFever

                    "diarrhea" ->
                        succeed AdverseEventDiarrhea

                    "vomiting" ->
                        succeed AdverseEventVomiting

                    "fatigue" ->
                        succeed AdverseEventFatigue

                    "other" ->
                        succeed AdverseEventOther

                    "none" ->
                        succeed NoAdverseEvent

                    _ ->
                        fail <|
                            event
                                ++ " is not a recognized AdverseEvent"
            )


decodeAcuteIllnessDangerSigns : Decoder AcuteIllnessDangerSigns
decodeAcuteIllnessDangerSigns =
    decodeEverySet decodeAcuteIllnessDangerSign
        |> field "acute_illness_danger_signs"
        |> decodeAcuteIllnessMeasurement


decodeAcuteIllnessDangerSign : Decoder AcuteIllnessDangerSign
decodeAcuteIllnessDangerSign =
    string
        |> andThen
            (\sign ->
                case sign of
                    "condition-not-improving" ->
                        succeed DangerSignConditionNotImproving

                    "unable-drink-suck" ->
                        succeed DangerSignUnableDrinkSuck

                    "vomiting" ->
                        succeed DangerSignVomiting

                    "convulsions" ->
                        succeed DangerSignConvulsions

                    "lethargy-unconsciousness" ->
                        succeed DangerSignLethargyUnconsciousness

                    "respiratory-distress" ->
                        succeed DangerSignRespiratoryDistress

                    "spontaneous-bleeding" ->
                        succeed DangerSignSpontaneousBleeding

                    "bloody-diarrhea" ->
                        succeed DangerSignBloodyDiarrhea

                    "new-skip-rash" ->
                        succeed DangerSignNewSkinRash

                    "none" ->
                        succeed NoAcuteIllnessDangerSign

                    _ ->
                        fail <|
                            sign
                                ++ " is not a recognized AcuteIllnessDangerSign"
            )


decodeAcuteIllnessNutrition : Decoder AcuteIllnessNutrition
decodeAcuteIllnessNutrition =
    decodeEverySet decodeChildNutritionSign
        |> field "nutrition_signs"
        |> decodeAcuteIllnessMeasurement


decodeHealthEducation : Decoder HealthEducation
decodeHealthEducation =
    decodeAcuteIllnessMeasurement decodeHealthEducationValue


decodeNutritionHealthEducation : Decoder NutritionHealthEducation
decodeNutritionHealthEducation =
    decodeNutritionMeasurement decodeHealthEducationValue


decodeGroupHealthEducation : Decoder GroupHealthEducation
decodeGroupHealthEducation =
    decodeGroupMeasurement decodeHealthEducationValue


decodeHealthEducationValue : Decoder HealthEducationValue
decodeHealthEducationValue =
    succeed HealthEducationValue
        |> required "health_education_signs" (decodeEverySet decodeHealthEducationSign)
        |> optional "reason_not_given_education" decodeReasonForNotProvidingHealthEducation NoReasonForNotProvidingHealthEducation


decodeHealthEducationSign : Decoder HealthEducationSign
decodeHealthEducationSign =
    string
        |> andThen
            (\sign ->
                case sign of
                    "education-for-diagnosis" ->
                        succeed MalariaPrevention

                    "none" ->
                        succeed NoHealthEducationSigns

                    _ ->
                        fail <|
                            sign
                                ++ " is not a recognized HealthEducationSign"
            )


decodeReasonForNotProvidingHealthEducation : Decoder ReasonForNotProvidingHealthEducation
decodeReasonForNotProvidingHealthEducation =
    string
        |> andThen
            (\reason ->
                case reason of
                    "needs-emergency-referral" ->
                        succeed PatientNeedsEmergencyReferral

                    "received-emergency-case" ->
                        succeed ReceivedEmergencyCase

                    "lack-of-appropriate-education-guide" ->
                        succeed LackOfAppropriateEducationUserGuide

                    "patient-refused" ->
                        succeed PatientRefused

                    "patient-too-ill" ->
                        succeed PatientTooIll

                    "none" ->
                        succeed NoReasonForNotProvidingHealthEducation

                    _ ->
                        fail <|
                            reason
                                ++ " is not a recognized ReasonForNotProvidingHealthEducation"
            )


<<<<<<< HEAD
decodeBarcodeScan : Decoder BarcodeScan
decodeBarcodeScan =
    field "barcode" string
        |> decodeAcuteIllnessMeasurement
=======
decodeNutritionAssesment : Decoder (EverySet NutritionAssesment)
decodeNutritionAssesment =
    map2 postProcessNutritionAssesment
        (field "nutrition_assesment" (decodeEverySet decodeNutritionAssesmentFromString))
        (field "nutrition_signs" (decodeEverySet decodeChildNutritionSign))


decodeNutritionAssesmentFromString : Decoder NutritionAssesment
decodeNutritionAssesmentFromString =
    string
        |> andThen
            (\s ->
                nutritionAssesmentFromString s
                    |> Maybe.map succeed
                    |> Maybe.withDefault (s ++ " is not a recognized NutritionAssesment" |> fail)
            )


postProcessNutritionAssesment : EverySet NutritionAssesment -> EverySet ChildNutritionSign -> EverySet NutritionAssesment
postProcessNutritionAssesment assesmentFromString nutritionSign =
    assesmentFromString
        |> EverySet.toList
        |> List.head
        |> Maybe.map
            (\assesment ->
                case assesment of
                    AssesmentMalnutritionSigns _ ->
                        EverySet.toList nutritionSign
                            |> AssesmentMalnutritionSigns
                            |> EverySet.singleton

                    _ ->
                        assesmentFromString
            )
        |> Maybe.withDefault assesmentFromString
>>>>>>> 7a943299
<|MERGE_RESOLUTION|>--- conflicted
+++ resolved
@@ -146,9 +146,7 @@
         |> optional "acute_illness_danger_signs" (decodeHead decodeAcuteIllnessDangerSigns) Nothing
         |> optional "acute_illness_nutrition" (decodeHead decodeAcuteIllnessNutrition) Nothing
         |> optional "health_education" (decodeHead decodeHealthEducation) Nothing
-<<<<<<< HEAD
         |> optional "barcode_scan" (decodeHead decodeBarcodeScan) Nothing
-=======
         |> optional "acute_illness_follow_up" (decodeHead decodeAcuteIllnessFollowUp) Nothing
 
 
@@ -168,7 +166,6 @@
         |> optional "nutrition_hygiene" (decodeHead decodeNutritionHygiene) Nothing
         |> optional "nutrition_food_security" (decodeHead decodeNutritionFoodSecurity) Nothing
         |> optional "nutrition_caring" (decodeHead decodeNutritionCaring) Nothing
->>>>>>> 7a943299
 
 
 decodeHead : Decoder a -> Decoder (Maybe ( EntityUuid b, a ))
@@ -2692,12 +2689,12 @@
             )
 
 
-<<<<<<< HEAD
 decodeBarcodeScan : Decoder BarcodeScan
 decodeBarcodeScan =
     field "barcode" string
         |> decodeAcuteIllnessMeasurement
-=======
+
+
 decodeNutritionAssesment : Decoder (EverySet NutritionAssesment)
 decodeNutritionAssesment =
     map2 postProcessNutritionAssesment
@@ -2732,5 +2729,4 @@
                     _ ->
                         assesmentFromString
             )
-        |> Maybe.withDefault assesmentFromString
->>>>>>> 7a943299
+        |> Maybe.withDefault assesmentFromString