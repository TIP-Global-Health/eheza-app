--- conflicted
+++ resolved
@@ -123,11 +123,8 @@
         |> optional "medication_distribution" (decodeHead decodeMedicationDistribution) Nothing
         |> optional "acute_illness_muac" (decodeHead decodeAcuteIllnessMuac) Nothing
         |> optional "treatment_ongoing" (decodeHead decodeTreatmentOngoing) Nothing
-<<<<<<< HEAD
         |> optional "acute_illness_danger_signs" (decodeHead decodeAcuteIllnessDangerSigns) Nothing
-=======
         |> optional "acute_illness_nutrition" (decodeHead decodeAcuteIllnessNutrition) Nothing
->>>>>>> 8c7ad13b
 
 
 decodeHead : Decoder a -> Decoder (Maybe ( EntityUuid b, a ))
@@ -1840,7 +1837,6 @@
             )
 
 
-<<<<<<< HEAD
 decodeAcuteIllnessDangerSigns : Decoder AcuteIllnessDangerSigns
 decodeAcuteIllnessDangerSigns =
     decodeEverySet decodeAcuteIllnessDangerSign
@@ -1889,10 +1885,10 @@
                             sign
                                 ++ " is not a recognized AcuteIllnessDangerSign"
             )
-=======
+
+
 decodeAcuteIllnessNutrition : Decoder AcuteIllnessNutrition
 decodeAcuteIllnessNutrition =
     decodeEverySet decodeChildNutritionSign
         |> field "nutrition_signs"
-        |> decodeAcuteIllnessMeasurement
->>>>>>> 8c7ad13b
+        |> decodeAcuteIllnessMeasurement