--- conflicted
+++ resolved
@@ -1,8 +1,4 @@
-<<<<<<< HEAD
-module Backend.Measurement.Decoder exposing (decodeChildEdits, decodeChildMeasurement, decodeChildMeasurementList, decodeChildNutritionSign, decodeEdit, decodeFamilyPlanning, decodeFamilyPlanningSign, decodeHeight, decodeHistoricalMeasurements, decodeMeasurement, decodeMeasurementEdits, decodeMotherEdits, decodeMotherMeasurement, decodeMotherMeasurementList, decodeMuac, decodeNutrition, decodePhoto, decodeWeight, decodeWithEntityUuid, toEveryDict)
-=======
-module Backend.Measurement.Decoder exposing (decodeChildEdits, decodeChildMeasurement, decodeChildMeasurementList, decodeChildNutritionSign, decodeCounselingSession, decodeEdit, decodeFamilyPlanning, decodeFamilyPlanningSign, decodeHeight, decodeHistoricalMeasurements, decodeMeasurement, decodeMeasurementEdits, decodeMotherEdits, decodeMotherMeasurement, decodeMotherMeasurementList, decodeMuac, decodeNutrition, decodeParticipantConsent, decodeParticipantConsentValue, decodePhoto, decodeWeight, decodeWithEntityId, toEveryDict)
->>>>>>> 3d572542
+module Backend.Measurement.Decoder exposing (decodeChildEdits, decodeChildMeasurement, decodeChildMeasurementList, decodeChildNutritionSign, decodeCounselingSession, decodeEdit, decodeFamilyPlanning, decodeFamilyPlanningSign, decodeHeight, decodeHistoricalMeasurements, decodeMeasurement, decodeMeasurementEdits, decodeMotherEdits, decodeMotherMeasurement, decodeMotherMeasurementList, decodeMuac, decodeNutrition, decodeParticipantConsent, decodeParticipantConsentValue, decodePhoto, decodeWeight, decodeWithEntityUuid, toEveryDict)
 
 import Backend.Counseling.Decoder exposing (decodeCounselingTiming)
 import Backend.Entities exposing (..)
@@ -13,12 +9,8 @@
 import Gizra.NominalDate
 import Json.Decode exposing (..)
 import Json.Decode.Pipeline exposing (custom, decode, hardcoded, optional, optionalAt, required, requiredAt)
-<<<<<<< HEAD
 import Restful.Endpoint exposing (EntityUuid, decodeEntityUuid, toEntityUuid)
-=======
-import Restful.Endpoint exposing (EntityId, decodeEntityId, toEntityId)
 import Translate.Utils exposing (decodeLanguage)
->>>>>>> 3d572542
 import Utils.Json exposing (decodeEverySet)
 
 
@@ -81,31 +73,19 @@
 decodeMotherMeasurementList : Decoder MotherMeasurementList
 decodeMotherMeasurementList =
     decode MotherMeasurementList
-<<<<<<< HEAD
         |> optional "family_planning" (list (decodeWithEntityUuid decodeFamilyPlanning)) []
-=======
-        |> optional "family_planning" (list (decodeWithEntityId decodeFamilyPlanning)) []
-        |> optional "participant_consent" (list (decodeWithEntityId decodeParticipantConsent)) []
->>>>>>> 3d572542
+        |> optional "participant_consent" (list (decodeWithEntityUuid decodeParticipantConsent)) []
 
 
 decodeChildMeasurementList : Decoder ChildMeasurementList
 decodeChildMeasurementList =
     decode ChildMeasurementList
-<<<<<<< HEAD
         |> optional "height" (list (decodeWithEntityUuid decodeHeight)) []
         |> optional "muac" (list (decodeWithEntityUuid decodeMuac)) []
         |> optional "nutrition" (list (decodeWithEntityUuid decodeNutrition)) []
         |> optional "photo" (list (decodeWithEntityUuid decodePhoto)) []
         |> optional "weight" (list (decodeWithEntityUuid decodeWeight)) []
-=======
-        |> optional "height" (list (decodeWithEntityId decodeHeight)) []
-        |> optional "muac" (list (decodeWithEntityId decodeMuac)) []
-        |> optional "nutrition" (list (decodeWithEntityId decodeNutrition)) []
-        |> optional "photo" (list (decodeWithEntityId decodePhoto)) []
-        |> optional "weight" (list (decodeWithEntityId decodeWeight)) []
-        |> optional "counseling_session" (list (decodeWithEntityId decodeCounselingSession)) []
->>>>>>> 3d572542
+        |> optional "counseling_session" (list (decodeWithEntityUuid decodeCounselingSession)) []
 
 
 {-| The `oneOf` provides some back-compat for locally stored values.
@@ -159,9 +139,9 @@
 decodeParticipantConsentValue : Decoder ParticipantConsentValue
 decodeParticipantConsentValue =
     decode ParticipantConsentValue
-        |> required "witness" decodeEntityId
+        |> required "witness" decodeEntityUuid
         |> required "language" decodeLanguage
-        |> required "participant_form" decodeEntityId
+        |> required "participant_form" decodeEntityUuid
 
 
 decodeNutrition : Decoder ChildNutrition
@@ -176,7 +156,7 @@
     decodeChildMeasurement <|
         map2 (,)
             (field "timing" decodeCounselingTiming)
-            (field "topics" (decodeEverySet decodeEntityId))
+            (field "topics" (decodeEverySet decodeEntityUuid))
 
 
 decodeChildNutritionSign : Decoder ChildNutritionSign
@@ -298,7 +278,7 @@
 
 {-| The opposite of `encodeEdit`
 -}
-decodeEdit : Decoder value -> Decoder (Edit (EntityId id) value)
+decodeEdit : Decoder value -> Decoder (Edit (EntityUuid id) value)
 decodeEdit valueDecoder =
     field "tag" string
         |> andThen
@@ -324,14 +304,14 @@
                             (field "edited" valueDecoder)
                             -- The `maybe` below is transitional ... for back-compat with
                             -- existing cached sessions.
-                            (field "id" decodeEntityId
+                            (field "id" decodeEntityUuid
                                 |> maybe
-                                |> map (Maybe.withDefault (toEntityId 0))
+                                |> map (Maybe.withDefault (toEntityUuid ""))
                             )
 
                     "deleted" ->
                         map2 Deleted
-                            (field "id" decodeEntityId)
+                            (field "id" decodeEntityUuid)
                             (field "value" valueDecoder)
 
                     _ ->
