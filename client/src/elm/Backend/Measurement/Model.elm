module Backend.Measurement.Model exposing (..)

{-| This module represents various measurements to be stored on the backend,
and cached in local storage.
-}

import AssocList as Dict exposing (Dict)
import Backend.Counseling.Model exposing (CounselingTiming)
import Backend.Entities exposing (..)
import EverySet exposing (EverySet)
import Gizra.NominalDate exposing (NominalDate)
import RemoteData exposing (RemoteData(..), WebData)
import Translate.Model exposing (Language)



-- GENERAL CASE


{-| A base that expresses some things all the measurements
have in common, plus two things whose type varies:

  - the type of the ID for the encounter this measurement
    takes place in
  - the type of the value for this measurement

-}
type alias Measurement encounter value =
    { dateMeasured : NominalDate
    , nurse : Maybe NurseId
    , healthCenter : Maybe HealthCenterId
    , participantId : PersonId
    , encounterId : Maybe encounter
    , value : value
    }


type alias GroupMeasurement value =
    Measurement SessionId value


type alias PrenatalMeasurement value =
    Measurement PrenatalEncounterId value


type alias NutritionMeasurement value =
    Measurement NutritionEncounterId value


type alias AcuteIllnessMeasurement value =
    Measurement AcuteIllnessEncounterId value


type alias HomeVisitMeasurement value =
    Measurement HomeVisitEncounterId value



-- GROUP MEASUREMENT TYPES


{-| The string represents the URL of the photo -- that is, the URL which
we can reference in order to display the photo.
-}
type PhotoUrl
    = PhotoUrl String


type alias Photo =
    GroupMeasurement PhotoUrl


{-| For the various measurements that are floats, we wrap them in a type to
distinguish them, and make the units explicit.
-}
type MuacInCm
    = MuacInCm Float


type alias Muac =
    GroupMeasurement MuacInCm


{-| An interpretation of a MUAC, according to the measurement
tool referenced at <https://github.com/Gizra/ihangane/issues/282>
-}
type MuacIndication
    = MuacGreen
    | MuacRed
    | MuacYellow


type HeightInCm
    = HeightInCm Float


type alias Height =
    GroupMeasurement HeightInCm


type WeightInKg
    = WeightInKg Float


type alias Weight =
    GroupMeasurement WeightInKg


type FamilyPlanningSign
    = AutoObservation
    | Condoms
    | CycleBeads
    | CycleCounting
    | Hysterectomy
    | Implants
    | Injectables
    | IUD
    | LactationAmenorrhea
    | NoFamilyPlanning
    | OralContraceptives
    | Spermicide
    | TubalLigatures
    | Vasectomy


type alias FamilyPlanning =
    GroupMeasurement (EverySet FamilyPlanningSign)


type LactationSign
    = Breastfeeding
    | NoLactationSigns


type alias Lactation =
    GroupMeasurement (EverySet LactationSign)


type alias LactationForm =
    { breastfeeding : Maybe Bool
    }


type DistributionNotice
    = DistributedFully
    | DistributedPartiallyLackOfStock
    | DistributedPartiallyOther


type alias Fbf =
    GroupMeasurement FbfValue


type alias FbfValue =
    { distributedAmount : Float
    , distributionNotice : DistributionNotice
    }


type alias ParticipantConsent =
    GroupMeasurement ParticipantConsentValue


type alias ParticipantConsentValue =
    { language : Language
    , formId : ParticipantFormId
    }


type alias Attendance =
    GroupMeasurement Bool


type ChildNutritionSign
    = AbdominalDistension
    | Apathy
    | BrittleHair
    | DrySkin
    | Edema
    | PoorAppetite
    | NormalChildNutrition


type alias ChildNutrition =
    GroupMeasurement (EverySet ChildNutritionSign)


type alias CounselingSession =
    GroupMeasurement ( CounselingTiming, EverySet CounselingTopicId )


type alias GroupSendToHC =
    GroupMeasurement SendToHCValue


type alias GroupHealthEducation =
    GroupMeasurement HealthEducationValue


type alias ContributingFactors =
    GroupMeasurement (EverySet ContributingFactorsSign)


type alias FollowUp =
    GroupMeasurement FollowUpValue


type alias FollowUpValue =
    { options : EverySet FollowUpOption
    , assesment : EverySet NutritionAssesment
    }


type NutritionAssesment
    = AssesmentAcuteMalnutritionModerate
    | AssesmentAcuteMalnutritionSevere
    | AssesmentUnderweightModerate
    | AssesmentUnderweightSevere
    | AssesmentDangerSignsNotPresent
    | AssesmentDangerSignsPresent
    | AssesmentMalnutritionSigns (List ChildNutritionSign)
    | AssesmentConsecutiveWeightLoss
    | NoNutritionAssesment


type ContributingFactorsSign
    = FactorLackOfBreastMilk
    | FactorMaternalMastitis
    | FactorPoorSuck
    | FactorDiarrheaOrVomiting
    | NoContributingFactorsSign


type FollowUpOption
    = OneDay
    | ThreeDays
    | OneWeek
    | TwoWeeks



-- NUTRITION MEASUREMENTS


type alias NutritionMuac =
    NutritionMeasurement MuacInCm


type alias NutritionHeight =
    NutritionMeasurement HeightInCm


type alias NutritionNutrition =
    NutritionMeasurement (EverySet ChildNutritionSign)


type alias NutritionPhoto =
    NutritionMeasurement PhotoUrl


type alias NutritionWeight =
    NutritionMeasurement WeightInKg


type alias NutritionSendToHC =
    NutritionMeasurement SendToHCValue


type alias NutritionHealthEducation =
    NutritionMeasurement HealthEducationValue


type alias NutritionContributingFactors =
    NutritionMeasurement (EverySet ContributingFactorsSign)


type alias NutritionFollowUp =
    NutritionMeasurement FollowUpValue



-- HOME VISIT MEASUREMENTS


type alias NutritionFeeding =
    HomeVisitMeasurement NutritionFeedingValue


type alias NutritionFeedingValue =
    { signs : EverySet NutritionFeedingSign
    , supplementType : NutritionSupplementType
    , sachetsPerDay : Float
    }


type NutritionFeedingSign
    = ReceiveSupplement
    | RationPresentAtHome
    | EnoughTillNextSession
    | SupplementShared
    | EncouragedToEat
    | RefusingToEat
    | FeedingSignBreastfeeding
    | CleanWaterAvailable
    | EatenWithWater
    | NoNutritionFeedingSigns


type NutritionSupplementType
    = FortifiedPorridge
    | Rutf
    | Ongera
    | TherapeuticMilk
    | NoNutritionSupplementType


type alias NutritionHygiene =
    HomeVisitMeasurement NutritionHygieneValue


type alias NutritionHygieneValue =
    { signs : EverySet NutritionHygieneSign
    , mainWaterSource : MainWaterSource
    , waterPreparationOption : WaterPreparationOption
    }


type NutritionHygieneSign
    = SoapInTheHouse
    | WashHandsBeforeFeeding
    | FoodCovered
    | NoNutritionHygieneSigns


type MainWaterSource
    = PipedWaterToHome
    | PublicWaterTap
    | RainWaterCollectionSystem
    | NaturalSourceFlowingWater
    | NaturalSourceStandingWater
    | BottledWater


type WaterPreparationOption
    = Boiled
    | PurificationSolution
    | Filtered
    | Bottled
    | NoWaterPreparationOption


type alias NutritionFoodSecurity =
    HomeVisitMeasurement NutritionFoodSecurityValue


type alias NutritionFoodSecurityValue =
    { signs : EverySet NutritionFoodSecuritySign
    , mainIncomeSource : MainIncomeSource
    }


type NutritionFoodSecuritySign
    = HouseholdGotFood
    | NoNutritionFoodSecuritySigns


type MainIncomeSource
    = HomeBasedAgriculture
    | CommercialAgriculture
    | PublicEmployee
    | PrivateBusinessEmpployee


type alias NutritionCaringValue =
    { signs : EverySet NutritionCaringSign
    , caringOption : CaringOption
    }


type alias NutritionCaring =
    HomeVisitMeasurement NutritionCaringValue


type NutritionCaringSign
    = ParentsAliveHealthy
    | ChildClean
    | NoCaringSigns


type CaringOption
    = CaredByParent
    | CaredByGrandparent
    | CaredBySibling
    | CaredByNeighbor
    | CaredByHouseHelper
    | CaredByDaycare



-- PRENATAL MEASUREMENTS


type alias BreastExamValue =
    { exam : EverySet BreastExamSign
    , selfGuidance : Bool
    }


type BreastExamSign
    = Mass
    | Discharge
    | Infection
    | NormalBreast


type alias BreastExam =
    PrenatalMeasurement BreastExamValue


type alias CorePhysicalExam =
    PrenatalMeasurement CorePhysicalExamValue


type alias CorePhysicalExamValue =
    { hairHead : EverySet HairHeadCPESign
    , eyes : EverySet EyesCPESign
    , heart : EverySet HeartCPESign
    , heartMurmur : Bool
    , neck : EverySet NeckCPESign
    , lungs : EverySet LungsCPESign
    , abdomen : EverySet AbdomenCPESign
    , hands : EverySet HandsCPESign
    , legs : EverySet LegsCPESign
    }


type HairHeadCPESign
    = BrittleHairCPE
    | NormalHairHead


type EyesCPESign
    = PaleConjuctiva
    | NormalEyes


type HeartCPESign
    = IrregularRhythm
    | NormalRateAndRhythm
    | SinusTachycardia


type NeckCPESign
    = EnlargedThyroid
    | EnlargedLymphNodes
    | NormalNeck


type LungsCPESign
    = Wheezes
    | Crackles
    | NormalLungs


type AbdomenCPESign
    = Hepatomegaly
    | Splenomegaly
    | TPRightUpper
    | TPRightLower
    | TPLeftUpper
    | TPLeftLower
    | Hernia
    | NormalAbdomen


type HandsCPESign
    = PallorHands
    | EdemaHands
    | NormalHands


type LegsCPESign
    = PallorLegs
    | EdemaLegs
    | NormalLegs


type DangerSign
    = VaginalBleeding
    | HeadacheBlurredVision
    | Convulsions
    | AbdominalPain
    | DifficultyBreathing
    | Fever
    | ExtremeWeakness
    | NoDangerSign


type alias DangerSigns =
    PrenatalMeasurement (EverySet DangerSign)


type alias LastMenstrualPeriodValue =
    { date : NominalDate
    , confident : Bool
    }


type alias LastMenstrualPeriod =
    PrenatalMeasurement LastMenstrualPeriodValue


type MedicalHistorySign
    = UterineMyoma
    | Diabetes
    | CardiacDisease
    | RenalDisease
    | HypertensionBeforePregnancy
    | TuberculosisPast
    | TuberculosisPresent
    | Asthma
    | BowedLegs
    | HIV
    | MentalHealthHistory
    | NoMedicalHistorySigns


type alias MedicalHistory =
    PrenatalMeasurement (EverySet MedicalHistorySign)


type MedicationSign
    = IronAndFolicAcidSupplement
    | DewormingPill
    | NoMedication


type alias Medication =
    PrenatalMeasurement (EverySet MedicationSign)


type alias ObstetricalExamValue =
    { fundalHeight : HeightInCm
    , fetalPresentation : FetalPresentation
    , fetalMovement : Bool
    , fetalHeartRate : Int
    , cSectionScar : CSectionScar
    }


type alias ObstetricalExam =
    PrenatalMeasurement ObstetricalExamValue


type FetalPresentation
    = Transverse
    | FetalBreech
    | Cephalic
    | Twins
    | Unknown


type CSectionScar
    = Vertical
    | Horizontal
    | NoScar


type alias ObstetricHistoryValue =
    { currentlyPregnant : Bool
    , termPregnancy : Int
    , preTermPregnancy : Int
    , stillbirthsAtTerm : Int
    , stillbirthsPreTerm : Int
    , abortions : Int
    , liveChildren : Int
    }


type alias ObstetricHistory =
    PrenatalMeasurement ObstetricHistoryValue


type alias ObstetricHistoryStep2Value =
    { cSections : Int
    , cSectionReason : EverySet CSectionReason
    , previousDelivery : EverySet PreviousDeliverySign
    , previousDeliveryPeriod : EverySet PreviousDeliveryPeriod
    , obstetricHistory : EverySet ObstetricHistorySign
    }


type CSectionReason
    = Breech
    | Emergency
    | FailureToProgress
    | None
    | Other


type PreviousDeliveryPeriod
    = LessThan18Month
    | MoreThan5Years
    | Neither


type PreviousDeliverySign
    = CSectionInPreviousDelivery
    | StillbornPreviousDelivery
    | BabyDiedOnDayOfBirthPreviousDelivery
    | PartialPlacentaPreviousDelivery
    | SevereHemorrhagingPreviousDelivery
    | ConvulsionsPreviousDelivery
    | ConvulsionsAndUnconsciousPreviousDelivery
    | NoPreviousDeliverySign


type ObstetricHistorySign
    = SuccessiveAbortions
    | SuccessivePrematureDeliveries
    | PreeclampsiaPreviousPregnancy
    | GestationalDiabetesPreviousPregnancy
    | IncompleteCervixPreviousPregnancy
    | RhNegative
    | NoObstetricHistorySign


type alias ObstetricHistoryStep2 =
    PrenatalMeasurement ObstetricHistoryStep2Value


type alias PrenatalFamilyPlanning =
    PrenatalMeasurement (EverySet FamilyPlanningSign)


type alias PrenatalNutritionValue =
    { height : HeightInCm
    , weight : WeightInKg
    , muac : MuacInCm
    }


type alias PrenatalNutrition =
    PrenatalMeasurement PrenatalNutritionValue


type ResourceSign
    = MosquitoNet
    | NoResource


type alias PrenatalPhoto =
    PrenatalMeasurement PhotoUrl


type alias Resource =
    PrenatalMeasurement (EverySet ResourceSign)


type SocialHistorySign
    = AccompaniedByPartner
    | PartnerHivCounseling
    | NoSocialHistorySign


type SocialHistoryHivTestingResult
    = ResultHivPositive
    | ResultHivNegative
    | ResultHivIndeterminate
    | NoHivTesting


type alias SocialHistoryValue =
    { socialHistory : EverySet SocialHistorySign
    , hivTestingResult : SocialHistoryHivTestingResult
    }


type alias SocialHistory =
    PrenatalMeasurement SocialHistoryValue


type alias VitalsValue =
    { sys : Float
    , dia : Float
    , heartRate : Int
    , respiratoryRate : Int
    , bodyTemperature : Float
    }


type alias Vitals =
    PrenatalMeasurement VitalsValue


<<<<<<< HEAD
type alias BirthPlanValue =
    { signs : EverySet BirthPlanSign
    , familyPlanning : EverySet FamilyPlanningSign
    }


type alias BirthPlan =
    PrenatalMeasurement BirthPlanValue


type BirthPlanSign
    = Insurance
    | BoughtClothes
    | CaregiverAccompany
    | SavedMoney
    | Transportation
    | NoBirthPlan
=======
type alias PregnancyTest =
    PrenatalMeasurement PregnancyTestResult


type PregnancyTestResult
    = PregnancyTestPositive
    | PregnancyTestNegative
    | PregnancyTestIndeterminate
    | PregnancyTestUnableToConduct
>>>>>>> 721a9212



-- ACUTE ILLNESS MEASUREMENTS


type SymptomsGeneralSign
    = BodyAches
    | Chills
    | SymptomGeneralFever
    | Headache
    | NightSweats
    | Lethargy
    | PoorSuck
    | UnableToDrink
    | UnableToEat
    | IncreasedThirst
    | DryMouth
    | SevereWeakness
    | YellowEyes
    | CokeColoredUrine
    | SymptomsGeneralConvulsions
    | SpontaneousBleeding
    | NoSymptomsGeneral


type alias SymptomsGeneralValue =
    { fever : Int
    , chills : Int
    , nightSweats : Int
    , bodyAches : Int
    , headache : Int
    , lethargy : Int
    , poorSuck : Int
    , unableToDrink : Int
    , unableToEat : Int
    , increasedThirst : Int
    , dryMouth : Int
    , severeWeakness : Int
    , yellowEyes : Int
    , cokeColoredUrine : Int
    , convulsions : Int
    , spontaneousBleeding : Int
    }


type alias SymptomsGeneral =
    AcuteIllnessMeasurement (Dict SymptomsGeneralSign Int)


type SymptomsRespiratorySign
    = BloodInSputum
    | Cough
    | NasalCongestion
    | ShortnessOfBreath
    | SoreThroat
    | LossOfSmell
    | StabbingChestPain
    | NoSymptomsRespiratory


type alias SymptomsRespiratory =
    AcuteIllnessMeasurement (Dict SymptomsRespiratorySign Int)


type SymptomsGISign
    = SymptomGIAbdominalPain
    | BloodyDiarrhea
    | Nausea
    | NonBloodyDiarrhea
    | Vomiting
    | NoSymptomsGI


type SymptomsGIDerivedSign
    = IntractableVomiting
    | NoSymptomsGIDerived


type alias SymptomsGIValue =
    { signs : Dict SymptomsGISign Int
    , derivedSigns : EverySet SymptomsGIDerivedSign
    }


type alias SymptomsGI =
    AcuteIllnessMeasurement SymptomsGIValue


type alias AcuteIllnessVitalsValue =
    { respiratoryRate : Int
    , bodyTemperature : Float
    }


type alias AcuteIllnessVitals =
    AcuteIllnessMeasurement AcuteIllnessVitalsValue


type AcuteFindingsGeneralSign
    = LethargicOrUnconscious
    | AcuteFindingsPoorSuck
    | SunkenEyes
    | PoorSkinTurgor
    | Jaundice
    | NoAcuteFindingsGeneralSigns


type AcuteFindingsRespiratorySign
    = Stridor
    | NasalFlaring
    | SevereWheezing
    | SubCostalRetractions
    | NoAcuteFindingsRespiratorySigns


type alias AcuteFindingsValue =
    { signsGeneral : EverySet AcuteFindingsGeneralSign
    , signsRespiratory : EverySet AcuteFindingsRespiratorySign
    }


type alias AcuteFindings =
    AcuteIllnessMeasurement AcuteFindingsValue


type MalariaRapidTestResult
    = RapidTestPositive
    | RapidTestPositiveAndPregnant
    | RapidTestNegative
    | RapidTestIndeterminate
    | RapidTestUnableToRun


type alias MalariaTesting =
    AcuteIllnessMeasurement MalariaRapidTestResult


type TravelHistorySign
    = COVID19Country
    | NoTravelHistorySigns


type alias TravelHistory =
    AcuteIllnessMeasurement (EverySet TravelHistorySign)


type TreatmentReviewSign
    = FeverPast6Hours
    | FeverPast6HoursHelped
    | MalariaToday
    | MalariaTodayHelped
    | MalariaWithinPastMonth
    | MalariaWithinPastMonthHelped
    | NoTreatmentReviewSigns


type alias TreatmentReview =
    AcuteIllnessMeasurement (EverySet TreatmentReviewSign)


type ExposureSign
    = COVID19Symptoms
    | NoExposureSigns


type alias Exposure =
    AcuteIllnessMeasurement (EverySet ExposureSign)


type IsolationSign
    = PatientIsolated
    | SignOnDoor
    | HealthEducation
    | NoIsolationSigns


type ReasonForNotIsolating
    = NoSpace
    | TooIll
    | CanNotSeparateFromFamily
    | OtherReason
    | IsolationReasonNotApplicable


type alias IsolationValue =
    { signs : EverySet IsolationSign
    , reasonsForNotIsolating : EverySet ReasonForNotIsolating
    }


type alias Isolation =
    AcuteIllnessMeasurement IsolationValue


type alias HCContact =
    AcuteIllnessMeasurement HCContactValue


type alias HCContactValue =
    { signs : EverySet HCContactSign
    , recommendations : EverySet HCRecommendation
    , responsePeriod : EverySet ResponsePeriod
    , ambulanceArrivalPeriod : EverySet ResponsePeriod
    }


type HCContactSign
    = ContactedHealthCenter
    | NoHCContactSigns


type HCRecommendation
    = SendAmbulance
    | HomeIsolation
    | ComeToHealthCenter
    | ChwMonitoring
    | HCRecommendationNotApplicable


type ResponsePeriod
    = LessThan30Min
    | Between30min1Hour
    | Between1Hour2Hour
    | Between2Hour1Day
    | ResponsePeriodNotApplicable


type Call114Sign
    = Call114
    | ContactSite
    | NoCall114Signs


type Recommendation114
    = SendToHealthCenter
    | SendToRRTCenter
    | SendToHospital
    | OtherRecommendation114
    | NoneNoAnswer
    | NoneBusySignal
    | NoneOtherRecommendation114


type RecommendationSite
    = TeamComeToVillage
    | SendToSiteWithForm
    | OtherRecommendationSite
    | NoneSentWithForm
    | NonePatientRefused
    | NoneOtherRecommendationSite
    | RecommendationSiteNotApplicable


type alias Call114Value =
    { signs : EverySet Call114Sign
    , recommendations114 : EverySet Recommendation114
    , recommendationsSite : EverySet RecommendationSite
    }


type alias Call114 =
    AcuteIllnessMeasurement Call114Value


type alias SendToHCValue =
    { signs : EverySet SendToHCSign
    , reasonForNotSendingToHC : ReasonForNotSendingToHC
    }


type SendToHCSign
    = HandReferrerForm
    | ReferToHealthCenter
    | NoSendToHCSigns


type alias SendToHC =
    AcuteIllnessMeasurement SendToHCValue


type MedicationDistributionSign
    = Amoxicillin
    | Coartem
    | ORS
    | Zinc
    | LemonJuiceOrHoney
    | NoMedicationDistributionSigns


type MedicationNonAdministrationReason
    = NonAdministrationLackOfStock
    | NonAdministrationKnownAllergy
    | NonAdministrationPatientDeclined
    | NonAdministrationPatientUnableToAfford
    | NonAdministrationOther


type MedicationNonAdministrationSign
    = MedicationAmoxicillin MedicationNonAdministrationReason
    | MedicationCoartem MedicationNonAdministrationReason
    | MedicationORS MedicationNonAdministrationReason
    | MedicationZinc MedicationNonAdministrationReason
    | NoMedicationNonAdministrationSigns


type alias MedicationDistributionValue =
    { distributionSigns : EverySet MedicationDistributionSign
    , nonAdministrationSigns : EverySet MedicationNonAdministrationSign
    }


type alias MedicationDistribution =
    AcuteIllnessMeasurement MedicationDistributionValue


type alias AcuteIllnessMuac =
    AcuteIllnessMeasurement MuacInCm


type ReasonForNotSendingToHC
    = ClientRefused
    | NoAmbulance
    | ClientUnableToAffordFees
    | ReasonForNotSendingToHCOther
    | NoReasonForNotSendingToHC


type TreatmentOngoingSign
    = TakenAsPrescribed
    | MissedDoses
    | FeelingBetter
    | SideEffects
    | NoTreatmentOngoingSign


type ReasonForNotTaking
    = NotTakingAdverseEvent
    | NotTakingNoMoney
    | NotTakingMemoryProblems
    | NotTakingOther
    | NoReasonForNotTakingSign


type ReasonForNotProvidingHealthEducation
    = PatientNeedsEmergencyReferral
    | ReceivedEmergencyCase
    | LackOfAppropriateEducationUserGuide
    | PatientRefused
    | PatientTooIll
    | NoReasonForNotProvidingHealthEducation


type AdverseEvent
    = AdverseEventRashOrItching
    | AdverseEventFever
    | AdverseEventDiarrhea
    | AdverseEventVomiting
    | AdverseEventFatigue
    | AdverseEventOther
    | NoAdverseEvent


type alias TreatmentOngoingValue =
    { signs : EverySet TreatmentOngoingSign
    , reasonForNotTaking : ReasonForNotTaking
    , missedDoses : Int
    , adverseEvents : EverySet AdverseEvent
    }


type alias TreatmentOngoing =
    AcuteIllnessMeasurement TreatmentOngoingValue


type AcuteIllnessDangerSign
    = DangerSignConditionNotImproving
    | DangerSignUnableDrinkSuck
    | DangerSignVomiting
    | DangerSignConvulsions
    | DangerSignLethargyUnconsciousness
    | DangerSignRespiratoryDistress
    | DangerSignSpontaneousBleeding
    | DangerSignBloodyDiarrhea
    | DangerSignNewSkinRash
    | NoAcuteIllnessDangerSign


type alias AcuteIllnessDangerSigns =
    AcuteIllnessMeasurement (EverySet AcuteIllnessDangerSign)


type alias AcuteIllnessNutrition =
    AcuteIllnessMeasurement (EverySet ChildNutritionSign)


type alias HealthEducationValue =
    { signs : EverySet HealthEducationSign
    , reasonForNotProvidingHealthEducation : ReasonForNotProvidingHealthEducation
    }


type alias HealthEducation =
    AcuteIllnessMeasurement HealthEducationValue


type HealthEducationSign
    = MalariaPrevention
    | NoHealthEducationSigns


type alias AcuteIllnessFollowUp =
    AcuteIllnessMeasurement (EverySet FollowUpOption)



-- LISTS OF MEASUREMENTS


type alias MotherMeasurementList =
    { attendances : Dict AttendanceId Attendance
    , familyPlannings : Dict FamilyPlanningId FamilyPlanning
    , consents : Dict ParticipantConsentId ParticipantConsent
    , lactations : Dict LactationId Lactation
    , fbfs : Dict MotherFbfId Fbf
    }


emptyMotherMeasurementList : MotherMeasurementList
emptyMotherMeasurementList =
    { attendances = Dict.empty
    , familyPlannings = Dict.empty
    , consents = Dict.empty
    , lactations = Dict.empty
    , fbfs = Dict.empty
    }


{-| We'll sort these by the date measured, with the most recent first, since
we're particularly interested in the most recent one, and it is faster to
access if it is first.

What type the inner types ought to be is an interesting question ... I'll start
simple with a `List` and see how that goes.

-}
type alias ChildMeasurementList =
    { heights : Dict HeightId Height
    , muacs : Dict MuacId Muac
    , nutritions : Dict ChildNutritionId ChildNutrition
    , photos : Dict PhotoId Photo
    , weights : Dict WeightId Weight
    , counselingSessions : Dict CounselingSessionId CounselingSession
    , fbfs : Dict ChildFbfId Fbf
    , contributingFactors : Dict ContributingFactorsId ContributingFactors
    , followUp : Dict FollowUpId FollowUp
    , healthEducation : Dict GroupHealthEducationId GroupHealthEducation
    , sendToHC : Dict GroupSendToHCId GroupSendToHC
    }


emptyChildMeasurementList : ChildMeasurementList
emptyChildMeasurementList =
    { heights = Dict.empty
    , muacs = Dict.empty
    , nutritions = Dict.empty
    , photos = Dict.empty
    , weights = Dict.empty
    , counselingSessions = Dict.empty
    , fbfs = Dict.empty
    , contributingFactors = Dict.empty
    , followUp = Dict.empty
    , healthEducation = Dict.empty
    , sendToHC = Dict.empty
    }


{-| This type just organizes historical measurements by mother or child, for
our convenience.
-}
type alias HistoricalMeasurements =
    { mothers : Dict PersonId MotherMeasurementList
    , children : Dict PersonId ChildMeasurementList
    }


emptyHistoricalMeasurements : HistoricalMeasurements
emptyHistoricalMeasurements =
    { mothers = Dict.empty
    , children = Dict.empty
    }



-- ONE OF EACH KIND OF MEASUREMENT


{-| A set of prenatal measurements that correspond to the same Prenatal encounter.
-}
type alias PrenatalMeasurements =
    { breastExam : Maybe ( BreastExamId, BreastExam )
    , corePhysicalExam : Maybe ( CorePhysicalExamId, CorePhysicalExam )
    , dangerSigns : Maybe ( DangerSignsId, DangerSigns )
    , lastMenstrualPeriod : Maybe ( LastMenstrualPeriodId, LastMenstrualPeriod )
    , medicalHistory : Maybe ( MedicalHistoryId, MedicalHistory )
    , medication : Maybe ( MedicationId, Medication )
    , obstetricalExam : Maybe ( ObstetricalExamId, ObstetricalExam )
    , obstetricHistory : Maybe ( ObstetricHistoryId, ObstetricHistory )
    , obstetricHistoryStep2 : Maybe ( ObstetricHistoryStep2Id, ObstetricHistoryStep2 )
    , familyPlanning : Maybe ( PrenatalFamilyPlanningId, PrenatalFamilyPlanning )
    , nutrition : Maybe ( PrenatalNutritionId, PrenatalNutrition )
    , resource : Maybe ( ResourceId, Resource )
    , socialHistory : Maybe ( SocialHistoryId, SocialHistory )
    , vitals : Maybe ( VitalsId, Vitals )
    , prenatalPhoto : Maybe ( PrenatalPhotoId, PrenatalPhoto )
<<<<<<< HEAD
    , birthPlan : Maybe ( BirthPlanId, BirthPlan )
=======
    , pregnancyTest : Maybe ( PregnancyTestId, PregnancyTest )
>>>>>>> 721a9212
    }


{-| A set of Nutrition measurements that correspond to the same Nutrition encounter.
-}
type alias NutritionMeasurements =
    { muac : Maybe ( NutritionMuacId, NutritionMuac )
    , height : Maybe ( NutritionHeightId, NutritionHeight )
    , nutrition : Maybe ( NutritionNutritionId, NutritionNutrition )
    , photo : Maybe ( NutritionPhotoId, NutritionPhoto )
    , weight : Maybe ( NutritionWeightId, NutritionWeight )
    , sendToHC : Maybe ( NutritionSendToHCId, NutritionSendToHC )
    , healthEducation : Maybe ( NutritionHealthEducationId, NutritionHealthEducation )
    , contributingFactors : Maybe ( NutritionContributingFactorsId, NutritionContributingFactors )
    , followUp : Maybe ( NutritionFollowUpId, NutritionFollowUp )
    }


{-| A set of Acute Illness measurements that correspond to the same Acute Illness encounter.
-}
type alias AcuteIllnessMeasurements =
    { symptomsGeneral : Maybe ( SymptomsGeneralId, SymptomsGeneral )
    , symptomsRespiratory : Maybe ( SymptomsRespiratoryId, SymptomsRespiratory )
    , symptomsGI : Maybe ( SymptomsGIId, SymptomsGI )
    , vitals : Maybe ( AcuteIllnessVitalsId, AcuteIllnessVitals )
    , acuteFindings : Maybe ( AcuteFindingsId, AcuteFindings )
    , malariaTesting : Maybe ( MalariaTestingId, MalariaTesting )
    , travelHistory : Maybe ( TravelHistoryId, TravelHistory )
    , exposure : Maybe ( ExposureId, Exposure )
    , isolation : Maybe ( IsolationId, Isolation )
    , hcContact : Maybe ( HCContactId, HCContact )
    , call114 : Maybe ( Call114Id, Call114 )
    , treatmentReview : Maybe ( TreatmentReviewId, TreatmentReview )
    , sendToHC : Maybe ( SendToHCId, SendToHC )
    , medicationDistribution : Maybe ( MedicationDistributionId, MedicationDistribution )
    , muac : Maybe ( AcuteIllnessMuacId, AcuteIllnessMuac )
    , treatmentOngoing : Maybe ( TreatmentOngoingId, TreatmentOngoing )
    , dangerSigns : Maybe ( AcuteIllnessDangerSignsId, AcuteIllnessDangerSigns )
    , nutrition : Maybe ( AcuteIllnessNutritionId, AcuteIllnessNutrition )
    , healthEducation : Maybe ( HealthEducationId, HealthEducation )
    , followUp : Maybe ( AcuteIllnessFollowUpId, AcuteIllnessFollowUp )
    }


{-| A set of measurements that represent follow ups needed for certain Healh Center.
-}
type alias FollowUpMeasurements =
    { nutritionGroup : Dict FollowUpId FollowUp
    , nutritionIndividual : Dict NutritionFollowUpId NutritionFollowUp
    , acuteIllness : Dict AcuteIllnessFollowUpId AcuteIllnessFollowUp
    }


{-| A set of Home Visit measurements that correspond to the same Home Visit encounter.
-}
type alias HomeVisitMeasurements =
    { feeding : Maybe ( NutritionFeedingId, NutritionFeeding )
    , hygiene : Maybe ( NutritionHygieneId, NutritionHygiene )
    , foodSecurity : Maybe ( NutritionFoodSecurityId, NutritionFoodSecurity )
    , caring : Maybe ( NutritionCaringId, NutritionCaring )
    }


{-| This is like `ChildMeasurementList`, except that it just covers one
of each kind of measurements (rather than a list of each kind).

So, this is the type you'd use for the measurements for a child for
a particular session.

-}
type alias ChildMeasurements =
    { height : Maybe ( HeightId, Height )
    , muac : Maybe ( MuacId, Muac )
    , nutrition : Maybe ( ChildNutritionId, ChildNutrition )
    , photo : Maybe ( PhotoId, Photo )
    , weight : Maybe ( WeightId, Weight )
    , counselingSession : Maybe ( CounselingSessionId, CounselingSession )
    , fbf : Maybe ( ChildFbfId, Fbf )
    , contributingFactors : Maybe ( ContributingFactorsId, ContributingFactors )
    , followUp : Maybe ( FollowUpId, FollowUp )
    , healthEducation : Maybe ( GroupHealthEducationId, GroupHealthEducation )
    , sendToHC : Maybe ( GroupSendToHCId, GroupSendToHC )
    }


emptyChildMeasurements : ChildMeasurements
emptyChildMeasurements =
    { height = Nothing
    , muac = Nothing
    , nutrition = Nothing
    , photo = Nothing
    , weight = Nothing
    , counselingSession = Nothing
    , fbf = Nothing
    , contributingFactors = Nothing
    , followUp = Nothing
    , healthEducation = Nothing
    , sendToHC = Nothing
    }


{-| Like `ChildMeasurements`, but for mothers.

Note that for `consent`, we could have multiple consents in the same session.
So, it is a `List` (possibly empty) rather than a `Maybe`.

-}
type alias MotherMeasurements =
    { attendance : Maybe ( AttendanceId, Attendance )
    , familyPlanning : Maybe ( FamilyPlanningId, FamilyPlanning )
    , consent : Dict ParticipantConsentId ParticipantConsent
    , lactation : Maybe ( LactationId, Lactation )
    , fbf : Maybe ( MotherFbfId, Fbf )
    }


emptyMotherMeasurements : MotherMeasurements
emptyMotherMeasurements =
    { attendance = Nothing
    , familyPlanning = Nothing
    , consent = Dict.empty
    , lactation = Nothing
    , fbf = Nothing
    }


type alias Measurements =
    { mothers : Dict PersonId MotherMeasurements
    , children : Dict PersonId ChildMeasurements
    }


emptyMeasurements : Measurements
emptyMeasurements =
    { mothers = Dict.empty
    , children = Dict.empty
    }


{-| This a convenience for functions which want to take values wrapped
in the given way.

  - `update` indicates whether we're currently saving the edits, or any error
    from the last save.

  - `previous` is the most recently value that is not part of this editing
    session ... that is, a previous value to compare to

  - `current` is the value we've saved.

-}
type alias MeasurementData data =
    { previous : data
    , current : data
    , update : WebData ()
    }


type alias PreviousMeasurementsValue =
    { height : Maybe ( NominalDate, HeightInCm )
    , muac : Maybe ( NominalDate, MuacInCm )
    , weight : Maybe ( NominalDate, WeightInKg )
    }<|MERGE_RESOLUTION|>--- conflicted
+++ resolved
@@ -693,7 +693,6 @@
     PrenatalMeasurement VitalsValue
 
 
-<<<<<<< HEAD
 type alias BirthPlanValue =
     { signs : EverySet BirthPlanSign
     , familyPlanning : EverySet FamilyPlanningSign
@@ -711,7 +710,7 @@
     | SavedMoney
     | Transportation
     | NoBirthPlan
-=======
+    
 type alias PregnancyTest =
     PrenatalMeasurement PregnancyTestResult
 
@@ -721,7 +720,6 @@
     | PregnancyTestNegative
     | PregnancyTestIndeterminate
     | PregnancyTestUnableToConduct
->>>>>>> 721a9212
 
 
 
@@ -1237,11 +1235,8 @@
     , socialHistory : Maybe ( SocialHistoryId, SocialHistory )
     , vitals : Maybe ( VitalsId, Vitals )
     , prenatalPhoto : Maybe ( PrenatalPhotoId, PrenatalPhoto )
-<<<<<<< HEAD
     , birthPlan : Maybe ( BirthPlanId, BirthPlan )
-=======
     , pregnancyTest : Maybe ( PregnancyTestId, PregnancyTest )
->>>>>>> 721a9212
     }
 
 
