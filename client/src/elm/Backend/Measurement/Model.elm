--- conflicted
+++ resolved
@@ -1207,13 +1207,12 @@
     | NoHealthEducationSigns
 
 
-<<<<<<< HEAD
 type alias BarcodeScan =
     AcuteIllnessMeasurement String
-=======
+
+
 type alias AcuteIllnessFollowUp =
     AcuteIllnessMeasurement (EverySet FollowUpOption)
->>>>>>> 7a943299
 
 
 
@@ -1388,9 +1387,7 @@
     , dangerSigns : Maybe ( AcuteIllnessDangerSignsId, AcuteIllnessDangerSigns )
     , nutrition : Maybe ( AcuteIllnessNutritionId, AcuteIllnessNutrition )
     , healthEducation : Maybe ( HealthEducationId, HealthEducation )
-<<<<<<< HEAD
     , barcodeScan : Maybe ( BarcodeScanId, BarcodeScan )
-=======
     , followUp : Maybe ( AcuteIllnessFollowUpId, AcuteIllnessFollowUp )
     }
 
@@ -1412,7 +1409,6 @@
     , hygiene : Maybe ( NutritionHygieneId, NutritionHygiene )
     , foodSecurity : Maybe ( NutritionFoodSecurityId, NutritionFoodSecurity )
     , caring : Maybe ( NutritionCaringId, NutritionCaring )
->>>>>>> 7a943299
     }
 
 
