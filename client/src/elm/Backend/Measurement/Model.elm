--- conflicted
+++ resolved
@@ -1071,11 +1071,7 @@
     | BloodSmearNotTaken
       -- Set on initial phase, when Malaria test is not
       -- taken, and blood smear is ordered at lab.
-<<<<<<< HEAD
-    | BloodSmearPending
-=======
     | BloodSmearPendingInput
->>>>>>> d0e72ca7
 
 
 type alias PrenatalHIVTest =
