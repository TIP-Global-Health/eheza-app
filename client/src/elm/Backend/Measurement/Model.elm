module Backend.Measurement.Model exposing (..)

{-| This module represents various measurements to be stored on the backend,
and cached in local storage.
-}

import AssocList as Dict exposing (Dict)
import Backend.Counseling.Model exposing (CounselingTiming)
import Backend.Entities exposing (..)
import EverySet exposing (EverySet)
import Gizra.NominalDate exposing (NominalDate)
import RemoteData exposing (RemoteData(..), WebData)
import Translate.Model exposing (Language)



-- GENERAL CASE


{-| A base that expresses some things all the measurements
have in common, plus two things whose type varies:

  - the type of the ID for the encounter this measurement
    takes place in
  - the type of the value for this measurement

-}
type alias Measurement encounter value =
    { dateMeasured : NominalDate
    , nurse : Maybe NurseId
    , healthCenter : Maybe HealthCenterId
    , participantId : PersonId
    , encounterId : Maybe encounter
    , value : value
    }


type alias GroupMeasurement value =
    Measurement SessionId value


type alias PrenatalMeasurement value =
    Measurement PrenatalEncounterId value


type alias NutritionMeasurement value =
    Measurement NutritionEncounterId value


type alias AcuteIllnessMeasurement value =
    Measurement AcuteIllnessEncounterId value


type alias HomeVisitMeasurement value =
    Measurement HomeVisitEncounterId value



-- GROUP MEASUREMENT TYPES


{-| The string represents the URL of the photo -- that is, the URL which
we can reference in order to display the photo.
-}
type PhotoUrl
    = PhotoUrl String


type alias Photo =
    GroupMeasurement PhotoUrl


{-| For the various measurements that are floats, we wrap them in a type to
distinguish them, and make the units explicit.
-}
type MuacInCm
    = MuacInCm Float


type alias Muac =
    GroupMeasurement MuacInCm


{-| An interpretation of a MUAC, according to the measurement
tool referenced at <https://github.com/Gizra/ihangane/issues/282>
-}
type MuacIndication
    = MuacGreen
    | MuacRed
    | MuacYellow


type HeightInCm
    = HeightInCm Float


type alias Height =
    GroupMeasurement HeightInCm


type WeightInKg
    = WeightInKg Float


type alias Weight =
    GroupMeasurement WeightInKg


type FamilyPlanningSign
    = AutoObservation
    | Condoms
    | CycleBeads
    | CycleCounting
    | Hysterectomy
    | Implants
    | Injectables
    | IUD
    | LactationAmenorrhea
    | NoFamilyPlanning
    | OralContraceptives
    | Spermicide
    | TubalLigatures
    | Vasectomy


type alias FamilyPlanning =
    GroupMeasurement (EverySet FamilyPlanningSign)


type LactationSign
    = Breastfeeding
    | NoLactationSigns


type alias Lactation =
    GroupMeasurement (EverySet LactationSign)


type alias LactationForm =
    { breastfeeding : Maybe Bool
    }


type DistributionNotice
    = DistributedFully
    | DistributedPartiallyLackOfStock
    | DistributedPartiallyOther


type alias Fbf =
    GroupMeasurement FbfValue


type alias FbfValue =
    { distributedAmount : Float
    , distributionNotice : DistributionNotice
    }


type alias ParticipantConsent =
    GroupMeasurement ParticipantConsentValue


type alias ParticipantConsentValue =
    { language : Language
    , formId : ParticipantFormId
    }


type alias Attendance =
    GroupMeasurement Bool


type ChildNutritionSign
    = AbdominalDistension
    | Apathy
    | BrittleHair
    | DrySkin
    | Edema
    | PoorAppetite
    | NormalChildNutrition


type alias ChildNutrition =
    GroupMeasurement (EverySet ChildNutritionSign)


type alias CounselingSession =
    GroupMeasurement ( CounselingTiming, EverySet CounselingTopicId )


type alias GroupSendToHC =
    GroupMeasurement SendToHCValue


type alias GroupHealthEducation =
    GroupMeasurement HealthEducationValue


type alias ContributingFactors =
    GroupMeasurement (EverySet ContributingFactorsSign)


type alias FollowUp =
    GroupMeasurement FollowUpValue


type alias FollowUpValue =
    { options : EverySet FollowUpOption
    , assesment : EverySet NutritionAssesment
    }


type NutritionAssesment
    = AssesmentAcuteMalnutritionModerate
    | AssesmentAcuteMalnutritionSevere
    | AssesmentUnderweightModerate
    | AssesmentUnderweightSevere
    | AssesmentDangerSignsNotPresent
    | AssesmentDangerSignsPresent
    | AssesmentMalnutritionSigns (List ChildNutritionSign)
    | AssesmentConsecutiveWeightLoss
    | NoNutritionAssesment


type ContributingFactorsSign
    = FactorLackOfBreastMilk
    | FactorMaternalMastitis
    | FactorPoorSuck
    | FactorDiarrheaOrVomiting
    | NoContributingFactorsSign


type FollowUpOption
    = OneDay
    | ThreeDays
    | OneWeek
    | TwoWeeks



-- NUTRITION MEASUREMENTS


type alias NutritionMuac =
    NutritionMeasurement MuacInCm


type alias NutritionHeight =
    NutritionMeasurement HeightInCm


type alias NutritionNutrition =
    NutritionMeasurement (EverySet ChildNutritionSign)


type alias NutritionPhoto =
    NutritionMeasurement PhotoUrl


type alias NutritionWeight =
    NutritionMeasurement WeightInKg


type alias NutritionSendToHC =
    NutritionMeasurement SendToHCValue


type alias NutritionHealthEducation =
    NutritionMeasurement HealthEducationValue


type alias NutritionContributingFactors =
    NutritionMeasurement (EverySet ContributingFactorsSign)


type alias NutritionFollowUp =
    NutritionMeasurement FollowUpValue



-- HOME VISIT MEASUREMENTS


type alias NutritionFeeding =
    HomeVisitMeasurement NutritionFeedingValue


type alias NutritionFeedingValue =
    { signs : EverySet NutritionFeedingSign
    , supplementType : NutritionSupplementType
    , sachetsPerDay : Float
    }


type NutritionFeedingSign
    = ReceiveSupplement
    | RationPresentAtHome
    | EnoughTillNextSession
    | SupplementShared
    | EncouragedToEat
    | RefusingToEat
    | FeedingSignBreastfeeding
    | CleanWaterAvailable
    | EatenWithWater
    | NoNutritionFeedingSigns


type NutritionSupplementType
    = FortifiedPorridge
    | Rutf
    | Ongera
    | TherapeuticMilk
    | NoNutritionSupplementType


type alias NutritionHygiene =
    HomeVisitMeasurement NutritionHygieneValue


type alias NutritionHygieneValue =
    { signs : EverySet NutritionHygieneSign
    , mainWaterSource : MainWaterSource
    }


type NutritionHygieneSign
    = SoapInTheHouse
    | WashHandsBeforeFeeding
    | FoodCovered
    | NoNutritionHygieneSigns


type MainWaterSource
    = PipedWaterToHome
    | PublicWaterTap
    | RainWaterCollectionSystem
    | NaturalSourceFlowingWater
    | NaturalSourceStandingWater
    | BottledWater


type alias NutritionFoodSecurity =
    HomeVisitMeasurement NutritionFoodSecurityValue


type alias NutritionFoodSecurityValue =
    { signs : EverySet NutritionFoodSecuritySign
    , mainIncomeSource : MainIncomeSource
    }


type NutritionFoodSecuritySign
    = HouseholdGotFood
    | NoNutritionFoodSecuritySigns


type MainIncomeSource
    = HomeBasedAgriculture
    | CommercialAgriculture
    | PublicEmployee
    | PrivateBusinessEmpployee


type alias NutritionCaringValue =
    { signs : EverySet NutritionCaringSign
    , caringOption : CaringOption
    }


type alias NutritionCaring =
    HomeVisitMeasurement NutritionCaringValue


type NutritionCaringSign
    = ParentsAliveHealthy
    | ChildClean
    | NoCaringSigns


type CaringOption
    = CaredByParent
    | CaredByGrandparent
    | CaredBySibling
    | CaredByNeighbor
    | CaredByDaycare



-- PRENATAL MEASUREMENTS


type alias BreastExamValue =
    { exam : EverySet BreastExamSign
    , selfGuidance : Bool
    }


type BreastExamSign
    = Mass
    | Discharge
    | Infection
    | NormalBreast


type alias BreastExam =
    PrenatalMeasurement BreastExamValue


type alias CorePhysicalExam =
    PrenatalMeasurement CorePhysicalExamValue


type alias CorePhysicalExamValue =
    { hairHead : EverySet HairHeadCPESign
    , eyes : EverySet EyesCPESign
    , heart : EverySet HeartCPESign
    , heartMurmur : Bool
    , neck : EverySet NeckCPESign
    , lungs : EverySet LungsCPESign
    , abdomen : EverySet AbdomenCPESign
    , hands : EverySet HandsCPESign
    , legs : EverySet LegsCPESign
    }


type HairHeadCPESign
    = BrittleHairCPE
    | NormalHairHead


type EyesCPESign
    = PaleConjuctiva
    | NormalEyes


type HeartCPESign
    = IrregularRhythm
    | NormalRateAndRhythm
    | SinusTachycardia


type NeckCPESign
    = EnlargedThyroid
    | EnlargedLymphNodes
    | NormalNeck


type LungsCPESign
    = Wheezes
    | Crackles
    | NormalLungs


type AbdomenCPESign
    = Hepatomegaly
    | Splenomegaly
    | TPRightUpper
    | TPRightLower
    | TPLeftUpper
    | TPLeftLower
    | Hernia
    | NormalAbdomen


type HandsCPESign
    = PallorHands
    | EdemaHands
    | NormalHands


type LegsCPESign
    = PallorLegs
    | EdemaLegs
    | NormalLegs


type DangerSign
    = VaginalBleeding
    | HeadacheBlurredVision
    | Convulsions
    | AbdominalPain
    | DifficultyBreathing
    | Fever
    | ExtremeWeakness
    | NoDangerSign


type alias DangerSigns =
    PrenatalMeasurement (EverySet DangerSign)


type alias LastMenstrualPeriodValue =
    { date : NominalDate
    , confident : Bool
    }


type alias LastMenstrualPeriod =
    PrenatalMeasurement LastMenstrualPeriodValue


type MedicalHistorySign
    = UterineMyoma
    | Diabetes
    | CardiacDisease
    | RenalDisease
    | HypertensionBeforePregnancy
    | TuberculosisPast
    | TuberculosisPresent
    | Asthma
    | BowedLegs
    | HIV
    | MentalHealthHistory
    | NoMedicalHistorySigns


type alias MedicalHistory =
    PrenatalMeasurement (EverySet MedicalHistorySign)


type MedicationSign
    = IronAndFolicAcidSupplement
    | DewormingPill
    | NoMedication


type alias Medication =
    PrenatalMeasurement (EverySet MedicationSign)


type alias ObstetricalExamValue =
    { fundalHeight : HeightInCm
    , fetalPresentation : FetalPresentation
    , fetalMovement : Bool
    , fetalHeartRate : Int
    , cSectionScar : CSectionScar
    }


type alias ObstetricalExam =
    PrenatalMeasurement ObstetricalExamValue


type FetalPresentation
    = Transverse
    | FetalBreech
    | Cephalic
    | Twins
    | Unknown


type CSectionScar
    = Vertical
    | Horizontal
    | NoScar


type alias ObstetricHistoryValue =
    { currentlyPregnant : Bool
    , termPregnancy : Int
    , preTermPregnancy : Int
    , stillbirthsAtTerm : Int
    , stillbirthsPreTerm : Int
    , abortions : Int
    , liveChildren : Int
    }


type alias ObstetricHistory =
    PrenatalMeasurement ObstetricHistoryValue


type alias ObstetricHistoryStep2Value =
    { cSections : Int
    , cSectionReason : EverySet CSectionReason
    , previousDelivery : EverySet PreviousDeliverySign
    , previousDeliveryPeriod : EverySet PreviousDeliveryPeriod
    , obstetricHistory : EverySet ObstetricHistorySign
    }


type CSectionReason
    = Breech
    | Emergency
    | FailureToProgress
    | None
    | Other


type PreviousDeliveryPeriod
    = LessThan18Month
    | MoreThan5Years
    | Neither


type PreviousDeliverySign
    = CSectionInPreviousDelivery
    | StillbornPreviousDelivery
    | BabyDiedOnDayOfBirthPreviousDelivery
    | PartialPlacentaPreviousDelivery
    | SevereHemorrhagingPreviousDelivery
    | ConvulsionsPreviousDelivery
    | ConvulsionsAndUnconsciousPreviousDelivery
    | NoPreviousDeliverySign


type ObstetricHistorySign
    = SuccessiveAbortions
    | SuccessivePrematureDeliveries
    | PreeclampsiaPreviousPregnancy
    | GestationalDiabetesPreviousPregnancy
    | IncompleteCervixPreviousPregnancy
    | RhNegative
    | NoObstetricHistorySign


type alias ObstetricHistoryStep2 =
    PrenatalMeasurement ObstetricHistoryStep2Value


type alias PrenatalFamilyPlanning =
    PrenatalMeasurement (EverySet FamilyPlanningSign)


type alias PrenatalNutritionValue =
    { height : HeightInCm
    , weight : WeightInKg
    , muac : MuacInCm
    }


type alias PrenatalNutrition =
    PrenatalMeasurement PrenatalNutritionValue


type ResourceSign
    = MosquitoNet
    | NoResource


type alias PrenatalPhoto =
    PrenatalMeasurement PhotoUrl


type alias Resource =
    PrenatalMeasurement (EverySet ResourceSign)


type SocialHistorySign
    = AccompaniedByPartner
    | PartnerHivCounseling
    | NoSocialHistorySign


type SocialHistoryHivTestingResult
    = ResultHivPositive
    | ResultHivNegative
    | ResultHivIndeterminate
    | NoHivTesting


type alias SocialHistoryValue =
    { socialHistory : EverySet SocialHistorySign
    , hivTestingResult : SocialHistoryHivTestingResult
    }


type alias SocialHistory =
    PrenatalMeasurement SocialHistoryValue


type alias VitalsValue =
    { sys : Float
    , dia : Float
    , heartRate : Int
    , respiratoryRate : Int
    , bodyTemperature : Float
    }


type alias Vitals =
    PrenatalMeasurement VitalsValue



-- ACUTE ILLNESS MEASUREMENTS


type SymptomsGeneralSign
    = BodyAches
    | Chills
    | SymptomGeneralFever
    | Headache
    | NightSweats
    | Lethargy
    | PoorSuck
    | UnableToDrink
    | UnableToEat
    | IncreasedThirst
    | DryMouth
    | SevereWeakness
    | YellowEyes
    | CokeColoredUrine
    | SymptomsGeneralConvulsions
    | SpontaneousBleeding
    | NoSymptomsGeneral


type alias SymptomsGeneralValue =
    { fever : Int
    , chills : Int
    , nightSweats : Int
    , bodyAches : Int
    , headache : Int
    , lethargy : Int
    , poorSuck : Int
    , unableToDrink : Int
    , unableToEat : Int
    , increasedThirst : Int
    , dryMouth : Int
    , severeWeakness : Int
    , yellowEyes : Int
    , cokeColoredUrine : Int
    , convulsions : Int
    , spontaneousBleeding : Int
    }


type alias SymptomsGeneral =
    AcuteIllnessMeasurement (Dict SymptomsGeneralSign Int)


type SymptomsRespiratorySign
    = BloodInSputum
    | Cough
    | NasalCongestion
    | ShortnessOfBreath
    | SoreThroat
    | LossOfSmell
    | StabbingChestPain
    | NoSymptomsRespiratory


type alias SymptomsRespiratory =
    AcuteIllnessMeasurement (Dict SymptomsRespiratorySign Int)


type SymptomsGISign
    = SymptomGIAbdominalPain
    | BloodyDiarrhea
    | Nausea
    | NonBloodyDiarrhea
    | Vomiting
    | NoSymptomsGI


type SymptomsGIDerivedSign
    = IntractableVomiting
    | NoSymptomsGIDerived


type alias SymptomsGIValue =
    { signs : Dict SymptomsGISign Int
    , derivedSigns : EverySet SymptomsGIDerivedSign
    }


type alias SymptomsGI =
    AcuteIllnessMeasurement SymptomsGIValue


type alias AcuteIllnessVitalsValue =
    { respiratoryRate : Int
    , bodyTemperature : Float
    }


type alias AcuteIllnessVitals =
    AcuteIllnessMeasurement AcuteIllnessVitalsValue


type AcuteFindingsGeneralSign
    = LethargicOrUnconscious
    | AcuteFindingsPoorSuck
    | SunkenEyes
    | PoorSkinTurgor
    | Jaundice
    | NoAcuteFindingsGeneralSigns


type AcuteFindingsRespiratorySign
    = Stridor
    | NasalFlaring
    | SevereWheezing
    | SubCostalRetractions
    | NoAcuteFindingsRespiratorySigns


type alias AcuteFindingsValue =
    { signsGeneral : EverySet AcuteFindingsGeneralSign
    , signsRespiratory : EverySet AcuteFindingsRespiratorySign
    }


type alias AcuteFindings =
    AcuteIllnessMeasurement AcuteFindingsValue


type MalariaRapidTestResult
    = RapidTestPositive
    | RapidTestPositiveAndPregnant
    | RapidTestNegative
    | RapidTestIndeterminate
    | RapidTestUnableToRun


type alias MalariaTesting =
    AcuteIllnessMeasurement MalariaRapidTestResult


type TravelHistorySign
    = COVID19Country
    | NoTravelHistorySigns


type alias TravelHistory =
    AcuteIllnessMeasurement (EverySet TravelHistorySign)


type TreatmentReviewSign
    = FeverPast6Hours
    | FeverPast6HoursHelped
    | MalariaToday
    | MalariaTodayHelped
    | MalariaWithinPastMonth
    | MalariaWithinPastMonthHelped
    | NoTreatmentReviewSigns


type alias TreatmentReview =
    AcuteIllnessMeasurement (EverySet TreatmentReviewSign)


type ExposureSign
    = COVID19Symptoms
    | NoExposureSigns


type alias Exposure =
    AcuteIllnessMeasurement (EverySet ExposureSign)


type IsolationSign
    = PatientIsolated
    | SignOnDoor
    | HealthEducation
    | NoIsolationSigns


type ReasonForNotIsolating
    = NoSpace
    | TooIll
    | CanNotSeparateFromFamily
    | OtherReason
    | IsolationReasonNotApplicable


type alias IsolationValue =
    { signs : EverySet IsolationSign
    , reasonsForNotIsolating : EverySet ReasonForNotIsolating
    }


type alias Isolation =
    AcuteIllnessMeasurement IsolationValue


type alias HCContact =
    AcuteIllnessMeasurement HCContactValue


type alias HCContactValue =
    { signs : EverySet HCContactSign
    , recommendations : EverySet HCRecommendation
    , responsePeriod : EverySet ResponsePeriod
    , ambulanceArrivalPeriod : EverySet ResponsePeriod
    }


type HCContactSign
    = ContactedHealthCenter
    | NoHCContactSigns


type HCRecommendation
    = SendAmbulance
    | HomeIsolation
    | ComeToHealthCenter
    | ChwMonitoring
    | HCRecommendationNotApplicable


type ResponsePeriod
    = LessThan30Min
    | Between30min1Hour
    | Between1Hour2Hour
    | Between2Hour1Day
    | ResponsePeriodNotApplicable


type Call114Sign
    = Call114
    | ContactSite
    | NoCall114Signs


type Recommendation114
    = SendToHealthCenter
    | SendToRRTCenter
    | SendToHospital
    | OtherRecommendation114
    | NoneNoAnswer
    | NoneBusySignal
    | NoneOtherRecommendation114


type RecommendationSite
    = TeamComeToVillage
    | SendToSiteWithForm
    | OtherRecommendationSite
    | NoneSentWithForm
    | NonePatientRefused
    | NoneOtherRecommendationSite
    | RecommendationSiteNotApplicable


type alias Call114Value =
    { signs : EverySet Call114Sign
    , recommendations114 : EverySet Recommendation114
    , recommendationsSite : EverySet RecommendationSite
    }


type alias Call114 =
    AcuteIllnessMeasurement Call114Value


type alias SendToHCValue =
    { signs : EverySet SendToHCSign
    , reasonForNotSendingToHC : ReasonForNotSendingToHC
    }


type SendToHCSign
    = HandReferrerForm
    | ReferToHealthCenter
    | NoSendToHCSigns


type alias SendToHC =
    AcuteIllnessMeasurement SendToHCValue


type MedicationDistributionSign
    = Amoxicillin
    | Coartem
    | ORS
    | Zinc
    | LemonJuiceOrHoney
    | NoMedicationDistributionSigns


type MedicationNonAdministrationReason
    = NonAdministrationLackOfStock
    | NonAdministrationKnownAllergy
    | NonAdministrationPatientDeclined
    | NonAdministrationPatientUnableToAfford
    | NonAdministrationOther


type MedicationNonAdministrationSign
    = MedicationAmoxicillin MedicationNonAdministrationReason
    | MedicationCoartem MedicationNonAdministrationReason
    | MedicationORS MedicationNonAdministrationReason
    | MedicationZinc MedicationNonAdministrationReason
    | NoMedicationNonAdministrationSigns


type alias MedicationDistributionValue =
    { distributionSigns : EverySet MedicationDistributionSign
    , nonAdministrationSigns : EverySet MedicationNonAdministrationSign
    }


type alias MedicationDistribution =
    AcuteIllnessMeasurement MedicationDistributionValue


type alias AcuteIllnessMuac =
    AcuteIllnessMeasurement MuacInCm


type ReasonForNotSendingToHC
    = ClientRefused
    | NoAmbulance
    | ClientUnableToAffordFees
    | ReasonForNotSendingToHCOther
    | NoReasonForNotSendingToHC


type TreatmentOngoingSign
    = TakenAsPrescribed
    | MissedDoses
    | FeelingBetter
    | SideEffects
    | NoTreatmentOngoingSign


type ReasonForNotTaking
    = NotTakingAdverseEvent
    | NotTakingNoMoney
    | NotTakingMemoryProblems
    | NotTakingOther
    | NoReasonForNotTakingSign


type ReasonForNotProvidingHealthEducation
    = PatientNeedsEmergencyReferral
    | ReceivedEmergencyCase
    | LackOfAppropriateEducationUserGuide
    | PatientRefused
    | PatientTooIll
    | NoReasonForNotProvidingHealthEducation


type AdverseEvent
    = AdverseEventRashOrItching
    | AdverseEventFever
    | AdverseEventDiarrhea
    | AdverseEventVomiting
    | AdverseEventFatigue
    | AdverseEventOther
    | NoAdverseEvent


type alias TreatmentOngoingValue =
    { signs : EverySet TreatmentOngoingSign
    , reasonForNotTaking : ReasonForNotTaking
    , missedDoses : Int
    , adverseEvents : EverySet AdverseEvent
    }


type alias TreatmentOngoing =
    AcuteIllnessMeasurement TreatmentOngoingValue


type AcuteIllnessDangerSign
    = DangerSignConditionNotImproving
    | DangerSignUnableDrinkSuck
    | DangerSignVomiting
    | DangerSignConvulsions
    | DangerSignLethargyUnconsciousness
    | DangerSignRespiratoryDistress
    | DangerSignSpontaneousBleeding
    | DangerSignBloodyDiarrhea
    | DangerSignNewSkinRash
    | NoAcuteIllnessDangerSign


type alias AcuteIllnessDangerSigns =
    AcuteIllnessMeasurement (EverySet AcuteIllnessDangerSign)


type alias AcuteIllnessNutrition =
    AcuteIllnessMeasurement (EverySet ChildNutritionSign)


type alias HealthEducationValue =
    { signs : EverySet HealthEducationSign
    , reasonForNotProvidingHealthEducation : ReasonForNotProvidingHealthEducation
    }


type alias HealthEducation =
    AcuteIllnessMeasurement HealthEducationValue


type HealthEducationSign
    = MalariaPrevention
    | NoHealthEducationSigns



-- LISTS OF MEASUREMENTS


type alias MotherMeasurementList =
    { attendances : Dict AttendanceId Attendance
    , familyPlannings : Dict FamilyPlanningId FamilyPlanning
    , consents : Dict ParticipantConsentId ParticipantConsent
    , lactations : Dict LactationId Lactation
    , fbfs : Dict MotherFbfId Fbf
    }


emptyMotherMeasurementList : MotherMeasurementList
emptyMotherMeasurementList =
    { attendances = Dict.empty
    , familyPlannings = Dict.empty
    , consents = Dict.empty
    , lactations = Dict.empty
    , fbfs = Dict.empty
    }


{-| We'll sort these by the date measured, with the most recent first, since
we're particularly interested in the most recent one, and it is faster to
access if it is first.

What type the inner types ought to be is an interesting question ... I'll start
simple with a `List` and see how that goes.

-}
type alias ChildMeasurementList =
    { heights : Dict HeightId Height
    , muacs : Dict MuacId Muac
    , nutritions : Dict ChildNutritionId ChildNutrition
    , photos : Dict PhotoId Photo
    , weights : Dict WeightId Weight
    , counselingSessions : Dict CounselingSessionId CounselingSession
    , fbfs : Dict ChildFbfId Fbf
    , contributingFactors : Dict ContributingFactorsId ContributingFactors
    , followUp : Dict FollowUpId FollowUp
    , healthEducation : Dict GroupHealthEducationId GroupHealthEducation
    , sendToHC : Dict GroupSendToHCId GroupSendToHC
    }


emptyChildMeasurementList : ChildMeasurementList
emptyChildMeasurementList =
    { heights = Dict.empty
    , muacs = Dict.empty
    , nutritions = Dict.empty
    , photos = Dict.empty
    , weights = Dict.empty
    , counselingSessions = Dict.empty
    , fbfs = Dict.empty
    , contributingFactors = Dict.empty
    , followUp = Dict.empty
    , healthEducation = Dict.empty
    , sendToHC = Dict.empty
    }


{-| This type just organizes historical measurements by mother or child, for
our convenience.
-}
type alias HistoricalMeasurements =
    { mothers : Dict PersonId MotherMeasurementList
    , children : Dict PersonId ChildMeasurementList
    }


emptyHistoricalMeasurements : HistoricalMeasurements
emptyHistoricalMeasurements =
    { mothers = Dict.empty
    , children = Dict.empty
    }



-- ONE OF EACH KIND OF MEASUREMENT


{-| A set of prenatal measurements that correspond to the same Prenatal encounter.
-}
type alias PrenatalMeasurements =
    { breastExam : Maybe ( BreastExamId, BreastExam )
    , corePhysicalExam : Maybe ( CorePhysicalExamId, CorePhysicalExam )
    , dangerSigns : Maybe ( DangerSignsId, DangerSigns )
    , lastMenstrualPeriod : Maybe ( LastMenstrualPeriodId, LastMenstrualPeriod )
    , medicalHistory : Maybe ( MedicalHistoryId, MedicalHistory )
    , medication : Maybe ( MedicationId, Medication )
    , obstetricalExam : Maybe ( ObstetricalExamId, ObstetricalExam )
    , obstetricHistory : Maybe ( ObstetricHistoryId, ObstetricHistory )
    , obstetricHistoryStep2 : Maybe ( ObstetricHistoryStep2Id, ObstetricHistoryStep2 )
    , familyPlanning : Maybe ( PrenatalFamilyPlanningId, PrenatalFamilyPlanning )
    , nutrition : Maybe ( PrenatalNutritionId, PrenatalNutrition )
    , resource : Maybe ( ResourceId, Resource )
    , socialHistory : Maybe ( SocialHistoryId, SocialHistory )
    , vitals : Maybe ( VitalsId, Vitals )
    , prenatalPhoto : Maybe ( PrenatalPhotoId, PrenatalPhoto )
    }


{-| A set of Nutrition measurements that correspond to the same Nutrition encounter.
-}
type alias NutritionMeasurements =
    { muac : Maybe ( NutritionMuacId, NutritionMuac )
    , height : Maybe ( NutritionHeightId, NutritionHeight )
    , nutrition : Maybe ( NutritionNutritionId, NutritionNutrition )
    , photo : Maybe ( NutritionPhotoId, NutritionPhoto )
    , weight : Maybe ( NutritionWeightId, NutritionWeight )
    , sendToHC : Maybe ( NutritionSendToHCId, NutritionSendToHC )
    , healthEducation : Maybe ( NutritionHealthEducationId, NutritionHealthEducation )
    , contributingFactors : Maybe ( NutritionContributingFactorsId, NutritionContributingFactors )
    , followUp : Maybe ( NutritionFollowUpId, NutritionFollowUp )
    }


{-| A set of Acute Illness measurements that correspond to the same Acute Illness encounter.
-}
type alias AcuteIllnessMeasurements =
    { symptomsGeneral : Maybe ( SymptomsGeneralId, SymptomsGeneral )
    , symptomsRespiratory : Maybe ( SymptomsRespiratoryId, SymptomsRespiratory )
    , symptomsGI : Maybe ( SymptomsGIId, SymptomsGI )
    , vitals : Maybe ( AcuteIllnessVitalsId, AcuteIllnessVitals )
    , acuteFindings : Maybe ( AcuteFindingsId, AcuteFindings )
    , malariaTesting : Maybe ( MalariaTestingId, MalariaTesting )
    , travelHistory : Maybe ( TravelHistoryId, TravelHistory )
    , exposure : Maybe ( ExposureId, Exposure )
    , isolation : Maybe ( IsolationId, Isolation )
    , hcContact : Maybe ( HCContactId, HCContact )
    , call114 : Maybe ( Call114Id, Call114 )
    , treatmentReview : Maybe ( TreatmentReviewId, TreatmentReview )
    , sendToHC : Maybe ( SendToHCId, SendToHC )
    , medicationDistribution : Maybe ( MedicationDistributionId, MedicationDistribution )
    , muac : Maybe ( AcuteIllnessMuacId, AcuteIllnessMuac )
    , treatmentOngoing : Maybe ( TreatmentOngoingId, TreatmentOngoing )
    , dangerSigns : Maybe ( AcuteIllnessDangerSignsId, AcuteIllnessDangerSigns )
    , nutrition : Maybe ( AcuteIllnessNutritionId, AcuteIllnessNutrition )
    , healthEducation : Maybe ( HealthEducationId, HealthEducation )
    }


<<<<<<< HEAD
{-| A set of measurements that represent follow ups needed for certain Healh Center.
-}
type alias FollowUpMeasurements =
    { nutritionGroup : Dict FollowUpId FollowUp
    , nutritionIndividual : Dict NutritionFollowUpId NutritionFollowUp
=======
{-| A set of Home Visit measurements that correspond to the same Home Visit encounter.
-}
type alias HomeVisitMeasurements =
    { feeding : Maybe ( NutritionFeedingId, NutritionFeeding )
    , hygiene : Maybe ( NutritionHygieneId, NutritionHygiene )
    , foodSecurity : Maybe ( NutritionFoodSecurityId, NutritionFoodSecurity )
    , caring : Maybe ( NutritionCaringId, NutritionCaring )
>>>>>>> ec6236a1
    }


{-| This is like `ChildMeasurementList`, except that it just covers one
of each kind of measurements (rather than a list of each kind).

So, this is the type you'd use for the measurements for a child for
a particular session.

-}
type alias ChildMeasurements =
    { height : Maybe ( HeightId, Height )
    , muac : Maybe ( MuacId, Muac )
    , nutrition : Maybe ( ChildNutritionId, ChildNutrition )
    , photo : Maybe ( PhotoId, Photo )
    , weight : Maybe ( WeightId, Weight )
    , counselingSession : Maybe ( CounselingSessionId, CounselingSession )
    , fbf : Maybe ( ChildFbfId, Fbf )
    , contributingFactors : Maybe ( ContributingFactorsId, ContributingFactors )
    , followUp : Maybe ( FollowUpId, FollowUp )
    , healthEducation : Maybe ( GroupHealthEducationId, GroupHealthEducation )
    , sendToHC : Maybe ( GroupSendToHCId, GroupSendToHC )
    }


emptyChildMeasurements : ChildMeasurements
emptyChildMeasurements =
    { height = Nothing
    , muac = Nothing
    , nutrition = Nothing
    , photo = Nothing
    , weight = Nothing
    , counselingSession = Nothing
    , fbf = Nothing
    , contributingFactors = Nothing
    , followUp = Nothing
    , healthEducation = Nothing
    , sendToHC = Nothing
    }


{-| Like `ChildMeasurements`, but for mothers.

Note that for `consent`, we could have multiple consents in the same session.
So, it is a `List` (possibly empty) rather than a `Maybe`.

-}
type alias MotherMeasurements =
    { attendance : Maybe ( AttendanceId, Attendance )
    , familyPlanning : Maybe ( FamilyPlanningId, FamilyPlanning )
    , consent : Dict ParticipantConsentId ParticipantConsent
    , lactation : Maybe ( LactationId, Lactation )
    , fbf : Maybe ( MotherFbfId, Fbf )
    }


emptyMotherMeasurements : MotherMeasurements
emptyMotherMeasurements =
    { attendance = Nothing
    , familyPlanning = Nothing
    , consent = Dict.empty
    , lactation = Nothing
    , fbf = Nothing
    }


type alias Measurements =
    { mothers : Dict PersonId MotherMeasurements
    , children : Dict PersonId ChildMeasurements
    }


emptyMeasurements : Measurements
emptyMeasurements =
    { mothers = Dict.empty
    , children = Dict.empty
    }


{-| This a convenience for functions which want to take values wrapped
in the given way.

  - `update` indicates whether we're currently saving the edits, or any error
    from the last save.

  - `previous` is the most recently value that is not part of this editing
    session ... that is, a previous value to compare to

  - `current` is the value we've saved.

-}
type alias MeasurementData data =
    { previous : data
    , current : data
    , update : WebData ()
    }


type alias PreviousMeasurementsValue =
    { height : Maybe ( NominalDate, HeightInCm )
    , muac : Maybe ( NominalDate, MuacInCm )
    , weight : Maybe ( NominalDate, WeightInKg )
    }<|MERGE_RESOLUTION|>--- conflicted
+++ resolved
@@ -1235,13 +1235,14 @@
     }
 
 
-<<<<<<< HEAD
 {-| A set of measurements that represent follow ups needed for certain Healh Center.
 -}
 type alias FollowUpMeasurements =
     { nutritionGroup : Dict FollowUpId FollowUp
     , nutritionIndividual : Dict NutritionFollowUpId NutritionFollowUp
-=======
+    }
+
+
 {-| A set of Home Visit measurements that correspond to the same Home Visit encounter.
 -}
 type alias HomeVisitMeasurements =
@@ -1249,7 +1250,6 @@
     , hygiene : Maybe ( NutritionHygieneId, NutritionHygiene )
     , foodSecurity : Maybe ( NutritionFoodSecurityId, NutritionFoodSecurity )
     , caring : Maybe ( NutritionCaringId, NutritionCaring )
->>>>>>> ec6236a1
     }
 
 
