module Backend.Measurement.Model exposing (ChildEdits, ChildMeasurementList, ChildMeasurements, ChildNutrition, ChildNutritionSign(..), CounselingSession, Edit(..), FamilyPlanning, FamilyPlanningSign(..), Height, HeightInCm(..), HistoricalMeasurements, Measurement, MeasurementData, MeasurementEdits, Measurements, MotherEdits, MotherMeasurementList, MotherMeasurements, Muac, MuacInCm(..), MuacIndication(..), ParticipantConsent, ParticipantConsentValue, Photo, PhotoValue, Weight, WeightInKg(..), emptyChildEdits, emptyChildMeasurementList, emptyChildMeasurements, emptyHistoricalMeasurements, emptyMeasurementEdits, emptyMeasurements, emptyMotherEdits, emptyMotherMeasurementList, emptyMotherMeasurements)

{-| This module represents various measurements to be stored on the backend,
and cached in local storage.
-}

import Backend.Counseling.Model exposing (CounselingTiming)
import Backend.Entities exposing (..)
import EveryDict exposing (EveryDict)
import EverySet exposing (EverySet)
import Gizra.NominalDate exposing (NominalDate)
import RemoteData exposing (RemoteData(..), WebData)
import Translate.Model exposing (Language)



-- GENERAL CASE


{-| A base that expresses some things all the measurements
have in common, plus two things whose type varies:

  - the type if the ID for the participant
  - the type of the value for this measurement

-}
type alias Measurement participantId value =
    { participantId : participantId
    , sessionId : Maybe SessionId
    , dateMeasured : NominalDate
    , value : value
    }



-- SPECIFIC MEASUREMENT TYPES


{-| The string represents the URL of the photo -- that is, the URL which
we can reference in order to display the photo.

The `Maybe Int` represents the ID of the file entity on the backend, if
the file has been uploaded.

-}
type alias PhotoValue =
    { url : String
    , fid : Maybe Int
    }


type alias Photo =
    Measurement ChildId PhotoValue


{-| For the various measurements that are floats, we wrap them in a type to
distinguish them, and make the units explicit.
-}
type MuacInCm
    = MuacInCm Float


type alias Muac =
    Measurement ChildId MuacInCm


{-| An interpretation of a MUAC, according to the measurement
tool referenced at <https://github.com/Gizra/ihangane/issues/282>
-}
type MuacIndication
    = MuacGreen
    | MuacRed
    | MuacYellow


type HeightInCm
    = HeightInCm Float


type alias Height =
    Measurement ChildId HeightInCm


type WeightInKg
    = WeightInKg Float


type alias Weight =
    Measurement ChildId WeightInKg


type FamilyPlanningSign
    = Condoms
    | IUD
    | Implant
    | Injection
    | Necklace
    | NoFamilyPlanning
    | Pill


type alias FamilyPlanning =
    Measurement MotherId (EverySet FamilyPlanningSign)


type alias ParticipantConsent =
    Measurement MotherId ParticipantConsentValue


type alias ParticipantConsentValue =
<<<<<<< HEAD
    { witness : NurseId
    , language : Language
=======
    { language : Language
>>>>>>> e5425fb6
    , formId : ParticipantFormId
    }


type ChildNutritionSign
    = AbdominalDistension
    | Apathy
    | BrittleHair
    | DrySkin
    | Edema
    | None
    | PoorAppetite


type alias ChildNutrition =
    Measurement ChildId (EverySet ChildNutritionSign)


type alias CounselingSession =
    Measurement ChildId ( CounselingTiming, EverySet CounselingTopicId )



-- LISTS OF MEASUREMENTS


{-| You'd be tempted to want a `List (Measurement a b)` in order to have a list
of measurements, but that won't work the way you might imagine, because the `a`
and the `b` would have to be the same for every element in the list. In other
words, you can't have heterogenous lists.

One way to deal with this would be to "tag" each element with a type
constructor that takes one specific type or another ... that is, something
like:

    type TaggedMeasurement
        = PhotoTag Photo
        | MuacTag Muac
        | HeightTag Height
        | WeightTag Weight
        | ChildNutritionTag ChildNutrition
        | FamklyPlanningTag FamilyPlanning

So, then you could have a `List TaggedMeasurment` ... in effect, the tags
function to "unify" the various types (and let us discriminate amongst them
at run-time).

We may eventually want something like that here, but for now we can do
something simpler. First, we'll generally know whether we're interested in a
set of child measurements or mother measurements, so we can specialize those
two types. Second, we can use a record for each, to have multiple lists, each
of a specialized type (rather than a single list with a tagged type).

-}
type alias MotherMeasurementList =
    { familyPlannings : List ( FamilyPlanningId, FamilyPlanning )
    , consents : List ( ParticipantConsentId, ParticipantConsent )
    }


emptyMotherMeasurementList : MotherMeasurementList
emptyMotherMeasurementList =
    { familyPlannings = []
    , consents = []
    }


{-| We'll sort these by the date measured, with the most recent first, since
we're particularly interested in the most recent one, and it is faster to
access if it is first.

What type the inner types ought to be is an interesting question ... I'll start
simple with a `List` and see how that goes.

-}
type alias ChildMeasurementList =
    { heights : List ( HeightId, Height )
    , muacs : List ( MuacId, Muac )
    , nutritions : List ( ChildNutritionId, ChildNutrition )
    , photos : List ( PhotoId, Photo )
    , weights : List ( WeightId, Weight )
    , counselingSessions : List ( CounselingSessionId, CounselingSession )
    }


emptyChildMeasurementList : ChildMeasurementList
emptyChildMeasurementList =
    { heights = []
    , muacs = []
    , nutritions = []
    , photos = []
    , weights = []
    , counselingSessions = []
    }


{-| This type just organizes historical measurements by mother or child, for
our convenience.
-}
type alias HistoricalMeasurements =
    { mothers : EveryDict MotherId MotherMeasurementList
    , children : EveryDict ChildId ChildMeasurementList
    }


emptyHistoricalMeasurements : HistoricalMeasurements
emptyHistoricalMeasurements =
    { mothers = EveryDict.empty
    , children = EveryDict.empty
    }



-- ONE OF EACH KIND OF MEASUREMENT


{-| This is like `ChildMeasurementList`, except that it just covers one
of each kind of measurements (rather than a list of each kind).

So, this is the type you'd use for the measurements for a child for
a particular session.

-}
type alias ChildMeasurements =
    { height : Maybe ( HeightId, Height )
    , muac : Maybe ( MuacId, Muac )
    , nutrition : Maybe ( ChildNutritionId, ChildNutrition )
    , photo : Maybe ( PhotoId, Photo )
    , weight : Maybe ( WeightId, Weight )
    , counselingSession : Maybe ( CounselingSessionId, CounselingSession )
    }


emptyChildMeasurements : ChildMeasurements
emptyChildMeasurements =
    { height = Nothing
    , muac = Nothing
    , nutrition = Nothing
    , photo = Nothing
    , weight = Nothing
    , counselingSession = Nothing
    }


{-| Like `ChildMeasurements`, but for mothers.

Note that for `consent`, we could have multiple consents in the same session.
So, it is a `List` (possibly empty) rather than a `Maybe`.

-}
type alias MotherMeasurements =
    { familyPlanning : Maybe ( FamilyPlanningId, FamilyPlanning )
    , consent : EveryDict ParticipantConsentId ParticipantConsent
    }


emptyMotherMeasurements : MotherMeasurements
emptyMotherMeasurements =
    { familyPlanning = Nothing
    , consent = EveryDict.empty
    }


type alias Measurements =
    { mothers : EveryDict MotherId MotherMeasurements
    , children : EveryDict ChildId ChildMeasurements
    }


emptyMeasurements : Measurements
emptyMeasurements =
    { mothers = EveryDict.empty
    , children = EveryDict.empty
    }



-- EDITING MEASUREMENTS


{-| As we edit measurements in our UI, we cache those edits in local storage,
so that eventually we can perform those edits on the backend. So, we define
a type which represents a possible edit.
-}
type Edit id value
    = Unedited
      -- We've created a new measurement, which we didn't think was on the backend
      -- when the user created it. It has no key, since that will be supplied when
      -- we actually save it to the backend.
    | Created value
      -- We've edited the measurement. The `backend` value tracks what we thought
      -- was on the backend when the user performed the edit. (This may be valuable
      -- someday for conflict resolution). So, if we edit and the re-edit, the
      -- "backend" value remains the same ... until we update the backend.
    | Edited
        { id : id
        , backend : value
        , edited : value
        }
      -- We've deleted it ... that is, we now want to indicate that this measurement
      -- hasn't been taken at all. The value tracks what value we thought was on
      -- the backend when the user performed the delete (again, possibly valuable
      -- someday for conflict resolution)
    | Deleted id value


{-| This represents a set of edits to Mother measurements.

`explicitlyCheckedIn` represents whether the mother has been **explicitly** marked as
being in attendance or not. (I had thought of just having no `MotherEdits` for
mothers who aren't in attendance, but that doesn't work so well, since we
construct default values where needed, so it's awkward to give the absence of
the value an implicit meaning).

But see the `isCheckedIn` function in `Activity.Utils`, which also checks whether
the mother is **implicitly** checked in, because she or a child has a completed
activity.

`consent` is a List, because we can have more than one consent in a session.
This is unlike, say, familyPlanning, where we'd only have one recorded for
each session.

-}
type alias MotherEdits =
    { familyPlanning : Edit FamilyPlanningId FamilyPlanning
    , consent : List (Edit ParticipantConsentId ParticipantConsent)
    , explicitlyCheckedIn : Bool
    }


emptyMotherEdits : MotherEdits
emptyMotherEdits =
    { familyPlanning = Unedited
    , consent = []
    , explicitlyCheckedIn = False
    }


type alias ChildEdits =
    { height : Edit HeightId Height
    , muac : Edit MuacId Muac
    , nutrition : Edit ChildNutritionId ChildNutrition
    , photo : Edit PhotoId Photo
    , weight : Edit WeightId Weight
    , counseling : Edit CounselingSessionId CounselingSession
    }


emptyChildEdits : ChildEdits
emptyChildEdits =
    { height = Unedited
    , muac = Unedited
    , nutrition = Unedited
    , photo = Unedited
    , weight = Unedited
    , counseling = Unedited
    }


{-| This tracks editable measurements for a whole batch of mothers and
children.

`explicitlyClosed` tracks whether the user has closed editing. (It could also
be closed because of the end date for the session, but that's tracked
elsewhere).

-}
type alias MeasurementEdits =
    { explicitlyClosed : Bool
    , mothers : EveryDict MotherId MotherEdits
    , children : EveryDict ChildId ChildEdits
    }


emptyMeasurementEdits : MeasurementEdits
emptyMeasurementEdits =
    { explicitlyClosed = False
    , mothers = EveryDict.empty
    , children = EveryDict.empty
    }


{-| This a convenience for functions which want to take values wrapped
in the given way.

  - `update` indicates whether we're currently saving the edits, or any error
    from the last save.

  - `previous` is the most recently value that is not part of this editing
    session ... that is, a previous value to compare to

  - `current` is the value stored **in the backend** for the current editing
    session (i.e. **not** a value cached locally that hasn't been saved yet).

  - `edits` represents changes which we want to make in this editing session. We
    save those changes locally and then apply them to the backend at some point.

There is possibly a slightly better way to do this ... in particular, it might
make sense to enforce some kind of relationship between `data` and `edits`.
But, that could make this less flexible ... this seems to do for now.

-}
type alias MeasurementData data edits =
    { previous : data
    , current : data
    , edits : edits
    , update : WebData ()
    }<|MERGE_RESOLUTION|>--- conflicted
+++ resolved
@@ -108,12 +108,7 @@
 
 
 type alias ParticipantConsentValue =
-<<<<<<< HEAD
-    { witness : NurseId
-    , language : Language
-=======
     { language : Language
->>>>>>> e5425fb6
     , formId : ParticipantFormId
     }
 
