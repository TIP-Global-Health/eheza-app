--- conflicted
+++ resolved
@@ -849,7 +849,6 @@
     AcuteIllnessMeasurement TreatmentOngoingValue
 
 
-<<<<<<< HEAD
 type AcuteIllnessDangerSign
     = DangerSignConditionNotImproving
     | DangerSignUnableDrinkSuck
@@ -865,10 +864,10 @@
 
 type alias AcuteIllnessDangerSigns =
     AcuteIllnessMeasurement (EverySet AcuteIllnessDangerSign)
-=======
+
+
 type alias AcuteIllnessNutrition =
     AcuteIllnessMeasurement (EverySet ChildNutritionSign)
->>>>>>> 8c7ad13b
 
 
 
@@ -999,11 +998,8 @@
     , medicationDistribution : Maybe ( MedicationDistributionId, MedicationDistribution )
     , muac : Maybe ( AcuteIllnessMuacId, AcuteIllnessMuac )
     , treatmentOngoing : Maybe ( TreatmentOngoingId, TreatmentOngoing )
-<<<<<<< HEAD
     , dangerSigns : Maybe ( AcuteIllnessDangerSignsId, AcuteIllnessDangerSigns )
-=======
     , nutrition : Maybe ( AcuteIllnessNutritionId, AcuteIllnessNutrition )
->>>>>>> 8c7ad13b
     }
 
 
