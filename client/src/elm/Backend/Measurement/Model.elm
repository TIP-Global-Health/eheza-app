module Backend.Measurement.Model exposing (..)

{-| This module represents various measurements to be stored on the backend,
and cached in local storage.
-}

import AssocList as Dict exposing (Dict)
import Backend.Counseling.Model exposing (CounselingTiming)
import Backend.Entities exposing (..)
import EverySet exposing (EverySet)
import Gizra.NominalDate exposing (NominalDate)
import RemoteData exposing (RemoteData(..), WebData)
import Translate.Model exposing (Language)



-- GENERAL CASE


{-| A base that expresses some things all the measurements
have in common, plus two things whose type varies:

  - the type of the ID for the encounter this measurement
    takes place in
  - the type of the value for this measurement

-}
type alias Measurement encounter value =
    { dateMeasured : NominalDate
    , nurse : Maybe NurseId
    , healthCenter : Maybe HealthCenterId
    , participantId : PersonId
    , encounterId : Maybe encounter
    , value : value
    }


type alias GroupMeasurement value =
    Measurement SessionId value


type alias PrenatalMeasurement value =
    Measurement PrenatalEncounterId value


type alias NutritionMeasurement value =
    Measurement NutritionEncounterId value


type alias AcuteIllnessMeasurement value =
    Measurement AcuteIllnessEncounterId value



-- GROUP MEASUREMENT TYPES


{-| The string represents the URL of the photo -- that is, the URL which
we can reference in order to display the photo.
-}
type PhotoUrl
    = PhotoUrl String


type alias Photo =
    GroupMeasurement PhotoUrl


{-| For the various measurements that are floats, we wrap them in a type to
distinguish them, and make the units explicit.
-}
type MuacInCm
    = MuacInCm Float


type alias Muac =
    GroupMeasurement MuacInCm


{-| An interpretation of a MUAC, according to the measurement
tool referenced at <https://github.com/Gizra/ihangane/issues/282>
-}
type MuacIndication
    = MuacGreen
    | MuacRed
    | MuacYellow


type HeightInCm
    = HeightInCm Float


type alias Height =
    GroupMeasurement HeightInCm


type WeightInKg
    = WeightInKg Float


type alias Weight =
    GroupMeasurement WeightInKg


type FamilyPlanningSign
    = AutoObservation
    | Condoms
    | CycleBeads
    | CycleCounting
    | Hysterectomy
    | Implants
    | Injectables
    | IUD
    | LactationAmenorrhea
    | NoFamilyPlanning
    | OralContraceptives
    | Spermicide
    | TubalLigatures
    | Vasectomy


type alias FamilyPlanning =
    GroupMeasurement (EverySet FamilyPlanningSign)


type LactationSign
    = Breastfeeding
    | NoLactationSigns


type alias Lactation =
    GroupMeasurement (EverySet LactationSign)


type alias LactationForm =
    { breastfeeding : Maybe Bool
    }


type DistributionNotice
    = DistributedFully
    | DistributedPartiallyLackOfStock
    | DistributedPartiallyOther


type alias Fbf =
    GroupMeasurement FbfValue


type alias FbfValue =
    { distributedAmount : Float
    , distributionNotice : DistributionNotice
    }


type alias FbfForm =
    { distributedAmount : Maybe Float
    , distributionNotice : Maybe DistributionNotice
    }


type alias ParticipantConsent =
    GroupMeasurement ParticipantConsentValue


type alias ParticipantConsentValue =
    { language : Language
    , formId : ParticipantFormId
    }


type alias Attendance =
    GroupMeasurement Bool


type ChildNutritionSign
    = AbdominalDistension
    | Apathy
    | BrittleHair
    | DrySkin
    | Edema
    | PoorAppetite
    | NormalChildNutrition


type alias ChildNutrition =
    GroupMeasurement (EverySet ChildNutritionSign)


type alias CounselingSession =
    GroupMeasurement ( CounselingTiming, EverySet CounselingTopicId )



-- NUTRITION MEASUREMENTS


type alias NutritionMuac =
    NutritionMeasurement MuacInCm


type alias NutritionHeight =
    NutritionMeasurement HeightInCm


type alias NutritionNutrition =
    NutritionMeasurement (EverySet ChildNutritionSign)


type alias NutritionPhoto =
    NutritionMeasurement PhotoUrl


type alias NutritionWeight =
    NutritionMeasurement WeightInKg



-- PRENATAL MEASUREMENTS


type alias BreastExamValue =
    { exam : EverySet BreastExamSign
    , selfGuidance : Bool
    }


type BreastExamSign
    = Mass
    | Discharge
    | Infection
    | NormalBreast


type alias BreastExam =
    PrenatalMeasurement BreastExamValue


type alias CorePhysicalExam =
    PrenatalMeasurement CorePhysicalExamValue


type alias CorePhysicalExamValue =
    { hairHead : EverySet HairHeadCPESign
    , eyes : EverySet EyesCPESign
    , heart : EverySet HeartCPESign
    , heartMurmur : Bool
    , neck : EverySet NeckCPESign
    , lungs : EverySet LungsCPESign
    , abdomen : EverySet AbdomenCPESign
    , hands : EverySet HandsCPESign
    , legs : EverySet LegsCPESign
    }


type HairHeadCPESign
    = BrittleHairCPE
    | NormalHairHead


type EyesCPESign
    = PaleConjuctiva
    | NormalEyes


type HeartCPESign
    = IrregularRhythm
    | NormalRateAndRhythm
    | SinusTachycardia


type NeckCPESign
    = EnlargedThyroid
    | EnlargedLymphNodes
    | NormalNeck


type LungsCPESign
    = Wheezes
    | Crackles
    | NormalLungs


type AbdomenCPESign
    = Hepatomegaly
    | Splenomegaly
    | TPRightUpper
    | TPRightLower
    | TPLeftUpper
    | TPLeftLower
    | Hernia
    | NormalAbdomen


type HandsCPESign
    = PallorHands
    | EdemaHands
    | NormalHands


type LegsCPESign
    = PallorLegs
    | EdemaLegs
    | NormalLegs


type DangerSign
    = VaginalBleeding
    | HeadacheBlurredVision
    | Convulsions
    | AbdominalPain
    | DifficultyBreathing
    | Fever
    | ExtremeWeakness
    | NoDangerSign


type alias DangerSigns =
    PrenatalMeasurement (EverySet DangerSign)


type alias LastMenstrualPeriodValue =
    { date : NominalDate
    , confident : Bool
    }


type alias LastMenstrualPeriod =
    PrenatalMeasurement LastMenstrualPeriodValue


type MedicalHistorySign
    = UterineMyoma
    | Diabetes
    | CardiacDisease
    | RenalDisease
    | HypertensionBeforePregnancy
    | TuberculosisPast
    | TuberculosisPresent
    | Asthma
    | BowedLegs
    | HIV
    | MentalHealthHistory
    | NoMedicalHistorySigns


type alias MedicalHistory =
    PrenatalMeasurement (EverySet MedicalHistorySign)


type MedicationSign
    = IronAndFolicAcidSupplement
    | DewormingPill
    | NoMedication


type alias Medication =
    PrenatalMeasurement (EverySet MedicationSign)


type alias ObstetricalExamValue =
    { fundalHeight : HeightInCm
    , fetalPresentation : FetalPresentation
    , fetalMovement : Bool
    , fetalHeartRate : Int
    , cSectionScar : CSectionScar
    }


type alias ObstetricalExam =
    PrenatalMeasurement ObstetricalExamValue


type FetalPresentation
    = Transverse
    | FetalBreech
    | Cephalic
    | Twins
    | Unknown


type CSectionScar
    = Vertical
    | Horizontal
    | NoScar


type alias ObstetricHistoryValue =
    { currentlyPregnant : Bool
    , termPregnancy : Int
    , preTermPregnancy : Int
    , stillbirthsAtTerm : Int
    , stillbirthsPreTerm : Int
    , abortions : Int
    , liveChildren : Int
    }


type alias ObstetricHistory =
    PrenatalMeasurement ObstetricHistoryValue


type alias ObstetricHistoryStep2Value =
    { cSections : Int
    , cSectionReason : EverySet CSectionReason
    , previousDelivery : EverySet PreviousDeliverySign
    , previousDeliveryPeriod : EverySet PreviousDeliveryPeriod
    , obstetricHistory : EverySet ObstetricHistorySign
    }


type CSectionReason
    = Breech
    | Emergency
    | FailureToProgress
    | None
    | Other


type PreviousDeliveryPeriod
    = LessThan18Month
    | MoreThan5Years
    | Neither


type PreviousDeliverySign
    = CSectionInPreviousDelivery
    | StillbornPreviousDelivery
    | BabyDiedOnDayOfBirthPreviousDelivery
    | PartialPlacentaPreviousDelivery
    | SevereHemorrhagingPreviousDelivery
    | ConvulsionsPreviousDelivery
    | ConvulsionsAndUnconsciousPreviousDelivery
    | NoPreviousDeliverySign


type ObstetricHistorySign
    = SuccessiveAbortions
    | SuccessivePrematureDeliveries
    | PreeclampsiaPreviousPregnancy
    | GestationalDiabetesPreviousPregnancy
    | IncompleteCervixPreviousPregnancy
    | RhNegative
    | NoObstetricHistorySign


type alias ObstetricHistoryStep2 =
    PrenatalMeasurement ObstetricHistoryStep2Value


type alias PrenatalFamilyPlanning =
    PrenatalMeasurement (EverySet FamilyPlanningSign)


type alias PrenatalNutritionValue =
    { height : HeightInCm
    , weight : WeightInKg
    , muac : MuacInCm
    }


type alias PrenatalNutrition =
    PrenatalMeasurement PrenatalNutritionValue


type ResourceSign
    = MosquitoNet
    | NoResource


type alias PrenatalPhoto =
    PrenatalMeasurement PhotoUrl


type alias Resource =
    PrenatalMeasurement (EverySet ResourceSign)


type SocialHistorySign
    = AccompaniedByPartner
    | PartnerHivCounseling
    | NoSocialHistorySign


type SocialHistoryHivTestingResult
    = ResultHivPositive
    | ResultHivNegative
    | ResultHivIndeterminate
    | NoHivTesting


type alias SocialHistoryValue =
    { socialHistory : EverySet SocialHistorySign
    , hivTestingResult : SocialHistoryHivTestingResult
    }


type alias SocialHistory =
    PrenatalMeasurement SocialHistoryValue


type alias VitalsValue =
    { sys : Float
    , dia : Float
    , heartRate : Int
    , respiratoryRate : Int
    , bodyTemperature : Float
    }


type alias Vitals =
    PrenatalMeasurement VitalsValue



-- ACUTE ILLNESS MEASUREMENTS


type SymptomsGeneralSign
    = BodyAches
    | Chills
    | SymptomGeneralFever
    | Headache
    | NightSweats
    | Lethargy
    | PoorSuck
    | UnableToDrink
    | UnableToEat
    | IncreasedThirst
    | DryMouth
    | SevereWeakness
    | YellowEyes
    | CokeColoredUrine
    | SymptomsGeneralConvulsions
    | SpontaneousBleeding
    | NoSymptomsGeneral


type alias SymptomsGeneralValue =
    { fever : Int
    , chills : Int
    , nightSweats : Int
    , bodyAches : Int
    , headache : Int
    , lethargy : Int
    , poorSuck : Int
    , unableToDrink : Int
    , unableToEat : Int
    , increasedThirst : Int
    , dryMouth : Int
    , severeWeakness : Int
    , yellowEyes : Int
    , cokeColoredUrine : Int
    , convulsions : Int
    , spontaneousBleeding : Int
    }


type alias SymptomsGeneral =
    AcuteIllnessMeasurement (Dict SymptomsGeneralSign Int)


type SymptomsRespiratorySign
    = BloodInSputum
    | Cough
    | NasalCongestion
    | ShortnessOfBreath
    | SoreThroat
    | LossOfSmell
    | StabbingChestPain
    | NoSymptomsRespiratory


type alias SymptomsRespiratory =
    AcuteIllnessMeasurement (Dict SymptomsRespiratorySign Int)


type SymptomsGISign
    = SymptomGIAbdominalPain
    | BloodyDiarrhea
    | Nausea
    | NonBloodyDiarrhea
    | Vomiting
    | NoSymptomsGI


type SymptomsGIDerivedSign
    = IntractableVomiting
    | NoSymptomsGIDerived


type alias SymptomsGIValue =
    { signs : Dict SymptomsGISign Int
    , derivedSigns : EverySet SymptomsGIDerivedSign
    }


type alias SymptomsGI =
    AcuteIllnessMeasurement SymptomsGIValue


type alias AcuteIllnessVitalsValue =
    { respiratoryRate : Int
    , bodyTemperature : Float
    }


type alias AcuteIllnessVitals =
    AcuteIllnessMeasurement AcuteIllnessVitalsValue


type AcuteFindingsGeneralSign
    = LethargicOrUnconscious
    | AcuteFindingsPoorSuck
    | SunkenEyes
    | PoorSkinTurgor
    | Jaundice
    | NoAcuteFindingsGeneralSigns


type AcuteFindingsRespiratorySign
    = Stridor
    | NasalFlaring
    | SevereWheezing
    | SubCostalRetractions
    | NoAcuteFindingsRespiratorySigns


type alias AcuteFindingsValue =
    { signsGeneral : EverySet AcuteFindingsGeneralSign
    , signsRespiratory : EverySet AcuteFindingsRespiratorySign
    }


type alias AcuteFindings =
    AcuteIllnessMeasurement AcuteFindingsValue


type MalariaRapidTestResult
    = RapidTestPositive
    | RapidTestPositiveAndPregnant
    | RapidTestNegative
    | RapidTestIndeterminate
    | RapidTestUnableToRun


type alias MalariaTesting =
    AcuteIllnessMeasurement MalariaRapidTestResult


type TravelHistorySign
    = COVID19Country
    | NoTravelHistorySigns


type alias TravelHistory =
    AcuteIllnessMeasurement (EverySet TravelHistorySign)


type TreatmentReviewSign
    = FeverPast6Hours
    | FeverPast6HoursHelped
    | MalariaToday
    | MalariaTodayHelped
    | MalariaWithinPastMonth
    | MalariaWithinPastMonthHelped
    | NoTreatmentReviewSigns


type alias TreatmentReview =
    AcuteIllnessMeasurement (EverySet TreatmentReviewSign)


type ExposureSign
    = COVID19Symptoms
    | NoExposureSigns


type alias Exposure =
    AcuteIllnessMeasurement (EverySet ExposureSign)


type IsolationSign
    = PatientIsolated
    | SignOnDoor
    | HealthEducation
    | NoIsolationSigns


type ReasonForNotIsolating
    = NoSpace
    | TooIll
    | CanNotSeparateFromFamily
    | OtherReason
    | IsolationReasonNotApplicable


type alias IsolationValue =
    { signs : EverySet IsolationSign
    , reasonsForNotIsolating : EverySet ReasonForNotIsolating
    }


type alias Isolation =
    AcuteIllnessMeasurement IsolationValue


type HCContactSign
    = ContactedHealthCenter
    | NoHCContactSigns


type HCRecommendation
    = SendAmbulance
    | HomeIsolation
    | ComeToHealthCenter
    | ChwMonitoring
    | HCRecommendationNotApplicable


type ResponsePeriod
    = LessThan30Min
    | Between30min1Hour
    | Between1Hour2Hour
    | Between2Hour1Day
    | ResponsePeriodNotApplicable


type alias HCContactValue =
    { signs : EverySet HCContactSign
    , recommendations : EverySet HCRecommendation
    , responsePeriod : EverySet ResponsePeriod
    , ambulanceArrivalPeriod : EverySet ResponsePeriod
    }


type alias HCContact =
    AcuteIllnessMeasurement HCContactValue


type Call114Sign
    = Call114
    | ContactSite
    | NoCall114Signs


type Recommendation114
    = SendToHealthCenter
    | SendToRRTCenter
    | SendToHospital
    | OtherRecommendation114
    | NoneNoAnswer
    | NoneBusySignal
    | NoneOtherRecommendation114


type RecommendationSite
    = TeamComeToVillage
    | SendToSiteWithForm
    | OtherRecommendationSite
    | NoneSentWithForm
    | NonePatientRefused
    | NoneOtherRecommendationSite
    | RecommendationSiteNotApplicable


type alias Call114Value =
    { signs : EverySet Call114Sign
    , recommendations114 : EverySet Recommendation114
    , recommendationsSite : EverySet RecommendationSite
    }


type alias Call114 =
    AcuteIllnessMeasurement Call114Value


type SendToHCSign
    = HandReferrerForm
    | ReferToHealthCenter
    | NoSendToHCSigns


type alias SendToHC =
    AcuteIllnessMeasurement (EverySet SendToHCSign)


type MedicationDistributionSign
    = Amoxicillin
    | Coartem
    | ORS
    | Zinc
    | LemonJuiceOrHoney
    | NoMedicationDistributionSigns


type MedicationNonAdministrationReason
    = NonAdministrationLackOfStock
    | NonAdministrationKnownAllergy
    | NonAdministrationPatientDeclined
    | NonAdministrationOther


type MedicationNonAdministrationSign
    = MedicationAmoxicillin MedicationNonAdministrationReason
    | MedicationCoartem MedicationNonAdministrationReason
    | MedicationORS MedicationNonAdministrationReason
    | MedicationZinc MedicationNonAdministrationReason
    | NoMedicationNonAdministrationSigns


type alias MedicationDistributionValue =
    { distributionSigns : EverySet MedicationDistributionSign
    , nonAdministrationSigns : EverySet MedicationNonAdministrationSign
    }


type alias MedicationDistribution =
    AcuteIllnessMeasurement MedicationDistributionValue


type alias AcuteIllnessMuac =
    AcuteIllnessMeasurement MuacInCm


<<<<<<< HEAD
type TreatmentOngoingSign
    = TakenAsPrescribed
    | MissedDoses
    | FeelingBetter
    | SideEffects
    | NoTreatmentOngoingSign


type ReasonForNotTaking
    = NotTakingSideEffects
    | NotTakingNoResources
    | NotTakingOther
    | NoReasonForNotTakingSign


type alias TreatmentOngoingValue =
    { signs : EverySet TreatmentOngoingSign
    , reasonForNotTaking : ReasonForNotTaking
    , missedDoses : Int
    }


type alias TreatmentOngoing =
    AcuteIllnessMeasurement TreatmentOngoingValue
=======
type alias AcuteIllnessNutrition =
    AcuteIllnessMeasurement (EverySet ChildNutritionSign)
>>>>>>> 2a391af4



-- LISTS OF MEASUREMENTS


type alias MotherMeasurementList =
    { attendances : Dict AttendanceId Attendance
    , familyPlannings : Dict FamilyPlanningId FamilyPlanning
    , consents : Dict ParticipantConsentId ParticipantConsent
    , lactations : Dict LactationId Lactation
    , fbfs : Dict MotherFbfId Fbf
    }


emptyMotherMeasurementList : MotherMeasurementList
emptyMotherMeasurementList =
    { attendances = Dict.empty
    , familyPlannings = Dict.empty
    , consents = Dict.empty
    , lactations = Dict.empty
    , fbfs = Dict.empty
    }


{-| We'll sort these by the date measured, with the most recent first, since
we're particularly interested in the most recent one, and it is faster to
access if it is first.

What type the inner types ought to be is an interesting question ... I'll start
simple with a `List` and see how that goes.

-}
type alias ChildMeasurementList =
    { heights : Dict HeightId Height
    , muacs : Dict MuacId Muac
    , nutritions : Dict ChildNutritionId ChildNutrition
    , photos : Dict PhotoId Photo
    , weights : Dict WeightId Weight
    , counselingSessions : Dict CounselingSessionId CounselingSession
    , fbfs : Dict ChildFbfId Fbf
    }


emptyChildMeasurementList : ChildMeasurementList
emptyChildMeasurementList =
    { heights = Dict.empty
    , muacs = Dict.empty
    , nutritions = Dict.empty
    , photos = Dict.empty
    , weights = Dict.empty
    , counselingSessions = Dict.empty
    , fbfs = Dict.empty
    }


{-| This type just organizes historical measurements by mother or child, for
our convenience.
-}
type alias HistoricalMeasurements =
    { mothers : Dict PersonId MotherMeasurementList
    , children : Dict PersonId ChildMeasurementList
    }


emptyHistoricalMeasurements : HistoricalMeasurements
emptyHistoricalMeasurements =
    { mothers = Dict.empty
    , children = Dict.empty
    }



-- ONE OF EACH KIND OF MEASUREMENT


{-| A set of prenatal measurements that correspond to the same prenatal
encounter.
-}
type alias PrenatalMeasurements =
    { breastExam : Maybe ( BreastExamId, BreastExam )
    , corePhysicalExam : Maybe ( CorePhysicalExamId, CorePhysicalExam )
    , dangerSigns : Maybe ( DangerSignsId, DangerSigns )
    , lastMenstrualPeriod : Maybe ( LastMenstrualPeriodId, LastMenstrualPeriod )
    , medicalHistory : Maybe ( MedicalHistoryId, MedicalHistory )
    , medication : Maybe ( MedicationId, Medication )
    , obstetricalExam : Maybe ( ObstetricalExamId, ObstetricalExam )
    , obstetricHistory : Maybe ( ObstetricHistoryId, ObstetricHistory )
    , obstetricHistoryStep2 : Maybe ( ObstetricHistoryStep2Id, ObstetricHistoryStep2 )
    , familyPlanning : Maybe ( PrenatalFamilyPlanningId, PrenatalFamilyPlanning )
    , nutrition : Maybe ( PrenatalNutritionId, PrenatalNutrition )
    , resource : Maybe ( ResourceId, Resource )
    , socialHistory : Maybe ( SocialHistoryId, SocialHistory )
    , vitals : Maybe ( VitalsId, Vitals )
    , prenatalPhoto : Maybe ( PrenatalPhotoId, PrenatalPhoto )
    }


{-| A set of Nutrition measurements that correspond to the same Nutrition
encounter.
-}
type alias NutritionMeasurements =
    { muac : Maybe ( NutritionMuacId, NutritionMuac )
    , height : Maybe ( NutritionHeightId, NutritionHeight )
    , nutrition : Maybe ( NutritionNutritionId, NutritionNutrition )
    , photo : Maybe ( NutritionPhotoId, NutritionPhoto )
    , weight : Maybe ( NutritionWeightId, NutritionWeight )
    }


{-| A set of Acute Illness measurements that correspond to the same Nutrition
encounter.
-}
type alias AcuteIllnessMeasurements =
    { symptomsGeneral : Maybe ( SymptomsGeneralId, SymptomsGeneral )
    , symptomsRespiratory : Maybe ( SymptomsRespiratoryId, SymptomsRespiratory )
    , symptomsGI : Maybe ( SymptomsGIId, SymptomsGI )
    , vitals : Maybe ( AcuteIllnessVitalsId, AcuteIllnessVitals )
    , acuteFindings : Maybe ( AcuteFindingsId, AcuteFindings )
    , malariaTesting : Maybe ( MalariaTestingId, MalariaTesting )
    , travelHistory : Maybe ( TravelHistoryId, TravelHistory )
    , exposure : Maybe ( ExposureId, Exposure )
    , isolation : Maybe ( IsolationId, Isolation )
    , hcContact : Maybe ( HCContactId, HCContact )
    , call114 : Maybe ( Call114Id, Call114 )
    , treatmentReview : Maybe ( TreatmentReviewId, TreatmentReview )
    , sendToHC : Maybe ( SendToHCId, SendToHC )
    , medicationDistribution : Maybe ( MedicationDistributionId, MedicationDistribution )
    , muac : Maybe ( AcuteIllnessMuacId, AcuteIllnessMuac )
<<<<<<< HEAD
    , treatmentOngoing : Maybe ( TreatmentOngoingId, TreatmentOngoing )
=======
    , nutrition : Maybe ( AcuteIllnessNutritionId, AcuteIllnessNutrition )
>>>>>>> 2a391af4
    }


{-| This is like `ChildMeasurementList`, except that it just covers one
of each kind of measurements (rather than a list of each kind).

So, this is the type you'd use for the measurements for a child for
a particular session.

-}
type alias ChildMeasurements =
    { height : Maybe ( HeightId, Height )
    , muac : Maybe ( MuacId, Muac )
    , nutrition : Maybe ( ChildNutritionId, ChildNutrition )
    , photo : Maybe ( PhotoId, Photo )
    , weight : Maybe ( WeightId, Weight )
    , counselingSession : Maybe ( CounselingSessionId, CounselingSession )
    , fbf : Maybe ( ChildFbfId, Fbf )
    }


emptyChildMeasurements : ChildMeasurements
emptyChildMeasurements =
    { height = Nothing
    , muac = Nothing
    , nutrition = Nothing
    , photo = Nothing
    , weight = Nothing
    , counselingSession = Nothing
    , fbf = Nothing
    }


{-| Like `ChildMeasurements`, but for mothers.

Note that for `consent`, we could have multiple consents in the same session.
So, it is a `List` (possibly empty) rather than a `Maybe`.

-}
type alias MotherMeasurements =
    { attendance : Maybe ( AttendanceId, Attendance )
    , familyPlanning : Maybe ( FamilyPlanningId, FamilyPlanning )
    , consent : Dict ParticipantConsentId ParticipantConsent
    , lactation : Maybe ( LactationId, Lactation )
    , fbf : Maybe ( MotherFbfId, Fbf )
    }


emptyMotherMeasurements : MotherMeasurements
emptyMotherMeasurements =
    { attendance = Nothing
    , familyPlanning = Nothing
    , consent = Dict.empty
    , lactation = Nothing
    , fbf = Nothing
    }


type alias Measurements =
    { mothers : Dict PersonId MotherMeasurements
    , children : Dict PersonId ChildMeasurements
    }


emptyMeasurements : Measurements
emptyMeasurements =
    { mothers = Dict.empty
    , children = Dict.empty
    }


{-| This a convenience for functions which want to take values wrapped
in the given way.

  - `update` indicates whether we're currently saving the edits, or any error
    from the last save.

  - `previous` is the most recently value that is not part of this editing
    session ... that is, a previous value to compare to

  - `current` is the value we've saved.

-}
type alias MeasurementData data =
    { previous : data
    , current : data
    , update : WebData ()
    }


type alias PreviousMeasurementsValue =
    { height : Maybe ( NominalDate, HeightInCm )
    , muac : Maybe ( NominalDate, MuacInCm )
    , weight : Maybe ( NominalDate, WeightInKg )
    }<|MERGE_RESOLUTION|>--- conflicted
+++ resolved
@@ -823,7 +823,6 @@
     AcuteIllnessMeasurement MuacInCm
 
 
-<<<<<<< HEAD
 type TreatmentOngoingSign
     = TakenAsPrescribed
     | MissedDoses
@@ -848,10 +847,10 @@
 
 type alias TreatmentOngoing =
     AcuteIllnessMeasurement TreatmentOngoingValue
-=======
+
+
 type alias AcuteIllnessNutrition =
     AcuteIllnessMeasurement (EverySet ChildNutritionSign)
->>>>>>> 2a391af4
 
 
 
@@ -981,11 +980,8 @@
     , sendToHC : Maybe ( SendToHCId, SendToHC )
     , medicationDistribution : Maybe ( MedicationDistributionId, MedicationDistribution )
     , muac : Maybe ( AcuteIllnessMuacId, AcuteIllnessMuac )
-<<<<<<< HEAD
     , treatmentOngoing : Maybe ( TreatmentOngoingId, TreatmentOngoing )
-=======
     , nutrition : Maybe ( AcuteIllnessNutritionId, AcuteIllnessNutrition )
->>>>>>> 2a391af4
     }
 
 
