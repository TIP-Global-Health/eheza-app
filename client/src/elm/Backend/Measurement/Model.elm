--- conflicted
+++ resolved
@@ -826,10 +826,6 @@
     AcuteIllnessMeasurement MedicationDistributionValue
 
 
-<<<<<<< HEAD
-type alias BarcodePhoto =
-    AcuteIllnessMeasurement PhotoUrl
-=======
 type alias AcuteIllnessMuac =
     AcuteIllnessMeasurement MuacInCm
 
@@ -908,7 +904,10 @@
 type HealthEducationSign
     = MalariaPrevention
     | NoHealthEducationSigns
->>>>>>> aa299230
+
+
+type alias BarcodePhoto =
+    AcuteIllnessMeasurement PhotoUrl
 
 
 
@@ -1037,15 +1036,12 @@
     , treatmentReview : Maybe ( TreatmentReviewId, TreatmentReview )
     , sendToHC : Maybe ( SendToHCId, SendToHC )
     , medicationDistribution : Maybe ( MedicationDistributionId, MedicationDistribution )
-<<<<<<< HEAD
-    , barcodePhoto : Maybe ( BarcodePhotoId, BarcodePhoto )
-=======
     , muac : Maybe ( AcuteIllnessMuacId, AcuteIllnessMuac )
     , treatmentOngoing : Maybe ( TreatmentOngoingId, TreatmentOngoing )
     , dangerSigns : Maybe ( AcuteIllnessDangerSignsId, AcuteIllnessDangerSigns )
     , nutrition : Maybe ( AcuteIllnessNutritionId, AcuteIllnessNutrition )
     , healthEducation : Maybe ( HealthEducationId, HealthEducation )
->>>>>>> aa299230
+    , barcodePhoto : Maybe ( BarcodePhotoId, BarcodePhoto )
     }
 
 
