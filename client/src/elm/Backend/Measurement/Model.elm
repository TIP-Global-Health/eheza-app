module Backend.Measurement.Model exposing
    ( AbdomenCPESign(..)
    , Attendance
    , BreastExam
    , BreastExamSign(..)
    , BreastExamValue
    , CSectionReason(..)
    , CSectionScar(..)
    , ChildMeasurementList
    , ChildMeasurements
    , ChildNutrition
    , ChildNutritionSign(..)
    , CorePhysicalExam
    , CorePhysicalExamValue
    , CounselingSession
    , DangerSign(..)
    , DangerSigns
    , EyesCPESign(..)
    , FamilyPlanning
    , FamilyPlanningSign(..)
    , FetalPresentation(..)
    , GroupMeasurement
    , HairHeadCPESign(..)
    , HandsCPESign(..)
    , HeartCPESign(..)
    , Height
    , HeightInCm(..)
    , HistoricalMeasurements
    , LastMenstrualPeriod
    , LastMenstrualPeriodValue
    , LegsCPESign(..)
    , LungsCPESign(..)
    , Measurement
    , MeasurementData
    , Measurements
    , MedicalHistory
    , MedicalHistorySign(..)
    , Medication
    , MedicationSign(..)
    , MotherMeasurementList
    , MotherMeasurements
    , Muac
    , MuacInCm(..)
    , MuacIndication(..)
    , NeckCPESign(..)
    , ObstetricHistory
    , ObstetricHistorySign(..)
    , ObstetricHistoryStep2
    , ObstetricHistoryStep2Value
    , ObstetricHistoryValue
    , ObstetricalExam
    , ObstetricalExamValue
    , ParticipantConsent
    , ParticipantConsentValue
    , Photo
    , PhotoUrl(..)
    , PrenatalFamilyPlanning
    , PrenatalMeasurement
    , PrenatalMeasurements
    , PrenatalNutrition
    , PrenatalNutritionValue
    , PrenatalPhoto
    , PreviousDeliveryPeriod(..)
    , PreviousDeliverySign(..)
    , Resource
    , ResourceSign(..)
    , SocialHistory
    , SocialHistoryHivTestingResult(..)
    , SocialHistorySign(..)
    , SocialHistoryValue
    , Vitals
    , VitalsValue
    , Weight
    , WeightInKg(..)
    , emptyChildMeasurementList
    , emptyChildMeasurements
    , emptyHistoricalMeasurements
    , emptyMeasurements
    , emptyMotherMeasurementList
    , emptyMotherMeasurements
    )

{-| This module represents various measurements to be stored on the backend,
and cached in local storage.
-}

import AssocList as Dict exposing (Dict)
import Backend.Counseling.Model exposing (CounselingTiming)
import Backend.Entities exposing (..)
import EveryDict exposing (EveryDict)
import EveryDictList exposing (EveryDictList)
import EverySet exposing (EverySet)
import Gizra.NominalDate exposing (NominalDate)
import RemoteData exposing (RemoteData(..), WebData)
import Translate.Model exposing (Language)



-- GENERAL CASE


{-| A base that expresses some things all the measurements
have in common, plus two things whose type varies:

  - the type of the ID for the encounter this measurement
    takes place in
  - the type of the value for this measurement

-}
type alias Measurement encounter value =
    { dateMeasured : NominalDate
    , nurse : Maybe NurseId
    , healthCenter : Maybe HealthCenterId
    , participantId : PersonId
    , encounterId : Maybe encounter
    , value : value
    }


type alias GroupMeasurement value =
    Measurement SessionId value


type alias PrenatalMeasurement value =
    Measurement PrenatalEncounterId value



-- GROUP MEASUREMENT TYPES


{-| The string represents the URL of the photo -- that is, the URL which
we can reference in order to display the photo.
-}
type PhotoUrl
    = PhotoUrl String


type alias Photo =
    GroupMeasurement PhotoUrl


{-| For the various measurements that are floats, we wrap them in a type to
distinguish them, and make the units explicit.
-}
type MuacInCm
    = MuacInCm Float


type alias Muac =
    GroupMeasurement MuacInCm


{-| An interpretation of a MUAC, according to the measurement
tool referenced at <https://github.com/Gizra/ihangane/issues/282>
-}
type MuacIndication
    = MuacGreen
    | MuacRed
    | MuacYellow


type HeightInCm
    = HeightInCm Float


type alias Height =
    GroupMeasurement HeightInCm


type WeightInKg
    = WeightInKg Float


type alias Weight =
    GroupMeasurement WeightInKg


type FamilyPlanningSign
    = AutoObservation
    | Condoms
    | CycleBeads
    | CycleCounting
    | Hysterectomy
    | Implants
    | Injectables
    | IUD
    | LactationAmenorrhea
    | NoFamilyPlanning
    | OralContraceptives
    | Spermicide
    | TubalLigatures
    | Vasectomy


type alias FamilyPlanning =
    GroupMeasurement (EverySet FamilyPlanningSign)


type alias ParticipantConsent =
    GroupMeasurement ParticipantConsentValue


type alias ParticipantConsentValue =
    { language : Language
    , formId : ParticipantFormId
    }


type alias Attendance =
    GroupMeasurement Bool


type ChildNutritionSign
    = AbdominalDistension
    | Apathy
    | BrittleHair
    | DrySkin
    | Edema
    | PoorAppetite
    | NormalChildNutrition


type alias ChildNutrition =
    GroupMeasurement (EverySet ChildNutritionSign)


type alias CounselingSession =
    GroupMeasurement ( CounselingTiming, EverySet CounselingTopicId )



-- PRENATAL MEASUREMENTS


type alias BreastExamValue =
    { exam : EverySet BreastExamSign
    , selfGuidance : Bool
    }


type BreastExamSign
    = Mass
    | Discharge
    | Infection
    | NormalBreast


type alias BreastExam =
    PrenatalMeasurement BreastExamValue


type alias CorePhysicalExam =
    PrenatalMeasurement CorePhysicalExamValue


type alias CorePhysicalExamValue =
    { hairHead : EverySet HairHeadCPESign
    , eyes : EverySet EyesCPESign
    , heart : EverySet HeartCPESign
    , heartMurmur : Bool
    , neck : EverySet NeckCPESign
    , lungs : EverySet LungsCPESign
    , abdomen : EverySet AbdomenCPESign
    , hands : EverySet HandsCPESign
    , legs : EverySet LegsCPESign
    }


type HairHeadCPESign
    = BrittleHairCPE
    | NormalHairHead


type EyesCPESign
    = PaleConjuctiva
    | NormalEyes


type HeartCPESign
    = IrregularRhythm
    | NormalRateAndRhythm
    | SinusTachycardia


type NeckCPESign
    = EnlargedThyroid
    | EnlargedLymphNodes
    | NormalNeck


type LungsCPESign
    = Wheezes
    | Crackles
    | NormalLungs


type AbdomenCPESign
    = Hepatomegaly
    | Splenomegaly
    | TPRightUpper
    | TPRightLower
    | TPLeftUpper
    | TPLeftLower
    | Hernia
    | NormalAbdomen


type HandsCPESign
    = PallorHands
    | EdemaHands
    | NormalHands


type LegsCPESign
    = PallorLegs
    | EdemaLegs
    | NormalLegs


type DangerSign
    = VaginalBleeding
    | HeadacheBlurredVision
    | Convulsions
    | AbdominalPain
    | DifficultyBreathing
    | Fever
    | ExtremeWeakness
    | NoDangerSign


type alias DangerSigns =
    PrenatalMeasurement (EverySet DangerSign)


type alias LastMenstrualPeriodValue =
    { date : NominalDate
    , confident : Bool
    }


type alias LastMenstrualPeriod =
    PrenatalMeasurement LastMenstrualPeriodValue


type MedicalHistorySign
    = UterineMyoma
    | Diabetes
    | CardiacDisease
    | RenalDisease
    | HypertensionBeforePregnancy
    | TuberculosisPast
    | TuberculosisPresent
    | Asthma
    | BowedLegs
    | HIV
    | NoMedicalHistorySigns


type alias MedicalHistory =
    PrenatalMeasurement (EverySet MedicalHistorySign)


type MedicationSign
    = IronAndFolicAcidSupplement
    | DewormingPill
    | NoMedication


type alias Medication =
    PrenatalMeasurement (EverySet MedicationSign)


type alias ObstetricalExamValue =
    { fundalHeight : HeightInCm
    , fetalPresentation : FetalPresentation
    , fetalMovement : Bool
    , fetalHeartRate : Int
    , cSectionScar : CSectionScar
    }


type alias ObstetricalExam =
    PrenatalMeasurement ObstetricalExamValue


type FetalPresentation
    = Transverse
    | FetalBreech
    | Cephalic
    | Twins
    | Unknown


type CSectionScar
    = Vertical
    | Horizontal
    | NoScar


type alias ObstetricHistoryValue =
    { currentlyPregnant : Bool
    , termPregnancy : Int
    , preTermPregnancy : Int
    , stillbirthsAtTerm : Int
    , stillbirthsPreTerm : Int
    , abortions : Int
    , liveChildren : Int
    }


type alias ObstetricHistory =
    PrenatalMeasurement ObstetricHistoryValue


type alias ObstetricHistoryStep2Value =
    { cSections : Int
    , cSectionReason : EverySet CSectionReason
    , previousDelivery : EverySet PreviousDeliverySign
    , previousDeliveryPeriod : EverySet PreviousDeliveryPeriod
    , obstetricHistory : EverySet ObstetricHistorySign
    }


type CSectionReason
    = Breech
    | Emergency
    | FailureToProgress
    | None
    | Other


type PreviousDeliveryPeriod
    = LessThan18Month
    | MoreThan5Years
    | Neither


type PreviousDeliverySign
    = CSectionInPreviousDelivery
    | StillbornPreviousDelivery
    | BabyDiedOnDayOfBirthPreviousDelivery
    | PartialPlacentaPreviousDelivery
    | SevereHemorrhagingPreviousDelivery
    | ConvulsionsPreviousDelivery
    | ConvulsionsAndUnconsciousPreviousDelivery
    | NoPreviousDeliverySign


type ObstetricHistorySign
    = SuccessiveAbortions
    | SuccessivePrematureDeliveries
    | PreeclampsiaPreviousPregnancy
    | GestationalDiabetesPreviousPregnancy
    | IncompleteCervixPreviousPregnancy
    | RhNegative
    | NoObstetricHistorySign


type alias ObstetricHistoryStep2 =
    PrenatalMeasurement ObstetricHistoryStep2Value


type alias PrenatalFamilyPlanning =
    PrenatalMeasurement (EverySet FamilyPlanningSign)


type alias PrenatalNutritionValue =
    { height : HeightInCm
    , weight : WeightInKg
    , muac : MuacInCm
    }


type alias PrenatalNutrition =
    PrenatalMeasurement PrenatalNutritionValue


type ResourceSign
    = MosquitoNet
    | NoResource


type alias PrenatalPhoto =
    PrenatalMeasurement PhotoUrl


type alias Resource =
    PrenatalMeasurement (EverySet ResourceSign)


type SocialHistorySign
    = AccompaniedByPartner
    | PartnerHivCounseling
    | NoSocialHistorySign


type SocialHistoryHivTestingResult
    = ResultHivPositive
    | ResultHivNegative
    | ResultHivIndeterminate
    | NoHivTesting


type alias SocialHistoryValue =
    { socialHistory : EverySet SocialHistorySign
    , hivTestingResult : SocialHistoryHivTestingResult
    }


type alias SocialHistory =
    PrenatalMeasurement SocialHistoryValue


type alias VitalsValue =
    { sys : Float
    , dia : Float
    , heartRate : Int
    , respiratoryRate : Int
    , bodyTemperature : Float
    }


type alias Vitals =
    PrenatalMeasurement VitalsValue



-- LISTS OF MEASUREMENTS


type alias MotherMeasurementList =
<<<<<<< HEAD
    { attendances : EveryDictList AttendanceId Attendance
    , familyPlannings : EveryDictList FamilyPlanningId FamilyPlanning
    , consents : EveryDictList ParticipantConsentId ParticipantConsent
=======
    { attendances : Dict AttendanceId Attendance
    , familyPlannings : Dict FamilyPlanningId FamilyPlanning
    , consents : Dict ParticipantConsentId ParticipantConsent
>>>>>>> 5307bcdc
    }


emptyMotherMeasurementList : MotherMeasurementList
emptyMotherMeasurementList =
<<<<<<< HEAD
    { attendances = EveryDictList.empty
    , familyPlannings = EveryDictList.empty
    , consents = EveryDictList.empty
=======
    { attendances = Dict.empty
    , familyPlannings = Dict.empty
    , consents = Dict.empty
>>>>>>> 5307bcdc
    }


{-| We'll sort these by the date measured, with the most recent first, since
we're particularly interested in the most recent one, and it is faster to
access if it is first.

What type the inner types ought to be is an interesting question ... I'll start
simple with a `List` and see how that goes.

-}
type alias ChildMeasurementList =
<<<<<<< HEAD
    { heights : EveryDictList HeightId Height
    , muacs : EveryDictList MuacId Muac
    , nutritions : EveryDictList ChildNutritionId ChildNutrition
    , photos : EveryDictList PhotoId Photo
    , weights : EveryDictList WeightId Weight
    , counselingSessions : EveryDictList CounselingSessionId CounselingSession
=======
    { heights : Dict HeightId Height
    , muacs : Dict MuacId Muac
    , nutritions : Dict ChildNutritionId ChildNutrition
    , photos : Dict PhotoId Photo
    , weights : Dict WeightId Weight
    , counselingSessions : Dict CounselingSessionId CounselingSession
>>>>>>> 5307bcdc
    }


emptyChildMeasurementList : ChildMeasurementList
emptyChildMeasurementList =
<<<<<<< HEAD
    { heights = EveryDictList.empty
    , muacs = EveryDictList.empty
    , nutritions = EveryDictList.empty
    , photos = EveryDictList.empty
    , weights = EveryDictList.empty
    , counselingSessions = EveryDictList.empty
=======
    { heights = Dict.empty
    , muacs = Dict.empty
    , nutritions = Dict.empty
    , photos = Dict.empty
    , weights = Dict.empty
    , counselingSessions = Dict.empty
>>>>>>> 5307bcdc
    }


{-| This type just organizes historical measurements by mother or child, for
our convenience.
-}
type alias HistoricalMeasurements =
<<<<<<< HEAD
    { mothers : EveryDict PersonId MotherMeasurementList
    , children : EveryDict PersonId ChildMeasurementList
=======
    { mothers : Dict PersonId MotherMeasurementList
    , children : Dict PersonId ChildMeasurementList
>>>>>>> 5307bcdc
    }


emptyHistoricalMeasurements : HistoricalMeasurements
emptyHistoricalMeasurements =
<<<<<<< HEAD
    { mothers = EveryDict.empty
    , children = EveryDict.empty
=======
    { mothers = Dict.empty
    , children = Dict.empty
>>>>>>> 5307bcdc
    }



-- ONE OF EACH KIND OF MEASUREMENT


{-| A set of prenatal measurements that correspond to the same prenatal
encounter.
-}
type alias PrenatalMeasurements =
    { breastExam : Maybe ( BreastExamId, BreastExam )
    , corePhysicalExam : Maybe ( CorePhysicalExamId, CorePhysicalExam )
    , dangerSigns : Maybe ( DangerSignsId, DangerSigns )
    , lastMenstrualPeriod : Maybe ( LastMenstrualPeriodId, LastMenstrualPeriod )
    , medicalHistory : Maybe ( MedicalHistoryId, MedicalHistory )
    , medication : Maybe ( MedicationId, Medication )
    , obstetricalExam : Maybe ( ObstetricalExamId, ObstetricalExam )
    , obstetricHistory : Maybe ( ObstetricHistoryId, ObstetricHistory )
    , obstetricHistoryStep2 : Maybe ( ObstetricHistoryStep2Id, ObstetricHistoryStep2 )
    , familyPlanning : Maybe ( PrenatalFamilyPlanningId, PrenatalFamilyPlanning )
    , nutrition : Maybe ( PrenatalNutritionId, PrenatalNutrition )
    , resource : Maybe ( ResourceId, Resource )
    , socialHistory : Maybe ( SocialHistoryId, SocialHistory )
    , vitals : Maybe ( VitalsId, Vitals )
    , prenatalPhoto : Maybe ( PrenatalPhotoId, PrenatalPhoto )
    }


{-| This is like `ChildMeasurementList`, except that it just covers one
of each kind of measurements (rather than a list of each kind).

So, this is the type you'd use for the measurements for a child for
a particular session.

-}
type alias ChildMeasurements =
    { height : Maybe ( HeightId, Height )
    , muac : Maybe ( MuacId, Muac )
    , nutrition : Maybe ( ChildNutritionId, ChildNutrition )
    , photo : Maybe ( PhotoId, Photo )
    , weight : Maybe ( WeightId, Weight )
    , counselingSession : Maybe ( CounselingSessionId, CounselingSession )
    }


emptyChildMeasurements : ChildMeasurements
emptyChildMeasurements =
    { height = Nothing
    , muac = Nothing
    , nutrition = Nothing
    , photo = Nothing
    , weight = Nothing
    , counselingSession = Nothing
    }


{-| Like `ChildMeasurements`, but for mothers.

Note that for `consent`, we could have multiple consents in the same session.
So, it is a `List` (possibly empty) rather than a `Maybe`.

-}
type alias MotherMeasurements =
    { attendance : Maybe ( AttendanceId, Attendance )
    , familyPlanning : Maybe ( FamilyPlanningId, FamilyPlanning )
<<<<<<< HEAD
    , consent : EveryDictList ParticipantConsentId ParticipantConsent
=======
    , consent : Dict ParticipantConsentId ParticipantConsent
>>>>>>> 5307bcdc
    }


emptyMotherMeasurements : MotherMeasurements
emptyMotherMeasurements =
    { attendance = Nothing
    , familyPlanning = Nothing
<<<<<<< HEAD
    , consent = EveryDictList.empty
=======
    , consent = Dict.empty
>>>>>>> 5307bcdc
    }


type alias Measurements =
<<<<<<< HEAD
    { mothers : EveryDict PersonId MotherMeasurements
    , children : EveryDict PersonId ChildMeasurements
=======
    { mothers : Dict PersonId MotherMeasurements
    , children : Dict PersonId ChildMeasurements
>>>>>>> 5307bcdc
    }


emptyMeasurements : Measurements
emptyMeasurements =
<<<<<<< HEAD
    { mothers = EveryDict.empty
    , children = EveryDict.empty
=======
    { mothers = Dict.empty
    , children = Dict.empty
>>>>>>> 5307bcdc
    }


{-| This a convenience for functions which want to take values wrapped
in the given way.

  - `update` indicates whether we're currently saving the edits, or any error
    from the last save.

  - `previous` is the most recently value that is not part of this editing
    session ... that is, a previous value to compare to

  - `current` is the value we've saved.

-}
type alias MeasurementData data =
    { previous : data
    , current : data
    , update : WebData ()
    }<|MERGE_RESOLUTION|>--- conflicted
+++ resolved
@@ -530,29 +530,17 @@
 
 
 type alias MotherMeasurementList =
-<<<<<<< HEAD
-    { attendances : EveryDictList AttendanceId Attendance
-    , familyPlannings : EveryDictList FamilyPlanningId FamilyPlanning
-    , consents : EveryDictList ParticipantConsentId ParticipantConsent
-=======
     { attendances : Dict AttendanceId Attendance
     , familyPlannings : Dict FamilyPlanningId FamilyPlanning
     , consents : Dict ParticipantConsentId ParticipantConsent
->>>>>>> 5307bcdc
     }
 
 
 emptyMotherMeasurementList : MotherMeasurementList
 emptyMotherMeasurementList =
-<<<<<<< HEAD
-    { attendances = EveryDictList.empty
-    , familyPlannings = EveryDictList.empty
-    , consents = EveryDictList.empty
-=======
     { attendances = Dict.empty
     , familyPlannings = Dict.empty
     , consents = Dict.empty
->>>>>>> 5307bcdc
     }
 
 
@@ -565,41 +553,23 @@
 
 -}
 type alias ChildMeasurementList =
-<<<<<<< HEAD
-    { heights : EveryDictList HeightId Height
-    , muacs : EveryDictList MuacId Muac
-    , nutritions : EveryDictList ChildNutritionId ChildNutrition
-    , photos : EveryDictList PhotoId Photo
-    , weights : EveryDictList WeightId Weight
-    , counselingSessions : EveryDictList CounselingSessionId CounselingSession
-=======
     { heights : Dict HeightId Height
     , muacs : Dict MuacId Muac
     , nutritions : Dict ChildNutritionId ChildNutrition
     , photos : Dict PhotoId Photo
     , weights : Dict WeightId Weight
     , counselingSessions : Dict CounselingSessionId CounselingSession
->>>>>>> 5307bcdc
     }
 
 
 emptyChildMeasurementList : ChildMeasurementList
 emptyChildMeasurementList =
-<<<<<<< HEAD
-    { heights = EveryDictList.empty
-    , muacs = EveryDictList.empty
-    , nutritions = EveryDictList.empty
-    , photos = EveryDictList.empty
-    , weights = EveryDictList.empty
-    , counselingSessions = EveryDictList.empty
-=======
     { heights = Dict.empty
     , muacs = Dict.empty
     , nutritions = Dict.empty
     , photos = Dict.empty
     , weights = Dict.empty
     , counselingSessions = Dict.empty
->>>>>>> 5307bcdc
     }
 
 
@@ -607,25 +577,15 @@
 our convenience.
 -}
 type alias HistoricalMeasurements =
-<<<<<<< HEAD
-    { mothers : EveryDict PersonId MotherMeasurementList
-    , children : EveryDict PersonId ChildMeasurementList
-=======
     { mothers : Dict PersonId MotherMeasurementList
     , children : Dict PersonId ChildMeasurementList
->>>>>>> 5307bcdc
     }
 
 
 emptyHistoricalMeasurements : HistoricalMeasurements
 emptyHistoricalMeasurements =
-<<<<<<< HEAD
-    { mothers = EveryDict.empty
-    , children = EveryDict.empty
-=======
     { mothers = Dict.empty
     , children = Dict.empty
->>>>>>> 5307bcdc
     }
 
 
@@ -692,11 +652,7 @@
 type alias MotherMeasurements =
     { attendance : Maybe ( AttendanceId, Attendance )
     , familyPlanning : Maybe ( FamilyPlanningId, FamilyPlanning )
-<<<<<<< HEAD
-    , consent : EveryDictList ParticipantConsentId ParticipantConsent
-=======
     , consent : Dict ParticipantConsentId ParticipantConsent
->>>>>>> 5307bcdc
     }
 
 
@@ -704,34 +660,20 @@
 emptyMotherMeasurements =
     { attendance = Nothing
     , familyPlanning = Nothing
-<<<<<<< HEAD
-    , consent = EveryDictList.empty
-=======
     , consent = Dict.empty
->>>>>>> 5307bcdc
     }
 
 
 type alias Measurements =
-<<<<<<< HEAD
-    { mothers : EveryDict PersonId MotherMeasurements
-    , children : EveryDict PersonId ChildMeasurements
-=======
     { mothers : Dict PersonId MotherMeasurements
     , children : Dict PersonId ChildMeasurements
->>>>>>> 5307bcdc
     }
 
 
 emptyMeasurements : Measurements
 emptyMeasurements =
-<<<<<<< HEAD
-    { mothers = EveryDict.empty
-    , children = EveryDict.empty
-=======
     { mothers = Dict.empty
     , children = Dict.empty
->>>>>>> 5307bcdc
     }
 
 
