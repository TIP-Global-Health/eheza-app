module Backend.Measurement.Encoder exposing (encodeChildEdits, encodeChildMeasurement, encodeChildMeasurementList, encodeCounselingSession, encodeEdit, encodeEntity, encodeFamilyPlanning, encodeFamilyPlanningSign, encodeFamilyPlanningSignAsString, encodeHeight, encodeMeasurement, encodeMeasurementEdits, encodeMotherEdits, encodeMotherMeasurement, encodeMotherMeasurementList, encodeMuac, encodeNutrition, encodeNutritionSign, encodeNutritionSignAsString, encodeParticipantConsent, encodePhoto, encodeWeight)

import Backend.Counseling.Encoder exposing (encodeCounselingTiming)
import Backend.Measurement.Model exposing (..)
import EveryDict
import EverySet
import Gizra.NominalDate
import Json.Encode as Encoder exposing (Value, bool, float, int, list, object, string)
import Json.Encode.Extra exposing (maybe)
<<<<<<< HEAD
import Restful.Endpoint exposing (EntityUuid(..), encodeEntityUuid, fromEntityUuid)
=======
import Restful.Endpoint exposing (EntityId(..), encodeEntityId, fromEntityId)
import Translate.Utils exposing (encodeLanguage)
>>>>>>> 3d572542


encodeHeight : Height -> List ( String, Value )
encodeHeight =
    encodeChildMeasurement (\(HeightInCm height) -> [ ( "height", float height ) ])


encodeMuac : Muac -> List ( String, Value )
encodeMuac =
    encodeChildMeasurement (\(MuacInCm muac) -> [ ( "muac", float muac ) ])


encodeWeight : Weight -> List ( String, Value )
encodeWeight =
    encodeChildMeasurement (\(WeightInKg weight) -> [ ( "weight", float weight ) ])


encodePhoto : Photo -> List ( String, Value )
encodePhoto =
    encodeChildMeasurement
        (\photo ->
            [ ( "photo"
              , object
                    [ ( "styles"
                      , object
                            [ ( "patient-photo"
                              , string photo.url
                              )
                            ]
                      )
                    , ( "id", maybe int photo.fid )
                    ]
              )
            ]
        )


encodeNutrition : ChildNutrition -> List ( String, Value )
encodeNutrition =
    encodeChildMeasurement
        (\nutritions ->
            [ ( "nutrition_signs"
              , EverySet.toList nutritions
                    |> List.map encodeNutritionSign
                    |> list
              )
            ]
        )


encodeParticipantConsent : ParticipantConsent -> List ( String, Value )
encodeParticipantConsent =
    encodeMotherMeasurement
        (\consent ->
            [ ( "witness", encodeEntityId consent.witness )
            , ( "language", encodeLanguage consent.language )
            , ( "participant_form", encodeEntityId consent.formId )
            ]
        )


encodeCounselingSession : CounselingSession -> List ( String, Value )
encodeCounselingSession =
    encodeChildMeasurement
        (\( timing, topics ) ->
            [ ( "topics"
              , EverySet.toList topics
                    |> List.map encodeEntityId
                    |> list
              )
            , ( "timing"
              , encodeCounselingTiming timing
              )
            ]
        )


encodeFamilyPlanning : FamilyPlanning -> List ( String, Value )
encodeFamilyPlanning =
    encodeMotherMeasurement
        (\familyPlannings ->
            [ ( "family_planning_signs"
              , EverySet.toList familyPlannings
                    |> List.map encodeFamilyPlanningSign
                    |> list
              )
            ]
        )


<<<<<<< HEAD
encodeChildMeasurement : (value -> ( String, Value )) -> Measurement (EntityUuid a) value -> List ( String, Value )
=======
encodeChildMeasurement : (value -> List ( String, Value )) -> Measurement (EntityId a) value -> List ( String, Value )
>>>>>>> 3d572542
encodeChildMeasurement =
    encodeMeasurement "child"


<<<<<<< HEAD
encodeMotherMeasurement : (value -> ( String, Value )) -> Measurement (EntityUuid a) value -> List ( String, Value )
=======
encodeMotherMeasurement : (value -> List ( String, Value )) -> Measurement (EntityId a) value -> List ( String, Value )
>>>>>>> 3d572542
encodeMotherMeasurement =
    encodeMeasurement "mother"


<<<<<<< HEAD
encodeMeasurement : String -> (value -> ( String, Value )) -> Measurement (EntityUuid a) value -> List ( String, Value )
encodeMeasurement participantField encoder measurement =
    [ ( participantField, encodeEntityUuid measurement.participantId )
    , ( "session", maybe encodeEntityUuid measurement.sessionId )
    , ( "date_measured", Gizra.NominalDate.encodeYYYYMMDD measurement.dateMeasured )
    , encoder measurement.value
    ]
=======
encodeMeasurement : String -> (value -> List ( String, Value )) -> Measurement (EntityId a) value -> List ( String, Value )
encodeMeasurement participantField encoder measurement =
    List.concat
        [ [ ( participantField, encodeEntityId measurement.participantId )
          , ( "session", maybe encodeEntityId measurement.sessionId )
          , ( "date_measured", Gizra.NominalDate.encodeYYYYMMDD measurement.dateMeasured )
          ]
        , encoder measurement.value
        ]
>>>>>>> 3d572542


encodeNutritionSign : ChildNutritionSign -> Value
encodeNutritionSign =
    encodeNutritionSignAsString >> string


encodeNutritionSignAsString : ChildNutritionSign -> String
encodeNutritionSignAsString sign =
    case sign of
        AbdominalDistension ->
            "abdominal-distension"

        Apathy ->
            "apathy"

        BrittleHair ->
            "brittle-hair"

        DrySkin ->
            "dry-skin"

        Edema ->
            "edema"

        None ->
            "none"

        PoorAppetite ->
            "poor-appetite"


encodeFamilyPlanningSign : FamilyPlanningSign -> Value
encodeFamilyPlanningSign =
    encodeFamilyPlanningSignAsString >> string


encodeFamilyPlanningSignAsString : FamilyPlanningSign -> String
encodeFamilyPlanningSignAsString sign =
    case sign of
        Condoms ->
            "condoms"

        IUD ->
            "iud"

        Implant ->
            "implant"

        Injection ->
            "injection"

        Necklace ->
            "necklace"

        NoFamilyPlanning ->
            "none"

        Pill ->
            "pill"


encodeMeasurementEdits : MeasurementEdits -> Value
encodeMeasurementEdits edits =
    object
        [ ( "mothers"
          , edits.mothers
                |> EveryDict.toList
                |> List.map
                    (Tuple.mapFirst (fromEntityUuid >> toString)
                        >> Tuple.mapSecond encodeMotherEdits
                    )
                |> object
          )
        , ( "children"
          , edits.children
                |> EveryDict.toList
                |> List.map
                    (Tuple.mapFirst (fromEntityUuid >> toString)
                        >> Tuple.mapSecond encodeChildEdits
                    )
                |> object
          )
        , ( "closed", bool edits.explicitlyClosed )
        ]


encodeMotherEdits : MotherEdits -> Value
encodeMotherEdits edits =
    object
        [ ( "family_planning", encodeEdit (object << encodeFamilyPlanning) edits.familyPlanning )
        , ( "participant_consent"
          , edits.consent
                |> List.map (encodeEdit (object << encodeParticipantConsent))
                |> list
          )
        , ( "checked_in", bool edits.explicitlyCheckedIn )
        ]


{-| The keys should match the machine name of the entity on the backend, in
order for the upload mechanism to work as expected.
-}
encodeChildEdits : ChildEdits -> Value
encodeChildEdits edits =
    object
        [ ( "height", encodeEdit (object << encodeHeight) edits.height )
        , ( "muac", encodeEdit (object << encodeMuac) edits.muac )
        , ( "nutrition", encodeEdit (object << encodeNutrition) edits.nutrition )
        , ( "counseling_session", encodeEdit (object << encodeCounselingSession) edits.counseling )
        , ( "photo", encodeEdit (object << encodePhoto) edits.photo )
        , ( "weight", encodeEdit (object << encodeWeight) edits.weight )
        ]


encodeEdit : (value -> Value) -> Edit (EntityId id) value -> Value
encodeEdit encodeValue edit =
    case edit of
        Unedited ->
            object [ ( "tag", string "unedited" ) ]

        Created value ->
            object
                [ ( "tag", string "created" )
                , ( "value", encodeValue value )
                ]

        Edited { id, backend, edited } ->
            object
                [ ( "tag", string "edited" )
                , ( "backend", encodeValue backend )
                , ( "edited", encodeValue edited )
                , ( "id", encodeEntityId id )
                ]

        Deleted id value ->
            object
                [ ( "tag", string "deleted" )
                , ( "value", encodeValue value )
                , ( "id", encodeEntityId id )
                ]


encodeChildMeasurementList : ChildMeasurementList -> Value
encodeChildMeasurementList measurements =
    object
        [ ( "height"
          , measurements.heights
                |> List.map (encodeEntity encodeHeight)
                |> list
          )
        , ( "muac"
          , measurements.muacs
                |> List.map (encodeEntity encodeMuac)
                |> list
          )
        , ( "nutrition"
          , measurements.nutritions
                |> List.map (encodeEntity encodeNutrition)
                |> list
          )
        , ( "counseling_session"
          , measurements.counselingSessions
                |> List.map (encodeEntity encodeCounselingSession)
                |> list
          )
        , ( "photo"
          , measurements.photos
                |> List.map (encodeEntity encodePhoto)
                |> list
          )
        , ( "weight"
          , measurements.weights
                |> List.map (encodeEntity encodeWeight)
                |> list
          )
        ]


encodeMotherMeasurementList : MotherMeasurementList -> Value
encodeMotherMeasurementList measurements =
    object
        [ ( "family_planning"
          , measurements.familyPlannings
                |> List.map (encodeEntity encodeFamilyPlanning)
                |> list
          )
        , ( "participant_consent"
          , measurements.consents
                |> List.map (encodeEntity encodeParticipantConsent)
                |> list
          )
        ]


encodeEntity : (b -> List ( String, Value )) -> ( EntityUuid a, b ) -> Value
encodeEntity encoder ( id, value ) =
    object <|
        ( "id", encodeEntityUuid id )
            :: encoder value<|MERGE_RESOLUTION|>--- conflicted
+++ resolved
@@ -7,12 +7,8 @@
 import Gizra.NominalDate
 import Json.Encode as Encoder exposing (Value, bool, float, int, list, object, string)
 import Json.Encode.Extra exposing (maybe)
-<<<<<<< HEAD
 import Restful.Endpoint exposing (EntityUuid(..), encodeEntityUuid, fromEntityUuid)
-=======
-import Restful.Endpoint exposing (EntityId(..), encodeEntityId, fromEntityId)
 import Translate.Utils exposing (encodeLanguage)
->>>>>>> 3d572542
 
 
 encodeHeight : Height -> List ( String, Value )
@@ -67,9 +63,9 @@
 encodeParticipantConsent =
     encodeMotherMeasurement
         (\consent ->
-            [ ( "witness", encodeEntityId consent.witness )
+            [ ( "witness", encodeEntityUuid consent.witness )
             , ( "language", encodeLanguage consent.language )
-            , ( "participant_form", encodeEntityId consent.formId )
+            , ( "participant_form", encodeEntityUuid consent.formId )
             ]
         )
 
@@ -80,7 +76,7 @@
         (\( timing, topics ) ->
             [ ( "topics"
               , EverySet.toList topics
-                    |> List.map encodeEntityId
+                    |> List.map encodeEntityUuid
                     |> list
               )
             , ( "timing"
@@ -103,43 +99,25 @@
         )
 
 
-<<<<<<< HEAD
-encodeChildMeasurement : (value -> ( String, Value )) -> Measurement (EntityUuid a) value -> List ( String, Value )
-=======
-encodeChildMeasurement : (value -> List ( String, Value )) -> Measurement (EntityId a) value -> List ( String, Value )
->>>>>>> 3d572542
+encodeChildMeasurement : (value -> List ( String, Value )) -> Measurement (EntityUuid a) value -> List ( String, Value )
 encodeChildMeasurement =
     encodeMeasurement "child"
 
 
-<<<<<<< HEAD
-encodeMotherMeasurement : (value -> ( String, Value )) -> Measurement (EntityUuid a) value -> List ( String, Value )
-=======
-encodeMotherMeasurement : (value -> List ( String, Value )) -> Measurement (EntityId a) value -> List ( String, Value )
->>>>>>> 3d572542
+encodeMotherMeasurement : (value -> List ( String, Value )) -> Measurement (EntityUuid a) value -> List ( String, Value )
 encodeMotherMeasurement =
     encodeMeasurement "mother"
 
 
-<<<<<<< HEAD
-encodeMeasurement : String -> (value -> ( String, Value )) -> Measurement (EntityUuid a) value -> List ( String, Value )
-encodeMeasurement participantField encoder measurement =
-    [ ( participantField, encodeEntityUuid measurement.participantId )
-    , ( "session", maybe encodeEntityUuid measurement.sessionId )
-    , ( "date_measured", Gizra.NominalDate.encodeYYYYMMDD measurement.dateMeasured )
-    , encoder measurement.value
-    ]
-=======
-encodeMeasurement : String -> (value -> List ( String, Value )) -> Measurement (EntityId a) value -> List ( String, Value )
+encodeMeasurement : String -> (value -> List ( String, Value )) -> Measurement (EntityUuid a) value -> List ( String, Value )
 encodeMeasurement participantField encoder measurement =
     List.concat
-        [ [ ( participantField, encodeEntityId measurement.participantId )
-          , ( "session", maybe encodeEntityId measurement.sessionId )
+        [ [ ( participantField, encodeEntityUuid measurement.participantId )
+          , ( "session", maybe encodeEntityUuid measurement.sessionId )
           , ( "date_measured", Gizra.NominalDate.encodeYYYYMMDD measurement.dateMeasured )
           ]
         , encoder measurement.value
         ]
->>>>>>> 3d572542
 
 
 encodeNutritionSign : ChildNutritionSign -> Value
@@ -255,7 +233,7 @@
         ]
 
 
-encodeEdit : (value -> Value) -> Edit (EntityId id) value -> Value
+encodeEdit : (value -> Value) -> Edit (EntityUuid id) value -> Value
 encodeEdit encodeValue edit =
     case edit of
         Unedited ->
@@ -272,14 +250,14 @@
                 [ ( "tag", string "edited" )
                 , ( "backend", encodeValue backend )
                 , ( "edited", encodeValue edited )
-                , ( "id", encodeEntityId id )
+                , ( "id", encodeEntityUuid id )
                 ]
 
         Deleted id value ->
             object
                 [ ( "tag", string "deleted" )
                 , ( "value", encodeValue value )
-                , ( "id", encodeEntityId id )
+                , ( "id", encodeEntityUuid id )
                 ]
 
 
