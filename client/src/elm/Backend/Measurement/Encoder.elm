module Backend.Measurement.Encoder exposing
    ( encodeAttendance
    , encodeAttendanceValue
    , encodeBreastExam
    , encodeCorePhysicalExam
    , encodeCounselingSession
    , encodeCounselingSessionValue
    , encodeDangerSigns
    , encodeFamilyPlanning
    , encodeFamilyPlanningSignAsString
    , encodeFamilyPlanningValue
    , encodeHeight
    , encodeHeightValue
    , encodeLastMenstrualPeriod
    , encodeMedicalHistory
    , encodeMedication
    , encodeMuac
    , encodeMuacValue
    , encodeNutrition
    , encodeNutritionSignAsString
    , encodeNutritionValue
    , encodeObstetricHistory
    , encodeObstetricalExam
    , encodeParticipantConsent
    , encodeParticipantConsentValue
    , encodePhoto
    , encodePhotoUrl
    , encodePrenatalFamilyPlanning
    , encodePrenatalNutrition
    , encodeResource
    , encodeSocialHistory
    , encodeVitals
    , encodeWeight
    , encodeWeightValue
    )

import Backend.Counseling.Encoder exposing (encodeCounselingTiming)
import Backend.Counseling.Model exposing (CounselingTiming)
import Backend.Entities exposing (..)
import Backend.Measurement.Model exposing (..)
import EveryDictList
import EverySet exposing (EverySet)
import Gizra.NominalDate
import Json.Encode as Encoder exposing (Value, bool, float, int, list, object, string)
import Json.Encode.Extra exposing (maybe)
import Restful.Endpoint exposing (EntityUuid(..), encodeEntityUuid, fromEntityUuid)
import Translate.Utils exposing (encodeLanguage)


encodeEverySet : (a -> Value) -> EverySet a -> Value
encodeEverySet encoder set =
    EverySet.toList set
        |> List.map encoder
        |> list


encodeHeight : Height -> List ( String, Value )
encodeHeight =
    encodeGroupMeasurement encodeHeightValue


encodeHeightValue : HeightInCm -> List ( String, Value )
encodeHeightValue (HeightInCm height) =
    [ ( "height", float height ) ]


encodeMuac : Muac -> List ( String, Value )
encodeMuac =
    encodeGroupMeasurement encodeMuacValue


encodeMuacValue : MuacInCm -> List ( String, Value )
encodeMuacValue (MuacInCm muac) =
    [ ( "muac", float muac ) ]


encodeWeight : Weight -> List ( String, Value )
encodeWeight =
    encodeGroupMeasurement encodeWeightValue


encodeWeightValue : WeightInKg -> List ( String, Value )
encodeWeightValue (WeightInKg weight) =
    [ ( "weight", float weight ) ]


encodePhoto : Photo -> List ( String, Value )
encodePhoto =
    encodeGroupMeasurement encodePhotoUrl


encodePhotoUrl : PhotoUrl -> List ( String, Value )
encodePhotoUrl (PhotoUrl url) =
    [ ( "photo", string url ) ]


encodeNutrition : ChildNutrition -> List ( String, Value )
encodeNutrition =
    encodeGroupMeasurement encodeNutritionValue


encodeNutritionValue : EverySet ChildNutritionSign -> List ( String, Value )
encodeNutritionValue nutritions =
    [ ( "nutrition_signs"
      , encodeEverySet encodeNutritionSign nutritions
      )
    ]


encodeParticipantConsentValue : ParticipantConsentValue -> List ( String, Value )
encodeParticipantConsentValue consent =
    [ ( "language", encodeLanguage consent.language )
    , ( "participant_form", encodeEntityUuid consent.formId )
    ]


encodeParticipantConsent : ParticipantConsent -> List ( String, Value )
encodeParticipantConsent =
    encodeGroupMeasurement encodeParticipantConsentValue


encodeCounselingSession : CounselingSession -> List ( String, Value )
encodeCounselingSession =
    encodeGroupMeasurement encodeCounselingSessionValue


encodeCounselingSessionValue : ( CounselingTiming, EverySet CounselingTopicId ) -> List ( String, Value )
encodeCounselingSessionValue ( timing, topics ) =
    [ ( "topics"
      , encodeEverySet encodeEntityUuid topics
      )
    , ( "timing"
      , encodeCounselingTiming timing
      )
    ]


encodeAttendanceValue : Bool -> List ( String, Value )
encodeAttendanceValue attended =
    [ ( "attended", bool attended ) ]


encodeAttendance : Attendance -> List ( String, Value )
encodeAttendance =
    encodeGroupMeasurement encodeAttendanceValue


encodeFamilyPlanningValue : EverySet FamilyPlanningSign -> List ( String, Value )
encodeFamilyPlanningValue familyPlannings =
    [ ( "family_planning_signs"
      , encodeEverySet encodeFamilyPlanningSign familyPlannings
      )
    ]


encodeFamilyPlanning : FamilyPlanning -> List ( String, Value )
encodeFamilyPlanning =
    encodeGroupMeasurement encodeFamilyPlanningValue


encodeGroupMeasurement : (value -> List ( String, Value )) -> GroupMeasurement value -> List ( String, Value )
encodeGroupMeasurement =
    encodeMeasurement "session"


encodePrenatalMeasurement : (value -> List ( String, Value )) -> PrenatalMeasurement value -> List ( String, Value )
encodePrenatalMeasurement =
    encodeMeasurement "prenatal_encounter"


encodeMeasurement : String -> (value -> List ( String, Value )) -> Measurement (EntityUuid a) value -> List ( String, Value )
encodeMeasurement encounterTag encoder measurement =
    List.concat
        [ [ ( "person", encodeEntityUuid measurement.participantId )
          , ( encounterTag, maybe encodeEntityUuid measurement.encounterId )
          , ( "date_measured", Gizra.NominalDate.encodeYYYYMMDD measurement.dateMeasured )
          , ( "nurse", maybe encodeEntityUuid measurement.nurse )
          ]
        , encoder measurement.value
        ]


encodeNutritionSign : ChildNutritionSign -> Value
encodeNutritionSign =
    encodeNutritionSignAsString >> string


encodeNutritionSignAsString : ChildNutritionSign -> String
encodeNutritionSignAsString sign =
    case sign of
        AbdominalDistension ->
            "abdominal-distension"

        Apathy ->
            "apathy"

        BrittleHair ->
            "brittle-hair"

        DrySkin ->
            "dry-skin"

        Edema ->
            "edema"

        NormalChildNutrition ->
            "none"

        PoorAppetite ->
            "poor-appetite"


encodeFamilyPlanningSign : FamilyPlanningSign -> Value
encodeFamilyPlanningSign =
    encodeFamilyPlanningSignAsString >> string


encodeFamilyPlanningSignAsString : FamilyPlanningSign -> String
encodeFamilyPlanningSignAsString sign =
    case sign of
        Condoms ->
            "condoms"

        IUD ->
            "iud"

        Implant ->
            "implant"

        Injection ->
            "injection"

        Necklace ->
            "necklace"

        NoFamilyPlanning ->
            "none"

        Pill ->
            "pill"


<<<<<<< HEAD
encodeChildMeasurementList : ChildMeasurementList -> Value
encodeChildMeasurementList measurements =
    object
        [ ( "height"
          , measurements.heights
                |> EveryDictList.toList
                |> List.map (encodeEntity encodeHeight)
                |> list
          )
        , ( "muac"
          , measurements.muacs
                |> EveryDictList.toList
                |> List.map (encodeEntity encodeMuac)
                |> list
          )
        , ( "nutrition"
          , measurements.nutritions
                |> EveryDictList.toList
                |> List.map (encodeEntity encodeNutrition)
                |> list
          )
        , ( "counseling_session"
          , measurements.counselingSessions
                |> EveryDictList.toList
                |> List.map (encodeEntity encodeCounselingSession)
                |> list
          )
        , ( "photo"
          , measurements.photos
                |> EveryDictList.toList
                |> List.map (encodeEntity encodePhoto)
                |> list
          )
        , ( "weight"
          , measurements.weights
                |> EveryDictList.toList
                |> List.map (encodeEntity encodeWeight)
                |> list
          )
        ]
=======
encodeBreastExamSign : BreastExamSign -> Value
encodeBreastExamSign sign =
    string <|
        case sign of
            Mass ->
                "mass"
>>>>>>> 4c885261

            Discharge ->
                "discharge"

<<<<<<< HEAD
encodeMotherMeasurementList : MotherMeasurementList -> Value
encodeMotherMeasurementList measurements =
    object
        [ ( "attendance"
          , measurements.attendances
                |> EveryDictList.toList
                |> List.map (encodeEntity encodeAttendance)
                |> list
          )
        , ( "family_planning"
          , measurements.familyPlannings
                |> EveryDictList.toList
                |> List.map (encodeEntity encodeFamilyPlanning)
                |> list
          )
        , ( "participant_consent"
          , measurements.consents
                |> EveryDictList.toList
                |> List.map (encodeEntity encodeParticipantConsent)
                |> list
          )
        ]
=======
            Infection ->
                "infection"

            NormalBreast ->
                "normal"


encodeBreastExamValue : BreastExamValue -> List ( String, Value )
encodeBreastExamValue value =
    [ ( "breast", encodeEverySet encodeBreastExamSign value.exam )
    , ( "breast_self_exam", bool value.selfGuidance )
    ]


encodeBreastExam : BreastExam -> List ( String, Value )
encodeBreastExam =
    encodePrenatalMeasurement encodeBreastExamValue


encodeHairHeadCPESign : HairHeadCPESign -> Value
encodeHairHeadCPESign sign =
    string <|
        case sign of
            BrittleHairCPE ->
                "brittle-hair"

            NormalHairHead ->
                "normal"


encodeEyesCPESign : EyesCPESign -> Value
encodeEyesCPESign sign =
    string <|
        case sign of
            PaleConjuctiva ->
                "pale-conjuctiva"

            NormalEyes ->
                "normal"


encodeHeartCPESign : HeartCPESign -> Value
encodeHeartCPESign sign =
    string <|
        case sign of
            AbnormalHeart ->
                "abnormal"

            NormalHeart ->
                "normal"


encodeNeckCPESign : NeckCPESign -> Value
encodeNeckCPESign sign =
    string <|
        case sign of
            EnlargedThyroid ->
                "enlarged-thyroid"

            EnlargedLymphNodes ->
                "enlarged-lymph-nodes"

            NormalNeck ->
                "normal"


encodeAbdomenCPESign : AbdomenCPESign -> Value
encodeAbdomenCPESign sign =
    string <|
        case sign of
            Heptomegaly ->
                "heptomegaly"

            Splenomegaly ->
                "splenomegaly"

            TPRightUpper ->
                "tender-to-palpitation-right-upper"

            TPLeftUpper ->
                "tender-to-palpitation-left-upper"

            TPRightLower ->
                "tender-to-palpitation-right-lower"

            TPLeftLower ->
                "tender-to-palpitation-left-lower"

            Hernia ->
                "hernia"

            NormalAbdomen ->
                "normal"


encodeLungsCPESign : LungsCPESign -> Value
encodeLungsCPESign sign =
    string <|
        case sign of
            Wheezes ->
                "wheezes"

            Crackles ->
                "crackles"

            NormalLungs ->
                "normal"


encodeHandsCPESign : HandsCPESign -> Value
encodeHandsCPESign sign =
    string <|
        case sign of
            PallorHands ->
                "pallor"

            EdemaHands ->
                "edema"

            NormalHands ->
                "normal"


encodeLegsCPESign : LegsCPESign -> Value
encodeLegsCPESign sign =
    string <|
        case sign of
            PallorLegs ->
                "pallor"

            EdemaLegs ->
                "edema"

            NormalLegs ->
                "normal"


encodeCorePhysicalExamValue : CorePhysicalExamValue -> List ( String, Value )
encodeCorePhysicalExamValue value =
    [ ( "head_hair", encodeEverySet encodeHairHeadCPESign value.hairHead )
    , ( "eyes", encodeEverySet encodeEyesCPESign value.eyes )
    , ( "heart", encodeEverySet encodeHeartCPESign value.heart )
    , ( "neck", encodeEverySet encodeNeckCPESign value.neck )
    , ( "lungs", encodeEverySet encodeLungsCPESign value.lungs )
    , ( "abdomen", encodeEverySet encodeAbdomenCPESign value.abdomen )
    , ( "hands", encodeEverySet encodeHandsCPESign value.hands )
    , ( "legs", encodeEverySet encodeLegsCPESign value.legs )
    ]


encodeCorePhysicalExam : CorePhysicalExam -> List ( String, Value )
encodeCorePhysicalExam =
    encodePrenatalMeasurement encodeCorePhysicalExamValue


encodeDangerSign : DangerSign -> Value
encodeDangerSign sign =
    string <|
        case sign of
            VaginalBleeding ->
                "vaginal-bleeding"

            HeadacheBlurredVision ->
                "sever-headaches-with-blurred-vision"

            Convulsions ->
                "convulsions"

            AbdominalPain ->
                "abdominal-pain"

            DifficultyBreathing ->
                "difficulty-breathing"

            Fever ->
                "fever"

            ExtremeWeakness ->
                "extreme-weakness"

            NoDangerSign ->
                "none"


encodeDangerSignsValue : EverySet DangerSign -> List ( String, Value )
encodeDangerSignsValue value =
    [ ( "danger_signs", encodeEverySet encodeDangerSign value ) ]


encodeDangerSigns : DangerSigns -> List ( String, Value )
encodeDangerSigns =
    encodePrenatalMeasurement encodeDangerSignsValue


encodeLastMenstrualPeriod : LastMenstrualPeriod -> List ( String, Value )
encodeLastMenstrualPeriod =
    encodePrenatalMeasurement
        (\value ->
            [ ( "last_menstrual_period", Gizra.NominalDate.encodeYYYYMMDD value.date )
            , ( "confident", bool value.confident )
            ]
        )


encodeMedicalHistorySign : MedicalHistorySign -> Value
encodeMedicalHistorySign sign =
    string <|
        case sign of
            UterineMyoma ->
                "uterine-myonma"

            Diabetes ->
                "diabetes"

            CardiacDisease ->
                "cardiac-disease"

            RenalDisease ->
                "renal-disease"

            HypertensionBeforePregnancy ->
                "hypertension-before-pregnancy"

            TuberculosisPast ->
                "tuberculosis-past"

            TuberculosisPresent ->
                "tuberculosis-present"

            Asthma ->
                "asthma"

            BowedLegs ->
                "bowed-legs"

            HIV ->
                "hiv"

            NoMedicalHistorySigns ->
                "none"


encodeMedicalHistory : MedicalHistory -> List ( String, Value )
encodeMedicalHistory =
    encodePrenatalMeasurement
        (\value ->
            [ ( "medical_history", encodeEverySet encodeMedicalHistorySign value ) ]
        )


encodeMedicationSign : MedicationSign -> Value
encodeMedicationSign sign =
    string <|
        case sign of
            IronAndFolicAcidSupplement ->
                "iron-and-folic-acid-supplement"

            DewormingPill ->
                "deworming-pill"

            NoMedication ->
                "none"


encodeMedication : Medication -> List ( String, Value )
encodeMedication =
    encodePrenatalMeasurement
        (\value ->
            [ ( "medication", encodeEverySet encodeMedicationSign value ) ]
        )


encodeFetalPresentation : FetalPresentation -> Value
encodeFetalPresentation sign =
    string <|
        case sign of
            Transverse ->
                "transverse"

            Cephalic ->
                "cephalic"

            Breach ->
                "breach"


encodeHeightInCm : HeightInCm -> Value
encodeHeightInCm (HeightInCm cm) =
    float cm


encodeWeightInKg : WeightInKg -> Value
encodeWeightInKg (WeightInKg kg) =
    float kg


encodeMuacInCm : MuacInCm -> Value
encodeMuacInCm (MuacInCm cm) =
    float cm


encodeObstetricalExamValue : ObstetricalExamValue -> List ( String, Value )
encodeObstetricalExamValue value =
    [ ( "fundal_height", encodeHeightInCm value.fundalHeight )
    , ( "fetal_presentation", encodeFetalPresentation value.fetalPresentation )
    , ( "fetal_movement", bool value.fetalMovement )
    , ( "fetal_heart_rate", int value.fetalHeartRate )
    , ( "c_section_scar", bool value.cSectionScar )
    ]


encodeObstetricalExam : ObstetricalExam -> List ( String, Value )
encodeObstetricalExam =
    encodePrenatalMeasurement encodeObstetricalExamValue


encodeObstetricHistory : ObstetricHistory -> List ( String, Value )
encodeObstetricHistory =
    encodePrenatalMeasurement <|
        \value ->
            [ ( "currently_pregnant", bool value.currentlyPregnant )
            , ( "term_pregnancy", int value.termPregnancy )
            , ( "preterm_pregnancy", int value.pretermPregnancy )
            , ( "stillbirths_at_term", int value.stillBirthsAtTerm )
            , ( "stillbirths_preterm", int value.stillBirthsPreTerm )
            , ( "abortions", int value.abortions )
            , ( "live_children", int value.liveChildren )
            ]


encodePrenatalFamilyPlanning : PrenatalFamilyPlanning -> List ( String, Value )
encodePrenatalFamilyPlanning =
    encodePrenatalMeasurement <|
        \value ->
            [ ( "family_planning_signs", encodeEverySet encodeFamilyPlanningSign value ) ]


encodePrenatalNutrition : PrenatalNutrition -> List ( String, Value )
encodePrenatalNutrition =
    encodePrenatalMeasurement <|
        \value ->
            [ ( "height", encodeHeightInCm value.height )
            , ( "weight", encodeWeightInKg value.weight )
            , ( "muac", encodeMuacInCm value.muac )
            ]


encodeResourceSign : ResourceSign -> Value
encodeResourceSign sign =
    string <|
        case sign of
            MosquitoNet ->
                "mosquito-net"

            NoResource ->
                "none"


encodeResource : Resource -> List ( String, Value )
encodeResource =
    encodePrenatalMeasurement <|
        \value ->
            [ ( "resources", encodeEverySet encodeResourceSign value ) ]


encodeSocialHistorySign : SocialHistorySign -> Value
encodeSocialHistorySign sign =
    string <|
        case sign of
            AccompaniedByPartner ->
                "accompanied-by-partner"

            PartnerHivCounseling ->
                "partner-hiv-counseling"

            MentalHealthHistory ->
                "mental-health-history"

            NoSocialHistorySign ->
                "none"


encodeSocialHistory : SocialHistory -> List ( String, Value )
encodeSocialHistory =
    encodePrenatalMeasurement <|
        \value ->
            [ ( "social_history", encodeEverySet encodeSocialHistorySign value ) ]
>>>>>>> 4c885261


encodeVitals : Vitals -> List ( String, Value )
encodeVitals =
    encodePrenatalMeasurement <|
        \value ->
            [ ( "sys", float value.sys )
            , ( "dia", float value.dia )
            , ( "heart_rate", int value.heartRate )
            , ( "respiratory_rate", int value.respiratoryRate )
            , ( "body_temperature", float value.bodyTemperature )
            ]<|MERGE_RESOLUTION|>--- conflicted
+++ resolved
@@ -240,83 +240,16 @@
             "pill"
 
 
-<<<<<<< HEAD
-encodeChildMeasurementList : ChildMeasurementList -> Value
-encodeChildMeasurementList measurements =
-    object
-        [ ( "height"
-          , measurements.heights
-                |> EveryDictList.toList
-                |> List.map (encodeEntity encodeHeight)
-                |> list
-          )
-        , ( "muac"
-          , measurements.muacs
-                |> EveryDictList.toList
-                |> List.map (encodeEntity encodeMuac)
-                |> list
-          )
-        , ( "nutrition"
-          , measurements.nutritions
-                |> EveryDictList.toList
-                |> List.map (encodeEntity encodeNutrition)
-                |> list
-          )
-        , ( "counseling_session"
-          , measurements.counselingSessions
-                |> EveryDictList.toList
-                |> List.map (encodeEntity encodeCounselingSession)
-                |> list
-          )
-        , ( "photo"
-          , measurements.photos
-                |> EveryDictList.toList
-                |> List.map (encodeEntity encodePhoto)
-                |> list
-          )
-        , ( "weight"
-          , measurements.weights
-                |> EveryDictList.toList
-                |> List.map (encodeEntity encodeWeight)
-                |> list
-          )
-        ]
-=======
 encodeBreastExamSign : BreastExamSign -> Value
 encodeBreastExamSign sign =
     string <|
         case sign of
             Mass ->
                 "mass"
->>>>>>> 4c885261
 
             Discharge ->
                 "discharge"
 
-<<<<<<< HEAD
-encodeMotherMeasurementList : MotherMeasurementList -> Value
-encodeMotherMeasurementList measurements =
-    object
-        [ ( "attendance"
-          , measurements.attendances
-                |> EveryDictList.toList
-                |> List.map (encodeEntity encodeAttendance)
-                |> list
-          )
-        , ( "family_planning"
-          , measurements.familyPlannings
-                |> EveryDictList.toList
-                |> List.map (encodeEntity encodeFamilyPlanning)
-                |> list
-          )
-        , ( "participant_consent"
-          , measurements.consents
-                |> EveryDictList.toList
-                |> List.map (encodeEntity encodeParticipantConsent)
-                |> list
-          )
-        ]
-=======
             Infection ->
                 "infection"
 
@@ -704,7 +637,6 @@
     encodePrenatalMeasurement <|
         \value ->
             [ ( "social_history", encodeEverySet encodeSocialHistorySign value ) ]
->>>>>>> 4c885261
 
 
 encodeVitals : Vitals -> List ( String, Value )
