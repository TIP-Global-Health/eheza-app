--- conflicted
+++ resolved
@@ -15,7 +15,7 @@
 import Json.Encode.Extra exposing (maybe)
 import Restful.Endpoint exposing (EntityUuid, encodeEntityUuid, fromEntityUuid)
 import Translate.Utils exposing (encodeLanguage)
-import Utils.Json exposing (encodeEverySet, encodeEverySetNullable, encodeNullable, encodeNullableWithValueFunc)
+import Utils.Json exposing (encodeEverySet, encodeEverySetNullable, encodeIfSet, encodeNullable, encodeNullableWithValueFunc)
 
 
 encodeHeight : Height -> List ( String, Value )
@@ -3812,29 +3812,13 @@
 
 encodeNextVisitValue : NextVisitValue -> List ( String, Value )
 encodeNextVisitValue value =
-    let
-        resolutionDate =
-            Maybe.map (\date -> [ ( "date_concluded", Gizra.NominalDate.encodeYYYYMMDD date ) ])
-                value.resolutionDate
-                |> Maybe.withDefault []
-
-        asapImmunisationDate =
-            Maybe.map (\date -> [ ( "asap_immunisation_date", Gizra.NominalDate.encodeYYYYMMDD date ) ])
-                value.asapImmunisationDate
-                |> Maybe.withDefault []
-    in
     [ ( "immunisation_date", maybe Gizra.NominalDate.encodeYYYYMMDD value.immunisationDate )
     , ( "pediatric_visit_date", maybe Gizra.NominalDate.encodeYYYYMMDD value.pediatricVisitDate )
     , ( "deleted", bool False )
     , ( "type", string "well_child_next_visit" )
     ]
-<<<<<<< HEAD
         ++ encodeNullable "date_concluded" value.resolutionDate Gizra.NominalDate.encodeYYYYMMDD
         ++ encodeNullable "asap_immunisation_date" value.asapImmunisationDate Gizra.NominalDate.encodeYYYYMMDD
-=======
-        ++ resolutionDate
-        ++ asapImmunisationDate
->>>>>>> 997c74f8
 
 
 encodeWellChildBCGImmunisation : WellChildBCGImmunisation -> List ( String, Value )
