module Backend.Measurement.Encoder exposing (..)

import AssocList as Dict exposing (Dict)
import Backend.Counseling.Encoder exposing (encodeCounselingTiming)
import Backend.Counseling.Model exposing (CounselingTiming)
import Backend.Entities exposing (..)
import Backend.Measurement.Model exposing (..)
import Backend.Measurement.Utils exposing (..)
import EverySet exposing (EverySet)
import Gizra.NominalDate
import Json.Encode as Encoder exposing (Value, bool, float, int, list, object, string)
import Json.Encode.Extra exposing (maybe)
import Restful.Endpoint exposing (EntityUuid(..), encodeEntityUuid, fromEntityUuid)
import Translate.Utils exposing (encodeLanguage)


encodeEverySet : (a -> Value) -> EverySet a -> Value
encodeEverySet encoder set =
    EverySet.toList set
        |> list encoder


encodeHeight : Height -> List ( String, Value )
encodeHeight =
    encodeGroupMeasurement encodeHeightValue


encodeNutritionHeight : NutritionHeight -> List ( String, Value )
encodeNutritionHeight =
    encodeNutritionMeasurement encodeNutritionHeightValue


encodeHeightValue : HeightInCm -> List ( String, Value )
encodeHeightValue height =
    encodeHeightValueWithType "height" height


encodeNutritionHeightValue : HeightInCm -> List ( String, Value )
encodeNutritionHeightValue height =
    encodeHeightValueWithType "nutrition_height" height


encodeHeightValueWithType : String -> HeightInCm -> List ( String, Value )
encodeHeightValueWithType type_ (HeightInCm height) =
    [ ( "height", float height )
    , ( "deleted", bool False )
    , ( "type", string type_ )
    ]


encodeMuac : Muac -> List ( String, Value )
encodeMuac =
    encodeGroupMeasurement (encodeMuacValueWithType "muac")


encodeNutritionMuac : NutritionMuac -> List ( String, Value )
encodeNutritionMuac =
    encodeNutritionMeasurement (encodeMuacValueWithType "nutrition_muac")


encodeMuacValueWithType : String -> MuacInCm -> List ( String, Value )
encodeMuacValueWithType type_ (MuacInCm muac) =
    [ ( "muac", float muac )
    , ( "deleted", bool False )
    , ( "type", string type_ )
    ]


encodeWeight : Weight -> List ( String, Value )
encodeWeight =
    encodeGroupMeasurement encodeWeightValue


encodeNutritionWeight : NutritionWeight -> List ( String, Value )
encodeNutritionWeight =
    encodeNutritionMeasurement encodeNutritionWeightValue


encodeWeightValue : WeightInKg -> List ( String, Value )
encodeWeightValue weight =
    encodeWeightValueWithType "weight" weight


encodeNutritionWeightValue : WeightInKg -> List ( String, Value )
encodeNutritionWeightValue weight =
    encodeWeightValueWithType "nutrition_weight" weight


encodeWeightValueWithType : String -> WeightInKg -> List ( String, Value )
encodeWeightValueWithType type_ (WeightInKg weight) =
    [ ( "weight", float weight )
    , ( "deleted", bool False )
    , ( "type", string type_ )
    ]


encodePhoto : Photo -> List ( String, Value )
encodePhoto =
    encodeGroupMeasurement encodePhotoUrl


encodePhotoUrl : PhotoUrl -> List ( String, Value )
encodePhotoUrl (PhotoUrl url) =
    [ ( "photo", string url )
    , ( "deleted", bool False )
    , ( "type", string "photo" )
    ]


encodeNutritionPhoto : NutritionPhoto -> List ( String, Value )
encodeNutritionPhoto =
    encodeNutritionMeasurement encodeNutritionPhotoUrl


encodeNutritionPhotoUrl : PhotoUrl -> List ( String, Value )
encodeNutritionPhotoUrl (PhotoUrl url) =
    [ ( "photo", string url )
    , ( "deleted", bool False )
    , ( "type", string "nutrition_photo" )
    ]


encodePrenatalPhoto : PrenatalPhoto -> List ( String, Value )
encodePrenatalPhoto =
    encodePrenatalMeasurement encodePrenatalPhotoUrl


encodePrenatalPhotoUrl : PhotoUrl -> List ( String, Value )
encodePrenatalPhotoUrl (PhotoUrl url) =
    [ ( "photo", string url )
    , ( "deleted", bool False )
    , ( "type", string "prenatal_photo" )
    ]


encodeNutrition : ChildNutrition -> List ( String, Value )
encodeNutrition =
    encodeGroupMeasurement encodeNutritionValue


encodeNutritionValue : EverySet ChildNutritionSign -> List ( String, Value )
encodeNutritionValue nutritions =
    encodeNutritionValueWithType "nutrition" nutritions


encodeNutritionValueWithType : String -> EverySet ChildNutritionSign -> List ( String, Value )
encodeNutritionValueWithType type_ nutritions =
    [ ( "nutrition_signs", encodeEverySet encodeNutritionSign nutritions )
    , ( "deleted", bool False )
    , ( "type", string type_ )
    ]


encodeNutritionNutrition : NutritionNutrition -> List ( String, Value )
encodeNutritionNutrition =
    encodeNutritionMeasurement encodeNutritionNutritionValue


encodeNutritionNutritionValue : EverySet ChildNutritionSign -> List ( String, Value )
encodeNutritionNutritionValue nutritions =
    encodeNutritionValueWithType "nutrition_nutrition" nutritions


encodeParticipantConsentValue : ParticipantConsentValue -> List ( String, Value )
encodeParticipantConsentValue consent =
    [ ( "language", encodeLanguage consent.language )
    , ( "participant_form", encodeEntityUuid consent.formId )
    , ( "deleted", bool False )
    , ( "type", string "participant_consent" )
    ]


encodeParticipantConsent : ParticipantConsent -> List ( String, Value )
encodeParticipantConsent =
    encodeGroupMeasurement encodeParticipantConsentValue


encodeCounselingSession : CounselingSession -> List ( String, Value )
encodeCounselingSession =
    encodeGroupMeasurement encodeCounselingSessionValue


encodeCounselingSessionValue : ( CounselingTiming, EverySet CounselingTopicId ) -> List ( String, Value )
encodeCounselingSessionValue ( timing, topics ) =
    [ ( "topics", encodeEverySet encodeEntityUuid topics )
    , ( "timing", encodeCounselingTiming timing )
    , ( "deleted", bool False )
    , ( "type", string "counseling_session" )
    ]


encodeAttendanceValue : Bool -> List ( String, Value )
encodeAttendanceValue attended =
    [ ( "attended", bool attended )
    , ( "deleted", bool False )
    , ( "type", string "attendance" )
    ]


encodeAttendance : Attendance -> List ( String, Value )
encodeAttendance =
    encodeGroupMeasurement encodeAttendanceValue


encodeFamilyPlanningValue : EverySet FamilyPlanningSign -> List ( String, Value )
encodeFamilyPlanningValue signs =
    encodeFamilyPlanningValueWithType "family_planning" signs


encodeFamilyPlanningValueWithType : String -> EverySet FamilyPlanningSign -> List ( String, Value )
encodeFamilyPlanningValueWithType type_ signs =
    [ ( "family_planning_signs", encodeEverySet encodeFamilyPlanningSign signs )
    , ( "deleted", bool False )
    , ( "type", string type_ )
    ]


encodeFamilyPlanning : FamilyPlanning -> List ( String, Value )
encodeFamilyPlanning =
    encodeGroupMeasurement encodeFamilyPlanningValue


encodeLactationValue : EverySet LactationSign -> List ( String, Value )
encodeLactationValue signs =
    [ ( "lactation_signs"
      , EverySet.toList signs
            |> list encodeLactationSign
      )
    , ( "deleted", bool False )
    , ( "type", string "lactation" )
    ]


encodeLactation : Lactation -> List ( String, Value )
encodeLactation =
    encodeGroupMeasurement encodeLactationValue


encodeGroupMeasurement : (value -> List ( String, Value )) -> GroupMeasurement value -> List ( String, Value )
encodeGroupMeasurement =
    encodeMeasurement "session"


encodePrenatalMeasurement : (value -> List ( String, Value )) -> PrenatalMeasurement value -> List ( String, Value )
encodePrenatalMeasurement =
    encodeMeasurement "prenatal_encounter"


encodeNutritionMeasurement : (value -> List ( String, Value )) -> NutritionMeasurement value -> List ( String, Value )
encodeNutritionMeasurement =
    encodeMeasurement "nutrition_encounter"


encodeAcuteIllnessMeasurement : (value -> List ( String, Value )) -> AcuteIllnessMeasurement value -> List ( String, Value )
encodeAcuteIllnessMeasurement =
    encodeMeasurement "acute_illness_encounter"


encodeMeasurement : String -> (value -> List ( String, Value )) -> Measurement (EntityUuid a) value -> List ( String, Value )
encodeMeasurement encounterTag encoder measurement =
    List.concat
        [ [ ( "person", encodeEntityUuid measurement.participantId )
          , ( encounterTag, maybe encodeEntityUuid measurement.encounterId )
          , ( "date_measured", Gizra.NominalDate.encodeYYYYMMDD measurement.dateMeasured )
          , ( "nurse", maybe encodeEntityUuid measurement.nurse )
          , ( "health_center", maybe encodeEntityUuid measurement.healthCenter )
          ]
        , encoder measurement.value
        ]


encodeNutritionSign : ChildNutritionSign -> Value
encodeNutritionSign =
    encodeNutritionSignAsString >> string


encodeNutritionSignAsString : ChildNutritionSign -> String
encodeNutritionSignAsString sign =
    case sign of
        AbdominalDistension ->
            "abdominal-distension"

        Apathy ->
            "apathy"

        BrittleHair ->
            "brittle-hair"

        DrySkin ->
            "dry-skin"

        Edema ->
            "edema"

        NormalChildNutrition ->
            "none"

        PoorAppetite ->
            "poor-appetite"


encodeFamilyPlanningSign : FamilyPlanningSign -> Value
encodeFamilyPlanningSign =
    encodeFamilyPlanningSignAsString >> string


encodeFamilyPlanningSignAsString : FamilyPlanningSign -> String
encodeFamilyPlanningSignAsString sign =
    case sign of
        AutoObservation ->
            "auto-observation"

        Condoms ->
            "condoms"

        CycleBeads ->
            "necklace"

        CycleCounting ->
            "cycle-counting"

        Hysterectomy ->
            "hysterectomy"

        Implants ->
            "implant"

        Injectables ->
            "injection"

        IUD ->
            "iud"

        LactationAmenorrhea ->
            "lactation-amenorrhea"

        NoFamilyPlanning ->
            "none"

        OralContraceptives ->
            "pill"

        Spermicide ->
            "spermicide"

        TubalLigatures ->
            "tubal-ligatures"

        Vasectomy ->
            "vasectomy"


encodeLactationSign : LactationSign -> Value
encodeLactationSign sign =
    case sign of
        Breastfeeding ->
            string "breastfeeding"

        NoLactationSigns ->
            string "none"


encodeBreastExamSign : BreastExamSign -> Value
encodeBreastExamSign sign =
    string <|
        case sign of
            Mass ->
                "mass"

            Discharge ->
                "discharge"

            Infection ->
                "infection"

            NormalBreast ->
                "normal"


encodeBreastExamValue : BreastExamValue -> List ( String, Value )
encodeBreastExamValue value =
    [ ( "breast", encodeEverySet encodeBreastExamSign value.exam )
    , ( "breast_self_exam", bool value.selfGuidance )
    , ( "deleted", bool False )
    , ( "type", string "breast_exam" )
    ]


encodeBreastExam : BreastExam -> List ( String, Value )
encodeBreastExam =
    encodePrenatalMeasurement encodeBreastExamValue


encodeHairHeadCPESign : HairHeadCPESign -> Value
encodeHairHeadCPESign sign =
    string <|
        case sign of
            BrittleHairCPE ->
                "brittle-hair"

            NormalHairHead ->
                "normal"


encodeEyesCPESign : EyesCPESign -> Value
encodeEyesCPESign sign =
    string <|
        case sign of
            PaleConjuctiva ->
                "pale-conjuctiva"

            NormalEyes ->
                "normal"


encodeHeartCPESign : HeartCPESign -> Value
encodeHeartCPESign sign =
    string <|
        case sign of
            IrregularRhythm ->
                "irregular-rhythm"

            NormalRateAndRhythm ->
                "normal-rate-and-rhythm"

            SinusTachycardia ->
                "sinus-tachycardia"


encodeNeckCPESign : NeckCPESign -> Value
encodeNeckCPESign sign =
    string <|
        case sign of
            EnlargedThyroid ->
                "enlarged-thyroid"

            EnlargedLymphNodes ->
                "enlarged-lymph-nodes"

            NormalNeck ->
                "normal"


encodeAbdomenCPESign : AbdomenCPESign -> Value
encodeAbdomenCPESign sign =
    string <|
        case sign of
            Hepatomegaly ->
                "hepatomegaly"

            Splenomegaly ->
                "splenomegaly"

            TPRightUpper ->
                "tender-to-palpitation-right-upper"

            TPLeftUpper ->
                "tender-to-palpitation-left-upper"

            TPRightLower ->
                "tender-to-palpitation-right-lower"

            TPLeftLower ->
                "tender-to-palpitation-left-lower"

            Hernia ->
                "hernia"

            NormalAbdomen ->
                "normal"


encodeLungsCPESign : LungsCPESign -> Value
encodeLungsCPESign sign =
    string <|
        case sign of
            Wheezes ->
                "wheezes"

            Crackles ->
                "crackles"

            NormalLungs ->
                "normal"


encodeHandsCPESign : HandsCPESign -> Value
encodeHandsCPESign sign =
    string <|
        case sign of
            PallorHands ->
                "pallor"

            EdemaHands ->
                "edema"

            NormalHands ->
                "normal"


encodeLegsCPESign : LegsCPESign -> Value
encodeLegsCPESign sign =
    string <|
        case sign of
            PallorLegs ->
                "pallor"

            EdemaLegs ->
                "edema"

            NormalLegs ->
                "normal"


encodeCorePhysicalExamValue : CorePhysicalExamValue -> List ( String, Value )
encodeCorePhysicalExamValue value =
    [ ( "head_hair", encodeEverySet encodeHairHeadCPESign value.hairHead )
    , ( "eyes", encodeEverySet encodeEyesCPESign value.eyes )
    , ( "heart", encodeEverySet encodeHeartCPESign value.heart )
    , ( "heart_murmur", bool value.heartMurmur )
    , ( "neck", encodeEverySet encodeNeckCPESign value.neck )
    , ( "lungs", encodeEverySet encodeLungsCPESign value.lungs )
    , ( "abdomen", encodeEverySet encodeAbdomenCPESign value.abdomen )
    , ( "hands", encodeEverySet encodeHandsCPESign value.hands )
    , ( "legs", encodeEverySet encodeLegsCPESign value.legs )
    , ( "deleted", bool False )
    , ( "type", string "core_physical_exam" )
    ]


encodeCorePhysicalExam : CorePhysicalExam -> List ( String, Value )
encodeCorePhysicalExam =
    encodePrenatalMeasurement encodeCorePhysicalExamValue


encodeDangerSign : DangerSign -> Value
encodeDangerSign sign =
    string <|
        case sign of
            VaginalBleeding ->
                "vaginal-bleeding"

            HeadacheBlurredVision ->
                "sever-headaches-with-blurred-vision"

            Convulsions ->
                "convulsions"

            AbdominalPain ->
                "abdominal-pain"

            DifficultyBreathing ->
                "difficulty-breathing"

            Fever ->
                "fever"

            ExtremeWeakness ->
                "extreme-weakness"

            NoDangerSign ->
                "none"


encodeDangerSignsValue : EverySet DangerSign -> List ( String, Value )
encodeDangerSignsValue value =
    [ ( "danger_signs", encodeEverySet encodeDangerSign value )
    , ( "deleted", bool False )
    , ( "type", string "danger_signs" )
    ]


encodeDangerSigns : DangerSigns -> List ( String, Value )
encodeDangerSigns =
    encodePrenatalMeasurement encodeDangerSignsValue


encodeLastMenstrualPeriod : LastMenstrualPeriod -> List ( String, Value )
encodeLastMenstrualPeriod =
    encodePrenatalMeasurement encodeLastMenstrualPeriodValue


encodeLastMenstrualPeriodValue : LastMenstrualPeriodValue -> List ( String, Value )
encodeLastMenstrualPeriodValue value =
    [ ( "last_menstrual_period", Gizra.NominalDate.encodeYYYYMMDD value.date )
    , ( "confident", bool value.confident )
    , ( "deleted", bool False )
    , ( "type", string "last_menstrual_period" )
    ]


encodeMedicalHistorySign : MedicalHistorySign -> Value
encodeMedicalHistorySign sign =
    string <|
        case sign of
            UterineMyoma ->
                "uterine-myonma"

            Diabetes ->
                "diabetes"

            CardiacDisease ->
                "cardiac-disease"

            RenalDisease ->
                "renal-disease"

            HypertensionBeforePregnancy ->
                "hypertension-before-pregnancy"

            TuberculosisPast ->
                "tuberculosis-past"

            TuberculosisPresent ->
                "tuberculosis-present"

            Asthma ->
                "asthma"

            BowedLegs ->
                "bowed-legs"

            HIV ->
                "hiv"

            MentalHealthHistory ->
                "mental-health-history"

            NoMedicalHistorySigns ->
                "none"


encodeMedicalHistory : MedicalHistory -> List ( String, Value )
encodeMedicalHistory =
    encodePrenatalMeasurement encodeMedicalHistoryValue


encodeMedicalHistoryValue : EverySet MedicalHistorySign -> List ( String, Value )
encodeMedicalHistoryValue value =
    [ ( "medical_history", encodeEverySet encodeMedicalHistorySign value )
    , ( "deleted", bool False )
    , ( "type", string "medical_history" )
    ]


encodeMedicationSign : MedicationSign -> Value
encodeMedicationSign sign =
    string <|
        case sign of
            IronAndFolicAcidSupplement ->
                "iron-and-folic-acid-supplement"

            DewormingPill ->
                "deworming-pill"

            NoMedication ->
                "none"


encodeMedication : Medication -> List ( String, Value )
encodeMedication =
    encodePrenatalMeasurement encodeMedicationValue


encodeChildFbf : Fbf -> List ( String, Value )
encodeChildFbf =
    encodeFbfValueWithType "child_fbf"
        |> encodeGroupMeasurement


encodeMotherFbf : Fbf -> List ( String, Value )
encodeMotherFbf =
    encodeFbfValueWithType "mother_fbf"
        |> encodeGroupMeasurement


encodeFbfValueWithType : String -> FbfValue -> List ( String, Value )
encodeFbfValueWithType type_ value =
    [ ( "distributed_amount", float value.distributedAmount )
    , ( "distribution_notice", encodeDistributionNotice value.distributionNotice )
    , ( "deleted", bool False )
    , ( "type", string type_ )
    ]


encodeDistributionNotice : DistributionNotice -> Value
encodeDistributionNotice =
    encodeDistributionNoticeAsString >> string


encodeDistributionNoticeAsString : DistributionNotice -> String
encodeDistributionNoticeAsString notice =
    case notice of
        DistributedFully ->
            "complete"

        DistributedPartiallyLackOfStock ->
            "lack-of-stock"

        DistributedPartiallyOther ->
            "other"


encodeMedicationValue : EverySet MedicationSign -> List ( String, Value )
encodeMedicationValue value =
    [ ( "medication", encodeEverySet encodeMedicationSign value )
    , ( "deleted", bool False )
    , ( "type", string "medication" )
    ]


encodeFetalPresentation : FetalPresentation -> Value
encodeFetalPresentation sign =
    string <|
        case sign of
            Transverse ->
                "transverse"

            Cephalic ->
                "cephalic"

            FetalBreech ->
                "breech"

            Twins ->
                "twins"

            Unknown ->
                "unknown"


encodeHeightInCm : HeightInCm -> Value
encodeHeightInCm (HeightInCm cm) =
    float cm


encodeWeightInKg : WeightInKg -> Value
encodeWeightInKg (WeightInKg kg) =
    float kg


encodeMuacInCm : MuacInCm -> Value
encodeMuacInCm (MuacInCm cm) =
    float cm


encodeObstetricalExamValue : ObstetricalExamValue -> List ( String, Value )
encodeObstetricalExamValue value =
    [ ( "fundal_height", encodeHeightInCm value.fundalHeight )
    , ( "fetal_presentation", encodeFetalPresentation value.fetalPresentation )
    , ( "fetal_movement", bool value.fetalMovement )
    , ( "fetal_heart_rate", int value.fetalHeartRate )
    , ( "c_section_scar", encodeCSectionScar value.cSectionScar )
    , ( "deleted", bool False )
    , ( "type", string "obstetrical_exam" )
    ]


encodeObstetricalExam : ObstetricalExam -> List ( String, Value )
encodeObstetricalExam =
    encodePrenatalMeasurement encodeObstetricalExamValue


encodeObstetricHistory : ObstetricHistory -> List ( String, Value )
encodeObstetricHistory =
    encodePrenatalMeasurement encodeObstetricHistoryValue


encodeObstetricHistoryValue : ObstetricHistoryValue -> List ( String, Value )
encodeObstetricHistoryValue value =
    [ ( "currently_pregnant", bool value.currentlyPregnant )
    , ( "term_pregnancy", int value.termPregnancy )
    , ( "preterm_pregnancy", int value.preTermPregnancy )
    , ( "stillbirths_at_term", int value.stillbirthsAtTerm )
    , ( "stillbirths_preterm", int value.stillbirthsPreTerm )
    , ( "abortions", int value.abortions )
    , ( "live_children", int value.liveChildren )
    , ( "deleted", bool False )
    , ( "type", string "obstetric_history" )
    ]


encodeCSectionReason : CSectionReason -> Value
encodeCSectionReason sign =
    string <|
        case sign of
            Breech ->
                "breech"

            Emergency ->
                "emergency"

            FailureToProgress ->
                "failure-to-progress"

            None ->
                "none"

            Other ->
                "other"


encodeCSectionScar : CSectionScar -> Value
encodeCSectionScar sign =
    string <|
        case sign of
            Vertical ->
                "vertical"

            Horizontal ->
                "horizontal"

            NoScar ->
                "none"


encodePreviousDeliveryPeriod : PreviousDeliveryPeriod -> Value
encodePreviousDeliveryPeriod sign =
    string <|
        case sign of
            LessThan18Month ->
                "less-than-18-month"

            MoreThan5Years ->
                "more-than-5-years"

            Neither ->
                "neither"


encodePreviousDeliverySign : PreviousDeliverySign -> Value
encodePreviousDeliverySign sign =
    string <|
        case sign of
            CSectionInPreviousDelivery ->
                "c-section-in-previous-delivery"

            StillbornPreviousDelivery ->
                "stillborn-previous-delivery"

            BabyDiedOnDayOfBirthPreviousDelivery ->
                "baby-died-on-day-of-birth-previous-delivery"

            PartialPlacentaPreviousDelivery ->
                "partial-placenta-previous-delivery"

            SevereHemorrhagingPreviousDelivery ->
                "severe-hemorrhaging-previous-delivery"

            ConvulsionsPreviousDelivery ->
                "convulsions-previous-delivery"

            ConvulsionsAndUnconsciousPreviousDelivery ->
                "convulsions-and-unconscious-previous-delivery"

            NoPreviousDeliverySign ->
                "none"


encodeObstetricHistorySign : ObstetricHistorySign -> Value
encodeObstetricHistorySign sign =
    string <|
        case sign of
            SuccessiveAbortions ->
                "successive-abortions"

            SuccessivePrematureDeliveries ->
                "successive-premature-deliveries"

            PreeclampsiaPreviousPregnancy ->
                "preeclampsia-previous-pregnancy"

            GestationalDiabetesPreviousPregnancy ->
                "gestational-diabetes-previous-pregnancy"

            IncompleteCervixPreviousPregnancy ->
                "incomplete-cervix-previous-pregnancy"

            RhNegative ->
                "rh-negative"

            NoObstetricHistorySign ->
                "none"


encodeObstetricHistoryStep2 : ObstetricHistoryStep2 -> List ( String, Value )
encodeObstetricHistoryStep2 =
    encodePrenatalMeasurement encodeObstetricHistoryStep2Value


encodeObstetricHistoryStep2Value : ObstetricHistoryStep2Value -> List ( String, Value )
encodeObstetricHistoryStep2Value value =
    [ ( "c_sections", int value.cSections )
    , ( "c_section_reason", encodeEverySet encodeCSectionReason value.cSectionReason )
    , ( "obstetric_history", encodeEverySet encodeObstetricHistorySign value.obstetricHistory )
    , ( "previous_delivery", encodeEverySet encodePreviousDeliverySign value.previousDelivery )
    , ( "previous_delivery_period", encodeEverySet encodePreviousDeliveryPeriod value.previousDeliveryPeriod )
    , ( "deleted", bool False )
    , ( "type", string "obstetric_history_step2" )
    ]


encodePrenatalFamilyPlanning : PrenatalFamilyPlanning -> List ( String, Value )
encodePrenatalFamilyPlanning =
    encodePrenatalMeasurement encodePrenatalFamilyPlanningValue


encodePrenatalFamilyPlanningValue : EverySet FamilyPlanningSign -> List ( String, Value )
encodePrenatalFamilyPlanningValue signs =
    encodeFamilyPlanningValueWithType "prenatal_family_planning" signs


encodePrenatalNutrition : PrenatalNutrition -> List ( String, Value )
encodePrenatalNutrition =
    encodePrenatalMeasurement encodePrenatalNutritionValue


encodePrenatalNutritionValue : PrenatalNutritionValue -> List ( String, Value )
encodePrenatalNutritionValue value =
    [ ( "height", encodeHeightInCm value.height )
    , ( "weight", encodeWeightInKg value.weight )
    , ( "muac", encodeMuacInCm value.muac )
    , ( "deleted", bool False )
    , ( "type", string "prenatal_nutrition" )
    ]


encodeResourceSign : ResourceSign -> Value
encodeResourceSign sign =
    string <|
        case sign of
            MosquitoNet ->
                "mosquito-net"

            NoResource ->
                "none"


encodeResource : Resource -> List ( String, Value )
encodeResource =
    encodePrenatalMeasurement encodeResourceValue


encodeResourceValue : EverySet ResourceSign -> List ( String, Value )
encodeResourceValue value =
    [ ( "resources", encodeEverySet encodeResourceSign value )
    , ( "deleted", bool False )
    , ( "type", string "resource" )
    ]


encodeSocialHistorySign : SocialHistorySign -> Value
encodeSocialHistorySign sign =
    string <|
        case sign of
            AccompaniedByPartner ->
                "accompanied-by-partner"

            PartnerHivCounseling ->
                "partner-hiv-counseling"

            NoSocialHistorySign ->
                "none"


socialHistoryHivTestingResultToString : SocialHistoryHivTestingResult -> String
socialHistoryHivTestingResultToString result =
    case result of
        ResultHivPositive ->
            "positive"

        ResultHivNegative ->
            "negative"

        ResultHivIndeterminate ->
            "indeterminate"

        NoHivTesting ->
            "none"


encodeSocialHistoryHivTestingResult : SocialHistoryHivTestingResult -> Value
encodeSocialHistoryHivTestingResult result =
    socialHistoryHivTestingResultToString result |> string


encodeSocialHistory : SocialHistory -> List ( String, Value )
encodeSocialHistory =
    encodePrenatalMeasurement encodeSocialHistoryValue


encodeSocialHistoryValue : SocialHistoryValue -> List ( String, Value )
encodeSocialHistoryValue value =
    [ ( "social_history", encodeEverySet encodeSocialHistorySign value.socialHistory )
    , ( "partner_hiv_testing", encodeSocialHistoryHivTestingResult value.hivTestingResult )
    , ( "deleted", bool False )
    , ( "type", string "social_history" )
    ]


encodeVitals : Vitals -> List ( String, Value )
encodeVitals =
    encodePrenatalMeasurement encodeVitalsValue


encodeVitalsValue : VitalsValue -> List ( String, Value )
encodeVitalsValue value =
    [ ( "sys", float value.sys )
    , ( "dia", float value.dia )
    , ( "heart_rate", int value.heartRate )
    , ( "respiratory_rate", int value.respiratoryRate )
    , ( "body_temperature", float value.bodyTemperature )
    , ( "deleted", bool False )
    , ( "type", string "vitals" )
    ]


encodeSymptomsGeneral : SymptomsGeneral -> List ( String, Value )
encodeSymptomsGeneral =
    encodeAcuteIllnessMeasurement encodeSymptomsGeneralValue


encodeSymptomsGeneralValue : Dict SymptomsGeneralSign Int -> List ( String, Value )
encodeSymptomsGeneralValue signs =
    let
        fever =
            Dict.get SymptomGeneralFever signs |> Maybe.withDefault 0

        chills =
            Dict.get Chills signs |> Maybe.withDefault 0

        nightSweats =
            Dict.get NightSweats signs |> Maybe.withDefault 0

        bodyAches =
            Dict.get BodyAches signs |> Maybe.withDefault 0

        headache =
            Dict.get Headache signs |> Maybe.withDefault 0

        lethargy =
            Dict.get Lethargy signs |> Maybe.withDefault 0

        poorSuck =
            Dict.get PoorSuck signs |> Maybe.withDefault 0

        unableToDrink =
            Dict.get UnableToDrink signs |> Maybe.withDefault 0

        unableToEat =
            Dict.get UnableToEat signs |> Maybe.withDefault 0

        increasedThirst =
            Dict.get IncreasedThirst signs |> Maybe.withDefault 0

        dryMouth =
            Dict.get DryMouth signs |> Maybe.withDefault 0

        severeWeakness =
            Dict.get SevereWeakness signs |> Maybe.withDefault 0

        yellowEyes =
            Dict.get YellowEyes signs |> Maybe.withDefault 0

        cokeColoredUrine =
            Dict.get CokeColoredUrine signs |> Maybe.withDefault 0

        convulsions =
            Dict.get SymptomsGeneralConvulsions signs |> Maybe.withDefault 0

        spontaneousBleeding =
            Dict.get SpontaneousBleeding signs |> Maybe.withDefault 0
    in
    [ ( "fever_period", int fever )
    , ( "chills_period", int chills )
    , ( "night_sweats_period", int nightSweats )
    , ( "body_aches_period", int bodyAches )
    , ( "headache_period", int headache )
    , ( "coke_colored_urine_period", int cokeColoredUrine )
    , ( "convulsions_period", int convulsions )
    , ( "dry_mouth_period", int dryMouth )
    , ( "increased_thirst_period", int increasedThirst )
    , ( "lethargy_period", int lethargy )
    , ( "poor_suck_period", int poorSuck )
    , ( "severe_weakness_period", int severeWeakness )
    , ( "spontaneos_bleeding_period", int spontaneousBleeding )
    , ( "unable_to_drink_period", int unableToDrink )
    , ( "unable_to_eat_period", int unableToEat )
    , ( "yellow_eyes_period", int yellowEyes )
    , ( "deleted", bool False )
    , ( "type", string "symptoms_general" )
    ]


encodeSymptomsRespiratory : SymptomsRespiratory -> List ( String, Value )
encodeSymptomsRespiratory =
    encodeAcuteIllnessMeasurement encodeSymptomsRespiratoryValue


encodeSymptomsRespiratoryValue : Dict SymptomsRespiratorySign Int -> List ( String, Value )
encodeSymptomsRespiratoryValue signs =
    let
        cough =
            Dict.get Cough signs |> Maybe.withDefault 0

        shortnessOfBreath =
            Dict.get ShortnessOfBreath signs |> Maybe.withDefault 0

        nasalCongestion =
            Dict.get NasalCongestion signs |> Maybe.withDefault 0

        bloodInSputum =
            Dict.get BloodInSputum signs |> Maybe.withDefault 0

        soreThroat =
            Dict.get SoreThroat signs |> Maybe.withDefault 0

        lossOfSmell =
            Dict.get LossOfSmell signs |> Maybe.withDefault 0

        stabbingChestPain =
            Dict.get StabbingChestPain signs |> Maybe.withDefault 0
    in
    [ ( "cough_period", int cough )
    , ( "shortness_of_breath_period", int shortnessOfBreath )
    , ( "nasal_congestion_period", int nasalCongestion )
    , ( "blood_in_sputum_period", int bloodInSputum )
    , ( "sore_throat_period", int soreThroat )
    , ( "loss_of_smell_period", int lossOfSmell )
    , ( "stabbing_chest_pain_period", int stabbingChestPain )
    , ( "deleted", bool False )
    , ( "type", string "symptoms_respiratory" )
    ]


encodeSymptomsGI : SymptomsGI -> List ( String, Value )
encodeSymptomsGI =
    encodeAcuteIllnessMeasurement encodeSymptomsGIValue


encodeSymptomsGIValue : SymptomsGIValue -> List ( String, Value )
encodeSymptomsGIValue value =
    let
        bloodyDiarrhea =
            Dict.get BloodyDiarrhea value.signs |> Maybe.withDefault 0

        nonBloodyDiarrhea =
            Dict.get NonBloodyDiarrhea value.signs |> Maybe.withDefault 0

        nausea =
            Dict.get Nausea value.signs |> Maybe.withDefault 0

        vomiting =
            Dict.get Vomiting value.signs |> Maybe.withDefault 0

        abdominalPain =
            Dict.get SymptomGIAbdominalPain value.signs |> Maybe.withDefault 0
    in
    [ ( "bloody_diarrhea_period", int bloodyDiarrhea )
    , ( "non_bloody_diarrhea_period", int nonBloodyDiarrhea )
    , ( "nausea_period", int nausea )
    , ( "vomiting_period", int vomiting )
    , ( "abdominal_pain_period", int abdominalPain )
    , ( "symptoms_gi_derived_signs", encodeEverySet encodeSymptomsGIDerivedSigns value.derivedSigns )
    , ( "deleted", bool False )
    , ( "type", string "symptoms_gi" )
    ]


encodeSymptomsGIDerivedSigns : SymptomsGIDerivedSign -> Value
encodeSymptomsGIDerivedSigns sign =
    string <|
        case sign of
            IntractableVomiting ->
                "intractable-vomiting"

            NoSymptomsGIDerived ->
                "none"


encodeAcuteIllnessVitals : AcuteIllnessVitals -> List ( String, Value )
encodeAcuteIllnessVitals =
    encodeAcuteIllnessMeasurement encodeAcuteIllnessVitalsValue


encodeAcuteIllnessVitalsValue : AcuteIllnessVitalsValue -> List ( String, Value )
encodeAcuteIllnessVitalsValue value =
    [ ( "respiratory_rate", int value.respiratoryRate )
    , ( "body_temperature", float value.bodyTemperature )
    , ( "deleted", bool False )
    , ( "type", string "acute_illness_vitals" )
    ]


encodeAcuteFindings : AcuteFindings -> List ( String, Value )
encodeAcuteFindings =
    encodeAcuteIllnessMeasurement encodeAcuteFindingsValue


encodeAcuteFindingsValue : AcuteFindingsValue -> List ( String, Value )
encodeAcuteFindingsValue value =
    [ ( "findings_signs_general", encodeEverySet encodeAcuteFindingsGeneralSign value.signsGeneral )
    , ( "findings_signs_respiratory", encodeEverySet encodeAcuteFindingsRespiratorySign value.signsRespiratory )
    , ( "deleted", bool False )
    , ( "type", string "acute_findings" )
    ]


encodeAcuteFindingsGeneralSign : AcuteFindingsGeneralSign -> Value
encodeAcuteFindingsGeneralSign sign =
    string <|
        case sign of
            LethargicOrUnconscious ->
                "lethargic-or-unconscious"

            AcuteFindingsPoorSuck ->
                "poor-suck"

            SunkenEyes ->
                "sunken-eyes"

            PoorSkinTurgor ->
                "poor-skin-turgor"

            Jaundice ->
                "jaundice"

            NoAcuteFindingsGeneralSigns ->
                "none"


encodeAcuteFindingsRespiratorySign : AcuteFindingsRespiratorySign -> Value
encodeAcuteFindingsRespiratorySign sign =
    string <|
        case sign of
            Stridor ->
                "stridor"

            NasalFlaring ->
                "nasal-flaring"

            SevereWheezing ->
                "severe-wheezing"

            SubCostalRetractions ->
                "sub-costal-retractions"

            NoAcuteFindingsRespiratorySigns ->
                "none"


encodeMalariaTesting : MalariaTesting -> List ( String, Value )
encodeMalariaTesting =
    encodeAcuteIllnessMeasurement encodeMalariaTestingValue


encodeMalariaTestingValue : MalariaRapidTestResult -> List ( String, Value )
encodeMalariaTestingValue value =
    [ ( "malaria_rapid_test", encodeMalariaRapidTestResult value )
    , ( "deleted", bool False )
    , ( "type", string "malaria_testing" )
    ]


encodeMalariaRapidTestResult : MalariaRapidTestResult -> Value
encodeMalariaRapidTestResult =
    malariaRapidTestResultAsString >> string


malariaRapidTestResultAsString : MalariaRapidTestResult -> String
malariaRapidTestResultAsString sign =
    case sign of
        RapidTestPositive ->
            "positive"

        RapidTestPositiveAndPregnant ->
            "positive-and-pregnant"

        RapidTestNegative ->
            "negative"

        RapidTestIndeterminate ->
            "indeterminate"

        RapidTestUnableToRun ->
            "unable-to-run"


encodeSendToHC : SendToHC -> List ( String, Value )
encodeSendToHC =
    encodeAcuteIllnessMeasurement (encodeSendToHCValueWithType "send_to_hc")


<<<<<<< HEAD
encodeNutritionSendToHC : NutritionSendToHC -> List ( String, Value )
encodeNutritionSendToHC =
    encodeNutritionMeasurement (encodeSendToHCValueWithType "nutrition_send_to_hc")


encodeSendToHCValueWithType : String -> EverySet SendToHCSign -> List ( String, Value )
encodeSendToHCValueWithType type_ value =
    [ ( "send_to_hc", encodeEverySet encondeSendToHCSign value )
=======
encodeSendToHCValue : SendToHCValue -> List ( String, Value )
encodeSendToHCValue value =
    [ ( "send_to_hc", encodeEverySet encondeSendToHCSign value.signs )
    , ( "reason_not_sent_to_hc", encodeReasonForNotSendingToHC value.reasonForNotSendingToHC )
>>>>>>> f01ef701
    , ( "deleted", bool False )
    , ( "type", string type_ )
    ]


encondeSendToHCSign : SendToHCSign -> Value
encondeSendToHCSign sign =
    string <|
        case sign of
            HandReferrerForm ->
                "referral-form"

            ReferToHealthCenter ->
                "refer-to-hc"

            NoSendToHCSigns ->
                "none"


encodeReasonForNotSendingToHC : ReasonForNotSendingToHC -> Value
encodeReasonForNotSendingToHC event =
    string <|
        case event of
            ClientRefused ->
                "client-refused"

            NoAmbulance ->
                "no-ambulance"

            ClientUnableToAffordFees ->
                "unable-to-afford-fee"

            ReasonForNotSendingToHCOther ->
                "other"

            NoReasonForNotSendingToHC ->
                "none"


encodeMedicationDistribution : MedicationDistribution -> List ( String, Value )
encodeMedicationDistribution =
    encodeAcuteIllnessMeasurement encodeMedicationDistributionValue


encodeMedicationDistributionValue : MedicationDistributionValue -> List ( String, Value )
encodeMedicationDistributionValue value =
    [ ( "prescribed_medication", encodeEverySet encondeMedicationDistributionSign value.distributionSigns )
    , ( "non_administration_reason", encodeEverySet encodeMedicationNonAdministrationSign value.nonAdministrationSigns )
    , ( "deleted", bool False )
    , ( "type", string "medication_distribution" )
    ]


encondeMedicationDistributionSign : MedicationDistributionSign -> Value
encondeMedicationDistributionSign sign =
    string <|
        case sign of
            Amoxicillin ->
                "amoxicillin"

            Coartem ->
                "coartem"

            ORS ->
                "ors"

            Zinc ->
                "zinc"

            LemonJuiceOrHoney ->
                "lemon-juice-or-honey"

            NoMedicationDistributionSigns ->
                "none"


encodeMedicationNonAdministrationSign : MedicationNonAdministrationSign -> Value
encodeMedicationNonAdministrationSign sign =
    string <|
        case sign of
            MedicationAmoxicillin reason ->
                "amoxicillin-" ++ medicationNonAdministrationReasonToString reason

            MedicationCoartem reason ->
                "coartem-" ++ medicationNonAdministrationReasonToString reason

            MedicationORS reason ->
                "ors-" ++ medicationNonAdministrationReasonToString reason

            MedicationZinc reason ->
                "zinc-" ++ medicationNonAdministrationReasonToString reason

            NoMedicationNonAdministrationSigns ->
                "none"


encodeTravelHistory : TravelHistory -> List ( String, Value )
encodeTravelHistory =
    encodeAcuteIllnessMeasurement encodeTravelHistoryValue


encodeTravelHistoryValue : EverySet TravelHistorySign -> List ( String, Value )
encodeTravelHistoryValue value =
    [ ( "travel_history", encodeEverySet encodeTravelHistorySign value )
    , ( "deleted", bool False )
    , ( "type", string "travel_history" )
    ]


encodeTravelHistorySign : TravelHistorySign -> Value
encodeTravelHistorySign sign =
    string <|
        case sign of
            COVID19Country ->
                "covid19-country"

            NoTravelHistorySigns ->
                "none"


encodeTreatmentReview : TreatmentReview -> List ( String, Value )
encodeTreatmentReview =
    encodeAcuteIllnessMeasurement encodeTreatmentReviewValue


encodeTreatmentReviewValue : EverySet TreatmentReviewSign -> List ( String, Value )
encodeTreatmentReviewValue value =
    [ ( "treatment_history", encodeEverySet encodeTreatmentReviewSign value )
    , ( "deleted", bool False )
    , ( "type", string "treatment_history" )
    ]


encodeTreatmentReviewSign : TreatmentReviewSign -> Value
encodeTreatmentReviewSign sign =
    string <|
        case sign of
            FeverPast6Hours ->
                "fever-past-six-hours"

            FeverPast6HoursHelped ->
                "fever-past-six-hours-helped"

            MalariaToday ->
                "malaria-today"

            MalariaTodayHelped ->
                "malaria-today-helped"

            MalariaWithinPastMonth ->
                "malaria-past-month"

            MalariaWithinPastMonthHelped ->
                "malaria-past-month-helped"

            NoTreatmentReviewSigns ->
                "none"


encodeExposure : Exposure -> List ( String, Value )
encodeExposure =
    encodeAcuteIllnessMeasurement encodeExposureValue


encodeExposureValue : EverySet ExposureSign -> List ( String, Value )
encodeExposureValue value =
    [ ( "exposure", encodeEverySet encodeExposureSign value )
    , ( "deleted", bool False )
    , ( "type", string "exposure" )
    ]


encodeExposureSign : ExposureSign -> Value
encodeExposureSign sign =
    string <|
        case sign of
            COVID19Symptoms ->
                "covid19-symptoms"

            NoExposureSigns ->
                "none"


encodeIsolation : Isolation -> List ( String, Value )
encodeIsolation =
    encodeAcuteIllnessMeasurement encodeIsolationValue


encodeIsolationValue : IsolationValue -> List ( String, Value )
encodeIsolationValue value =
    [ ( "isolation", encodeEverySet encodeIsolationSign value.signs )
    , ( "reason_for_not_isolating", encodeEverySet encodeReasonForNotIsolating value.reasonsForNotIsolating )
    , ( "deleted", bool False )
    , ( "type", string "isolation" )
    ]


encodeIsolationSign : IsolationSign -> Value
encodeIsolationSign sign =
    string <|
        case sign of
            PatientIsolated ->
                "patient-isolated"

            SignOnDoor ->
                "sign-on-door"

            HealthEducation ->
                "health-education"

            NoIsolationSigns ->
                "none"


encodeReasonForNotIsolating : ReasonForNotIsolating -> Value
encodeReasonForNotIsolating reason =
    string <|
        case reason of
            NoSpace ->
                "no-space"

            TooIll ->
                "too-ill"

            CanNotSeparateFromFamily ->
                "can-not-separate"

            OtherReason ->
                "other"

            IsolationReasonNotApplicable ->
                "n-a"


encodeHCContact : HCContact -> List ( String, Value )
encodeHCContact =
    encodeAcuteIllnessMeasurement encodeHCContactValue


encodeHCContactValue : HCContactValue -> List ( String, Value )
encodeHCContactValue value =
    [ ( "hc_contact", encodeEverySet encodeHCContactSign value.signs )
    , ( "hc_recommendation", encodeEverySet encodeHCRecommendation value.recommendations )
    , ( "hc_response_time", encodeEverySet encodeResponsePeriod value.responsePeriod )
    , ( "ambulance_arrival_time", encodeEverySet encodeResponsePeriod value.ambulanceArrivalPeriod )
    , ( "deleted", bool False )
    , ( "type", string "hc_contact" )
    ]


encodeHCContactSign : HCContactSign -> Value
encodeHCContactSign sign =
    string <|
        case sign of
            ContactedHealthCenter ->
                "contact-hc"

            NoHCContactSigns ->
                "none"


encodeHCRecommendation : HCRecommendation -> Value
encodeHCRecommendation recommendation =
    string <|
        case recommendation of
            SendAmbulance ->
                "send-ambulance"

            HomeIsolation ->
                "home-isolation"

            ComeToHealthCenter ->
                "come-to-hc"

            ChwMonitoring ->
                "chw-monitoring"

            HCRecommendationNotApplicable ->
                "n-a"


encodeResponsePeriod : ResponsePeriod -> Value
encodeResponsePeriod period =
    string <|
        case period of
            LessThan30Min ->
                "less-than-30m"

            Between30min1Hour ->
                "30m-1h"

            Between1Hour2Hour ->
                "1h-2h"

            Between2Hour1Day ->
                "2h-1d"

            ResponsePeriodNotApplicable ->
                "n-a"


encodeCall114 : Call114 -> List ( String, Value )
encodeCall114 =
    encodeAcuteIllnessMeasurement encodeCall114Value


encodeCall114Value : Call114Value -> List ( String, Value )
encodeCall114Value value =
    [ ( "114_contact", encodeEverySet encodeCall114Sign value.signs )
    , ( "114_recommendation", encodeEverySet encodeRecommendation114 value.recommendations114 )
    , ( "site_recommendation", encodeEverySet encodeRecommendationSite value.recommendationsSite )
    , ( "deleted", bool False )
    , ( "type", string "call_114" )
    ]


encodeCall114Sign : Call114Sign -> Value
encodeCall114Sign sign =
    string <|
        case sign of
            Call114 ->
                "call-114"

            ContactSite ->
                "contact-site"

            NoCall114Signs ->
                "none"


encodeRecommendation114 : Recommendation114 -> Value
encodeRecommendation114 recommendation =
    string <|
        case recommendation of
            SendToHealthCenter ->
                "send-to-hc"

            SendToRRTCenter ->
                "send-to-rrtc"

            SendToHospital ->
                "send-to-hospital"

            OtherRecommendation114 ->
                "other"

            NoneNoAnswer ->
                "none-no-answer"

            NoneBusySignal ->
                "none-busy-signal"

            NoneOtherRecommendation114 ->
                "none-other"


encodeRecommendationSite : RecommendationSite -> Value
encodeRecommendationSite period =
    string <|
        case period of
            TeamComeToVillage ->
                "team-to-village"

            SendToSiteWithForm ->
                "send-with-form"

            OtherRecommendationSite ->
                "other"

            NoneSentWithForm ->
                "none-sent-with-form"

            NonePatientRefused ->
                "none-patient-refused"

            NoneOtherRecommendationSite ->
                "none-other"

            RecommendationSiteNotApplicable ->
                "n-a"


encodeAcuteIllnessMuac : AcuteIllnessMuac -> List ( String, Value )
encodeAcuteIllnessMuac =
    encodeAcuteIllnessMeasurement (encodeMuacValueWithType "acute_illness_muac")


encodeTreatmentOngoing : TreatmentOngoing -> List ( String, Value )
encodeTreatmentOngoing =
    encodeAcuteIllnessMeasurement encodeTreatmentOngoingValue


encodeTreatmentOngoingValue : TreatmentOngoingValue -> List ( String, Value )
encodeTreatmentOngoingValue value =
    [ ( "treatment_ongoing", encodeEverySet encodeTreatmentOngoingSign value.signs )
    , ( "reason_for_not_taking", encodeReasonForNotTakingSign value.reasonForNotTaking )
    , ( "missed_doses", int value.missedDoses )
    , ( "adverse_events", encodeEverySet encodeAdverseEvent value.adverseEvents )
    , ( "deleted", bool False )
    , ( "type", string "treatment_ongoing" )
    ]


encodeTreatmentOngoingSign : TreatmentOngoingSign -> Value
encodeTreatmentOngoingSign sign =
    string <|
        case sign of
            TakenAsPrescribed ->
                "taken-as-prescribed"

            MissedDoses ->
                "missed-doses"

            FeelingBetter ->
                "feel-better"

            SideEffects ->
                "side-effects"

            NoTreatmentOngoingSign ->
                "none"


encodeReasonForNotTakingSign : ReasonForNotTaking -> Value
encodeReasonForNotTakingSign reason =
    string <|
        case reason of
            NotTakingAdverseEvent ->
                "adverse-event"

            NotTakingNoMoney ->
                "no-money"

            NotTakingMemoryProblems ->
                "memory-problems"

            NotTakingOther ->
                "other"

            NoReasonForNotTakingSign ->
                "none"


encodeAdverseEvent : AdverseEvent -> Value
encodeAdverseEvent event =
    string <|
        case event of
            AdverseEventRashOrItching ->
                "rash-itching"

            AdverseEventFever ->
                "fever"

            AdverseEventDiarrhea ->
                "diarrhea"

            AdverseEventVomiting ->
                "vomiting"

            AdverseEventFatigue ->
                "fatigue"

            AdverseEventOther ->
                "other"

            NoAdverseEvent ->
                "none"


encodeAcuteIllnessDangerSigns : AcuteIllnessDangerSigns -> List ( String, Value )
encodeAcuteIllnessDangerSigns =
    encodeAcuteIllnessMeasurement encodeAcuteIllnessDangerSignsValue


encodeAcuteIllnessDangerSignsValue : EverySet AcuteIllnessDangerSign -> List ( String, Value )
encodeAcuteIllnessDangerSignsValue value =
    [ ( "acute_illness_danger_signs", encodeEverySet encodeAcuteIllnessDangerSign value )
    , ( "deleted", bool False )
    , ( "type", string "acute_illness_danger_signs" )
    ]


encodeAcuteIllnessDangerSign : AcuteIllnessDangerSign -> Value
encodeAcuteIllnessDangerSign sign =
    string <|
        case sign of
            DangerSignConditionNotImproving ->
                "condition-not-improving"

            DangerSignUnableDrinkSuck ->
                "unable-drink-suck"

            DangerSignVomiting ->
                "vomiting"

            DangerSignConvulsions ->
                "convulsions"

            DangerSignLethargyUnconsciousness ->
                "lethargy-unconsciousness"

            DangerSignRespiratoryDistress ->
                "respiratory-distress"

            DangerSignSpontaneousBleeding ->
                "spontaneous-bleeding"

            DangerSignBloodyDiarrhea ->
                "bloody-diarrhea"

            DangerSignNewSkinRash ->
                "new-skip-rash"

            NoAcuteIllnessDangerSign ->
                "none"


encodeAcuteIllnessNutrition : AcuteIllnessNutrition -> List ( String, Value )
encodeAcuteIllnessNutrition =
    encodeAcuteIllnessMeasurement encodeAcuteIllnessNutritionValue


encodeAcuteIllnessNutritionValue : EverySet ChildNutritionSign -> List ( String, Value )
encodeAcuteIllnessNutritionValue nutritions =
    encodeNutritionValueWithType "acute_illness_nutrition" nutritions


encodeHealthEducation : HealthEducation -> List ( String, Value )
encodeHealthEducation =
    encodeAcuteIllnessMeasurement encodeHealthEducationValue


encodeHealthEducationValue : HealthEducationValue -> List ( String, Value )
encodeHealthEducationValue value =
    [ ( "health_education_signs", encodeEverySet encodeHealthEducationSign value.signs )
    , ( "reason_not_given_education", encodeReasonForNotProvidingHealthEducation value.reasonForNotProvidingHealthEducation )
    , ( "deleted", bool False )
    , ( "type", string "health_education" )
    ]


encodeHealthEducationSign : HealthEducationSign -> Value
encodeHealthEducationSign sign =
    string <|
        case sign of
            MalariaPrevention ->
                "education-for-diagnosis"

            NoHealthEducationSigns ->
                "none"


encodeReasonForNotProvidingHealthEducation : ReasonForNotProvidingHealthEducation -> Value
encodeReasonForNotProvidingHealthEducation reason =
    string <|
        case reason of
            PatientNeedsEmergencyReferral ->
                "needs-emergency-referral"

            ReceivedEmergencyCase ->
                "received-emergency-case"

            LackOfAppropriateEducationUserGuide ->
                "lack-of-appropriate-education-guide"

            PatientRefused ->
                "patient-refused"

            NoReasonForNotProvidingHealthEducation ->
                "none"<|MERGE_RESOLUTION|>--- conflicted
+++ resolved
@@ -1291,21 +1291,15 @@
     encodeAcuteIllnessMeasurement (encodeSendToHCValueWithType "send_to_hc")
 
 
-<<<<<<< HEAD
 encodeNutritionSendToHC : NutritionSendToHC -> List ( String, Value )
 encodeNutritionSendToHC =
     encodeNutritionMeasurement (encodeSendToHCValueWithType "nutrition_send_to_hc")
 
 
-encodeSendToHCValueWithType : String -> EverySet SendToHCSign -> List ( String, Value )
+encodeSendToHCValueWithType : String -> SendToHCValue -> List ( String, Value )
 encodeSendToHCValueWithType type_ value =
-    [ ( "send_to_hc", encodeEverySet encondeSendToHCSign value )
-=======
-encodeSendToHCValue : SendToHCValue -> List ( String, Value )
-encodeSendToHCValue value =
     [ ( "send_to_hc", encodeEverySet encondeSendToHCSign value.signs )
     , ( "reason_not_sent_to_hc", encodeReasonForNotSendingToHC value.reasonForNotSendingToHC )
->>>>>>> f01ef701
     , ( "deleted", bool False )
     , ( "type", string type_ )
     ]
