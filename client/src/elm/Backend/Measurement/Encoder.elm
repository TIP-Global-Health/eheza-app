--- conflicted
+++ resolved
@@ -1712,7 +1712,6 @@
                 "none"
 
 
-<<<<<<< HEAD
 encodeAcuteIllnessDangerSigns : AcuteIllnessDangerSigns -> List ( String, Value )
 encodeAcuteIllnessDangerSigns =
     encodeAcuteIllnessMeasurement encodeAcuteIllnessDangerSignsValue
@@ -1758,7 +1757,8 @@
 
             NoAcuteIllnessDangerSign ->
                 "none"
-=======
+
+
 encodeAcuteIllnessNutrition : AcuteIllnessNutrition -> List ( String, Value )
 encodeAcuteIllnessNutrition =
     encodeAcuteIllnessMeasurement encodeAcuteIllnessNutritionValue
@@ -1766,5 +1766,4 @@
 
 encodeAcuteIllnessNutritionValue : EverySet ChildNutritionSign -> List ( String, Value )
 encodeAcuteIllnessNutritionValue nutritions =
-    encodeNutritionValueWithType "acute_illness_nutrition" nutritions
->>>>>>> 8c7ad13b
+    encodeNutritionValueWithType "acute_illness_nutrition" nutritions