--- conflicted
+++ resolved
@@ -63,14 +63,8 @@
 encodeParticipantConsent =
     encodeMotherMeasurement
         (\consent ->
-<<<<<<< HEAD
-            [ ( "witness", encodeEntityUuid consent.witness )
-            , ( "language", encodeLanguage consent.language )
+            [ ( "language", encodeLanguage consent.language )
             , ( "participant_form", encodeEntityUuid consent.formId )
-=======
-            [ ( "language", encodeLanguage consent.language )
-            , ( "participant_form", encodeEntityId consent.formId )
->>>>>>> e5425fb6
             ]
         )
 
