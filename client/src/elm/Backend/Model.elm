module Backend.Model exposing (ModelIndexedDb, MsgIndexedDb(..), Revision(..), emptyModelIndexedDb)

{-| The `Backend` hierarchy is for code that represents entities from the
backend. It is reponsible for fetching them, saving them, etc.

  - There shouldn't be any UI code here (except possibly some UI that
    is specifically related to fetching and saving -- we'll see).

  - There shouldn't be data here that purely relates to the local state of the
    app. If it isn't persisted to the backend, that state can go elsewhere.

The nice thing about this is that we can segregate local state (like whether
a dialog box is open etc.) from the state that persists to the backend.
That way, we can more easily have a single source of truth for the
backend data -- we're not tempted to duplicate it in various places
in the UI.

-}

import Backend.Clinic.Model exposing (Clinic)
import Backend.Counseling.Model exposing (CounselingSchedule, CounselingTopic, EveryCounselingSchedule)
import Backend.Entities exposing (..)
import Backend.HealthCenter.Model exposing (CatchmentArea, HealthCenter)
import Backend.IndividualEncounterParticipant.Model exposing (IndividualEncounterParticipant)
import Backend.Measurement.Model exposing (..)
import Backend.Nurse.Model exposing (Nurse)
import Backend.ParticipantConsent.Model exposing (ParticipantForm)
import Backend.Person.Model exposing (Person, RegistrationInitiator)
import Backend.PmtctParticipant.Model exposing (PmtctParticipant)
import Backend.PrenatalEncounter.Model exposing (PrenatalEncounter)
import Backend.Relationship.Model exposing (MyRelationship, Relationship)
import Backend.Session.Model exposing (EditableSession, ExpectedParticipants, OfflineSession, Session)
import Backend.SyncData.Model exposing (SyncData)
import Dict exposing (Dict)
import EveryDict exposing (EveryDict)
import EveryDictList exposing (EveryDictList)
import Http
import RemoteData exposing (RemoteData(..), WebData)


{-| This tracks data we fetch from IndexedDB via the service worker. Gradually, we'll
move things here from ModelBackend and ModelCached.
-}
type alias ModelIndexedDb =
    -- For several kinds of data, we keep all the basic data in memory. For
    -- instance, all basic data for clinics, health centers, etc. We might not
    -- actually need all the clinics at once, but there should be a reasonable
    -- number.
    { clinics : WebData (EveryDictList ClinicId Clinic)
    , everyCounselingSchedule : WebData EveryCounselingSchedule
    , healthCenters : WebData (EveryDictList HealthCenterId HealthCenter)
    , participantForms : WebData (EveryDictList ParticipantFormId ParticipantForm)

    -- Data and requests relating to sync data
    , syncData : WebData (EveryDictList HealthCenterId SyncData)
    , saveSyncDataRequests : EveryDict HealthCenterId (WebData ())
    , deleteSyncDataRequests : EveryDict HealthCenterId (WebData ())

    -- For basic session data, we organize it in several ways in memory. One is
    -- by clinic, which we use when you navigate to a clinic page. The other
    -- tracks the sessions we expect a child to have attended. This is
    -- necessary for the progress report, because we organize that by session
    -- date, rather than measurement date, and we want to show blanks for
    -- missed sessions.  Because a child could change clinics, it's easier to
    -- ask the service worker to figure out the expected sessions rather than
    -- deriving it from data we already have in memory.
    , expectedSessions : EveryDict PersonId (WebData (EveryDictList SessionId Session))
    , sessionsByClinic : EveryDict ClinicId (WebData (EveryDictList SessionId Session))
    , sessions : EveryDict SessionId (WebData Session)

    -- Then, we also have a "synthetic" type `EditableSession`, which organizes
    -- the session data in a way that is congenial for our views. Ideally, we would
    -- redesign the views to use more "basic" data, but there is a fair bit of logic
    -- involved, so it require substantial work. For now, at least we remember the
    -- organized data here, and recalculate it when necessary.
    , editableSessions : EveryDict SessionId (WebData EditableSession)

    -- Tracks requests in progress to update sessions, prenatal sessions or prenatal encounters.
    , sessionRequests : EveryDict SessionId Backend.Session.Model.Model
    , prenatalEncounterRequests : EveryDict PrenatalEncounterId Backend.PrenatalEncounter.Model.Model
    , prenatalSessionRequests : EveryDict PrenatalParticipantId Backend.PrenatalParticipant.Model.Model

    -- We provide a mechanism for loading the children and mothers expected
    -- at a particular session.
    , expectedParticipants : EveryDict SessionId (WebData ExpectedParticipants)

    -- Measurement data for children and mothers. From this, we can construct
    -- the things we need for an `EditableSession` or for use on the progress
    -- report.
    , childMeasurements : EveryDict PersonId (WebData ChildMeasurementList)
    , motherMeasurements : EveryDict PersonId (WebData MotherMeasurementList)

    -- Tracks searchs for participants by name. The key is the phrase we are
    -- searching for.
    , personSearches : Dict String (WebData (EveryDictList PersonId Person))

    -- A simple cache of several things.
    , people : EveryDict PersonId (WebData Person)
    , prenatalEncounters : EveryDict PrenatalEncounterId (WebData PrenatalEncounter)
    , individualParticipants : EveryDict IndividualEncounterParticipantId (WebData IndividualEncounterParticipant)

    -- Cache things organized in certain ways.
    , individualParticipantsByPerson : EveryDict PersonId (WebData (EveryDictList IndividualEncounterParticipantId IndividualEncounterParticipant))
    , prenatalEncountersByParticipant : EveryDict IndividualEncounterParticipantId (WebData (EveryDictList PrenatalEncounterId PrenatalEncounter))
    , prenatalMeasurements : EveryDict PrenatalEncounterId (WebData PrenatalMeasurements)

    -- From the point of view of the specified person, all of their relationships.
    , relationshipsByPerson : EveryDict PersonId (WebData (EveryDictList RelationshipId MyRelationship))

    -- Track what PMTCT groups a participant is in. (Inside a session, we can use
    -- `expectedParticipants`, but for registration etc. this is useful.
    , participantsByPerson : EveryDict PersonId (WebData (EveryDict PmtctParticipantId PmtctParticipant))

    -- Track requests to mutate data
    , postPerson : WebData PersonId
    , postPmtctParticipant : EveryDict PersonId (WebData ( PmtctParticipantId, PmtctParticipant ))
    , postRelationship : EveryDict PersonId (WebData MyRelationship)
    , postSession : WebData SessionId
    , postIndividualSession : EveryDict PersonId (WebData ( IndividualEncounterParticipantId, IndividualEncounterParticipant ))
    , postPrenatalEncounter : EveryDict IndividualEncounterParticipantId (WebData ( PrenatalEncounterId, PrenatalEncounter ))
    }


emptyModelIndexedDb : ModelIndexedDb
emptyModelIndexedDb =
    { childMeasurements = EveryDict.empty
    , clinics = NotAsked
    , deleteSyncDataRequests = EveryDict.empty
    , editableSessions = EveryDict.empty
    , everyCounselingSchedule = NotAsked
    , expectedParticipants = EveryDict.empty
    , expectedSessions = EveryDict.empty
    , healthCenters = NotAsked
    , motherMeasurements = EveryDict.empty
    , participantForms = NotAsked
    , participantsByPerson = EveryDict.empty
    , people = EveryDict.empty
    , personSearches = Dict.empty
    , postPerson = NotAsked
    , postPmtctParticipant = EveryDict.empty
    , postIndividualSession = EveryDict.empty
    , postPrenatalEncounter = EveryDict.empty
    , postRelationship = EveryDict.empty
    , postSession = NotAsked
    , prenatalEncounters = EveryDict.empty
    , prenatalEncounterRequests = EveryDict.empty
<<<<<<< HEAD
    , prenatalSessionRequests = EveryDict.empty
    , prenatalParticipants = EveryDict.empty
    , prenatalParticipantsByPerson = EveryDict.empty
=======
    , individualParticipants = EveryDict.empty
    , individualParticipantsByPerson = EveryDict.empty
>>>>>>> 3591b3b4
    , prenatalEncountersByParticipant = EveryDict.empty
    , prenatalMeasurements = EveryDict.empty
    , relationshipsByPerson = EveryDict.empty
    , saveSyncDataRequests = EveryDict.empty
    , sessionRequests = EveryDict.empty
    , sessions = EveryDict.empty
    , sessionsByClinic = EveryDict.empty
    , syncData = NotAsked
    }


type MsgIndexedDb
    = -- Messages which fetch various kinds of data.
      FetchChildMeasurements PersonId
    | FetchClinics
      -- For `FetchEditableSession`, you'll also need to send the messages
      -- you get from `Backend.Session.Fetch.fetchEditableSession`
    | FetchEditableSession SessionId
    | FetchEveryCounselingSchedule
    | FetchExpectedParticipants SessionId
    | FetchExpectedSessions PersonId
    | FetchHealthCenters
    | FetchMotherMeasurements PersonId
    | FetchParticipantForms
    | FetchParticipantsForPerson PersonId
    | FetchPeopleByName String
    | FetchPerson PersonId
    | FetchPrenatalEncounter PrenatalEncounterId
    | FetchIndividualEncounterParticipantsForPerson PersonId
    | FetchPrenatalEncountersForParticipant IndividualEncounterParticipantId
    | FetchPrenatalMeasurements PrenatalEncounterId
    | FetchIndividualEncounterParticipant IndividualEncounterParticipantId
    | FetchRelationshipsForPerson PersonId
    | FetchSession SessionId
    | FetchSessionsByClinic ClinicId
    | FetchSyncData
      -- Messages which handle responses to data
    | HandleFetchedChildMeasurements PersonId (WebData ChildMeasurementList)
    | HandleFetchedEveryCounselingSchedule (WebData EveryCounselingSchedule)
    | HandleFetchedMotherMeasurements PersonId (WebData MotherMeasurementList)
    | HandleFetchedClinics (WebData (EveryDictList ClinicId Clinic))
    | HandleFetchedExpectedParticipants SessionId (WebData ExpectedParticipants)
    | HandleFetchedExpectedSessions PersonId (WebData (EveryDictList SessionId Session))
    | HandleFetchedHealthCenters (WebData (EveryDictList HealthCenterId HealthCenter))
    | HandleFetchedParticipantForms (WebData (EveryDictList ParticipantFormId ParticipantForm))
    | HandleFetchedParticipantsForPerson PersonId (WebData (EveryDict PmtctParticipantId PmtctParticipant))
    | HandleFetchedPeopleByName String (WebData (EveryDictList PersonId Person))
    | HandleFetchedPerson PersonId (WebData Person)
    | HandleFetchedPrenatalEncounter PrenatalEncounterId (WebData PrenatalEncounter)
    | HandleFetchedIndividualEncounterParticipantsForPerson PersonId (WebData (EveryDictList IndividualEncounterParticipantId IndividualEncounterParticipant))
    | HandleFetchedPrenatalEncountersForParticipant IndividualEncounterParticipantId (WebData (EveryDictList PrenatalEncounterId PrenatalEncounter))
    | HandleFetchedPrenatalMeasurements PrenatalEncounterId (WebData PrenatalMeasurements)
    | HandleFetchedIndividualEncounterParticipant IndividualEncounterParticipantId (WebData IndividualEncounterParticipant)
    | HandleFetchedRelationshipsForPerson PersonId (WebData (EveryDictList RelationshipId MyRelationship))
    | HandleFetchedSession SessionId (WebData Session)
    | HandleFetchedSessionsByClinic ClinicId (WebData (EveryDictList SessionId Session))
    | HandleFetchedSyncData (WebData (EveryDictList HealthCenterId SyncData))
      -- Messages which mutate data
    | PostPerson (Maybe PersonId) RegistrationInitiator Person -- The first parameter is a person we ought to offer setting a relationship to.
    | PostRelationship PersonId MyRelationship (Maybe ClinicId)
    | PostPmtctParticipant PmtctParticipant
    | PostSession Session
    | PostIndividualSession IndividualEncounterParticipant
    | PostPrenatalEncounter PrenatalEncounter
      -- Messages which handle responses to mutating data
    | HandlePostedPerson (Maybe PersonId) RegistrationInitiator (WebData PersonId)
    | HandlePostedRelationship PersonId (WebData MyRelationship)
    | HandlePostedPmtctParticipant PersonId (WebData ( PmtctParticipantId, PmtctParticipant ))
    | HandlePostedSession (WebData SessionId)
    | HandlePostedIndividualSession PersonId (WebData ( IndividualEncounterParticipantId, IndividualEncounterParticipant ))
    | HandlePostedPrenatalEncounter IndividualEncounterParticipantId (WebData ( PrenatalEncounterId, PrenatalEncounter ))
      -- Process some revisions we've received from the backend. In some cases,
      -- we can update our in-memory structures appropriately. In other cases, we
      -- can set them to `NotAsked` and let the "fetch" mechanism re-fetch them.
    | HandleRevisions (List Revision)
      -- Updating SyncData
    | SaveSyncData HealthCenterId SyncData
    | DeleteSyncData HealthCenterId
    | HandleSavedSyncData HealthCenterId (WebData ())
    | HandleDeletedSyncData HealthCenterId (WebData ())
      -- Handling edits to session data or prenatal encounter data
    | MsgSession SessionId Backend.Session.Model.Msg
    | MsgPrenatalEncounter PrenatalEncounterId Backend.PrenatalEncounter.Model.Msg
    | MsgPrenatalSession PrenatalParticipantId Backend.PrenatalParticipant.Model.Msg
      -- Temporary, until we have a real UI for picking out a PrenatalEncounter
    | GoToRandomPrenatalEncounter
    | HandleRandomPrenatalEncounter (Result Http.Error (Maybe PrenatalEncounterId))


{-| Wrapper for all the revisions we can receive.
-}
type Revision
    = AttendanceRevision AttendanceId Attendance
    | BreastExamRevision BreastExamId BreastExam
    | CatchmentAreaRevision CatchmentAreaId CatchmentArea
    | ChildNutritionRevision ChildNutritionId ChildNutrition
    | ClinicRevision ClinicId Clinic
    | CorePhysicalExamRevision CorePhysicalExamId CorePhysicalExam
    | CounselingScheduleRevision CounselingScheduleId CounselingSchedule
    | CounselingSessionRevision CounselingSessionId CounselingSession
    | CounselingTopicRevision CounselingTopicId CounselingTopic
    | DangerSignsRevision DangerSignsId DangerSigns
    | FamilyPlanningRevision FamilyPlanningId FamilyPlanning
    | HealthCenterRevision HealthCenterId HealthCenter
    | HeightRevision HeightId Height
    | LastMenstrualPeriodRevision LastMenstrualPeriodId LastMenstrualPeriod
    | MedicalHistoryRevision MedicalHistoryId MedicalHistory
    | MedicationRevision MedicationId Medication
    | MuacRevision MuacId Muac
    | NurseRevision NurseId Nurse
    | ObstetricalExamRevision ObstetricalExamId ObstetricalExam
    | ObstetricHistoryRevision ObstetricHistoryId ObstetricHistory
    | ObstetricHistoryStep2Revision ObstetricHistoryStep2Id ObstetricHistoryStep2
    | ParticipantConsentRevision ParticipantConsentId ParticipantConsent
    | ParticipantFormRevision ParticipantFormId ParticipantForm
    | PersonRevision PersonId Person
    | PhotoRevision PhotoId Photo
    | PmtctParticipantRevision PmtctParticipantId PmtctParticipant
    | PrenatalFamilyPlanningRevision PrenatalFamilyPlanningId PrenatalFamilyPlanning
    | PrenatalNutritionRevision PrenatalNutritionId PrenatalNutrition
    | IndividualEncounterParticipantRevision IndividualEncounterParticipantId IndividualEncounterParticipant
    | PrenatalEncounterRevision PrenatalEncounterId PrenatalEncounter
    | PrenatalPhotoRevision PrenatalPhotoId PrenatalPhoto
    | RelationshipRevision RelationshipId Relationship
    | ResourceRevision ResourceId Resource
    | SessionRevision SessionId Session
    | SocialHistoryRevision SocialHistoryId SocialHistory
    | VitalsRevision VitalsId Vitals
    | WeightRevision WeightId Weight<|MERGE_RESOLUTION|>--- conflicted
+++ resolved
@@ -144,14 +144,9 @@
     , postSession = NotAsked
     , prenatalEncounters = EveryDict.empty
     , prenatalEncounterRequests = EveryDict.empty
-<<<<<<< HEAD
     , prenatalSessionRequests = EveryDict.empty
-    , prenatalParticipants = EveryDict.empty
-    , prenatalParticipantsByPerson = EveryDict.empty
-=======
     , individualParticipants = EveryDict.empty
     , individualParticipantsByPerson = EveryDict.empty
->>>>>>> 3591b3b4
     , prenatalEncountersByParticipant = EveryDict.empty
     , prenatalMeasurements = EveryDict.empty
     , relationshipsByPerson = EveryDict.empty
