--- conflicted
+++ resolved
@@ -43,10 +43,7 @@
     -- actually need all the clinics at once, but there should be a reasonable
     -- number.
     { clinics : WebData (Dict ClinicId Clinic)
-<<<<<<< HEAD
     , computedDashboard : Dict HealthCenterId DashboardStats
-=======
->>>>>>> 50d8ed5d
     , everyCounselingSchedule : WebData EveryCounselingSchedule
     , healthCenters : WebData (Dict HealthCenterId HealthCenter)
     , participantForms : WebData (Dict ParticipantFormId ParticipantForm)
@@ -114,10 +111,7 @@
 emptyModelIndexedDb =
     { childMeasurements = Dict.empty
     , clinics = NotAsked
-<<<<<<< HEAD
     , computedDashboard = Dict.empty
-=======
->>>>>>> 50d8ed5d
     , deleteSyncDataRequests = Dict.empty
     , editableSessions = Dict.empty
     , everyCounselingSchedule = NotAsked
@@ -172,16 +166,11 @@
     | FetchSyncData
       -- Messages which handle responses to data
     | HandleFetchedChildMeasurements PersonId (WebData ChildMeasurementList)
-<<<<<<< HEAD
     | HandleFetchedComputedDashboard HealthCenterId (WebData (Dict HealthCenterId DashboardStats))
-    | HandleFetchedEveryCounselingSchedule (WebData EveryCounselingSchedule)
-    | HandleFetchedMotherMeasurements PersonId (WebData MotherMeasurementList)
-=======
     | HandleFetchedChildrenMeasurements (WebData (Dict PersonId ChildMeasurementList))
     | HandleFetchedEveryCounselingSchedule (WebData EveryCounselingSchedule)
     | HandleFetchedMotherMeasurements PersonId (WebData MotherMeasurementList)
     | HandleFetchedMothersMeasurements (WebData (Dict PersonId MotherMeasurementList))
->>>>>>> 50d8ed5d
     | HandleFetchedClinics (WebData (Dict ClinicId Clinic))
     | HandleFetchedExpectedParticipants SessionId (WebData ExpectedParticipants)
     | HandleFetchedExpectedSessions PersonId (WebData (Dict SessionId Session))
@@ -190,10 +179,7 @@
     | HandleFetchedParticipantsForPerson PersonId (WebData (Dict PmtctParticipantId PmtctParticipant))
     | HandleFetchedPeopleByName String (WebData (Dict PersonId Person))
     | HandleFetchedPerson PersonId (WebData Person)
-<<<<<<< HEAD
-=======
     | HandleFetchPeople (WebData (Dict PersonId Person))
->>>>>>> 50d8ed5d
     | HandleFetchedRelationshipsForPerson PersonId (WebData (Dict RelationshipId MyRelationship))
     | HandleFetchedSession SessionId (WebData Session)
     | HandleFetchedSessionsByClinic ClinicId (WebData (Dict SessionId Session))
