module Backend.Model exposing (ModelIndexedDb, MsgIndexedDb(..), Revision(..), emptyModelIndexedDb)

{-| The `Backend` hierarchy is for code that represents entities from the
backend. It is reponsible for fetching them, saving them, etc.

  - There shouldn't be any UI code here (except possibly some UI that
    is specifically related to fetching and saving -- we'll see).

  - There shouldn't be data here that purely relates to the local state of the
    app. If it isn't persisted to the backend, that state can go elsewhere.

The nice thing about this is that we can segregate local state (like whether
a dialog box is open etc.) from the state that persists to the backend.
That way, we can more easily have a single source of truth for the
backend data -- we're not tempted to duplicate it in various places
in the UI.

-}

import AssocList as Dict exposing (Dict)
import Backend.Clinic.Model exposing (Clinic, ClinicType)
import Backend.Counseling.Model exposing (CounselingSchedule, CounselingTopic, EveryCounselingSchedule)
import Backend.Entities exposing (..)
import Backend.HealthCenter.Model exposing (CatchmentArea, HealthCenter)
import Backend.IndividualEncounterParticipant.Model exposing (IndividualEncounterParticipant)
import Backend.Measurement.Model exposing (..)
import Backend.Nurse.Model exposing (Nurse)
import Backend.ParticipantConsent.Model exposing (ParticipantForm)
import Backend.Person.Model exposing (Person, RegistrationInitiator)
import Backend.PmtctParticipant.Model exposing (PmtctParticipant)
import Backend.PrenatalEncounter.Model exposing (PrenatalEncounter)
import Backend.Relationship.Model exposing (MyRelationship, Relationship)
import Backend.Session.Model exposing (EditableSession, ExpectedParticipants, OfflineSession, Session)
import Backend.SyncData.Model exposing (SyncData)
<<<<<<< HEAD
import Backend.Village.Model exposing (Village)
=======
import Http
>>>>>>> 36946a9d
import RemoteData exposing (RemoteData(..), WebData)


{-| This tracks data we fetch from IndexedDB via the service worker. Gradually, we'll
move things here from ModelBackend and ModelCached.
-}
type alias ModelIndexedDb =
    -- For several kinds of data, we keep all the basic data in memory. For
    -- instance, all basic data for clinics, health centers, etc. We might not
    -- actually need all the clinics at once, but there should be a reasonable
    -- number.
    { clinics : WebData (Dict ClinicId Clinic)
    , everyCounselingSchedule : WebData EveryCounselingSchedule
    , healthCenters : WebData (Dict HealthCenterId HealthCenter)
    , villages : WebData (Dict VillageId Village)
    , participantForms : WebData (Dict ParticipantFormId ParticipantForm)

    -- Data and requests relating to sync data
    , syncData : WebData (Dict HealthCenterId SyncData)
    , saveSyncDataRequests : Dict HealthCenterId (WebData ())
    , deleteSyncDataRequests : Dict HealthCenterId (WebData ())

    -- For basic session data, we organize it in several ways in memory. One is
    -- by clinic, which we use when you navigate to a clinic page. The other
    -- tracks the sessions we expect a child to have attended. This is
    -- necessary for the progress report, because we organize that by session
    -- date, rather than measurement date, and we want to show blanks for
    -- missed sessions.  Because a child could change clinics, it's easier to
    -- ask the service worker to figure out the expected sessions rather than
    -- deriving it from data we already have in memory.
    , expectedSessions : Dict PersonId (WebData (Dict SessionId Session))
    , sessionsByClinic : Dict ClinicId (WebData (Dict SessionId Session))
    , sessions : Dict SessionId (WebData Session)

    -- Then, we also have a "synthetic" type `EditableSession`, which organizes
    -- the session data in a way that is congenial for our views. Ideally, we would
    -- redesign the views to use more "basic" data, but there is a fair bit of logic
    -- involved, so it require substantial work. For now, at least we remember the
    -- organized data here, and recalculate it when necessary.
    , editableSessions : Dict SessionId (WebData EditableSession)

    -- Tracks requests in progress to update sessions, prenatal sessions or prenatal encounters.
    , sessionRequests : Dict SessionId Backend.Session.Model.Model
    , prenatalEncounterRequests : Dict PrenatalEncounterId Backend.PrenatalEncounter.Model.Model
    , prenatalSessionRequests : Dict IndividualEncounterParticipantId Backend.IndividualEncounterParticipant.Model.Model

    -- We provide a mechanism for loading the children and mothers expected
    -- at a particular session.
    , expectedParticipants : Dict SessionId (WebData ExpectedParticipants)

    -- Measurement data for children and mothers. From this, we can construct
    -- the things we need for an `EditableSession` or for use on the progress
    -- report.
    , childMeasurements : Dict PersonId (WebData ChildMeasurementList)
    , motherMeasurements : Dict PersonId (WebData MotherMeasurementList)

    -- Tracks searchs for participants by name. The key is the phrase we are
    -- searching for.
    , personSearches : Dict String (WebData (Dict PersonId Person))

    -- A simple cache of several things.
    , people : Dict PersonId (WebData Person)
    , prenatalEncounters : Dict PrenatalEncounterId (WebData PrenatalEncounter)
    , individualParticipants : Dict IndividualEncounterParticipantId (WebData IndividualEncounterParticipant)

    -- Cache things organized in certain ways.
    , individualParticipantsByPerson : Dict PersonId (WebData (Dict IndividualEncounterParticipantId IndividualEncounterParticipant))
    , prenatalEncountersByParticipant : Dict IndividualEncounterParticipantId (WebData (Dict PrenatalEncounterId PrenatalEncounter))
    , prenatalMeasurements : Dict PrenatalEncounterId (WebData PrenatalMeasurements)

    -- From the point of view of the specified person, all of their relationships.
    , relationshipsByPerson : Dict PersonId (WebData (Dict RelationshipId MyRelationship))

    -- Track what PMTCT groups a participant is in. (Inside a session, we can use
    -- `expectedParticipants`, but for registration etc. this is useful.
    , participantsByPerson : Dict PersonId (WebData (Dict PmtctParticipantId PmtctParticipant))

    -- Track requests to mutate data
    , postPerson : WebData PersonId
    , postPmtctParticipant : Dict PersonId (WebData ( PmtctParticipantId, PmtctParticipant ))
    , postRelationship : Dict PersonId (WebData MyRelationship)
    , postSession : WebData SessionId
    , postIndividualSession : Dict PersonId (WebData ( IndividualEncounterParticipantId, IndividualEncounterParticipant ))
    , postPrenatalEncounter : Dict IndividualEncounterParticipantId (WebData ( PrenatalEncounterId, PrenatalEncounter ))
    }


emptyModelIndexedDb : ModelIndexedDb
emptyModelIndexedDb =
    { childMeasurements = Dict.empty
    , clinics = NotAsked
    , deleteSyncDataRequests = Dict.empty
    , editableSessions = Dict.empty
    , everyCounselingSchedule = NotAsked
    , expectedParticipants = Dict.empty
    , expectedSessions = Dict.empty
    , healthCenters = NotAsked
    , villages = NotAsked
    , motherMeasurements = Dict.empty
    , participantForms = NotAsked
    , participantsByPerson = Dict.empty
    , people = Dict.empty
    , personSearches = Dict.empty
    , postPerson = NotAsked
    , postPmtctParticipant = Dict.empty
    , postIndividualSession = Dict.empty
    , postPrenatalEncounter = Dict.empty
    , postRelationship = Dict.empty
    , postSession = NotAsked
    , prenatalEncounters = Dict.empty
    , prenatalEncounterRequests = Dict.empty
    , prenatalSessionRequests = Dict.empty
    , individualParticipants = Dict.empty
    , individualParticipantsByPerson = Dict.empty
    , prenatalEncountersByParticipant = Dict.empty
    , prenatalMeasurements = Dict.empty
    , relationshipsByPerson = Dict.empty
    , saveSyncDataRequests = Dict.empty
    , sessionRequests = Dict.empty
    , sessions = Dict.empty
    , sessionsByClinic = Dict.empty
    , syncData = NotAsked
    }


type MsgIndexedDb
    = -- Messages which fetch various kinds of data.
      FetchChildMeasurements PersonId
    | FetchChildrenMeasurements (List PersonId)
    | FetchClinics
      -- For `FetchEditableSession`, you'll also need to send the messages
      -- you get from `Backend.Session.Fetch.fetchEditableSession`
    | FetchEditableSession SessionId (List MsgIndexedDb)
    | FetchEditableSessionCheckedIn SessionId
    | FetchEditableSessionMeasurements SessionId
    | FetchEditableSessionSummaryByActivity SessionId
    | FetchEditableSessionSummaryByParticipant SessionId
    | FetchEveryCounselingSchedule
    | FetchExpectedParticipants SessionId
    | FetchExpectedSessions PersonId
    | FetchHealthCenters
    | FetchMotherMeasurements PersonId
    | FetchMothersMeasurements (List PersonId)
    | FetchParticipantForms
    | FetchParticipantsForPerson PersonId
    | FetchPeopleByName String
    | FetchPeople (List PersonId)
    | FetchPerson PersonId
    | FetchPrenatalEncounter PrenatalEncounterId
    | FetchIndividualEncounterParticipantsForPerson PersonId
    | FetchPrenatalEncountersForParticipant IndividualEncounterParticipantId
    | FetchPrenatalMeasurements PrenatalEncounterId
    | FetchIndividualEncounterParticipant IndividualEncounterParticipantId
    | FetchRelationshipsForPerson PersonId
    | FetchSession SessionId
    | FetchSessionsByClinic ClinicId
    | FetchSyncData
    | FetchVillages
      -- Messages which handle responses to data
    | HandleFetchedChildMeasurements PersonId (WebData ChildMeasurementList)
    | HandleFetchedChildrenMeasurements (WebData (Dict PersonId ChildMeasurementList))
    | HandleFetchedEveryCounselingSchedule (WebData EveryCounselingSchedule)
    | HandleFetchedMotherMeasurements PersonId (WebData MotherMeasurementList)
    | HandleFetchedMothersMeasurements (WebData (Dict PersonId MotherMeasurementList))
    | HandleFetchedClinics (WebData (Dict ClinicId Clinic))
    | HandleFetchedExpectedParticipants SessionId (WebData ExpectedParticipants)
    | HandleFetchedExpectedSessions PersonId (WebData (Dict SessionId Session))
    | HandleFetchedHealthCenters (WebData (Dict HealthCenterId HealthCenter))
    | HandleFetchedParticipantForms (WebData (Dict ParticipantFormId ParticipantForm))
    | HandleFetchedParticipantsForPerson PersonId (WebData (Dict PmtctParticipantId PmtctParticipant))
    | HandleFetchedPeopleByName String (WebData (Dict PersonId Person))
    | HandleFetchedPerson PersonId (WebData Person)
    | HandleFetchPeople (WebData (Dict PersonId Person))
    | HandleFetchedPrenatalEncounter PrenatalEncounterId (WebData PrenatalEncounter)
    | HandleFetchedIndividualEncounterParticipantsForPerson PersonId (WebData (Dict IndividualEncounterParticipantId IndividualEncounterParticipant))
    | HandleFetchedPrenatalEncountersForParticipant IndividualEncounterParticipantId (WebData (Dict PrenatalEncounterId PrenatalEncounter))
    | HandleFetchedPrenatalMeasurements PrenatalEncounterId (WebData PrenatalMeasurements)
    | HandleFetchedIndividualEncounterParticipant IndividualEncounterParticipantId (WebData IndividualEncounterParticipant)
    | HandleFetchedRelationshipsForPerson PersonId (WebData (Dict RelationshipId MyRelationship))
    | HandleFetchedSession SessionId (WebData Session)
    | HandleFetchedSessionsByClinic ClinicId (WebData (Dict SessionId Session))
    | HandleFetchedSyncData (WebData (Dict HealthCenterId SyncData))
    | HandleFetchedVillages (WebData (Dict VillageId Village))
      -- Messages which mutate data
    | PostPerson (Maybe PersonId) RegistrationInitiator Person -- The first person is a person we ought to offer setting a relationship to.
    | PatchPerson PersonId Person
    | PostRelationship PersonId MyRelationship (Maybe ClinicId)
    | PostPmtctParticipant PmtctParticipant
    | PostSession Session
    | PostIndividualSession IndividualEncounterParticipant
    | PostPrenatalEncounter PrenatalEncounter
      -- Messages which handle responses to mutating data
    | HandlePostedPerson (Maybe PersonId) RegistrationInitiator (WebData PersonId)
    | HandlePatchedPerson PersonId (WebData Person)
    | HandlePostedRelationship PersonId (WebData MyRelationship)
    | HandlePostedPmtctParticipant PersonId (WebData ( PmtctParticipantId, PmtctParticipant ))
<<<<<<< HEAD
    | HandlePostedSession ClinicType (WebData SessionId)
=======
    | HandlePostedSession (WebData SessionId)
    | HandlePostedIndividualSession PersonId (WebData ( IndividualEncounterParticipantId, IndividualEncounterParticipant ))
    | HandlePostedPrenatalEncounter IndividualEncounterParticipantId (WebData ( PrenatalEncounterId, PrenatalEncounter ))
>>>>>>> 36946a9d
      -- Process some revisions we've received from the backend. In some cases,
      -- we can update our in-memory structures appropriately. In other cases, we
      -- can set them to `NotAsked` and let the "fetch" mechanism re-fetch them.
    | HandleRevisions (List Revision)
      -- Updating SyncData
    | SaveSyncData HealthCenterId SyncData
    | DeleteSyncData HealthCenterId
    | HandleSavedSyncData HealthCenterId (WebData ())
    | HandleDeletedSyncData HealthCenterId (WebData ())
      -- Handling edits to session data or prenatal encounter data
    | MsgSession SessionId Backend.Session.Model.Msg
    | MsgPrenatalEncounter PrenatalEncounterId Backend.PrenatalEncounter.Model.Msg
    | MsgPrenatalSession IndividualEncounterParticipantId Backend.IndividualEncounterParticipant.Model.Msg


{-| Wrapper for all the revisions we can receive.
-}
type Revision
    = AttendanceRevision AttendanceId Attendance
    | BreastExamRevision BreastExamId BreastExam
    | CatchmentAreaRevision CatchmentAreaId CatchmentArea
    | ChildNutritionRevision ChildNutritionId ChildNutrition
    | ClinicRevision ClinicId Clinic
    | CorePhysicalExamRevision CorePhysicalExamId CorePhysicalExam
    | CounselingScheduleRevision CounselingScheduleId CounselingSchedule
    | CounselingSessionRevision CounselingSessionId CounselingSession
    | CounselingTopicRevision CounselingTopicId CounselingTopic
    | DangerSignsRevision DangerSignsId DangerSigns
    | FamilyPlanningRevision FamilyPlanningId FamilyPlanning
    | HealthCenterRevision HealthCenterId HealthCenter
    | HeightRevision HeightId Height
    | LastMenstrualPeriodRevision LastMenstrualPeriodId LastMenstrualPeriod
    | MedicalHistoryRevision MedicalHistoryId MedicalHistory
    | MedicationRevision MedicationId Medication
    | MuacRevision MuacId Muac
    | NurseRevision NurseId Nurse
    | ObstetricalExamRevision ObstetricalExamId ObstetricalExam
    | ObstetricHistoryRevision ObstetricHistoryId ObstetricHistory
    | ObstetricHistoryStep2Revision ObstetricHistoryStep2Id ObstetricHistoryStep2
    | ParticipantConsentRevision ParticipantConsentId ParticipantConsent
    | ParticipantFormRevision ParticipantFormId ParticipantForm
    | PersonRevision PersonId Person
    | PhotoRevision PhotoId Photo
    | PmtctParticipantRevision PmtctParticipantId PmtctParticipant
    | PrenatalFamilyPlanningRevision PrenatalFamilyPlanningId PrenatalFamilyPlanning
    | PrenatalNutritionRevision PrenatalNutritionId PrenatalNutrition
    | IndividualEncounterParticipantRevision IndividualEncounterParticipantId IndividualEncounterParticipant
    | PrenatalEncounterRevision PrenatalEncounterId PrenatalEncounter
    | PrenatalPhotoRevision PrenatalPhotoId PrenatalPhoto
    | RelationshipRevision RelationshipId Relationship
    | ResourceRevision ResourceId Resource
    | SessionRevision SessionId Session
<<<<<<< HEAD
    | VillageRevision VillageId Village
=======
    | SocialHistoryRevision SocialHistoryId SocialHistory
    | VitalsRevision VitalsId Vitals
>>>>>>> 36946a9d
    | WeightRevision WeightId Weight<|MERGE_RESOLUTION|>--- conflicted
+++ resolved
@@ -32,11 +32,7 @@
 import Backend.Relationship.Model exposing (MyRelationship, Relationship)
 import Backend.Session.Model exposing (EditableSession, ExpectedParticipants, OfflineSession, Session)
 import Backend.SyncData.Model exposing (SyncData)
-<<<<<<< HEAD
 import Backend.Village.Model exposing (Village)
-=======
-import Http
->>>>>>> 36946a9d
 import RemoteData exposing (RemoteData(..), WebData)
 
 
@@ -233,13 +229,9 @@
     | HandlePatchedPerson PersonId (WebData Person)
     | HandlePostedRelationship PersonId (WebData MyRelationship)
     | HandlePostedPmtctParticipant PersonId (WebData ( PmtctParticipantId, PmtctParticipant ))
-<<<<<<< HEAD
     | HandlePostedSession ClinicType (WebData SessionId)
-=======
-    | HandlePostedSession (WebData SessionId)
     | HandlePostedIndividualSession PersonId (WebData ( IndividualEncounterParticipantId, IndividualEncounterParticipant ))
     | HandlePostedPrenatalEncounter IndividualEncounterParticipantId (WebData ( PrenatalEncounterId, PrenatalEncounter ))
->>>>>>> 36946a9d
       -- Process some revisions we've received from the backend. In some cases,
       -- we can update our in-memory structures appropriately. In other cases, we
       -- can set them to `NotAsked` and let the "fetch" mechanism re-fetch them.
@@ -292,10 +284,7 @@
     | RelationshipRevision RelationshipId Relationship
     | ResourceRevision ResourceId Resource
     | SessionRevision SessionId Session
-<<<<<<< HEAD
+    | SocialHistoryRevision SocialHistoryId SocialHistory
     | VillageRevision VillageId Village
-=======
-    | SocialHistoryRevision SocialHistoryId SocialHistory
     | VitalsRevision VitalsId Vitals
->>>>>>> 36946a9d
     | WeightRevision WeightId Weight