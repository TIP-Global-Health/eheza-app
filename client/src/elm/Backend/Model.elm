--- conflicted
+++ resolved
@@ -169,11 +169,7 @@
     }
 
 
-<<<<<<< HEAD
-{-| This represents a request sent to /api/training\_sessions, which is an
-=======
 {-| This represents a request sent to `/api/training_sessions`, which is an
->>>>>>> ce091e19
 endpoint that represents certain actions that can be taken with respect to
 training sessions as a whole. So, "creating" a request there is like queueing
 up an action for the backend to take.
@@ -189,11 +185,7 @@
     }
 
 
-<<<<<<< HEAD
-{-| An action we can ask /api/training\_sessions to perform.
-=======
 {-| An action we can ask `/api/training_sessions` to perform.
->>>>>>> ce091e19
 
   - CreateAll will create a new training session, for today, for every clinic
     that doesn't already have a training session starting today.
