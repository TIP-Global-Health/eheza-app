module Backend.Model exposing (ModelIndexedDb, MsgIndexedDb(..), Revision(..), emptyModelIndexedDb)

{-| The `Backend` hierarchy is for code that represents entities from the
backend. It is reponsible for fetching them, saving them, etc.

  - There shouldn't be any UI code here (except possibly some UI that
    is specifically related to fetching and saving -- we'll see).

  - There shouldn't be data here that purely relates to the local state of the
    app. If it isn't persisted to the backend, that state can go elsewhere.

The nice thing about this is that we can segregate local state (like whether
a dialog box is open etc.) from the state that persists to the backend.
That way, we can more easily have a single source of truth for the
backend data -- we're not tempted to duplicate it in various places
in the UI.

-}

import AssocList as Dict exposing (Dict)
import Backend.AcuteIllnessEncounter.Model exposing (AcuteIllnessEncounter)
import Backend.Clinic.Model exposing (Clinic, ClinicType)
import Backend.Counseling.Model exposing (CounselingSchedule, CounselingTopic, EveryCounselingSchedule)
import Backend.Dashboard.Model exposing (DashboardStats)
import Backend.Entities exposing (..)
import Backend.HealthCenter.Model exposing (CatchmentArea, HealthCenter)
import Backend.HomeVisitEncounter.Model exposing (HomeVisitEncounter)
import Backend.IndividualEncounterParticipant.Model exposing (IndividualEncounterParticipant, IndividualEncounterType(..))
import Backend.Measurement.Model exposing (..)
import Backend.Nurse.Model exposing (Nurse)
import Backend.NutritionEncounter.Model exposing (NutritionEncounter)
import Backend.ParticipantConsent.Model exposing (ParticipantForm)
import Backend.Person.Model exposing (Initiator, Person)
import Backend.PmtctParticipant.Model exposing (PmtctParticipant)
import Backend.PrenatalEncounter.Model exposing (PrenatalEncounter)
import Backend.Relationship.Model exposing (MyRelationship, Relationship)
import Backend.Session.Model exposing (EditableSession, ExpectedParticipants, OfflineSession, Session)
import Backend.Village.Model exposing (Village)
import RemoteData exposing (RemoteData(..), WebData)


{-| This tracks data we fetch from IndexedDB via the service worker. Gradually, we'll
move things here from ModelBackend and ModelCached.
-}
type alias ModelIndexedDb =
    -- For several kinds of data, we keep all the basic data in memory. For
    -- instance, all basic data for clinics, health centers, etc. We might not
    -- actually need all the clinics at once, but there should be a reasonable
    -- number.
    { clinics : WebData (Dict ClinicId Clinic)
    , computedDashboard : Dict HealthCenterId DashboardStats
    , everyCounselingSchedule : WebData EveryCounselingSchedule
    , healthCenters : WebData (Dict HealthCenterId HealthCenter)
    , villages : WebData (Dict VillageId Village)
    , participantForms : WebData (Dict ParticipantFormId ParticipantForm)

    -- For basic session data, we organize it in several ways in memory. One is
    -- by clinic, which we use when you navigate to a clinic page. The other
    -- tracks the sessions we expect a child to have attended. This is
    -- necessary for the progress report, because we organize that by session
    -- date, rather than measurement date, and we want to show blanks for
    -- missed sessions.  Because a child could change clinics, it's easier to
    -- ask the service worker to figure out the expected sessions rather than
    -- deriving it from data we already have in memory.
    , expectedSessions : Dict PersonId (WebData (Dict SessionId Session))
    , sessionsByClinic : Dict ClinicId (WebData (Dict SessionId Session))
    , sessions : Dict SessionId (WebData Session)

    -- Then, we also have a "synthetic" type `EditableSession`, which organizes
    -- the session data in a way that is congenial for our views. Ideally, we would
    -- redesign the views to use more "basic" data, but there is a fair bit of logic
    -- involved, so it require substantial work. For now, at least we remember the
    -- organized data here, and recalculate it when necessary.
    , editableSessions : Dict SessionId (WebData EditableSession)

    -- Tracks requests in progress to update sessions, prenatal sessions or prenatal encounters.
    , sessionRequests : Dict SessionId Backend.Session.Model.Model
    , prenatalEncounterRequests : Dict PrenatalEncounterId Backend.PrenatalEncounter.Model.Model
    , nutritionEncounterRequests : Dict NutritionEncounterId Backend.NutritionEncounter.Model.Model
    , acuteIllnessEncounterRequests : Dict AcuteIllnessEncounterId Backend.AcuteIllnessEncounter.Model.Model
    , individualSessionRequests : Dict IndividualEncounterParticipantId Backend.IndividualEncounterParticipant.Model.Model
    , homeVisitEncounterRequests : Dict HomeVisitEncounterId Backend.HomeVisitEncounter.Model.Model

    -- We provide a mechanism for loading the children and mothers expected
    -- at a particular session.
    , expectedParticipants : Dict SessionId (WebData ExpectedParticipants)

    -- Measurement data for children and mothers. From this, we can construct
    -- the things we need for an `EditableSession` or for use on the progress
    -- report.
    , childMeasurements : Dict PersonId (WebData ChildMeasurementList)
    , motherMeasurements : Dict PersonId (WebData MotherMeasurementList)

    -- Tracks searchs for participants by name. The key is the phrase we are
    -- searching for.
    , personSearches : Dict String (WebData (Dict PersonId Person))

    -- A simple cache of several things.
    , people : Dict PersonId (WebData Person)
    , prenatalEncounters : Dict PrenatalEncounterId (WebData PrenatalEncounter)
    , nutritionEncounters : Dict NutritionEncounterId (WebData NutritionEncounter)
    , acuteIllnessEncounters : Dict AcuteIllnessEncounterId (WebData AcuteIllnessEncounter)
    , homeVisitEncounters : Dict HomeVisitEncounterId (WebData HomeVisitEncounter)
    , individualParticipants : Dict IndividualEncounterParticipantId (WebData IndividualEncounterParticipant)

    -- Cache things organized in certain ways.
    , individualParticipantsByPerson : Dict PersonId (WebData (Dict IndividualEncounterParticipantId IndividualEncounterParticipant))
    , prenatalEncountersByParticipant : Dict IndividualEncounterParticipantId (WebData (Dict PrenatalEncounterId PrenatalEncounter))
    , nutritionEncountersByParticipant : Dict IndividualEncounterParticipantId (WebData (Dict NutritionEncounterId NutritionEncounter))
    , acuteIllnessEncountersByParticipant : Dict IndividualEncounterParticipantId (WebData (Dict AcuteIllnessEncounterId AcuteIllnessEncounter))
    , homeVisitEncountersByParticipant : Dict IndividualEncounterParticipantId (WebData (Dict HomeVisitEncounterId HomeVisitEncounter))
    , prenatalMeasurements : Dict PrenatalEncounterId (WebData PrenatalMeasurements)
    , nutritionMeasurements : Dict NutritionEncounterId (WebData NutritionMeasurements)
    , acuteIllnessMeasurements : Dict AcuteIllnessEncounterId (WebData AcuteIllnessMeasurements)
<<<<<<< HEAD
    , followUpMeasurements : Dict HealthCenterId (WebData FollowUpMeasurements)
=======
    , homeVisitMeasurements : Dict HomeVisitEncounterId (WebData HomeVisitMeasurements)
>>>>>>> ec6236a1

    -- From the point of view of the specified person, all of their relationships.
    , relationshipsByPerson : Dict PersonId (WebData (Dict RelationshipId MyRelationship))

    -- Track what PMTCT groups a participant is in. (Inside a session, we can use
    -- `expectedParticipants`, but for registration etc. this is useful.
    , participantsByPerson : Dict PersonId (WebData (Dict PmtctParticipantId PmtctParticipant))

    -- Track requests to mutate data
    , postPerson : WebData PersonId
    , postPmtctParticipant : Dict PersonId (WebData ( PmtctParticipantId, PmtctParticipant ))
    , postRelationship : Dict PersonId (WebData MyRelationship)
    , postSession : WebData SessionId
    , postIndividualSession : Dict PersonId (WebData ( IndividualEncounterParticipantId, IndividualEncounterParticipant ))
    , postPrenatalEncounter : Dict IndividualEncounterParticipantId (WebData ( PrenatalEncounterId, PrenatalEncounter ))
    , postNutritionEncounter : Dict IndividualEncounterParticipantId (WebData ( NutritionEncounterId, NutritionEncounter ))
    , postAcuteIllnessEncounter : Dict IndividualEncounterParticipantId (WebData ( AcuteIllnessEncounterId, AcuteIllnessEncounter ))
    , postHomeVisitEncounter : Dict IndividualEncounterParticipantId (WebData ( HomeVisitEncounterId, HomeVisitEncounter ))
    }


emptyModelIndexedDb : ModelIndexedDb
emptyModelIndexedDb =
    { clinics = NotAsked
    , computedDashboard = Dict.empty
    , editableSessions = Dict.empty
    , everyCounselingSchedule = NotAsked
    , expectedParticipants = Dict.empty
    , expectedSessions = Dict.empty
    , healthCenters = NotAsked
    , villages = NotAsked
    , motherMeasurements = Dict.empty
    , childMeasurements = Dict.empty
    , nutritionEncounters = Dict.empty
    , nutritionEncountersByParticipant = Dict.empty
    , nutritionMeasurements = Dict.empty
    , acuteIllnessEncounters = Dict.empty
    , acuteIllnessEncountersByParticipant = Dict.empty
    , acuteIllnessMeasurements = Dict.empty
    , homeVisitEncounters = Dict.empty
    , homeVisitEncountersByParticipant = Dict.empty
    , homeVisitMeasurements = Dict.empty
    , prenatalEncounters = Dict.empty
    , prenatalEncountersByParticipant = Dict.empty
    , prenatalMeasurements = Dict.empty
    , participantForms = NotAsked
    , participantsByPerson = Dict.empty
    , people = Dict.empty
    , personSearches = Dict.empty
    , postPerson = NotAsked
    , postPmtctParticipant = Dict.empty
    , postIndividualSession = Dict.empty
    , postPrenatalEncounter = Dict.empty
    , postNutritionEncounter = Dict.empty
    , postHomeVisitEncounter = Dict.empty
    , postAcuteIllnessEncounter = Dict.empty
    , postRelationship = Dict.empty
    , postSession = NotAsked
    , prenatalEncounterRequests = Dict.empty
    , nutritionEncounterRequests = Dict.empty
    , acuteIllnessEncounterRequests = Dict.empty
    , homeVisitEncounterRequests = Dict.empty
    , individualSessionRequests = Dict.empty
    , individualParticipants = Dict.empty
    , individualParticipantsByPerson = Dict.empty
    , relationshipsByPerson = Dict.empty
    , sessionRequests = Dict.empty
    , sessions = Dict.empty
    , sessionsByClinic = Dict.empty
    , followUpMeasurements = Dict.empty
    }


type MsgIndexedDb
    = -- Messages which fetch various kinds of data.
      FetchAcuteIllnessEncounter AcuteIllnessEncounterId
    | FetchAcuteIllnessEncountersForParticipant IndividualEncounterParticipantId
    | FetchAcuteIllnessMeasurements AcuteIllnessEncounterId
    | FetchChildMeasurements PersonId
    | FetchChildrenMeasurements (List PersonId)
    | FetchClinics
    | FetchComputedDashboard HealthCenterId
      -- For `FetchEditableSession`, you'll also need to send the messages
      -- you get from `Backend.Session.Fetch.fetchEditableSession`
    | FetchEditableSession SessionId (List MsgIndexedDb)
    | FetchEditableSessionCheckedIn SessionId
    | FetchEditableSessionMeasurements SessionId
    | FetchEditableSessionSummaryByActivity SessionId
    | FetchEditableSessionSummaryByParticipant SessionId
    | FetchEveryCounselingSchedule
    | FetchExpectedParticipants SessionId
    | FetchExpectedSessions PersonId
    | FetchFollowUpMeasurements HealthCenterId
    | FetchFollowUpParticipants (List PersonId)
    | FetchHealthCenters
    | FetchIndividualEncounterParticipantsForPerson PersonId
    | FetchMotherMeasurements PersonId
    | FetchMothersMeasurements (List PersonId)
    | FetchNutritionEncounter NutritionEncounterId
    | FetchNutritionEncountersForParticipant IndividualEncounterParticipantId
    | FetchNutritionMeasurements NutritionEncounterId
    | FetchHomeVisitEncounter HomeVisitEncounterId
    | FetchHomeVisitEncountersForParticipant IndividualEncounterParticipantId
    | FetchHomeVisitMeasurements HomeVisitEncounterId
    | FetchParticipantForms
    | FetchParticipantsForPerson PersonId
    | FetchPeopleByName String
    | FetchPeople (List PersonId)
    | FetchPerson PersonId
    | FetchPrenatalEncounter PrenatalEncounterId
    | FetchPrenatalEncountersForParticipant IndividualEncounterParticipantId
    | FetchPrenatalMeasurements PrenatalEncounterId
    | FetchIndividualEncounterParticipant IndividualEncounterParticipantId
    | FetchRelationshipsForPerson PersonId
    | FetchSession SessionId
    | FetchSessionsByClinic ClinicId
    | FetchVillages
      -- Messages which handle responses to data
    | HandleFetchedAcuteIllnessEncounter AcuteIllnessEncounterId (WebData AcuteIllnessEncounter)
    | HandleFetchedAcuteIllnessEncountersForParticipant IndividualEncounterParticipantId (WebData (Dict AcuteIllnessEncounterId AcuteIllnessEncounter))
    | HandleFetchedAcuteIllnessMeasurements AcuteIllnessEncounterId (WebData AcuteIllnessMeasurements)
    | HandleFetchedChildMeasurements PersonId (WebData ChildMeasurementList)
    | HandleFetchedComputedDashboard HealthCenterId (WebData (Dict HealthCenterId DashboardStats))
    | HandleFetchedChildrenMeasurements (WebData (Dict PersonId ChildMeasurementList))
    | HandleFetchedClinics (WebData (Dict ClinicId Clinic))
    | HandleFetchedEveryCounselingSchedule (WebData EveryCounselingSchedule)
    | HandleFetchedExpectedParticipants SessionId (WebData ExpectedParticipants)
    | HandleFetchedExpectedSessions PersonId (WebData (Dict SessionId Session))
    | HandleFetchedFollowUpMeasurements HealthCenterId (WebData FollowUpMeasurements)
    | HandleFetchFollowUpParticipants (WebData (Dict PersonId Person))
    | HandleFetchedHealthCenters (WebData (Dict HealthCenterId HealthCenter))
    | HandleFetchedIndividualEncounterParticipantsForPerson PersonId (WebData (Dict IndividualEncounterParticipantId IndividualEncounterParticipant))
    | HandleFetchedMotherMeasurements PersonId (WebData MotherMeasurementList)
    | HandleFetchedMothersMeasurements (WebData (Dict PersonId MotherMeasurementList))
    | HandleFetchedNutritionEncounter NutritionEncounterId (WebData NutritionEncounter)
    | HandleFetchedNutritionEncountersForParticipant IndividualEncounterParticipantId (WebData (Dict NutritionEncounterId NutritionEncounter))
    | HandleFetchedNutritionMeasurements NutritionEncounterId (WebData NutritionMeasurements)
    | HandleFetchedHomeVisitEncounter HomeVisitEncounterId (WebData HomeVisitEncounter)
    | HandleFetchedHomeVisitEncountersForParticipant IndividualEncounterParticipantId (WebData (Dict HomeVisitEncounterId HomeVisitEncounter))
    | HandleFetchedHomeVisitMeasurements HomeVisitEncounterId (WebData HomeVisitMeasurements)
    | HandleFetchedParticipantForms (WebData (Dict ParticipantFormId ParticipantForm))
    | HandleFetchedParticipantsForPerson PersonId (WebData (Dict PmtctParticipantId PmtctParticipant))
    | HandleFetchedPeopleByName String (WebData (Dict PersonId Person))
    | HandleFetchedPerson PersonId (WebData Person)
    | HandleFetchPeople (WebData (Dict PersonId Person))
    | HandleFetchedPrenatalEncounter PrenatalEncounterId (WebData PrenatalEncounter)
    | HandleFetchedPrenatalEncountersForParticipant IndividualEncounterParticipantId (WebData (Dict PrenatalEncounterId PrenatalEncounter))
    | HandleFetchedPrenatalMeasurements PrenatalEncounterId (WebData PrenatalMeasurements)
    | HandleFetchedIndividualEncounterParticipant IndividualEncounterParticipantId (WebData IndividualEncounterParticipant)
    | HandleFetchedRelationshipsForPerson PersonId (WebData (Dict RelationshipId MyRelationship))
    | HandleFetchedSession SessionId (WebData Session)
    | HandleFetchedSessionsByClinic ClinicId (WebData (Dict SessionId Session))
    | HandleFetchedVillages (WebData (Dict VillageId Village))
      -- Messages which mutate data
    | PostPerson (Maybe PersonId) Initiator Person -- The first person is a person we ought to offer setting a relationship to.
    | PatchPerson PersonId Person
    | PostRelationship PersonId MyRelationship (Maybe ClinicId) Initiator
    | PostPmtctParticipant Initiator PmtctParticipant
    | PostSession Session
    | PostIndividualSession IndividualEncounterParticipant
    | PostPrenatalEncounter PrenatalEncounter
    | PostNutritionEncounter NutritionEncounter
    | PostAcuteIllnessEncounter AcuteIllnessEncounter
    | PostHomeVisitEncounter HomeVisitEncounter
      -- Messages which handle responses to mutating data
    | HandlePostedPerson (Maybe PersonId) Initiator (WebData PersonId)
    | HandlePatchedPerson PersonId (WebData Person)
    | HandlePostedRelationship PersonId Initiator (WebData MyRelationship)
    | HandlePostedPmtctParticipant PersonId Initiator (WebData ( PmtctParticipantId, PmtctParticipant ))
    | HandlePostedSession ClinicType (WebData SessionId)
    | HandlePostedIndividualSession PersonId IndividualEncounterType (WebData ( IndividualEncounterParticipantId, IndividualEncounterParticipant ))
    | HandlePostedPrenatalEncounter IndividualEncounterParticipantId (WebData ( PrenatalEncounterId, PrenatalEncounter ))
    | HandlePostedNutritionEncounter IndividualEncounterParticipantId (WebData ( NutritionEncounterId, NutritionEncounter ))
    | HandlePostedAcuteIllnessEncounter IndividualEncounterParticipantId (WebData ( AcuteIllnessEncounterId, AcuteIllnessEncounter ))
    | HandlePostedHomeVisitEncounter IndividualEncounterParticipantId (WebData ( HomeVisitEncounterId, HomeVisitEncounter ))
      -- Process some revisions we've received from the backend. In some cases,
      -- we can update our in-memory structures appropriately. In other cases, we
      -- can set them to `NotAsked` and let the "fetch" mechanism re-fetch them.
    | HandleRevisions (List Revision)
      -- Handling edits to session data or encounter data
    | MsgSession SessionId Backend.Session.Model.Msg
    | MsgPrenatalEncounter PrenatalEncounterId Backend.PrenatalEncounter.Model.Msg
    | MsgNutritionEncounter NutritionEncounterId Backend.NutritionEncounter.Model.Msg
    | MsgAcuteIllnessEncounter AcuteIllnessEncounterId Backend.AcuteIllnessEncounter.Model.Msg
    | MsgHomeVisitEncounter HomeVisitEncounterId Backend.HomeVisitEncounter.Model.Msg
    | MsgIndividualSession IndividualEncounterParticipantId Backend.IndividualEncounterParticipant.Model.Msg
    | ResetFailedToFetchAuthorities


{-| Wrapper for all the revisions we can receive.
-}
type Revision
    = AcuteFindingsRevision AcuteFindingsId AcuteFindings
    | AcuteIllnessDangerSignsRevision AcuteIllnessDangerSignsId AcuteIllnessDangerSigns
    | AcuteIllnessMuacRevision AcuteIllnessMuacId AcuteIllnessMuac
    | AcuteIllnessNutritionRevision AcuteIllnessNutritionId AcuteIllnessNutrition
    | AcuteIllnessEncounterRevision AcuteIllnessEncounterId AcuteIllnessEncounter
    | AcuteIllnessVitalsRevision AcuteIllnessVitalsId AcuteIllnessVitals
    | AttendanceRevision AttendanceId Attendance
    | BreastExamRevision BreastExamId BreastExam
    | Call114Revision Call114Id Call114
    | CatchmentAreaRevision CatchmentAreaId CatchmentArea
    | ChildFbfRevision ChildFbfId Fbf
    | ChildNutritionRevision ChildNutritionId ChildNutrition
    | ClinicRevision ClinicId Clinic
    | ContributingFactorsRevision ContributingFactorsId ContributingFactors
    | CorePhysicalExamRevision CorePhysicalExamId CorePhysicalExam
    | CounselingScheduleRevision CounselingScheduleId CounselingSchedule
    | CounselingSessionRevision CounselingSessionId CounselingSession
    | CounselingTopicRevision CounselingTopicId CounselingTopic
    | DangerSignsRevision DangerSignsId DangerSigns
    | DashboardStatsRevision HealthCenterId DashboardStats
    | ExposureRevision ExposureId Exposure
    | FamilyPlanningRevision FamilyPlanningId FamilyPlanning
    | FollowUpRevision FollowUpId FollowUp
    | GroupHealthEducationRevision GroupHealthEducationId GroupHealthEducation
    | GroupSendToHCRevision GroupSendToHCId GroupSendToHC
    | HCContactRevision HCContactId HCContact
    | HealthCenterRevision HealthCenterId HealthCenter
    | HealthEducationRevision HealthEducationId HealthEducation
    | HeightRevision HeightId Height
    | HomeVisitEncounterRevision HomeVisitEncounterId HomeVisitEncounter
    | IndividualEncounterParticipantRevision IndividualEncounterParticipantId IndividualEncounterParticipant
    | IsolationRevision IsolationId Isolation
    | LactationRevision LactationId Lactation
    | LastMenstrualPeriodRevision LastMenstrualPeriodId LastMenstrualPeriod
    | MalariaTestingRevision MalariaTestingId MalariaTesting
    | MedicalHistoryRevision MedicalHistoryId MedicalHistory
    | MedicationRevision MedicationId Medication
    | MedicationDistributionRevision MedicationDistributionId MedicationDistribution
    | MotherFbfRevision MotherFbfId Fbf
    | MuacRevision MuacId Muac
    | NurseRevision NurseId Nurse
    | NutritionCaringRevision NutritionCaringId NutritionCaring
    | NutritionContributingFactorsRevision NutritionContributingFactorsId NutritionContributingFactors
    | NutritionEncounterRevision NutritionEncounterId NutritionEncounter
    | NutritionFeedingRevision NutritionFeedingId NutritionFeeding
    | NutritionFollowUpRevision NutritionFollowUpId NutritionFollowUp
    | NutritionFoodSecurityRevision NutritionFoodSecurityId NutritionFoodSecurity
    | NutritionHealthEducationRevision NutritionHealthEducationId NutritionHealthEducation
    | NutritionHeightRevision NutritionHeightId NutritionHeight
    | NutritionHygieneRevision NutritionHygieneId NutritionHygiene
    | NutritionMuacRevision NutritionMuacId NutritionMuac
    | NutritionNutritionRevision NutritionNutritionId NutritionNutrition
    | NutritionPhotoRevision NutritionPhotoId NutritionPhoto
    | NutritionSendToHCRevision NutritionSendToHCId NutritionSendToHC
    | NutritionWeightRevision NutritionWeightId NutritionWeight
    | ObstetricalExamRevision ObstetricalExamId ObstetricalExam
    | ObstetricHistoryRevision ObstetricHistoryId ObstetricHistory
    | ObstetricHistoryStep2Revision ObstetricHistoryStep2Id ObstetricHistoryStep2
    | ParticipantConsentRevision ParticipantConsentId ParticipantConsent
    | ParticipantFormRevision ParticipantFormId ParticipantForm
    | PersonRevision PersonId Person
    | PhotoRevision PhotoId Photo
    | PmtctParticipantRevision PmtctParticipantId PmtctParticipant
    | PrenatalFamilyPlanningRevision PrenatalFamilyPlanningId PrenatalFamilyPlanning
    | PrenatalNutritionRevision PrenatalNutritionId PrenatalNutrition
    | PrenatalEncounterRevision PrenatalEncounterId PrenatalEncounter
    | PrenatalPhotoRevision PrenatalPhotoId PrenatalPhoto
    | RelationshipRevision RelationshipId Relationship
    | ResourceRevision ResourceId Resource
    | SendToHCRevision SendToHCId SendToHC
    | SessionRevision SessionId Session
    | SocialHistoryRevision SocialHistoryId SocialHistory
    | SymptomsGeneralRevision SymptomsGeneralId SymptomsGeneral
    | SymptomsGIRevision SymptomsGIId SymptomsGI
    | SymptomsRespiratoryRevision SymptomsRespiratoryId SymptomsRespiratory
    | TravelHistoryRevision TravelHistoryId TravelHistory
    | TreatmentOngoingRevision TreatmentOngoingId TreatmentOngoing
    | TreatmentReviewRevision TreatmentReviewId TreatmentReview
    | VillageRevision VillageId Village
    | VitalsRevision VitalsId Vitals
    | WeightRevision WeightId Weight<|MERGE_RESOLUTION|>--- conflicted
+++ resolved
@@ -112,11 +112,8 @@
     , prenatalMeasurements : Dict PrenatalEncounterId (WebData PrenatalMeasurements)
     , nutritionMeasurements : Dict NutritionEncounterId (WebData NutritionMeasurements)
     , acuteIllnessMeasurements : Dict AcuteIllnessEncounterId (WebData AcuteIllnessMeasurements)
-<<<<<<< HEAD
     , followUpMeasurements : Dict HealthCenterId (WebData FollowUpMeasurements)
-=======
     , homeVisitMeasurements : Dict HomeVisitEncounterId (WebData HomeVisitMeasurements)
->>>>>>> ec6236a1
 
     -- From the point of view of the specified person, all of their relationships.
     , relationshipsByPerson : Dict PersonId (WebData (Dict RelationshipId MyRelationship))
