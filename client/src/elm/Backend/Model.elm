module Backend.Model exposing (ModelIndexedDb, MsgIndexedDb(..), Revision(..), emptyModelIndexedDb)

{-| The `Backend` hierarchy is for code that represents entities from the
backend. It is reponsible for fetching them, saving them, etc.

  - There shouldn't be any UI code here (except possibly some UI that
    is specifically related to fetching and saving -- we'll see).

  - There shouldn't be data here that purely relates to the local state of the
    app. If it isn't persisted to the backend, that state can go elsewhere.

The nice thing about this is that we can segregate local state (like whether
a dialog box is open etc.) from the state that persists to the backend.
That way, we can more easily have a single source of truth for the
backend data -- we're not tempted to duplicate it in various places
in the UI.

-}

import AssocList as Dict exposing (Dict)
import Backend.AcuteIllnessEncounter.Model exposing (AcuteIllnessEncounter)
import Backend.Clinic.Model exposing (Clinic, ClinicType)
import Backend.Counseling.Model exposing (CounselingSchedule, CounselingTopic, EveryCounselingSchedule)
import Backend.Dashboard.Model exposing (DashboardStats)
import Backend.Entities exposing (..)
import Backend.HealthCenter.Model exposing (CatchmentArea, HealthCenter)
import Backend.IndividualEncounterParticipant.Model exposing (IndividualEncounterParticipant, IndividualEncounterType(..))
import Backend.Measurement.Model exposing (..)
import Backend.Nurse.Model exposing (Nurse)
import Backend.NutritionEncounter.Model exposing (NutritionEncounter)
import Backend.ParticipantConsent.Model exposing (ParticipantForm)
import Backend.Person.Model exposing (Initiator, Person)
import Backend.PmtctParticipant.Model exposing (PmtctParticipant)
import Backend.PrenatalEncounter.Model exposing (PrenatalEncounter)
import Backend.Relationship.Model exposing (MyRelationship, Relationship)
import Backend.Session.Model exposing (EditableSession, ExpectedParticipants, OfflineSession, Session)
import Backend.SyncData.Model exposing (SyncData)
import Backend.Village.Model exposing (Village)
import RemoteData exposing (RemoteData(..), WebData)


{-| This tracks data we fetch from IndexedDB via the service worker. Gradually, we'll
move things here from ModelBackend and ModelCached.
-}
type alias ModelIndexedDb =
    -- For several kinds of data, we keep all the basic data in memory. For
    -- instance, all basic data for clinics, health centers, etc. We might not
    -- actually need all the clinics at once, but there should be a reasonable
    -- number.
    { clinics : WebData (Dict ClinicId Clinic)
    , computedDashboard : Dict HealthCenterId DashboardStats
    , everyCounselingSchedule : WebData EveryCounselingSchedule
    , healthCenters : WebData (Dict HealthCenterId HealthCenter)
    , villages : WebData (Dict VillageId Village)
    , participantForms : WebData (Dict ParticipantFormId ParticipantForm)

    -- Data and requests relating to sync data
    , syncData : WebData (Dict HealthCenterId SyncData)
    , saveSyncDataRequests : Dict HealthCenterId (WebData ())
    , deleteSyncDataRequests : Dict HealthCenterId (WebData ())

    -- For basic session data, we organize it in several ways in memory. One is
    -- by clinic, which we use when you navigate to a clinic page. The other
    -- tracks the sessions we expect a child to have attended. This is
    -- necessary for the progress report, because we organize that by session
    -- date, rather than measurement date, and we want to show blanks for
    -- missed sessions.  Because a child could change clinics, it's easier to
    -- ask the service worker to figure out the expected sessions rather than
    -- deriving it from data we already have in memory.
    , expectedSessions : Dict PersonId (WebData (Dict SessionId Session))
    , sessionsByClinic : Dict ClinicId (WebData (Dict SessionId Session))
    , sessions : Dict SessionId (WebData Session)

    -- Then, we also have a "synthetic" type `EditableSession`, which organizes
    -- the session data in a way that is congenial for our views. Ideally, we would
    -- redesign the views to use more "basic" data, but there is a fair bit of logic
    -- involved, so it require substantial work. For now, at least we remember the
    -- organized data here, and recalculate it when necessary.
    , editableSessions : Dict SessionId (WebData EditableSession)

    -- Tracks requests in progress to update sessions, prenatal sessions or prenatal encounters.
    , sessionRequests : Dict SessionId Backend.Session.Model.Model
    , prenatalEncounterRequests : Dict PrenatalEncounterId Backend.PrenatalEncounter.Model.Model
    , nutritionEncounterRequests : Dict NutritionEncounterId Backend.NutritionEncounter.Model.Model
    , acuteIllnessEncounterRequests : Dict AcuteIllnessEncounterId Backend.AcuteIllnessEncounter.Model.Model
    , individualSessionRequests : Dict IndividualEncounterParticipantId Backend.IndividualEncounterParticipant.Model.Model

    -- We provide a mechanism for loading the children and mothers expected
    -- at a particular session.
    , expectedParticipants : Dict SessionId (WebData ExpectedParticipants)

    -- Measurement data for children and mothers. From this, we can construct
    -- the things we need for an `EditableSession` or for use on the progress
    -- report.
    , childMeasurements : Dict PersonId (WebData ChildMeasurementList)
    , motherMeasurements : Dict PersonId (WebData MotherMeasurementList)

    -- Tracks searchs for participants by name. The key is the phrase we are
    -- searching for.
    , personSearches : Dict String (WebData (Dict PersonId Person))

    -- A simple cache of several things.
    , people : Dict PersonId (WebData Person)
    , prenatalEncounters : Dict PrenatalEncounterId (WebData PrenatalEncounter)
    , nutritionEncounters : Dict NutritionEncounterId (WebData NutritionEncounter)
    , acuteIllnessEncounters : Dict AcuteIllnessEncounterId (WebData AcuteIllnessEncounter)
    , individualParticipants : Dict IndividualEncounterParticipantId (WebData IndividualEncounterParticipant)

    -- Cache things organized in certain ways.
    , individualParticipantsByPerson : Dict PersonId (WebData (Dict IndividualEncounterParticipantId IndividualEncounterParticipant))
    , prenatalEncountersByParticipant : Dict IndividualEncounterParticipantId (WebData (Dict PrenatalEncounterId PrenatalEncounter))
    , nutritionEncountersByParticipant : Dict IndividualEncounterParticipantId (WebData (Dict NutritionEncounterId NutritionEncounter))
    , acuteIllnessEncountersByParticipant : Dict IndividualEncounterParticipantId (WebData (Dict AcuteIllnessEncounterId AcuteIllnessEncounter))
    , prenatalMeasurements : Dict PrenatalEncounterId (WebData PrenatalMeasurements)
    , nutritionMeasurements : Dict NutritionEncounterId (WebData NutritionMeasurements)
    , acuteIllnessMeasurements : Dict AcuteIllnessEncounterId (WebData AcuteIllnessMeasurements)

    -- From the point of view of the specified person, all of their relationships.
    , relationshipsByPerson : Dict PersonId (WebData (Dict RelationshipId MyRelationship))

    -- Track what PMTCT groups a participant is in. (Inside a session, we can use
    -- `expectedParticipants`, but for registration etc. this is useful.
    , participantsByPerson : Dict PersonId (WebData (Dict PmtctParticipantId PmtctParticipant))

    -- Track requests to mutate data
    , postPerson : WebData PersonId
    , postPmtctParticipant : Dict PersonId (WebData ( PmtctParticipantId, PmtctParticipant ))
    , postRelationship : Dict PersonId (WebData MyRelationship)
    , postSession : WebData SessionId
    , postIndividualSession : Dict PersonId (WebData ( IndividualEncounterParticipantId, IndividualEncounterParticipant ))
    , postPrenatalEncounter : Dict IndividualEncounterParticipantId (WebData ( PrenatalEncounterId, PrenatalEncounter ))
    , postNutritionEncounter : Dict IndividualEncounterParticipantId (WebData ( NutritionEncounterId, NutritionEncounter ))
    , postAcuteIllnessEncounter : Dict IndividualEncounterParticipantId (WebData ( AcuteIllnessEncounterId, AcuteIllnessEncounter ))
    }


emptyModelIndexedDb : ModelIndexedDb
emptyModelIndexedDb =
    { childMeasurements = Dict.empty
    , clinics = NotAsked
    , computedDashboard = Dict.empty
    , deleteSyncDataRequests = Dict.empty
    , editableSessions = Dict.empty
    , everyCounselingSchedule = NotAsked
    , expectedParticipants = Dict.empty
    , expectedSessions = Dict.empty
    , healthCenters = NotAsked
    , villages = NotAsked
    , motherMeasurements = Dict.empty
    , nutritionEncounters = Dict.empty
    , nutritionEncountersByParticipant = Dict.empty
    , acuteIllnessEncounters = Dict.empty
    , acuteIllnessEncountersByParticipant = Dict.empty
    , acuteIllnessMeasurements = Dict.empty
    , nutritionMeasurements = Dict.empty
    , participantForms = NotAsked
    , participantsByPerson = Dict.empty
    , people = Dict.empty
    , personSearches = Dict.empty
    , postNutritionEncounter = Dict.empty
    , postPerson = NotAsked
    , postPmtctParticipant = Dict.empty
    , postIndividualSession = Dict.empty
    , postPrenatalEncounter = Dict.empty
    , postAcuteIllnessEncounter = Dict.empty
    , postRelationship = Dict.empty
    , postSession = NotAsked
    , prenatalEncounters = Dict.empty
    , prenatalEncounterRequests = Dict.empty
    , nutritionEncounterRequests = Dict.empty
    , acuteIllnessEncounterRequests = Dict.empty
    , individualSessionRequests = Dict.empty
    , individualParticipants = Dict.empty
    , individualParticipantsByPerson = Dict.empty
    , prenatalEncountersByParticipant = Dict.empty
    , prenatalMeasurements = Dict.empty
    , relationshipsByPerson = Dict.empty
    , saveSyncDataRequests = Dict.empty
    , sessionRequests = Dict.empty
    , sessions = Dict.empty
    , sessionsByClinic = Dict.empty
    , syncData = NotAsked
    }


type MsgIndexedDb
    = -- Messages which fetch various kinds of data.
      FetchAcuteIllnessEncounter AcuteIllnessEncounterId
    | FetchAcuteIllnessEncountersForParticipant IndividualEncounterParticipantId
    | FetchAcuteIllnessMeasurements AcuteIllnessEncounterId
    | FetchChildMeasurements PersonId
    | FetchChildrenMeasurements (List PersonId)
    | FetchClinics
    | FetchComputedDashboard HealthCenterId
      -- For `FetchEditableSession`, you'll also need to send the messages
      -- you get from `Backend.Session.Fetch.fetchEditableSession`
    | FetchEditableSession SessionId (List MsgIndexedDb)
    | FetchEditableSessionCheckedIn SessionId
    | FetchEditableSessionMeasurements SessionId
    | FetchEditableSessionSummaryByActivity SessionId
    | FetchEditableSessionSummaryByParticipant SessionId
    | FetchEveryCounselingSchedule
    | FetchExpectedParticipants SessionId
    | FetchExpectedSessions PersonId
    | FetchHealthCenters
    | FetchIndividualEncounterParticipantsForPerson PersonId
    | FetchMotherMeasurements PersonId
    | FetchMothersMeasurements (List PersonId)
    | FetchNutritionEncounter NutritionEncounterId
    | FetchNutritionEncountersForParticipant IndividualEncounterParticipantId
    | FetchNutritionMeasurements NutritionEncounterId
    | FetchParticipantForms
    | FetchParticipantsForPerson PersonId
    | FetchPeopleByName String
    | FetchPeople (List PersonId)
    | FetchPerson PersonId
    | FetchPrenatalEncounter PrenatalEncounterId
    | FetchPrenatalEncountersForParticipant IndividualEncounterParticipantId
    | FetchPrenatalMeasurements PrenatalEncounterId
    | FetchIndividualEncounterParticipant IndividualEncounterParticipantId
    | FetchRelationshipsForPerson PersonId
    | FetchSession SessionId
    | FetchSessionsByClinic ClinicId
    | FetchSyncData
    | FetchVillages
      -- Messages which handle responses to data
    | HandleFetchedAcuteIllnessEncounter AcuteIllnessEncounterId (WebData AcuteIllnessEncounter)
    | HandleFetchedAcuteIllnessEncountersForParticipant IndividualEncounterParticipantId (WebData (Dict AcuteIllnessEncounterId AcuteIllnessEncounter))
    | HandleFetchedAcuteIllnessMeasurements AcuteIllnessEncounterId (WebData AcuteIllnessMeasurements)
    | HandleFetchedChildMeasurements PersonId (WebData ChildMeasurementList)
    | HandleFetchedComputedDashboard HealthCenterId (WebData (Dict HealthCenterId DashboardStats))
    | HandleFetchedChildrenMeasurements (WebData (Dict PersonId ChildMeasurementList))
    | HandleFetchedClinics (WebData (Dict ClinicId Clinic))
    | HandleFetchedEveryCounselingSchedule (WebData EveryCounselingSchedule)
    | HandleFetchedExpectedParticipants SessionId (WebData ExpectedParticipants)
    | HandleFetchedExpectedSessions PersonId (WebData (Dict SessionId Session))
    | HandleFetchedHealthCenters (WebData (Dict HealthCenterId HealthCenter))
    | HandleFetchedIndividualEncounterParticipantsForPerson PersonId (WebData (Dict IndividualEncounterParticipantId IndividualEncounterParticipant))
    | HandleFetchedMotherMeasurements PersonId (WebData MotherMeasurementList)
    | HandleFetchedMothersMeasurements (WebData (Dict PersonId MotherMeasurementList))
    | HandleFetchedNutritionEncounter NutritionEncounterId (WebData NutritionEncounter)
    | HandleFetchedNutritionEncountersForParticipant IndividualEncounterParticipantId (WebData (Dict NutritionEncounterId NutritionEncounter))
    | HandleFetchedNutritionMeasurements NutritionEncounterId (WebData NutritionMeasurements)
    | HandleFetchedParticipantForms (WebData (Dict ParticipantFormId ParticipantForm))
    | HandleFetchedParticipantsForPerson PersonId (WebData (Dict PmtctParticipantId PmtctParticipant))
    | HandleFetchedPeopleByName String (WebData (Dict PersonId Person))
    | HandleFetchedPerson PersonId (WebData Person)
    | HandleFetchPeople (WebData (Dict PersonId Person))
    | HandleFetchedPrenatalEncounter PrenatalEncounterId (WebData PrenatalEncounter)
    | HandleFetchedPrenatalEncountersForParticipant IndividualEncounterParticipantId (WebData (Dict PrenatalEncounterId PrenatalEncounter))
    | HandleFetchedPrenatalMeasurements PrenatalEncounterId (WebData PrenatalMeasurements)
    | HandleFetchedIndividualEncounterParticipant IndividualEncounterParticipantId (WebData IndividualEncounterParticipant)
    | HandleFetchedRelationshipsForPerson PersonId (WebData (Dict RelationshipId MyRelationship))
    | HandleFetchedSession SessionId (WebData Session)
    | HandleFetchedSessionsByClinic ClinicId (WebData (Dict SessionId Session))
    | HandleFetchedSyncData (WebData (Dict HealthCenterId SyncData))
    | HandleFetchedVillages (WebData (Dict VillageId Village))
      -- Messages which mutate data
    | PostPerson (Maybe PersonId) Initiator Person -- The first person is a person we ought to offer setting a relationship to.
    | PatchPerson PersonId Person
    | PostRelationship PersonId MyRelationship (Maybe ClinicId) Initiator
    | PostPmtctParticipant Initiator PmtctParticipant
    | PostSession Session
    | PostIndividualSession IndividualEncounterParticipant
    | PostPrenatalEncounter PrenatalEncounter
    | PostNutritionEncounter NutritionEncounter
    | PostAcuteIllnessEncounter AcuteIllnessEncounter
      -- Messages which handle responses to mutating data
    | HandlePostedPerson (Maybe PersonId) Initiator (WebData PersonId)
    | HandlePatchedPerson PersonId (WebData Person)
    | HandlePostedRelationship PersonId Initiator (WebData MyRelationship)
    | HandlePostedPmtctParticipant PersonId Initiator (WebData ( PmtctParticipantId, PmtctParticipant ))
    | HandlePostedSession ClinicType (WebData SessionId)
    | HandlePostedIndividualSession PersonId IndividualEncounterType (WebData ( IndividualEncounterParticipantId, IndividualEncounterParticipant ))
    | HandlePostedPrenatalEncounter IndividualEncounterParticipantId (WebData ( PrenatalEncounterId, PrenatalEncounter ))
    | HandlePostedNutritionEncounter IndividualEncounterParticipantId (WebData ( NutritionEncounterId, NutritionEncounter ))
    | HandlePostedAcuteIllnessEncounter IndividualEncounterParticipantId (WebData ( AcuteIllnessEncounterId, AcuteIllnessEncounter ))
      -- Process some revisions we've received from the backend. In some cases,
      -- we can update our in-memory structures appropriately. In other cases, we
      -- can set them to `NotAsked` and let the "fetch" mechanism re-fetch them.
    | HandleRevisions (List Revision)
      -- Updating SyncData
    | SaveSyncData HealthCenterId SyncData
    | DeleteSyncData HealthCenterId
    | HandleSavedSyncData HealthCenterId (WebData ())
    | HandleDeletedSyncData HealthCenterId (WebData ())
      -- Handling edits to session data or encounter data
    | MsgSession SessionId Backend.Session.Model.Msg
    | MsgPrenatalEncounter PrenatalEncounterId Backend.PrenatalEncounter.Model.Msg
    | MsgNutritionEncounter NutritionEncounterId Backend.NutritionEncounter.Model.Msg
    | MsgAcuteIllnessEncounter AcuteIllnessEncounterId Backend.AcuteIllnessEncounter.Model.Msg
    | MsgIndividualSession IndividualEncounterParticipantId Backend.IndividualEncounterParticipant.Model.Msg


{-| Wrapper for all the revisions we can receive.
-}
type Revision
    = AcuteFindingsRevision AcuteFindingsId AcuteFindings
<<<<<<< HEAD
    | AcuteIllnessDangerSignsRevision AcuteIllnessDangerSignsId AcuteIllnessDangerSigns
=======
    | AcuteIllnessMuacRevision AcuteIllnessMuacId AcuteIllnessMuac
>>>>>>> 8cf0c2c1
    | AcuteIllnessEncounterRevision AcuteIllnessEncounterId AcuteIllnessEncounter
    | AcuteIllnessVitalsRevision AcuteIllnessVitalsId AcuteIllnessVitals
    | AttendanceRevision AttendanceId Attendance
    | BreastExamRevision BreastExamId BreastExam
    | CatchmentAreaRevision CatchmentAreaId CatchmentArea
    | ChildFbfRevision ChildFbfId Fbf
    | ChildNutritionRevision ChildNutritionId ChildNutrition
    | ClinicRevision ClinicId Clinic
    | CorePhysicalExamRevision CorePhysicalExamId CorePhysicalExam
    | CounselingScheduleRevision CounselingScheduleId CounselingSchedule
    | CounselingSessionRevision CounselingSessionId CounselingSession
    | CounselingTopicRevision CounselingTopicId CounselingTopic
    | DangerSignsRevision DangerSignsId DangerSigns
    | DashboardStatsRevision HealthCenterId DashboardStats
    | ExposureRevision ExposureId Exposure
    | FamilyPlanningRevision FamilyPlanningId FamilyPlanning
    | HCContactRevision HCContactId HCContact
    | Call114Revision Call114Id Call114
    | HealthCenterRevision HealthCenterId HealthCenter
    | HeightRevision HeightId Height
    | IndividualEncounterParticipantRevision IndividualEncounterParticipantId IndividualEncounterParticipant
    | IsolationRevision IsolationId Isolation
    | LactationRevision LactationId Lactation
    | LastMenstrualPeriodRevision LastMenstrualPeriodId LastMenstrualPeriod
    | MalariaTestingRevision MalariaTestingId MalariaTesting
    | MedicalHistoryRevision MedicalHistoryId MedicalHistory
    | MedicationRevision MedicationId Medication
    | MedicationDistributionRevision MedicationDistributionId MedicationDistribution
    | MotherFbfRevision MotherFbfId Fbf
    | MuacRevision MuacId Muac
    | NurseRevision NurseId Nurse
    | NutritionEncounterRevision NutritionEncounterId NutritionEncounter
    | NutritionHeightRevision NutritionHeightId NutritionHeight
    | NutritionMuacRevision NutritionMuacId NutritionMuac
    | NutritionNutritionRevision NutritionNutritionId NutritionNutrition
    | NutritionPhotoRevision NutritionPhotoId NutritionPhoto
    | NutritionWeightRevision NutritionWeightId NutritionWeight
    | ObstetricalExamRevision ObstetricalExamId ObstetricalExam
    | ObstetricHistoryRevision ObstetricHistoryId ObstetricHistory
    | ObstetricHistoryStep2Revision ObstetricHistoryStep2Id ObstetricHistoryStep2
    | ParticipantConsentRevision ParticipantConsentId ParticipantConsent
    | ParticipantFormRevision ParticipantFormId ParticipantForm
    | PersonRevision PersonId Person
    | PhotoRevision PhotoId Photo
    | PmtctParticipantRevision PmtctParticipantId PmtctParticipant
    | PrenatalFamilyPlanningRevision PrenatalFamilyPlanningId PrenatalFamilyPlanning
    | PrenatalNutritionRevision PrenatalNutritionId PrenatalNutrition
    | PrenatalEncounterRevision PrenatalEncounterId PrenatalEncounter
    | PrenatalPhotoRevision PrenatalPhotoId PrenatalPhoto
    | RelationshipRevision RelationshipId Relationship
    | ResourceRevision ResourceId Resource
    | SendToHCRevision SendToHCId SendToHC
    | SessionRevision SessionId Session
    | SocialHistoryRevision SocialHistoryId SocialHistory
    | SymptomsGeneralRevision SymptomsGeneralId SymptomsGeneral
    | SymptomsGIRevision SymptomsGIId SymptomsGI
    | SymptomsRespiratoryRevision SymptomsRespiratoryId SymptomsRespiratory
    | TravelHistoryRevision TravelHistoryId TravelHistory
    | TreatmentOngoingRevision TreatmentOngoingId TreatmentOngoing
    | TreatmentReviewRevision TreatmentReviewId TreatmentReview
    | VillageRevision VillageId Village
    | VitalsRevision VitalsId Vitals
    | WeightRevision WeightId Weight<|MERGE_RESOLUTION|>--- conflicted
+++ resolved
@@ -296,11 +296,8 @@
 -}
 type Revision
     = AcuteFindingsRevision AcuteFindingsId AcuteFindings
-<<<<<<< HEAD
     | AcuteIllnessDangerSignsRevision AcuteIllnessDangerSignsId AcuteIllnessDangerSigns
-=======
     | AcuteIllnessMuacRevision AcuteIllnessMuacId AcuteIllnessMuac
->>>>>>> 8cf0c2c1
     | AcuteIllnessEncounterRevision AcuteIllnessEncounterId AcuteIllnessEncounter
     | AcuteIllnessVitalsRevision AcuteIllnessVitalsId AcuteIllnessVitals
     | AttendanceRevision AttendanceId Attendance
