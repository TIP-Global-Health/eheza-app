module Backend.Model exposing (ModelIndexedDb, MsgIndexedDb(..), Revision(..), emptyModelIndexedDb)

{-| The `Backend` hierarchy is for code that represents entities from the
backend. It is reponsible for fetching them, saving them, etc.

  - There shouldn't be any UI code here (except possibly some UI that
    is specifically related to fetching and saving -- we'll see).

  - There shouldn't be data here that purely relates to the local state of the
    app. If it isn't persisted to the backend, that state can go elsewhere.

The nice thing about this is that we can segregate local state (like whether
a dialog box is open etc.) from the state that persists to the backend.
That way, we can more easily have a single source of truth for the
backend data -- we're not tempted to duplicate it in various places
in the UI.

-}

import AssocList as Dict exposing (Dict)
import Backend.AcuteIllnessEncounter.Model exposing (AcuteIllnessEncounter)
import Backend.Clinic.Model exposing (Clinic, ClinicType)
import Backend.Counseling.Model exposing (CounselingSchedule, CounselingTopic, EveryCounselingSchedule)
import Backend.Dashboard.Model exposing (DashboardStats)
import Backend.Entities exposing (..)
import Backend.HealthCenter.Model exposing (CatchmentArea, HealthCenter)
import Backend.IndividualEncounterParticipant.Model exposing (IndividualEncounterParticipant, IndividualEncounterType(..))
import Backend.Measurement.Model exposing (..)
import Backend.Nurse.Model exposing (Nurse)
import Backend.NutritionEncounter.Model exposing (NutritionEncounter)
import Backend.ParticipantConsent.Model exposing (ParticipantForm)
import Backend.Person.Model exposing (Initiator, Person)
import Backend.PmtctParticipant.Model exposing (PmtctParticipant)
import Backend.PrenatalEncounter.Model exposing (PrenatalEncounter)
import Backend.Relationship.Model exposing (MyRelationship, Relationship)
import Backend.Session.Model exposing (EditableSession, ExpectedParticipants, OfflineSession, Session)
import Backend.SyncData.Model exposing (SyncData)
import Backend.Village.Model exposing (Village)
import RemoteData exposing (RemoteData(..), WebData)


{-| This tracks data we fetch from IndexedDB via the service worker. Gradually, we'll
move things here from ModelBackend and ModelCached.
-}
type alias ModelIndexedDb =
    -- For several kinds of data, we keep all the basic data in memory. For
    -- instance, all basic data for clinics, health centers, etc. We might not
    -- actually need all the clinics at once, but there should be a reasonable
    -- number.
    { clinics : WebData (Dict ClinicId Clinic)
    , computedDashboard : Dict HealthCenterId DashboardStats
    , everyCounselingSchedule : WebData EveryCounselingSchedule
    , healthCenters : WebData (Dict HealthCenterId HealthCenter)
    , villages : WebData (Dict VillageId Village)
    , participantForms : WebData (Dict ParticipantFormId ParticipantForm)

    -- Data and requests relating to sync data
    , syncData : WebData (Dict HealthCenterId SyncData)
    , saveSyncDataRequests : Dict HealthCenterId (WebData ())
    , deleteSyncDataRequests : Dict HealthCenterId (WebData ())

    -- For basic session data, we organize it in several ways in memory. One is
    -- by clinic, which we use when you navigate to a clinic page. The other
    -- tracks the sessions we expect a child to have attended. This is
    -- necessary for the progress report, because we organize that by session
    -- date, rather than measurement date, and we want to show blanks for
    -- missed sessions.  Because a child could change clinics, it's easier to
    -- ask the service worker to figure out the expected sessions rather than
    -- deriving it from data we already have in memory.
    , expectedSessions : Dict PersonId (WebData (Dict SessionId Session))
    , sessionsByClinic : Dict ClinicId (WebData (Dict SessionId Session))
    , sessions : Dict SessionId (WebData Session)

    -- Then, we also have a "synthetic" type `EditableSession`, which organizes
    -- the session data in a way that is congenial for our views. Ideally, we would
    -- redesign the views to use more "basic" data, but there is a fair bit of logic
    -- involved, so it require substantial work. For now, at least we remember the
    -- organized data here, and recalculate it when necessary.
    , editableSessions : Dict SessionId (WebData EditableSession)

    -- Tracks requests in progress to update sessions, prenatal sessions or prenatal encounters.
    , sessionRequests : Dict SessionId Backend.Session.Model.Model
    , prenatalEncounterRequests : Dict PrenatalEncounterId Backend.PrenatalEncounter.Model.Model
    , nutritionEncounterRequests : Dict NutritionEncounterId Backend.NutritionEncounter.Model.Model
    , acuteIllnessEncounterRequests : Dict AcuteIllnessEncounterId Backend.AcuteIllnessEncounter.Model.Model
    , individualSessionRequests : Dict IndividualEncounterParticipantId Backend.IndividualEncounterParticipant.Model.Model

    -- We provide a mechanism for loading the children and mothers expected
    -- at a particular session.
    , expectedParticipants : Dict SessionId (WebData ExpectedParticipants)

    -- Measurement data for children and mothers. From this, we can construct
    -- the things we need for an `EditableSession` or for use on the progress
    -- report.
    , childMeasurements : Dict PersonId (WebData ChildMeasurementList)
    , motherMeasurements : Dict PersonId (WebData MotherMeasurementList)

    -- Tracks searchs for participants by name. The key is the phrase we are
    -- searching for.
    , personSearches : Dict String (WebData (Dict PersonId Person))

    -- A simple cache of several things.
    , people : Dict PersonId (WebData Person)
    , prenatalEncounters : Dict PrenatalEncounterId (WebData PrenatalEncounter)
    , nutritionEncounters : Dict NutritionEncounterId (WebData NutritionEncounter)
    , acuteIllnessEncounters : Dict AcuteIllnessEncounterId (WebData AcuteIllnessEncounter)
    , individualParticipants : Dict IndividualEncounterParticipantId (WebData IndividualEncounterParticipant)

    -- Cache things organized in certain ways.
    , individualParticipantsByPerson : Dict PersonId (WebData (Dict IndividualEncounterParticipantId IndividualEncounterParticipant))
    , prenatalEncountersByParticipant : Dict IndividualEncounterParticipantId (WebData (Dict PrenatalEncounterId PrenatalEncounter))
    , nutritionEncountersByParticipant : Dict IndividualEncounterParticipantId (WebData (Dict NutritionEncounterId NutritionEncounter))
    , acuteIllnessEncountersByParticipant : Dict IndividualEncounterParticipantId (WebData (Dict AcuteIllnessEncounterId AcuteIllnessEncounter))
    , prenatalMeasurements : Dict PrenatalEncounterId (WebData PrenatalMeasurements)
    , nutritionMeasurements : Dict NutritionEncounterId (WebData NutritionMeasurements)
    , acuteIllnessMeasurements : Dict AcuteIllnessEncounterId (WebData AcuteIllnessMeasurements)

    -- From the point of view of the specified person, all of their relationships.
    , relationshipsByPerson : Dict PersonId (WebData (Dict RelationshipId MyRelationship))

    -- Track what PMTCT groups a participant is in. (Inside a session, we can use
    -- `expectedParticipants`, but for registration etc. this is useful.
    , participantsByPerson : Dict PersonId (WebData (Dict PmtctParticipantId PmtctParticipant))

    -- Track requests to mutate data
    , postPerson : WebData PersonId
    , postPmtctParticipant : Dict PersonId (WebData ( PmtctParticipantId, PmtctParticipant ))
    , postRelationship : Dict PersonId (WebData MyRelationship)
    , postSession : WebData SessionId
    , postIndividualSession : Dict PersonId (WebData ( IndividualEncounterParticipantId, IndividualEncounterParticipant ))
    , postPrenatalEncounter : Dict IndividualEncounterParticipantId (WebData ( PrenatalEncounterId, PrenatalEncounter ))
    , postNutritionEncounter : Dict IndividualEncounterParticipantId (WebData ( NutritionEncounterId, NutritionEncounter ))
    , postAcuteIllnessEncounter : Dict IndividualEncounterParticipantId (WebData ( AcuteIllnessEncounterId, AcuteIllnessEncounter ))
    }


emptyModelIndexedDb : ModelIndexedDb
emptyModelIndexedDb =
    { childMeasurements = Dict.empty
    , clinics = NotAsked
    , computedDashboard = Dict.empty
    , deleteSyncDataRequests = Dict.empty
    , editableSessions = Dict.empty
    , everyCounselingSchedule = NotAsked
    , expectedParticipants = Dict.empty
    , expectedSessions = Dict.empty
    , healthCenters = NotAsked
    , villages = NotAsked
    , motherMeasurements = Dict.empty
    , nutritionEncounters = Dict.empty
    , nutritionEncountersByParticipant = Dict.empty
    , acuteIllnessEncounters = Dict.empty
    , acuteIllnessEncountersByParticipant = Dict.empty
    , acuteIllnessMeasurements = Dict.empty
    , nutritionMeasurements = Dict.empty
    , participantForms = NotAsked
    , participantsByPerson = Dict.empty
    , people = Dict.empty
    , personSearches = Dict.empty
    , postNutritionEncounter = Dict.empty
    , postPerson = NotAsked
    , postPmtctParticipant = Dict.empty
    , postIndividualSession = Dict.empty
    , postPrenatalEncounter = Dict.empty
    , postAcuteIllnessEncounter = Dict.empty
    , postRelationship = Dict.empty
    , postSession = NotAsked
    , prenatalEncounters = Dict.empty
    , prenatalEncounterRequests = Dict.empty
    , nutritionEncounterRequests = Dict.empty
    , acuteIllnessEncounterRequests = Dict.empty
    , individualSessionRequests = Dict.empty
    , individualParticipants = Dict.empty
    , individualParticipantsByPerson = Dict.empty
    , prenatalEncountersByParticipant = Dict.empty
    , prenatalMeasurements = Dict.empty
    , relationshipsByPerson = Dict.empty
    , saveSyncDataRequests = Dict.empty
    , sessionRequests = Dict.empty
    , sessions = Dict.empty
    , sessionsByClinic = Dict.empty
    , syncData = NotAsked
    }


type MsgIndexedDb
    = -- Messages which fetch various kinds of data.
      FetchAcuteIllnessEncounter AcuteIllnessEncounterId
    | FetchAcuteIllnessEncountersForParticipant IndividualEncounterParticipantId
    | FetchAcuteIllnessMeasurements AcuteIllnessEncounterId
    | FetchChildMeasurements PersonId
    | FetchChildrenMeasurements (List PersonId)
    | FetchClinics
    | FetchComputedDashboard HealthCenterId
      -- For `FetchEditableSession`, you'll also need to send the messages
      -- you get from `Backend.Session.Fetch.fetchEditableSession`
    | FetchEditableSession SessionId (List MsgIndexedDb)
    | FetchEditableSessionCheckedIn SessionId
    | FetchEditableSessionMeasurements SessionId
    | FetchEditableSessionSummaryByActivity SessionId
    | FetchEditableSessionSummaryByParticipant SessionId
    | FetchEveryCounselingSchedule
    | FetchExpectedParticipants SessionId
    | FetchExpectedSessions PersonId
    | FetchHealthCenters
    | FetchIndividualEncounterParticipantsForPerson PersonId
    | FetchMotherMeasurements PersonId
    | FetchMothersMeasurements (List PersonId)
    | FetchNutritionEncounter NutritionEncounterId
    | FetchNutritionEncountersForParticipant IndividualEncounterParticipantId
    | FetchNutritionMeasurements NutritionEncounterId
    | FetchParticipantForms
    | FetchParticipantsForPerson PersonId
    | FetchPeopleByName String
    | FetchPeople (List PersonId)
    | FetchPerson PersonId
    | FetchPrenatalEncounter PrenatalEncounterId
    | FetchPrenatalEncountersForParticipant IndividualEncounterParticipantId
    | FetchPrenatalMeasurements PrenatalEncounterId
    | FetchIndividualEncounterParticipant IndividualEncounterParticipantId
    | FetchRelationshipsForPerson PersonId
    | FetchSession SessionId
    | FetchSessionsByClinic ClinicId
    | FetchSyncData
    | FetchVillages
      -- Messages which handle responses to data
    | HandleFetchedAcuteIllnessEncounter AcuteIllnessEncounterId (WebData AcuteIllnessEncounter)
    | HandleFetchedAcuteIllnessEncountersForParticipant IndividualEncounterParticipantId (WebData (Dict AcuteIllnessEncounterId AcuteIllnessEncounter))
    | HandleFetchedAcuteIllnessMeasurements AcuteIllnessEncounterId (WebData AcuteIllnessMeasurements)
    | HandleFetchedChildMeasurements PersonId (WebData ChildMeasurementList)
    | HandleFetchedComputedDashboard HealthCenterId (WebData (Dict HealthCenterId DashboardStats))
    | HandleFetchedChildrenMeasurements (WebData (Dict PersonId ChildMeasurementList))
    | HandleFetchedClinics (WebData (Dict ClinicId Clinic))
    | HandleFetchedEveryCounselingSchedule (WebData EveryCounselingSchedule)
    | HandleFetchedExpectedParticipants SessionId (WebData ExpectedParticipants)
    | HandleFetchedExpectedSessions PersonId (WebData (Dict SessionId Session))
    | HandleFetchedHealthCenters (WebData (Dict HealthCenterId HealthCenter))
    | HandleFetchedIndividualEncounterParticipantsForPerson PersonId (WebData (Dict IndividualEncounterParticipantId IndividualEncounterParticipant))
    | HandleFetchedMotherMeasurements PersonId (WebData MotherMeasurementList)
    | HandleFetchedMothersMeasurements (WebData (Dict PersonId MotherMeasurementList))
    | HandleFetchedNutritionEncounter NutritionEncounterId (WebData NutritionEncounter)
    | HandleFetchedNutritionEncountersForParticipant IndividualEncounterParticipantId (WebData (Dict NutritionEncounterId NutritionEncounter))
    | HandleFetchedNutritionMeasurements NutritionEncounterId (WebData NutritionMeasurements)
    | HandleFetchedParticipantForms (WebData (Dict ParticipantFormId ParticipantForm))
    | HandleFetchedParticipantsForPerson PersonId (WebData (Dict PmtctParticipantId PmtctParticipant))
    | HandleFetchedPeopleByName String (WebData (Dict PersonId Person))
    | HandleFetchedPerson PersonId (WebData Person)
    | HandleFetchPeople (WebData (Dict PersonId Person))
    | HandleFetchedPrenatalEncounter PrenatalEncounterId (WebData PrenatalEncounter)
    | HandleFetchedPrenatalEncountersForParticipant IndividualEncounterParticipantId (WebData (Dict PrenatalEncounterId PrenatalEncounter))
    | HandleFetchedPrenatalMeasurements PrenatalEncounterId (WebData PrenatalMeasurements)
    | HandleFetchedIndividualEncounterParticipant IndividualEncounterParticipantId (WebData IndividualEncounterParticipant)
    | HandleFetchedRelationshipsForPerson PersonId (WebData (Dict RelationshipId MyRelationship))
    | HandleFetchedSession SessionId (WebData Session)
    | HandleFetchedSessionsByClinic ClinicId (WebData (Dict SessionId Session))
    | HandleFetchedSyncData (WebData (Dict HealthCenterId SyncData))
    | HandleFetchedVillages (WebData (Dict VillageId Village))
      -- Messages which mutate data
    | PostPerson (Maybe PersonId) Initiator Person -- The first person is a person we ought to offer setting a relationship to.
    | PatchPerson PersonId Person
    | PostRelationship PersonId MyRelationship (Maybe ClinicId) Initiator
    | PostPmtctParticipant Initiator PmtctParticipant
    | PostSession Session
    | PostIndividualSession IndividualEncounterParticipant
    | PostPrenatalEncounter PrenatalEncounter
    | PostNutritionEncounter NutritionEncounter
    | PostAcuteIllnessEncounter AcuteIllnessEncounter
      -- Messages which handle responses to mutating data
    | HandlePostedPerson (Maybe PersonId) Initiator (WebData PersonId)
    | HandlePatchedPerson PersonId (WebData Person)
    | HandlePostedRelationship PersonId Initiator (WebData MyRelationship)
    | HandlePostedPmtctParticipant PersonId Initiator (WebData ( PmtctParticipantId, PmtctParticipant ))
    | HandlePostedSession ClinicType (WebData SessionId)
    | HandlePostedIndividualSession PersonId IndividualEncounterType (WebData ( IndividualEncounterParticipantId, IndividualEncounterParticipant ))
    | HandlePostedPrenatalEncounter IndividualEncounterParticipantId (WebData ( PrenatalEncounterId, PrenatalEncounter ))
    | HandlePostedNutritionEncounter IndividualEncounterParticipantId (WebData ( NutritionEncounterId, NutritionEncounter ))
    | HandlePostedAcuteIllnessEncounter IndividualEncounterParticipantId (WebData ( AcuteIllnessEncounterId, AcuteIllnessEncounter ))
      -- Process some revisions we've received from the backend. In some cases,
      -- we can update our in-memory structures appropriately. In other cases, we
      -- can set them to `NotAsked` and let the "fetch" mechanism re-fetch them.
    | HandleRevisions (List Revision)
      -- Updating SyncData
    | SaveSyncData HealthCenterId SyncData
    | DeleteSyncData HealthCenterId
    | HandleSavedSyncData HealthCenterId (WebData ())
    | HandleDeletedSyncData HealthCenterId (WebData ())
      -- Handling edits to session data or encounter data
    | MsgSession SessionId Backend.Session.Model.Msg
    | MsgPrenatalEncounter PrenatalEncounterId Backend.PrenatalEncounter.Model.Msg
    | MsgNutritionEncounter NutritionEncounterId Backend.NutritionEncounter.Model.Msg
    | MsgAcuteIllnessEncounter AcuteIllnessEncounterId Backend.AcuteIllnessEncounter.Model.Msg
    | MsgIndividualSession IndividualEncounterParticipantId Backend.IndividualEncounterParticipant.Model.Msg


{-| Wrapper for all the revisions we can receive.
-}
type Revision
    = AcuteFindingsRevision AcuteFindingsId AcuteFindings
    | AcuteIllnessEncounterRevision AcuteIllnessEncounterId AcuteIllnessEncounter
    | AcuteIllnessVitalsRevision AcuteIllnessVitalsId AcuteIllnessVitals
    | AttendanceRevision AttendanceId Attendance
    | BreastExamRevision BreastExamId BreastExam
    | CatchmentAreaRevision CatchmentAreaId CatchmentArea
    | ChildFbfRevision ChildFbfId Fbf
    | ChildNutritionRevision ChildNutritionId ChildNutrition
    | ClinicRevision ClinicId Clinic
    | CorePhysicalExamRevision CorePhysicalExamId CorePhysicalExam
    | CounselingScheduleRevision CounselingScheduleId CounselingSchedule
    | CounselingSessionRevision CounselingSessionId CounselingSession
    | CounselingTopicRevision CounselingTopicId CounselingTopic
    | DangerSignsRevision DangerSignsId DangerSigns
<<<<<<< HEAD
    | DashboardStatsRevision HealthCenterId DashboardStats
=======
    | ExposureRevision ExposureId Exposure
>>>>>>> b1069aa1
    | FamilyPlanningRevision FamilyPlanningId FamilyPlanning
    | HCContactRevision HCContactId HCContact
    | HealthCenterRevision HealthCenterId HealthCenter
    | HeightRevision HeightId Height
    | IndividualEncounterParticipantRevision IndividualEncounterParticipantId IndividualEncounterParticipant
    | IsolationRevision IsolationId Isolation
    | LactationRevision LactationId Lactation
    | LastMenstrualPeriodRevision LastMenstrualPeriodId LastMenstrualPeriod
    | MalariaTestingRevision MalariaTestingId MalariaTesting
    | MedicalHistoryRevision MedicalHistoryId MedicalHistory
    | MedicationRevision MedicationId Medication
    | MedicationDistributionRevision MedicationDistributionId MedicationDistribution
    | MotherFbfRevision MotherFbfId Fbf
    | MuacRevision MuacId Muac
    | NurseRevision NurseId Nurse
    | NutritionEncounterRevision NutritionEncounterId NutritionEncounter
    | NutritionHeightRevision NutritionHeightId NutritionHeight
    | NutritionMuacRevision NutritionMuacId NutritionMuac
    | NutritionNutritionRevision NutritionNutritionId NutritionNutrition
    | NutritionPhotoRevision NutritionPhotoId NutritionPhoto
    | NutritionWeightRevision NutritionWeightId NutritionWeight
    | ObstetricalExamRevision ObstetricalExamId ObstetricalExam
    | ObstetricHistoryRevision ObstetricHistoryId ObstetricHistory
    | ObstetricHistoryStep2Revision ObstetricHistoryStep2Id ObstetricHistoryStep2
    | ParticipantConsentRevision ParticipantConsentId ParticipantConsent
    | ParticipantFormRevision ParticipantFormId ParticipantForm
    | PersonRevision PersonId Person
    | PhotoRevision PhotoId Photo
    | PmtctParticipantRevision PmtctParticipantId PmtctParticipant
    | PrenatalFamilyPlanningRevision PrenatalFamilyPlanningId PrenatalFamilyPlanning
    | PrenatalNutritionRevision PrenatalNutritionId PrenatalNutrition
    | PrenatalEncounterRevision PrenatalEncounterId PrenatalEncounter
    | PrenatalPhotoRevision PrenatalPhotoId PrenatalPhoto
    | RelationshipRevision RelationshipId Relationship
    | ResourceRevision ResourceId Resource
    | SendToHCRevision SendToHCId SendToHC
    | SessionRevision SessionId Session
    | SocialHistoryRevision SocialHistoryId SocialHistory
    | SymptomsGeneralRevision SymptomsGeneralId SymptomsGeneral
    | SymptomsGIRevision SymptomsGIId SymptomsGI
    | SymptomsRespiratoryRevision SymptomsRespiratoryId SymptomsRespiratory
    | TravelHistoryRevision TravelHistoryId TravelHistory
    | TreatmentReviewRevision TreatmentReviewId TreatmentReview
    | VillageRevision VillageId Village
    | VitalsRevision VitalsId Vitals
    | WeightRevision WeightId Weight<|MERGE_RESOLUTION|>--- conflicted
+++ resolved
@@ -309,11 +309,8 @@
     | CounselingSessionRevision CounselingSessionId CounselingSession
     | CounselingTopicRevision CounselingTopicId CounselingTopic
     | DangerSignsRevision DangerSignsId DangerSigns
-<<<<<<< HEAD
     | DashboardStatsRevision HealthCenterId DashboardStats
-=======
     | ExposureRevision ExposureId Exposure
->>>>>>> b1069aa1
     | FamilyPlanningRevision FamilyPlanningId FamilyPlanning
     | HCContactRevision HCContactId HCContact
     | HealthCenterRevision HealthCenterId HealthCenter
