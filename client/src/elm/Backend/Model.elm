--- conflicted
+++ resolved
@@ -32,12 +32,9 @@
 import Backend.Session.Model exposing (EditableSession, ExpectedParticipants, OfflineSession, Session)
 import Backend.SyncData.Model exposing (SyncData)
 import Dict exposing (Dict)
-<<<<<<< HEAD
 import Http
-=======
 import EveryDict exposing (EveryDict)
 import EveryDictList exposing (EveryDictList)
->>>>>>> 45f4195d
 import RemoteData exposing (RemoteData(..), WebData)
 
 
@@ -78,14 +75,11 @@
     -- organized data here, and recalculate it when necessary.
     , editableSessions : EveryDict SessionId (WebData EditableSession)
 
-<<<<<<< HEAD
     -- Tracks requests in progress to update sessions or prenatal encounters
     , sessionRequests : EntityUuidDict SessionId Backend.Session.Model.Model
-    , prenatalEncounterRequests : EntityUuidDict PrenatalEncounterId Backend.PrenatalEncounter.Model.Model
-=======
-    -- Tracks requests in progress to update sessions
+    , prenatalEncounterRequests : EveryDict PrenatalEncounterId Backend.PrenatalEncounter.Model.Model
+    -- Tracks requests in progress to update sessions or prenatal encounters
     , sessionRequests : EveryDict SessionId Backend.Session.Model.Model
->>>>>>> 45f4195d
 
     -- We provide a mechanism for loading the children and mothers expected
     -- at a particular session.
@@ -101,20 +95,15 @@
     -- searching for.
     , personSearches : Dict String (WebData (EveryDictList PersonId Person))
 
-<<<<<<< HEAD
     -- A simple cache of several things.
-    , people : EntityUuidDict PersonId (WebData Person)
-    , prenatalEncounters : EntityUuidDict PrenatalEncounterId (WebData PrenatalEncounter)
-    , prenatalParticipants : EntityUuidDict PrenatalParticipantId (WebData PrenatalParticipant)
+    , people : EveryDict PersonId (WebData Person)
+    , prenatalEncounters : EveryDict PrenatalEncounterId (WebData PrenatalEncounter)
+    , prenatalParticipants : EveryDict PrenatalParticipantId (WebData PrenatalParticipant)
 
     -- Cache things organized in certain ways.
-    , prenatalParticipantsByPerson : EntityUuidDict PersonId (WebData (EntityUuidDictList PrenatalParticipantId PrenatalParticipant))
-    , prenatalEncountersByParticipant : EntityUuidDict PrenatalParticipantId (WebData (EntityUuidDictList PrenatalEncounterId PrenatalEncounter))
-    , prenatalMeasurements : EntityUuidDict PrenatalEncounterId (WebData PrenatalMeasurements)
-=======
-    -- A simple cache of people.
-    , people : EveryDict PersonId (WebData Person)
->>>>>>> 45f4195d
+    , prenatalParticipantsByPerson : EveryDict PersonId (WebData (EntityUuidDictList PrenatalParticipantId PrenatalParticipant))
+    , prenatalEncountersByParticipant : EveryDict PrenatalParticipantId (WebData (EntityUuidDictList PrenatalEncounterId PrenatalEncounter))
+    , prenatalMeasurements : EveryDict PrenatalEncounterId (WebData PrenatalMeasurements)
 
     -- From the point of view of the specified person, all of their relationships.
     , relationshipsByPerson : EveryDict PersonId (WebData (EveryDictList RelationshipId MyRelationship))
@@ -150,25 +139,17 @@
     , postPmtctParticipant = EveryDict.empty
     , postRelationship = EveryDict.empty
     , postSession = NotAsked
-<<<<<<< HEAD
-    , prenatalEncounters = EntityUuidDict.empty
-    , prenatalEncounterRequests = EntityUuidDict.empty
-    , prenatalParticipants = EntityUuidDict.empty
-    , prenatalParticipantsByPerson = EntityUuidDict.empty
-    , prenatalEncountersByParticipant = EntityUuidDict.empty
-    , prenatalMeasurements = EntityUuidDict.empty
-    , relationshipsByPerson = EntityUuidDict.empty
-    , saveSyncDataRequests = EntityUuidDict.empty
-    , sessionRequests = EntityUuidDict.empty
-    , sessions = EntityUuidDict.empty
-    , sessionsByClinic = EntityUuidDict.empty
-=======
+    , prenatalEncounters = EveryDict.empty
+    , prenatalEncounterRequests = EveryDict.empty
+    , prenatalParticipants = EveryDict.empty
+    , prenatalParticipantsByPerson = EveryDict.empty
+    , prenatalEncountersByParticipant = EveryDict.empty
+    , prenatalMeasurements = EveryDict.empty
     , relationshipsByPerson = EveryDict.empty
     , saveSyncDataRequests = EveryDict.empty
     , sessionRequests = EveryDict.empty
     , sessions = EveryDict.empty
     , sessionsByClinic = EveryDict.empty
->>>>>>> 45f4195d
     , syncData = NotAsked
     }
 
@@ -210,16 +191,12 @@
     | HandleFetchedParticipantsForPerson PersonId (WebData (EveryDict PmtctParticipantId PmtctParticipant))
     | HandleFetchedPeopleByName String (WebData (EveryDictList PersonId Person))
     | HandleFetchedPerson PersonId (WebData Person)
-<<<<<<< HEAD
     | HandleFetchedPrenatalEncounter PrenatalEncounterId (WebData PrenatalEncounter)
-    | HandleFetchedPrenatalParticipantsForPerson PersonId (WebData (EntityUuidDictList PrenatalParticipantId PrenatalParticipant))
-    | HandleFetchedPrenatalEncountersForParticipant PrenatalParticipantId (WebData (EntityUuidDictList PrenatalEncounterId PrenatalEncounter))
+    | HandleFetchedPrenatalParticipantsForPerson PersonId (WebData (EveryDictList PrenatalParticipantId PrenatalParticipant))
+    | HandleFetchedPrenatalEncountersForParticipant PrenatalParticipantId (WebData (EveryDictList PrenatalEncounterId PrenatalEncounter))
     | HandleFetchedPrenatalMeasurements PrenatalEncounterId (WebData PrenatalMeasurements)
     | HandleFetchedPrenatalParticipant PrenatalParticipantId (WebData PrenatalParticipant)
-    | HandleFetchedRelationshipsForPerson PersonId (WebData (EntityUuidDictList RelationshipId MyRelationship))
-=======
     | HandleFetchedRelationshipsForPerson PersonId (WebData (EveryDictList RelationshipId MyRelationship))
->>>>>>> 45f4195d
     | HandleFetchedSession SessionId (WebData Session)
     | HandleFetchedSessionsByClinic ClinicId (WebData (EveryDictList SessionId Session))
     | HandleFetchedSyncData (WebData (EveryDictList HealthCenterId SyncData))
