module Backend.Model exposing (ComputedDashboard, ModelIndexedDb, MsgIndexedDb(..), Revision(..), emptyModelIndexedDb)

{-| The `Backend` hierarchy is for code that represents entities from the
backend. It is reponsible for fetching them, saving them, etc.

  - There shouldn't be any UI code here (except possibly some UI that
    is specifically related to fetching and saving -- we'll see).

  - There shouldn't be data here that purely relates to the local state of the
    app. If it isn't persisted to the backend, that state can go elsewhere.

The nice thing about this is that we can segregate local state (like whether
a dialog box is open etc.) from the state that persists to the backend.
That way, we can more easily have a single source of truth for the
backend data -- we're not tempted to duplicate it in various places
in the UI.

-}

import AssocList as Dict exposing (Dict)
import Backend.AcuteIllnessEncounter.Model exposing (AcuteIllnessEncounter)
import Backend.Clinic.Model exposing (Clinic, ClinicType)
import Backend.Counseling.Model exposing (CounselingSchedule, CounselingTopic, EveryCounselingSchedule)
import Backend.Dashboard.Model exposing (DashboardStatsRaw)
import Backend.Entities exposing (..)
import Backend.HealthCenter.Model exposing (CatchmentArea, HealthCenter)
import Backend.HomeVisitEncounter.Model exposing (HomeVisitEncounter)
import Backend.IndividualEncounterParticipant.Model exposing (IndividualEncounterParticipant, IndividualEncounterType(..), IndividualParticipantExtraData)
import Backend.Measurement.Model exposing (..)
import Backend.Nurse.Model exposing (Nurse)
import Backend.NutritionEncounter.Model exposing (NutritionEncounter)
import Backend.ParticipantConsent.Model exposing (ParticipantForm)
import Backend.Person.Model exposing (Initiator, Person)
import Backend.PmtctParticipant.Model exposing (PmtctParticipant)
import Backend.PrenatalEncounter.Model exposing (PrenatalEncounter, PrenatalEncounterPostCreateDestination)
import Backend.Relationship.Model exposing (MyRelationship, Relationship)
import Backend.Session.Model exposing (EditableSession, ExpectedParticipants, OfflineSession, Session)
import Backend.Village.Model exposing (Village)
<<<<<<< HEAD
import Backend.WellChildEncounter.Model exposing (WellChildEncounter)
=======
import Pages.Dashboard.Model
>>>>>>> 6e234149
import RemoteData exposing (RemoteData(..), WebData)
import Time


{-| This tracks data we fetch from IndexedDB via the service worker. Gradually, we'll
move things here from ModelBackend and ModelCached.
-}
type alias ModelIndexedDb =
    -- For several kinds of data, we keep all the basic data in memory. For
    -- instance, all basic data for clinics, health centers, etc. We might not
    -- actually need all the clinics at once, but there should be a reasonable
    -- number.
    { clinics : WebData (Dict ClinicId Clinic)
    , everyCounselingSchedule : WebData EveryCounselingSchedule
    , healthCenters : WebData (Dict HealthCenterId HealthCenter)
    , villages : WebData (Dict VillageId Village)
    , participantForms : WebData (Dict ParticipantFormId ParticipantForm)

    -- For basic session data, we organize it in several ways in memory. One is
    -- by clinic, which we use when you navigate to a clinic page. The other
    -- tracks the sessions we expect a child to have attended. This is
    -- necessary for the progress report, because we organize that by session
    -- date, rather than measurement date, and we want to show blanks for
    -- missed sessions.  Because a child could change clinics, it's easier to
    -- ask the service worker to figure out the expected sessions rather than
    -- deriving it from data we already have in memory.
    , expectedSessions : Dict PersonId (WebData (Dict SessionId Session))
    , sessionsByClinic : Dict ClinicId (WebData (Dict SessionId Session))
    , sessions : Dict SessionId (WebData Session)

    -- Then, we also have a "synthetic" type `EditableSession`, which organizes
    -- the session data in a way that is congenial for our views. Ideally, we would
    -- redesign the views to use more "basic" data, but there is a fair bit of logic
    -- involved, so it require substantial work. For now, at least we remember the
    -- organized data here, and recalculate it when necessary.
    , editableSessions : Dict SessionId (WebData EditableSession)

    -- Tracks requests in progress to update sessions, prenatal sessions or prenatal encounters.
    , sessionRequests : Dict SessionId Backend.Session.Model.Model
    , prenatalEncounterRequests : Dict PrenatalEncounterId Backend.PrenatalEncounter.Model.Model
    , nutritionEncounterRequests : Dict NutritionEncounterId Backend.NutritionEncounter.Model.Model
    , acuteIllnessEncounterRequests : Dict AcuteIllnessEncounterId Backend.AcuteIllnessEncounter.Model.Model
    , individualSessionRequests : Dict IndividualEncounterParticipantId Backend.IndividualEncounterParticipant.Model.Model
    , homeVisitEncounterRequests : Dict HomeVisitEncounterId Backend.HomeVisitEncounter.Model.Model
    , wellChildEncounterRequests : Dict WellChildEncounterId Backend.WellChildEncounter.Model.Model

    -- We provide a mechanism for loading the children and mothers expected
    -- at a particular session.
    , expectedParticipants : Dict SessionId (WebData ExpectedParticipants)

    -- Measurement data for children and mothers. From this, we can construct
    -- the things we need for an `EditableSession` or for use on the progress
    -- report.
    , childMeasurements : Dict PersonId (WebData ChildMeasurementList)
    , motherMeasurements : Dict PersonId (WebData MotherMeasurementList)

    -- Tracks searchs for participants by name. The key is the phrase we are
    -- searching for.
    , personSearches : Dict String (WebData (Dict PersonId Person))

    -- A simple cache of several things.
    , people : Dict PersonId (WebData Person)
    , prenatalEncounters : Dict PrenatalEncounterId (WebData PrenatalEncounter)
    , nutritionEncounters : Dict NutritionEncounterId (WebData NutritionEncounter)
    , acuteIllnessEncounters : Dict AcuteIllnessEncounterId (WebData AcuteIllnessEncounter)
    , homeVisitEncounters : Dict HomeVisitEncounterId (WebData HomeVisitEncounter)
    , wellChildEncounters : Dict WellChildEncounterId (WebData WellChildEncounter)
    , individualParticipants : Dict IndividualEncounterParticipantId (WebData IndividualEncounterParticipant)

    -- Cache things organized in certain ways.
    , individualParticipantsByPerson : Dict PersonId (WebData (Dict IndividualEncounterParticipantId IndividualEncounterParticipant))
    , prenatalEncountersByParticipant : Dict IndividualEncounterParticipantId (WebData (Dict PrenatalEncounterId PrenatalEncounter))
    , nutritionEncountersByParticipant : Dict IndividualEncounterParticipantId (WebData (Dict NutritionEncounterId NutritionEncounter))
    , acuteIllnessEncountersByParticipant : Dict IndividualEncounterParticipantId (WebData (Dict AcuteIllnessEncounterId AcuteIllnessEncounter))
    , homeVisitEncountersByParticipant : Dict IndividualEncounterParticipantId (WebData (Dict HomeVisitEncounterId HomeVisitEncounter))
    , wellChildEncountersByParticipant : Dict IndividualEncounterParticipantId (WebData (Dict WellChildEncounterId WellChildEncounter))
    , prenatalMeasurements : Dict PrenatalEncounterId (WebData PrenatalMeasurements)
    , nutritionMeasurements : Dict NutritionEncounterId (WebData NutritionMeasurements)
    , acuteIllnessMeasurements : Dict AcuteIllnessEncounterId (WebData AcuteIllnessMeasurements)
    , followUpMeasurements : Dict HealthCenterId (WebData FollowUpMeasurements)
    , homeVisitMeasurements : Dict HomeVisitEncounterId (WebData HomeVisitMeasurements)
    , wellChildMeasurements : Dict WellChildEncounterId (WebData WellChildMeasurements)

    -- From the point of view of the specified person, all of their relationships.
    , relationshipsByPerson : Dict PersonId (WebData (Dict RelationshipId MyRelationship))

    -- Track what PMTCT groups a participant is in. (Inside a session, we can use
    -- `expectedParticipants`, but for registration etc. this is useful.
    , participantsByPerson : Dict PersonId (WebData (Dict PmtctParticipantId PmtctParticipant))

    -- Track requests to mutate data
    , postPerson : WebData PersonId
    , postPmtctParticipant : Dict PersonId (WebData ( PmtctParticipantId, PmtctParticipant ))
    , postRelationship : Dict PersonId (WebData MyRelationship)
    , postSession : WebData SessionId
    , postIndividualSession : Dict PersonId (WebData ( IndividualEncounterParticipantId, IndividualEncounterParticipant ))
    , postPrenatalEncounter : Dict IndividualEncounterParticipantId (WebData ( PrenatalEncounterId, PrenatalEncounter ))
    , postNutritionEncounter : Dict IndividualEncounterParticipantId (WebData ( NutritionEncounterId, NutritionEncounter ))
    , postAcuteIllnessEncounter : Dict IndividualEncounterParticipantId (WebData ( AcuteIllnessEncounterId, AcuteIllnessEncounter ))
    , postHomeVisitEncounter : Dict IndividualEncounterParticipantId (WebData ( HomeVisitEncounterId, HomeVisitEncounter ))
    , postWellChildEncounter : Dict IndividualEncounterParticipantId (WebData ( WellChildEncounterId, WellChildEncounter ))

    -- Dashboard Statistics.
    , computedDashboards : Dict HealthCenterId ComputedDashboard
    , computedDashboardLastFetched : Time.Posix
    }


emptyModelIndexedDb : ModelIndexedDb
emptyModelIndexedDb =
    { clinics = NotAsked
    , editableSessions = Dict.empty
    , everyCounselingSchedule = NotAsked
    , expectedParticipants = Dict.empty
    , expectedSessions = Dict.empty
    , healthCenters = NotAsked
    , villages = NotAsked
    , motherMeasurements = Dict.empty
    , childMeasurements = Dict.empty
    , prenatalEncounters = Dict.empty
    , prenatalEncountersByParticipant = Dict.empty
    , prenatalMeasurements = Dict.empty
    , nutritionEncounters = Dict.empty
    , nutritionEncountersByParticipant = Dict.empty
    , nutritionMeasurements = Dict.empty
    , acuteIllnessEncounters = Dict.empty
    , acuteIllnessEncountersByParticipant = Dict.empty
    , acuteIllnessMeasurements = Dict.empty
    , homeVisitEncounters = Dict.empty
    , homeVisitEncountersByParticipant = Dict.empty
    , homeVisitMeasurements = Dict.empty
    , wellChildEncounters = Dict.empty
    , wellChildEncountersByParticipant = Dict.empty
    , wellChildMeasurements = Dict.empty
    , participantForms = NotAsked
    , participantsByPerson = Dict.empty
    , people = Dict.empty
    , personSearches = Dict.empty
    , postPerson = NotAsked
    , postPmtctParticipant = Dict.empty
    , postIndividualSession = Dict.empty
    , postPrenatalEncounter = Dict.empty
    , postNutritionEncounter = Dict.empty
    , postHomeVisitEncounter = Dict.empty
    , postWellChildEncounter = Dict.empty
    , postAcuteIllnessEncounter = Dict.empty
    , postRelationship = Dict.empty
    , postSession = NotAsked
    , prenatalEncounterRequests = Dict.empty
    , nutritionEncounterRequests = Dict.empty
    , acuteIllnessEncounterRequests = Dict.empty
    , homeVisitEncounterRequests = Dict.empty
    , wellChildEncounterRequests = Dict.empty
    , individualSessionRequests = Dict.empty
    , individualParticipants = Dict.empty
    , individualParticipantsByPerson = Dict.empty
    , relationshipsByPerson = Dict.empty
    , sessionRequests = Dict.empty
    , sessions = Dict.empty
    , sessionsByClinic = Dict.empty
    , followUpMeasurements = Dict.empty
    , computedDashboards = Dict.empty
    , computedDashboardLastFetched = Time.millisToPosix 0
    }


{-| This is the data type we store for single health center statistics.
It consist of raw statistics that we get from the backend, and a dictionary
of assembeled data permutations we may need.
We need this to avoid making heavy calculations (repeated every few seconds),
that are need to present the dashboards page.
We have different options for displaying data on page:

  - Overall Statistics
  - Statistics for single group type (FBF, PMTCT, ...)
  - Statistics for selected village.

To support this, each permutation of assembeled data is combination of
selected program type and village (optional). This combinations serves
as key of assembled data permutations dictionary).

-}
type alias ComputedDashboard =
    { statsRaw : Backend.Dashboard.Model.DashboardStatsRaw
    , assembledPermutations : Dict ( Pages.Dashboard.Model.FilterProgramType, Maybe VillageId ) Backend.Dashboard.Model.AssembledData
    }


type MsgIndexedDb
    = -- Messages which fetch various kinds of data.
      FetchAcuteIllnessEncounter AcuteIllnessEncounterId
    | FetchAcuteIllnessEncountersForParticipant IndividualEncounterParticipantId
    | FetchAcuteIllnessMeasurements AcuteIllnessEncounterId
    | FetchChildMeasurements PersonId
    | FetchChildrenMeasurements (List PersonId)
    | FetchClinics
    | FetchComputedDashboard HealthCenterId
      -- Request to generate assembled daya needed to display Dashboards
      -- page for selected program type and village (optional).
    | FetchComputedDashboardAssembledPermutation HealthCenterId Pages.Dashboard.Model.FilterProgramType (Maybe VillageId)
      -- For `FetchEditableSession`, you'll also need to send the messages
      -- you get from `Backend.Session.Fetch.fetchEditableSession`
    | FetchEditableSession SessionId (List MsgIndexedDb)
    | FetchEditableSessionCheckedIn SessionId
    | FetchEditableSessionMeasurements SessionId
    | FetchEditableSessionSummaryByActivity SessionId
    | FetchEditableSessionSummaryByParticipant SessionId
    | FetchEveryCounselingSchedule
    | FetchExpectedParticipants SessionId
    | FetchExpectedSessions PersonId
    | FetchFollowUpMeasurements HealthCenterId
    | FetchFollowUpParticipants (List PersonId)
    | FetchHealthCenters
    | FetchIndividualEncounterParticipantsForPerson PersonId
    | FetchMotherMeasurements PersonId
    | FetchMothersMeasurements (List PersonId)
    | FetchNutritionEncounter NutritionEncounterId
    | FetchNutritionEncountersForParticipant IndividualEncounterParticipantId
    | FetchNutritionMeasurements NutritionEncounterId
    | FetchHomeVisitEncounter HomeVisitEncounterId
    | FetchHomeVisitEncountersForParticipant IndividualEncounterParticipantId
    | FetchHomeVisitMeasurements HomeVisitEncounterId
    | FetchWellChildEncounter WellChildEncounterId
    | FetchWellChildEncountersForParticipant IndividualEncounterParticipantId
    | FetchWellChildMeasurements WellChildEncounterId
    | FetchParticipantForms
    | FetchParticipantsForPerson PersonId
    | FetchPeopleByName String
    | FetchPeople (List PersonId)
    | FetchPerson PersonId
    | FetchPrenatalEncounter PrenatalEncounterId
    | FetchPrenatalEncountersForParticipant IndividualEncounterParticipantId
    | FetchPrenatalMeasurements PrenatalEncounterId
    | FetchIndividualEncounterParticipant IndividualEncounterParticipantId
    | FetchRelationshipsForPerson PersonId
    | FetchSession SessionId
    | FetchSessionsByClinic ClinicId
    | FetchVillages
      -- Messages which handle responses to data
    | HandleFetchedAcuteIllnessEncounter AcuteIllnessEncounterId (WebData AcuteIllnessEncounter)
    | HandleFetchedAcuteIllnessEncountersForParticipant IndividualEncounterParticipantId (WebData (Dict AcuteIllnessEncounterId AcuteIllnessEncounter))
    | HandleFetchedAcuteIllnessMeasurements AcuteIllnessEncounterId (WebData AcuteIllnessMeasurements)
    | HandleFetchedChildMeasurements PersonId (WebData ChildMeasurementList)
    | HandleFetchedComputedDashboard HealthCenterId (WebData (Dict HealthCenterId DashboardStatsRaw))
    | HandleFetchedChildrenMeasurements (WebData (Dict PersonId ChildMeasurementList))
    | HandleFetchedClinics (WebData (Dict ClinicId Clinic))
    | HandleFetchedEveryCounselingSchedule (WebData EveryCounselingSchedule)
    | HandleFetchedExpectedParticipants SessionId (WebData ExpectedParticipants)
    | HandleFetchedExpectedSessions PersonId (WebData (Dict SessionId Session))
    | HandleFetchedFollowUpMeasurements HealthCenterId (WebData FollowUpMeasurements)
    | HandleFetchFollowUpParticipants (WebData (Dict PersonId Person))
    | HandleFetchedHealthCenters (WebData (Dict HealthCenterId HealthCenter))
    | HandleFetchedIndividualEncounterParticipantsForPerson PersonId (WebData (Dict IndividualEncounterParticipantId IndividualEncounterParticipant))
    | HandleFetchedMotherMeasurements PersonId (WebData MotherMeasurementList)
    | HandleFetchedMothersMeasurements (WebData (Dict PersonId MotherMeasurementList))
    | HandleFetchedNutritionEncounter NutritionEncounterId (WebData NutritionEncounter)
    | HandleFetchedNutritionEncountersForParticipant IndividualEncounterParticipantId (WebData (Dict NutritionEncounterId NutritionEncounter))
    | HandleFetchedNutritionMeasurements NutritionEncounterId (WebData NutritionMeasurements)
    | HandleFetchedHomeVisitEncounter HomeVisitEncounterId (WebData HomeVisitEncounter)
    | HandleFetchedHomeVisitEncountersForParticipant IndividualEncounterParticipantId (WebData (Dict HomeVisitEncounterId HomeVisitEncounter))
    | HandleFetchedHomeVisitMeasurements HomeVisitEncounterId (WebData HomeVisitMeasurements)
    | HandleFetchedWellChildEncounter WellChildEncounterId (WebData WellChildEncounter)
    | HandleFetchedWellChildEncountersForParticipant IndividualEncounterParticipantId (WebData (Dict WellChildEncounterId WellChildEncounter))
    | HandleFetchedWellChildMeasurements WellChildEncounterId (WebData WellChildMeasurements)
    | HandleFetchedParticipantForms (WebData (Dict ParticipantFormId ParticipantForm))
    | HandleFetchedParticipantsForPerson PersonId (WebData (Dict PmtctParticipantId PmtctParticipant))
    | HandleFetchedPeopleByName String (WebData (Dict PersonId Person))
    | HandleFetchedPerson PersonId (WebData Person)
    | HandleFetchPeople (WebData (Dict PersonId Person))
    | HandleFetchedPrenatalEncounter PrenatalEncounterId (WebData PrenatalEncounter)
    | HandleFetchedPrenatalEncountersForParticipant IndividualEncounterParticipantId (WebData (Dict PrenatalEncounterId PrenatalEncounter))
    | HandleFetchedPrenatalMeasurements PrenatalEncounterId (WebData PrenatalMeasurements)
    | HandleFetchedIndividualEncounterParticipant IndividualEncounterParticipantId (WebData IndividualEncounterParticipant)
    | HandleFetchedRelationshipsForPerson PersonId (WebData (Dict RelationshipId MyRelationship))
    | HandleFetchedSession SessionId (WebData Session)
    | HandleFetchedSessionsByClinic ClinicId (WebData (Dict SessionId Session))
    | HandleFetchedVillages (WebData (Dict VillageId Village))
      -- Messages which mutate data
    | PostPerson (Maybe PersonId) Initiator Person -- The first person is a person we ought to offer setting a relationship to.
    | PatchPerson PersonId Person
    | PostRelationship PersonId MyRelationship (Maybe ClinicId) Initiator
    | PostPmtctParticipant Initiator PmtctParticipant
    | PostSession Session
    | PostIndividualSession IndividualParticipantExtraData IndividualEncounterParticipant
    | PostPrenatalEncounter PrenatalEncounterPostCreateDestination PrenatalEncounter
    | PostNutritionEncounter NutritionEncounter
    | PostAcuteIllnessEncounter AcuteIllnessEncounter
    | PostHomeVisitEncounter HomeVisitEncounter
    | PostWellChildEncounter WellChildEncounter
      -- Messages which handle responses to mutating data
    | HandlePostedPerson (Maybe PersonId) Initiator (WebData PersonId)
    | HandlePatchedPerson PersonId (WebData Person)
    | HandlePostedRelationship PersonId Initiator (WebData MyRelationship)
    | HandlePostedPmtctParticipant PersonId Initiator (WebData ( PmtctParticipantId, PmtctParticipant ))
    | HandlePostedSession ClinicType (WebData SessionId)
    | HandlePostedIndividualSession PersonId IndividualEncounterType IndividualParticipantExtraData (WebData ( IndividualEncounterParticipantId, IndividualEncounterParticipant ))
    | HandlePostedPrenatalEncounter IndividualEncounterParticipantId PrenatalEncounterPostCreateDestination (WebData ( PrenatalEncounterId, PrenatalEncounter ))
    | HandlePostedNutritionEncounter IndividualEncounterParticipantId (WebData ( NutritionEncounterId, NutritionEncounter ))
    | HandlePostedAcuteIllnessEncounter IndividualEncounterParticipantId (WebData ( AcuteIllnessEncounterId, AcuteIllnessEncounter ))
    | HandlePostedHomeVisitEncounter IndividualEncounterParticipantId (WebData ( HomeVisitEncounterId, HomeVisitEncounter ))
<<<<<<< HEAD
    | HandlePostedWellChildEncounter IndividualEncounterParticipantId (WebData ( WellChildEncounterId, WellChildEncounter ))
=======
      -- Operations we may want to perform when logout is clicked.
    | HandleLogout
>>>>>>> 6e234149
      -- Process some revisions we've received from the backend. In some cases,
      -- we can update our in-memory structures appropriately. In other cases, we
      -- can set them to `NotAsked` and let the "fetch" mechanism re-fetch them.
    | HandleRevisions (List Revision)
      -- Handling edits to session data or encounter data
    | MsgSession SessionId Backend.Session.Model.Msg
    | MsgPrenatalEncounter PrenatalEncounterId Backend.PrenatalEncounter.Model.Msg
    | MsgNutritionEncounter NutritionEncounterId Backend.NutritionEncounter.Model.Msg
    | MsgAcuteIllnessEncounter AcuteIllnessEncounterId Backend.AcuteIllnessEncounter.Model.Msg
    | MsgHomeVisitEncounter HomeVisitEncounterId Backend.HomeVisitEncounter.Model.Msg
    | MsgWellChildEncounter WellChildEncounterId Backend.WellChildEncounter.Model.Msg
    | MsgIndividualSession IndividualEncounterParticipantId Backend.IndividualEncounterParticipant.Model.Msg
    | ResetFailedToFetchAuthorities


{-| Wrapper for all the revisions we can receive.
-}
type Revision
    = AcuteFindingsRevision AcuteFindingsId AcuteFindings
    | AcuteIllnessDangerSignsRevision AcuteIllnessDangerSignsId AcuteIllnessDangerSigns
    | AcuteIllnessFollowUpRevision AcuteIllnessFollowUpId AcuteIllnessFollowUp
    | AcuteIllnessMuacRevision AcuteIllnessMuacId AcuteIllnessMuac
    | AcuteIllnessNutritionRevision AcuteIllnessNutritionId AcuteIllnessNutrition
    | AcuteIllnessEncounterRevision AcuteIllnessEncounterId AcuteIllnessEncounter
    | AcuteIllnessVitalsRevision AcuteIllnessVitalsId AcuteIllnessVitals
    | AppointmentConfirmationRevision PrenatalAppointmentConfirmationId PrenatalAppointmentConfirmation
    | AttendanceRevision AttendanceId Attendance
    | BreastExamRevision BreastExamId BreastExam
    | BirthPlanRevision BirthPlanId BirthPlan
    | Call114Revision Call114Id Call114
    | CatchmentAreaRevision CatchmentAreaId CatchmentArea
    | ChildFbfRevision ChildFbfId Fbf
    | ChildNutritionRevision ChildNutritionId ChildNutrition
    | ClinicRevision ClinicId Clinic
    | ContributingFactorsRevision ContributingFactorsId ContributingFactors
    | CorePhysicalExamRevision CorePhysicalExamId CorePhysicalExam
    | CounselingScheduleRevision CounselingScheduleId CounselingSchedule
    | CounselingSessionRevision CounselingSessionId CounselingSession
    | CounselingTopicRevision CounselingTopicId CounselingTopic
    | DangerSignsRevision DangerSignsId DangerSigns
    | DashboardStatsRevision HealthCenterId DashboardStatsRaw
    | ExposureRevision ExposureId Exposure
    | FamilyPlanningRevision FamilyPlanningId FamilyPlanning
    | FollowUpRevision FollowUpId FollowUp
    | GroupHealthEducationRevision GroupHealthEducationId GroupHealthEducation
    | GroupSendToHCRevision GroupSendToHCId GroupSendToHC
    | HCContactRevision HCContactId HCContact
    | HealthCenterRevision HealthCenterId HealthCenter
    | HealthEducationRevision HealthEducationId HealthEducation
    | HeightRevision HeightId Height
    | HomeVisitEncounterRevision HomeVisitEncounterId HomeVisitEncounter
    | IndividualEncounterParticipantRevision IndividualEncounterParticipantId IndividualEncounterParticipant
    | IsolationRevision IsolationId Isolation
    | LactationRevision LactationId Lactation
    | LastMenstrualPeriodRevision LastMenstrualPeriodId LastMenstrualPeriod
    | MalariaTestingRevision MalariaTestingId MalariaTesting
    | MedicalHistoryRevision MedicalHistoryId MedicalHistory
    | MedicationRevision MedicationId Medication
    | MedicationDistributionRevision MedicationDistributionId MedicationDistribution
    | MotherFbfRevision MotherFbfId Fbf
    | MuacRevision MuacId Muac
    | NurseRevision NurseId Nurse
    | NutritionCaringRevision NutritionCaringId NutritionCaring
    | NutritionContributingFactorsRevision NutritionContributingFactorsId NutritionContributingFactors
    | NutritionEncounterRevision NutritionEncounterId NutritionEncounter
    | NutritionFeedingRevision NutritionFeedingId NutritionFeeding
    | NutritionFollowUpRevision NutritionFollowUpId NutritionFollowUp
    | NutritionFoodSecurityRevision NutritionFoodSecurityId NutritionFoodSecurity
    | NutritionHealthEducationRevision NutritionHealthEducationId NutritionHealthEducation
    | NutritionHeightRevision NutritionHeightId NutritionHeight
    | NutritionHygieneRevision NutritionHygieneId NutritionHygiene
    | NutritionMuacRevision NutritionMuacId NutritionMuac
    | NutritionNutritionRevision NutritionNutritionId NutritionNutrition
    | NutritionPhotoRevision NutritionPhotoId NutritionPhoto
    | NutritionSendToHCRevision NutritionSendToHCId NutritionSendToHC
    | NutritionWeightRevision NutritionWeightId NutritionWeight
    | ObstetricalExamRevision ObstetricalExamId ObstetricalExam
    | ObstetricHistoryRevision ObstetricHistoryId ObstetricHistory
    | ObstetricHistoryStep2Revision ObstetricHistoryStep2Id ObstetricHistoryStep2
    | ParticipantConsentRevision ParticipantConsentId ParticipantConsent
    | ParticipantFormRevision ParticipantFormId ParticipantForm
    | PersonRevision PersonId Person
    | PhotoRevision PhotoId Photo
    | PmtctParticipantRevision PmtctParticipantId PmtctParticipant
    | PregnancyTestingRevision PregnancyTestId PregnancyTest
    | PrenatalFamilyPlanningRevision PrenatalFamilyPlanningId PrenatalFamilyPlanning
    | PrenatalHealthEducationRevision PrenatalHealthEducationId PrenatalHealthEducation
    | PrenatalFollowUpRevision PrenatalFollowUpId PrenatalFollowUp
    | PrenatalSendToHCRevision PrenatalSendToHcId PrenatalSendToHC
    | PrenatalNutritionRevision PrenatalNutritionId PrenatalNutrition
    | PrenatalEncounterRevision PrenatalEncounterId PrenatalEncounter
    | PrenatalPhotoRevision PrenatalPhotoId PrenatalPhoto
    | RelationshipRevision RelationshipId Relationship
    | ResourceRevision ResourceId Resource
    | SendToHCRevision SendToHCId SendToHC
    | SessionRevision SessionId Session
    | SocialHistoryRevision SocialHistoryId SocialHistory
    | SymptomsGeneralRevision SymptomsGeneralId SymptomsGeneral
    | SymptomsGIRevision SymptomsGIId SymptomsGI
    | SymptomsRespiratoryRevision SymptomsRespiratoryId SymptomsRespiratory
    | TravelHistoryRevision TravelHistoryId TravelHistory
    | TreatmentOngoingRevision TreatmentOngoingId TreatmentOngoing
    | TreatmentReviewRevision TreatmentReviewId TreatmentReview
    | VillageRevision VillageId Village
    | VitalsRevision VitalsId Vitals
    | WeightRevision WeightId Weight
    | WellChildAlbendazoleRevision WellChildAlbendazoleId WellChildAlbendazole
    | WellChildContributingFactorsRevision WellChildContributingFactorsId WellChildContributingFactors
    | WellChildECDRevision WellChildECDId WellChildECD
    | WellChildEncounterRevision WellChildEncounterId WellChildEncounter
    | WellChildFollowUpRevision WellChildFollowUpId WellChildFollowUp
    | WellChildHeadCircumferenceRevision WellChildHeadCircumferenceId WellChildHeadCircumference
    | WellChildHealthEducationRevision WellChildHealthEducationId WellChildHealthEducation
    | WellChildHeightRevision WellChildHeightId WellChildHeight
    | WellChildImmunisationRevision WellChildImmunisationId WellChildImmunisation
    | WellChildMebendezoleRevision WellChildMebendezoleId WellChildMebendezole
    | WellChildMuacRevision WellChildMuacId WellChildMuac
    | WellChildNextVisitRevision WellChildNextVisitId WellChildNextVisit
    | WellChildNutritionRevision WellChildNutritionId WellChildNutrition
    | WellChildPhotoRevision WellChildPhotoId WellChildPhoto
    | WellChildPregnancySummaryRevision WellChildPregnancySummaryId WellChildPregnancySummary
    | WellChildSendToHCRevision WellChildSendToHCId WellChildSendToHC
    | WellChildSymptomsReviewRevision WellChildSymptomsReviewId WellChildSymptomsReview
    | WellChildVaccinationHistoryRevision WellChildVaccinationHistoryId WellChildVaccinationHistory
    | WellChildVitalsRevision WellChildVitalsId WellChildVitals
    | WellChildVitaminARevision WellChildVitaminAId WellChildVitaminA
    | WellChildWeightRevision WellChildWeightId WellChildWeight<|MERGE_RESOLUTION|>--- conflicted
+++ resolved
@@ -36,11 +36,8 @@
 import Backend.Relationship.Model exposing (MyRelationship, Relationship)
 import Backend.Session.Model exposing (EditableSession, ExpectedParticipants, OfflineSession, Session)
 import Backend.Village.Model exposing (Village)
-<<<<<<< HEAD
 import Backend.WellChildEncounter.Model exposing (WellChildEncounter)
-=======
 import Pages.Dashboard.Model
->>>>>>> 6e234149
 import RemoteData exposing (RemoteData(..), WebData)
 import Time
 
@@ -341,12 +338,9 @@
     | HandlePostedNutritionEncounter IndividualEncounterParticipantId (WebData ( NutritionEncounterId, NutritionEncounter ))
     | HandlePostedAcuteIllnessEncounter IndividualEncounterParticipantId (WebData ( AcuteIllnessEncounterId, AcuteIllnessEncounter ))
     | HandlePostedHomeVisitEncounter IndividualEncounterParticipantId (WebData ( HomeVisitEncounterId, HomeVisitEncounter ))
-<<<<<<< HEAD
     | HandlePostedWellChildEncounter IndividualEncounterParticipantId (WebData ( WellChildEncounterId, WellChildEncounter ))
-=======
       -- Operations we may want to perform when logout is clicked.
     | HandleLogout
->>>>>>> 6e234149
       -- Process some revisions we've received from the backend. In some cases,
       -- we can update our in-memory structures appropriately. In other cases, we
       -- can set them to `NotAsked` and let the "fetch" mechanism re-fetch them.
