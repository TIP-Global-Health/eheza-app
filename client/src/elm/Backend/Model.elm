--- conflicted
+++ resolved
@@ -22,12 +22,8 @@
 import Backend.Counseling.Model exposing (CounselingSchedule, CounselingTopic, EveryCounselingSchedule)
 import Backend.Entities exposing (..)
 import Backend.HealthCenter.Model exposing (CatchmentArea, HealthCenter)
-<<<<<<< HEAD
-import Backend.Measurement.Model exposing (Attendance, ChildMeasurementList, ChildNutrition, CounselingSession, FamilyPlanning, Fbf, Height, Lactation, MotherMeasurementList, Muac, ParticipantConsent, Photo, Weight)
-=======
 import Backend.IndividualEncounterParticipant.Model exposing (IndividualEncounterParticipant)
 import Backend.Measurement.Model exposing (..)
->>>>>>> 36946a9d
 import Backend.Nurse.Model exposing (Nurse)
 import Backend.ParticipantConsent.Model exposing (ParticipantForm)
 import Backend.Person.Model exposing (Person, RegistrationInitiator)
@@ -265,13 +261,10 @@
     | LactationRevision LactationId Lactation
     | HealthCenterRevision HealthCenterId HealthCenter
     | HeightRevision HeightId Height
-<<<<<<< HEAD
-    | MotherFbfRevision MotherFbfId Fbf
-=======
     | LastMenstrualPeriodRevision LastMenstrualPeriodId LastMenstrualPeriod
     | MedicalHistoryRevision MedicalHistoryId MedicalHistory
     | MedicationRevision MedicationId Medication
->>>>>>> 36946a9d
+    | MotherFbfRevision MotherFbfId Fbf
     | MuacRevision MuacId Muac
     | NurseRevision NurseId Nurse
     | ObstetricalExamRevision ObstetricalExamId ObstetricalExam
