--- conflicted
+++ resolved
@@ -103,14 +103,9 @@
 
     -- Track requests to mutate data
     , postPerson : WebData PersonId
-<<<<<<< HEAD
     , postPmtctParticipant : EveryDict PersonId (WebData ( PmtctParticipantId, PmtctParticipant ))
     , postRelationship : EveryDict PersonId (WebData MyRelationship)
-=======
-    , postPmtctParticipant : EntityUuidDict PersonId (WebData ( PmtctParticipantId, PmtctParticipant ))
-    , postRelationship : EntityUuidDict PersonId (WebData MyRelationship)
     , postSession : WebData SessionId
->>>>>>> 4c885261
     }
 
 
@@ -130,24 +125,14 @@
     , people = EveryDict.empty
     , personSearches = Dict.empty
     , postPerson = NotAsked
-<<<<<<< HEAD
     , postPmtctParticipant = EveryDict.empty
     , postRelationship = EveryDict.empty
+    , postSession = NotAsked    
     , relationshipsByPerson = EveryDict.empty
     , saveSyncDataRequests = EveryDict.empty
     , sessionRequests = EveryDict.empty
     , sessions = EveryDict.empty
     , sessionsByClinic = EveryDict.empty
-=======
-    , postPmtctParticipant = EntityUuidDict.empty
-    , postRelationship = EntityUuidDict.empty
-    , postSession = NotAsked
-    , relationshipsByPerson = EntityUuidDict.empty
-    , saveSyncDataRequests = EntityUuidDict.empty
-    , sessionRequests = EntityUuidDict.empty
-    , sessions = EntityUuidDict.empty
-    , sessionsByClinic = EntityUuidDict.empty
->>>>>>> 4c885261
     , syncData = NotAsked
     }
 
