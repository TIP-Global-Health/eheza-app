module Backend.Counseling.Decoder exposing (combineCounselingSchedules, decodeCounselingSchedule, decodeCounselingTiming, decodeCounselingTopic)

<<<<<<< HEAD
import Backend.Counseling.Model exposing (..)
import Backend.Entities exposing (..)
import EveryDict exposing (EveryDict)
import EveryDictList
import Json.Decode exposing (..)
=======
import AssocList as Dict exposing (Dict)
import Backend.Counseling.Model exposing (..)
import Backend.Entities exposing (..)
import Json.Decode exposing (Decoder, andThen, fail, list, maybe, string, succeed)
>>>>>>> 5307bcdc
import Json.Decode.Pipeline exposing (..)
import Restful.Endpoint exposing (decodeEntityUuid)
import Translate.Model exposing (TranslationSet)


decodeCounselingTopic : Decoder CounselingTopic
decodeCounselingTopic =
    succeed TranslationSet
        |> required "label" string
        |> required "kinyarwanda_title" (maybe string)


decodeCounselingTiming : Decoder CounselingTiming
decodeCounselingTiming =
    andThen
        (\s ->
            case s of
                "entry" ->
                    succeed Entry

                "before-midpoint" ->
                    succeed BeforeMidpoint

                "midpoint" ->
                    succeed MidPoint

                "before-exit" ->
                    succeed BeforeExit

                "exit" ->
                    succeed Exit

                _ ->
                    fail <|
                        s
                            ++ " is not a recognized CounselingTiming"
        )
        string


decodeCounselingSchedule : Decoder CounselingSchedule
decodeCounselingSchedule =
    succeed CounselingSchedule
        |> required "timing" decodeCounselingTiming
        |> required "topics" (list decodeEntityUuid)


{-| Combines multiple counseling schedule entities into a dictionary keyed by
the timing. Multiple entities with the same timing are combined.
-}
<<<<<<< HEAD
combineCounselingSchedules : EveryDict CounselingTopicId CounselingTopic -> List CounselingSchedule -> EveryCounselingSchedule
=======
combineCounselingSchedules : Dict CounselingTopicId CounselingTopic -> List CounselingSchedule -> EveryCounselingSchedule
>>>>>>> 5307bcdc
combineCounselingSchedules allTopics =
    let
        go schedule =
            let
                -- Add the values to the ids, from our master list of all topics
                newTopics =
                    schedule.topics
                        |> List.filterMap
                            (\id ->
<<<<<<< HEAD
                                EveryDict.get id allTopics
                                    |> Maybe.map (\value -> ( id, value ))
                            )
                        |> EveryDictList.fromList
=======
                                Dict.get id allTopics
                                    |> Maybe.map (\value -> ( id, value ))
                            )
                        |> Dict.fromList
>>>>>>> 5307bcdc
            in
            Dict.update schedule.timing
                (\existingTopics ->
                    case existingTopics of
                        Just existing ->
                            -- This combines topics in the (unexpected) case
                            -- where we have more than one schedule for a
                            -- timing.
                            Just <|
<<<<<<< HEAD
                                EveryDictList.union existing newTopics
=======
                                Dict.union existing newTopics
>>>>>>> 5307bcdc

                        Nothing ->
                            Just newTopics
                )
    in
    List.foldl go Dict.empty<|MERGE_RESOLUTION|>--- conflicted
+++ resolved
@@ -1,17 +1,9 @@
 module Backend.Counseling.Decoder exposing (combineCounselingSchedules, decodeCounselingSchedule, decodeCounselingTiming, decodeCounselingTopic)
 
-<<<<<<< HEAD
-import Backend.Counseling.Model exposing (..)
-import Backend.Entities exposing (..)
-import EveryDict exposing (EveryDict)
-import EveryDictList
-import Json.Decode exposing (..)
-=======
 import AssocList as Dict exposing (Dict)
 import Backend.Counseling.Model exposing (..)
 import Backend.Entities exposing (..)
 import Json.Decode exposing (Decoder, andThen, fail, list, maybe, string, succeed)
->>>>>>> 5307bcdc
 import Json.Decode.Pipeline exposing (..)
 import Restful.Endpoint exposing (decodeEntityUuid)
 import Translate.Model exposing (TranslationSet)
@@ -62,11 +54,7 @@
 {-| Combines multiple counseling schedule entities into a dictionary keyed by
 the timing. Multiple entities with the same timing are combined.
 -}
-<<<<<<< HEAD
-combineCounselingSchedules : EveryDict CounselingTopicId CounselingTopic -> List CounselingSchedule -> EveryCounselingSchedule
-=======
 combineCounselingSchedules : Dict CounselingTopicId CounselingTopic -> List CounselingSchedule -> EveryCounselingSchedule
->>>>>>> 5307bcdc
 combineCounselingSchedules allTopics =
     let
         go schedule =
@@ -76,17 +64,10 @@
                     schedule.topics
                         |> List.filterMap
                             (\id ->
-<<<<<<< HEAD
-                                EveryDict.get id allTopics
-                                    |> Maybe.map (\value -> ( id, value ))
-                            )
-                        |> EveryDictList.fromList
-=======
                                 Dict.get id allTopics
                                     |> Maybe.map (\value -> ( id, value ))
                             )
                         |> Dict.fromList
->>>>>>> 5307bcdc
             in
             Dict.update schedule.timing
                 (\existingTopics ->
@@ -96,11 +77,7 @@
                             -- where we have more than one schedule for a
                             -- timing.
                             Just <|
-<<<<<<< HEAD
-                                EveryDictList.union existing newTopics
-=======
                                 Dict.union existing newTopics
->>>>>>> 5307bcdc
 
                         Nothing ->
                             Just newTopics
