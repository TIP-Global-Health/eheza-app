module Backend.Dashboard.Model exposing (..)

{-| The stats for the dashboard.
-}

import AssocList as Dict exposing (Dict)
import Backend.Entities exposing (VillageId)
import Backend.Measurement.Model exposing (FamilyPlanningSign)
import Backend.Person.Model exposing (Gender)
import Gizra.NominalDate exposing (NominalDate)


{-| To void a cycle in dependency, we just define the zScore here.
Added a comment in the main definition to point to this one.
-}
type alias ZScore =
    Float


type alias DashboardStats =
    { caseManagement : CaseManagementData
    , childrenBeneficiaries : List ChildrenBeneficiariesStats
    , completedPrograms : List ParticipantStats
    , familyPlanning : List FamilyPlanningStats
    , missedSessions : List ParticipantStats
    , totalEncounters : TotalEncountersData
    , villagesWithResidents : Dict VillageId (List PersonIdentifier)

    -- UTC Date and time on which statistics were generated.
    , timestamp : String

    -- An md5 hash, using which we know if we have the most up to date data.
    , cacheHash : String
    }


emptyModel : DashboardStats
emptyModel =
    { caseManagement = CaseManagementData Dict.empty Dict.empty
    , childrenBeneficiaries = []
    , completedPrograms = []
    , familyPlanning = []
    , missedSessions = []
<<<<<<< HEAD
    , totalEncounters = TotalEncountersData Dict.empty Dict.empty
    , villagesWithResidents = Dict.empty
=======
    , totalEncounters = Periods 0 0
    , timestamp = ""
>>>>>>> d27f9002
    , cacheHash = ""
    }


type alias PersonIdentifier =
    Int


type alias CaseManagementData =
    { thisYear : Dict ProgramType (List CaseManagement)
    , lastYear : Dict ProgramType (List CaseManagement)
    }


type alias CaseManagement =
    { identifier : PersonIdentifier
    , name : String
    , birthDate : NominalDate
    , gender : Gender
    , nutrition : CaseNutrition
    }


type alias CaseNutrition =
    { stunting : Dict Int NutritionValue
    , underweight : Dict Int NutritionValue
    , wasting : Dict Int NutritionValue
    , muac : Dict Int NutritionValue
    , nutritionSigns : Dict Int NutritionValue
    }


type alias CaseNutritionTotal =
    { stunting : Dict Int Nutrition
    , underweight : Dict Int Nutrition
    , wasting : Dict Int Nutrition
    , muac : Dict Int Nutrition
    , nutritionSigns : Dict Int Nutrition
    }


type alias ChildrenBeneficiariesStats =
    { gender : Gender
    , birthDate : NominalDate
    , memberSince : NominalDate
    , name : String
    , motherName : String
    , phoneNumber : Maybe String
    , graduationDate : NominalDate
    }


type alias FamilyPlanningStats =
    { created : NominalDate
    , signs : List FamilyPlanningSign
    }


type alias ParticipantStats =
    { name : String
    , gender : Gender
    , birthDate : NominalDate
    , motherName : String
    , phoneNumber : Maybe String
    , expectedDate : NominalDate
    }


type alias Periods =
    { lastYear : Int
    , thisYear : Int
    }


type alias Nutrition =
    { severeNutrition : Int
    , moderateNutrition : Int
    }


emptyNutrition : Nutrition
emptyNutrition =
    Nutrition 0 0


type alias NutritionValue =
    { class : NutritionStatus
    , value : String
    }


emptyNutritionValue : NutritionValue
emptyNutritionValue =
    { class = Neutral
    , value = "X"
    }


type alias TotalBeneficiaries =
    { stunting : Nutrition
    , underweight : Nutrition
    , wasting : Nutrition
    , muac : Nutrition
    }


emptyTotalBeneficiaries : TotalBeneficiaries
emptyTotalBeneficiaries =
    { stunting = emptyNutrition
    , underweight = emptyNutrition
    , wasting = emptyNutrition
    , muac = emptyNutrition
    }


type NutritionStatus
    = Good
    | Moderate
    | Neutral
    | Severe


type ProgramType
    = ProgramAchi
    | ProgramFbf
    | ProgramIndividual
    | ProgramPmtct
    | ProgramSorwathe
    | ProgramUnknown


type alias TotalEncountersData =
    { global : Dict ProgramType Periods
    , villages : Dict VillageId (Dict ProgramType Periods)
    }<|MERGE_RESOLUTION|>--- conflicted
+++ resolved
@@ -41,13 +41,9 @@
     , completedPrograms = []
     , familyPlanning = []
     , missedSessions = []
-<<<<<<< HEAD
     , totalEncounters = TotalEncountersData Dict.empty Dict.empty
     , villagesWithResidents = Dict.empty
-=======
-    , totalEncounters = Periods 0 0
     , timestamp = ""
->>>>>>> d27f9002
     , cacheHash = ""
     }
 
