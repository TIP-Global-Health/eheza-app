--- conflicted
+++ resolved
@@ -21,13 +21,9 @@
         |> required "completed_program" (list decodeParticipantStats)
         |> required "family_planning" (list decodeFamilyPlanningStats)
         |> required "missed_sessions" (list decodeParticipantStats)
-<<<<<<< HEAD
         |> required "total_encounters" decodeTotalEncountersData
         |> required "villages_with_residents" decodeVillagesWithResidents
-=======
-        |> required "total_encounters" decodePeriods
         |> required "timestamp" string
->>>>>>> d27f9002
         |> required "stats_cache_hash" string
 
 
