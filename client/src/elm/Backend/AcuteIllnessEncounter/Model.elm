module Backend.AcuteIllnessEncounter.Model exposing (AcuteIllnessDiagnosis(..), AcuteIllnessEncounter, Model, Msg(..), emptyAcuteIllnessEncounter, emptyModel)

import AssocList as Dict exposing (Dict)
import Backend.Entities exposing (..)
import Backend.Measurement.Model exposing (..)
import EverySet exposing (EverySet)
import Gizra.NominalDate exposing (NominalDate)
import RemoteData exposing (RemoteData(..), WebData)


type alias AcuteIllnessEncounter =
    { participant : IndividualEncounterParticipantId
    , startDate : NominalDate
    , endDate : Maybe NominalDate
    , sequenceNumber : Int
    , diagnosis : AcuteIllnessDiagnosis
    , shard : Maybe HealthCenterId
    }


emptyAcuteIllnessEncounter : IndividualEncounterParticipantId -> NominalDate -> Int -> Maybe HealthCenterId -> AcuteIllnessEncounter
emptyAcuteIllnessEncounter participant startDate sequenceNumber shard =
    { participant = participant
    , startDate = startDate
    , sequenceNumber = sequenceNumber
    , endDate = Nothing
    , diagnosis = NoAcuteIllnessDiagnosis
    , shard = shard
    }


{-| This is a subdivision of ModelIndexedDb that tracks requests in-progress
to peform the updates indicated by the `Msg` type below.
-}
type alias Model =
    { updateAcuteIllnessEncounter : WebData ()
    , saveSymptomsGeneral : WebData ()
    , saveSymptomsRespiratory : WebData ()
    , saveSymptomsGI : WebData ()
    , saveVitals : WebData ()
    , saveAcuteFindings : WebData ()
    , saveMalariaTesting : WebData ()
    , saveSendToHC : WebData ()
    , saveMedicationDistribution : WebData ()
    , saveTravelHistory : WebData ()
    , saveExposure : WebData ()
    , saveIsolation : WebData ()
    , saveHCContact : WebData ()
    , saveCall114 : WebData ()
    , saveTreatmentReview : WebData ()
<<<<<<< HEAD
    , saveBarcodePhoto : WebData ()
=======
    , saveMuac : WebData ()
    , saveTreatmentOngoing : WebData ()
    , saveAcuteIllnessDangerSigns : WebData ()
    , saveNutrition : WebData ()
    , saveHealthEducation : WebData ()
>>>>>>> aa299230
    }


emptyModel : Model
emptyModel =
    { updateAcuteIllnessEncounter = NotAsked
    , saveSymptomsGeneral = NotAsked
    , saveSymptomsRespiratory = NotAsked
    , saveSymptomsGI = NotAsked
    , saveVitals = NotAsked
    , saveAcuteFindings = NotAsked
    , saveMalariaTesting = NotAsked
    , saveSendToHC = NotAsked
    , saveMedicationDistribution = NotAsked
    , saveTravelHistory = NotAsked
    , saveExposure = NotAsked
    , saveIsolation = NotAsked
    , saveHCContact = NotAsked
    , saveCall114 = NotAsked
    , saveTreatmentReview = NotAsked
<<<<<<< HEAD
    , saveBarcodePhoto = NotAsked
=======
    , saveMuac = NotAsked
    , saveTreatmentOngoing = NotAsked
    , saveAcuteIllnessDangerSigns = NotAsked
    , saveNutrition = NotAsked
    , saveHealthEducation = NotAsked
>>>>>>> aa299230
    }


type AcuteIllnessDiagnosis
    = DiagnosisCovid19
    | DiagnosisMalariaComplicated
    | DiagnosisMalariaUncomplicated
    | DiagnosisMalariaUncomplicatedAndPregnant
    | DiagnosisGastrointestinalInfectionComplicated
    | DiagnosisGastrointestinalInfectionUncomplicated
    | DiagnosisSimpleColdAndCough
    | DiagnosisRespiratoryInfectionComplicated
    | DiagnosisRespiratoryInfectionUncomplicated
    | DiagnosisFeverOfUnknownOrigin
    | DiagnosisUndeterminedMoreEvaluationNeeded
    | NoAcuteIllnessDiagnosis


type Msg
    = CloseAcuteIllnessEncounter
    | SetAcuteIllnessDiagnosis AcuteIllnessDiagnosis
    | HandleUpdatedAcuteIllnessEncounter (WebData ())
    | SaveSymptomsGeneral PersonId (Maybe SymptomsGeneralId) (Dict SymptomsGeneralSign Int)
    | HandleSavedSymptomsGeneral (WebData ())
    | SaveSymptomsRespiratory PersonId (Maybe SymptomsRespiratoryId) (Dict SymptomsRespiratorySign Int)
    | HandleSavedSymptomsRespiratory (WebData ())
    | SaveSymptomsGI PersonId (Maybe SymptomsGIId) SymptomsGIValue
    | HandleSavedSymptomsGI (WebData ())
    | SaveVitals PersonId (Maybe AcuteIllnessVitalsId) AcuteIllnessVitalsValue
    | HandleSavedVitals (WebData ())
    | SaveAcuteFindings PersonId (Maybe AcuteFindingsId) AcuteFindingsValue
    | HandleSavedAcuteFindings (WebData ())
    | SaveMalariaTesting PersonId (Maybe MalariaTestingId) MalariaRapidTestResult
    | HandleSavedMalariaTesting (WebData ())
    | SaveSendToHC PersonId (Maybe SendToHCId) SendToHCValue
    | HandleSavedSendToHC (WebData ())
    | SaveMedicationDistribution PersonId (Maybe MedicationDistributionId) MedicationDistributionValue
    | HandleSavedMedicationDistribution (WebData ())
    | SaveTravelHistory PersonId (Maybe TravelHistoryId) (EverySet TravelHistorySign)
    | HandleSavedTravelHistory (WebData ())
    | SaveExposure PersonId (Maybe ExposureId) (EverySet ExposureSign)
    | HandleSavedExposure (WebData ())
    | SaveIsolation PersonId (Maybe IsolationId) IsolationValue
    | HandleSavedIsolation (WebData ())
    | SaveHCContact PersonId (Maybe HCContactId) HCContactValue
    | HandleSavedHCContact (WebData ())
    | SaveCall114 PersonId (Maybe Call114Id) Call114Value
    | HandleSavedCall114 (WebData ())
    | SaveTreatmentReview PersonId (Maybe TreatmentReviewId) (EverySet TreatmentReviewSign)
    | HandleSavedTreatmentReview (WebData ())
<<<<<<< HEAD
    | SaveBarcodePhoto PersonId (Maybe BarcodePhotoId) PhotoUrl
    | HandleSavedBarcodePhoto (WebData ())
=======
    | SaveMuac PersonId (Maybe AcuteIllnessMuacId) MuacInCm
    | HandleSavedMuac (WebData ())
    | SaveTreatmentOngoing PersonId (Maybe TreatmentOngoingId) TreatmentOngoingValue
    | HandleSavedTreatmentOngoing (WebData ())
    | SaveAcuteIllnessDangerSigns PersonId (Maybe AcuteIllnessDangerSignsId) (EverySet AcuteIllnessDangerSign)
    | HandleSavedAcuteIllnessDangerSigns (WebData ())
    | SaveNutrition PersonId (Maybe AcuteIllnessNutritionId) (EverySet ChildNutritionSign)
    | HandleSavedNutrition (WebData ())
    | SaveHealthEducation PersonId (Maybe HealthEducationId) (EverySet HealthEducationSign)
    | HandleSavedHealthEducation (WebData ())
>>>>>>> aa299230
<|MERGE_RESOLUTION|>--- conflicted
+++ resolved
@@ -48,15 +48,12 @@
     , saveHCContact : WebData ()
     , saveCall114 : WebData ()
     , saveTreatmentReview : WebData ()
-<<<<<<< HEAD
-    , saveBarcodePhoto : WebData ()
-=======
     , saveMuac : WebData ()
     , saveTreatmentOngoing : WebData ()
     , saveAcuteIllnessDangerSigns : WebData ()
     , saveNutrition : WebData ()
     , saveHealthEducation : WebData ()
->>>>>>> aa299230
+    , saveBarcodePhoto : WebData ()
     }
 
 
@@ -77,15 +74,12 @@
     , saveHCContact = NotAsked
     , saveCall114 = NotAsked
     , saveTreatmentReview = NotAsked
-<<<<<<< HEAD
-    , saveBarcodePhoto = NotAsked
-=======
     , saveMuac = NotAsked
     , saveTreatmentOngoing = NotAsked
     , saveAcuteIllnessDangerSigns = NotAsked
     , saveNutrition = NotAsked
     , saveHealthEducation = NotAsked
->>>>>>> aa299230
+    , saveBarcodePhoto = NotAsked
     }
 
 
@@ -136,10 +130,6 @@
     | HandleSavedCall114 (WebData ())
     | SaveTreatmentReview PersonId (Maybe TreatmentReviewId) (EverySet TreatmentReviewSign)
     | HandleSavedTreatmentReview (WebData ())
-<<<<<<< HEAD
-    | SaveBarcodePhoto PersonId (Maybe BarcodePhotoId) PhotoUrl
-    | HandleSavedBarcodePhoto (WebData ())
-=======
     | SaveMuac PersonId (Maybe AcuteIllnessMuacId) MuacInCm
     | HandleSavedMuac (WebData ())
     | SaveTreatmentOngoing PersonId (Maybe TreatmentOngoingId) TreatmentOngoingValue
@@ -150,4 +140,5 @@
     | HandleSavedNutrition (WebData ())
     | SaveHealthEducation PersonId (Maybe HealthEducationId) (EverySet HealthEducationSign)
     | HandleSavedHealthEducation (WebData ())
->>>>>>> aa299230
+    | SaveBarcodePhoto PersonId (Maybe BarcodePhotoId) PhotoUrl
+    | HandleSavedBarcodePhoto (WebData ())