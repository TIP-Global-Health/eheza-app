module Backend.AcuteIllnessEncounter.Model exposing (AcuteIllnessDiagnosis(..), AcuteIllnessEncounter, Model, Msg(..), emptyAcuteIllnessEncounter, emptyModel)

import AssocList as Dict exposing (Dict)
import Backend.Entities exposing (..)
import Backend.Measurement.Model exposing (..)
import EverySet exposing (EverySet)
import Gizra.NominalDate exposing (NominalDate)
import RemoteData exposing (RemoteData(..), WebData)


type alias AcuteIllnessEncounter =
    { participant : IndividualEncounterParticipantId
    , startDate : NominalDate
    , endDate : Maybe NominalDate
    , sequenceNumber : Int
    , diagnosis : AcuteIllnessDiagnosis
    , shard : Maybe HealthCenterId
    }


emptyAcuteIllnessEncounter : IndividualEncounterParticipantId -> NominalDate -> Int -> Maybe HealthCenterId -> AcuteIllnessEncounter
emptyAcuteIllnessEncounter participant startDate sequenceNumber shard =
    { participant = participant
    , startDate = startDate
    , sequenceNumber = sequenceNumber
    , endDate = Nothing
    , diagnosis = NoAcuteIllnessDiagnosis
    , shard = shard
    }


{-| This is a subdivision of ModelIndexedDb that tracks requests in-progress
to peform the updates indicated by the `Msg` type below.
-}
type alias Model =
    { updateAcuteIllnessEncounter : WebData ()
    , saveSymptomsGeneral : WebData ()
    , saveSymptomsRespiratory : WebData ()
    , saveSymptomsGI : WebData ()
    , saveVitals : WebData ()
    , saveAcuteFindings : WebData ()
    , saveMalariaTesting : WebData ()
    , saveSendToHC : WebData ()
    , saveMedicationDistribution : WebData ()
    , saveTravelHistory : WebData ()
    , saveExposure : WebData ()
    , saveIsolation : WebData ()
    , saveHCContact : WebData ()
    , saveCall114 : WebData ()
    , saveTreatmentReview : WebData ()
    , saveMuac : WebData ()
    , saveTreatmentOngoing : WebData ()
    , saveAcuteIllnessDangerSigns : WebData ()
    , saveNutrition : WebData ()
    , saveHealthEducation : WebData ()
<<<<<<< HEAD
    , saveBarcodeScan : WebData ()
=======
    , saveFollowUp : WebData ()
>>>>>>> 7a943299
    }


emptyModel : Model
emptyModel =
    { updateAcuteIllnessEncounter = NotAsked
    , saveSymptomsGeneral = NotAsked
    , saveSymptomsRespiratory = NotAsked
    , saveSymptomsGI = NotAsked
    , saveVitals = NotAsked
    , saveAcuteFindings = NotAsked
    , saveMalariaTesting = NotAsked
    , saveSendToHC = NotAsked
    , saveMedicationDistribution = NotAsked
    , saveTravelHistory = NotAsked
    , saveExposure = NotAsked
    , saveIsolation = NotAsked
    , saveHCContact = NotAsked
    , saveCall114 = NotAsked
    , saveTreatmentReview = NotAsked
    , saveMuac = NotAsked
    , saveTreatmentOngoing = NotAsked
    , saveAcuteIllnessDangerSigns = NotAsked
    , saveNutrition = NotAsked
    , saveHealthEducation = NotAsked
<<<<<<< HEAD
    , saveBarcodeScan = NotAsked
=======
    , saveFollowUp = NotAsked
>>>>>>> 7a943299
    }


type AcuteIllnessDiagnosis
    = DiagnosisCovid19
    | DiagnosisMalariaComplicated
    | DiagnosisMalariaUncomplicated
    | DiagnosisMalariaUncomplicatedAndPregnant
    | DiagnosisGastrointestinalInfectionComplicated
    | DiagnosisGastrointestinalInfectionUncomplicated
    | DiagnosisSimpleColdAndCough
    | DiagnosisRespiratoryInfectionComplicated
    | DiagnosisRespiratoryInfectionUncomplicated
    | DiagnosisFeverOfUnknownOrigin
    | DiagnosisUndeterminedMoreEvaluationNeeded
    | NoAcuteIllnessDiagnosis


type Msg
    = CloseAcuteIllnessEncounter
    | SetAcuteIllnessDiagnosis AcuteIllnessDiagnosis
    | HandleUpdatedAcuteIllnessEncounter (WebData ())
    | SaveSymptomsGeneral PersonId (Maybe SymptomsGeneralId) (Dict SymptomsGeneralSign Int)
    | HandleSavedSymptomsGeneral (WebData ())
    | SaveSymptomsRespiratory PersonId (Maybe SymptomsRespiratoryId) (Dict SymptomsRespiratorySign Int)
    | HandleSavedSymptomsRespiratory (WebData ())
    | SaveSymptomsGI PersonId (Maybe SymptomsGIId) SymptomsGIValue
    | HandleSavedSymptomsGI (WebData ())
    | SaveVitals PersonId (Maybe AcuteIllnessVitalsId) AcuteIllnessVitalsValue
    | HandleSavedVitals (WebData ())
    | SaveAcuteFindings PersonId (Maybe AcuteFindingsId) AcuteFindingsValue
    | HandleSavedAcuteFindings (WebData ())
    | SaveMalariaTesting PersonId (Maybe MalariaTestingId) MalariaRapidTestResult
    | HandleSavedMalariaTesting (WebData ())
    | SaveSendToHC PersonId (Maybe SendToHCId) SendToHCValue
    | HandleSavedSendToHC (WebData ())
    | SaveMedicationDistribution PersonId (Maybe MedicationDistributionId) MedicationDistributionValue
    | HandleSavedMedicationDistribution (WebData ())
    | SaveTravelHistory PersonId (Maybe TravelHistoryId) (EverySet TravelHistorySign)
    | HandleSavedTravelHistory (WebData ())
    | SaveExposure PersonId (Maybe ExposureId) (EverySet ExposureSign)
    | HandleSavedExposure (WebData ())
    | SaveIsolation PersonId (Maybe IsolationId) IsolationValue
    | HandleSavedIsolation (WebData ())
    | SaveHCContact PersonId (Maybe HCContactId) HCContactValue
    | HandleSavedHCContact (WebData ())
    | SaveCall114 PersonId (Maybe Call114Id) Call114Value
    | HandleSavedCall114 (WebData ())
    | SaveTreatmentReview PersonId (Maybe TreatmentReviewId) (EverySet TreatmentReviewSign)
    | HandleSavedTreatmentReview (WebData ())
    | SaveMuac PersonId (Maybe AcuteIllnessMuacId) MuacInCm
    | HandleSavedMuac (WebData ())
    | SaveTreatmentOngoing PersonId (Maybe TreatmentOngoingId) TreatmentOngoingValue
    | HandleSavedTreatmentOngoing (WebData ())
    | SaveAcuteIllnessDangerSigns PersonId (Maybe AcuteIllnessDangerSignsId) (EverySet AcuteIllnessDangerSign)
    | HandleSavedAcuteIllnessDangerSigns (WebData ())
    | SaveNutrition PersonId (Maybe AcuteIllnessNutritionId) (EverySet ChildNutritionSign)
    | HandleSavedNutrition (WebData ())
    | SaveHealthEducation PersonId (Maybe HealthEducationId) HealthEducationValue
    | HandleSavedHealthEducation (WebData ())
<<<<<<< HEAD
    | SaveBarcodeScan PersonId (Maybe BarcodeScanId) String
    | HandleSavedBarcodeScan (WebData ())
=======
    | SaveFollowUp PersonId (Maybe AcuteIllnessFollowUpId) (EverySet FollowUpOption)
    | HandleSavedFollowUp (WebData ())
>>>>>>> 7a943299
<|MERGE_RESOLUTION|>--- conflicted
+++ resolved
@@ -53,11 +53,8 @@
     , saveAcuteIllnessDangerSigns : WebData ()
     , saveNutrition : WebData ()
     , saveHealthEducation : WebData ()
-<<<<<<< HEAD
     , saveBarcodeScan : WebData ()
-=======
     , saveFollowUp : WebData ()
->>>>>>> 7a943299
     }
 
 
@@ -83,11 +80,8 @@
     , saveAcuteIllnessDangerSigns = NotAsked
     , saveNutrition = NotAsked
     , saveHealthEducation = NotAsked
-<<<<<<< HEAD
     , saveBarcodeScan = NotAsked
-=======
     , saveFollowUp = NotAsked
->>>>>>> 7a943299
     }
 
 
@@ -148,10 +142,7 @@
     | HandleSavedNutrition (WebData ())
     | SaveHealthEducation PersonId (Maybe HealthEducationId) HealthEducationValue
     | HandleSavedHealthEducation (WebData ())
-<<<<<<< HEAD
     | SaveBarcodeScan PersonId (Maybe BarcodeScanId) String
     | HandleSavedBarcodeScan (WebData ())
-=======
     | SaveFollowUp PersonId (Maybe AcuteIllnessFollowUpId) (EverySet FollowUpOption)
-    | HandleSavedFollowUp (WebData ())
->>>>>>> 7a943299
+    | HandleSavedFollowUp (WebData ())