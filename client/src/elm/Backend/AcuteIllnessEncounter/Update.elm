module Backend.AcuteIllnessEncounter.Update exposing (update)

import Backend.AcuteIllnessEncounter.Encoder exposing (encodeAcuteIllnessEncounter)
import Backend.AcuteIllnessEncounter.Model exposing (..)
import Backend.Endpoints exposing (..)
import Backend.Entities exposing (..)
import Backend.Measurement.Encoder exposing (..)
import Backend.Utils exposing (saveMeasurementCmd, sw)
import Gizra.NominalDate exposing (NominalDate, encodeYYYYMMDD)
import Json.Encode exposing (object)
import Json.Encode.Extra
import Maybe.Extra exposing (unwrap)
import RemoteData exposing (RemoteData(..))
import Restful.Endpoint exposing (applyBackendUrl, encodeEntityUuid, toCmd, withoutDecoder)


update : Maybe NurseId -> Maybe HealthCenterId -> AcuteIllnessEncounterId -> Maybe AcuteIllnessEncounter -> NominalDate -> Msg -> Model -> ( Model, Cmd Msg )
update nurseId healthCenterId encounterId maybeEncounter currentDate msg model =
    case msg of
        CloseAcuteIllnessEncounter ->
            updateEncounter currentDate encounterId maybeEncounter (\encounter -> { encounter | endDate = Just currentDate }) model

        SetAcuteIllnessDiagnosis diagnosis ->
            updateEncounter currentDate encounterId maybeEncounter (\encounter -> { encounter | diagnosis = diagnosis }) model

        HandleUpdatedAcuteIllnessEncounter data ->
            ( { model | updateAcuteIllnessEncounter = data }
            , Cmd.none
            )

        SaveSymptomsGeneral personId valueId value ->
            ( { model | saveSymptomsGeneral = Loading }
            , saveMeasurementCmd currentDate encounterId personId nurseId healthCenterId valueId value symptomsGeneralEndpoint HandleSavedSymptomsGeneral
            )

        HandleSavedSymptomsGeneral data ->
            ( { model | saveSymptomsGeneral = data }
            , Cmd.none
            )

        SaveSymptomsRespiratory personId valueId value ->
            ( { model | saveSymptomsRespiratory = Loading }
            , saveMeasurementCmd currentDate encounterId personId nurseId healthCenterId valueId value symptomsRespiratoryEndpoint HandleSavedSymptomsRespiratory
            )

        HandleSavedSymptomsRespiratory data ->
            ( { model | saveSymptomsRespiratory = data }
            , Cmd.none
            )

        SaveSymptomsGI personId valueId value ->
            ( { model | saveSymptomsGI = Loading }
            , saveMeasurementCmd currentDate encounterId personId nurseId healthCenterId valueId value symptomsGIEndpoint HandleSavedSymptomsGI
            )

        HandleSavedSymptomsGI data ->
            ( { model | saveSymptomsGI = data }
            , Cmd.none
            )

        SaveVitals personId valueId value ->
            ( { model | saveVitals = Loading }
            , saveMeasurementCmd currentDate encounterId personId nurseId healthCenterId valueId value acuteIllnessVitalsEndpoint HandleSavedVitals
            )

        HandleSavedVitals data ->
            ( { model | saveVitals = data }
            , Cmd.none
            )

        SaveAcuteFindings personId valueId value ->
            ( { model | saveAcuteFindings = Loading }
            , saveMeasurementCmd currentDate encounterId personId nurseId healthCenterId valueId value acuteFindingsEndpoint HandleSavedAcuteFindings
            )

        HandleSavedAcuteFindings data ->
            ( { model | saveAcuteFindings = data }
            , Cmd.none
            )

        SaveMalariaTesting personId valueId value ->
            ( { model | saveMalariaTesting = Loading }
            , saveMeasurementCmd currentDate encounterId personId nurseId healthCenterId valueId value malariaTestingEndpoint HandleSavedMalariaTesting
            )

        HandleSavedMalariaTesting data ->
            ( { model | saveMalariaTesting = data }
            , Cmd.none
            )

        SaveSendToHC personId valueId value ->
            ( { model | saveSendToHC = Loading }
            , saveMeasurementCmd currentDate encounterId personId nurseId healthCenterId valueId value sendToHCEndpoint HandleSavedSendToHC
            )

        HandleSavedSendToHC data ->
            ( { model | saveSendToHC = data }
            , Cmd.none
            )

        SaveMedicationDistribution personId valueId value ->
            ( { model | saveMedicationDistribution = Loading }
            , saveMeasurementCmd currentDate encounterId personId nurseId healthCenterId valueId value medicationDistributionEndpoint HandleSavedMedicationDistribution
            )

        HandleSavedMedicationDistribution data ->
            ( { model | saveMedicationDistribution = data }
            , Cmd.none
            )

        SaveTravelHistory personId valueId value ->
            ( { model | saveTravelHistory = Loading }
            , saveMeasurementCmd currentDate encounterId personId nurseId healthCenterId valueId value travelHistoryEndpoint HandleSavedTravelHistory
            )

        HandleSavedTravelHistory data ->
            ( { model | saveTravelHistory = data }
            , Cmd.none
            )

        SaveExposure personId valueId value ->
            ( { model | saveExposure = Loading }
            , saveMeasurementCmd currentDate encounterId personId nurseId healthCenterId valueId value exposureEndpoint HandleSavedExposure
            )

        HandleSavedExposure data ->
            ( { model | saveExposure = data }
            , Cmd.none
            )

        SaveIsolation personId valueId value ->
            ( { model | saveIsolation = Loading }
            , saveMeasurementCmd currentDate encounterId personId nurseId healthCenterId valueId value isolationEndpoint HandleSavedIsolation
            )

        HandleSavedIsolation data ->
            ( { model | saveIsolation = data }
            , Cmd.none
            )

        SaveHCContact personId valueId value ->
            ( { model | saveHCContact = Loading }
            , saveMeasurementCmd currentDate encounterId personId nurseId healthCenterId valueId value hcContactEndpoint HandleSavedHCContact
            )

        HandleSavedHCContact data ->
            ( { model | saveHCContact = data }
            , Cmd.none
            )

        SaveCall114 personId valueId value ->
            ( { model | saveCall114 = Loading }
            , saveMeasurementCmd currentDate encounterId personId nurseId healthCenterId valueId value call114Endpoint HandleSavedCall114
            )

        HandleSavedCall114 data ->
            ( { model | saveCall114 = data }
            , Cmd.none
            )

        SaveTreatmentReview personId valueId value ->
            ( { model | saveTreatmentReview = Loading }
            , saveMeasurementCmd currentDate encounterId personId nurseId healthCenterId valueId value treatmentReviewEndpoint HandleSavedTreatmentReview
            )

        HandleSavedTreatmentReview data ->
            ( { model | saveTreatmentReview = data }
            , Cmd.none
            )

<<<<<<< HEAD
        SaveBarcodePhoto personId valueId value ->
            let
                cmd =
                    case valueId of
                        Nothing ->
                            { participantId = personId
                            , dateMeasured = currentDate
                            , encounterId = Just encounterId
                            , nurse = nurseId
                            , healthCenter = healthCenterId
                            , value = value
                            }
                                |> sw.post barcodePhotoEndpoint
                                |> withoutDecoder
                                |> toCmd (RemoteData.fromResult >> HandleSavedBarcodePhoto)

                        Just id ->
                            encodePhotoUrl value
                                |> List.append
                                    [ ( "nurse", Json.Encode.Extra.maybe encodeEntityUuid nurseId )
                                    , ( "health_center", Json.Encode.Extra.maybe encodeEntityUuid healthCenterId )
                                    ]
                                |> object
                                |> sw.patchAny barcodePhotoEndpoint id
                                |> withoutDecoder
                                |> toCmd (RemoteData.fromResult >> HandleSavedBarcodePhoto)
            in
            ( { model | saveBarcodePhoto = Loading }
            , cmd
            )

        HandleSavedBarcodePhoto data ->
            ( { model | saveBarcodePhoto = data }
=======
        SaveMuac personId valueId value ->
            ( { model | saveMuac = Loading }
            , saveMeasurementCmd currentDate encounterId personId nurseId healthCenterId valueId value acuteIllnessMuacEndpoint HandleSavedMuac
            )

        HandleSavedMuac data ->
            ( { model | saveMuac = data }
            , Cmd.none
            )

        SaveTreatmentOngoing personId valueId value ->
            ( { model | saveTreatmentOngoing = Loading }
            , saveMeasurementCmd currentDate encounterId personId nurseId healthCenterId valueId value treatmentOngoingEndpoint HandleSavedTreatmentOngoing
            )

        HandleSavedTreatmentOngoing data ->
            ( { model | saveTreatmentOngoing = data }
            , Cmd.none
            )

        SaveAcuteIllnessDangerSigns personId valueId value ->
            ( { model | saveAcuteIllnessDangerSigns = Loading }
            , saveMeasurementCmd currentDate encounterId personId nurseId healthCenterId valueId value acuteIllnessDangerSignsEndpoint HandleSavedAcuteIllnessDangerSigns
            )

        HandleSavedAcuteIllnessDangerSigns data ->
            ( { model | saveAcuteIllnessDangerSigns = data }
            , Cmd.none
            )

        SaveNutrition personId valueId value ->
            ( { model | saveNutrition = Loading }
            , saveMeasurementCmd currentDate encounterId personId nurseId healthCenterId valueId value acuteIllnessNutritionEndpoint HandleSavedNutrition
            )

        HandleSavedNutrition data ->
            ( { model | saveNutrition = data }
            , Cmd.none
            )

        SaveHealthEducation personId valueId value ->
            ( { model | saveHealthEducation = Loading }
            , saveMeasurementCmd currentDate encounterId personId nurseId healthCenterId valueId value healthEducationEndpoint HandleSavedHealthEducation
            )

        HandleSavedHealthEducation data ->
            ( { model | saveHealthEducation = data }
>>>>>>> aa299230
            , Cmd.none
            )


updateEncounter : NominalDate -> AcuteIllnessEncounterId -> Maybe AcuteIllnessEncounter -> (AcuteIllnessEncounter -> AcuteIllnessEncounter) -> Model -> ( Model, Cmd Msg )
updateEncounter currentDate encounterId maybeEncounter updateFunc model =
    maybeEncounter
        |> unwrap ( model, Cmd.none )
            (\encounter ->
                ( { model | updateAcuteIllnessEncounter = Loading }
                , updateFunc encounter
                    |> sw.patchFull acuteIllnessEncounterEndpoint encounterId
                    |> withoutDecoder
                    |> toCmd (RemoteData.fromResult >> HandleUpdatedAcuteIllnessEncounter)
                )
            )<|MERGE_RESOLUTION|>--- conflicted
+++ resolved
@@ -168,41 +168,6 @@
             , Cmd.none
             )
 
-<<<<<<< HEAD
-        SaveBarcodePhoto personId valueId value ->
-            let
-                cmd =
-                    case valueId of
-                        Nothing ->
-                            { participantId = personId
-                            , dateMeasured = currentDate
-                            , encounterId = Just encounterId
-                            , nurse = nurseId
-                            , healthCenter = healthCenterId
-                            , value = value
-                            }
-                                |> sw.post barcodePhotoEndpoint
-                                |> withoutDecoder
-                                |> toCmd (RemoteData.fromResult >> HandleSavedBarcodePhoto)
-
-                        Just id ->
-                            encodePhotoUrl value
-                                |> List.append
-                                    [ ( "nurse", Json.Encode.Extra.maybe encodeEntityUuid nurseId )
-                                    , ( "health_center", Json.Encode.Extra.maybe encodeEntityUuid healthCenterId )
-                                    ]
-                                |> object
-                                |> sw.patchAny barcodePhotoEndpoint id
-                                |> withoutDecoder
-                                |> toCmd (RemoteData.fromResult >> HandleSavedBarcodePhoto)
-            in
-            ( { model | saveBarcodePhoto = Loading }
-            , cmd
-            )
-
-        HandleSavedBarcodePhoto data ->
-            ( { model | saveBarcodePhoto = data }
-=======
         SaveMuac personId valueId value ->
             ( { model | saveMuac = Loading }
             , saveMeasurementCmd currentDate encounterId personId nurseId healthCenterId valueId value acuteIllnessMuacEndpoint HandleSavedMuac
@@ -250,7 +215,16 @@
 
         HandleSavedHealthEducation data ->
             ( { model | saveHealthEducation = data }
->>>>>>> aa299230
+            , Cmd.none
+            )
+
+        SaveBarcodePhoto personId valueId value ->
+            ( { model | saveBarcodePhoto = Loading }
+            , saveMeasurementCmd currentDate encounterId personId nurseId healthCenterId valueId value barcodePhotoEndpoint HandleSavedBarcodePhoto
+            )
+
+        HandleSavedBarcodePhoto data ->
+            ( { model | saveBarcodePhoto = data }
             , Cmd.none
             )
 
