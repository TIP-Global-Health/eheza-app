module Backend.AcuteIllnessEncounter.Update exposing (update)

import Backend.AcuteIllnessEncounter.Model exposing (..)
import Backend.Endpoints exposing (..)
import Backend.Entities exposing (..)
import Backend.Measurement.Encoder exposing (..)
import Gizra.NominalDate exposing (NominalDate, encodeYYYYMMDD)
import Json.Encode exposing (object)
import Json.Encode.Extra
import Maybe.Extra exposing (unwrap)
import RemoteData exposing (RemoteData(..))
import Restful.Endpoint exposing (applyBackendUrl, encodeEntityUuid, toCmd, withoutDecoder)


update : Maybe NurseId -> Maybe HealthCenterId -> AcuteIllnessEncounterId -> Maybe AcuteIllnessEncounter -> NominalDate -> Msg -> Model -> ( Model, Cmd Msg )
update nurseId healthCenterId encounterId maybeEncounter currentDate msg model =
    let
        sw =
            applyBackendUrl "/sw"
    in
    case msg of
        CloseAcuteIllnessEncounter ->
            updateEncounter currentDate encounterId maybeEncounter (\encounter -> { encounter | endDate = Just currentDate }) model

        SetAcuteIllnessDiagnosis diagnosis ->
            updateEncounter currentDate encounterId maybeEncounter (\encounter -> { encounter | diagnosis = diagnosis }) model

        HandleUpdatedAcuteIllnessEncounter data ->
            ( { model | updateAcuteIllnessEncounter = data }
            , Cmd.none
            )

        SaveSymptomsGeneral personId valueId value ->
            let
                cmd =
                    case valueId of
                        Nothing ->
                            { participantId = personId
                            , dateMeasured = currentDate
                            , encounterId = Just encounterId
                            , nurse = nurseId
                            , healthCenter = healthCenterId
                            , value = value
                            }
                                |> sw.post symptomsGeneralEndpoint
                                |> withoutDecoder
                                |> toCmd (RemoteData.fromResult >> HandleSavedSymptomsGeneral)

                        Just id ->
                            encodeSymptomsGeneralValue value
                                |> List.append
                                    [ ( "nurse", Json.Encode.Extra.maybe encodeEntityUuid nurseId )
                                    , ( "health_center", Json.Encode.Extra.maybe encodeEntityUuid healthCenterId )
                                    ]
                                |> object
                                |> sw.patchAny symptomsGeneralEndpoint id
                                |> withoutDecoder
                                |> toCmd (RemoteData.fromResult >> HandleSavedSymptomsGeneral)
            in
            ( { model | saveSymptomsGeneral = Loading }
            , cmd
            )

        HandleSavedSymptomsGeneral data ->
            ( { model | saveSymptomsGeneral = data }
            , Cmd.none
            )

        SaveSymptomsRespiratory personId valueId value ->
            let
                cmd =
                    case valueId of
                        Nothing ->
                            { participantId = personId
                            , dateMeasured = currentDate
                            , encounterId = Just encounterId
                            , nurse = nurseId
                            , healthCenter = healthCenterId
                            , value = value
                            }
                                |> sw.post symptomsRespiratoryEndpoint
                                |> withoutDecoder
                                |> toCmd (RemoteData.fromResult >> HandleSavedSymptomsRespiratory)

                        Just id ->
                            encodeSymptomsRespiratoryValue value
                                |> List.append
                                    [ ( "nurse", Json.Encode.Extra.maybe encodeEntityUuid nurseId )
                                    , ( "health_center", Json.Encode.Extra.maybe encodeEntityUuid healthCenterId )
                                    ]
                                |> object
                                |> sw.patchAny symptomsRespiratoryEndpoint id
                                |> withoutDecoder
                                |> toCmd (RemoteData.fromResult >> HandleSavedSymptomsRespiratory)
            in
            ( { model | saveSymptomsRespiratory = Loading }
            , cmd
            )

        HandleSavedSymptomsRespiratory data ->
            ( { model | saveSymptomsRespiratory = data }
            , Cmd.none
            )

        SaveSymptomsGI personId valueId value ->
            let
                cmd =
                    case valueId of
                        Nothing ->
                            { participantId = personId
                            , dateMeasured = currentDate
                            , encounterId = Just encounterId
                            , nurse = nurseId
                            , healthCenter = healthCenterId
                            , value = value
                            }
                                |> sw.post symptomsGIEndpoint
                                |> withoutDecoder
                                |> toCmd (RemoteData.fromResult >> HandleSavedSymptomsGI)

                        Just id ->
                            encodeSymptomsGIValue value
                                |> List.append
                                    [ ( "nurse", Json.Encode.Extra.maybe encodeEntityUuid nurseId )
                                    , ( "health_center", Json.Encode.Extra.maybe encodeEntityUuid healthCenterId )
                                    ]
                                |> object
                                |> sw.patchAny symptomsGIEndpoint id
                                |> withoutDecoder
                                |> toCmd (RemoteData.fromResult >> HandleSavedSymptomsGI)
            in
            ( { model | saveSymptomsGI = Loading }
            , cmd
            )

        HandleSavedSymptomsGI data ->
            ( { model | saveSymptomsGI = data }
            , Cmd.none
            )

        SaveVitals personId valueId value ->
            let
                cmd =
                    case valueId of
                        Nothing ->
                            { participantId = personId
                            , dateMeasured = currentDate
                            , encounterId = Just encounterId
                            , nurse = nurseId
                            , healthCenter = healthCenterId
                            , value = value
                            }
                                |> sw.post acuteIllnessVitalsEndpoint
                                |> withoutDecoder
                                |> toCmd (RemoteData.fromResult >> HandleSavedVitals)

                        Just id ->
                            encodeAcuteIllnessVitalsValue value
                                |> List.append
                                    [ ( "nurse", Json.Encode.Extra.maybe encodeEntityUuid nurseId )
                                    , ( "health_center", Json.Encode.Extra.maybe encodeEntityUuid healthCenterId )
                                    ]
                                |> object
                                |> sw.patchAny acuteIllnessVitalsEndpoint id
                                |> withoutDecoder
                                |> toCmd (RemoteData.fromResult >> HandleSavedVitals)
            in
            ( { model | saveVitals = Loading }
            , cmd
            )

        HandleSavedVitals data ->
            ( { model | saveVitals = data }
            , Cmd.none
            )

        SaveAcuteFindings personId valueId value ->
            let
                cmd =
                    case valueId of
                        Nothing ->
                            { participantId = personId
                            , dateMeasured = currentDate
                            , encounterId = Just encounterId
                            , nurse = nurseId
                            , healthCenter = healthCenterId
                            , value = value
                            }
                                |> sw.post acuteFindingsEndpoint
                                |> withoutDecoder
                                |> toCmd (RemoteData.fromResult >> HandleSavedAcuteFindings)

                        Just id ->
                            encodeAcuteFindingsValue value
                                |> List.append
                                    [ ( "nurse", Json.Encode.Extra.maybe encodeEntityUuid nurseId )
                                    , ( "health_center", Json.Encode.Extra.maybe encodeEntityUuid healthCenterId )
                                    ]
                                |> object
                                |> sw.patchAny acuteFindingsEndpoint id
                                |> withoutDecoder
                                |> toCmd (RemoteData.fromResult >> HandleSavedAcuteFindings)
            in
            ( { model | saveAcuteFindings = Loading }
            , cmd
            )

        HandleSavedAcuteFindings data ->
            ( { model | saveAcuteFindings = data }
            , Cmd.none
            )

        SaveMalariaTesting personId valueId value ->
            let
                cmd =
                    case valueId of
                        Nothing ->
                            { participantId = personId
                            , dateMeasured = currentDate
                            , encounterId = Just encounterId
                            , nurse = nurseId
                            , healthCenter = healthCenterId
                            , value = value
                            }
                                |> sw.post malariaTestingEndpoint
                                |> withoutDecoder
                                |> toCmd (RemoteData.fromResult >> HandleSavedMalariaTesting)

                        Just id ->
                            encodeMalariaTestingValue value
                                |> List.append
                                    [ ( "nurse", Json.Encode.Extra.maybe encodeEntityUuid nurseId )
                                    , ( "health_center", Json.Encode.Extra.maybe encodeEntityUuid healthCenterId )
                                    ]
                                |> object
                                |> sw.patchAny malariaTestingEndpoint id
                                |> withoutDecoder
                                |> toCmd (RemoteData.fromResult >> HandleSavedMalariaTesting)
            in
            ( { model | saveMalariaTesting = Loading }
            , cmd
            )

        HandleSavedMalariaTesting data ->
            ( { model | saveMalariaTesting = data }
            , Cmd.none
            )

        SaveSendToHC personId valueId value ->
            let
                cmd =
                    case valueId of
                        Nothing ->
                            { participantId = personId
                            , dateMeasured = currentDate
                            , encounterId = Just encounterId
                            , nurse = nurseId
                            , healthCenter = healthCenterId
                            , value = value
                            }
                                |> sw.post sendToHCEndpoint
                                |> withoutDecoder
                                |> toCmd (RemoteData.fromResult >> HandleSavedSendToHC)

                        Just id ->
                            encodeSendToHCValue value
                                |> List.append
                                    [ ( "nurse", Json.Encode.Extra.maybe encodeEntityUuid nurseId )
                                    , ( "health_center", Json.Encode.Extra.maybe encodeEntityUuid healthCenterId )
                                    ]
                                |> object
                                |> sw.patchAny sendToHCEndpoint id
                                |> withoutDecoder
                                |> toCmd (RemoteData.fromResult >> HandleSavedSendToHC)
            in
            ( { model | saveSendToHC = Loading }
            , cmd
            )

        HandleSavedSendToHC data ->
            ( { model | saveSendToHC = data }
            , Cmd.none
            )

        SaveMedicationDistribution personId valueId value ->
            let
                cmd =
                    case valueId of
                        Nothing ->
                            { participantId = personId
                            , dateMeasured = currentDate
                            , encounterId = Just encounterId
                            , nurse = nurseId
                            , healthCenter = healthCenterId
                            , value = value
                            }
                                |> sw.post medicationDistributionEndpoint
                                |> withoutDecoder
                                |> toCmd (RemoteData.fromResult >> HandleSavedMedicationDistribution)

                        Just id ->
                            encodeMedicationDistributionValue value
                                |> List.append
                                    [ ( "nurse", Json.Encode.Extra.maybe encodeEntityUuid nurseId )
                                    , ( "health_center", Json.Encode.Extra.maybe encodeEntityUuid healthCenterId )
                                    ]
                                |> object
                                |> sw.patchAny medicationDistributionEndpoint id
                                |> withoutDecoder
                                |> toCmd (RemoteData.fromResult >> HandleSavedMedicationDistribution)
            in
            ( { model | saveMedicationDistribution = Loading }
            , cmd
            )

        HandleSavedMedicationDistribution data ->
            ( { model | saveMedicationDistribution = data }
            , Cmd.none
            )

        SaveTravelHistory personId valueId value ->
            let
                cmd =
                    case valueId of
                        Nothing ->
                            { participantId = personId
                            , dateMeasured = currentDate
                            , encounterId = Just encounterId
                            , nurse = nurseId
                            , healthCenter = healthCenterId
                            , value = value
                            }
                                |> sw.post travelHistoryEndpoint
                                |> withoutDecoder
                                |> toCmd (RemoteData.fromResult >> HandleSavedTravelHistory)

                        Just id ->
                            encodeTravelHistoryValue value
                                |> List.append
                                    [ ( "nurse", Json.Encode.Extra.maybe encodeEntityUuid nurseId )
                                    , ( "health_center", Json.Encode.Extra.maybe encodeEntityUuid healthCenterId )
                                    ]
                                |> object
                                |> sw.patchAny travelHistoryEndpoint id
                                |> withoutDecoder
                                |> toCmd (RemoteData.fromResult >> HandleSavedTravelHistory)
            in
            ( { model | saveTravelHistory = Loading }
            , cmd
            )

        HandleSavedTravelHistory data ->
            ( { model | saveTravelHistory = data }
            , Cmd.none
            )

        SaveExposure personId valueId value ->
            let
                cmd =
                    case valueId of
                        Nothing ->
                            { participantId = personId
                            , dateMeasured = currentDate
                            , encounterId = Just encounterId
                            , nurse = nurseId
                            , healthCenter = healthCenterId
                            , value = value
                            }
                                |> sw.post exposureEndpoint
                                |> withoutDecoder
                                |> toCmd (RemoteData.fromResult >> HandleSavedExposure)

                        Just id ->
                            encodeExposureValue value
                                |> List.append
                                    [ ( "nurse", Json.Encode.Extra.maybe encodeEntityUuid nurseId )
                                    , ( "health_center", Json.Encode.Extra.maybe encodeEntityUuid healthCenterId )
                                    ]
                                |> object
                                |> sw.patchAny exposureEndpoint id
                                |> withoutDecoder
                                |> toCmd (RemoteData.fromResult >> HandleSavedExposure)
            in
            ( { model | saveExposure = Loading }
            , cmd
            )

        HandleSavedExposure data ->
            ( { model | saveExposure = data }
            , Cmd.none
            )

        SaveIsolation personId valueId value ->
            let
                cmd =
                    case valueId of
                        Nothing ->
                            { participantId = personId
                            , dateMeasured = currentDate
                            , encounterId = Just encounterId
                            , nurse = nurseId
                            , healthCenter = healthCenterId
                            , value = value
                            }
                                |> sw.post isolationEndpoint
                                |> withoutDecoder
                                |> toCmd (RemoteData.fromResult >> HandleSavedIsolation)

                        Just id ->
                            encodeIsolationValue value
                                |> List.append
                                    [ ( "nurse", Json.Encode.Extra.maybe encodeEntityUuid nurseId )
                                    , ( "health_center", Json.Encode.Extra.maybe encodeEntityUuid healthCenterId )
                                    ]
                                |> object
                                |> sw.patchAny isolationEndpoint id
                                |> withoutDecoder
                                |> toCmd (RemoteData.fromResult >> HandleSavedIsolation)
            in
            ( { model | saveIsolation = Loading }
            , cmd
            )

        HandleSavedIsolation data ->
            ( { model | saveIsolation = data }
            , Cmd.none
            )

        SaveHCContact personId valueId value ->
            let
                cmd =
                    case valueId of
                        Nothing ->
                            { participantId = personId
                            , dateMeasured = currentDate
                            , encounterId = Just encounterId
                            , nurse = nurseId
                            , healthCenter = healthCenterId
                            , value = value
                            }
                                |> sw.post hcContactEndpoint
                                |> withoutDecoder
                                |> toCmd (RemoteData.fromResult >> HandleSavedHCContact)

                        Just id ->
                            encodeHCContactValue value
                                |> List.append
                                    [ ( "nurse", Json.Encode.Extra.maybe encodeEntityUuid nurseId )
                                    , ( "health_center", Json.Encode.Extra.maybe encodeEntityUuid healthCenterId )
                                    ]
                                |> object
                                |> sw.patchAny hcContactEndpoint id
                                |> withoutDecoder
                                |> toCmd (RemoteData.fromResult >> HandleSavedHCContact)
            in
            ( { model | saveHCContact = Loading }
            , cmd
            )

        HandleSavedHCContact data ->
            ( { model | saveHCContact = data }
            , Cmd.none
            )

        SaveCall114 personId valueId value ->
            let
                cmd =
                    case valueId of
                        Nothing ->
                            { participantId = personId
                            , dateMeasured = currentDate
                            , encounterId = Just encounterId
                            , nurse = nurseId
                            , healthCenter = healthCenterId
                            , value = value
                            }
                                |> sw.post call114Endpoint
                                |> withoutDecoder
                                |> toCmd (RemoteData.fromResult >> HandleSavedCall114)

                        Just id ->
                            encodeCall114Value value
                                |> List.append
                                    [ ( "nurse", Json.Encode.Extra.maybe encodeEntityUuid nurseId )
                                    , ( "health_center", Json.Encode.Extra.maybe encodeEntityUuid healthCenterId )
                                    ]
                                |> object
                                |> sw.patchAny call114Endpoint id
                                |> withoutDecoder
                                |> toCmd (RemoteData.fromResult >> HandleSavedCall114)
            in
            ( { model | saveCall114 = Loading }
            , cmd
            )

        HandleSavedCall114 data ->
            ( { model | saveCall114 = data }
            , Cmd.none
            )

        SaveTreatmentReview personId valueId value ->
            let
                cmd =
                    case valueId of
                        Nothing ->
                            { participantId = personId
                            , dateMeasured = currentDate
                            , encounterId = Just encounterId
                            , nurse = nurseId
                            , healthCenter = healthCenterId
                            , value = value
                            }
                                |> sw.post treatmentReviewEndpoint
                                |> withoutDecoder
                                |> toCmd (RemoteData.fromResult >> HandleSavedTreatmentReview)

                        Just id ->
                            encodeTreatmentReviewValue value
                                |> List.append
                                    [ ( "nurse", Json.Encode.Extra.maybe encodeEntityUuid nurseId )
                                    , ( "health_center", Json.Encode.Extra.maybe encodeEntityUuid healthCenterId )
                                    ]
                                |> object
                                |> sw.patchAny treatmentReviewEndpoint id
                                |> withoutDecoder
                                |> toCmd (RemoteData.fromResult >> HandleSavedTreatmentReview)
            in
            ( { model | saveTreatmentReview = Loading }
            , cmd
            )

        HandleSavedTreatmentReview data ->
            ( { model | saveTreatmentReview = data }
            , Cmd.none
            )

<<<<<<< HEAD
        SaveMuac personId valueId value ->
=======
        SaveTreatmentOngoing personId valueId value ->
>>>>>>> 1487b394
            let
                cmd =
                    case valueId of
                        Nothing ->
                            { participantId = personId
                            , dateMeasured = currentDate
                            , encounterId = Just encounterId
                            , nurse = nurseId
                            , healthCenter = healthCenterId
                            , value = value
                            }
<<<<<<< HEAD
                                |> sw.post acuteIllnessMuacEndpoint
                                |> withoutDecoder
                                |> toCmd (RemoteData.fromResult >> HandleSavedMuac)

                        Just id ->
                            encodeMuacValue value
=======
                                |> sw.post treatmentOngoingEndpoint
                                |> withoutDecoder
                                |> toCmd (RemoteData.fromResult >> HandleSavedTreatmentOngoing)

                        Just id ->
                            encodeTreatmentOngoingValue value
>>>>>>> 1487b394
                                |> List.append
                                    [ ( "nurse", Json.Encode.Extra.maybe encodeEntityUuid nurseId )
                                    , ( "health_center", Json.Encode.Extra.maybe encodeEntityUuid healthCenterId )
                                    ]
                                |> object
<<<<<<< HEAD
                                |> sw.patchAny acuteIllnessMuacEndpoint id
                                |> withoutDecoder
                                |> toCmd (RemoteData.fromResult >> HandleSavedMuac)
            in
            ( { model | saveMuac = Loading }
            , cmd
            )

        HandleSavedMuac data ->
            ( { model | saveMuac = data }
=======
                                |> sw.patchAny treatmentOngoingEndpoint id
                                |> withoutDecoder
                                |> toCmd (RemoteData.fromResult >> HandleSavedTreatmentOngoing)
            in
            ( { model | saveTreatmentOngoing = Loading }
            , cmd
            )

        HandleSavedTreatmentOngoing data ->
            ( { model | saveTreatmentOngoing = data }
>>>>>>> 1487b394
            , Cmd.none
            )


updateEncounter : NominalDate -> AcuteIllnessEncounterId -> Maybe AcuteIllnessEncounter -> (AcuteIllnessEncounter -> AcuteIllnessEncounter) -> Model -> ( Model, Cmd Msg )
updateEncounter currentDate encounterId maybeEncounter updateFunc model =
    let
        sw =
            applyBackendUrl "/sw"
    in
    maybeEncounter
        |> unwrap ( model, Cmd.none )
            (\encounter ->
                ( { model | updateAcuteIllnessEncounter = Loading }
                , updateFunc encounter
                    |> sw.patchFull acuteIllnessEncounterEndpoint encounterId
                    |> withoutDecoder
                    |> toCmd (RemoteData.fromResult >> HandleUpdatedAcuteIllnessEncounter)
                )
            )<|MERGE_RESOLUTION|>--- conflicted
+++ resolved
@@ -534,43 +534,29 @@
             , Cmd.none
             )
 
-<<<<<<< HEAD
         SaveMuac personId valueId value ->
-=======
-        SaveTreatmentOngoing personId valueId value ->
->>>>>>> 1487b394
-            let
-                cmd =
-                    case valueId of
-                        Nothing ->
-                            { participantId = personId
-                            , dateMeasured = currentDate
-                            , encounterId = Just encounterId
-                            , nurse = nurseId
-                            , healthCenter = healthCenterId
-                            , value = value
-                            }
-<<<<<<< HEAD
+            let
+                cmd =
+                    case valueId of
+                        Nothing ->
+                            { participantId = personId
+                            , dateMeasured = currentDate
+                            , encounterId = Just encounterId
+                            , nurse = nurseId
+                            , healthCenter = healthCenterId
+                            , value = value
+                            }
                                 |> sw.post acuteIllnessMuacEndpoint
                                 |> withoutDecoder
                                 |> toCmd (RemoteData.fromResult >> HandleSavedMuac)
 
                         Just id ->
                             encodeMuacValue value
-=======
-                                |> sw.post treatmentOngoingEndpoint
-                                |> withoutDecoder
-                                |> toCmd (RemoteData.fromResult >> HandleSavedTreatmentOngoing)
-
-                        Just id ->
-                            encodeTreatmentOngoingValue value
->>>>>>> 1487b394
-                                |> List.append
-                                    [ ( "nurse", Json.Encode.Extra.maybe encodeEntityUuid nurseId )
-                                    , ( "health_center", Json.Encode.Extra.maybe encodeEntityUuid healthCenterId )
-                                    ]
-                                |> object
-<<<<<<< HEAD
+                                |> List.append
+                                    [ ( "nurse", Json.Encode.Extra.maybe encodeEntityUuid nurseId )
+                                    , ( "health_center", Json.Encode.Extra.maybe encodeEntityUuid healthCenterId )
+                                    ]
+                                |> object
                                 |> sw.patchAny acuteIllnessMuacEndpoint id
                                 |> withoutDecoder
                                 |> toCmd (RemoteData.fromResult >> HandleSavedMuac)
@@ -581,7 +567,32 @@
 
         HandleSavedMuac data ->
             ( { model | saveMuac = data }
-=======
+            , Cmd.none
+            )
+
+        SaveTreatmentOngoing personId valueId value ->
+            let
+                cmd =
+                    case valueId of
+                        Nothing ->
+                            { participantId = personId
+                            , dateMeasured = currentDate
+                            , encounterId = Just encounterId
+                            , nurse = nurseId
+                            , healthCenter = healthCenterId
+                            , value = value
+                            }
+                                |> sw.post treatmentOngoingEndpoint
+                                |> withoutDecoder
+                                |> toCmd (RemoteData.fromResult >> HandleSavedTreatmentOngoing)
+
+                        Just id ->
+                            encodeTreatmentOngoingValue value
+                                |> List.append
+                                    [ ( "nurse", Json.Encode.Extra.maybe encodeEntityUuid nurseId )
+                                    , ( "health_center", Json.Encode.Extra.maybe encodeEntityUuid healthCenterId )
+                                    ]
+                                |> object
                                 |> sw.patchAny treatmentOngoingEndpoint id
                                 |> withoutDecoder
                                 |> toCmd (RemoteData.fromResult >> HandleSavedTreatmentOngoing)
@@ -592,7 +603,6 @@
 
         HandleSavedTreatmentOngoing data ->
             ( { model | saveTreatmentOngoing = data }
->>>>>>> 1487b394
             , Cmd.none
             )
 
