module Backend.AcuteIllnessEncounter.Update exposing (update)

import Backend.AcuteIllnessEncounter.Encoder exposing (encodeAcuteIllnessEncounter)
import Backend.AcuteIllnessEncounter.Model exposing (..)
import Backend.Endpoints exposing (..)
import Backend.Entities exposing (..)
import Backend.Measurement.Encoder exposing (..)
import Backend.Utils exposing (saveMeasurementCmd, sw)
import Gizra.NominalDate exposing (NominalDate, encodeYYYYMMDD)
import Json.Encode exposing (object)
import Json.Encode.Extra
import Maybe.Extra exposing (unwrap)
import RemoteData exposing (RemoteData(..))
import Restful.Endpoint exposing (applyBackendUrl, encodeEntityUuid, toCmd, withoutDecoder)


update : Maybe NurseId -> Maybe HealthCenterId -> AcuteIllnessEncounterId -> Maybe AcuteIllnessEncounter -> NominalDate -> Msg -> Model -> ( Model, Cmd Msg )
update nurseId healthCenterId encounterId maybeEncounter currentDate msg model =
    case msg of
        CloseAcuteIllnessEncounter ->
            updateEncounter currentDate encounterId maybeEncounter (\encounter -> { encounter | endDate = Just currentDate }) model

        SetAcuteIllnessDiagnosis diagnosis ->
            updateEncounter currentDate encounterId maybeEncounter (\encounter -> { encounter | diagnosis = diagnosis }) model

        HandleUpdatedAcuteIllnessEncounter data ->
            ( { model | updateAcuteIllnessEncounter = data }
            , Cmd.none
            )

        SaveSymptomsGeneral personId valueId value ->
            ( { model | saveSymptomsGeneral = Loading }
            , saveMeasurementCmd currentDate encounterId personId nurseId healthCenterId valueId value symptomsGeneralEndpoint HandleSavedSymptomsGeneral
            )

        HandleSavedSymptomsGeneral data ->
            ( { model | saveSymptomsGeneral = data }
            , Cmd.none
            )

        SaveSymptomsRespiratory personId valueId value ->
            ( { model | saveSymptomsRespiratory = Loading }
            , saveMeasurementCmd currentDate encounterId personId nurseId healthCenterId valueId value symptomsRespiratoryEndpoint HandleSavedSymptomsRespiratory
            )

        HandleSavedSymptomsRespiratory data ->
            ( { model | saveSymptomsRespiratory = data }
            , Cmd.none
            )

        SaveSymptomsGI personId valueId value ->
            ( { model | saveSymptomsGI = Loading }
            , saveMeasurementCmd currentDate encounterId personId nurseId healthCenterId valueId value symptomsGIEndpoint HandleSavedSymptomsGI
            )

        HandleSavedSymptomsGI data ->
            ( { model | saveSymptomsGI = data }
            , Cmd.none
            )

        SaveVitals personId valueId value ->
            ( { model | saveVitals = Loading }
            , saveMeasurementCmd currentDate encounterId personId nurseId healthCenterId valueId value acuteIllnessVitalsEndpoint HandleSavedVitals
            )

        HandleSavedVitals data ->
            ( { model | saveVitals = data }
            , Cmd.none
            )

        SaveAcuteFindings personId valueId value ->
            ( { model | saveAcuteFindings = Loading }
            , saveMeasurementCmd currentDate encounterId personId nurseId healthCenterId valueId value acuteFindingsEndpoint HandleSavedAcuteFindings
            )

        HandleSavedAcuteFindings data ->
            ( { model | saveAcuteFindings = data }
            , Cmd.none
            )

        SaveMalariaTesting personId valueId value ->
            ( { model | saveMalariaTesting = Loading }
            , saveMeasurementCmd currentDate encounterId personId nurseId healthCenterId valueId value malariaTestingEndpoint HandleSavedMalariaTesting
            )

        HandleSavedMalariaTesting data ->
            ( { model | saveMalariaTesting = data }
            , Cmd.none
            )

        SaveSendToHC personId valueId value ->
            ( { model | saveSendToHC = Loading }
            , saveMeasurementCmd currentDate encounterId personId nurseId healthCenterId valueId value sendToHCEndpoint HandleSavedSendToHC
            )

        HandleSavedSendToHC data ->
            ( { model | saveSendToHC = data }
            , Cmd.none
            )

        SaveMedicationDistribution personId valueId value ->
            ( { model | saveMedicationDistribution = Loading }
            , saveMeasurementCmd currentDate encounterId personId nurseId healthCenterId valueId value medicationDistributionEndpoint HandleSavedMedicationDistribution
            )

        HandleSavedMedicationDistribution data ->
            ( { model | saveMedicationDistribution = data }
            , Cmd.none
            )

        SaveTravelHistory personId valueId value ->
            ( { model | saveTravelHistory = Loading }
            , saveMeasurementCmd currentDate encounterId personId nurseId healthCenterId valueId value travelHistoryEndpoint HandleSavedTravelHistory
            )

        HandleSavedTravelHistory data ->
            ( { model | saveTravelHistory = data }
            , Cmd.none
            )

        SaveExposure personId valueId value ->
            ( { model | saveExposure = Loading }
            , saveMeasurementCmd currentDate encounterId personId nurseId healthCenterId valueId value exposureEndpoint HandleSavedExposure
            )

        HandleSavedExposure data ->
            ( { model | saveExposure = data }
            , Cmd.none
            )

        SaveIsolation personId valueId value ->
            ( { model | saveIsolation = Loading }
            , saveMeasurementCmd currentDate encounterId personId nurseId healthCenterId valueId value isolationEndpoint HandleSavedIsolation
            )

        HandleSavedIsolation data ->
            ( { model | saveIsolation = data }
            , Cmd.none
            )

        SaveHCContact personId valueId value ->
            ( { model | saveHCContact = Loading }
            , saveMeasurementCmd currentDate encounterId personId nurseId healthCenterId valueId value hcContactEndpoint HandleSavedHCContact
            )

        HandleSavedHCContact data ->
            ( { model | saveHCContact = data }
            , Cmd.none
            )

        SaveCall114 personId valueId value ->
            ( { model | saveCall114 = Loading }
            , saveMeasurementCmd currentDate encounterId personId nurseId healthCenterId valueId value call114Endpoint HandleSavedCall114
            )

        HandleSavedCall114 data ->
            ( { model | saveCall114 = data }
            , Cmd.none
            )

        SaveTreatmentReview personId valueId value ->
            ( { model | saveTreatmentReview = Loading }
            , saveMeasurementCmd currentDate encounterId personId nurseId healthCenterId valueId value treatmentReviewEndpoint HandleSavedTreatmentReview
            )

        HandleSavedTreatmentReview data ->
            ( { model | saveTreatmentReview = data }
            , Cmd.none
            )

        SaveMuac personId valueId value ->
            ( { model | saveMuac = Loading }
            , saveMeasurementCmd currentDate encounterId personId nurseId healthCenterId valueId value acuteIllnessMuacEndpoint HandleSavedMuac
            )

        HandleSavedMuac data ->
            ( { model | saveMuac = data }
            , Cmd.none
            )

        SaveTreatmentOngoing personId valueId value ->
            ( { model | saveTreatmentOngoing = Loading }
            , saveMeasurementCmd currentDate encounterId personId nurseId healthCenterId valueId value treatmentOngoingEndpoint HandleSavedTreatmentOngoing
            )

        HandleSavedTreatmentOngoing data ->
            ( { model | saveTreatmentOngoing = data }
            , Cmd.none
            )

        SaveAcuteIllnessDangerSigns personId valueId value ->
            ( { model | saveAcuteIllnessDangerSigns = Loading }
            , saveMeasurementCmd currentDate encounterId personId nurseId healthCenterId valueId value acuteIllnessDangerSignsEndpoint HandleSavedAcuteIllnessDangerSigns
            )

        HandleSavedAcuteIllnessDangerSigns data ->
            ( { model | saveAcuteIllnessDangerSigns = data }
            , Cmd.none
            )

        SaveNutrition personId valueId value ->
            ( { model | saveNutrition = Loading }
            , saveMeasurementCmd currentDate encounterId personId nurseId healthCenterId valueId value acuteIllnessNutritionEndpoint HandleSavedNutrition
            )

        HandleSavedNutrition data ->
            ( { model | saveNutrition = data }
            , Cmd.none
            )

        SaveHealthEducation personId valueId value ->
            ( { model | saveHealthEducation = Loading }
            , saveMeasurementCmd currentDate encounterId personId nurseId healthCenterId valueId value healthEducationEndpoint HandleSavedHealthEducation
            )

        HandleSavedHealthEducation data ->
            ( { model | saveHealthEducation = data }
            , Cmd.none
            )

<<<<<<< HEAD
        SaveBarcodeScan personId valueId value ->
            ( { model | saveBarcodeScan = Loading }
            , saveMeasurementCmd currentDate encounterId personId nurseId healthCenterId valueId value barcodeScanEndpoint HandleSavedBarcodeScan
            )

        HandleSavedBarcodeScan data ->
            ( { model | saveBarcodeScan = data }
=======
        SaveFollowUp personId valueId value ->
            ( { model | saveFollowUp = Loading }
            , saveMeasurementCmd currentDate encounterId personId nurseId healthCenterId valueId value acuteIllnessFollowUpEndpoint HandleSavedFollowUp
            )

        HandleSavedFollowUp data ->
            ( { model | saveFollowUp = data }
>>>>>>> 7a943299
            , Cmd.none
            )


updateEncounter : NominalDate -> AcuteIllnessEncounterId -> Maybe AcuteIllnessEncounter -> (AcuteIllnessEncounter -> AcuteIllnessEncounter) -> Model -> ( Model, Cmd Msg )
updateEncounter currentDate encounterId maybeEncounter updateFunc model =
    maybeEncounter
        |> unwrap ( model, Cmd.none )
            (\encounter ->
                ( { model | updateAcuteIllnessEncounter = Loading }
                , updateFunc encounter
                    |> sw.patchFull acuteIllnessEncounterEndpoint encounterId
                    |> withoutDecoder
                    |> toCmd (RemoteData.fromResult >> HandleUpdatedAcuteIllnessEncounter)
                )
            )<|MERGE_RESOLUTION|>--- conflicted
+++ resolved
@@ -218,7 +218,6 @@
             , Cmd.none
             )
 
-<<<<<<< HEAD
         SaveBarcodeScan personId valueId value ->
             ( { model | saveBarcodeScan = Loading }
             , saveMeasurementCmd currentDate encounterId personId nurseId healthCenterId valueId value barcodeScanEndpoint HandleSavedBarcodeScan
@@ -226,7 +225,9 @@
 
         HandleSavedBarcodeScan data ->
             ( { model | saveBarcodeScan = data }
-=======
+            , Cmd.none
+            )
+
         SaveFollowUp personId valueId value ->
             ( { model | saveFollowUp = Loading }
             , saveMeasurementCmd currentDate encounterId personId nurseId healthCenterId valueId value acuteIllnessFollowUpEndpoint HandleSavedFollowUp
@@ -234,7 +235,6 @@
 
         HandleSavedFollowUp data ->
             ( { model | saveFollowUp = data }
->>>>>>> 7a943299
             , Cmd.none
             )
 
