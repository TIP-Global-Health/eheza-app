--- conflicted
+++ resolved
@@ -188,7 +188,6 @@
             , Cmd.none
             )
 
-<<<<<<< HEAD
         SaveAcuteIllnessDangerSigns personId valueId value ->
             ( { model | saveAcuteIllnessDangerSigns = Loading }
             , saveMeasurementCmd currentDate encounterId personId nurseId healthCenterId valueId value acuteIllnessDangerSignsEndpoint HandleSavedAcuteIllnessDangerSigns
@@ -196,7 +195,9 @@
 
         HandleSavedAcuteIllnessDangerSigns data ->
             ( { model | saveAcuteIllnessDangerSigns = data }
-=======
+            , Cmd.none
+            )
+
         SaveNutrition personId valueId value ->
             ( { model | saveNutrition = Loading }
             , saveMeasurementCmd currentDate encounterId personId nurseId healthCenterId valueId value acuteIllnessNutritionEndpoint HandleSavedNutrition
@@ -204,7 +205,6 @@
 
         HandleSavedNutrition data ->
             ( { model | saveNutrition = data }
->>>>>>> 8c7ad13b
             , Cmd.none
             )
 
