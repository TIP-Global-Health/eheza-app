module Backend.AcuteIllnessEncounter.Encoder exposing (encodeAcuteIllnessEncounter)

import Backend.AcuteIllnessEncounter.Model exposing (..)
import Backend.AcuteIllnessEncounter.Utils exposing (acuteIllnessDiagnosisToString)
import Gizra.NominalDate exposing (encodeYYYYMMDD)
import Json.Encode exposing (..)
import Json.Encode.Extra exposing (maybe)
import Restful.Endpoint exposing (encodeEntityUuid)


{-| Encodes a `AcuteIllnessEncounter`.
-}
encodeAcuteIllnessEncounter : AcuteIllnessEncounter -> List ( String, Value )
encodeAcuteIllnessEncounter session =
    [ ( "scheduled_date"
      , object
            [ ( "value", encodeYYYYMMDD session.startDate )
            , ( "value2", maybe encodeYYYYMMDD session.endDate )
            ]
      )
    , ( "individual_participant", encodeEntityUuid session.participant )
    , ( "acute_illness_diagnosis", encodeAcuteIllnessDiagnosis session.diagnosis )
    , ( "shard", maybe encodeEntityUuid session.shard )
<<<<<<< HEAD
    , ( "type", string "acute_illness_encounter" )
    ]
=======
    ]


encodeAcuteIllnessDiagnosis : AcuteIllnessDiagnosis -> Value
encodeAcuteIllnessDiagnosis diagnosis =
    acuteIllnessDiagnosisToString diagnosis |> string
>>>>>>> 8b1cd9fa
<|MERGE_RESOLUTION|>--- conflicted
+++ resolved
@@ -21,14 +21,10 @@
     , ( "individual_participant", encodeEntityUuid session.participant )
     , ( "acute_illness_diagnosis", encodeAcuteIllnessDiagnosis session.diagnosis )
     , ( "shard", maybe encodeEntityUuid session.shard )
-<<<<<<< HEAD
     , ( "type", string "acute_illness_encounter" )
-    ]
-=======
     ]
 
 
 encodeAcuteIllnessDiagnosis : AcuteIllnessDiagnosis -> Value
 encodeAcuteIllnessDiagnosis diagnosis =
-    acuteIllnessDiagnosisToString diagnosis |> string
->>>>>>> 8b1cd9fa
+    acuteIllnessDiagnosisToString diagnosis |> string