module Backend.AcuteIllnessEncounter.Decoder exposing (decodeAcuteIllnessDiagnosis, decodeAcuteIllnessEncounter)

import Backend.AcuteIllnessEncounter.Model exposing (..)
import Backend.AcuteIllnessEncounter.Utils exposing (acuteIllnessDiagnosisFromString)
import Gizra.Json exposing (decodeInt)
import Gizra.NominalDate exposing (decodeYYYYMMDD)
import Json.Decode exposing (Decoder, andThen, at, bool, dict, fail, field, int, list, map, map2, nullable, oneOf, string, succeed)
import Json.Decode.Pipeline exposing (custom, hardcoded, optional, optionalAt, required, requiredAt)
import Restful.Endpoint exposing (decodeEntityUuid)
import Utils.Json exposing (decodeWithFallback)


decodeAcuteIllnessEncounter : Decoder AcuteIllnessEncounter
decodeAcuteIllnessEncounter =
    succeed AcuteIllnessEncounter
        |> required "individual_participant" decodeEntityUuid
        |> requiredAt [ "scheduled_date", "value" ] decodeYYYYMMDD
        |> optionalAt [ "scheduled_date", "value2" ] (nullable decodeYYYYMMDD) Nothing
        |> optional "sequence_number" decodeInt 1
<<<<<<< HEAD
        |> required "ai_encounter_type" (decodeWithFallback AcuteIllnessEncounterCHW decodeAcuteIllnessEncounterType)
=======
        |> optional "ai_encounter_type" (decodeWithDefault AcuteIllnessEncounterCHW decodeAcuteIllnessEncounterType) AcuteIllnessEncounterCHW
>>>>>>> c520416f
        |> required "acute_illness_diagnosis" decodeAcuteIllnessDiagnosis
        |> optional "shard" (nullable decodeEntityUuid) Nothing


decodeAcuteIllnessEncounterType : Decoder AcuteIllnessEncounterType
decodeAcuteIllnessEncounterType =
    string
        |> andThen
            (\encounterType ->
                case encounterType of
                    "nurse-encounter" ->
                        succeed AcuteIllnessEncounterNurse

                    "nurse-encounter-subsequent" ->
                        succeed AcuteIllnessEncounterNurseSubsequent

                    "chw-encounter" ->
                        succeed AcuteIllnessEncounterCHW

                    _ ->
                        fail <|
                            encounterType
                                ++ " is not a recognized AcuteIllnessEncounterType"
            )


decodeAcuteIllnessDiagnosis : Decoder AcuteIllnessDiagnosis
decodeAcuteIllnessDiagnosis =
    string
        |> andThen
            (\s ->
                acuteIllnessDiagnosisFromString s
                    |> Maybe.map succeed
                    |> Maybe.withDefault (s ++ " is not a recognized AcuteIllnessDiagnosis" |> fail)
            )<|MERGE_RESOLUTION|>--- conflicted
+++ resolved
@@ -17,11 +17,7 @@
         |> requiredAt [ "scheduled_date", "value" ] decodeYYYYMMDD
         |> optionalAt [ "scheduled_date", "value2" ] (nullable decodeYYYYMMDD) Nothing
         |> optional "sequence_number" decodeInt 1
-<<<<<<< HEAD
-        |> required "ai_encounter_type" (decodeWithFallback AcuteIllnessEncounterCHW decodeAcuteIllnessEncounterType)
-=======
         |> optional "ai_encounter_type" (decodeWithDefault AcuteIllnessEncounterCHW decodeAcuteIllnessEncounterType) AcuteIllnessEncounterCHW
->>>>>>> c520416f
         |> required "acute_illness_diagnosis" decodeAcuteIllnessDiagnosis
         |> optional "shard" (nullable decodeEntityUuid) Nothing
 
