--- conflicted
+++ resolved
@@ -1,17 +1,4 @@
-<<<<<<< HEAD
 module Backend.IndividualEncounterParticipant.Model exposing (..)
-=======
-module Backend.IndividualEncounterParticipant.Model exposing
-    ( DeliveryLocation(..)
-    , IndividualEncounterParticipant
-    , IndividualEncounterType(..)
-    , Model
-    , Msg(..)
-    , PregnancyOutcome(..)
-    , allPregnancyOutcome
-    , emptyModel
-    )
->>>>>>> b184032f
 
 import Backend.Entities exposing (..)
 import Date exposing (Date)
