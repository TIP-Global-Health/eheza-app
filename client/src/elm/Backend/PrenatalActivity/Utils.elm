--- conflicted
+++ resolved
@@ -10,10 +10,6 @@
 
 -}
 
-<<<<<<< HEAD
-import Backend.Measurement.Model exposing (HeightInCm(..), MuacInCm(..), PrenatalMeasurements, PreviousDeliverySign(..), WeightInKg(..))
-import Backend.Measurement.Utils exposing (getHeightValue, getMeasurementValueFunc, muacValueFunc, weightValueFunc)
-=======
 import Backend.Measurement.Model
     exposing
         ( HeightInCm(..)
@@ -23,8 +19,7 @@
         , PreviousDeliverySign(..)
         , WeightInKg(..)
         )
-import Backend.Measurement.Utils exposing (getMeasurementValueFunc, heightValueFunc, muacValueFunc, weightValueFunc)
->>>>>>> 60ad0bb0
+import Backend.Measurement.Utils exposing (getHeightValue, getMeasurementValueFunc, muacValueFunc, weightValueFunc)
 import Backend.PrenatalActivity.Model exposing (..)
 import EverySet
 import Gizra.NominalDate exposing (NominalDate, diffDays, formatDDMMYYYY)
