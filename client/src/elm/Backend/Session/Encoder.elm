module Backend.Session.Encoder exposing (encodeOfflineSession, encodeOfflineSessionWithId, encodeSession, encodeTrainingSessionAction, encodeTrainingSessionRequest)

import Backend.Child.Encoder exposing (encodeChild)
import Backend.Clinic.Encoder exposing (encodeClinic)
import Backend.Counseling.Encoder exposing (encodeEveryCounselingSchedule)
import Backend.Entities exposing (..)
import Backend.Measurement.Encoder exposing (encodeChildMeasurementList, encodeMotherMeasurementList)
import Backend.Model exposing (TrainingSessionAction(..), TrainingSessionRequest)
import Backend.Mother.Encoder exposing (encodeMother)
import Backend.ParticipantConsent.Encoder exposing (encodeParticipantForm)
import Backend.Session.Model exposing (..)
import EveryDict
import EveryDictList
import Gizra.NominalDate exposing (encodeDrupalRange, encodeYYYYMMDD)
import Json.Encode exposing (..)
import Restful.Endpoint exposing (encodeEntityUuid, fromEntityUuid)


encodeTrainingSessionRequest : TrainingSessionRequest -> Value
encodeTrainingSessionRequest req =
    object
        [ ( "action", encodeTrainingSessionAction req.action )
        ]


{-| Encodes a `TrainingSessionAction`.
-}
encodeTrainingSessionAction : TrainingSessionAction -> Value
encodeTrainingSessionAction action =
    case action of
        CreateAll ->
            string "create_all"

        DeleteAll ->
            string "delete_all"


{-| Encodes a `Session`.
-}
encodeSession : Session -> List ( String, Value )
encodeSession session =
    [ ( "scheduled_date", encodeDrupalRange encodeYYYYMMDD session.scheduledDate )
    , ( "clinic", encodeEntityUuid session.clinicId )
    , ( "closed", bool session.closed )
    , ( "training", bool session.training )
    ]


encodeOfflineSession : OfflineSession -> List ( String, Value )
encodeOfflineSession offline =
    -- The first three encode the data for this particular session
    [ ( "scheduled_date", encodeDrupalRange encodeYYYYMMDD offline.session.scheduledDate )
    , ( "clinic", encodeEntityUuid offline.session.clinicId )
    , ( "closed", bool offline.session.closed )

    -- TODO: Generalize the "withId" encoding in a function somewhere
    , ( "all_sessions"
      , EveryDictList.toList offline.allSessions
            |> List.map (\( id, session ) -> object (( "id", encodeEntityUuid id ) :: encodeSession session))
            |> list
      )
    , ( "participant_forms"
      , EveryDictList.toList offline.allParticipantForms
            |> List.map (\( id, form ) -> object (( "id", encodeEntityId id ) :: encodeParticipantForm form))
            |> list
      )
    , ( "counseling_schedule", encodeEveryCounselingSchedule offline.everyCounselingSchedule )
    , ( "clinics"
      , EveryDictList.toList offline.clinics
            |> List.map (\( id, clinic ) -> object (( "id", encodeEntityUuid id ) :: encodeClinic clinic))
            |> list
      )
    , ( "participants"
      , object
            [ ( "mothers"
              , EveryDictList.toList offline.mothers
                    |> List.map (\( id, mother ) -> object (( "id", encodeEntityUuid id ) :: encodeMother mother))
                    |> list
              )
            , ( "children"
<<<<<<< HEAD
              , EveryDict.toList offline.children
                    |> List.map (\( id, child ) -> object (( "id", encodeEntityUuid id ) :: encodeChild child))
=======
              , EveryDictList.toList offline.children
                    |> List.map (\( id, child ) -> object (( "id", encodeEntityId id ) :: encodeChild child))
>>>>>>> 3d572542
                    |> list
              )
            , ( "mother_activity"
              , EveryDict.toList offline.historicalMeasurements.mothers
                    |> List.map (Tuple.mapFirst (fromEntityUuid >> toString) >> Tuple.mapSecond encodeMotherMeasurementList)
                    |> object
              )
            , ( "child_activity"
              , EveryDict.toList offline.historicalMeasurements.children
                    |> List.map (Tuple.mapFirst (fromEntityUuid >> toString) >> Tuple.mapSecond encodeChildMeasurementList)
                    |> object
              )
            ]
      )
    ]


{-| We use this for caching to local storage.
-}
encodeOfflineSessionWithId : SessionId -> OfflineSession -> Value
encodeOfflineSessionWithId sessionId session =
    object <|
        ( "id", encodeEntityUuid sessionId )
            :: encodeOfflineSession session<|MERGE_RESOLUTION|>--- conflicted
+++ resolved
@@ -61,7 +61,7 @@
       )
     , ( "participant_forms"
       , EveryDictList.toList offline.allParticipantForms
-            |> List.map (\( id, form ) -> object (( "id", encodeEntityId id ) :: encodeParticipantForm form))
+            |> List.map (\( id, form ) -> object (( "id", encodeEntityUuid id ) :: encodeParticipantForm form))
             |> list
       )
     , ( "counseling_schedule", encodeEveryCounselingSchedule offline.everyCounselingSchedule )
@@ -78,13 +78,8 @@
                     |> list
               )
             , ( "children"
-<<<<<<< HEAD
-              , EveryDict.toList offline.children
+              , EveryDictList.toList offline.children
                     |> List.map (\( id, child ) -> object (( "id", encodeEntityUuid id ) :: encodeChild child))
-=======
-              , EveryDictList.toList offline.children
-                    |> List.map (\( id, child ) -> object (( "id", encodeEntityId id ) :: encodeChild child))
->>>>>>> 3d572542
                     |> list
               )
             , ( "mother_activity"
