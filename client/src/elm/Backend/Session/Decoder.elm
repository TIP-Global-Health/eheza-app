--- conflicted
+++ resolved
@@ -11,23 +11,7 @@
 -}
 decodeSession : Decoder Session
 decodeSession =
-<<<<<<< HEAD
     succeed Session
-        |> required "scheduled_date" (decodeDrupalRange decodeYYYYMMDD)
-        |> custom
-            (oneOf
-                -- Work with "full_view" true or false, or with the
-                -- structure we encode for the cache.
-                [ field "clinic" decodeEntityUuid
-                , field "clinic_id" decodeEntityUuid
-                , at [ "clinic", "id" ] decodeEntityUuid
-                ]
-            )
-        |> optional "closed" bool False
-        |> optional "training" bool False
-=======
-    decode Session
         |> requiredAt [ "scheduled_date", "value" ] decodeYYYYMMDD
         |> optionalAt [ "scheduled_date", "value2" ] (nullable decodeYYYYMMDD) Nothing
-        |> required "clinic" decodeEntityUuid
->>>>>>> c7325383
+        |> required "clinic" decodeEntityUuid