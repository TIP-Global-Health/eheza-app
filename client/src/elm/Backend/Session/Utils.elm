module Backend.Session.Utils exposing (emptyMotherMeasurementData, getChild, getChildHistoricalMeasurements, getChildMeasurementData, getChildMeasurementData2, getChildren, getMother, getMotherHistoricalMeasurements, getMotherMeasurementData, getMotherMeasurementData2, getMyMother, isClosed)

<<<<<<< HEAD
=======
import AssocList as Dict
>>>>>>> 5307bcdc
import Backend.Entities exposing (..)
import Backend.Measurement.Model exposing (..)
import Backend.Person.Model exposing (Person)
import Backend.Session.Model exposing (..)
import EveryDict
import EveryDictList exposing (EveryDictList)
import Gizra.NominalDate exposing (NominalDate)
import LocalData exposing (LocalData)
import RemoteData exposing (RemoteData(..))


{-| Given a mother's id, get all her children from the offline session.
-}
getChildren : PersonId -> OfflineSession -> List ( PersonId, Person )
getChildren motherId session =
<<<<<<< HEAD
    EveryDict.get motherId session.participants.byMotherId
        |> Maybe.withDefault []
        |> List.filterMap
            (\participant ->
                EveryDictList.get participant.child session.children
=======
    Dict.get motherId session.participants.byMotherId
        |> Maybe.withDefault []
        |> List.filterMap
            (\participant ->
                Dict.get participant.child session.children
>>>>>>> 5307bcdc
                    |> Maybe.map (\child -> ( participant.child, child ))
            )


getChild : PersonId -> OfflineSession -> Maybe Person
getChild childId session =
<<<<<<< HEAD
    EveryDictList.get childId session.children
=======
    Dict.get childId session.children
>>>>>>> 5307bcdc


getMother : PersonId -> OfflineSession -> Maybe Person
getMother motherId session =
<<<<<<< HEAD
    EveryDictList.get motherId session.mothers
=======
    Dict.get motherId session.mothers
>>>>>>> 5307bcdc


getMyMother : PersonId -> OfflineSession -> Maybe ( PersonId, Person )
getMyMother childId session =
<<<<<<< HEAD
    EveryDict.get childId session.participants.byChildId
=======
    Dict.get childId session.participants.byChildId
>>>>>>> 5307bcdc
        |> Maybe.withDefault []
        |> List.head
        |> Maybe.andThen
            (\participant ->
<<<<<<< HEAD
                EveryDictList.get participant.adult session.mothers
=======
                Dict.get participant.adult session.mothers
>>>>>>> 5307bcdc
                    |> Maybe.map (\person -> ( participant.adult, person ))
            )


getChildHistoricalMeasurements : PersonId -> OfflineSession -> LocalData ChildMeasurementList
getChildHistoricalMeasurements childId session =
<<<<<<< HEAD
    Lazy.map
        (.historical >> .children >> EveryDict.get childId >> Maybe.withDefault emptyChildMeasurementList)
=======
    LocalData.map
        (.historical >> .children >> Dict.get childId >> Maybe.withDefault emptyChildMeasurementList)
>>>>>>> 5307bcdc
        session.measurements


getMotherHistoricalMeasurements : PersonId -> OfflineSession -> LocalData MotherMeasurementList
getMotherHistoricalMeasurements motherId session =
<<<<<<< HEAD
    Lazy.map
        (.historical >> .mothers >> EveryDict.get motherId >> Maybe.withDefault emptyMotherMeasurementList)
=======
    LocalData.map
        (.historical >> .mothers >> Dict.get motherId >> Maybe.withDefault emptyMotherMeasurementList)
>>>>>>> 5307bcdc
        session.measurements


{-| Gets the data in the form that `Measurement.View` (and others) will want.
-}
getChildMeasurementData : PersonId -> EditableSession -> LocalData (MeasurementData ChildMeasurements)
getChildMeasurementData childId session =
    LocalData.map
        (\measurements ->
            { current =
<<<<<<< HEAD
                EveryDict.get childId measurements.current.children
                    |> Maybe.withDefault emptyChildMeasurements
            , previous =
                EveryDict.get childId measurements.previous.children
=======
                Dict.get childId measurements.current.children
                    |> Maybe.withDefault emptyChildMeasurements
            , previous =
                Dict.get childId measurements.previous.children
>>>>>>> 5307bcdc
                    |> Maybe.withDefault emptyChildMeasurements
            , update = session.update
            }
        )
        session.offlineSession.measurements


getChildMeasurementData2 : PersonId -> OfflineSession -> LocalData (MeasurementData ChildMeasurements)
getChildMeasurementData2 childId session =
    LocalData.map
        (\measurements ->
            { current =
<<<<<<< HEAD
                EveryDict.get childId measurements.current.children
                    |> Maybe.withDefault emptyChildMeasurements
            , previous =
                EveryDict.get childId measurements.previous.children
=======
                Dict.get childId measurements.current.children
                    |> Maybe.withDefault emptyChildMeasurements
            , previous =
                Dict.get childId measurements.previous.children
>>>>>>> 5307bcdc
                    |> Maybe.withDefault emptyChildMeasurements
            , update = NotAsked
            }
        )
        session.measurements


{-| Gets the data in the form that `Measurement.View` (and others) will want.
-}
getMotherMeasurementData : PersonId -> EditableSession -> LocalData (MeasurementData MotherMeasurements)
getMotherMeasurementData motherId session =
    LocalData.map
        (\measurements ->
            { current =
<<<<<<< HEAD
                EveryDict.get motherId measurements.current.mothers
                    |> Maybe.withDefault emptyMotherMeasurements
            , previous =
                EveryDict.get motherId measurements.previous.mothers
=======
                Dict.get motherId measurements.current.mothers
                    |> Maybe.withDefault emptyMotherMeasurements
            , previous =
                Dict.get motherId measurements.previous.mothers
>>>>>>> 5307bcdc
                    |> Maybe.withDefault emptyMotherMeasurements
            , update = session.update
            }
        )
        session.offlineSession.measurements


getMotherMeasurementData2 : PersonId -> OfflineSession -> LocalData (MeasurementData MotherMeasurements)
getMotherMeasurementData2 motherId session =
    LocalData.map
        (\measurements ->
            { current =
<<<<<<< HEAD
                EveryDict.get motherId measurements.current.mothers
                    |> Maybe.withDefault emptyMotherMeasurements
            , previous =
                EveryDict.get motherId measurements.previous.mothers
=======
                Dict.get motherId measurements.current.mothers
                    |> Maybe.withDefault emptyMotherMeasurements
            , previous =
                Dict.get motherId measurements.previous.mothers
>>>>>>> 5307bcdc
                    |> Maybe.withDefault emptyMotherMeasurements
            , update = NotAsked
            }
        )
        session.measurements


emptyMotherMeasurementData : EditableSession -> MeasurementData MotherMeasurements
emptyMotherMeasurementData session =
    { current = emptyMotherMeasurements
    , previous = emptyMotherMeasurements
    , update = session.update
    }


isClosed : NominalDate -> Session -> Bool
isClosed currentDate session =
    let
        pastEnd =
            session.endDate
                |> Maybe.map
                    (\endDate ->
                        Gizra.NominalDate.compare currentDate endDate == GT
                    )
                |> Maybe.withDefault False

        beforeBeginning =
            Gizra.NominalDate.compare currentDate session.startDate == LT
    in
    pastEnd || beforeBeginning<|MERGE_RESOLUTION|>--- conflicted
+++ resolved
@@ -1,9 +1,6 @@
 module Backend.Session.Utils exposing (emptyMotherMeasurementData, getChild, getChildHistoricalMeasurements, getChildMeasurementData, getChildMeasurementData2, getChildren, getMother, getMotherHistoricalMeasurements, getMotherMeasurementData, getMotherMeasurementData2, getMyMother, isClosed)
 
-<<<<<<< HEAD
-=======
 import AssocList as Dict
->>>>>>> 5307bcdc
 import Backend.Entities exposing (..)
 import Backend.Measurement.Model exposing (..)
 import Backend.Person.Model exposing (Person)
@@ -19,82 +16,48 @@
 -}
 getChildren : PersonId -> OfflineSession -> List ( PersonId, Person )
 getChildren motherId session =
-<<<<<<< HEAD
-    EveryDict.get motherId session.participants.byMotherId
-        |> Maybe.withDefault []
-        |> List.filterMap
-            (\participant ->
-                EveryDictList.get participant.child session.children
-=======
     Dict.get motherId session.participants.byMotherId
         |> Maybe.withDefault []
         |> List.filterMap
             (\participant ->
                 Dict.get participant.child session.children
->>>>>>> 5307bcdc
                     |> Maybe.map (\child -> ( participant.child, child ))
             )
 
 
 getChild : PersonId -> OfflineSession -> Maybe Person
 getChild childId session =
-<<<<<<< HEAD
-    EveryDictList.get childId session.children
-=======
     Dict.get childId session.children
->>>>>>> 5307bcdc
 
 
 getMother : PersonId -> OfflineSession -> Maybe Person
 getMother motherId session =
-<<<<<<< HEAD
-    EveryDictList.get motherId session.mothers
-=======
     Dict.get motherId session.mothers
->>>>>>> 5307bcdc
 
 
 getMyMother : PersonId -> OfflineSession -> Maybe ( PersonId, Person )
 getMyMother childId session =
-<<<<<<< HEAD
-    EveryDict.get childId session.participants.byChildId
-=======
     Dict.get childId session.participants.byChildId
->>>>>>> 5307bcdc
         |> Maybe.withDefault []
         |> List.head
         |> Maybe.andThen
             (\participant ->
-<<<<<<< HEAD
-                EveryDictList.get participant.adult session.mothers
-=======
                 Dict.get participant.adult session.mothers
->>>>>>> 5307bcdc
                     |> Maybe.map (\person -> ( participant.adult, person ))
             )
 
 
 getChildHistoricalMeasurements : PersonId -> OfflineSession -> LocalData ChildMeasurementList
 getChildHistoricalMeasurements childId session =
-<<<<<<< HEAD
-    Lazy.map
-        (.historical >> .children >> EveryDict.get childId >> Maybe.withDefault emptyChildMeasurementList)
-=======
     LocalData.map
         (.historical >> .children >> Dict.get childId >> Maybe.withDefault emptyChildMeasurementList)
->>>>>>> 5307bcdc
         session.measurements
 
 
 getMotherHistoricalMeasurements : PersonId -> OfflineSession -> LocalData MotherMeasurementList
 getMotherHistoricalMeasurements motherId session =
-<<<<<<< HEAD
-    Lazy.map
-        (.historical >> .mothers >> EveryDict.get motherId >> Maybe.withDefault emptyMotherMeasurementList)
-=======
     LocalData.map
         (.historical >> .mothers >> Dict.get motherId >> Maybe.withDefault emptyMotherMeasurementList)
->>>>>>> 5307bcdc
         session.measurements
 
 
@@ -105,17 +68,10 @@
     LocalData.map
         (\measurements ->
             { current =
-<<<<<<< HEAD
-                EveryDict.get childId measurements.current.children
-                    |> Maybe.withDefault emptyChildMeasurements
-            , previous =
-                EveryDict.get childId measurements.previous.children
-=======
                 Dict.get childId measurements.current.children
                     |> Maybe.withDefault emptyChildMeasurements
             , previous =
                 Dict.get childId measurements.previous.children
->>>>>>> 5307bcdc
                     |> Maybe.withDefault emptyChildMeasurements
             , update = session.update
             }
@@ -128,17 +84,10 @@
     LocalData.map
         (\measurements ->
             { current =
-<<<<<<< HEAD
-                EveryDict.get childId measurements.current.children
-                    |> Maybe.withDefault emptyChildMeasurements
-            , previous =
-                EveryDict.get childId measurements.previous.children
-=======
                 Dict.get childId measurements.current.children
                     |> Maybe.withDefault emptyChildMeasurements
             , previous =
                 Dict.get childId measurements.previous.children
->>>>>>> 5307bcdc
                     |> Maybe.withDefault emptyChildMeasurements
             , update = NotAsked
             }
@@ -153,17 +102,10 @@
     LocalData.map
         (\measurements ->
             { current =
-<<<<<<< HEAD
-                EveryDict.get motherId measurements.current.mothers
-                    |> Maybe.withDefault emptyMotherMeasurements
-            , previous =
-                EveryDict.get motherId measurements.previous.mothers
-=======
                 Dict.get motherId measurements.current.mothers
                     |> Maybe.withDefault emptyMotherMeasurements
             , previous =
                 Dict.get motherId measurements.previous.mothers
->>>>>>> 5307bcdc
                     |> Maybe.withDefault emptyMotherMeasurements
             , update = session.update
             }
@@ -176,17 +118,10 @@
     LocalData.map
         (\measurements ->
             { current =
-<<<<<<< HEAD
-                EveryDict.get motherId measurements.current.mothers
-                    |> Maybe.withDefault emptyMotherMeasurements
-            , previous =
-                EveryDict.get motherId measurements.previous.mothers
-=======
                 Dict.get motherId measurements.current.mothers
                     |> Maybe.withDefault emptyMotherMeasurements
             , previous =
                 Dict.get motherId measurements.previous.mothers
->>>>>>> 5307bcdc
                     |> Maybe.withDefault emptyMotherMeasurements
             , update = NotAsked
             }
