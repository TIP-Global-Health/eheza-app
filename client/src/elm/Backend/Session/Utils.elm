--- conflicted
+++ resolved
@@ -151,13 +151,4 @@
         beforeBeginning =
             Time.Date.compare currentDate session.startDate == LT
     in
-<<<<<<< HEAD
-    session.closed || pastEnd
-=======
-    pastEnd || beforeBeginning
-
-
-isAuthorized : Nurse -> Session -> Bool
-isAuthorized nurse session =
-    List.member session.clinicId nurse.clinics
->>>>>>> b8c0762f
+    pastEnd || beforeBeginning