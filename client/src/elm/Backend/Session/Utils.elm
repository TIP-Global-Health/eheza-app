module Backend.Session.Utils exposing (emptyMotherMeasurementData, getChild, getChildHistoricalMeasurements, getChildMeasurementData, getChildMeasurementData2, getChildren, getMother, getMotherHistoricalMeasurements, getMotherMeasurementData, getMotherMeasurementData2, getMyMother, isClosed)

import AssocList as Dict
import Backend.Entities exposing (..)
import Backend.Measurement.Model exposing (..)
import Backend.Person.Model exposing (Person)
import Backend.Session.Model exposing (..)
import Gizra.NominalDate exposing (NominalDate)
import RemoteData exposing (RemoteData(..))


{-| Given a mother's id, get all her children from the offline session.
-}
getChildren : PersonId -> OfflineSession -> List ( PersonId, Person )
getChildren motherId session =
    Dict.get motherId session.participants.byMotherId
        |> Maybe.withDefault []
        |> List.filterMap
            (\participant ->
                Dict.get participant.child session.children
                    |> Maybe.map (\child -> ( participant.child, child ))
            )


getChild : PersonId -> OfflineSession -> Maybe Person
getChild childId session =
    Dict.get childId session.children


getMother : PersonId -> OfflineSession -> Maybe Person
getMother motherId session =
    Dict.get motherId session.mothers


getMyMother : PersonId -> OfflineSession -> Maybe ( PersonId, Person )
getMyMother childId session =
    Dict.get childId session.participants.byChildId
        |> Maybe.withDefault []
        |> List.head
        |> Maybe.andThen
            (\participant ->
                Dict.get participant.adult session.mothers
                    |> Maybe.map (\person -> ( participant.adult, person ))
            )


getChildHistoricalMeasurements : PersonId -> OfflineSession -> ChildMeasurementList
getChildHistoricalMeasurements childId session =
    session.measurements
        |> (.historical >> .children >> Dict.get childId >> Maybe.withDefault emptyChildMeasurementList)


getMotherHistoricalMeasurements : PersonId -> OfflineSession -> MotherMeasurementList
getMotherHistoricalMeasurements motherId session =
    session.measurements
        |> (.historical >> .mothers >> Dict.get motherId >> Maybe.withDefault emptyMotherMeasurementList)


{-| Gets the data in the form that `Measurement.View` (and others) will want.
-}
getChildMeasurementData : PersonId -> EditableSession -> MeasurementData ChildMeasurements
getChildMeasurementData childId session =
    session.offlineSession.measurements
        |> (\measurements ->
                { current =
                    Dict.get childId measurements.current.children
                        |> Maybe.withDefault emptyChildMeasurements
                , previous =
                    Dict.get childId measurements.previous.children
                        |> Maybe.withDefault emptyChildMeasurements
                , update = session.update
                }
           )


getChildMeasurementData2 : PersonId -> OfflineSession -> MeasurementData ChildMeasurements
getChildMeasurementData2 childId session =
    session.measurements
        |> (\measurements ->
                { current =
                    Dict.get childId measurements.current.children
                        |> Maybe.withDefault emptyChildMeasurements
                , previous =
                    Dict.get childId measurements.previous.children
                        |> Maybe.withDefault emptyChildMeasurements
                , update = NotAsked
                }
           )


{-| Gets the data in the form that `Measurement.View` (and others) will want.
-}
getMotherMeasurementData : PersonId -> EditableSession -> MeasurementData MotherMeasurements
getMotherMeasurementData motherId session =
    session.offlineSession.measurements
        |> (\measurements ->
                { current =
                    Dict.get motherId measurements.current.mothers
                        |> Maybe.withDefault emptyMotherMeasurements
                , previous =
                    Dict.get motherId measurements.previous.mothers
                        |> Maybe.withDefault emptyMotherMeasurements
                , update = session.update
                }
           )


getMotherMeasurementData2 : PersonId -> OfflineSession -> MeasurementData MotherMeasurements
getMotherMeasurementData2 motherId session =
    session.measurements
        |> (\measurements ->
                { current =
                    Dict.get motherId measurements.current.mothers
                        |> Maybe.withDefault emptyMotherMeasurements
                , previous =
                    Dict.get motherId measurements.previous.mothers
                        |> Maybe.withDefault emptyMotherMeasurements
                , update = NotAsked
                }
           )


emptyMotherMeasurementData : EditableSession -> MeasurementData MotherMeasurements
emptyMotherMeasurementData session =
    { current = emptyMotherMeasurements
    , previous = emptyMotherMeasurements
    , update = session.update
    }


isClosed : NominalDate -> Session -> Bool
isClosed currentDate session =
    let
        pastEnd =
<<<<<<< HEAD
            Gizra.NominalDate.compare currentDate session.scheduledDate.end == GT
=======
            session.endDate
                |> Maybe.map
                    (\endDate ->
                        Time.Date.compare currentDate endDate == GT
                    )
                |> Maybe.withDefault False

        beforeBeginning =
            Time.Date.compare currentDate session.startDate == LT
>>>>>>> c7325383
    in
    pastEnd || beforeBeginning<|MERGE_RESOLUTION|>--- conflicted
+++ resolved
@@ -132,18 +132,14 @@
 isClosed currentDate session =
     let
         pastEnd =
-<<<<<<< HEAD
-            Gizra.NominalDate.compare currentDate session.scheduledDate.end == GT
-=======
             session.endDate
                 |> Maybe.map
                     (\endDate ->
-                        Time.Date.compare currentDate endDate == GT
+                        Gizra.NominalDate.compare currentDate endDate == GT
                     )
                 |> Maybe.withDefault False
 
         beforeBeginning =
-            Time.Date.compare currentDate session.startDate == LT
->>>>>>> c7325383
+            Gizra.NominalDate.compare currentDate session.startDate == LT
     in
     pastEnd || beforeBeginning