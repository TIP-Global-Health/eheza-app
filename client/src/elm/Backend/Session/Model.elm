module Backend.Session.Model exposing (CheckedIn, EditableSession, ExpectedParticipants, Model, Msg(..), OfflineSession, Session, batchSize, emptyModel)

{-| A "session" refers to a group session with mothers and babies ... that is,
an occasion on which measurements are taken in a group setting.

The `Session` contains basic data for a session.

The `OfflineSession` and `EditableSession` are constructed (on the fly) from
more basic information we track in `Backend.Model`. Eventually, we could
consider getting rid of the middle-man, but it's convenient for the moment
because there was so much code written in terms of an `EditableSession`.

-}

import Activity.Model exposing (SummaryByActivity, SummaryByParticipant)
import AssocList as Dict exposing (Dict)
import Backend.Counseling.Model exposing (EveryCounselingSchedule)
import Backend.Entities exposing (..)
import Backend.Measurement.Model exposing (..)
import Backend.ParticipantConsent.Model exposing (ParticipantForm)
import Backend.Person.Model exposing (Person)
import Backend.PmtctParticipant.Model exposing (PmtctParticipant)
import EveryDict exposing (EveryDict)
import EveryDictList exposing (EveryDictList)
import Gizra.NominalDate exposing (NominalDate, NominalDateRange)
import LocalData exposing (LocalData(..))
import Measurement.Model
import RemoteData exposing (RemoteData(..), WebData)


{-| This is the basic `Session` data ... essentially, for scheduling purposes.

The `training` field identifies a "training" session that is handled differently
if we're in the sandbox environment. It is intended to be a kind of session that
can be quickly created and destroyed. (As opposed to historical sessions which
are meant to stay throughout a training workshop).

-}
type alias Session =
    { startDate : NominalDate
    , endDate : Maybe NominalDate
    , clinicId : ClinicId
    }


{-| We index in several ways.

Ideally this would be an opaque type in a separate module, so we can enforce
invariants (e.g. that when we add something to one list, we modify the others
appropriately). However, we only create this in one place, so it would be
overkill for now.

-}
type alias ExpectedParticipants =
<<<<<<< HEAD
    { byId : EveryDict PmtctParticipantId PmtctParticipant
    , byChildId : EveryDict PersonId (List PmtctParticipant)
    , byMotherId : EveryDict PersonId (List PmtctParticipant)
=======
    { byId : Dict PmtctParticipantId PmtctParticipant
    , byChildId : Dict PersonId (List PmtctParticipant)
    , byMotherId : Dict PersonId (List PmtctParticipant)
>>>>>>> 5307bcdc
    }


type alias CheckedIn =
<<<<<<< HEAD
    { mothers : EveryDictList PersonId Person
    , children : EveryDictList PersonId Person
=======
    { mothers : Dict PersonId Person
    , children : Dict PersonId Person
>>>>>>> 5307bcdc
    }


{-| Originally, this represented the additional information we obtained when
downloading a session for "offline" use. Now, we populate this on the fly
from `Backend.Model`. Eventually, we could consider cutting out the middle-man,
but there is a lot of code which is written in terms of `OfflineSession` and
`EditableSession`.
-}
type alias OfflineSession =
    -- The particular session we're working on
    { session : Session

    -- Some configuration data.
<<<<<<< HEAD
    , allParticipantForms : EveryDictList ParticipantFormId ParticipantForm
=======
    , allParticipantForms : Dict ParticipantFormId ParticipantForm
>>>>>>> 5307bcdc
    , everyCounselingSchedule : EveryCounselingSchedule

    -- This reflects everyone who is expected at the session, given the
    -- session's date and group.
    , participants : ExpectedParticipants

    -- These reflect the `Person` record for each person included in
    -- `participants`.
<<<<<<< HEAD
    , mothers : EveryDictList PersonId Person
    , children : EveryDictList PersonId Person
=======
    , mothers : Dict PersonId Person
    , children : Dict PersonId Person
>>>>>>> 5307bcdc

    -- This is lazy because it requires some significant calculation, and we
    -- don't always need it.
    , measurements :
        LocalData
            -- These are all the measurements which have been saved. (Not necessarily
            -- synced to the backend yet).
            { historical : HistoricalMeasurements

            -- These are the measurements we're currently working on, that is, the ones
            -- for this very session, that have been saved (at least locally).
            , current : Measurements

            -- These represent the most recent measurement of each kind in
            -- `historicalMeasurements` that is not in `currentMeasurements`. That is,
            -- it is the most recent measurement we have before the current session, to
            -- be used to compare the current session with.
            , previous : Measurements
            }
    }


{-| This adds to an OfflineSession some structures to keep track of editing.
-}
type alias EditableSession =
    { offlineSession : OfflineSession
    , update : WebData ()
<<<<<<< HEAD
    , checkedIn :
        Lazy { mothers : EveryDictList PersonId Person, children : EveryDictList PersonId Person }
    , summaryByParticipant : Lazy SummaryByParticipant
    , summaryByActivity : Lazy SummaryByActivity
=======
    , checkedIn : LocalData CheckedIn
    , summaryByParticipant : LocalData SummaryByParticipant
    , summaryByActivity : LocalData SummaryByActivity
>>>>>>> 5307bcdc
    }


{-| This is a subdivision of ModelIndexedDb that tracks requests in-progress
to perform the updates indicated by the `Msg` type below.
-}
type alias Model =
    { closeSessionRequest : WebData ()
<<<<<<< HEAD
    , saveAttendanceRequest : EveryDict PersonId (WebData ())
    , saveCounselingSessionRequest : EveryDict PersonId (WebData ())
    , saveFamilyPlanningRequest : EveryDict PersonId (WebData ())
    , saveHeightRequest : EveryDict PersonId (WebData ())
    , saveMuacRequest : EveryDict PersonId (WebData ())
    , saveNutritionRequest : EveryDict PersonId (WebData ())
    , saveParticipantConsentRequest : EveryDict PersonId (WebData ())
    , savePhotoRequest : EveryDict PersonId (WebData ())
    , saveWeightRequest : EveryDict PersonId (WebData ())
=======
    , saveAttendanceRequest : Dict PersonId (WebData ())
    , saveCounselingSessionRequest : Dict PersonId (WebData ())
    , saveFamilyPlanningRequest : Dict PersonId (WebData ())
    , saveHeightRequest : Dict PersonId (WebData ())
    , saveMuacRequest : Dict PersonId (WebData ())
    , saveNutritionRequest : Dict PersonId (WebData ())
    , saveParticipantConsentRequest : Dict PersonId (WebData ())
    , savePhotoRequest : Dict PersonId (WebData ())
    , saveWeightRequest : Dict PersonId (WebData ())
>>>>>>> 5307bcdc
    }


emptyModel : Model
emptyModel =
    { closeSessionRequest = NotAsked
<<<<<<< HEAD
    , saveAttendanceRequest = EveryDict.empty
    , saveCounselingSessionRequest = EveryDict.empty
    , saveFamilyPlanningRequest = EveryDict.empty
    , saveHeightRequest = EveryDict.empty
    , saveMuacRequest = EveryDict.empty
    , saveNutritionRequest = EveryDict.empty
    , saveParticipantConsentRequest = EveryDict.empty
    , savePhotoRequest = EveryDict.empty
    , saveWeightRequest = EveryDict.empty
=======
    , saveAttendanceRequest = Dict.empty
    , saveCounselingSessionRequest = Dict.empty
    , saveFamilyPlanningRequest = Dict.empty
    , saveHeightRequest = Dict.empty
    , saveMuacRequest = Dict.empty
    , saveNutritionRequest = Dict.empty
    , saveParticipantConsentRequest = Dict.empty
    , savePhotoRequest = Dict.empty
    , saveWeightRequest = Dict.empty
>>>>>>> 5307bcdc
    }


type Msg
    = CloseSession
    | HandleClosedSession (WebData ())
    | MeasurementOutMsgChild PersonId Measurement.Model.OutMsgChild
    | MeasurementOutMsgMother PersonId Measurement.Model.OutMsgMother
    | HandleSaveAttendance PersonId (WebData ())
    | HandleSaveCounselingSession PersonId (WebData ())
    | HandleSaveFamilyPlanning PersonId (WebData ())
    | HandleSaveHeight PersonId (WebData ())
    | HandleSaveMuac PersonId (WebData ())
    | HandleSaveNutrition PersonId (WebData ())
    | HandleSaveParticipantConsent PersonId (WebData ())
    | HandleSavePhoto PersonId (WebData ())
    | HandleSaveWeight PersonId (WebData ())


batchSize : Int
batchSize =
    1000<|MERGE_RESOLUTION|>--- conflicted
+++ resolved
@@ -52,26 +52,15 @@
 
 -}
 type alias ExpectedParticipants =
-<<<<<<< HEAD
-    { byId : EveryDict PmtctParticipantId PmtctParticipant
-    , byChildId : EveryDict PersonId (List PmtctParticipant)
-    , byMotherId : EveryDict PersonId (List PmtctParticipant)
-=======
     { byId : Dict PmtctParticipantId PmtctParticipant
     , byChildId : Dict PersonId (List PmtctParticipant)
     , byMotherId : Dict PersonId (List PmtctParticipant)
->>>>>>> 5307bcdc
     }
 
 
 type alias CheckedIn =
-<<<<<<< HEAD
-    { mothers : EveryDictList PersonId Person
-    , children : EveryDictList PersonId Person
-=======
     { mothers : Dict PersonId Person
     , children : Dict PersonId Person
->>>>>>> 5307bcdc
     }
 
 
@@ -86,11 +75,7 @@
     { session : Session
 
     -- Some configuration data.
-<<<<<<< HEAD
-    , allParticipantForms : EveryDictList ParticipantFormId ParticipantForm
-=======
     , allParticipantForms : Dict ParticipantFormId ParticipantForm
->>>>>>> 5307bcdc
     , everyCounselingSchedule : EveryCounselingSchedule
 
     -- This reflects everyone who is expected at the session, given the
@@ -99,13 +84,8 @@
 
     -- These reflect the `Person` record for each person included in
     -- `participants`.
-<<<<<<< HEAD
-    , mothers : EveryDictList PersonId Person
-    , children : EveryDictList PersonId Person
-=======
     , mothers : Dict PersonId Person
     , children : Dict PersonId Person
->>>>>>> 5307bcdc
 
     -- This is lazy because it requires some significant calculation, and we
     -- don't always need it.
@@ -133,16 +113,9 @@
 type alias EditableSession =
     { offlineSession : OfflineSession
     , update : WebData ()
-<<<<<<< HEAD
-    , checkedIn :
-        Lazy { mothers : EveryDictList PersonId Person, children : EveryDictList PersonId Person }
-    , summaryByParticipant : Lazy SummaryByParticipant
-    , summaryByActivity : Lazy SummaryByActivity
-=======
     , checkedIn : LocalData CheckedIn
     , summaryByParticipant : LocalData SummaryByParticipant
     , summaryByActivity : LocalData SummaryByActivity
->>>>>>> 5307bcdc
     }
 
 
@@ -151,17 +124,6 @@
 -}
 type alias Model =
     { closeSessionRequest : WebData ()
-<<<<<<< HEAD
-    , saveAttendanceRequest : EveryDict PersonId (WebData ())
-    , saveCounselingSessionRequest : EveryDict PersonId (WebData ())
-    , saveFamilyPlanningRequest : EveryDict PersonId (WebData ())
-    , saveHeightRequest : EveryDict PersonId (WebData ())
-    , saveMuacRequest : EveryDict PersonId (WebData ())
-    , saveNutritionRequest : EveryDict PersonId (WebData ())
-    , saveParticipantConsentRequest : EveryDict PersonId (WebData ())
-    , savePhotoRequest : EveryDict PersonId (WebData ())
-    , saveWeightRequest : EveryDict PersonId (WebData ())
-=======
     , saveAttendanceRequest : Dict PersonId (WebData ())
     , saveCounselingSessionRequest : Dict PersonId (WebData ())
     , saveFamilyPlanningRequest : Dict PersonId (WebData ())
@@ -171,24 +133,12 @@
     , saveParticipantConsentRequest : Dict PersonId (WebData ())
     , savePhotoRequest : Dict PersonId (WebData ())
     , saveWeightRequest : Dict PersonId (WebData ())
->>>>>>> 5307bcdc
     }
 
 
 emptyModel : Model
 emptyModel =
     { closeSessionRequest = NotAsked
-<<<<<<< HEAD
-    , saveAttendanceRequest = EveryDict.empty
-    , saveCounselingSessionRequest = EveryDict.empty
-    , saveFamilyPlanningRequest = EveryDict.empty
-    , saveHeightRequest = EveryDict.empty
-    , saveMuacRequest = EveryDict.empty
-    , saveNutritionRequest = EveryDict.empty
-    , saveParticipantConsentRequest = EveryDict.empty
-    , savePhotoRequest = EveryDict.empty
-    , saveWeightRequest = EveryDict.empty
-=======
     , saveAttendanceRequest = Dict.empty
     , saveCounselingSessionRequest = Dict.empty
     , saveFamilyPlanningRequest = Dict.empty
@@ -198,7 +148,6 @@
     , saveParticipantConsentRequest = Dict.empty
     , savePhotoRequest = Dict.empty
     , saveWeightRequest = Dict.empty
->>>>>>> 5307bcdc
     }
 
 
