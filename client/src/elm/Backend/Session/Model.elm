--- conflicted
+++ resolved
@@ -36,11 +36,7 @@
 
 {-| This adds the additional information we get when we take a Session offline
 for data-entry. It includes everything we need for data-entry. We get it from
-<<<<<<< HEAD
-/api/offline\_sessions (and massage that a bit for convenience).
-=======
 `/api/offline_sessions` (and massage that a bit for convenience).
->>>>>>> ce091e19
 -}
 type alias OfflineSession =
     -- The particular session we're working on
