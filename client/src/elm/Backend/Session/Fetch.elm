module Backend.Session.Fetch exposing (fetchEditableSession)

import AssocList as Dict
import Backend.Entities exposing (..)
import Backend.Model exposing (ModelIndexedDb, MsgIndexedDb(..))
import Backend.Session.Model exposing (batchSize)
import RemoteData exposing (RemoteData(..))


{-| Given a sessionId, what messages will we need to send in
order to successfully construct an `EditableSession`?
-}
fetchEditableSession : SessionId -> ModelIndexedDb -> List MsgIndexedDb
fetchEditableSession sessionId db =
    let
<<<<<<< HEAD
        participantData =
            Dict.get sessionId db.expectedParticipants
                |> Maybe.withDefault NotAsked

        childrenIdData =
            RemoteData.map
                (.byChildId >> Dict.keys)
                participantData

        motherIdData =
            RemoteData.map
                (.byMotherId >> Dict.keys)
                participantData
=======
        -- We allow passing the `batch`, so we could lazy load items, without trying to get them all at once.
        getIds property batch =
            Dict.foldl
                (\k v accum ->
                    if List.length accum >= batch then
                        accum

                    else if RemoteData.isNotAsked v then
                        k :: accum

                    else
                        accum
                )
                []
                property
>>>>>>> 50d8ed5d

        fetchPeople =
            [ FetchPeople <| getIds db.people batchSize ]

        fetchChildrenMeasurements =
            [ FetchChildrenMeasurements <| getIds db.childMeasurements batchSize ]

        fetchMothersMeasurements =
            [ FetchMothersMeasurements <| getIds db.motherMeasurements batchSize ]

        alwaysFetch =
            [ FetchSession sessionId
            , FetchClinics
            , FetchEveryCounselingSchedule
            , FetchParticipantForms
            , FetchExpectedParticipants sessionId
            ]
    in
    List.concat
        [ alwaysFetch
        , fetchMothersMeasurements
        , fetchChildrenMeasurements
        , fetchPeople
        ]<|MERGE_RESOLUTION|>--- conflicted
+++ resolved
@@ -13,21 +13,6 @@
 fetchEditableSession : SessionId -> ModelIndexedDb -> List MsgIndexedDb
 fetchEditableSession sessionId db =
     let
-<<<<<<< HEAD
-        participantData =
-            Dict.get sessionId db.expectedParticipants
-                |> Maybe.withDefault NotAsked
-
-        childrenIdData =
-            RemoteData.map
-                (.byChildId >> Dict.keys)
-                participantData
-
-        motherIdData =
-            RemoteData.map
-                (.byMotherId >> Dict.keys)
-                participantData
-=======
         -- We allow passing the `batch`, so we could lazy load items, without trying to get them all at once.
         getIds property batch =
             Dict.foldl
@@ -43,7 +28,6 @@
                 )
                 []
                 property
->>>>>>> 50d8ed5d
 
         fetchPeople =
             [ FetchPeople <| getIds db.people batchSize ]
