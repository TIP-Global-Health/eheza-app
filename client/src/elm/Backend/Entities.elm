module Backend.Entities exposing (..)

{-|


## Why are all the ID types here?

It's nice to have type-safe IDs for backend entities, but it tends
to lead to circular imports if you put the ID types in the "usual"
place alongside the data-type itself.

One typical case where the circular references arise is where a "child"
entity has a reference to its "parent". So, for instance:

  - the various measurements have a `sessionId` to refer to the session the
    measurement was taken in.

  - but the `OfflineSession` also has a `DictList` of all its measurements

Now, you could imagine avoiding this in one way or another. For instance, you
could imagine not storing the `sessionId` in the measurement, but instead
tracking it separately. But that would be awkward in its own way -- that is, it
would be awkward if `Measurement.Model` couldn't refer to the `SessionId`,
since each of the measurements really does have one -- we get it from the
backend, and send it to the backend.

So, it seems simpler to just have one ID type here for each of our backend
entities.

The way this is implemented is inspired by
[johneshf/elm-tagged](http://package.elm-lang.org/packages/joneshf/elm-tagged/latest).
You might want to start with something like:

    type ChildId
        = ChildId Int

    type ChildNutritionId
        = ChildNutritionId Int

But then the type-checker doesn't actually know that these two types are related
in some way -- for instance, that both are IDs. For instance, to extract the
`Int` you have to do two different things.

What we do instead is have a "unityfing" `EntityId` type (from `Restful.Endpoint`),
which takes what we call a "phantom" type variable -- a type variable that
isn't actually used for any data. This gives us all the type-safety we need at
compile time, but lets us have a single way of actually getting the `Int` when
we need it.

-}

import Restful.Endpoint exposing (EntityUuid(..))



{-
    The rest of this are the phantom types for each entity we're using.
    This would benefit from some kind of code-generation step, since you
    could generate the code below easily from a list of base types.

    We create the type aliases so that we can just say

        ChildId

    most of the time, rather than the more verbose

        EntityUuid ChildId

    There are some possibly-attractive variations on this.

    - In a way, it would be nice to do something like Yesod does, with
      a `Key Child` and `Value Child` ... that is, it would be nice if
     `Child` itself would be the phantom type, rather than `ChildIdType`.
     But then our circular import problem would be much worse -- we'd have
     to keep all the actual definitions of the various entity records in
     a single file, which doesn't seem desirable. (It is, in effect, what
     Yesod does, seeing as you define all the entities in one file, typically).

   - Another alternative would be to also explicitly tie the `Child` type in
     `Backend.Child.Model` to the phantom type here, so that we have a kind of
     association between the `ChildId` type and the `Child` type ... that
     is, both refer to the same phantom type. That is probably desirable,
     since it helps enforce that we're using the right kind of key with
     the right kind of value -- I'll play with that at some point and see
     how it can be made to work.

-}


type alias BreastExamId =
    EntityUuid BreastExamUuidType


type BreastExamUuidType
    = BreastExamUuidType


type alias CorePhysicalExamId =
    EntityUuid CorePhysicalExamUuidType


type CorePhysicalExamUuidType
    = CorePhysicalExamUuidType


type alias DangerSignsId =
    EntityUuid DangerSignsUuidType


type DangerSignsUuidType
    = DangerSignsUuidType


type alias LastMenstrualPeriodId =
    EntityUuid LastMenstrualPeriodUuidType


type LastMenstrualPeriodUuidType
    = LastMenstrualPeriodUuidType


type alias MedicalHistoryId =
    EntityUuid MedicalHistoryUuidType


type MedicalHistoryUuidType
    = MedicalHistoryUuidType


type alias MedicationId =
    EntityUuid MedicationUuidType


type MedicationUuidType
    = MedicationUuidType


type alias ObstetricalExamId =
    EntityUuid ObstetricalExamUuidType


type ObstetricalExamUuidType
    = ObstetricalExamUuidType


type alias ObstetricHistoryId =
    EntityUuid ObstetricHistoryUuidType


type ObstetricHistoryUuidType
    = ObstetricHistoryUuidType


type alias ObstetricHistoryStep2Id =
    EntityUuid ObstetricHistoryStep2UuidType


type ObstetricHistoryStep2UuidType
    = ObstetricHistoryStep2UuidType


type alias PrenatalFamilyPlanningId =
    EntityUuid PrenatalFamilyPlanningUuidType


type PrenatalFamilyPlanningUuidType
    = PrenatalFamilyPlanningUuidType


type alias PrenatalNutritionId =
    EntityUuid PrenatalNutritionUuidType


type PrenatalNutritionUuidType
    = PrenatalNutritionUuidType


type alias ResourceId =
    EntityUuid ResourceUuidType


type ResourceUuidType
    = ResourceUuidType


type alias SocialHistoryId =
    EntityUuid SocialHistoryUuidType


type SocialHistoryUuidType
    = SocialHistoryUuidType


type alias VitalsId =
    EntityUuid VitalsUuidType


type VitalsUuidType
    = VitalsUuidType


type alias CatchmentAreaId =
    EntityUuid CatchmentAreaUuidType


type CatchmentAreaUuidType
    = CatchmentAreaUuidType


type alias ChildFbfId =
    EntityUuid ChildFbfUuidType


type ChildFbfUuidType
    = ChildFbfUuidType


type alias ChildNutritionId =
    EntityUuid ChildNutritionUuidType


type ChildNutritionUuidType
    = ChildNutritionUuidType


type alias ClinicId =
    EntityUuid ClinicUuidType


type ClinicUuidType
    = ClinicUuidType


type alias CounselingScheduleId =
    EntityUuid CounselingScheduleUuidType


type CounselingScheduleUuidType
    = CounselingScheduleUuidType


type alias CounselingSessionId =
    EntityUuid CounselingSessionUuidType


type CounselingSessionUuidType
    = CounselingSessionUuidType


type alias CounselingTopicId =
    EntityUuid CounselingTopicUuidType


type CounselingTopicUuidType
    = CounselingTopicUuidType


type alias AttendanceId =
    EntityUuid AttendanceUuidType


type AttendanceUuidType
    = AttendanceUuidType


type alias FamilyPlanningId =
    EntityUuid FamilyPlanningUuidType


type FamilyPlanningUuidType
    = FamilyPlanningUuidType


type alias HealthCenterId =
    EntityUuid HealthCenterUuidType


type HealthCenterUuidType
    = HealthCenterUuidType


type alias HeightId =
    EntityUuid HeightUuidType


type HeightUuidType
    = HeightUuidType


type alias LactationId =
    EntityUuid LactationUuidType


type LactationUuidType
    = LactationUuidType


type alias MotherFbfId =
    EntityUuid MotherFbfUuidType


type MotherFbfUuidType
    = MotherFbfUuidType


type alias MuacId =
    EntityUuid MuacUuidType


type MuacUuidType
    = MuacUuidType


type alias NurseId =
    EntityUuid NurseUuidType


type NurseUuidType
    = NurseUuidType


type alias ParticipantConsentId =
    EntityUuid ParticipantConsentUuidType


type ParticipantConsentUuidType
    = ParticipantConsentUuidType


type alias ParticipantFormId =
    EntityUuid ParticipantFormUuidType


type ParticipantFormUuidType
    = ParticipantFormUuidType


type alias PersonId =
    EntityUuid PersonUuidType


type PersonUuidType
    = PersonUuidType


type alias PhotoId =
    EntityUuid PhotoUuidType


type PhotoUuidType
    = PhotoUuidType


type alias IndividualEncounterParticipantId =
    EntityUuid IndividualEncounterParticipantIdType


type IndividualEncounterParticipantIdType
    = IndividualEncounterParticipantIdType


type alias PrenatalEncounterId =
    EntityUuid PrenatalEncounterIdType


type PrenatalEncounterIdType
    = PrenatalEncounterIdType


type alias PrenatalPhotoId =
    EntityUuid PrenatalPhotoUuidType


type PrenatalPhotoUuidType
    = PrenatalPhotoUuidType


type alias PmtctParticipantId =
    EntityUuid PmtctParticipantUuidType


type PmtctParticipantUuidType
    = PmtctParticipantUuidType


type alias RelationshipId =
    EntityUuid RelationshipUuidType


type RelationshipUuidType
    = RelationshipUuidType


type alias SessionId =
    EntityUuid SessionUuidType


type SessionUuidType
    = SessionUuidType


type alias VillageId =
    EntityUuid VillageUuidType


type VillageUuidType
    = VillageUuidType


type alias WeightId =
    EntityUuid WeightUuidType


type WeightUuidType
    = WeightUuidType


type alias NutritionEncounterId =
    EntityUuid NutritionEncounterUuidType


type NutritionEncounterUuidType
    = NutritionEncounterUuidType


type alias NutritionMuacId =
    EntityUuid NutritionMuacUuidType


type NutritionMuacUuidType
    = NutritionMuacUuidType


type alias NutritionHeightId =
    EntityUuid NutritionHeightUuidType


type NutritionHeightUuidType
    = NutritionHeightUuidType


type alias NutritionNutritionId =
    EntityUuid NutritionNutritionUuidType


type NutritionNutritionUuidType
    = NutritionNutritionUuidType


type alias NutritionPhotoId =
    EntityUuid NutritionPhotoUuidType


type NutritionPhotoUuidType
    = NutritionPhotoUuidType


type alias NutritionWeightId =
    EntityUuid NutritionWeightUuidType


type NutritionWeightUuidType
    = NutritionWeightUuidType


type alias AcuteIllnessEncounterId =
    EntityUuid AcuteIllnessEncounterUuidType


type AcuteIllnessEncounterUuidType
    = AcuteIllnessEncounterUuidType


type alias SymptomsGeneralId =
    EntityUuid SymptomsGeneralUuidType


type SymptomsGeneralUuidType
    = SymptomsGeneralUuidType


type alias SymptomsRespiratoryId =
    EntityUuid SymptomsRespiratoryUuidType


type SymptomsRespiratoryUuidType
    = SymptomsRespiratoryUuidType


type alias SymptomsGIId =
    EntityUuid SymptomsGIUuidType


type SymptomsGIUuidType
    = SymptomsGIUuidType


type alias AcuteIllnessVitalsId =
    EntityUuid AcuteIllnessVitalsUuidType


type AcuteIllnessVitalsUuidType
    = AcuteIllnessVitalsUuidType


type alias MalariaTestingId =
    EntityUuid MalariaTestingUuidType


type MalariaTestingUuidType
    = MalariaTestingUuidType


type alias TravelHistoryId =
    EntityUuid TravelHistoryUuidType


type TravelHistoryUuidType
    = TravelHistoryUuidType


type alias TreatmentReviewId =
    EntityUuid TreatmentReviewUuidType


type TreatmentReviewUuidType
    = TreatmentReviewUuidType


type alias ExposureId =
    EntityUuid ExposureUuidType


type ExposureUuidType
    = ExposureUuidType


type alias IsolationId =
    EntityUuid IsolationUuidType


type IsolationUuidType
    = IsolationUuidType


type alias HCContactId =
    EntityUuid HCContactUuidType


type HCContactUuidType
    = HCContactUuidType


type alias Call114Id =
    EntityUuid Call114UuidType


type Call114UuidType
    = Call114UuidType


type alias AcuteFindingsId =
    EntityUuid AcuteFindingsUuidType


type AcuteFindingsUuidType
    = AcuteFindingsUuidType


type alias SendToHCId =
    EntityUuid SendToHCIdUuidType


type SendToHCIdUuidType
    = SendToHCIdUuidType


type alias MedicationDistributionId =
    EntityUuid MedicationDistributionIdUuidType


type MedicationDistributionIdUuidType
    = MedicationDistributionIdUuidType


type alias AcuteIllnessMuacId =
    EntityUuid AcuteIllnessMuacUuidType


type AcuteIllnessMuacUuidType
    = AcuteIllnessMuacUuidType


<<<<<<< HEAD
type alias TreatmentOngoingId =
    EntityUuid TreatmentOngoingUuidType


type TreatmentOngoingUuidType
    = TreatmentOngoingUuidType
=======
type alias AcuteIllnessNutritionId =
    EntityUuid AcuteIllnessNutritionUuidType


type AcuteIllnessNutritionUuidType
    = AcuteIllnessNutritionUuidType
>>>>>>> 2a391af4
<|MERGE_RESOLUTION|>--- conflicted
+++ resolved
@@ -591,18 +591,17 @@
     = AcuteIllnessMuacUuidType
 
 
-<<<<<<< HEAD
 type alias TreatmentOngoingId =
     EntityUuid TreatmentOngoingUuidType
 
 
 type TreatmentOngoingUuidType
     = TreatmentOngoingUuidType
-=======
+
+
 type alias AcuteIllnessNutritionId =
     EntityUuid AcuteIllnessNutritionUuidType
 
 
 type AcuteIllnessNutritionUuidType
-    = AcuteIllnessNutritionUuidType
->>>>>>> 2a391af4
+    = AcuteIllnessNutritionUuidType