--- conflicted
+++ resolved
@@ -1,8 +1,4 @@
-<<<<<<< HEAD
-module Backend.Entities exposing (CatchmentAreaId, CatchmentAreaUuidType(..), ChildId, ChildNutritionId, ChildNutritionUuidType(..), ChildUuidType(..), ClinicId, ClinicUuidType(..), CounselingSessionId, CounselingSessionUuidType(..), CounselingTopicId, CounselingTopicUuidType(..), FamilyPlanningId, FamilyPlanningUuidType(..), HealthCenterId, HealthCenterUuidType(..), HeightId, HeightUuidType(..), MotherId, MotherUuidType(..), MuacId, MuacUuidType(..), NurseId, NurseUuidType(..), ParticipantConsentId, ParticipantConsentUuidType(..), ParticipantFormId, ParticipantFormUuidType(..), PhotoId, PhotoUuidType(..), SessionId, SessionUuidType(..), WeightId, WeightUuidType(..))
-=======
-module Backend.Entities exposing (CatchmentAreaUuid, CatchmentAreaUuidType(..), ChildId, ChildIdType(..), ChildNutritionId, ChildNutritionIdType(..), ChildNutritionUuid, ChildNutritionUuidType(..), ChildUuid, ChildUuidType(..), ClinicId, ClinicIdType(..), ClinicUuid, ClinicUuidType(..), CounselingScheduleId, CounselingScheduleIdType(..), CounselingScheduleUuid, CounselingScheduleUuidType(..), CounselingSessionId, CounselingSessionIdType(..), CounselingSessionUuid, CounselingSessionUuidType(..), CounselingTopicId, CounselingTopicIdType(..), CounselingTopicUuid, CounselingTopicUuidType(..), FamilyPlanningId, FamilyPlanningIdType(..), FamilyPlanningUuid, FamilyPlanningUuidType(..), HealthCenterUuid, HealthCenterUuidType(..), HeightId, HeightIdType(..), HeightUuid, HeightUuidType(..), MotherId, MotherIdType(..), MotherUuid, MotherUuidType(..), MuacId, MuacIdType(..), MuacUuid, MuacUuidType(..), NurseUuid, NurseUuidType(..), ParticipantConsentId, ParticipantConsentIdType(..), ParticipantConsentUuid, ParticipantConsentUuidType(..), ParticipantFormId, ParticipantFormIdType(..), ParticipantFormUuid, ParticipantFormUuidType(..), PhotoId, PhotoIdType(..), PhotoUuid, PhotoUuidType(..), SessionId, SessionIdType(..), SessionUuid, SessionUuidType(..), UserId, UserIdType(..), WeightId, WeightIdType(..), WeightUuid, WeightUuidType(..))
->>>>>>> e5425fb6
+module Backend.Entities exposing (CatchmentAreaId, CatchmentAreaUuidType(..), ChildId, ChildNutritionId, ChildNutritionUuidType(..), ChildUuidType(..), ClinicId, ClinicUuidType(..), CounselingScheduleId, CounselingScheduleUuidType(..), CounselingSessionId, CounselingSessionUuidType(..), CounselingTopicId, CounselingTopicUuidType(..), FamilyPlanningId, FamilyPlanningUuidType(..), HealthCenterId, HealthCenterUuidType(..), HeightId, HeightUuidType(..), MotherId, MotherUuidType(..), MuacId, MuacUuidType(..), NurseId, NurseUuidType(..), ParticipantConsentId, ParticipantConsentUuidType(..), ParticipantFormId, ParticipantFormUuidType(..), PhotoId, PhotoUuidType(..), SessionId, SessionUuidType(..), WeightId, WeightUuidType(..))
 
 {-|
 
@@ -123,10 +119,7 @@
     = ClinicUuidType
 
 
-<<<<<<< HEAD
-type alias CounselingSessionId =
-=======
-type alias CounselingScheduleUuid =
+type alias CounselingScheduleId =
     EntityUuid CounselingScheduleUuidType
 
 
@@ -134,8 +127,7 @@
     = CounselingScheduleUuidType
 
 
-type alias CounselingSessionUuid =
->>>>>>> e5425fb6
+type alias CounselingSessionId =
     EntityUuid CounselingSessionUuidType
 
 
@@ -143,11 +135,7 @@
     = CounselingSessionUuidType
 
 
-<<<<<<< HEAD
 type alias CounselingTopicId =
-=======
-type alias CounselingTopicUuid =
->>>>>>> e5425fb6
     EntityUuid CounselingTopicUuidType
 
 
@@ -155,11 +143,7 @@
     = CounselingTopicUuidType
 
 
-<<<<<<< HEAD
 type alias FamilyPlanningId =
-=======
-type alias FamilyPlanningUuid =
->>>>>>> e5425fb6
     EntityUuid FamilyPlanningUuidType
 
 
@@ -203,11 +187,11 @@
     EntityUuid NurseUuidType
 
 
-<<<<<<< HEAD
 type NurseUuidType
     = NurseUuidType
-=======
-type alias ParticipantConsentUuid =
+
+
+type alias ParticipantConsentId =
     EntityUuid ParticipantConsentUuidType
 
 
@@ -215,7 +199,7 @@
     = ParticipantConsentUuidType
 
 
-type alias ParticipantFormUuid =
+type alias ParticipantFormId =
     EntityUuid ParticipantFormUuidType
 
 
@@ -223,7 +207,7 @@
     = ParticipantFormUuidType
 
 
-type alias PhotoUuid =
+type alias PhotoId =
     EntityUuid PhotoUuidType
 
 
@@ -231,7 +215,7 @@
     = PhotoUuidType
 
 
-type alias SessionUuid =
+type alias SessionId =
     EntityUuid SessionUuidType
 
 
@@ -239,135 +223,6 @@
     = SessionUuidType
 
 
-type alias WeightUuid =
-    EntityUuid WeightUuidType
-
-
-type WeightUuidType
-    = WeightUuidType
-
-
-type alias UserId =
-    EntityId UserIdType
-
-
-type UserIdType
-    = UserIdType
-
-
-type alias ChildId =
-    EntityId ChildIdType
-
-
-type ChildIdType
-    = ChildIdType
-
-
-type alias ChildNutritionId =
-    EntityId ChildNutritionIdType
-
-
-type ChildNutritionIdType
-    = ChildNutritionIdType
-
-
-type alias ClinicId =
-    EntityId ClinicIdType
-
-
-type ClinicIdType
-    = ClinicIdType
-
-
-type alias CounselingScheduleId =
-    EntityId CounselingScheduleIdType
-
-
-type CounselingScheduleIdType
-    = CounselingScheduleIdType
-
-
-type alias CounselingSessionId =
-    EntityId CounselingSessionIdType
-
-
-type CounselingSessionIdType
-    = CounselingSessionIdType
-
-
-type alias CounselingTopicId =
-    EntityId CounselingTopicIdType
-
-
-type CounselingTopicIdType
-    = CounselingTopicIdType
-
-
-type alias FamilyPlanningId =
-    EntityId FamilyPlanningIdType
-
-
-type FamilyPlanningIdType
-    = FamilyPlanningIdType
-
-
-type alias HeightId =
-    EntityId HeightIdType
-
-
-type HeightIdType
-    = HeightIdType
-
-
-type alias MotherId =
-    EntityId MotherIdType
-
-
-type MotherIdType
-    = MotherIdType
-
-
-type alias MuacId =
-    EntityId MuacIdType
-
-
-type MuacIdType
-    = MuacIdType
->>>>>>> e5425fb6
-
-
-type alias ParticipantConsentId =
-    EntityUuid ParticipantConsentUuidType
-
-
-type ParticipantConsentUuidType
-    = ParticipantConsentUuidType
-
-
-type alias ParticipantFormId =
-    EntityUuid ParticipantFormUuidType
-
-
-type ParticipantFormUuidType
-    = ParticipantFormUuidType
-
-
-type alias PhotoId =
-    EntityUuid PhotoUuidType
-
-
-type PhotoUuidType
-    = PhotoUuidType
-
-
-type alias SessionId =
-    EntityUuid SessionUuidType
-
-
-type SessionUuidType
-    = SessionUuidType
-
-
 type alias WeightId =
     EntityUuid WeightUuidType
 
