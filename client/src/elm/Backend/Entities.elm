module Backend.Entities exposing (..)

{-|


## Why are all the ID types here?

It's nice to have type-safe IDs for backend entities, but it tends
to lead to circular imports if you put the ID types in the "usual"
place alongside the data-type itself.

One typical case where the circular references arise is where a "child"
entity has a reference to its "parent". So, for instance:

  - the various measurements have a `sessionId` to refer to the session the
    measurement was taken in.

  - but the `OfflineSession` also has a `DictList` of all its measurements

Now, you could imagine avoiding this in one way or another. For instance, you
could imagine not storing the `sessionId` in the measurement, but instead
tracking it separately. But that would be awkward in its own way -- that is, it
would be awkward if `Measurement.Model` couldn't refer to the `SessionId`,
since each of the measurements really does have one -- we get it from the
backend, and send it to the backend.

So, it seems simpler to just have one ID type here for each of our backend
entities.

The way this is implemented is inspired by
[johneshf/elm-tagged](http://package.elm-lang.org/packages/joneshf/elm-tagged/latest).
You might want to start with something like:

    type ChildId
        = ChildId Int

    type ChildNutritionId
        = ChildNutritionId Int

But then the type-checker doesn't actually know that these two types are related
in some way -- for instance, that both are IDs. For instance, to extract the
`Int` you have to do two different things.

What we do instead is have a "unityfing" `EntityId` type (from `Restful.Endpoint`),
which takes what we call a "phantom" type variable -- a type variable that
isn't actually used for any data. This gives us all the type-safety we need at
compile time, but lets us have a single way of actually getting the `Int` when
we need it.

-}

import Restful.Endpoint exposing (EntityUuid(..))



{-
    The rest of this are the phantom types for each entity we're using.
    This would benefit from some kind of code-generation step, since you
    could generate the code below easily from a list of base types.

    We create the type aliases so that we can just say

        ChildId

    most of the time, rather than the more verbose

        EntityUuid ChildId

    There are some possibly-attractive variations on this.

    - In a way, it would be nice to do something like Yesod does, with
      a `Key Child` and `Value Child` ... that is, it would be nice if
     `Child` itself would be the phantom type, rather than `ChildIdType`.
     But then our circular import problem would be much worse -- we'd have
     to keep all the actual definitions of the various entity records in
     a single file, which doesn't seem desirable. (It is, in effect, what
     Yesod does, seeing as you define all the entities in one file, typically).

   - Another alternative would be to also explicitly tie the `Child` type in
     `Backend.Child.Model` to the phantom type here, so that we have a kind of
     association between the `ChildId` type and the `Child` type ... that
     is, both refer to the same phantom type. That is probably desirable,
     since it helps enforce that we're using the right kind of key with
     the right kind of value -- I'll play with that at some point and see
     how it can be made to work.

-}


type alias BreastExamId =
    EntityUuid BreastExamUuidType


type BreastExamUuidType
    = BreastExamUuidType


type alias CorePhysicalExamId =
    EntityUuid CorePhysicalExamUuidType


type CorePhysicalExamUuidType
    = CorePhysicalExamUuidType


type alias DangerSignsId =
    EntityUuid DangerSignsUuidType


type DangerSignsUuidType
    = DangerSignsUuidType


type alias LastMenstrualPeriodId =
    EntityUuid LastMenstrualPeriodUuidType


type LastMenstrualPeriodUuidType
    = LastMenstrualPeriodUuidType


type alias MedicalHistoryId =
    EntityUuid MedicalHistoryUuidType


type MedicalHistoryUuidType
    = MedicalHistoryUuidType


type alias MedicationId =
    EntityUuid MedicationUuidType


type MedicationUuidType
    = MedicationUuidType


type alias ObstetricalExamId =
    EntityUuid ObstetricalExamUuidType


type ObstetricalExamUuidType
    = ObstetricalExamUuidType


type alias ObstetricHistoryId =
    EntityUuid ObstetricHistoryUuidType


type ObstetricHistoryUuidType
    = ObstetricHistoryUuidType


type alias ObstetricHistoryStep2Id =
    EntityUuid ObstetricHistoryStep2UuidType


type ObstetricHistoryStep2UuidType
    = ObstetricHistoryStep2UuidType


type alias PrenatalFamilyPlanningId =
    EntityUuid PrenatalFamilyPlanningUuidType


type PrenatalFamilyPlanningUuidType
    = PrenatalFamilyPlanningUuidType


type alias PrenatalNutritionId =
    EntityUuid PrenatalNutritionUuidType


type PrenatalNutritionUuidType
    = PrenatalNutritionUuidType


type alias ResourceId =
    EntityUuid ResourceUuidType


type ResourceUuidType
    = ResourceUuidType


type alias SocialHistoryId =
    EntityUuid SocialHistoryUuidType


type SocialHistoryUuidType
    = SocialHistoryUuidType


type alias VitalsId =
    EntityUuid VitalsUuidType


type VitalsUuidType
    = VitalsUuidType


type alias CatchmentAreaId =
    EntityUuid CatchmentAreaUuidType


type CatchmentAreaUuidType
    = CatchmentAreaUuidType


type alias ChildFbfId =
    EntityUuid ChildFbfUuidType


type ChildFbfUuidType
    = ChildFbfUuidType


type alias ChildNutritionId =
    EntityUuid ChildNutritionUuidType


type ChildNutritionUuidType
    = ChildNutritionUuidType


type alias ClinicId =
    EntityUuid ClinicUuidType


type ClinicUuidType
    = ClinicUuidType


type alias CounselingScheduleId =
    EntityUuid CounselingScheduleUuidType


type CounselingScheduleUuidType
    = CounselingScheduleUuidType


type alias CounselingSessionId =
    EntityUuid CounselingSessionUuidType


type CounselingSessionUuidType
    = CounselingSessionUuidType


type alias CounselingTopicId =
    EntityUuid CounselingTopicUuidType


type CounselingTopicUuidType
    = CounselingTopicUuidType


type alias AttendanceId =
    EntityUuid AttendanceUuidType


type AttendanceUuidType
    = AttendanceUuidType


type alias FamilyPlanningId =
    EntityUuid FamilyPlanningUuidType


type FamilyPlanningUuidType
    = FamilyPlanningUuidType


type alias HealthCenterId =
    EntityUuid HealthCenterUuidType


type HealthCenterUuidType
    = HealthCenterUuidType


type alias HeightId =
    EntityUuid HeightUuidType


type HeightUuidType
    = HeightUuidType


type alias LactationId =
    EntityUuid LactationUuidType


type LactationUuidType
    = LactationUuidType


type alias MotherFbfId =
    EntityUuid MotherFbfUuidType


type MotherFbfUuidType
    = MotherFbfUuidType


type alias MuacId =
    EntityUuid MuacUuidType


type MuacUuidType
    = MuacUuidType


type alias NurseId =
    EntityUuid NurseUuidType


type NurseUuidType
    = NurseUuidType


type alias ParticipantConsentId =
    EntityUuid ParticipantConsentUuidType


type ParticipantConsentUuidType
    = ParticipantConsentUuidType


type alias ParticipantFormId =
    EntityUuid ParticipantFormUuidType


type ParticipantFormUuidType
    = ParticipantFormUuidType


type alias PersonId =
    EntityUuid PersonUuidType


type PersonUuidType
    = PersonUuidType


type alias PhotoId =
    EntityUuid PhotoUuidType


type PhotoUuidType
    = PhotoUuidType


type alias IndividualEncounterParticipantId =
    EntityUuid IndividualEncounterParticipantIdType


type IndividualEncounterParticipantIdType
    = IndividualEncounterParticipantIdType


type alias PrenatalEncounterId =
    EntityUuid PrenatalEncounterIdType


type PrenatalEncounterIdType
    = PrenatalEncounterIdType


type alias PrenatalPhotoId =
    EntityUuid PrenatalPhotoUuidType


type PrenatalPhotoUuidType
    = PrenatalPhotoUuidType


type alias PmtctParticipantId =
    EntityUuid PmtctParticipantUuidType


type PmtctParticipantUuidType
    = PmtctParticipantUuidType


type alias RelationshipId =
    EntityUuid RelationshipUuidType


type RelationshipUuidType
    = RelationshipUuidType


type alias SessionId =
    EntityUuid SessionUuidType


type SessionUuidType
    = SessionUuidType


type alias VillageId =
    EntityUuid VillageUuidType


type VillageUuidType
    = VillageUuidType


type alias WeightId =
    EntityUuid WeightUuidType


type WeightUuidType
    = WeightUuidType


type alias NutritionEncounterId =
    EntityUuid NutritionEncounterUuidType


type NutritionEncounterUuidType
    = NutritionEncounterUuidType


type alias NutritionMuacId =
    EntityUuid NutritionMuacUuidType


type NutritionMuacUuidType
    = NutritionMuacUuidType


type alias NutritionHeightId =
    EntityUuid NutritionHeightUuidType


type NutritionHeightUuidType
    = NutritionHeightUuidType


type alias NutritionNutritionId =
    EntityUuid NutritionNutritionUuidType


type NutritionNutritionUuidType
    = NutritionNutritionUuidType


type alias NutritionPhotoId =
    EntityUuid NutritionPhotoUuidType


type NutritionPhotoUuidType
    = NutritionPhotoUuidType


type alias NutritionWeightId =
    EntityUuid NutritionWeightUuidType


type NutritionWeightUuidType
    = NutritionWeightUuidType


type alias AcuteIllnessEncounterId =
    EntityUuid AcuteIllnessEncounterUuidType


type AcuteIllnessEncounterUuidType
    = AcuteIllnessEncounterUuidType


type alias SymptomsGeneralId =
    EntityUuid SymptomsGeneralUuidType


type SymptomsGeneralUuidType
    = SymptomsGeneralUuidType


type alias SymptomsRespiratoryId =
    EntityUuid SymptomsRespiratoryUuidType


type SymptomsRespiratoryUuidType
    = SymptomsRespiratoryUuidType


type alias SymptomsGIId =
    EntityUuid SymptomsGIUuidType


type SymptomsGIUuidType
    = SymptomsGIUuidType


type alias AcuteIllnessVitalsId =
    EntityUuid AcuteIllnessVitalsUuidType


type AcuteIllnessVitalsUuidType
    = AcuteIllnessVitalsUuidType


type alias MalariaTestingId =
    EntityUuid MalariaTestingUuidType


type MalariaTestingUuidType
    = MalariaTestingUuidType


type alias TravelHistoryId =
    EntityUuid TravelHistoryUuidType


type TravelHistoryUuidType
    = TravelHistoryUuidType


type alias TreatmentReviewId =
    EntityUuid TreatmentReviewUuidType


type TreatmentReviewUuidType
    = TreatmentReviewUuidType


type alias ExposureId =
    EntityUuid ExposureUuidType


type ExposureUuidType
    = ExposureUuidType


type alias IsolationId =
    EntityUuid IsolationUuidType


type IsolationUuidType
    = IsolationUuidType


type alias HCContactId =
    EntityUuid HCContactUuidType


type HCContactUuidType
    = HCContactUuidType


type alias Call114Id =
    EntityUuid Call114UuidType


type Call114UuidType
    = Call114UuidType


type alias AcuteFindingsId =
    EntityUuid AcuteFindingsUuidType


type AcuteFindingsUuidType
    = AcuteFindingsUuidType


type alias SendToHCId =
    EntityUuid SendToHCIdUuidType


type SendToHCIdUuidType
    = SendToHCIdUuidType


type alias MedicationDistributionId =
    EntityUuid MedicationDistributionIdUuidType


type MedicationDistributionIdUuidType
    = MedicationDistributionIdUuidType


type alias AcuteIllnessMuacId =
    EntityUuid AcuteIllnessMuacUuidType


type AcuteIllnessMuacUuidType
    = AcuteIllnessMuacUuidType


type alias TreatmentOngoingId =
    EntityUuid TreatmentOngoingUuidType


type TreatmentOngoingUuidType
    = TreatmentOngoingUuidType


<<<<<<< HEAD
type alias AcuteIllnessDangerSignsId =
    EntityUuid AcuteIllnessDangerSignsUuidType


type AcuteIllnessDangerSignsUuidType
    = AcuteIllnessDangerSignsUuidType
=======
type alias AcuteIllnessNutritionId =
    EntityUuid AcuteIllnessNutritionUuidType


type AcuteIllnessNutritionUuidType
    = AcuteIllnessNutritionUuidType
>>>>>>> 8c7ad13b
<|MERGE_RESOLUTION|>--- conflicted
+++ resolved
@@ -599,18 +599,17 @@
     = TreatmentOngoingUuidType
 
 
-<<<<<<< HEAD
 type alias AcuteIllnessDangerSignsId =
     EntityUuid AcuteIllnessDangerSignsUuidType
 
 
 type AcuteIllnessDangerSignsUuidType
     = AcuteIllnessDangerSignsUuidType
-=======
+
+
 type alias AcuteIllnessNutritionId =
     EntityUuid AcuteIllnessNutritionUuidType
 
 
 type AcuteIllnessNutritionUuidType
-    = AcuteIllnessNutritionUuidType
->>>>>>> 8c7ad13b
+    = AcuteIllnessNutritionUuidType