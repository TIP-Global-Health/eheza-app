--- conflicted
+++ resolved
@@ -1,8 +1,4 @@
-<<<<<<< HEAD
-module Config exposing (configs, ***REMOVED***, livePantheon, ***REMOVED***, ***REMOVED***, ***REMOVED***)
-=======
 module Config exposing (configs)
->>>>>>> 0f9f4ec7
 
 import AssocList as Dict exposing (Dict)
 import Config.Model as Config exposing (Model)
@@ -55,7 +51,6 @@
     }
 
 
-<<<<<<< HEAD
 ***REMOVED*** : Model
 ***REMOVED*** =
     { backendUrl = "https://***REMOVED***"
@@ -67,29 +62,10 @@
     }
 
 
-=======
->>>>>>> 0f9f4ec7
-***REMOVED*** : Model
-***REMOVED*** =
-    { backendUrl = "https://***REMOVED***"
-    , name = "***REMOVED***"
-<<<<<<< HEAD
-
-    -- We're not actually using Pusher at the moment, so just filling in a
-    -- blank key for now.
-    , pusherKey = PusherAppKey "" UsEast1
-    , debug = False
-    , rollbarToken = Rollbar.token "***REMOVED***"
-    , sandbox = True
-    }
-
-
 elm19Pantheon : Model
 elm19Pantheon =
     { backendUrl = "https://elm19-ihangane.pantheonsite.io"
     , name = "elm19Pantheon"
-=======
->>>>>>> 0f9f4ec7
     , pusherKey = PusherAppKey "" UsEast1
     , debug = False
     , rollbarToken = Rollbar.token "***REMOVED***"
@@ -103,14 +79,8 @@
         [ ( "***REMOVED***", ***REMOVED*** )
         , ( "***REMOVED***", ***REMOVED*** )
         , ( "***REMOVED***", livePantheon )
-<<<<<<< HEAD
         , ( "***REMOVED***", ***REMOVED*** )
         , ( "***REMOVED***", ehezaGlobal )
-        , ( "***REMOVED***", ***REMOVED*** )
         , ( "elm19-ihangane.pantheonsite.io", elm19Pantheon )
-=======
-        , ( "***REMOVED***", ehezaGlobal )
-        , ( "***REMOVED***", ***REMOVED*** )
->>>>>>> 0f9f4ec7
         ]
         |> Dict.union localConfigs