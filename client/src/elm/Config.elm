<<<<<<< HEAD
module Config exposing (configs, counselingPantheon, ***REMOVED***, livePantheon, prenatalPantheon, ***REMOVED***, ***REMOVED***, ***REMOVED***)
=======
module Config exposing (configs)
>>>>>>> 177284b7

import Config.Model as Config exposing (Model)
import Dict exposing (..)
import LocalConfig exposing (localConfigs)
import Pusher.Model exposing (Cluster(..), PusherAppKey)
import Rollbar


***REMOVED*** : Model
***REMOVED*** =
    { backendUrl = "https://***REMOVED***"
    , name = "***REMOVED***"
    , pusherKey = PusherAppKey "***REMOVED***" UsEast1
    , debug = False
    , rollbarToken = Rollbar.token "***REMOVED***"
    , sandbox = False
    }


***REMOVED*** : Model
***REMOVED*** =
    { backendUrl = "https://***REMOVED***"
    , name = "***REMOVED***"
    , pusherKey = PusherAppKey "***REMOVED***" UsEast1
    , debug = False
    , rollbarToken = Rollbar.token "***REMOVED***"
    , sandbox = False
    }


livePantheon : Model
livePantheon =
    { backendUrl = "https://***REMOVED***"
    , name = "livePantheon"
    , pusherKey = PusherAppKey "***REMOVED***" UsEast1
    , debug = False
    , rollbarToken = Rollbar.token "***REMOVED***"
    , sandbox = False
    }


ehezaGlobal : Model
ehezaGlobal =
    { backendUrl = "https://***REMOVED***"
    , name = "eheza-global"
    , pusherKey = PusherAppKey "***REMOVED***" UsEast1
    , debug = False
    , rollbarToken = Rollbar.token "***REMOVED***"
    , sandbox = False
    }


***REMOVED*** : Model
***REMOVED*** =
    { backendUrl = "https://***REMOVED***"
    , name = "***REMOVED***"
<<<<<<< HEAD

    -- We're not actually using Pusher at the moment, so just filling in a
    -- blank key for now.
    , pusherKey = PusherAppKey "" UsEast1
    , debug = False
    , rollbarToken = Rollbar.token "***REMOVED***"
    , sandbox = True
    }


prenatalPantheon : Model
prenatalPantheon =
    { backendUrl = "https://prenatal-ihangane.pantheonsite.io"
    , name = "prenatalPantheon"
=======
>>>>>>> 177284b7
    , pusherKey = PusherAppKey "" UsEast1
    , debug = False
    , rollbarToken = Rollbar.token "***REMOVED***"
    , sandbox = False
    }


configs : Dict String Model
configs =
    Dict.fromList
        [ ( "***REMOVED***", ***REMOVED*** )
        , ( "***REMOVED***", ***REMOVED*** )
        , ( "***REMOVED***", livePantheon )
        , ( "***REMOVED***", ehezaGlobal )
        , ( "***REMOVED***", ***REMOVED*** )
<<<<<<< HEAD
        , ( "prenatal-ihangane.pantheonsite.io", prenatalPantheon )
=======
>>>>>>> 177284b7
        ]
        |> Dict.union localConfigs<|MERGE_RESOLUTION|>--- conflicted
+++ resolved
@@ -1,8 +1,4 @@
-<<<<<<< HEAD
-module Config exposing (configs, counselingPantheon, ***REMOVED***, livePantheon, prenatalPantheon, ***REMOVED***, ***REMOVED***, ***REMOVED***)
-=======
 module Config exposing (configs)
->>>>>>> 177284b7
 
 import Config.Model as Config exposing (Model)
 import Dict exposing (..)
@@ -59,7 +55,17 @@
 ***REMOVED*** =
     { backendUrl = "https://***REMOVED***"
     , name = "***REMOVED***"
-<<<<<<< HEAD
+    , pusherKey = PusherAppKey "" UsEast1
+    , debug = False
+    , rollbarToken = Rollbar.token "***REMOVED***"
+    , sandbox = False
+    }
+
+
+***REMOVED*** : Model
+***REMOVED*** =
+    { backendUrl = "https://***REMOVED***"
+    , name = "***REMOVED***"
 
     -- We're not actually using Pusher at the moment, so just filling in a
     -- blank key for now.
@@ -74,8 +80,6 @@
 prenatalPantheon =
     { backendUrl = "https://prenatal-ihangane.pantheonsite.io"
     , name = "prenatalPantheon"
-=======
->>>>>>> 177284b7
     , pusherKey = PusherAppKey "" UsEast1
     , debug = False
     , rollbarToken = Rollbar.token "***REMOVED***"
@@ -91,9 +95,7 @@
         , ( "***REMOVED***", livePantheon )
         , ( "***REMOVED***", ehezaGlobal )
         , ( "***REMOVED***", ***REMOVED*** )
-<<<<<<< HEAD
         , ( "prenatal-ihangane.pantheonsite.io", prenatalPantheon )
-=======
->>>>>>> 177284b7
+        , ( "***REMOVED***", ***REMOVED*** )
         ]
         |> Dict.union localConfigs