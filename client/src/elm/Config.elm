module Config exposing (configs)

import AssocList as Dict exposing (Dict)
import Config.Model as Config exposing (Model)
import LocalConfig exposing (localConfigs)
import Pusher.Model exposing (Cluster(..), PusherAppKey)
import Rollbar


***REMOVED*** : Model
***REMOVED*** =
    { backendUrl = "https://***REMOVED***"
    , name = "***REMOVED***"
    , pusherKey = PusherAppKey "***REMOVED***" UsEast1
    , debug = False
    , rollbarToken = Rollbar.token "***REMOVED***"
    , sandbox = False
    }


***REMOVED*** : Model
***REMOVED*** =
    { backendUrl = "https://***REMOVED***"
    , name = "***REMOVED***"
    , pusherKey = PusherAppKey "***REMOVED***" UsEast1
    , debug = False
    , rollbarToken = Rollbar.token "***REMOVED***"
    , sandbox = False
    }


livePantheon : Model
livePantheon =
    { backendUrl = "https://***REMOVED***"
    , name = "livePantheon"
    , pusherKey = PusherAppKey "***REMOVED***" UsEast1
    , debug = False
    , rollbarToken = Rollbar.token "***REMOVED***"
    , sandbox = False
    }


ehezaGlobal : Model
ehezaGlobal =
    { backendUrl = "https://***REMOVED***"
    , name = "eheza-global"
    , pusherKey = PusherAppKey "***REMOVED***" UsEast1
    , debug = False
    , rollbarToken = Rollbar.token "***REMOVED***"
    , sandbox = False
    }


***REMOVED*** : Model
***REMOVED*** =
    { backendUrl = "https://***REMOVED***"
    , name = "***REMOVED***"
    , pusherKey = PusherAppKey "" UsEast1
    , debug = False
    , rollbarToken = Rollbar.token "***REMOVED***"
    , sandbox = False
    }


***REMOVED*** : Model
***REMOVED*** =
    { backendUrl = "https://***REMOVED***"
    , name = "***REMOVED***"
    , pusherKey = PusherAppKey "" UsEast1
    , debug = False
    , rollbarToken = Rollbar.token "***REMOVED***"
    , sandbox = False
    }


***REMOVED*** : Model
***REMOVED*** =
    { backendUrl = "https://***REMOVED***"
    , name = "***REMOVED***"

    -- We're not actually using Pusher at the moment, so just filling in a
    -- blank key for now.
    , pusherKey = PusherAppKey "" UsEast1
    , debug = False
    , rollbarToken = Rollbar.token "***REMOVED***"
    , sandbox = True
    }


***REMOVED*** : Model
***REMOVED*** =
    { backendUrl = "https://***REMOVED***"
    , name = "***REMOVED***"
    , pusherKey = PusherAppKey "" UsEast1
    , debug = False
    , rollbarToken = Rollbar.token "***REMOVED***"
    , sandbox = False
    }


***REMOVED*** : Model
***REMOVED*** =
    { backendUrl = "https://***REMOVED***"
    , name = "***REMOVED***"
    , pusherKey = PusherAppKey "" UsEast1
    , debug = False
    , rollbarToken = Rollbar.token "***REMOVED***"
    , sandbox = False
    }


***REMOVED*** : Model
***REMOVED*** =
    { backendUrl = "https://***REMOVED***"
    , name = "***REMOVED***"
    , pusherKey = PusherAppKey "" UsEast1
    , debug = False
    , rollbarToken = Rollbar.token "***REMOVED***"
    , sandbox = False
    }


configs : Dict String Model
configs =
    Dict.fromList
        [ ( "***REMOVED***", ***REMOVED*** )
        , ( "***REMOVED***", ***REMOVED*** )
        , ( "***REMOVED***", livePantheon )
        , ( "***REMOVED***", ehezaGlobal )
        , ( "***REMOVED***", ***REMOVED*** )
        , ( "***REMOVED***", ***REMOVED*** )
<<<<<<< HEAD
        , ( "prenatal-ihangane.pantheonsite.io", prenatalPantheon )
=======
>>>>>>> 11c15cd0
        , ( "***REMOVED***", ***REMOVED*** )
        , ( "***REMOVED***", ***REMOVED*** )
        , ( "***REMOVED***", ***REMOVED*** )
        ]
        |> Dict.union localConfigs<|MERGE_RESOLUTION|>--- conflicted
+++ resolved
@@ -129,10 +129,7 @@
         , ( "***REMOVED***", ehezaGlobal )
         , ( "***REMOVED***", ***REMOVED*** )
         , ( "***REMOVED***", ***REMOVED*** )
-<<<<<<< HEAD
-        , ( "prenatal-ihangane.pantheonsite.io", prenatalPantheon )
-=======
->>>>>>> 11c15cd0
+        , ( "***REMOVED***", ***REMOVED*** )
         , ( "***REMOVED***", ***REMOVED*** )
         , ( "***REMOVED***", ***REMOVED*** )
         , ( "***REMOVED***", ***REMOVED*** )
