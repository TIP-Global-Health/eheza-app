module Config exposing (configs)

import AssocList as Dict exposing (Dict)
import Config.Model as Config exposing (Model)
import LocalConfig exposing (localConfigs)
import Pusher.Model exposing (Cluster(..), PusherAppKey)
import Rollbar


***REMOVED*** : Model
***REMOVED*** =
    { backendUrl = "https://***REMOVED***"
    , name = "***REMOVED***"
    , pusherKey = PusherAppKey "***REMOVED***" UsEast1
    , debug = False
    , rollbarToken = Rollbar.token "***REMOVED***"
    , sandbox = False
    }


***REMOVED*** : Model
***REMOVED*** =
    { backendUrl = "https://***REMOVED***"
    , name = "***REMOVED***"
    , pusherKey = PusherAppKey "***REMOVED***" UsEast1
    , debug = False
    , rollbarToken = Rollbar.token "***REMOVED***"
    , sandbox = False
    }


livePantheon : Model
livePantheon =
    { backendUrl = "https://***REMOVED***"
    , name = "livePantheon"
    , pusherKey = PusherAppKey "***REMOVED***" UsEast1
    , debug = False
    , rollbarToken = Rollbar.token "***REMOVED***"
    , sandbox = False
    }


ehezaGlobal : Model
ehezaGlobal =
    { backendUrl = "https://***REMOVED***"
    , name = "eheza-global"
    , pusherKey = PusherAppKey "***REMOVED***" UsEast1
    , debug = False
    , rollbarToken = Rollbar.token "***REMOVED***"
    , sandbox = False
    }


***REMOVED*** : Model
***REMOVED*** =
    { backendUrl = "https://***REMOVED***"
    , name = "***REMOVED***"
    , pusherKey = PusherAppKey "" UsEast1
    , debug = False
    , rollbarToken = Rollbar.token "***REMOVED***"
    , sandbox = False
    }


<<<<<<< HEAD
***REMOVED*** : Model
***REMOVED*** =
    { backendUrl = "https://***REMOVED***"
    , name = "***REMOVED***"

    -- We're not actually using Pusher at the moment, so just filling in a
    -- blank key for now.
    , pusherKey = PusherAppKey "" UsEast1
    , debug = False
    , rollbarToken = Rollbar.token "***REMOVED***"
    , sandbox = True
    }


prenatalPantheon : Model
prenatalPantheon =
    { backendUrl = "https://prenatal-ihangane.pantheonsite.io"
    , name = "prenatalPantheon"
=======
elm19Pantheon : Model
elm19Pantheon =
    { backendUrl = "https://elm19-ihangane.pantheonsite.io"
    , name = "elm19Pantheon"
>>>>>>> 5307bcdc
    , pusherKey = PusherAppKey "" UsEast1
    , debug = False
    , rollbarToken = Rollbar.token "***REMOVED***"
    , sandbox = False
    }


configs : Dict String Model
configs =
    Dict.fromList
        [ ( "***REMOVED***", ***REMOVED*** )
        , ( "***REMOVED***", ***REMOVED*** )
        , ( "***REMOVED***", livePantheon )
        , ( "***REMOVED***", ***REMOVED*** )
<<<<<<< HEAD
        , ( "prenatal-ihangane.pantheonsite.io", prenatalPantheon )
        , ( "***REMOVED***", ***REMOVED*** )
=======
        , ( "***REMOVED***", ehezaGlobal )
        , ( "elm19-ihangane.pantheonsite.io", elm19Pantheon )
>>>>>>> 5307bcdc
        ]
        |> Dict.union localConfigs<|MERGE_RESOLUTION|>--- conflicted
+++ resolved
@@ -62,7 +62,6 @@
     }
 
 
-<<<<<<< HEAD
 ***REMOVED*** : Model
 ***REMOVED*** =
     { backendUrl = "https://***REMOVED***"
@@ -81,12 +80,17 @@
 prenatalPantheon =
     { backendUrl = "https://prenatal-ihangane.pantheonsite.io"
     , name = "prenatalPantheon"
-=======
+    , pusherKey = PusherAppKey "" UsEast1
+    , debug = False
+    , rollbarToken = Rollbar.token "***REMOVED***"
+    , sandbox = False
+    }
+
+
 elm19Pantheon : Model
 elm19Pantheon =
     { backendUrl = "https://elm19-ihangane.pantheonsite.io"
     , name = "elm19Pantheon"
->>>>>>> 5307bcdc
     , pusherKey = PusherAppKey "" UsEast1
     , debug = False
     , rollbarToken = Rollbar.token "***REMOVED***"
@@ -100,13 +104,10 @@
         [ ( "***REMOVED***", ***REMOVED*** )
         , ( "***REMOVED***", ***REMOVED*** )
         , ( "***REMOVED***", livePantheon )
+        , ( "***REMOVED***", ehezaGlobal )
         , ( "***REMOVED***", ***REMOVED*** )
-<<<<<<< HEAD
-        , ( "prenatal-ihangane.pantheonsite.io", prenatalPantheon )
+        , ( "prenatal-ihangane.pantheonsite.io", prenatalPantheon ) r
         , ( "***REMOVED***", ***REMOVED*** )
-=======
-        , ( "***REMOVED***", ehezaGlobal )
         , ( "elm19-ihangane.pantheonsite.io", elm19Pantheon )
->>>>>>> 5307bcdc
         ]
         |> Dict.union localConfigs