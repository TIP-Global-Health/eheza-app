--- conflicted
+++ resolved
@@ -14,11 +14,6 @@
 decodeMother =
     decode Mother
         |> required "label" string
-<<<<<<< HEAD
-        |> optionalAt [ "avatar", "styles", "patient-photo" ] string "http://placehold.it/200x200"
-        |> required "children" (oneOf [ list decodeIntAsString, decodeNullAsEmptyArray ])
-=======
-        |> optionalAt [ "avatar", "styles", "large" ] string "http://placehold.it/350x150"
+        |> optionalAt [ "avatar", "styles", "large" ] string "http://placehold.it/200x200"
         |> required "children" (oneOf [ list int, decodeNullAsEmptyArray ])
->>>>>>> 15f8f6ab
         |> custom decodeMotherActivityDates