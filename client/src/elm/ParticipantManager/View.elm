--- conflicted
+++ resolved
@@ -232,16 +232,12 @@
         div [ class "wrap wrap-alt" ] <|
             viewDashboardPageHeader language App.PageType.ActivitiesDashboard
                 :: (List.map (Html.map MsgPagesActivities) <|
-<<<<<<< HEAD
                         Pages.Activities.View.view language participants model.activitiesPage
                    )
-=======
-                        Pages.Activities.View.view language currentDate user participants model.activitiesPage
-                   )
-
-
-viewPageActivity : BackendUrl -> String -> User -> Language -> Date -> Maybe ActivityType -> Model -> Html Msg
-viewPageActivity backendUrl accessToken user language currentDate maybeActivityType model =
+
+
+viewPageActivity : Language -> Date -> Maybe ActivityType -> Model -> Html Msg
+viewPageActivity language currentDate maybeActivityType model =
     let
         activitytModel =
             case maybeActivityType of
@@ -261,7 +257,7 @@
         div [ class "wrap" ] <|
             viewPageActivityHeader activitytModel
                 :: (List.map (Html.map MsgPagesActivity) <|
-                        Pages.Activity.View.view backendUrl accessToken user language currentDate participants activitytModel
+                        Pages.Activity.View.view language currentDate participants activitytModel
                    )
 
 
@@ -283,5 +279,4 @@
                             App.PageType.Activities
                 ]
                 [ span [ class "icon-back" ] [] ]
-            ]
->>>>>>> 5ea0dd95
+            ]