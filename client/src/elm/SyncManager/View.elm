module SyncManager.View exposing (view)

import App.Model exposing (ConfiguredModel)
import AssocList as Dict
import Backend.Entities exposing (HealthCenterId)
import Backend.HealthCenter.Model exposing (HealthCenter)
import Backend.Model exposing (ModelIndexedDb)
import Editable
import Gizra.Html exposing (emptyNode)
import Html exposing (..)
import Html.Attributes exposing (..)
import Html.Events exposing (onCheck, onClick, onInput)
import Json.Encode
import List.Extra
import List.Zipper as Zipper
import Maybe.Extra exposing (isJust)
import RemoteData exposing (RemoteData, WebData)
import Restful.Endpoint exposing (fromEntityUuid, toEntityUuid)
import SyncManager.Model
    exposing
        ( BackendAuthorityEntity(..)
        , BackendGeneralEntity(..)
        , DownloadPhotosBatchRec
        , DownloadPhotosMode(..)
        , DownloadSyncResponse
        , Model
        , Msg(..)
        , SyncCycle(..)
        , SyncStatus(..)
        )
import SyncManager.Utils exposing (getSyncedHealthCenters)
import Translate exposing (Language, translate)
import Url
import Utils.Html exposing (spinner)
import Utils.WebData


view : Language -> RemoteData String ConfiguredModel -> ModelIndexedDb -> Model -> Html Msg
view language configuredModel db model =
    case RemoteData.toMaybe configuredModel of
        Just configuration ->
            if not configuration.config.debug then
                emptyNode

            else
                details
                    [ property "open" (Json.Encode.bool False)
                    , class "sync-manager"
                    ]
                    [ summary [] [ text "Sync Manager" ]
                    , viewHealthCentersForSync language db model
                    , viewSyncSettings language model
                    , viewSyncStatus language db model
                    ]

        Nothing ->
            emptyNode


{-| Helper to see the device UUID, and current nurse, if logged in.
-}
viewDeviceInfo : Language -> ConfiguredModel -> Html Msg
viewDeviceInfo language configuration =
    let
        loggedInNurse =
            case RemoteData.toMaybe configuration.loggedIn of
                Just loggedIn ->
                    let
                        nurse =
                            Tuple.second loggedIn.nurse
                    in
                    div [] [ text <| "Nurse: " ++ nurse.name ]

                Nothing ->
                    div [] [ text "Nurse not logged in" ]

        deviceIdInfo =
            case RemoteData.toMaybe configuration.device of
                Just device ->
                    case device.deviceId of
                        Just deviceId ->
                            div [] [ text <| "Device ID: " ++ String.fromInt deviceId ]

                        Nothing ->
                            div []
                                [ text """
                                    Device ID not set as device was paired before June 2020.
                                    You may re-pair to get a new ID, but in general this is not a problem -
                                    it just makes troubleshooting a bit easier.
                                    """
                                ]

                Nothing ->
                    div [] [ text "Device ID not set, either not paired, or a pair before June 2020" ]
    in
    details
        [ class "segment ui"
        , property "open" (Json.Encode.bool False)
        ]
        [ summary [] [ text "Device info" ]
        , loggedInNurse
        , deviceIdInfo
        ]


viewSyncSettings : Language -> Model -> Html Msg
viewSyncSettings language model =
    let
        currentStatus =
            case model.syncCycle of
                SyncCycleOn ->
                    "Cycle is currently on"

                SyncCycleStayOnCurrentSyncStatus ->
                    "Cycle is currently off, sync continues, but won't rotate to a new sync step"

                SyncCyclePause ->
                    "Sync is completely paused"

        getOption status =
            case status of
                SyncCycleOn ->
                    { name = "On"
                    , icon = "recycle"
                    , msg = SetSyncCycle SyncCycleOn
                    }

                SyncCycleStayOnCurrentSyncStatus ->
                    { name = "Stay on current sync step"
                    , icon = "repeat"
                    , msg = SetSyncCycle SyncCycleStayOnCurrentSyncStatus
                    }

                SyncCyclePause ->
                    { name = "Pause"
                    , icon = "pause"
                    , msg = SetSyncCycle SyncCyclePause
                    }

        syncCycleButtons =
            div []
                (List.map
                    (\status ->
                        let
                            record =
                                getOption status
                        in
                        button
                            [ classList
                                [ ( "ui labeled icon button", True )
                                , ( "active", model.syncCycle == status )
                                ]
                            , onClick record.msg
                            ]
                            [ i [ class <| "icon " ++ record.icon ] []
                            , text record.name
                            ]
                    )
                    [ SyncCycleOn, SyncCycleStayOnCurrentSyncStatus, SyncCyclePause ]
                )

        syncSpeed =
            Editable.value model.syncSpeed
    in
    details
        [ property "open" (Json.Encode.bool False)
        , class "segment ui"
        ]
        [ summary [] [ text "Sync Settings" ]
        , fieldset []
            [ div [] [ text "Sync Speed" ]
            , div [ class "ui right labeled input fluid" ]
                [ label [ class "ui label" ] [ text "Idle time" ]
                , input
                    [ type_ "number"

                    -- No less than every 3 second. On production it should be
                    -- no less than 10 seconds.
                    , Html.Attributes.min (String.fromInt <| 3 * 1000)

                    -- No more than every 5 minutes.
                    , Html.Attributes.max (String.fromInt <| 5 * 60 * 1000)
                    , Html.Attributes.required True
                    , value <| String.fromInt syncSpeed.idle
                    , onInput SetSyncSpeedIdle
                    ]
                    []
                , div [ class "ui basic label" ] [ text "ms" ]
                ]
            , div [ class "ui right labeled input fluid" ]
                [ label [ class "ui label" ] [ text "Cycle time" ]
                , input
                    [ type_ "number"

                    -- No less than every 50 ms.
                    , Html.Attributes.min (String.fromInt <| 50)

                    -- No more than every 5 minutes.
                    , Html.Attributes.max (String.fromInt <| 5 * 60 * 1000)
                    , Html.Attributes.required True
                    , value <| String.fromInt syncSpeed.cycle
                    , onInput SetSyncSpeedCycle
                    ]
                    []
                , div [ class "ui basic label" ] [ text "ms" ]
                ]
            , div [ class "ui right labeled input fluid" ]
                [ label [ class "ui label" ] [ text "Offline time" ]
                , input
                    [ type_ "number"

                    -- No less than every 1000 ms.
                    , Html.Attributes.min (String.fromInt <| 1000)

                    -- No more than every 5 minutes.
                    , Html.Attributes.max (String.fromInt <| 5 * 60 * 1000)
                    , Html.Attributes.required True
                    , value <| String.fromInt syncSpeed.offline
                    , onInput SetSyncSpeedOffline
                    ]
                    []
                , div [ class "ui basic label" ] [ text "ms" ]
                ]
            , div []
                [ button
                    [ onClick SaveSettings
                    , class "ui primary button"
                    ]
                    [ text "Save" ]
                , button
                    [ onClick ResetSettings
                    , class "ui button"
                    ]
                    [ text "Reset Settings" ]
                ]
            ]
        , fieldset []
            [ div [] [ text "Sync Cycle" ]
            , div [] [ text <| "Current status: " ++ currentStatus ]
            , syncCycleButtons
            ]
        ]


viewSyncDownloadGeneral : Language -> Model -> WebData (DownloadSyncResponse BackendGeneralEntity) -> Html Msg
viewSyncDownloadGeneral language model webData =
    div []
        [ div [] [ text <| "Fetch from General from revision ID " ++ String.fromInt model.syncInfoGeneral.lastFetchedRevisionId ]
        , button [ onClick <| SyncManager.Model.SetLastFetchedRevisionIdGeneral 0 ] [ text "Reset revision ID to 0" ]
        , div [] [ text "HTTP requests:" ]
        , case webData of
            RemoteData.Success data ->
                div []
                    [ div [] [ text <| String.fromInt data.revisionCount ++ " items left to download" ]
                    , if List.isEmpty data.entities then
                        div [] [ text "No content fetched in last HTTP request" ]

                      else
                        ol [] (List.map (viewGeneralEntity language) data.entities)
                    ]

            RemoteData.Failure error ->
                text <| Debug.toString error

            RemoteData.Loading ->
                spinner

            RemoteData.NotAsked ->
                emptyNode
        ]


viewGeneralEntity : Language -> BackendGeneralEntity -> Html msg
viewGeneralEntity language backendGeneralEntity =
    li []
        [ case backendGeneralEntity of
            BackendGeneralCatchmentArea identifier ->
                text <| "Catchment area " ++ identifier.entity.name

            BackendGeneralCounselingSchedule identifier ->
                text <| "Counseling Schedule " ++ identifier.uuid

            BackendGeneralCounselingTopic identifier ->
                text <| "Counseling Topic " ++ identifier.entity.english

            BackendGeneralHealthCenter identifier ->
                text <| "Health Center " ++ identifier.entity.name

            BackendGeneralNurse identifier ->
                text <| "Nurse " ++ identifier.entity.name

            BackendGeneralParticipantForm identifier ->
                text <| "Participant Form " ++ identifier.entity.title.english

            BackendGeneralVillage identifier ->
                text <| "Village " ++ identifier.entity.name
        ]


viewSyncDownloadAuthority : Language -> ModelIndexedDb -> Model -> WebData (DownloadSyncResponse BackendAuthorityEntity) -> Html Msg
viewSyncDownloadAuthority language db model webData =
    case model.syncInfoAuthorities of
        Nothing ->
            emptyNode

        Just zipper ->
            let
                currentZipper =
                    Zipper.current zipper

                getAuthorityName uuid =
                    db.healthCenters
                        |> RemoteData.toMaybe
                        |> Maybe.andThen (\healthCenters -> Dict.get (toEntityUuid uuid) healthCenters)
                        |> Maybe.map (\healthCenter -> healthCenter.name)
                        |> Maybe.withDefault uuid

                authoritiesListHtml =
                    Zipper.toList zipper
                        |> List.map
                            (\row ->
                                if row.uuid == currentZipper.uuid then
                                    li [ class "active" ] [ text <| getAuthorityName row.uuid ++ " (from revision ID " ++ String.fromInt row.lastFetchedRevisionId ++ ")" ]

                                else
                                    li [] [ text <| getAuthorityName row.uuid ]
                            )
            in
            div []
                [ div [] [ text <| "Fetch from Authority" ]
                , ol [] authoritiesListHtml
                , button [ onClick <| SyncManager.Model.SetLastFetchedRevisionIdAuthority zipper 0 ] [ text "Reset revision ID to 0" ]
                , case webData of
                    RemoteData.Success data ->
                        div []
                            [ div [] [ text <| String.fromInt data.revisionCount ++ " items left to download" ]
                            , if List.isEmpty data.entities then
                                div [] [ text "No content fetched in last HTTP request" ]

                              else
                                div []
                                    [ div [] [ text <| "Here is the content we've fetched in the last HTTP request:" ]
                                    , ol [] (List.map viewAuthorityEntity data.entities)
                                    ]
                            ]

                    RemoteData.Failure error ->
                        text <| Debug.toString error

                    RemoteData.Loading ->
                        spinner

                    RemoteData.NotAsked ->
                        emptyNode
                ]


viewAuthorityEntity : BackendAuthorityEntity -> Html msg
viewAuthorityEntity backendAuthorityEntity =
    let
        viewMeasurement identifier name =
            text (name ++ " for person ID " ++ fromEntityUuid identifier.entity.participantId)
    in
    li []
        [ case backendAuthorityEntity of
            BackendAuthorityAcuteFindings identifier ->
                viewMeasurement identifier "Acute Findings"

            BackendAuthorityAcuteIllnessEncounter identifier ->
                text ("Acute Illness Encounter for participant ID " ++ fromEntityUuid identifier.entity.participant)

            BackendAuthorityAcuteIllnessMuac identifier ->
<<<<<<< HEAD
                viewMeasurement identifier "AcuteI llness Muac"
=======
                viewMeasurement identifier "Acute Illness Muac"
>>>>>>> 8e53967c

            BackendAuthorityAcuteIllnessVitals identifier ->
                viewMeasurement identifier "Acute Illness Vitals"

            BackendAuthorityAttendance identifier ->
                viewMeasurement identifier "Attendance"

            BackendAuthorityBreastExam identifier ->
                viewMeasurement identifier "Breast Exam"

            BackendAuthorityCall114 identifier ->
                viewMeasurement identifier "Call 114"

            BackendAuthorityChildFbf identifier ->
                viewMeasurement identifier "Child Fbf"

            BackendAuthorityClinic identifier ->
                text <| "Clinic " ++ identifier.entity.name

            BackendAuthorityCounselingSession identifier ->
                viewMeasurement identifier "Counseling Session"

            BackendAuthorityCorePhysicalExam identifier ->
                viewMeasurement identifier "Core Physical Exam"

            BackendAuthorityDangerSigns identifier ->
                viewMeasurement identifier "Danger Signs"

            BackendAuthorityDashboardStats identifier ->
                text "Dashboard Statistics"

            BackendAuthorityExposure identifier ->
                viewMeasurement identifier "Exposure"

            BackendAuthorityFamilyPlanning identifier ->
                viewMeasurement identifier "Family Planning"

            BackendAuthorityHCContact identifier ->
                viewMeasurement identifier "HC Contact"

            BackendAuthorityHeight identifier ->
                viewMeasurement identifier "Height"

            BackendAuthorityIndividualParticipant identifier ->
                text <| "Individual Participant for person ID " ++ fromEntityUuid identifier.entity.person

            BackendAuthorityIsolation identifier ->
                viewMeasurement identifier "Isolation"

            BackendAuthorityLactation identifier ->
                viewMeasurement identifier "Lactation"

            BackendAuthorityMalariaTesting identifier ->
                viewMeasurement identifier "Malaria Testing"

            BackendAuthorityLastMenstrualPeriod identifier ->
                viewMeasurement identifier "Menstrual Period"

            BackendAuthorityMedicalHistory identifier ->
                viewMeasurement identifier "Medical History"

            BackendAuthorityMedication identifier ->
                viewMeasurement identifier "Medication"

            BackendAuthorityMedicationDistribution identifier ->
                viewMeasurement identifier "Medication Distribution"

            BackendAuthorityMotherFbf identifier ->
                viewMeasurement identifier "Mother Fbf"

            BackendAuthorityMuac identifier ->
                viewMeasurement identifier "Muac"

            BackendAuthorityNutrition identifier ->
                viewMeasurement identifier "Nutrition"

            BackendAuthorityNutritionEncounter identifier ->
                text ("NutritionEncounter for participant ID " ++ fromEntityUuid identifier.entity.participant)

            BackendAuthorityNutritionHeight identifier ->
                viewMeasurement identifier "Nutrition Height"

            BackendAuthorityNutritionMuac identifier ->
                viewMeasurement identifier "Nutrition Muac"

            BackendAuthorityNutritionNutrition identifier ->
                viewMeasurement identifier "Nutrition Nutrition"

            BackendAuthorityNutritionPhoto identifier ->
                viewMeasurement identifier "Nutrition Photo"

            BackendAuthorityNutritionWeight identifier ->
                viewMeasurement identifier "Nutrition Weight"

            BackendAuthorityObstetricHistory identifier ->
                viewMeasurement identifier "Obstetric History"

            BackendAuthorityObstetricHistoryStep2 identifier ->
                viewMeasurement identifier "Obstetric History Step 2"

            BackendAuthorityObstetricalExam identifier ->
                viewMeasurement identifier "Obstetrical Exam"

            BackendAuthorityParticipantConsent identifier ->
                viewMeasurement identifier "Participant Consent"

            BackendAuthorityPerson identifier ->
                text <| "Person " ++ identifier.entity.name

            BackendAuthorityPhoto identifier ->
                viewMeasurement identifier "Photo"

            BackendAuthorityPrenatalPhoto identifier ->
                viewMeasurement identifier "Prenatal Photo"

            BackendAuthorityPmtctParticipant identifier ->
                text <| "Pmtct Participant for child ID " ++ fromEntityUuid identifier.entity.child

            BackendAuthorityPrenatalFamilyPlanning identifier ->
                viewMeasurement identifier "Prenatal Family Planning"

            BackendAuthorityPrenatalNutrition identifier ->
                viewMeasurement identifier "Prenatal Nutrition"

            BackendAuthorityPrenatalEncounter identifier ->
                text <| "Prenatal Encounter for person ID " ++ fromEntityUuid identifier.entity.participant

            BackendAuthorityRelationship identifier ->
                text <| "Relationship for person ID " ++ fromEntityUuid identifier.entity.person

            BackendAuthorityResource identifier ->
                viewMeasurement identifier "Resource"

            BackendAuthoritySendToHC identifier ->
                viewMeasurement identifier "Send to HC"

            BackendAuthoritySession identifier ->
                text <| "Session for Clinic ID " ++ fromEntityUuid identifier.entity.clinicId

            BackendAuthoritySocialHistory identifier ->
                viewMeasurement identifier "Social History"

            BackendAuthoritySymptomsGeneral identifier ->
                viewMeasurement identifier "Symptoms General"

            BackendAuthoritySymptomsGI identifier ->
                viewMeasurement identifier "Symptoms GI"

            BackendAuthoritySymptomsRespiratory identifier ->
                viewMeasurement identifier "Symptoms Respiratory"

            BackendAuthorityTravelHistory identifier ->
                viewMeasurement identifier "Travel History"

            BackendAuthorityTreatmentOngoing identifier ->
                viewMeasurement identifier "Treatment Ongoing"

            BackendAuthorityTreatmentReview identifier ->
                viewMeasurement identifier "Treatment Review"

            BackendAuthorityVitals identifier ->
                viewMeasurement identifier "Vitals"

            BackendAuthorityWeight identifier ->
                viewMeasurement identifier "Weight"
        ]


viewDownloadPhotosBatch : Language -> Model -> DownloadPhotosBatchRec -> Html Msg
viewDownloadPhotosBatch language model deferredPhoto =
    case deferredPhoto.indexDbRemoteData of
        RemoteData.Success (Just result) ->
            let
                fileName =
                    result.photo
                        |> Url.fromString
                        |> Maybe.andThen
                            (\url ->
                                url.path
                                    |> String.split "/"
                                    |> List.Extra.last
                            )
                        |> Maybe.withDefault ""

                attempt =
                    result.attempts + 1

                attemptString =
                    case attempt of
                        1 ->
                            "1st"

                        2 ->
                            "2nd"

                        3 ->
                            "3rd"

                        _ ->
                            String.fromInt attempt ++ "th"
            in
            div []
                [ text <|
                    "Photos batch download ("
                        ++ String.fromInt (deferredPhoto.batchCounter + 1)
                        ++ " out of "
                        ++ String.fromInt deferredPhoto.batchSize
                        ++ ")"
                , div []
                    [ text <| attemptString ++ " attempt to download "
                    , a [ href result.photo, target "_blank" ] [ text fileName ]
                    ]
                ]

        _ ->
            emptyNode


{-| Show a list of Authorities that allow syncing from.
-}
viewHealthCentersForSync : Language -> ModelIndexedDb -> Model -> Html Msg
viewHealthCentersForSync language db model =
    let
        -- The Health centers that are synced.
        selectedHealthCentersUuid =
            getSyncedHealthCenters model
    in
    case db.healthCenters of
        RemoteData.Success healthCenters ->
            if Dict.isEmpty healthCenters then
                details [ class "segment ui" ]
                    [ summary [] [ text "No health centers synced yet" ] ]

            else
                details
                    [ class "segment ui"
                    , property "open" (Json.Encode.bool False)
                    ]
                    [ summary [] [ text "Health Centers" ]
                    , ul []
                        (List.map
                            (\( healthCenterId, healthCenter ) ->
                                let
                                    isSynced =
                                        List.Extra.find (\selectedUuid -> selectedUuid == fromEntityUuid healthCenterId) selectedHealthCentersUuid
                                            |> isJust
                                in
                                viewHealthCenter language ( healthCenterId, healthCenter ) isSynced
                            )
                            (Dict.toList healthCenters)
                        )
                    ]

        RemoteData.Failure error ->
            Utils.WebData.viewError language error

        RemoteData.Loading ->
            spinner

        RemoteData.NotAsked ->
            emptyNode


viewHealthCenter : Language -> ( HealthCenterId, HealthCenter ) -> Bool -> Html Msg
viewHealthCenter language ( healthCenterId, healthCenter ) isSynced =
    let
        ( syncLabel, syncMsg ) =
            if isSynced then
                ( "Remove from Sync list", RevisionIdAuthorityRemove healthCenterId )

            else
                ( "Add to Sync list", RevisionIdAuthorityAdd healthCenterId )
    in
    li [ style "margin-bottom" "5px" ]
        [ text <| healthCenter.name
        , button
            [ onClick syncMsg
            , style "margin-left" "20px"
            ]
            [ text syncLabel ]
        ]


viewSyncStatus : Language -> ModelIndexedDb -> Model -> Html Msg
viewSyncStatus language db model =
    details
        [ property "open" (Json.Encode.bool False)
        , class "segment ui"
        ]
        [ summary [] [ text "Sync Status" ]
        , div [] [ text <| "Sync status: " ++ Debug.toString model.syncStatus ]
        , case model.syncStatus of
            SyncDownloadGeneral webData ->
                viewSyncDownloadGeneral language model webData

            SyncDownloadAuthority webData ->
                viewSyncDownloadAuthority language db model webData

            _ ->
                emptyNode
        ]<|MERGE_RESOLUTION|>--- conflicted
+++ resolved
@@ -370,11 +370,7 @@
                 text ("Acute Illness Encounter for participant ID " ++ fromEntityUuid identifier.entity.participant)
 
             BackendAuthorityAcuteIllnessMuac identifier ->
-<<<<<<< HEAD
-                viewMeasurement identifier "AcuteI llness Muac"
-=======
                 viewMeasurement identifier "Acute Illness Muac"
->>>>>>> 8e53967c
 
             BackendAuthorityAcuteIllnessVitals identifier ->
                 viewMeasurement identifier "Acute Illness Vitals"
