--- conflicted
+++ resolved
@@ -253,11 +253,8 @@
     , remainingToDownload : Int
     , deviceName : String
     , status : SyncInfoStatus
-<<<<<<< HEAD
+    , rollbarToken : String
     , site : Site
-=======
-    , rollbarToken : String
->>>>>>> 7beda36b
     }
 
 
@@ -268,11 +265,8 @@
     , remainingToDownload : Int
     , deviceName : String
     , status : String
-<<<<<<< HEAD
+    , rollbarToken : String
     , site : String
-=======
-    , rollbarToken : String
->>>>>>> 7beda36b
     }
 
 
@@ -404,11 +398,8 @@
     { entities : List a
     , revisionCount : Int
     , deviceName : String
-<<<<<<< HEAD
+    , rollbarToken : String
     , site : Site
-=======
-    , rollbarToken : String
->>>>>>> 7beda36b
     }
 
 
