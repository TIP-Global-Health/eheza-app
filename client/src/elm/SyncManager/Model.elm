module SyncManager.Model exposing (..)

import AssocList exposing (Dict)
import Backend.AcuteIllnessEncounter.Model exposing (AcuteIllnessEncounter)
import Backend.Clinic.Model exposing (Clinic)
import Backend.Counseling.Model exposing (CounselingSchedule, CounselingTopic)
import Backend.Dashboard.Model exposing (DashboardStats)
import Backend.Entities exposing (HealthCenterId)
import Backend.HealthCenter.Model exposing (CatchmentArea, HealthCenter)
import Backend.IndividualEncounterParticipant.Model exposing (IndividualEncounterParticipant)
import Backend.Measurement.Model exposing (..)
import Backend.Nurse.Model exposing (Nurse)
import Backend.NutritionEncounter.Model exposing (NutritionEncounter)
import Backend.ParticipantConsent.Model exposing (ParticipantForm)
import Backend.Person.Model exposing (Person)
import Backend.PmtctParticipant.Model exposing (PmtctParticipant)
import Backend.PrenatalEncounter.Model exposing (PrenatalEncounter)
import Backend.Relationship.Model exposing (Relationship)
import Backend.Session.Model exposing (Session)
import Backend.Village.Model exposing (Village)
import Editable exposing (Editable)
import Gizra.NominalDate exposing (NominalDate, formatDDMMYYYY)
import Json.Decode exposing (Value)
import List.Zipper exposing (Zipper)
import RemoteData exposing (RemoteData, WebData)
import Time


{-| The "general" entities are ones that currently don't belong to a specific
authority (e.g. Health center). For example, a person is a "general" entity,
but a child's measurements is per authority.
-}
type BackendGeneralEntity
    = BackendGeneralCatchmentArea (BackendEntity CatchmentArea)
    | BackendGeneralCounselingSchedule (BackendEntity CounselingSchedule)
    | BackendGeneralCounselingTopic (BackendEntity CounselingTopic)
    | BackendGeneralHealthCenter (BackendEntity HealthCenter)
    | BackendGeneralNurse (BackendEntity Nurse)
    | BackendGeneralParticipantForm (BackendEntity ParticipantForm)
    | BackendGeneralVillage (BackendEntity Village)


{-| The "Authority" entities are ones that belong to a specific
authority (e.g. Health center). For example, a child's measurements is per
authority.
-}
type BackendAuthorityEntity
    = BackendAuthorityAcuteFindings (BackendEntity AcuteFindings)
    | BackendAuthorityAcuteIllnessEncounter (BackendEntity AcuteIllnessEncounter)
    | BackendAuthorityAcuteIllnessVitals (BackendEntity AcuteIllnessVitals)
    | BackendAuthorityAttendance (BackendEntity Attendance)
    | BackendAuthorityBreastExam (BackendEntity BreastExam)
    | BackendAuthorityChildFbf (BackendEntity Fbf)
    | BackendAuthorityCall114 (BackendEntity Call114)
    | BackendAuthorityClinic (BackendEntity Clinic)
    | BackendAuthorityCorePhysicalExam (BackendEntity CorePhysicalExam)
    | BackendAuthorityCounselingSession (BackendEntity CounselingSession)
    | BackendAuthorityDangerSigns (BackendEntity DangerSigns)
    | BackendAuthorityDashboardStats (BackendEntity DashboardStats)
    | BackendAuthorityExposure (BackendEntity Exposure)
    | BackendAuthorityFamilyPlanning (BackendEntity FamilyPlanning)
    | BackendAuthorityHCContact (BackendEntity HCContact)
    | BackendAuthorityHeight (BackendEntity Height)
    | BackendAuthorityIndividualParticipant (BackendEntity IndividualEncounterParticipant)
    | BackendAuthorityIsolation (BackendEntity Isolation)
    | BackendAuthorityLactation (BackendEntity Lactation)
    | BackendAuthorityLastMenstrualPeriod (BackendEntity LastMenstrualPeriod)
    | BackendAuthorityMalariaTesting (BackendEntity MalariaTesting)
    | BackendAuthorityMedicalHistory (BackendEntity MedicalHistory)
    | BackendAuthorityMedication (BackendEntity Medication)
    | BackendAuthorityMedicationDistribution (BackendEntity MedicationDistribution)
    | BackendAuthorityMotherFbf (BackendEntity Fbf)
    | BackendAuthorityMuac (BackendEntity Muac)
    | BackendAuthorityNutrition (BackendEntity ChildNutrition)
    | BackendAuthorityNutritionEncounter (BackendEntity NutritionEncounter)
    | BackendAuthorityNutritionHeight (BackendEntity NutritionHeight)
    | BackendAuthorityNutritionMuac (BackendEntity NutritionMuac)
    | BackendAuthorityNutritionNutrition (BackendEntity NutritionNutrition)
    | BackendAuthorityNutritionPhoto (BackendEntity NutritionPhoto)
    | BackendAuthorityNutritionWeight (BackendEntity NutritionWeight)
    | BackendAuthorityObstetricHistory (BackendEntity ObstetricHistory)
    | BackendAuthorityObstetricHistoryStep2 (BackendEntity ObstetricHistoryStep2)
    | BackendAuthorityObstetricalExam (BackendEntity ObstetricalExam)
    | BackendAuthorityParticipantConsent (BackendEntity ParticipantConsent)
    | BackendAuthorityPerson (BackendEntity Person)
    | BackendAuthorityPhoto (BackendEntity Photo)
    | BackendAuthorityPrenatalPhoto (BackendEntity PrenatalPhoto)
    | BackendAuthorityPmtctParticipant (BackendEntity PmtctParticipant)
    | BackendAuthorityPrenatalFamilyPlanning (BackendEntity PrenatalFamilyPlanning)
    | BackendAuthorityPrenatalNutrition (BackendEntity PrenatalNutrition)
    | BackendAuthorityPrenatalEncounter (BackendEntity PrenatalEncounter)
    | BackendAuthorityRelationship (BackendEntity Relationship)
    | BackendAuthorityResource (BackendEntity Resource)
    | BackendAuthoritySendToHC (BackendEntity SendToHC)
    | BackendAuthoritySession (BackendEntity Session)
    | BackendAuthoritySocialHistory (BackendEntity SocialHistory)
    | BackendAuthoritySymptomsGeneral (BackendEntity SymptomsGeneral)
    | BackendAuthoritySymptomsGI (BackendEntity SymptomsGI)
    | BackendAuthoritySymptomsRespiratory (BackendEntity SymptomsRespiratory)
    | BackendAuthorityTravelHistory (BackendEntity TravelHistory)
    | BackendAuthorityTreatmentReview (BackendEntity TreatmentReview)
    | BackendAuthorityVitals (BackendEntity Vitals)
    | BackendAuthorityWeight (BackendEntity Weight)


{-| Wrapper for a Backend entity (both General and Authority).
-}
type alias BackendEntity a =
    { -- The `String` is the UUID which is not part of the entities, so we'd keep
      -- it along with the entity itself. We keep the UUID is regular string to
      -- keep decoder code easier to manage.
      uuid : String

    -- When downloading, the `Int` is the vid of the node.
    -- When uploading, the `Int` the the `localId` from IndexDB.
    , revision : Int
    , entity : a
    }


{-| Get info about an entity. `revision` would be the Drupal revision
in case of download, or the `localId` in case of upload.
-}
type alias BackendEntityIdentifier =
    { uuid : String, revision : Int, type_ : String }


type alias SyncInfoGeneral =
    { lastFetchedRevisionId : Int
    , lastSuccesfulContact : Int
    , remainingToUpload : Int
    , remainingToDownload : Int
    , status : SyncInfoStatus
    }


type alias SyncInfoGeneralForPort =
    { lastFetchedRevisionId : Int
    , lastSuccesfulContact : Int
    , remainingToUpload : Int
    , remainingToDownload : Int
    , status : String
    }


type alias SyncInfoAuthority =
    { uuid : String
    , lastFetchedRevisionId : Int
    , lastSuccesfulContact : Int
    , remainingToUpload : Int
    , remainingToDownload : Int
    , status : SyncInfoStatus
    }


type alias SyncInfoAuthorityForPort =
    { uuid : String
    , lastFetchedRevisionId : Int
    , lastSuccesfulContact : Int
    , remainingToUpload : Int
    , remainingToDownload : Int
    , status : String
    , statsCacheHash : String
    }


type SyncInfoStatus
    = Downloading
    | Error
    | NotAvailable
    | Success
    | Uploading


emptySyncInfoAuthority : String -> SyncInfoAuthority
emptySyncInfoAuthority uuid =
    { uuid = uuid
    , lastFetchedRevisionId = 0
    , lastSuccesfulContact = 0
    , remainingToUpload = 0
    , remainingToDownload = 0
<<<<<<< HEAD
    , status = "Not Available"
    , statsCacheHash = ""
=======
    , status = NotAvailable
>>>>>>> 8f713312
    }


type alias SyncInfoAuthorityZipper =
    Maybe (Zipper SyncInfoAuthority)


type alias Model =
    { syncStatus : SyncStatus
    , syncInfoGeneral : SyncInfoGeneral
    , syncInfoAuthorities : SyncInfoAuthorityZipper
    , lastTryBackendGeneralDownloadTime : Time.Posix

    -- Determine how we're going to download photos.
    , downloadPhotos : DownloadPhotos

    -- If `DownloadPhotosBatch` is selected as download mechanism, indicate what's
    -- the batch size.
    , downloadPhotosBatchSize : Int

    -- Determine is Sync status should be rotated automatically, or manually for debug
    -- purposes.
    , syncCycle : SyncCycle

    -- Time in seconds while idle or while syncing.
    -- In production, a good value would be:
    -- `idle` - 50; which is the minimum we will allow.
    -- `sync` - 10000. The means that sync will sit idle for 10 seconds.
    , syncSpeed : Editable SyncSpeed
    }


emptyModel : Flags -> Model
emptyModel flags =
    { syncStatus = SyncIdle
    , syncInfoGeneral = flags.syncInfoGeneral
    , syncInfoAuthorities = flags.syncInfoAuthorities
    , lastTryBackendGeneralDownloadTime = Time.millisToPosix 0
    , downloadPhotos = DownloadPhotosBatch (emptyDownloadPhotosBatchRec flags.batchSize)
    , downloadPhotosBatchSize = flags.batchSize
    , syncCycle = SyncCycleOn
    , syncSpeed = Editable.ReadOnly flags.syncSpeed
    }


{-| The information we get initially from App.Model via flags.
-}
type alias Flags =
    { syncInfoGeneral : SyncInfoGeneral
    , syncInfoAuthorities : SyncInfoAuthorityZipper
    , batchSize : Int
    , syncSpeed : SyncSpeed
    }


type alias SyncSpeed =
    { idle : Int
    , cycle : Int

    -- If we're offline, we don't want to hammer the system with HTTP requests
    -- that will fail, so we have a longer pause.
    , offline : Int
    }


{-| Hold the info we're going to decode from a GET call to /api/sync.

We can have the `a` replaced with BackendGeneralEntity or BackendAuthorityEntity

-}
type alias DownloadSyncResponse a =
    { entities : List a
    , lastTimestampOfLastRevision : Time.Posix
    , revisionCount : Int
    }


{-| Determine how photos are going to be downloaded.
-}
type DownloadPhotos
    = -- Don't download any photos at all.
      DownloadPhotosNone
      -- Download up to a number of photos, and then skip to the next Sync status,
      -- which is `SyncIdle`. This is used to grab photos, but without blocking
      -- completely the rest of the syncing of data.
      -- So the first Int, is the default batch size, and the second is used as
      -- a counter.
    | DownloadPhotosBatch DownloadPhotosBatchRec
      -- Download all photos.
    | DownloadPhotosAll DownloadPhotosAllRec


{-| Hold info related to uploading General entities.
-}
type alias UploadRec a =
    { indexDbRemoteData : IndexDbUploadRemoteData a
    , backendRemoteData : WebData ()
    }


emptyUploadRec : UploadRec a
emptyUploadRec =
    { indexDbRemoteData = RemoteData.NotAsked
    , backendRemoteData = RemoteData.NotAsked
    }


type alias DownloadPhotosBatchRec =
    { batchSize : Int
    , batchCounter : Int
    , indexDbRemoteData : IndexDbDeferredPhotoRemoteData
    , backendRemoteData : WebData ()
    }


emptyDownloadPhotosBatchRec : Int -> DownloadPhotosBatchRec
emptyDownloadPhotosBatchRec batchSize =
    { batchSize = batchSize
    , batchCounter = batchSize
    , indexDbRemoteData = RemoteData.NotAsked
    , backendRemoteData = RemoteData.NotAsked
    }


type alias DownloadPhotosAllRec =
    { indexDbRemoteData : IndexDbDeferredPhotoRemoteData
    , backendRemoteData : WebData ()
    }


{-| RemoteData to indicate fetching deferred photos info from IndexDB.
-}
type alias IndexDbDeferredPhotoRemoteData =
    IndexDbUploadRemoteData IndexDbQueryDeferredPhotoResultRecord


{-| RemoteData to indicate fetching entities for upload info from IndexDB.
-}
type alias IndexDbUploadRemoteData a =
    RemoteData () (Maybe a)


{-| The Sync (download or upload), by its order.
-}
type SyncStatus
    = SyncIdle
    | SyncUploadGeneral (UploadRec IndexDbQueryUploadGeneralResultRecord)
    | SyncUploadPhotoAuthority (RemoteData UploadPhotoError (Maybe IndexDbQueryUploadPhotoResultRecord))
    | SyncUploadAuthority (UploadRec IndexDbQueryUploadAuthorityResultRecord)
    | SyncDownloadGeneral (WebData (DownloadSyncResponse BackendGeneralEntity))
    | SyncDownloadAuthority (WebData (DownloadSyncResponse BackendAuthorityEntity))
    | SyncDownloadAuthorityDashboardStats (WebData (DownloadSyncResponse BackendAuthorityEntity))
    | SyncDownloadPhotos DownloadPhotos


type SyncCycle
    = -- Work normally.
      SyncCycleOn
      -- Keep calling sync, but never switch to the next Sync status. For example,
      -- if we're currently downloading from General, by selecting this, we'd
      -- keep trying to download from General, without switching to downloading
      -- from Authority.
    | SyncCycleStayOnCurrentSyncStatus
      -- Completely pause sync.
    | SyncCyclePause


{-| Indicate what content, or query we'd like to get from IndexDB.
-}
type IndexDbQueryType
    = -- Get a single photo pending uploading.
      IndexDbQueryUploadPhotoAuthority
    | IndexDbQueryUploadGeneral
    | IndexDbQueryUploadAuthority
      -- Get a single deferred photo.
    | IndexDbQueryDeferredPhoto
      -- When we successfully download a photo, we remove it from the `deferredPhotos` table.
      -- We just need the UUID.
    | IndexDbQueryRemoveDeferredPhotoAttempts String
      -- Update the number of attempts, a deferred photos was un-successfully downloaded.
      -- We don't count cases where we were offline.
    | IndexDbQueryUpdateDeferredPhotoAttempts IndexDbQueryDeferredPhotoResultRecord


type IndexDbQueryTypeResult
    = -- A single photo for upload, if exists.
      IndexDbQueryUploadPhotoAuthorityResult (RemoteData UploadPhotoError (Maybe IndexDbQueryUploadPhotoResultRecord))
    | IndexDbQueryUploadAuthorityResult (Maybe IndexDbQueryUploadAuthorityResultRecord)
    | IndexDbQueryUploadGeneralResult (Maybe IndexDbQueryUploadGeneralResultRecord)
      -- A single deferred photo, if exists.
    | IndexDbQueryDeferredPhotoResult (Maybe IndexDbQueryDeferredPhotoResultRecord)


type UploadPhotoError
    = PhotoNotFoundOnCacheStorage
    | FetchError String
    | BadJson String


{-| The info we get from query to `generalPhotoUploadChanges`.
-}
type alias IndexDbQueryUploadPhotoResultRecord =
    { uuid : String
    , photo : String
    , localId : Int

    -- If photo was uploaded to Drupal, get the file ID.
    , fileId : Maybe Int
    }


{-| Indicate if we should create (POST) or update (PATCH) and entity.
-}
type UploadMethod
    = UploadMethodCreate
    | UploadMethodUpdate


type alias IndexDbQueryUploadGeneralResultRecord =
    { entities : List ( BackendGeneralEntity, UploadMethod )
    , remaining : Int
    }


type alias IndexDbQueryUploadAuthorityResultRecord =
    { entities : List ( BackendAuthorityEntity, UploadMethod )
    , remaining : Int

    -- Instead of list, it is be handier to get a Dict, keyed by the `localId`
    -- so when we would like to switch the photo URL with Drupal's file ID, we
    -- could get that info quicker.
    , uploadPhotos : Dict Int IndexDbQueryUploadPhotoResultRecord
    }


{-| The info we get from query to `deferredPhotos`.
-}
type alias IndexDbQueryDeferredPhotoResultRecord =
    { uuid : String
    , photo : String

    -- The number of attempts we've tried to get the image.
    , attempts : Int
    }


type Msg
    = BackendAuthorityFetch
    | BackendAuthorityFetchHandle (Zipper SyncInfoAuthority) (WebData (DownloadSyncResponse BackendAuthorityEntity))
    | BackendAuthorityDashboardStatsFetch
    | BackendAuthorityDashboardStatsFetchHandle (Zipper SyncInfoAuthority) (WebData (DownloadSyncResponse BackendAuthorityEntity))
      -- This is the main entry point for the Sync loop. This will dispatch a call
      -- according to the `syncStatus`.
    | BackendFetchMain
    | BackendGeneralFetch
    | BackendGeneralFetchHandle (WebData (DownloadSyncResponse BackendGeneralEntity))
      -- Fetch a deferred photo from the server.
    | BackendDeferredPhotoFetch (Maybe IndexDbQueryDeferredPhotoResultRecord)
    | BackendDeferredPhotoFetchHandle IndexDbQueryDeferredPhotoResultRecord (WebData ())
      -- Unlike other `Backend...` msgs, we have no HTTP activity from Elm. That is,
      -- uploading the photos happens in JS, since we have to deal with file blobs
      -- which would be harder in Elm, given we have elm/http@1.0.
      -- This is the reason it doesn't get as arguments the result of the IndexDB.
    | BackendPhotoUploadAuthority
    | BackendUploadAuthority (Maybe IndexDbQueryUploadAuthorityResultRecord)
    | BackendUploadAuthorityHandle IndexDbQueryUploadAuthorityResultRecord (WebData ())
    | BackendUploadGeneral (Maybe IndexDbQueryUploadGeneralResultRecord)
    | BackendUploadGeneralHandle IndexDbQueryUploadGeneralResultRecord (WebData ())
    | BackendUploadPhotoAuthorityHandle (RemoteData UploadPhotoError (Maybe IndexDbQueryUploadPhotoResultRecord))
    | QueryIndexDb IndexDbQueryType
    | QueryIndexDbHandle Value
    | FetchFromIndexDbDeferredPhoto
    | FetchFromIndexDbUploadGeneral
    | FetchFromIndexDbUploadAuthority
    | RevisionIdAuthorityAdd HealthCenterId
    | RevisionIdAuthorityRemove HealthCenterId
    | SetLastFetchedRevisionIdAuthority (Zipper SyncInfoAuthority) Int
    | SetLastFetchedRevisionIdGeneral Int
      -- UI settings
    | ResetSettings
    | SaveSettings
    | SetSyncCycle SyncCycle
    | SetSyncSpeedIdle String
    | SetSyncSpeedCycle String
    | SetSyncSpeedOffline String
    | TrySyncing<|MERGE_RESOLUTION|>--- conflicted
+++ resolved
@@ -179,12 +179,8 @@
     , lastSuccesfulContact = 0
     , remainingToUpload = 0
     , remainingToDownload = 0
-<<<<<<< HEAD
-    , status = "Not Available"
+    , status = NotAvailable
     , statsCacheHash = ""
-=======
-    , status = NotAvailable
->>>>>>> 8f713312
     }
 
 
