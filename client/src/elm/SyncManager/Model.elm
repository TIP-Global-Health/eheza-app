--- conflicted
+++ resolved
@@ -1,42 +1,4 @@
-<<<<<<< HEAD
-module SyncManager.Model exposing
-    ( BackendAuthorityEntity(..)
-    , BackendEntity
-    , BackendEntityIdentifier
-    , BackendGeneralEntity(..)
-    , DownloadPhotosAllRec
-    , DownloadPhotosBatchRec
-    , DownloadPhotosMode(..)
-    , DownloadPhotosStatus(..)
-    , DownloadSyncResponse
-    , Flags
-    , IndexDbDeferredPhotoRemoteData
-    , IndexDbQueryDeferredPhotoResultRecord
-    , IndexDbQueryType(..)
-    , IndexDbQueryTypeResult(..)
-    , IndexDbQueryUploadAuthorityResultRecord
-    , IndexDbQueryUploadGeneralResultRecord
-    , IndexDbQueryUploadPhotoResultRecord
-    , IndexDbUploadRemoteData
-    , Model
-    , Msg(..)
-    , SyncCycle(..)
-    , SyncInfoAuthority
-    , SyncInfoAuthorityZipper
-    , SyncInfoGeneral
-    , SyncSpeed
-    , SyncStatus(..)
-    , UploadMethod(..)
-    , UploadPhotoError(..)
-    , UploadRec
-    , emptyDownloadPhotosBatchRec
-    , emptyModel
-    , emptySyncInfoAuthority
-    , emptyUploadRec
-    )
-=======
 module SyncManager.Model exposing (..)
->>>>>>> a40a5135
 
 import AssocList exposing (Dict)
 import Backend.AcuteIllnessEncounter.Model exposing (AcuteIllnessEncounter)
@@ -168,9 +130,7 @@
     , lastSuccesfulContact : Int
     , remainingToUpload : Int
     , remainingToDownload : Int
-<<<<<<< HEAD
     , deviceName : String
-=======
     , status : SyncInfoStatus
     }
 
@@ -180,7 +140,7 @@
     , lastSuccesfulContact : Int
     , remainingToUpload : Int
     , remainingToDownload : Int
->>>>>>> a40a5135
+    , deviceName : String
     , status : String
     }
 
