module Translate exposing
    ( Adherence(..)
    , ChartPhrase(..)
    , Dashboard(..)
    , Language
    , LoginPhrase(..)
    , TranslationId(..)
    , ValidationError(..)
    , translate
    , translateActivePage
    , translateAdherence
    , translateChartPhrase
    , translateCounselingTimingHeading
    , translateFormError
    , translateFormField
    , translateHttpError
    , translateLoginPhrase
    , translateText
    , translateValidationError
    , translationSet
    )

{-| This module has just the translations ... for types and
general utilities, see `Translate.Model` and `Translate.Utils`.
-}

import Activity.Model exposing (Activity(..), ChildActivity(..), MotherActivity(..))
import Backend.AcuteIllnessActivity.Model exposing (AcuteIllnessActivity(..))
import Backend.AcuteIllnessEncounter.Model exposing (AcuteIllnessDiagnosis(..))
import Backend.Clinic.Model exposing (ClinicType(..))
import Backend.Counseling.Model exposing (CounselingTiming(..), CounselingTopic)
import Backend.Entities exposing (..)
import Backend.HomeVisitActivity.Model exposing (HomeVisitActivity(..))
import Backend.IndividualEncounterParticipant.Model exposing (AcuteIllnessOutcome(..), IndividualEncounterType(..), PregnancyOutcome(..))
import Backend.Measurement.Model exposing (..)
import Backend.NutritionActivity.Model exposing (NutritionActivity(..))
import Backend.Person.Model
    exposing
        ( EducationLevel(..)
        , Gender(..)
        , HIVStatus(..)
        , MaritalStatus(..)
        , ModeOfDelivery(..)
        , VaginalDelivery(..)
        )
import Backend.PrenatalActivity.Model
    exposing
        ( HighRiskFactor(..)
        , HighSeverityAlert(..)
        , MedicalDiagnosis(..)
        , ObstetricalDiagnosis(..)
        , PregnancyTrimester(..)
        , PrenatalActivity(..)
        , RecurringHighSeverityAlert(..)
        , RiskFactor(..)
        )
import Backend.PrenatalEncounter.Model exposing (PrenatalEncounterType(..))
import Backend.Relationship.Model exposing (MyRelatedBy(..))
import Backend.WellChildActivity.Model exposing (WellChildActivity(..))
import Date exposing (Month)
import Form.Error exposing (ErrorValue(..))
import Html exposing (Html, text)
import Http
import Measurement.Model exposing (FloatInputConstraints, NextStepsTask(..))
import Pages.AcuteIllnessActivity.Model
    exposing
        ( DangerSignsTask(..)
        , ExposureTask(..)
        , LaboratoryTask(..)
        , NextStepsTask(..)
        , OngoingTreatmentTask(..)
        , PhysicalExamTask(..)
        , PriorTreatmentTask(..)
        , SymptomsTask(..)
        )
import Pages.Attendance.Model exposing (InitialResultsDisplay(..))
import Pages.Dashboard.Model as Dashboard
    exposing
        ( BeneficiariesTableLabels(..)
        , DashboardFilter(..)
        , DashboardSubFilter(..)
        , FeverCause(..)
        , FilterPeriod(..)
        , FilterProgramType(..)
        )
import Pages.GlobalCaseManagement.Model exposing (FollowUpDueOption(..))
import Pages.NutritionActivity.Model
import Pages.Page exposing (..)
import Pages.PrenatalActivity.Model
    exposing
        ( ExaminationTask(..)
        , HistoryTask(..)
        , LmpRange(..)
        , PatientProvisionsTask(..)
        )
import Pages.WellChildActivity.Model exposing (NutritionAssesmentTask(..))
import Restful.Endpoint exposing (fromEntityUuid)
import Restful.Login exposing (LoginError(..), LoginMethod(..))
import Time exposing (Month(..))
import Translate.Model exposing (TranslationSet)
import Translate.Utils exposing (..)


{-| We re-export this one for convenience, so you don't have to import
`Translate.Model` in simple cases. That is, you can do this, which will be
enough for most "view" modules:

    import Translate exposing (translate, Language)

Note that importing `Language` from here gives you only the type, not the
constructors. For more complex cases, where you need `English` and
`Kinyarwanda` as well, you have to do this instead:

    import Translate.Model exposing (Language(..))

-}
type alias Language =
    Translate.Model.Language


translate : Language -> TranslationId -> String
translate lang trans =
    selectLanguage lang (translationSet trans)


translateText : Language -> TranslationId -> Html msg
translateText lang trans =
    translate lang trans
        |> text


type LoginPhrase
    = CheckingCachedCredentials
    | ForgotPassword1
    | ForgotPassword2
    | LoggedInAs
    | LoginError Http.Error
    | LoginRejected LoginMethod
    | LoginToSyncHealthCenters
    | Logout
    | LogoutInProgress
    | LogoutFailed
    | Password
    | PinCode
    | PinCodeRejected
    | SignIn
    | SignOut
    | Username
    | WorkOffline
    | YouMustLoginBefore


type ChartPhrase
    = AgeCompletedMonthsYears
    | Birth
    | BirthToTwoYears
    | BirthToFiveYears
    | FiveToNineteenYears
    | FiveToTenYears
    | HeightCm
    | HeightForAgeBoys
    | HeightForAgeGirls
    | LengthCm
    | LengthForAgeBoys
    | LengthForAgeGirls
    | Months
    | OneYear
    | WeightForAgeBoys
    | WeightForAgeGirls
    | WeightForLengthBoys
    | WeightForLengthGirls
    | WeightKg
    | YearsPlural Int
    | ZScoreChartsAvailableAt


type ValidationError
    = DigitsOnly
    | InvalidBirthDate
    | InvalidBirthDateForAdult
    | InvalidBirthDateForChild
    | InvalidHmisNumber
    | LengthError Int
    | LettersOnly
    | RequiredField
    | UnknownGroup
    | UnknownProvince
    | UnknownDistrict
    | UnknownSector
    | UnknownCell
    | UnknownVillage
    | DecoderError String


type Adherence
    = PrescribedAVRs
    | CorrectDosage
    | TimeOfDay
    | Adhering


type Dashboard
    = AcuteIllnessDiagnosed
    | BeneficiariesLabel
    | BeneficiariesTableColumnLabel BeneficiariesTableLabels
    | BeneficiariesTableLabel
    | BoysFilterLabel
    | CallsTo114
    | CaseManagementFirstWordHelper
    | CaseManagementHelper
    | CaseManagementLabel
    | ChildrenWhoDied
    | CompletedProgramLabel
    | CommunityLevelCases
    | ComplicatedMalariaReferredToHC
    | ComplicatedGIInfectionsReferredToHc
    | CurrentPregnancies
    | DiagnosisUndetermined
    | DiagnosedCases
    | FamilyPlanningLabel
    | FamilyPlanningOutOfWomen { total : Int, useFamilyPlanning : Int }
    | FamilyThatMoved
    | FeversByCause
    | FeverCause FeverCause
    | FeverOfUnknownOrigin
    | Filter DashboardFilter
    | FilterProgramType FilterProgramType
    | Filters
    | GirlsFilterLabel
    | GoodNutritionLabel
    | HomeDeliveries
    | HealthFacilityDeliveries
    | HealthCenterReferrals
    | IncidenceOf
    | LastUpdated
    | LoadingDataGeneral
    | MissedSessionsLabel
    | Moderate
    | ModeratelyMalnourished
    | MothersInANC
    | NewBeneficiaries
    | NewbornsInCare
    | NewCasesLabel
    | NewCasesPerMonth
    | NewPregnancy
    | NoDataGeneral
    | NoDataForPeriod
    | PatientsManagedAtHome
    | PatientCurrentlyUnderCare
    | PercentageLabel FilterPeriod
    | PeriodFilter FilterPeriod
    | ProgramType
    | ResolvedCases
    | Severe
    | SeverelyMalnourished
    | StatisticsFirstWordHelper
    | StatisticsHelper
    | SubFilter DashboardSubFilter
    | SyncNotice
    | TotalBeneficiaries
    | TotalMalnourished
    | TotalEncountersLabel
    | TotalAssessment
    | UncomplicatedMalariaByChws
    | UncomplicatedMalariaInPregnancyReferredToHc
    | UncomplicatedGIInfectionByCHWS
    | UseFamilyPlanning
    | Within4MonthsOfDueDate
    | WithDangerSigns


type TranslationId
    = Abdomen
    | AbdomenCPESign AbdomenCPESign
    | Abnormal
    | Abortions
    | AccompaniedByPartner
    | AccompanyToHCQuestion
    | AccessDenied
    | ActionsTaken
    | ActionsToTake
    | AcuteFindingsGeneralSign AcuteFindingsGeneralSign
    | AcuteFindingsRespiratorySign AcuteFindingsRespiratorySign
    | AcuteIllnessAdverseEvent AdverseEvent
    | AcuteIllnessAdverseEventKindsQuestion
    | AcuteIllnessDangerSign AcuteIllnessDangerSign
    | AcuteIllnessDiagnosis AcuteIllnessDiagnosis
    | AcuteIllnessDiagnosisWarning AcuteIllnessDiagnosis
    | AcuteIllnessExisting
    | AcuteIllnessNew
    | AcuteIllnessOutcome AcuteIllnessOutcome
    | AcuteIllnessOutcomeLabel
    | Activities
    | ActivitiesCompleted Int
    | ActivitiesHelp Activity
    | ActivitiesLabel Activity
    | ActivitiesTitle Activity
    | ActivitityTitleAchi
    | ActivitiesToComplete Int
    | ActivitityLabelAchi
    | ActivityProgressReport Activity
    | ActivePage Page
    | AcuteIllnessActivityTitle AcuteIllnessActivity
    | AddChild
    | AddFamilyMember
    | AddFamilyMemberFor String
    | AddNewParticipant
    | AddParentOrCaregiver
    | AddToGroup
    | Admin
    | Administer
    | Administered
    | AdministeredMedicationQuestion
    | AddressInformation
    | Adherence Adherence
    | AdverseEventSinglePlural Int
    | AfterEachLiquidStool
    | AgeWord
    | Age Int Int
    | AgeDays Int
    | AgeMonthsWithoutDay Int
    | AgeSingleBoth Int Int
    | AgeSingleMonth Int Int
    | AgeSingleMonthWithoutDay Int
    | AgeSingleDayWithMonth Int Int
    | AgeSingleDayWithoutMonth Int Int
    | All
    | AllowedValuesRangeHelper FloatInputConstraints
    | AmbulancArrivalPeriodQuestion
    | And
    | AndSentence
    | AppName
    | AppointmentConfirmation
    | AppointmentConfirmationInstrunction
    | AreYouSure
    | Assessment
    | Asthma
    | Attendance
    | Baby
    | BabyDiedOnDayOfBirthPreviousDelivery
    | BabyName String
    | Back
    | BackendError
    | BeginNewEncounter
    | BloodPressure
    | BloodPressureElevatedOcassions
    | BloodPressureDiaLabel
    | BloodPressureSysLabel
    | BMI
    | BMIHelper
    | BodyTemperature
    | Born
    | BoughtClothesQuestion
    | BowedLegs
    | BpmUnit Int
    | BpmUnitLabel
    | BreastExam
    | BreastExamSign BreastExamSign
    | BreastExamQuestion
    | BrittleHair
    | ByMouthDaylyForXDays Int
    | ByMouthTwiceADayForXDays Int
    | Call114
    | Called114Question
    | Cancel
    | CannotStartEncounterLabel
    | CardiacDisease
    | CaregiverAccompanyQuestion
    | CaregiverName
    | CaregiverNationalId
    | CaseManagement
    | CentimeterShorthand
    | Celsius
    | CelsiusAbbrev
    | Cell
    | ChartPhrase ChartPhrase
    | CheckAllThatApply
    | CheckIn
    | ChildCleanQuestion
    | ChildHmisNumber
    | ChildDemographicInformation
    | ChildNutritionSignLabel ChildNutritionSign
    | ChildNutritionSignReport ChildNutritionSign
    | ChildOf
    | Children
    | ChildrenNames
    | ChildrenNationalId
    | Clear
    | ClickTheCheckMark
    | ClinicType ClinicType
    | Clinical
    | Dashboard Dashboard
    | ClinicalProgressReport
    | CloseAcuteIllnessLabel
    | ColorAlertIndication ColorAlertIndication
    | CompleteHCReferralForm
    | CompletedHCReferralForm
    | Contacted114
    | ContactedHC
    | ContactedHCQuestion
    | ContactedRecommendedSiteQuestion
    | ContactWithCOVID19SymptomsHelper
    | ContactWithCOVID19SymptomsQuestion
    | ContributingFactor ContributingFactorsSign
    | ContributingFactorsQuestion
    | ConvulsionsAndUnconsciousPreviousDelivery
    | ConvulsionsPreviousDelivery
    | CurrentIllnessBegan
    | CSectionScar CSectionScar
    | GroupNotFound
    | Group
    | Groups
    | GroupUnauthorized
    | Close
    | Closed
    | ConditionImproving Bool
    | ConditionImprovingQuestion
    | ConfirmationRequired
    | ConfirmDeleteTrainingGroupEncounters
    | ConfirmRegisterParticipant
    | Connected
    | ContactExposure
    | ContactInformation
    | Continue
    | CounselingTimingHeading CounselingTiming
    | CounselingTopic CounselingTopic
    | CounselorReviewed
    | CounselorSignature
    | CSectionInPreviousDelivery
    | CSectionReason
    | CSectionReasons CSectionReason
    | CreateGroupEncounter
    | CreateRelationship
    | CreateTrainingGroupEncounters
    | ChwDashboardLabel
    | DeleteTrainingGroupEncounters
    | DashboardLabel
    | CurrentlyPregnant
    | DangerSign DangerSign
    | DangerSignsLabel
    | DangerSignsHelper
    | DangerSignsTask DangerSignsTask
    | DateOfLastAssessment
    | DatePregnancyConcluded
    | Day
    | DayAbbrev
    | DaySinglePlural Int
    | DateOfBirth
    | Days
    | DaysAbbrev
    | DaysPresent
    | DaysSinglePlural Int
    | Delete
    | DeliveryLocation
    | DeliveryOutcome
    | DemographicInformation
    | DemographicsReport
    | Device
    | DeviceNotAuthorized
    | DeviceStatus
    | Diabetes
    | Diagnosis
    | Disabled
    | DistributionNotice DistributionNotice
    | District
    | DOB
    | Downloading
    | DropzoneDefaultMessage
    | DueDate
    | ECDSignQuestion ECDSign
    | Edd
    | EddHeader
    | Edema
    | EditRelationship
    | Ega
    | EgaHeader
    | EgaWeeks
    | EmptyString
    | EncounterTypeFileterLabel IndividualEncounterType
    | EncounterTypePageLabel ChwDashboardPage
    | EncounterTypeFollowUpQuestion IndividualEncounterType
    | EncounterTypeFollowUpLabel IndividualEncounterType
    | EndEncounter
    | EndEncounterQuestion
    | EndGroupEncounter
    | EnrolNewborn
    | EnrolNewbornHelper Bool
    | EnterAmountDistributed
    | EnterPairingCode
    | ErrorCheckLocalConfig
    | ErrorConfigurationError
    | Estimated
    | ExaminationTask ExaminationTask
    | ExposureTask ExposureTask
    | Extremities
    | Eyes
    | Facility
    | Failure
    | FamilyInformation
    | FamilyMembers
    | FamilyPlanningInFutureQuestion
    | FamilyPlanningSignLabel FamilyPlanningSign
    | FamilyUbudehe
    | FatherName
    | FatherNationalId
    | FbfDistribution ClinicType
    | FbfToReceive Activity Float
    | FetalHeartRate
    | FetalMovement
    | FetalPresentationLabel
    | FetalPresentation FetalPresentation
    | Fetch
    | FilterByName
    | FirstAntenatalVisit
    | FirstName
    | FiveVisits
    | ForIllustrativePurposesOnly
    | FollowUpLabel
    | FollowUpWithMotherLabel
    | FollowUpOption FollowUpOption
    | FollowUpDueOption FollowUpDueOption
    | FormError (ErrorValue ValidationError)
    | FormField String
    | FundalHeight
    | Gender Gender
    | GenderLabel
    | GestationalDiabetesPreviousPregnancy
    | Glass String
    | GoHome
    | GroupAssessment
    | Gravida
    | GroupEncounter
    | HandedReferralFormQuestion
    | Hands
    | HandsCPESign HandsCPESign
    | HCRecommendation HCRecommendation
    | HCResponseQuestion
    | HCResponsePeriodQuestion
    | HeadCircumferenceHelper
    | HeadCircumferenceNotTakenLabel
    | HeadHair
    | HealthCenter
    | HealthCenterDetermined
    | HealthEducationProvidedQuestion
    | HealthInsuranceQuestion
    | Heart
    | HeartMurmur
    | HeartCPESign HeartCPESign
    | HeartRate
    | Height
    | High
    | HighRiskCase
    | HighRiskFactor HighRiskFactor
    | HighRiskFactors
    | HighSeverityAlert HighSeverityAlert
    | HighSeverityAlerts
    | HistoryTask HistoryTask
    | HIV
    | HIVStatus HIVStatus
    | HIVStatusLabel
    | Home
    | HomeVisitActivityTitle HomeVisitActivity
    | HouseholdSize
    | HowManyDoses
    | HaveAnyOfTheFollowingQuestion
    | HttpError Http.Error
    | HypertensionBeforePregnancy
    | IdleWaitingForSync
    | IncompleteCervixPreviousPregnancy
    | IndividualEncounter
    | IndividualEncounterFirstVisit IndividualEncounterType
    | IndividualEncounterLabel IndividualEncounterType Bool
    | IndividualEncounterSelectVisit IndividualEncounterType Bool
    | IndividualEncounterSubsequentVisit IndividualEncounterType
    | IndividualEncounterType IndividualEncounterType Bool
    | IndividualEncounterTypes
    | InitialResultsDisplay InitialResultsDisplay
    | IntractableVomiting Bool
    | IntractableVomitingQuestion
    | IsCurrentlyBreastfeeding
    | IsolatedAtHome
    | KilogramShorthand
    | KilogramsPerMonth
    | LabelOnePregnancyEpisodeOpen
    | LabelSeenHealthcareProviderForPregnancy
    | LabelDocumentPregnancyOutcome
    | LaboratoryTask LaboratoryTask
    | LastChecked
    | LastSuccesfulContactLabel
    | Legs
    | LegsCPESign LegsCPESign
    | LevelOfEducationLabel
    | LevelOfEducation EducationLevel
    | LinkToMother
    | LiveChildren
    | LmpDateConfidentHeader
    | LmpDateHeader
    | LmpRangeHeader
    | LmpRange LmpRange
    | LoginPhrase LoginPhrase
    | Low
    | LowRiskCase
    | Lungs
    | LungsCPESign LungsCPESign
    | MainIncomeSource MainIncomeSource
    | MainIncomeSourceQuestion
    | MainWaterSource MainWaterSource
    | MainWaterPreparationOption WaterPreparationOption
    | MainWaterSourceQuestion
    | MainWaterPreparationQuestion
    | MakeSureYouAreConnected
    | MalariaRapidDiagnosticTest
    | MalariaRapidTestResult MalariaRapidTestResult
    | MalnutritionWithComplications
    | MaritalStatusLabel
    | MaritalStatus MaritalStatus
    | MeasurementNoChange
    | MeasurementGained Float
    | MeasurementLost Float
    | MedicalDiagnosis
    | MedicalDiagnosisAlert MedicalDiagnosis
    | MedicationCausesSideEffectsQuestion
    | MedicationDistributionSign MedicationDistributionSign
    | MedicationDosesMissedQuestion
    | MedicationForFeverPast6Hours
    | MedicationHelpedEnding Bool
    | MedicationFeelBetterAfterTakingQuestion
    | MedicationForMalariaToday
    | MedicationForMalariaPastMonth
    | MedicalFormHelper
    | MedicationForFeverPast6HoursQuestion
    | MedicationForMalariaTodayQuestion
    | MedicationForMalariaWithinPastMonthQuestion
    | MedicationHelpedQuestion
    | MedicationTaken
    | MedicationTakenAsPrescribedQuestion
    | MentalHealthHistory
    | MemoryQuota { totalJSHeapSize : Int, usedJSHeapSize : Int, jsHeapSizeLimit : Int }
    | MMHGUnit
    | MiddleName
    | MinutesAgo Int
    | MissedDosesOfMedicatgion Int
    | ModeOfDelivery ModeOfDelivery
    | ModeOfDeliveryLabel
    | ModeratelyUnderweight
    | Month
    | MonthAbbrev
    | MonthsOld
    | Mother
    | MotherDemographicInformation
    | MotherName String
    | MotherNameLabel
    | MotherNationalId
    | Mothers
    | MUAC
    | MuacHelper
    | MyAccount
    | MyRelatedBy MyRelatedBy
    | MyRelatedByQuestion MyRelatedBy
    | Name
    | NationalIdNumber
    | Neck
    | NeckCPESign NeckCPESign
    | NegativeLabel
    | Never
    | Next
    | NextSteps
    | NextStepsTask Pages.AcuteIllnessActivity.Model.NextStepsTask
    | No
    | NoActivitiesCompleted
    | NoActivitiesCompletedForThisParticipant
    | NoActivitiesPending
    | NoActivitiesPendingForThisParticipant
    | NoGroupsFound
    | NoMatchesFound
    | ReasonForNotSendingToHC ReasonForNotSendingToHC
    | MedicationNonAdministrationReason MedicationNonAdministrationReason
    | NoParticipantsPending
    | NoParticipantsPendingForThisActivity
    | NoParticipantsCompleted
    | NoParticipantsCompletedForThisActivity
    | Normal
    | NoChildrenRegisteredInTheSystem
    | NoParticipantsFound
    | NotAvailable
    | NotConnected
    | NotTaken
    | NumberOfAbortions
    | NumberOfChildrenUnder5
    | NumberOfCSections
    | NumberOfLiveChildren
    | NumberOfStillbirthsAtTerm
    | NumberOfStillbirthsPreTerm
    | NutritionActivityHelper NutritionActivity
    | NutritionActivityTitle NutritionActivity
    | NutritionAssesment NutritionAssesment
    | NutritionAssesmentTask NutritionAssesmentTask
    | NutritionCaringOption CaringOption
    | NutritionFeedingSignQuestion NutritionFeedingSign
    | NutritionFoodSecuritySignQuestion NutritionFoodSecuritySign
    | NutritionHelper
    | NutritionHygieneSignQuestion NutritionHygieneSign
    | NutritionNextStepsTask Measurement.Model.NextStepsTask
    | NutritionSupplementType NutritionSupplementType
    | ObstetricalDiagnosis
    | ObstetricalDiagnosisAlert ObstetricalDiagnosis
    | OK
    | Old
    | On
    | OneVisit
    | OnceYouEndTheEncounter
    | OnceYouEndYourGroupEncounter
    | OngoingTreatmentTask OngoingTreatmentTask
    | OnlySickChild
    | Or
    | PackagesPerMonth
    | Page
    | Page404
    | PageNotFoundMsg
    | PaleConjuctiva
    | Pallor
    | Para
    | ParentsAliveAndHealthyQuestion
    | PartialPlacentaPreviousDelivery
    | ParticipantDirectory
    | Participants
    | ParticipantReviewed
    | ParticipantSignature
    | ParticipantSummary
    | ParticipantDemographicInformation
    | ParticipantInformation
    | PartnerHivTestResult
    | PartnerReceivedHivCounseling
    | PartnerReceivedHivTesting
    | PatientExhibitAnyFindings
    | PatientExhibitAnyRespiratoryFindings
    | PatientGotAnySymptoms
    | PatientProgress
    | PatientInformation
    | PatientIsolatedQuestion
    | PatientNotYetSeenAtHCLabel
    | PatientProvisionsTask PatientProvisionsTask
    | People
    | PersistentStorage Bool
    | Person
    | PersonHasBeenSaved
    | PertinentSymptoms
    | PhotosTransferStatus
    | PhysicalExam
    | PhysicalExamTask PhysicalExamTask
    | PlaceholderEnterHeight
    | PlaceholderEnterMUAC
    | PlaceholderEnterParticipantName
    | PlaceholderEnterWeight
    | PleaseSelectGroup
    | PleaseSync
    | PositiveLabel
    | PostpartumEncounter
    | PostpartumChildDangerSign PostpartumChildDangerSign
    | PostpartumMotherDangerSign PostpartumMotherDangerSign
    | PreeclampsiaPreviousPregnancy
    | PregnancyTestingResult PregnancyTestResult
    | PregnancyTrimester PregnancyTrimester
    | PregnancyUrineTest
    | PrenatalActivitiesTitle PrenatalActivity
    | PrenatalAssesment PrenatalAssesment
    | PrenatalEncounterType PrenatalEncounterType
    | PrenatalHealthEducationQuestion PrenatalHealthEducationSign
    | PrenatalNextStepsTask Pages.PrenatalActivity.Model.NextStepsTask
    | PrenatalPhotoHelper
    | PreTerm
    | PregnancyConcludedLabel
    | PregnancyOutcomeLabel
    | PregnancyOutcome PregnancyOutcome
    | PreviousCSectionScar
    | PreviousDelivery
    | PreviousDeliveryPeriods PreviousDeliveryPeriod
    | PreviousFloatMeasurement Float
    | PreviousMeasurementNotFound
    | PriorTreatmentTask PriorTreatmentTask
    | Profession
    | Programs
    | ProgressPhotos
    | ProgressReport
    | ProgressTimeline
    | ProgressTrends
    | PrenatalParticipant
    | PrenatalParticipants
    | PreTermPregnancy
    | ProvideHealthEducation
    | ProvideHealthEducationShort
    | ProvidedHealthEducationAction
    | ProvidedPreventionEducationQuestion
    | ProvidedPreventionEducationQuestionShort
    | Province
    | ReasonForCSection
    | ReasonForNotIsolating ReasonForNotIsolating
    | ReasonForNotTaking ReasonForNotTaking
    | ReasonForNotProvidingHealthEducation ReasonForNotProvidingHealthEducation
    | ReceivedDewormingPill
    | ReceivedIronFolicAcid
    | ReceivedMosquitoNet
    | Recommendation114 Recommendation114
    | RecommendationSite RecommendationSite
    | RecommendedButNotGivenDueTo
    | RecordAcuteIllnessOutcome
    | RecordPregnancyOutcome
    | RecurringHighSeverityAlert RecurringHighSeverityAlert
    | ReferredPatientToHealthCenterQuestion
    | Register
    | RegisterHelper
    | RegisterNewParticipant
    | RegistratingHealthCenter
    | RegistrationSuccessful
    | RegistrationSuccessfulParticipantAdded
    | RegistrationSuccessfulSuggestAddingChild
    | RegistrationSuccessfulSuggestAddingMother
    | RelationSuccessful
    | RelationSuccessfulChildWithMother
    | RelationSuccessfulMotherWithChild
    | RemainingForDownloadLabel
    | RemainingForUploadLabel
    | RemainingTotalToUpload
    | RenalDisease
    | ReportAge String
    | ReportDOB String
    | ReportRemaining Int
    | ReportResultsOfSearch Int
    | Reports
    | RecentAndUpcomingGroupEncounters
    | ReportCompleted { pending : Int, completed : Int }
    | ResolveMonth Bool Month
    | ResolveMonthYY Int Bool Month
    | RespiratoryDistress
    | RespiratoryRate
    | ResponsePeriod ResponsePeriod
    | ResultOfContacting114 Recommendation114
    | ResultOfContactingRecommendedSite RecommendationSite
    | Retry
    | ReviewCaseWith144Respondent
    | Reviewed
    | RhNegative
    | RiskFactorAlert RiskFactor
    | RiskFactors
    | SachetsPerDayHelper Float Float
    | SachetsPerDayQuestion
    | Save
    | SaveAndNext
    | SaveAndRecordOutcome
    | SavedMoneyQuestion
    | SaveError
    | ScheduleFollowUp
    | Search
    | SearchByName
    | SearchExistingParticipants
    | SearchHelper
    | SearchHelperFamilyMember
    | SecondName
    | Sector
    | SelectAntenatalVisit
    | SelectAllSigns
    | SelectPostpartumChildDangerSigns
    | SelectDangerSigns
    | SelectPostpartumMotherDangerSigns
    | SelectedProgram
    | SelectedVillage
    | SelectEncounterType
    | SelectExistingAcuteIllness
    | SelectExistingAcuteIllnessToRecordOutcome
    | SelectGroup
    | SelectProgram
    | SelectLanguage
    | SelectYourGroup
    | SelectYourHealthCenter
    | SelectYourVillage
    | SelectedHCDownloading
    | SelectedHCNotSynced
    | SelectedHCSyncing
    | SelectedHCUploading
    | ServiceWorkerActive
    | ServiceWorkerCurrent
    | ServiceWorkerCheckForUpdates
    | ServiceWorkerInstalling
    | ServiceWorkerInstalled
    | ServiceWorkerSkipWaiting
    | ServiceWorkerRestarting
    | ServiceWorkerActivating
    | ServiceWorkerActivated
    | ServiceWorkerRedundant
    | ServiceWorkerInactive
    | ServiceWorkerRegNotAsked
    | ServiceWorkerRegLoading
    | ServiceWorkerRegErr
    | ServiceWorkerRegSuccess
    | ServiceWorkerStatus
    | SevereAcuteMalnutrition
    | SevereHemorrhagingPreviousDelivery
    | Shared
    | SignOnDoorPostedQuestion
    | SocialHistoryHivTestingResult SocialHistoryHivTestingResult
    | StillbornPreviousDelivery
    | SubsequentEncounter
    | SubsequentAntenatalVisit
    | SuccessiveAbortions
    | SuccessivePrematureDeliveries
    | SuspectedCovid19CaseAlert
    | SuspectedCovid19CaseAlertHelper
    | SuspectedCovid19CaseIsolate
    | SuspectedCovid19CaseContactHC
    | Symptoms
    | SymptomsAtFirstEncounter
    | SymptomsGeneralSign SymptomsGeneralSign
    | SymptomsGISign SymptomsGISign
    | SymptomsGISignAbbrev SymptomsGISign
    | SymptomsRespiratorySign SymptomsRespiratorySign
    | SymptomsTask SymptomsTask
    | GroupEncounterClosed
    | GroupEncounterClosed2 SessionId
    | GroupEncounterLoading
    | GroupEncounterUnauthorized
    | GroupEncounterUnauthorized2
    | SendPatientToHC
    | SentPatientToHC
    | ShowAll
    | StartEndDate
    | StrartNewAcuteIllnessHelper
    | StartDate
    | EndDate
    | StartSyncing
    | StatusLabel
    | StopSyncing
    | StorageQuota { usage : Int, quota : Int }
    | Submit
    | SubmitPairingCode
    | Success
    | SyncGeneral
    | TabletSinglePlural String
    | TakenCareOfBy
    | TakingMedicationAsPrescribed Bool
    | TasksCompleted Int Int
    | TelephoneNumber
    | Term
    | TermPregnancy
    | ThisActionCannotBeUndone
    | ThisGroupHasNoMothers
    | To
    | ToThePatient
    | Training
    | TrainingGroupEncounterCreateSuccessMessage
    | TrainingGroupEncounterDeleteSuccessMessage
    | TransportationPlanQuestion
    | TraveledToCOVID19CountryQuestion
    | TravelHistory
    | TrySyncing
    | TuberculosisPast
    | TuberculosisPresent
    | TwoVisits
    | UbudeheLabel
    | Unknown
    | Update
    | UpdateError
    | Uploading
    | UterineMyoma
    | ValidationErrors
    | Version
    | View
    | ViewProgressReport
    | Village
    | Warning
    | WarningSignsOfAcuteIllness
    | WasFbfDistirbuted Activity
    | WeekSinglePlural Int
    | Weight
    | WelcomeUser String
    | WellChildActivityTitle WellChildActivity
    | WellChildDangerSignsTask Pages.WellChildActivity.Model.DangerSignsTask
    | WellChildSymptom WellChildSymptom
    | WhatDoYouWantToDo
    | WhatType
    | WhatWasTheirResponse
    | WhoCaresForTheChildDuringTheDay
    | WhyNot
    | WhyDifferentFbfAmount Activity
    | Year
    | YearsOld Int
    | Yes
    | YouAreNotAnAdmin
    | YourGroupEncounterHasBeenSaved
    | ZScoreHeadCircumferenceForAge
    | ZScoreHeightForAge
    | ZScoreMuacForAge
    | ZScoreWeightForAge
    | ZScoreWeightForHeight


translationSet : TranslationId -> TranslationSet String
translationSet trans =
    case trans of
        Abdomen ->
            { english = "Abdomen"
            , kinyarwanda = Just "Isanzwe"
            }

        AbdomenCPESign option ->
            case option of
                Hepatomegaly ->
                    { english = "Hepatomegaly"
                    , kinyarwanda = Just "Kubyimba umwijima"
                    }

                Splenomegaly ->
                    { english = "Splenomegaly"
                    , kinyarwanda = Just "Kubyimba urwangashya"
                    }

                TPRightUpper ->
                    { english = "Tender to Palpation right upper"
                    , kinyarwanda = Just "Igice cyo hejuru iburyo kirababara  iyo ugikanze"
                    }

                TPRightLower ->
                    { english = "Tender to Palpation right lower"
                    , kinyarwanda = Just "Igice cyo hasi iburyo kirababara  iyo ugikanze"
                    }

                TPLeftUpper ->
                    { english = "Tender to Palpation left upper"
                    , kinyarwanda = Just "Igice cyo hejuru ibumoso kirababara  iyo ugikanze"
                    }

                TPLeftLower ->
                    { english = "Tender to Palpation left lower"
                    , kinyarwanda = Just "Igice cyo hasi ibumoso kirababara  iyo ugikanze"
                    }

                Hernia ->
                    { english = "Hernia"
                    , kinyarwanda = Just "Urugingo ruyobera cg rwinjira mu rundi"
                    }

                NormalAbdomen ->
                    translationSet Normal

        Abnormal ->
            { english = "Abnormal"
            , kinyarwanda = Nothing
            }

        Abortions ->
            { english = "Abortions"
            , kinyarwanda = Just "Inda yavuyemo"
            }

        AccompaniedByPartner ->
            { english = "Was the patient accompanied by partner during the assessment"
            , kinyarwanda = Just "Umubyeyi yaherekejwe n'umugabo we mu gihe yaje kwipimisha?"
            }

        AccompanyToHCQuestion ->
            { english = "Will you accompany the patient to the health center"
            , kinyarwanda = Just "Uraherekeza umubyeyi ku kigonderabuzima"
            }

        AccessDenied ->
            { english = "Access denied"
            , kinyarwanda = Just "Kwinjira ntibyemera"
            }

        ActionsTaken ->
            { english = "Actions Taken"
            , kinyarwanda = Just "Ibyakozwe"
            }

        ActionsToTake ->
            { english = "Actions To Take"
            , kinyarwanda = Just "Ibigomba gukorwa"
            }

        AcuteFindingsGeneralSign sign ->
            case sign of
                LethargicOrUnconscious ->
                    { english = "Lethargic Or Unconscious"
                    , kinyarwanda = Just "Yahwereye cyangwa yataye ubwenge"
                    }

                AcuteFindingsPoorSuck ->
                    { english = "Poor Suck"
                    , kinyarwanda = Just "Yonka nta mbaraga"
                    }

                SunkenEyes ->
                    { english = "Sunken Eyes"
                    , kinyarwanda = Just "Amaso yahenengeye"
                    }

                PoorSkinTurgor ->
                    { english = "Poor Skin Turgor"
                    , kinyarwanda = Just "Uruhu rwumye"
                    }

                Jaundice ->
                    { english = "Jaundice"
                    , kinyarwanda = Just "Umuhondo/umubiri wahindutse umuhondo"
                    }

                NoAcuteFindingsGeneralSigns ->
                    { english = "None of the above"
                    , kinyarwanda = Just "Nta na kimwe mu byavuzwe haruguru"
                    }

        AcuteFindingsRespiratorySign sign ->
            case sign of
                Stridor ->
                    { english = "Stridor"
                    , kinyarwanda = Just "Guhumeka ajwigira"
                    }

                NasalFlaring ->
                    { english = "Nasal Flaring"
                    , kinyarwanda = Just "Amazuru abyina igihe ahumeka"
                    }

                SevereWheezing ->
                    { english = "Severe Wheezing"
                    , kinyarwanda = Just "Guhumeka nabi cyane ajwigira"
                    }

                SubCostalRetractions ->
                    { english = "Sub-Costal Retractions"
                    , kinyarwanda = Just "Icyena mu mbavu"
                    }

                NoAcuteFindingsRespiratorySigns ->
                    { english = "None of the above"
                    , kinyarwanda = Just "Nta na kimwe mu byavuzwe haruguru"
                    }

        AcuteIllnessAdverseEvent event ->
            case event of
                AdverseEventRashOrItching ->
                    { english = "Rash or Itching"
                    , kinyarwanda = Just "Kwishima cyangwa gusesa uduheri (turyaryata)"
                    }

                AdverseEventFever ->
                    { english = "Fever"
                    , kinyarwanda = Just "Umuriro"
                    }

                AdverseEventDiarrhea ->
                    { english = "Diarrhea"
                    , kinyarwanda = Just "Impiswi"
                    }

                AdverseEventVomiting ->
                    { english = "Vomiting"
                    , kinyarwanda = Just "Kuruka"
                    }

                AdverseEventFatigue ->
                    { english = "Fatigue"
                    , kinyarwanda = Just "umunaniro"
                    }

                AdverseEventOther ->
                    { english = "Other"
                    , kinyarwanda = Just "Ibindi"
                    }

                NoAdverseEvent ->
                    { english = "None of the above"
                    , kinyarwanda = Just "Nta na kimwe mu byavuzwe haruguru"
                    }

        AcuteIllnessAdverseEventKindsQuestion ->
            { english = "What kind of adverse events"
            , kinyarwanda = Just "Ni ibihe bintu wabonye bidasanzwe (bitewe n'imiti wafashe)"
            }

        AcuteIllnessDangerSign sign ->
            case sign of
                DangerSignConditionNotImproving ->
                    { english = "Condition not improving"
                    , kinyarwanda = Just "Yanyoye imiti ariko ntiyoroherwa"
                    }

                DangerSignUnableDrinkSuck ->
                    { english = "Unable to Drink/Suck"
                    , kinyarwanda = Just "Ntashoboye kunywa/konka"
                    }

                DangerSignVomiting ->
                    { english = "Vomiting"
                    , kinyarwanda = Just "Araruka"
                    }

                DangerSignConvulsions ->
                    { english = "Convulsions"
                    , kinyarwanda = Just "Kugagara"
                    }

                DangerSignLethargyUnconsciousness ->
                    { english = "Lethargy or Unconsciousness"
                    , kinyarwanda = Just "Yahwereye cyangwa ntiyumva"
                    }

                DangerSignRespiratoryDistress ->
                    { english = "Respiratory Distress"
                    , kinyarwanda = Just "Ahumeka bimugoye"
                    }

                DangerSignSpontaneousBleeding ->
                    { english = "Spontaneous Bleeding"
                    , kinyarwanda = Just "Kuva amaraso bitunguranye"
                    }

                DangerSignBloodyDiarrhea ->
                    { english = "Bloody Diarrhea"
                    , kinyarwanda = Just "Arituma amaraso"
                    }

                DangerSignNewSkinRash ->
                    { english = "New Skin Rash"
                    , kinyarwanda = Just "Yasheshe uduheri dushya"
                    }

                NoAcuteIllnessDangerSign ->
                    { english = "None of the above"
                    , kinyarwanda = Just "Nta na kimwe mu byavuzwe haruguru"
                    }

        AcuteIllnessDiagnosis diagnosis ->
            case diagnosis of
                DiagnosisCovid19 ->
                    { english = "Suspected COVID-19"
                    , kinyarwanda = Just "Aracyekwaho indwara ya COVID-19"
                    }

                DiagnosisMalariaComplicated ->
                    { english = "Complicated Malaria"
                    , kinyarwanda = Just "Malariya y'igikatu"
                    }

                DiagnosisMalariaUncomplicated ->
                    { english = "Uncomplicated Malaria"
                    , kinyarwanda = Just "Malariya yoroheje"
                    }

                DiagnosisMalariaUncomplicatedAndPregnant ->
                    { english = "Uncomplicated Malaria"
                    , kinyarwanda = Just "Malariya yoroheje"
                    }

                DiagnosisGastrointestinalInfectionComplicated ->
                    { english = "Gastrointestinal Infection with Complications"
                    , kinyarwanda = Just "Indwara yo mu nda ikabije"
                    }

                DiagnosisGastrointestinalInfectionUncomplicated ->
                    { english = "Gastrointestinal Infection without Complications"
                    , kinyarwanda = Just "Indwara yo mu nda yoroheje"
                    }

                DiagnosisSimpleColdAndCough ->
                    { english = "Simple Cold and Cough"
                    , kinyarwanda = Just "Ibicurane n'inkorora byoroheje"
                    }

                DiagnosisRespiratoryInfectionComplicated ->
                    { english = "Acute Respiratory Infection with Complications"
                    , kinyarwanda = Just "Indwara y'ubuhumekero ikabije"
                    }

                DiagnosisRespiratoryInfectionUncomplicated ->
                    { english = "Uncomplicated Pneumonia"
                    , kinyarwanda = Just "Umusonga woroheje"
                    }

                DiagnosisFeverOfUnknownOrigin ->
                    { english = "Fever of Unknown Origin"
                    , kinyarwanda = Just "Umuriro utazi icyawuteye"
                    }

                DiagnosisUndeterminedMoreEvaluationNeeded ->
                    { english = "Undetermined - More Evaluation Needed"
                    , kinyarwanda = Just "Ntibisobanutse - Hakenewe Isuzuma Ryimbitse"
                    }

                NoAcuteIllnessDiagnosis ->
                    { english = "No Diagnosis"
                    , kinyarwanda = Nothing
                    }

        AcuteIllnessDiagnosisWarning diagnosis ->
            case diagnosis of
                DiagnosisCovid19 ->
                    { english = "Suspected COVID-19 case"
                    , kinyarwanda = Just "Aracyekwaho indwara ya COVID-19"
                    }

                DiagnosisMalariaComplicated ->
                    { english = "Malaria with Complications"
                    , kinyarwanda = Just "Afite Malariya y'igikatu"
                    }

                DiagnosisMalariaUncomplicated ->
                    { english = "Malaria Without Complications"
                    , kinyarwanda = Just "Afite Malariya yoroheje"
                    }

                DiagnosisMalariaUncomplicatedAndPregnant ->
                    { english = "Malaria Without Complications"
                    , kinyarwanda = Just "Afite Malariya yoroheje"
                    }

                DiagnosisGastrointestinalInfectionComplicated ->
                    { english = "Suspected Gastrointestinal Infection (with Complications)"
                    , kinyarwanda = Just "Aracyekwaho indwara yo mu nda ikabije"
                    }

                DiagnosisGastrointestinalInfectionUncomplicated ->
                    { english = "Suspected Gastrointestinal Infection (without Complications)"
                    , kinyarwanda = Just "Aracyekwaho indwara yo mu nda yoroheje"
                    }

                DiagnosisSimpleColdAndCough ->
                    { english = "Simple Cold and Cough"
                    , kinyarwanda = Just "Inkorora n'ibicurane byoroheje "
                    }

                DiagnosisRespiratoryInfectionComplicated ->
                    { english = "Suspected Acute Respiratory Infection (with Complications)"
                    , kinyarwanda = Just "Aracyekwaho indwara y'ubuhumekero ikabije"
                    }

                DiagnosisRespiratoryInfectionUncomplicated ->
                    { english = "Suspected Uncomplicated Pneumonia"
                    , kinyarwanda = Just "Aracyekwaho umusonga woroheje"
                    }

                DiagnosisFeverOfUnknownOrigin ->
                    { english = "Fever of Unknown Origin"
                    , kinyarwanda = Just "Umuriro utazi icyawuteye"
                    }

                DiagnosisUndeterminedMoreEvaluationNeeded ->
                    { english = "Undetermined - More Evaluation Needed"
                    , kinyarwanda = Just "Ntibisobanutse - Hakenewe Isuzuma Ryimbitse"
                    }

                NoAcuteIllnessDiagnosis ->
                    { english = "No Diagnosis"
                    , kinyarwanda = Nothing
                    }

        AcuteIllnessExisting ->
            { english = "Existing Acute Illness"
            , kinyarwanda = Just "Indwara ifatiyeho iheruka kuvurwa"
            }

        AcuteIllnessNew ->
            { english = "New Acute Illness"
            , kinyarwanda = Just "Indwara ifatiyeho nshyashya"
            }

        AcuteIllnessOutcomeLabel ->
            { english = "Acute Illness Outcome"
            , kinyarwanda = Just "Iherezo ry'indwara ifatiyeho\n"
            }

        AcuteIllnessOutcome outcome ->
            case outcome of
                OutcomeIllnessResolved ->
                    { english = "Illness Resolved"
                    , kinyarwanda = Just "Indwara Yarakize"
                    }

                OutcomeLostToFollowUp ->
                    { english = "Lost to Follow Up"
                    , kinyarwanda = Just "Umurwayi yaburiwe irengero"
                    }

                OutcomeMovedOutsideCA ->
                    { english = "Moved outside the catchment area"
                    , kinyarwanda = Just "Umurwayi yimukiye ahandi"
                    }

                OutcomePatientDied ->
                    { english = "Patient Died"
                    , kinyarwanda = Just "Umurwayi yarapfuye"
                    }

                OutcomeReferredToHC ->
                    { english = "Referred to Health Center"
                    , kinyarwanda = Just "Yoherejwe ku kigo nderabuzima"
                    }

                OutcomeOther ->
                    { english = "Other"
                    , kinyarwanda = Just "Ibindi"
                    }

        AddChild ->
            { english = "Add Child"
            , kinyarwanda = Just "Ongeraho umwana"
            }

        AddFamilyMember ->
            { english = "Add Family Member"
            , kinyarwanda = Nothing
            }

        AddFamilyMemberFor name ->
            { english = "Add Family Member for " ++ name
            , kinyarwanda = Nothing
            }

        AddNewParticipant ->
            { english = "Add new participant"
            , kinyarwanda = Just "Ongeramo Umugenerwabikorwa musha"
            }

        AddParentOrCaregiver ->
            { english = "Add Parent or Caregiver"
            , kinyarwanda = Just "Ongeraho umubyeyi cyangwa umurezi"
            }

        AddToGroup ->
            { english = "Add to Group..."
            , kinyarwanda = Just "Ongeraho itsinda..."
            }

        Admin ->
            { english = "Administration"
            , kinyarwanda = Just "Abakuriye"
            }

        Administer ->
            { english = "Administer"
            , kinyarwanda = Just "Tanga umuti"
            }

        Administered ->
            { english = "Administered"
            , kinyarwanda = Just "Umuti watanzwe"
            }

        AdministeredMedicationQuestion ->
            { english = "Have you administered"
            , kinyarwanda = Just "Watanze umuti"
            }

        AddressInformation ->
            { english = "Address Information"
            , kinyarwanda = Just "Aho atuye/Aho abarizwa"
            }

        AfterEachLiquidStool ->
            { english = "after each liquid stool"
            , kinyarwanda = Just "buri uko amaze kwituma ibyoroshye"
            }

        AgeWord ->
            { english = "Age"
            , kinyarwanda = Just "Imyaka"
            }

        Activities ->
            { english = "Activities"
            , kinyarwanda = Just "Ibikorwa"
            }

        ActivitiesCompleted count ->
            { english = "Completed (" ++ String.fromInt count ++ ")"
            , kinyarwanda = Just <| "Ibyarangiye (" ++ String.fromInt count ++ ")"
            }

        ActivitiesHelp activity ->
            case activity of
                MotherActivity Activity.Model.FamilyPlanning ->
                    { english = "Every mother should be asked about her family planning method(s) each month. If a mother needs family planning, refer her to a clinic."
                    , kinyarwanda = Just "Buri mubyeyi agomba kubazwa uburyo bwo kuboneza urubyaro akoresha buri kwezi. Niba umubyeyi akeneye kuboneza urubyaro mwohereze ku kigo nderabuzima k'ubishinzwe"
                    }

                MotherActivity Lactation ->
                    { english = "Ideally a mother exclusively breastfeeds her infant for at least 6 months. Every mother should be asked about how she is feeding her infant each month."
                    , kinyarwanda = Just "Ni byiza ko umubyeyi yonsa umwana we byibuze amezi 6 nta kindi amuvangiye. Buri mubyeyi agomba kubazwa uko agaburira umwana we buri kwezi."
                    }

                MotherActivity MotherFbf ->
                    { english = "If a mother is breastfeeding, she should receive FBF every month. If she did not receive the specified amount, please record the amount distributed and select the reason why."
                    , kinyarwanda = Nothing
                    }

                MotherActivity ParticipantConsent ->
                    { english = "Please review the following forms with the participant."
                    , kinyarwanda = Nothing
                    }

                {- ChildActivity Counseling ->
                   { english = "Please refer to this list during counseling sessions and ensure that each task has been completed."
                   , kinyarwanda = Just "Kurikiza iyi lisiti mu gihe utanga ubujyanama, witondere kureba ko buri gikorwa cyakozwe."
                   }
                -}
                ChildActivity ChildFbf ->
                    { english = "Every child should receive FBF every month. If he/she did not receive the specified amount, please record the amount distributed and select the reason why."
                    , kinyarwanda = Nothing
                    }

                ChildActivity Activity.Model.Height ->
                    { english = "Ask the mother to hold the baby’s head at the end of the measuring board. Move the slider to the baby’s heel and pull their leg straight."
                    , kinyarwanda = Just "Saba Umubyeyi guhagarara inyuma y’umwana we agaramye, afata umutwe ku gice cy’amatwi. Sunikira akabaho ku buryo gakora mu bworo by’ibirenge byombi."
                    }

                ChildActivity Activity.Model.Muac ->
                    { english = "Make sure to measure at the center of the baby’s upper arm."
                    , kinyarwanda = Just "Ibuka gupima icya kabiri cy'akaboko ko hejuru kugira bigufashe gupima ikizigira cy'akaboko"
                    }

                ChildActivity Activity.Model.NutritionSigns ->
                    { english = "Explain to the mother how to check the malnutrition signs for their own child."
                    , kinyarwanda = Just "Sobanurira umubyeyi gupima ibimenyetso by'imirire mibi ku giti cye."
                    }

                ChildActivity Activity.Model.ChildPicture ->
                    { english = "Take each baby’s photo at each health assessment. Photos should show the entire body of each child."
                    , kinyarwanda = Just "Fata ifoto ya buri mwana kuri buri bikorwa by'ipimwa Ifoto igomba kwerekana ibice by'umubiri wose by'umwana"
                    }

                ChildActivity Activity.Model.Weight ->
                    { english = "Calibrate the scale before taking the first baby's weight. Place baby in harness with no clothes on."
                    , kinyarwanda = Just "Ibuka kuregera umunzani mbere yo gupima ibiro by'umwana wa mbere. Ambika umwana ikariso y'ibiro wabanje kumukuramo imyenda iremereye"
                    }

                ChildActivity Activity.Model.ContributingFactors ->
                    { english = "Contributing Factors"
                    , kinyarwanda = Just "Impamvu zateye uburwayi"
                    }

                ChildActivity Activity.Model.FollowUp ->
                    { english = "Follow Up"
                    , kinyarwanda = Just "Gukurikirana umurwayi"
                    }

                ChildActivity Activity.Model.HealthEducation ->
                    { english = "Health Education"
                    , kinyarwanda = Just "Inyigisho ku buzima"
                    }

                ChildActivity Activity.Model.SendToHC ->
                    { english = "Send to Health Center"
                    , kinyarwanda = Just "Ohereza Ku kigo nderabuzima"
                    }

        ActivitiesLabel activity ->
            case activity of
                MotherActivity Activity.Model.FamilyPlanning ->
                    { english = "Which, if any, of the following methods do you use?"
                    , kinyarwanda = Just "Ni ubuhe buryo, niba hari ubuhari, mu buryo bukurikira bwo kuboneza urubyaro ukoresha? Muri ubu buryo bukurikira bwo kuboneza urubyaro, ni ubuhe buryo mukoresha?"
                    }

                MotherActivity Lactation ->
                    { english = ""
                    , kinyarwanda = Nothing
                    }

                MotherActivity MotherFbf ->
                    { english = "Enter the amount of CSB++ (FBF) distributed below."
                    , kinyarwanda = Just "Andika ingano ya  CSB++ (FBF) yahawe hano."
                    }

                MotherActivity ParticipantConsent ->
                    { english = "Forms:"
                    , kinyarwanda = Nothing
                    }

                {- ChildActivity Counseling ->
                   { english = "Please refer to this list during counseling sessions and ensure that each task has been completed."
                   , kinyarwanda = Just "Kurikiza iyi lisiti mu gihe utanga ubujyanama, witondere kureba ko buri gikorwa cyakozwe."
                   }
                -}
                ChildActivity ChildFbf ->
                    { english = "Enter the amount of CSB++ (FBF) distributed below."
                    , kinyarwanda = Just "Andika ingano ya  CSB++ (FBF) yahawe hano."
                    }

                ChildActivity Activity.Model.Height ->
                    { english = "Height:"
                    , kinyarwanda = Just "Uburebure:"
                    }

                ChildActivity Activity.Model.Muac ->
                    { english = "MUAC:"
                    , kinyarwanda = Just "Ikizigira cy'akaboko:"
                    }

                ChildActivity Activity.Model.NutritionSigns ->
                    { english = "Select all signs that are present:"
                    , kinyarwanda = Just "Hitamo ibimenyetso by'imirire byose bishoboka umwana afite:"
                    }

                ChildActivity Activity.Model.ChildPicture ->
                    { english = "Photo:"
                    , kinyarwanda = Just "Ifoto"
                    }

                ChildActivity Activity.Model.Weight ->
                    { english = "Weight:"
                    , kinyarwanda = Just "Ibiro:"
                    }

                ChildActivity Activity.Model.ContributingFactors ->
                    { english = "Contributing Factors:"
                    , kinyarwanda = Just "Impamvu zateye uburwayi:"
                    }

                ChildActivity Activity.Model.FollowUp ->
                    { english = "Follow Up:"
                    , kinyarwanda = Just "Gukurikirana umurwayi:"
                    }

                ChildActivity Activity.Model.HealthEducation ->
                    { english = "Health Education:"
                    , kinyarwanda = Just "Inyigisho ku buzima:"
                    }

                ChildActivity Activity.Model.SendToHC ->
                    { english = "Send to Health Center:"
                    , kinyarwanda = Just "Ohereza Ku kigo nderabuzima:"
                    }

        ActivitiesTitle activity ->
            case activity of
                MotherActivity Activity.Model.FamilyPlanning ->
                    { english = "Family Planning"
                    , kinyarwanda = Just "Kuboneza Urubyaro?"
                    }

                MotherActivity Lactation ->
                    { english = "Lactation"
                    , kinyarwanda = Just "Konsa"
                    }

                MotherActivity MotherFbf ->
                    { english = "FBF Mother"
                    , kinyarwanda = Just "FBF y'umubyeyi"
                    }

                MotherActivity ParticipantConsent ->
                    { english = "Forms"
                    , kinyarwanda = Nothing
                    }

                {- ChildActivity Counseling ->
                   { english = "Counseling"
                   , kinyarwanda = Just "Ubujyanama"
                   }
                -}
                ChildActivity ChildFbf ->
                    { english = "FBF Child"
                    , kinyarwanda = Just "FBF y'umwana"
                    }

                ChildActivity Activity.Model.Height ->
                    { english = "Height"
                    , kinyarwanda = Just "Uburebure"
                    }

                ChildActivity Activity.Model.Muac ->
                    { english = "MUAC"
                    , kinyarwanda = Just "Ikizigira cy'akaboko"
                    }

                ChildActivity Activity.Model.NutritionSigns ->
                    { english = "Nutrition"
                    , kinyarwanda = Just "Imirire"
                    }

                ChildActivity Activity.Model.ChildPicture ->
                    { english = "Photo"
                    , kinyarwanda = Just "Ifoto"
                    }

                ChildActivity Activity.Model.Weight ->
                    { english = "Weight"
                    , kinyarwanda = Just "Ibiro"
                    }

                ChildActivity Activity.Model.ContributingFactors ->
                    { english = "Contributing Factors"
                    , kinyarwanda = Just "Impamvu zateye uburwayi"
                    }

                ChildActivity Activity.Model.FollowUp ->
                    { english = "Follow Up"
                    , kinyarwanda = Just "Gukurikirana umurwayi"
                    }

                ChildActivity Activity.Model.HealthEducation ->
                    { english = "Health Education"
                    , kinyarwanda = Just "Inyigisho ku buzima"
                    }

                ChildActivity Activity.Model.SendToHC ->
                    { english = "Send to Health Center"
                    , kinyarwanda = Just "Ohereza Ku kigo nderabuzima"
                    }

        ActivitityTitleAchi ->
            { english = "Aheza Child"
            , kinyarwanda = Just "Aheza igenewe umwana"
            }

        ActivityProgressReport activity ->
            case activity of
                MotherActivity Activity.Model.FamilyPlanning ->
                    { english = "Family Planning"
                    , kinyarwanda = Just "Kuboneza Urubyaro? nticyaza muri raporo yimikurire yumwana"
                    }

                MotherActivity Lactation ->
                    { english = "Lactation"
                    , kinyarwanda = Nothing
                    }

                MotherActivity MotherFbf ->
                    { english = "FBF"
                    , kinyarwanda = Nothing
                    }

                MotherActivity ParticipantConsent ->
                    { english = "Forms"
                    , kinyarwanda = Nothing
                    }

                {- ChildActivity Counseling ->
                   { english = "Counseling"
                   , kinyarwanda = Nothing
                   }
                -}
                ChildActivity ChildFbf ->
                    { english = "FBF"
                    , kinyarwanda = Nothing
                    }

                ChildActivity Activity.Model.Height ->
                    { english = "Height"
                    , kinyarwanda = Just "Uburebure"
                    }

                ChildActivity Activity.Model.Muac ->
                    { english = "MUAC"
                    , kinyarwanda = Just "Ikizigira cy'akaboko"
                    }

                ChildActivity Activity.Model.NutritionSigns ->
                    { english = "Nutrition Signs"
                    , kinyarwanda = Just "Ibimenyetso by'imirire"
                    }

                ChildActivity Activity.Model.ChildPicture ->
                    { english = "Photo"
                    , kinyarwanda = Just "Ifoto"
                    }

                ChildActivity Activity.Model.Weight ->
                    { english = "Weight"
                    , kinyarwanda = Just "Ibiro"
                    }

                ChildActivity Activity.Model.ContributingFactors ->
                    { english = "Contributing Factors"
                    , kinyarwanda = Just "Impamvu zateye uburwayi"
                    }

                ChildActivity Activity.Model.FollowUp ->
                    { english = "Follow Up"
                    , kinyarwanda = Just "Gukurikirana umurwayi"
                    }

                ChildActivity Activity.Model.HealthEducation ->
                    { english = "Health Education"
                    , kinyarwanda = Just "Inyigisho ku buzima"
                    }

                ChildActivity Activity.Model.SendToHC ->
                    { english = "Send to Health Center"
                    , kinyarwanda = Just "Ohereza Ku kigo nderabuzima"
                    }

        ActivitiesToComplete count ->
            { english = "To Do (" ++ String.fromInt count ++ ")"
            , kinyarwanda = Just <| "Ibisabwa gukora (" ++ String.fromInt count ++ ")"
            }

        ActivitityLabelAchi ->
            { english = "Enter the amount of Aheza distributed below."
            , kinyarwanda = Just "Uzuza hano ingano ya Aheza utanze"
            }

        ActivePage page ->
            translateActivePage page

        AcuteIllnessActivityTitle activity ->
            case activity of
                AcuteIllnessSymptoms ->
                    { english = "Symptom Review"
                    , kinyarwanda = Just "Kongera kureba ibimenyetso"
                    }

                AcuteIllnessPhysicalExam ->
                    { english = "Physical Exam"
                    , kinyarwanda = Just "Gusuzuma"
                    }

                AcuteIllnessPriorTreatment ->
                    { english = "Prior Treatment History"
                    , kinyarwanda = Just "Amakuru ku miti yafashe"
                    }

                AcuteIllnessLaboratory ->
                    { english = "Laboratory"
                    , kinyarwanda = Just "Ibizamini"
                    }

                AcuteIllnessExposure ->
                    { english = "Exposure / Travel History"
                    , kinyarwanda = Just "Afite ibyago byo kwandura/amakuru ku ngendo yakoze"
                    }

                AcuteIllnessNextSteps ->
                    { english = "Next Steps"
                    , kinyarwanda = Just "Ibikurikiyeho"
                    }

                AcuteIllnessOngoingTreatment ->
                    { english = "Treatment Review"
                    , kinyarwanda = Just "Kureba imiti yahawe"
                    }

                AcuteIllnessDangerSigns ->
                    { english = "Danger Signs"
                    , kinyarwanda = Just "Ibimenyetso Mpuruza"
                    }

        Adherence adherence ->
            translateAdherence adherence

        AdverseEventSinglePlural val ->
            if val == 1 then
                { english = "Adverse event"
                , kinyarwanda = Just "Ikintu kidasanzwe (bitewe n'imiti wafashe)"
                }

            else
                { english = "Adverse events"
                , kinyarwanda = Just "Ibintu bidasanzwe (bitewe n'imiti wafashe)"
                }

        Age months days ->
            { english = String.fromInt months ++ " months " ++ String.fromInt days ++ " days"
            , kinyarwanda = Just <| String.fromInt months ++ " Amezi " ++ String.fromInt days ++ " iminsi"
            }

        AgeDays days ->
            { english = String.fromInt days ++ " days"
            , kinyarwanda = Just <| String.fromInt days ++ " Iminsi"
            }

        AgeMonthsWithoutDay months ->
            { english = String.fromInt months ++ " month"
            , kinyarwanda = Just <| String.fromInt months ++ " Ukwezi"
            }

        AgeSingleBoth months days ->
            { english = String.fromInt months ++ " month " ++ String.fromInt days ++ " day"
            , kinyarwanda = Just <| String.fromInt months ++ " Ukwezi " ++ String.fromInt days ++ " Umunsi"
            }

        AgeSingleMonth months days ->
            { english = String.fromInt months ++ " month " ++ String.fromInt days ++ " days"
            , kinyarwanda = Just <| String.fromInt months ++ " Ukwezi " ++ String.fromInt days ++ " Iminsi"
            }

        AgeSingleDayWithMonth months days ->
            { english = String.fromInt months ++ " months " ++ String.fromInt days ++ " day"
            , kinyarwanda = Just <| String.fromInt months ++ " Amezi " ++ String.fromInt days ++ " Umunsi"
            }

        AgeSingleDayWithoutMonth months days ->
            { english = String.fromInt days ++ " day"
            , kinyarwanda = Just <| String.fromInt days ++ " Umunsi"
            }

        And ->
            { english = "and"
            , kinyarwanda = Just "na"
            }

        AndSentence ->
            { english = "and"
            , kinyarwanda = Just "maze"
            }

        AmbulancArrivalPeriodQuestion ->
            { english = "How long did it take the ambulance to arrive"
            , kinyarwanda = Just "Bitwara igihe kingana gute ngo imbangukiragutabara ihagere"
            }

        AgeSingleMonthWithoutDay month ->
            { english = String.fromInt month ++ " month"
            , kinyarwanda = Just <| String.fromInt month ++ " Ukwezi"
            }

        AppName ->
            { english = "E-Heza System"
            , kinyarwanda = Just "E-heza sisiteme"
            }

        AppointmentConfirmation ->
            { english = "Appointment Confirmation"
            , kinyarwanda = Just "Kwemeza itariki yo kugaruka"
            }

        AppointmentConfirmationInstrunction ->
            { english = "The patient should visit the health center on the following date"
            , kinyarwanda = Just "Umubyeyi agomba kujya ku kigo nderabuzima ku itariki ikurikira"
            }

        All ->
            { english = "All"
            , kinyarwanda = Just "Uburwayi bwose"
            }

        AllowedValuesRangeHelper constraints ->
            { english = "Allowed values are between " ++ String.fromFloat constraints.minVal ++ " and " ++ String.fromFloat constraints.maxVal ++ "."
            , kinyarwanda = Just <| "Imibare yemewe iri hagati ya " ++ String.fromFloat constraints.minVal ++ " na " ++ String.fromFloat constraints.maxVal ++ "."
            }

        AreYouSure ->
            { english = "Are you sure?"
            , kinyarwanda = Just "Urabyizeye?"
            }

        Assessment ->
            { english = "Assessment"
            , kinyarwanda = Just "Ipimwa"
            }

        Asthma ->
            { english = "Asthma"
            , kinyarwanda = Just "Asthma (Agahema)"
            }

        Attendance ->
            { english = "Attendance"
            , kinyarwanda = Just "Ubwitabire"
            }

        Baby ->
            { english = "Baby"
            , kinyarwanda = Just "Umwana"
            }

        BabyDiedOnDayOfBirthPreviousDelivery ->
            { english = "Live Birth but the baby died the same day in previous delivery"
            , kinyarwanda = Just "Aheruka kubyara umwana muzima apfa uwo munsi"
            }

        BabyName name ->
            { english = "Baby: " ++ name
            , kinyarwanda = Just <| "Umwana: " ++ name
            }

        Back ->
            { english = "Back"
            , kinyarwanda = Nothing
            }

        BackendError ->
            { english = "Error contacting backend"
            , kinyarwanda = Just "Seriveri yerekanye amakosa akurikira"
            }

        BeginNewEncounter ->
            { english = "Begin a New Encounter"
            , kinyarwanda = Just "Tangira igikorwa gishya"
            }

        BloodPressure ->
            { english = "Blood Pressure"
            , kinyarwanda = Just "Umuvuduko w'amaraso"
            }

        BloodPressureElevatedOcassions ->
            { english = "Blood Pressure Elevated occasions"
            , kinyarwanda = Nothing
            }

        BloodPressureDiaLabel ->
            { english = "Diastolic"
            , kinyarwanda = Just "Umuvuduko w'amaraso wo hasi"
            }

        BloodPressureSysLabel ->
            { english = "Systolic"
            , kinyarwanda = Just "Umubare w'umuvuduko w'amaraso wo hejuru"
            }

        BMI ->
            { english = "BMI"
            , kinyarwanda = Nothing
            }

        BMIHelper ->
            { english = "Calculated based on Height and Weight"
            , kinyarwanda = Just "Byabazwe hashingiwe ku burebure n'ibiro"
            }

        BodyTemperature ->
            { english = "Body Temperature"
            , kinyarwanda = Just "Ubushyuhe bw'umubiri"
            }

        Born ->
            { english = "Born"
            , kinyarwanda = Just "Kuvuka/ itariki y'amavuko"
            }

        BoughtClothesQuestion ->
            { english = "Have you bought clothes and other essential items for the child"
            , kinyarwanda = Just "Waba waraguze imyenda n'ibindi bikoresho by'ibanze bikenewe ku mwana"
            }

        BowedLegs ->
            { english = "Bowed Legs"
            , kinyarwanda = Just "Amaguru atameze neza (yagize imitego)"
            }

        BpmUnit respiratoryRate ->
            { english = String.fromInt respiratoryRate ++ " bpm"
            , kinyarwanda = Just <| "Inshuro ahumeka ku munota " ++ String.fromInt respiratoryRate
            }

        BpmUnitLabel ->
            { english = "bpm"
            , kinyarwanda = Just "Inshuro ahumeka ku munota"
            }

        BreastExam ->
            { english = "Breast Exam"
            , kinyarwanda = Just "Gusuzuma amabere"
            }

        BreastExamQuestion ->
            { english = "Did you show the patient how to perform a self breast exam"
            , kinyarwanda = Just "Weretse umubyeyi uko yakwisuzuma amabere?"
            }

        BreastExamSign option ->
            case option of
                Mass ->
                    { english = "Mass"
                    , kinyarwanda = Just "Uburemere"
                    }

                Discharge ->
                    { english = "Discharge"
                    , kinyarwanda = Just "Gusohoka kw'ibintu bidasanzwe"
                    }

                Infection ->
                    { english = "Infection"
                    , kinyarwanda = Just "Indwara iterwa n'udukoko tutabonwa n'amaso (Microbes)"
                    }

                NormalBreast ->
                    translationSet Normal

        BrittleHair ->
            { english = "Brittle Hair"
            , kinyarwanda = Just "Gucurama no guhindura ibara ku misatsi"
            }

        ByMouthDaylyForXDays days ->
            { english = "by mouth daily x " ++ String.fromInt days ++ " days"
            , kinyarwanda = Just <| "ku munsi / mu  minsi " ++ String.fromInt days
            }

        ByMouthTwiceADayForXDays days ->
            { english = "by mouth twice per day x " ++ String.fromInt days ++ " days"
            , kinyarwanda = Just <| "inshuro ebyiri ku munsi/ mu minsi " ++ String.fromInt days
            }

        Call114 ->
            { english = "Call 114"
            , kinyarwanda = Just "Hamagara 114"
            }

        Called114Question ->
            { english = "Were you able to talk with 114"
            , kinyarwanda = Just "Wabashije kuvugana n’abantu bo kuri 114"
            }

        Cancel ->
            { english = "Cancel"
            , kinyarwanda = Just "Guhagarika"
            }

        CannotStartEncounterLabel ->
            { english = "You cannot open a new encounter, as there's already a completed encounter today for"
            , kinyarwanda = Just "Ntago bishoboka gutangira isuzuma rishya, kuko hari isuzuma ryarangiye uyu munsi rya"
            }

        CardiacDisease ->
            { english = "Cardiac Disease"
            , kinyarwanda = Just "Indwara z'umutima"
            }

        CaregiverAccompanyQuestion ->
            { english = "Do you have a caregiver to accompany you to the health center when you give birth"
            , kinyarwanda = Just "Ufite umuntu wo kuguherekeza ku kigo nderabuzima igihe ugiye kubyara"
            }

        CaregiverName ->
            { english = "Caregiver's Name"
            , kinyarwanda = Nothing
            }

        CaregiverNationalId ->
            { english = "Caregiver's National ID"
            , kinyarwanda = Nothing
            }

        Cell ->
            { english = "Cell"
            , kinyarwanda = Just "Akagali"
            }

        CaseManagement ->
            { english = "Case Management"
            , kinyarwanda = Just "Kuvura Uburwayi"
            }

        CentimeterShorthand ->
            { english = "cm"
            , kinyarwanda = Just "cm"
            }

        Celsius ->
            { english = "Celsius"
            , kinyarwanda = Just "Serisiyusi"
            }

        CelsiusAbbrev ->
            { english = "°C"
            , kinyarwanda = Nothing
            }

        ChartPhrase phrase ->
            translateChartPhrase phrase

        CheckAllThatApply ->
            { english = "Please check all that apply"
            , kinyarwanda = Just "Emeza ibiribyo/ibishoboka byose"
            }

        CheckIn ->
            { english = "Check in:"
            , kinyarwanda = Just "Kureba abaje"
            }

        ChildCleanQuestion ->
            { english = "Is the sick child clean"
            , kinyarwanda = Just "Ese umwana urwaye afite isuku"
            }

        ChildHmisNumber ->
            { english = "Child HMIS Number"
            , kinyarwanda = Just "Numero y'umwana muri HMIS"
            }

        ChildDemographicInformation ->
            { english = "Child Demographic Information"
            , kinyarwanda = Nothing
            }

        ChildNutritionSignLabel sign ->
            case sign of
                AbdominalDistension ->
                    { english = "Abdominal Distension"
                    , kinyarwanda = Just "Kubyimba inda"
                    }

                Apathy ->
                    { english = "Apathy"
                    , kinyarwanda = Just "Kwigunga"
                    }

                Backend.Measurement.Model.BrittleHair ->
                    translationSet BrittleHair

                DrySkin ->
                    { english = "Dry Skin"
                    , kinyarwanda = Just "Uruhu ryumye"
                    }

                Backend.Measurement.Model.Edema ->
                    translationSet Edema

                NormalChildNutrition ->
                    { english = "None of these"
                    , kinyarwanda = Just "Nta bimenyetso "
                    }

                PoorAppetite ->
                    { english = "Poor Appetite"
                    , kinyarwanda = Just "Kubura apeti /kunanirwa kurya"
                    }

        ChildNutritionSignReport sign ->
            case sign of
                AbdominalDistension ->
                    { english = "Abdominal Distension"
                    , kinyarwanda = Just "Kubyimba inda"
                    }

                Apathy ->
                    { english = "Apathy"
                    , kinyarwanda = Just "Kwigunga"
                    }

                Backend.Measurement.Model.BrittleHair ->
                    translationSet BrittleHair

                DrySkin ->
                    { english = "Dry Skin"
                    , kinyarwanda = Just "Uruhu ryumye"
                    }

                Backend.Measurement.Model.Edema ->
                    translationSet Edema

                NormalChildNutrition ->
                    { english = "None"
                    , kinyarwanda = Just "Nta bimenyetso"
                    }

                PoorAppetite ->
                    { english = "Poor Appetite"
                    , kinyarwanda = Just "kubura apeti (kunanirwa kurya)"
                    }

        Children ->
            { english = "Children"
            , kinyarwanda = Just "Abana"
            }

        ChildrenNames ->
            { english = "Children's names"
            , kinyarwanda = Just "Amazina y'umwana"
            }

        ChildrenNationalId ->
            { english = "Children's National ID"
            , kinyarwanda = Just "Indangamuntu y'umwana"
            }

        ChildOf ->
            { english = "Child of"
            , kinyarwanda = Just "Umwana wa"
            }

        Clear ->
            { english = "Clear"
            , kinyarwanda = Just "Gukuraho"
            }

        ClickTheCheckMark ->
            { english = "Click the check mark if the mother / caregiver is in attendance. The check mark will appear green when a mother / caregiver has been signed in."
            , kinyarwanda = Just "Kanda (kuri) ku kazu niba umubyeyi ahari. Ku kazu harahita hahindura ibara habe icyaytsi niba wemeje ko umubyeyi ahari"
            }

        ClinicType clinicType ->
            case clinicType of
                Achi ->
                    { english = "Achi"
                    , kinyarwanda = Nothing
                    }

                Chw ->
                    { english = "CHW"
                    , kinyarwanda = Nothing
                    }

                Fbf ->
                    { english = "Fbf"
                    , kinyarwanda = Nothing
                    }

                Pmtct ->
                    { english = "Pmtct"
                    , kinyarwanda = Nothing
                    }

                Sorwathe ->
                    { english = "Sorwathe"
                    , kinyarwanda = Nothing
                    }

        Clinical ->
            { english = "Clinical"
            , kinyarwanda = Just "Amakuru y’ubuvuzi"
            }

        Dashboard dashboard ->
            translateDashboard dashboard

        ClinicalProgressReport ->
            { english = "Clinical Progress Report"
            , kinyarwanda = Just "Erekana raporo yibyavuye mu isuzuma"
            }

        CloseAcuteIllnessLabel ->
            { english = "or Close an Acute Illness"
            , kinyarwanda = Just "Cyangwa Ufunge Indwara ifatiyeho iheruka kuvurwa"
            }

        ColorAlertIndication indication ->
            case indication of
                ColorAlertRed ->
                    { english = "Red"
                    , kinyarwanda = Just "Umutuku"
                    }

                ColorAlertYellow ->
                    { english = "Yellow"
                    , kinyarwanda = Just "Umuhondo"
                    }

                ColorAlertGreen ->
                    { english = "Green"
                    , kinyarwanda = Just "Icyatsi"
                    }

        CompleteHCReferralForm ->
            { english = "Complete a health center referral form"
            , kinyarwanda = Just "Uzuza urupapuro rwo kohereza umurwayi ku kigo Nderabuzima."
            }

        CompletedHCReferralForm ->
            { english = "Completed health center referral form"
            , kinyarwanda = Just "Urupapuro rwohereza umurwayi ku kigo nderabuzima rwujujwe"
            }

        Contacted114 ->
            { english = "Contacted 114"
            , kinyarwanda = Just "Namenyesheje 114"
            }

        ContactedHC ->
            { english = "Contacted health center"
            , kinyarwanda = Just "Yamenyesheje ikigo nderabuzima"
            }

        ContactedHCQuestion ->
            { english = "Have you contacted the health center"
            , kinyarwanda = Just "Wamenyesheje ikigo nderabuzima"
            }

        ContactedRecommendedSiteQuestion ->
            { english = "Did you contact the recommended site"
            , kinyarwanda = Just "Wamenyesheje urwego rushinzwe gukurikirana umurwayi"
            }

        ContactWithCOVID19SymptomsHelper ->
            { english = "Symptoms include: fever, dry cough, and shortness of breath"
            , kinyarwanda = Just "Ibimenyetso birimo: umuriro, inkorora y'akayi no guhumeka nabi"
            }

        ContactWithCOVID19SymptomsQuestion ->
            { english = "Have you had contacts with others who exhibit symptoms or have been exposed to COVID-19"
            , kinyarwanda = Just "Waba warigeze uhura n'abantu bagaragaje ibimenyetso bya covid-19 cyangwa n'abari bafite ibyago byo kuyandura"
            }

        ContributingFactor factor ->
            case factor of
                FactorLackOfBreastMilk ->
                    { english = "Lack of breast milk (for children < 6 months)"
                    , kinyarwanda = Just "Kubura kw'amashereka (ku mwana uri munsi y'amezi atandatu)"
                    }

                FactorMaternalMastitis ->
                    { english = "Maternal mastitis (for children < 6 months)"
                    , kinyarwanda = Just "Umubyeyi yabyimbye amabere (ku mwana uri munsi y'amezi atandatu)"
                    }

                FactorPoorSuck ->
                    { english = "Poor suck"
                    , kinyarwanda = Just "Yonka nta mbaraga"
                    }

                FactorDiarrheaOrVomiting ->
                    { english = "Diarrhea or vomiting"
                    , kinyarwanda = Just "Impiswi cyangwa kuruka"
                    }

                NoContributingFactorsSign ->
                    { english = "None of these"
                    , kinyarwanda = Just "Nta kimenyetso na kimwe"
                    }

        ContributingFactorsQuestion ->
            { english = "Has patient or patient’s mother experienced any of the following"
            , kinyarwanda = Just "Umurwayi cyangwa umubyeyi we bagaragaje ibimenyetso bikurikira"
            }

        ConvulsionsAndUnconsciousPreviousDelivery ->
            { english = "Experienced convulsions and resulted in becoming unconscious after delivery"
            , kinyarwanda = Just "Ubushize yahinze umushyitsi bimuviramo kutumva akimara kubyara"
            }

        ConvulsionsPreviousDelivery ->
            { english = "Experienced convulsions in previous delivery"
            , kinyarwanda = Just "Ubushize yahinze umushyitsi abyara"
            }

        CurrentIllnessBegan ->
            { english = "Current illness began"
            , kinyarwanda = Just "Igihe ubu burwayi afite bwatangiriye"
            }

        CSectionScar scar ->
            case scar of
                Vertical ->
                    { english = "Vertical"
                    , kinyarwanda = Just "Irahagaze"
                    }

                Horizontal ->
                    { english = "Horizontal"
                    , kinyarwanda = Just "Iratambitse"
                    }

                NoScar ->
                    { english = "None"
                    , kinyarwanda = Just "Ntabyo"
                    }

        GroupNotFound ->
            { english = "Group not found"
            , kinyarwanda = Nothing
            }

        Group ->
            { english = "Group"
            , kinyarwanda = Just "Itsinda"
            }

        Groups ->
            { english = "Groups"
            , kinyarwanda = Just "Itsinda"
            }

        Close ->
            { english = "Close"
            , kinyarwanda = Just "Gufunga"
            }

        Closed ->
            { english = "Closed"
            , kinyarwanda = Just "Gufunga"
            }

        GroupUnauthorized ->
            { english = "You are not authorized to work with this Group."
            , kinyarwanda = Nothing
            }

        ConfirmDeleteTrainingGroupEncounters ->
            { english = "Are you sure you want to delete all training Group Encounters?"
            , kinyarwanda = Nothing
            }

        ConfirmRegisterParticipant ->
            { english = "Are you sure you want to save this participant's data?"
            , kinyarwanda = Nothing
            }

        ConditionImproving isImproving ->
            if isImproving then
                { english = "Improving"
                , kinyarwanda = Just "Ari koroherwa"
                }

            else
                { english = "Not improving"
                , kinyarwanda = Just "Ntabwo ari koroherwa"
                }

        ConditionImprovingQuestion ->
            { english = "Is your condition improving"
            , kinyarwanda = Just "Urumva uri koroherwa"
            }

        ConfirmationRequired ->
            { english = "Please confirm:"
            , kinyarwanda = Nothing
            }

        Connected ->
            { english = "Connected"
            , kinyarwanda = Just "Ufite interineti (murandasi)"
            }

        ContactExposure ->
            { english = "Contact Exposure"
            , kinyarwanda = Nothing
            }

        ContactInformation ->
            { english = "Contact Information"
            , kinyarwanda = Just "Uburyo bwakwifashishwa mu kugera ku mugenerwabikorwa"
            }

        Continue ->
            { english = "Continue"
            , kinyarwanda = Just "Gukomeza"
            }

        CounselingTimingHeading timing ->
            translateCounselingTimingHeading timing

        CounselingTopic topic ->
            { english = topic.english
            , kinyarwanda = topic.kinyarwanda
            }

        CounselorReviewed ->
            { english = "I have reviewed the above with the participant."
            , kinyarwanda = Nothing
            }

        CounselorSignature ->
            { english = "Entry Counselor Signature"
            , kinyarwanda = Nothing
            }

        CSectionInPreviousDelivery ->
            { english = "C-section in previous delivery"
            , kinyarwanda = Just "Yarabazwe ku nda ishize"
            }

        CSectionReason ->
            { english = "Reason for C-section"
            , kinyarwanda = Just "Impamvu yo kubagwa"
            }

        CSectionReasons reason ->
            case reason of
                Breech ->
                    { english = "Breech"
                    , kinyarwanda = Just "Abanje ikibuno(umwana yaje yicaye)"
                    }

                Emergency ->
                    { english = "Emergency"
                    , kinyarwanda = Just "Ibyihutirwa"
                    }

                FailureToProgress ->
                    { english = "Failure to Progress"
                    , kinyarwanda = Just "Ntibyiyongera"
                    }

                Backend.Measurement.Model.None ->
                    { english = "None"
                    , kinyarwanda = Just "Ntabyo"
                    }

                Other ->
                    { english = "Other"
                    , kinyarwanda = Just "Ibindi"
                    }

        CreateGroupEncounter ->
            { english = "Create Group Encounter"
            , kinyarwanda = Just "Tangira igikorwa"
            }

        CreateRelationship ->
            { english = "Create Relationship"
            , kinyarwanda = Just "Ibijyanye no guhuza amasano"
            }

        CreateTrainingGroupEncounters ->
            { english = "Create All Training Group Encounters"
            , kinyarwanda = Nothing
            }

        CurrentlyPregnant ->
            { english = "Currently Pregnant"
            , kinyarwanda = Just "Aratwite"
            }

        ChwDashboardLabel ->
            { english = "CHW Snapshot"
            , kinyarwanda = Just "Ishusho y'ibyagezweho"
            }

        DeleteTrainingGroupEncounters ->
            { english = "Delete All Training Group Encounters"
            , kinyarwanda = Nothing
            }

        DashboardLabel ->
            { english = "Dashboard"
            , kinyarwanda = Just "Ikibaho cy’amakuru y’ingenzi"
            }

        DeliveryLocation ->
            { english = "Delivery Location"
            , kinyarwanda = Just "Aho yabyariye"
            }

        DeliveryOutcome ->
            { english = "Delivery Outcome"
            , kinyarwanda = Nothing
            }

        DangerSign sign ->
            case sign of
                VaginalBleeding ->
                    { english = "Vaginal bleeding"
                    , kinyarwanda = Just "Kuva"
                    }

                HeadacheBlurredVision ->
                    { english = "Severe headaches with blurred vision"
                    , kinyarwanda = Just "Kuribwa umutwe bidasanzwe ukareba ibikezikezi"
                    }

                Convulsions ->
                    { english = "Convulsions"
                    , kinyarwanda = Just "Kugagara"
                    }

                AbdominalPain ->
                    { english = "Abdominal pain"
                    , kinyarwanda = Just "Kuribwa mu nda"
                    }

                DifficultyBreathing ->
                    { english = "Difficulty breathing"
                    , kinyarwanda = Just "Guhumeka nabi"
                    }

                Backend.Measurement.Model.Fever ->
                    { english = "Fever"
                    , kinyarwanda = Just "Umuriro"
                    }

                ExtremeWeakness ->
                    { english = "Extreme weakness"
                    , kinyarwanda = Just "Gucika intege cyane"
                    }

                NoDangerSign ->
                    { english = "None of these"
                    , kinyarwanda = Just "Nta bimenyetso/nta na kimwe"
                    }

        DangerSignsLabel ->
            { english = "Danger Signs"
            , kinyarwanda = Just "Ibimenyetso Mpuruza"
            }

        DangerSignsHelper ->
            { english = "Refer patient to health center immediately"
            , kinyarwanda = Just "Ibimenyetso Mpuruza"
            }

        DangerSignsTask task ->
            case task of
                ReviewDangerSigns ->
                    { english = "Review Danger Signs"
                    , kinyarwanda = Just "Kureba ibimenyetso mpuruza"
                    }

        DateOfLastAssessment ->
            { english = "Date of last Assessment"
            , kinyarwanda = Just "Amakuru y'ipimwa rirangiye"
            }

        DatePregnancyConcluded ->
            { english = "Date Pregnancy Concluded"
            , kinyarwanda = Just "Itariki y'iherezo ryo gutwita"
            }

        Day ->
            { english = "Day"
            , kinyarwanda = Just "Umunsi"
            }

        DayAbbrev ->
            { english = "Day"
            , kinyarwanda = Just "Umu"
            }

        DaySinglePlural value ->
            if value == 1 then
                { english = "1 Day"
                , kinyarwanda = Just "1 Umunsi"
                }

            else
                { english = String.fromInt value ++ " Days"
                , kinyarwanda = Just <| String.fromInt value ++ " Iminsi"
                }

        DateOfBirth ->
            { english = "Date of Birth"
            , kinyarwanda = Just "Itariki y'amavuko"
            }

        Days ->
            { english = "days"
            , kinyarwanda = Just "Iminsi"
            }

        DaysAbbrev ->
            { english = "days"
            , kinyarwanda = Just "Imi"
            }

        DaysPresent ->
            { english = "Days present"
            , kinyarwanda = Just "Igihe gishize"
            }

        DaysSinglePlural value ->
            if value == 1 then
                { english = "1 day"
                , kinyarwanda = Just "Umunsi 1"
                }

            else
                { english = String.fromInt value ++ " days"
                , kinyarwanda = Just <| "Iminsi " ++ String.fromInt value
                }

        Delete ->
            { english = "Delete"
            , kinyarwanda = Nothing
            }

        DemographicInformation ->
            { english = "Demographic Information"
            , kinyarwanda = Just "Umwirondoro"
            }

        DemographicsReport ->
            { english = "Demographics Report"
            , kinyarwanda = Just "Raporo y'umwirondoro"
            }

        Device ->
            { english = "Device"
            , kinyarwanda = Just "Igikoresho"
            }

        DeviceNotAuthorized ->
            { english =
                """This device has not yet been authorized to sync data with the backend, or the
                authorization has expired or been revoked. To authorize or re-authorize this
                device, enter a pairing code below. This will permit sensitive data to be stored
                on this device and updated to the backend. You should only authorize devices that
                are under your control and which are secure."""
            , kinyarwanda = Nothing
            }

        DeviceStatus ->
            { english = "Device Status"
            , kinyarwanda = Just "Uko igikoresho cy'ikoranabuhanga gihagaze"
            }

        Diabetes ->
            { english = "Diabetes"
            , kinyarwanda = Just "Diyabete (Indwara y'igisukari)"
            }

        Diagnosis ->
            { english = "Diagnosis"
            , kinyarwanda = Just "Uburwayi bwabonetse"
            }

        Disabled ->
            { english = "Disabled"
            , kinyarwanda = Nothing
            }

        DistributionNotice notice ->
            case notice of
                DistributedFully ->
                    { english = "Complete"
                    , kinyarwanda = Nothing
                    }

                DistributedPartiallyLackOfStock ->
                    { english = "Lack of stock"
                    , kinyarwanda = Just "Byashize mu bubiko"
                    }

                DistributedPartiallyOther ->
                    { english = "Other"
                    , kinyarwanda = Just "Izindi mpamvu"
                    }

        District ->
            { english = "District"
            , kinyarwanda = Just "Akarere"
            }

        DOB ->
            { english = "DOB"
            , kinyarwanda = Nothing
            }

        Downloading ->
            { english = "Downloading"
            , kinyarwanda = Nothing
            }

        DropzoneDefaultMessage ->
            { english = "Touch here to take a photo, or drop a photo file here."
            , kinyarwanda = Just "Kanda hano niba ushaka gufotora cg ukure ifoto mu bubiko hano."
            }

        DueDate ->
            { english = "Due Date"
            , kinyarwanda = Just "Itariki azabyariraho"
            }

        ECDSignQuestion sign ->
            case sign of
                RespontToSoundWithSound ->
                    { english = "Does the child respond to sound by making sound"
                    , kinyarwanda = Nothing
                    }

                TurnHeadWhenCalled ->
                    { english = "Does the child turn their head when their name is called"
                    , kinyarwanda = Nothing
                    }

                SitWithoutSupport ->
                    { english = "Can the child sit without support for a short while"
                    , kinyarwanda = Nothing
                    }

                SmileBack ->
                    { english = "Does the child smile back at you"
                    , kinyarwanda = Nothing
                    }

                RollTummyToBack ->
                    { english = "Can the child roll from tummy to back on their own"
                    , kinyarwanda = Nothing
                    }

                ReachForToys ->
                    { english = "Does the child reach for nearby toys"
                    , kinyarwanda = Nothing
                    }

                UseSimpleGestures ->
                    { english = "Does the child use simple gestures such as waving “bye-bye”"
                    , kinyarwanda = Nothing
                    }

                StandOnTheirOwn ->
                    { english = "Can the child stand on their own"
                    , kinyarwanda = Nothing
                    }

                CopyDuringPlay ->
                    { english = "Does the child copy you during play"
                    , kinyarwanda = Nothing
                    }

                SayMamaDada ->
                    { english = "Does the child say “mama” and “dada”"
                    , kinyarwanda = Nothing
                    }

                CanHoldSmallObjects ->
                    { english = "Can the child hold small objects that fit inside their hands"
                    , kinyarwanda = Nothing
                    }

                LooksWhenPointedAt ->
                    { english = "Does the child look at something when you point to it and say “look”"
                    , kinyarwanda = Nothing
                    }

                UseSingleWords ->
                    { english = "Does the child use several single words to get what they want"
                    , kinyarwanda = Nothing
                    }

                WalkWithoutHelp ->
                    { english = "Does the child walk without help"
                    , kinyarwanda = Nothing
                    }

                PlayPretend ->
                    { english = "Does the child play pretend - like talking on a toy phone"
                    , kinyarwanda = Nothing
                    }

                PointToThingsOfInterest ->
                    { english = "Does the child point to interesting things"
                    , kinyarwanda = Nothing
                    }

                UseShortPhrases ->
                    { english = "Does the child use 2-4 word phrases"
                    , kinyarwanda = Nothing
                    }

                InterestedInOtherChildren ->
                    { english = "Does the child show interest in other children"
                    , kinyarwanda = Nothing
                    }

                FollowSimpleInstructions ->
                    { english = "Does the child follow simple instructions"
                    , kinyarwanda = Nothing
                    }

                KickBall ->
                    { english = "Can the child kick a ball"
                    , kinyarwanda = Nothing
                    }

                PointAtNamedObjects ->
                    { english = "Does the child point to something - like a toy or a picture - when you name it"
                    , kinyarwanda = Nothing
                    }

                DressThemselves ->
                    { english = "Can the child dress themselves"
                    , kinyarwanda = Nothing
                    }

                WashHandsGoToToiled ->
                    { english = "Can the child wash their hands on their own and go to the toilet in the designated area on their own"
                    , kinyarwanda = Nothing
                    }

                KnowsColorsAndNumbers ->
                    { english = "Does the child know basic colors and numbers"
                    , kinyarwanda = Nothing
                    }

                UseMediumPhrases ->
                    { english = "Does the child use 4-5 word sentences"
                    , kinyarwanda = Nothing
                    }

                PlayMakeBelieve ->
                    { english = "Does the child play make-believe"
                    , kinyarwanda = Nothing
                    }

                FollowThreeStepInstructions ->
                    { english = "Does the child follow 3-step commands - like “get dressed, comb your hair, and wash your face"
                    , kinyarwanda = Nothing
                    }

                StandOnOneFootFiveSeconds ->
                    { english = "Can the child hop and stand on one foot for up to 5 seconds"
                    , kinyarwanda = Nothing
                    }

                UseLongPhrases ->
                    { english = "Does the child use 5-6 word sentences"
                    , kinyarwanda = Nothing
                    }

                ShareWithOtherChildren ->
                    { english = "Does the child share and take turns with other children"
                    , kinyarwanda = Nothing
                    }

                CountToTen ->
                    { english = "Can the child count to 10"
                    , kinyarwanda = Nothing
                    }

                NoECDSigns ->
                    { english = "None"
                    , kinyarwanda = Nothing
                    }

        Edd ->
            { english = "EDD"
            , kinyarwanda = Nothing
            }

        EddHeader ->
            { english = "Estimated Date of Delivery"
            , kinyarwanda = Just "Itariki y'agateganyo azabyariraho"
            }

        Edema ->
            { english = "Edema"
            , kinyarwanda = Just "Kubyimba"
            }

        EditRelationship ->
            { english = "Edit Relationship"
            , kinyarwanda = Nothing
            }

        Ega ->
            { english = "EGA"
            , kinyarwanda = Nothing
            }

        EgaHeader ->
            { english = "Estimated Gestational Age"
            , kinyarwanda = Just "Amezi y'agateganyo y'inda"
            }

        EgaWeeks ->
            { english = "EGA (Weeks)"
            , kinyarwanda = Just "EGA (Ibyumweru)"
            }

        EmptyString ->
            { english = ""
            , kinyarwanda = Just ""
            }

        EncounterTypeFileterLabel encounterType ->
            case encounterType of
                AcuteIllnessEncounter ->
                    { english = "Acute Illness"
                    , kinyarwanda = Just "Uburwayi butunguranye"
                    }

                AntenatalEncounter ->
                    { english = "Antenatal Care"
                    , kinyarwanda = Just "Isuzuma ku mugore utwite"
                    }

                HomeVisitEncounter ->
                    { english = "Home Visit"
                    , kinyarwanda = Nothing
                    }

                InmmunizationEncounter ->
                    { english = "Inmmunization"
                    , kinyarwanda = Nothing
                    }

                NutritionEncounter ->
                    { english = "Child Nutrition"
                    , kinyarwanda = Just "Imirire y'umwana"
                    }

                WellChildEncounter ->
                    { english = "Standard Pediatric Visit"
                    , kinyarwanda = Nothing
                    }

        EncounterTypeFollowUpQuestion encounterType ->
            case encounterType of
                AcuteIllnessEncounter ->
                    { english = "Do you want to start a subsequent Acute Illness encounter for"
                    , kinyarwanda = Just "Urashaka Gutangira Ibikorwa bikurikiyeho ku burwayi bwa"
                    }

                AntenatalEncounter ->
                    { english = "What type of Antenatal encounter would you like to start for"
                    , kinyarwanda = Just "Ni irihe suzuma ku mugore utwite ushaka gutangira kuri"
                    }

                HomeVisitEncounter ->
                    { english = "Do you want to start a Home Visit assessment for"
                    , kinyarwanda = Just "Urashaka gutangira igikorwa cyo gusura mu rugo"
                    }

                InmmunizationEncounter ->
                    { english = ""
                    , kinyarwanda = Nothing
                    }

                NutritionEncounter ->
                    { english = ""
                    , kinyarwanda = Nothing
                    }

                WellChildEncounter ->
                    { english = ""
                    , kinyarwanda = Nothing
                    }

        EncounterTypePageLabel page ->
            case page of
                AcuteIllnessPage subPage ->
                    case subPage of
                        OverviewPage ->
                            { english = "Overview"
                            , kinyarwanda = Just "Ishusho Rusange"
                            }

                        Covid19Page ->
                            { english = "COVID-19"
                            , kinyarwanda = Nothing
                            }

                        MalariaPage ->
                            { english = "Malaria"
                            , kinyarwanda = Just "Malariya"
                            }

                        GastroPage ->
                            { english = "Gastro"
                            , kinyarwanda = Just "Indwara yo mu nda"
                            }

                NutritionPage ->
                    { english = "Child Nutrition"
                    , kinyarwanda = Just "Imirire y'Umwana"
                    }

                AntenatalPage ->
                    { english = "Antenatal Care"
                    , kinyarwanda = Just "Isuzuma ku Mugore Utwite"
                    }

        EncounterTypeFollowUpLabel encounterType ->
            case encounterType of
                AcuteIllnessEncounter ->
                    { english = "Acute Illness Follow Up"
                    , kinyarwanda = Just "Gukurikirana umurwayi wavuwe indwara zifatiyeho"
                    }

                AntenatalEncounter ->
                    { english = "Antenatal Care Follow Up"
                    , kinyarwanda = Just "Gukurikirana umugore utwite"
                    }

                HomeVisitEncounter ->
                    { english = "Home Visit Follow Up"
                    , kinyarwanda = Nothing
                    }

                InmmunizationEncounter ->
                    { english = "Inmmunization Follow Up"
                    , kinyarwanda = Nothing
                    }

                NutritionEncounter ->
                    { english = "Child Nutrition Follow Up"
                    , kinyarwanda = Just "Gukurikirana imirire y'umwana"
                    }

                WellChildEncounter ->
                    { english = "Standard Pediatric Visit Follow Up"
                    , kinyarwanda = Nothing
                    }

        EndEncounter ->
            { english = "End Encounter"
            , kinyarwanda = Just "Rangiza ibyo wakoraga"
            }

        EndEncounterQuestion ->
            { english = "End Encounter?"
            , kinyarwanda = Just "Gusoza igikorwa?"
            }

        EndGroupEncounter ->
            { english = "End Group Encounter"
            , kinyarwanda = Just "Gusoza igikorwa"
            }

        EnrolNewborn ->
            { english = "Enroll Newborn"
            , kinyarwanda = Just "Andika Uruhinja"
            }

        EnrolNewbornHelper enrolled ->
            if enrolled then
                { english = "Newborn is already enrolled"
                , kinyarwanda = Just "Uruhinja rusanzwe rwanditse"
                }

            else
                { english = "Click on 'Enroll Newborn' button to perform enrollment"
                , kinyarwanda = Just "Kanda kuri 'Andika Uruhinja' kugira ngo urwandike"
                }

        EnterAmountDistributed ->
            { english = "Enter amount distributed"
            , kinyarwanda = Nothing
            }

        EnterPairingCode ->
            { english = "Enter pairing code"
            , kinyarwanda = Just "Umubare uhuza igikoresho cy'ikoranabuhanga na apulikasiyo"
            }

        MemoryQuota quota ->
            { english = "Memory used " ++ String.fromInt (quota.usedJSHeapSize // (1024 * 1024)) ++ " MB of available " ++ String.fromInt (quota.jsHeapSizeLimit // (1024 * 1024)) ++ " MB"
            , kinyarwanda = Just <| "Hamaze gukoreshwa umwanya wa memori (ushobora kubika amakuru igihe gito) ungana na MB" ++ String.fromInt (quota.usedJSHeapSize // (1024 * 1024)) ++ " kuri MB" ++ String.fromInt (quota.jsHeapSizeLimit // (1024 * 1024))
            }

        StorageQuota quota ->
            { english = "Storage used " ++ String.fromInt (quota.usage // (1024 * 1024)) ++ " MB of available " ++ String.fromInt (quota.quota // (1024 * 1024)) ++ " MB"
            , kinyarwanda = Just <| "Hamaze gukoreshwa umwanya ungana na MB" ++ String.fromInt (quota.usage // (1024 * 1024)) ++ " umwanya wose ungana na MB" ++ String.fromInt (quota.quota // (1024 * 1024))
            }

        SubmitPairingCode ->
            { english = "Submit Pairing Code"
            , kinyarwanda = Just "Umubare uhuza igikoresho cy'ikoranabuhanga na apulikasiyo"
            }

        ErrorCheckLocalConfig ->
            { english = "Check your LocalConfig.elm file and make sure you have defined the enviorement properly"
            , kinyarwanda = Nothing
            }

        ErrorConfigurationError ->
            { english = "Configuration error"
            , kinyarwanda = Just "Ikosa mu igena miterere"
            }

        Estimated ->
            { english = "Estimated"
            , kinyarwanda = Just "Itariki y'amavuko igenekerejwe"
            }

        ExaminationTask task ->
            case task of
                Vitals ->
                    { english = "Vitals"
                    , kinyarwanda = Just "Ibimenyetso by'ubuzima"
                    }

                NutritionAssessment ->
                    { english = "Nutrition Assessment"
                    , kinyarwanda = Just "Gusuzuma imirire"
                    }

                CorePhysicalExam ->
                    { english = "Core Physical Exam"
                    , kinyarwanda = Just "Isuzuma ryimbitse"
                    }

                ObstetricalExam ->
                    { english = "Obstetrical Exam"
                    , kinyarwanda = Just "Ibipimo by'inda"
                    }

                Pages.PrenatalActivity.Model.BreastExam ->
                    translationSet BreastExam

        ExposureTask task ->
            case task of
                ExposureTravel ->
                    { english = "Travel History"
                    , kinyarwanda = Just "Amakuru y'ingendo wakoze"
                    }

                ExposureExposure ->
                    { english = "Contact Exposure"
                    , kinyarwanda = Just "Abantu mwahuye"
                    }

        Failure ->
            { english = "Failure"
            , kinyarwanda = Nothing
            }

        Extremities ->
            { english = "Extremities"
            , kinyarwanda = Just "Ku mpera z'ibice by'umubiri (ibiganza,ibirenge)"
            }

        Eyes ->
            { english = "Eyes"
            , kinyarwanda = Just "Amaso"
            }

        Facility ->
            { english = "Facility"
            , kinyarwanda = Just "Ivuriro"
            }

        FamilyInformation ->
            { english = "Family Information"
            , kinyarwanda = Just "Amakuru ku muryango"
            }

        FamilyMembers ->
            { english = "Family Members"
            , kinyarwanda = Just "Abagize umuryango"
            }

        FamilyPlanningInFutureQuestion ->
            { english = "Which, if any, of these methods will you use after your pregnancy"
            , kinyarwanda = Just "Niba buhari, ni ubuhe buryo uzakoresha nyuma yo kubyara?"
            }

        FamilyPlanningSignLabel sign ->
            case sign of
                AutoObservation ->
                    { english = "Auto-observation"
                    , kinyarwanda = Just "Kwigenzura ururenda"
                    }

                Condoms ->
                    { english = "Condoms"
                    , kinyarwanda = Just "Udukingirizo"
                    }

                CycleBeads ->
                    { english = "Cycle beads"
                    , kinyarwanda = Just "Urunigi"
                    }

                CycleCounting ->
                    { english = "Cycle counting"
                    , kinyarwanda = Just "Kubara "
                    }

                Hysterectomy ->
                    { english = "Hysterectomy"
                    , kinyarwanda = Just "Bakuyemo nyababyeyi"
                    }

                Implants ->
                    { english = "Implants"
                    , kinyarwanda = Just "Akapira ko mu kaboko"
                    }

                Injectables ->
                    { english = "Injectables"
                    , kinyarwanda = Just "Urushinge"
                    }

                IUD ->
                    { english = "IUD"
                    , kinyarwanda = Just "Akapira ko mu mura (agapira ko munda ibyara)"
                    }

                LactationAmenorrhea ->
                    { english = "Lactation amenorrhea"
                    , kinyarwanda = Just "Uburyo bwo konsa"
                    }

                NoFamilyPlanning ->
                    { english = "None of these"
                    , kinyarwanda = Just "Nta buryo bwo kuboneza urubyaro yahisemo"
                    }

                OralContraceptives ->
                    { english = "Oral contraceptives"
                    , kinyarwanda = Just "Ibinini"
                    }

                Spermicide ->
                    { english = "Spermicide"
                    , kinyarwanda = Just "Ibinini byica intangangabo bicishwa mu gitsina"
                    }

                TubalLigatures ->
                    { english = "Tubal ligatures"
                    , kinyarwanda = Just "Gufunga umuyoborantanga ku bagore"
                    }

                Vasectomy ->
                    { english = "Vasectomy"
                    , kinyarwanda = Just "Gufunga umuyoborantanga ku bagabo"
                    }

        FamilyUbudehe ->
            { english = "Family Ubudehe"
            , kinyarwanda = Just "Icyiciro cy'ubudehe umuryango uherereyemo"
            }

        FbfDistribution clinicType ->
            case clinicType of
                Achi ->
                    { english = "Aheza Distribution"
                    , kinyarwanda = Just "Gutanga Aheza"
                    }

                _ ->
                    { english = "FBF Distribution"
                    , kinyarwanda = Just "Gutanga FBF (Shishakibondo)"
                    }

        FbfToReceive activity amount ->
            case activity of
                MotherActivity _ ->
                    { english = "Mother should receive: " ++ String.fromFloat amount ++ " kgs of CSB++ (FBF)"
                    , kinyarwanda = Nothing
                    }

                ChildActivity _ ->
                    { english = "Child should receive: " ++ String.fromFloat amount ++ " kgs of CSB++ (FBF)"
                    , kinyarwanda = Nothing
                    }

        FatherName ->
            { english = "Father's Name"
            , kinyarwanda = Nothing
            }

        FatherNationalId ->
            { english = "Father's National ID"
            , kinyarwanda = Nothing
            }

        FetalHeartRate ->
            { english = "Fetal Heart Rate"
            , kinyarwanda = Just "Uko umutima w'umwana utera"
            }

        FetalMovement ->
            { english = "Fetal Movement"
            , kinyarwanda = Just "Uko umwana akina mu nda"
            }

        FetalPresentationLabel ->
            { english = "Fetal Presentation"
            , kinyarwanda = Just "Uko umwana ameze mu nda"
            }

        FetalPresentation option ->
            case option of
                FetalBreech ->
                    { english = "Breech"
                    , kinyarwanda = Just "Abanje ikibuno(umwana yaje yicaye)"
                    }

                Cephalic ->
                    { english = "Cephalic"
                    , kinyarwanda = Just "Umwana abanje umutwe"
                    }

                Transverse ->
                    { english = "Transverse"
                    , kinyarwanda = Just "Gitambitse (Umwana aritambitse)"
                    }

                Twins ->
                    { english = "Twins"
                    , kinyarwanda = Just "Impanga"
                    }

                Backend.Measurement.Model.Unknown ->
                    { english = "Unknown"
                    , kinyarwanda = Just "Ntibizwi"
                    }

        Fetch ->
            { english = "Fetch"
            , kinyarwanda = Just "Gushakisha"
            }

        FilterByName ->
            { english = "Filter by name"
            , kinyarwanda = Just "Hitamo izina ryuwo ushaka"
            }

        FirstAntenatalVisit ->
            { english = "First Antenatal Visit"
            , kinyarwanda = Just "Kwipimisha inda bwa mbere"
            }

        FirstName ->
            { english = "First Name"
            , kinyarwanda = Just "Izina ry'idini"
            }

        FiveVisits ->
            { english = "Five visits"
            , kinyarwanda = Just "Inshuro eshanu"
            }

        ForIllustrativePurposesOnly ->
            { english = "For illustrative purposes only"
            , kinyarwanda = Nothing
            }

        FollowUpLabel ->
            { english = "Follow up with the patient in"
            , kinyarwanda = Just "Gukurikirana umurwayi mu"
            }

        FollowUpWithMotherLabel ->
            { english = "Follow up with the mother in"
            , kinyarwanda = Just "Gukurikirana umubyeyi mu"
            }

        FollowUpOption option ->
            case option of
                OneDay ->
                    { english = "1 Day"
                    , kinyarwanda = Just "Umunsi 1"
                    }

                ThreeDays ->
                    { english = "3 Days"
                    , kinyarwanda = Just "Iminsi 3"
                    }

                OneWeek ->
                    { english = "1 Week"
                    , kinyarwanda = Just "Icyumweru 1"
                    }

                TwoWeeks ->
                    { english = "2 Weeks"
                    , kinyarwanda = Just "Ibyumweru 2"
                    }

                OneMonths ->
                    { english = "1 Month"
                    , kinyarwanda = Just "Ukwezi 1"
                    }

                TwoMonths ->
                    { english = "2 Months"
                    , kinyarwanda = Just "Amezi 2"
                    }

                ThreeMonths ->
                    { english = "3 Months"
                    , kinyarwanda = Just "Amezi 3"
                    }

        FollowUpDueOption option ->
            case option of
                OverDue ->
                    { english = "Past Due"
                    , kinyarwanda = Just "Itariki yarenze"
                    }

                DueToday ->
                    { english = "Due Today"
                    , kinyarwanda = Just "Itariki yageze uyu munsi"
                    }

                DueThisWeek ->
                    { english = "This week"
                    , kinyarwanda = Just "Iki cyumweru"
                    }

                DueThisMonth ->
                    { english = "This Month"
                    , kinyarwanda = Just "Uku kwezi"
                    }

                DueNextMonth ->
                    { english = "Next Month"
                    , kinyarwanda = Just "Ukwezi gutaha"
                    }

        FormError errorValue ->
            translateFormError errorValue

        FormField field ->
            translateFormField field

        FundalHeight ->
            { english = "Fundal Height"
            , kinyarwanda = Just "Uburebure bwa Nyababyeyi"
            }

        Gender gender ->
            case gender of
                Male ->
                    { english = "Male"
                    , kinyarwanda = Just "Gabo"
                    }

                Female ->
                    { english = "Female"
                    , kinyarwanda = Just "Gore"
                    }

        GenderLabel ->
            { english = "Gender"
            , kinyarwanda = Just "Igitsina"
            }

        GestationalDiabetesPreviousPregnancy ->
            { english = "Gestational Diabetes in previous pregnancy"
            , kinyarwanda = Just "Ubushize yarwaye Diyabete itewe no gutwita"
            }

        Glass value ->
            { english = value ++ " Glass"
            , kinyarwanda = Just <| "Ikirahuri " ++ value
            }

        GoHome ->
            { english = "Go to main page"
            , kinyarwanda = Just "Kujya ahabanza"
            }

        GroupAssessment ->
            { english = "Group Encounter"
            , kinyarwanda = Just "Gukorera itsinda"
            }

        GroupEncounter ->
            { english = "Group Encounter"
            , kinyarwanda = Nothing
            }

        Gravida ->
            { english = "Gravida"
            , kinyarwanda = Nothing
            }

        HandedReferralFormQuestion ->
            { english = "Did you hand the referral form to the patient"
            , kinyarwanda = Just "Wahaye umurwayi urupapuro rumwohereza"
            }

        Hands ->
            { english = "Hands"
            , kinyarwanda = Just "Ibiganza"
            }

        HandsCPESign option ->
            case option of
                PallorHands ->
                    translationSet Pallor

                EdemaHands ->
                    translationSet Edema

                NormalHands ->
                    translationSet Normal

        HCRecommendation recommendation ->
            case recommendation of
                SendAmbulance ->
                    { english = "agreed to call the District Hospital to send an ambulance"
                    , kinyarwanda = Just "bemeranya guhamagara ibitaro ngo byohereze imbangukiragutabara"
                    }

                HomeIsolation ->
                    { english = "advised patient to stay home in isolation"
                    , kinyarwanda = Just "bagira inama umurwayi yo kuguma mu rugo mu kato"
                    }

                ComeToHealthCenter ->
                    { english = "advised patient to go to the health center for further evaluation"
                    , kinyarwanda = Just "kimugira inama yo kujya ku kigo nderabuzima gukoresha isuzuma ryimbitse"
                    }

                ChwMonitoring ->
                    { english = "CHW should continue to monitor"
                    , kinyarwanda = Just "cyemeza ko umujyanama w’ubuzima agomba gukomeza gukurikirana umurwayi"
                    }

                HCRecommendationNotApplicable ->
                    { english = "Not Applicable"
                    , kinyarwanda = Just "Ibi ntibikorwa"
                    }

        HCResponseQuestion ->
            { english = "What was the Health Center's response"
            , kinyarwanda = Just "Ni ikihe gisubizo cyavuye ku kigo nderabuzima"
            }

        HCResponsePeriodQuestion ->
            { english = "How long did it take the Health Center to respond"
            , kinyarwanda = Just "Byatwaye igihe kingana gute ngo ikigo nderabuzima gisubize"
            }

        HeadCircumferenceHelper ->
            { english = "Using a tape measure, wrap the tape around the widest possible circumference; above the ears and midway between the eyebrows and the hairline to the occipital prominence on the back of the head."
            , kinyarwanda = Nothing
            }

        HeadCircumferenceNotTakenLabel ->
            { english = "Please check if the head circumference was not taken today"
            , kinyarwanda = Nothing
            }

        HeadHair ->
            { english = "Head/Hair"
            , kinyarwanda = Just "Umutwe/Umusatsi"
            }

        HealthCenter ->
            { english = "Health Center"
            , kinyarwanda = Just "Ikigo Nderabuzima"
            }

        HealthCenterDetermined ->
            { english = "Health center determined this is a"
            , kinyarwanda = Just "Ikigo nderabuzima cyagaragaje ko"
            }

        HealthEducationProvidedQuestion ->
            { english = "Have you provided health education (or anticipatory guidance)"
            , kinyarwanda = Just "Watanze ikiganiro ku buzima (Cyangwa ubujyanama bw'ibanze)"
            }

        HealthInsuranceQuestion ->
            { english = "Do you have health insurance"
            , kinyarwanda = Just "Ufite ubwishingizi bwo kwivuza"
            }

        Heart ->
            { english = "Heart"
            , kinyarwanda = Just "Umutima"
            }

        HeartMurmur ->
            { english = "Heart Murmur"
            , kinyarwanda = Just "Ijwi ry'umutima igihe utera"
            }

        HeartCPESign sign ->
            case sign of
                IrregularRhythm ->
                    { english = "Irregular Rhythm"
                    , kinyarwanda = Just "Injyana ihindagurika"
                    }

                NormalRateAndRhythm ->
                    { english = "Normal Rate And Rhythm"
                    , kinyarwanda = Just "Bimeze neza/Injyana imeze neza"
                    }

                SinusTachycardia ->
                    { english = "Sinus Tachycardia"
                    , kinyarwanda = Just "Gutera k'umutima birenze cyane igipimo gisanzwe"
                    }

        HeartRate ->
            { english = "Heart Rate"
            , kinyarwanda = Just "Gutera k'umutima (inshuro umutima utera)"
            }

        Height ->
            { english = "Height"
            , kinyarwanda = Just "Uburebure"
            }

        High ->
            { english = "High"
            , kinyarwanda = Nothing
            }

        HighRiskCase ->
            { english = "high-risk case"
            , kinyarwanda = Just "afite ibyago byinshi byo kuba yaranduye"
            }

        HighRiskFactor factor ->
            case factor of
                Backend.PrenatalActivity.Model.ConvulsionsAndUnconsciousPreviousDelivery ->
                    { english = "Patient experienced convulsions in previous delivery and became unconscious after delivery"
                    , kinyarwanda = Nothing
                    }

                Backend.PrenatalActivity.Model.ConvulsionsPreviousDelivery ->
                    { english = "Patient experienced convulsions in previous delivery"
                    , kinyarwanda = Nothing
                    }

        HighRiskFactors ->
            { english = "High Risk Factors"
            , kinyarwanda = Just "Abafite ibyago byinshi byo"
            }

        HighSeverityAlert alert ->
            case alert of
                Backend.PrenatalActivity.Model.BodyTemperature ->
                    { english = "Body Temperature"
                    , kinyarwanda = Just "Ubushyuhe bw'umubiri"
                    }

                Backend.PrenatalActivity.Model.FetalHeartRate ->
                    { english = "No fetal heart rate noted"
                    , kinyarwanda = Just "Umutima w'umwana ntutera"
                    }

                Backend.PrenatalActivity.Model.FetalMovement ->
                    { english = "No fetal movement noted"
                    , kinyarwanda = Just "Umwana ntakina mu nda"
                    }

                Backend.PrenatalActivity.Model.HeartRate ->
                    { english = "Heart Rate"
                    , kinyarwanda = Nothing
                    }

                Backend.PrenatalActivity.Model.RespiratoryRate ->
                    { english = "Respiratory Rate"
                    , kinyarwanda = Just "Inshuro ahumeka"
                    }

        HighSeverityAlerts ->
            { english = "High Severity Alerts"
            , kinyarwanda = Just "Bimenyetso mpuruza bikabije"
            }

        HistoryTask task ->
            case task of
                Obstetric ->
                    { english = "Obstetric History"
                    , kinyarwanda = Just "Amateka y'inda zibanza (ku nda yatwise)"
                    }

                Medical ->
                    { english = "Medical History"
                    , kinyarwanda = Just "Amateka y'uburwayi busanzwe"
                    }

                Social ->
                    { english = "Partner Information"
                    , kinyarwanda = Just "Amakuru y'uwo bashakanye (umugabo)"
                    }

        HIV ->
            { english = "HIV"
            , kinyarwanda = Just "Amaguru atameze neza(yagize imitego)"
            }

        HIVStatus status ->
            case status of
                HIVExposedInfant ->
                    { english = "HIV-exposed Infant"
                    , kinyarwanda = Just "Umwana uvuka ku mubyeyi ubana n'ubwandu bwa virusi ya SIDA"
                    }

                Negative ->
                    { english = "Negative"
                    , kinyarwanda = Just "Nta bwandu afite"
                    }

                NegativeDiscordantCouple ->
                    { english = "Negative - discordant couple"
                    , kinyarwanda = Just "Nta bwandu afite ariko abana n'ubufite"
                    }

                Positive ->
                    { english = "Positive"
                    , kinyarwanda = Just "Afite ubwandu"
                    }

                Backend.Person.Model.Unknown ->
                    { english = "Unknown"
                    , kinyarwanda = Just "Ntabizi"
                    }

        HIVStatusLabel ->
            { english = "HIV Status"
            , kinyarwanda = Just "Uko ahagaze ku bijyanye n'ubwandu bwa virusi ya SIDA"
            }

        Home ->
            { english = "Home"
            , kinyarwanda = Just "Mu rugo"
            }

        HomeVisitActivityTitle activity ->
            case activity of
                Feeding ->
                    { english = "Feeding"
                    , kinyarwanda = Just "Kugaburira umwana"
                    }

                Caring ->
                    { english = "Caring"
                    , kinyarwanda = Just "Kwita ku mwana"
                    }

                Hygiene ->
                    { english = "Hygiene"
                    , kinyarwanda = Just "Isuku"
                    }

                FoodSecurity ->
                    { english = "Food Security"
                    , kinyarwanda = Just "Kwihaza ku biribwa"
                    }

        HouseholdSize ->
            { english = "Household Size"
            , kinyarwanda = Nothing
            }

        HowManyDoses ->
            { english = "How many doses"
            , kinyarwanda = Just "Ingahe"
            }

        HaveAnyOfTheFollowingQuestion ->
            { english = "Do you have any of the following"
            , kinyarwanda = Just "Waba wagize ibi bikurikira?"
            }

        HttpError error ->
            translateHttpError error

        HypertensionBeforePregnancy ->
            { english = "Hypertension before pregnancy"
            , kinyarwanda = Just "Umuvuduko w'amaraso mbere yo gutwita"
            }

        IdleWaitingForSync ->
            { english = "Idle, waiting for next Sync cycle"
            , kinyarwanda = Nothing
            }

        IncompleteCervixPreviousPregnancy ->
            { english = "Incomplete Cervix in previous pregnancy"
            , kinyarwanda = Just "Ubushize inkondo y'umura ntiyashoboye kwifunga neza "
            }

        IndividualEncounter ->
            { english = "Individual Encounter"
            , kinyarwanda = Just "Gukorera umuntu umwe"
            }

        IndividualEncounterFirstVisit encounterType ->
            case encounterType of
                AcuteIllnessEncounter ->
                    { english = "First Acute Illness Encounter"
                    , kinyarwanda = Just "Igikorwa cya mbere ku burwayi"
                    }

                AntenatalEncounter ->
                    { english = "First Antenatal Encounter"
                    , kinyarwanda = Just "Isuzuma rya mbere ku mugore utwite"
                    }

                InmmunizationEncounter ->
                    { english = "First Inmmunization Encounter"
                    , kinyarwanda = Nothing
                    }

                NutritionEncounter ->
                    { english = "First Nutrition Encounter"
                    , kinyarwanda = Just "Isuzuma rya mbere ku mirire"
                    }

                HomeVisitEncounter ->
                    { english = "First Home Visit Encounter"
                    , kinyarwanda = Just "Gusura abarwayi mu rugo bwambere"
                    }

                WellChildEncounter ->
                    { english = "First Standard Pediatric Visit Encounter"
                    , kinyarwanda = Nothing
                    }

        IndividualEncounterLabel encounterType isChw ->
            case encounterType of
                AcuteIllnessEncounter ->
                    { english = "Acute Illness Encounter"
                    , kinyarwanda = Just "Igikorwa ku burwayi butunguranye"
                    }

                AntenatalEncounter ->
                    { english = "Antenatal Encounter"
                    , kinyarwanda = Just "Isuzuma k’umugore utwite"
                    }

                InmmunizationEncounter ->
                    { english = "Inmmunization Encounter"
                    , kinyarwanda = Nothing
                    }

                NutritionEncounter ->
                    { english = "Nutrition Encounter"
                    , kinyarwanda = Just "Isuzuma ry’imirire"
                    }

                HomeVisitEncounter ->
                    { english = "Home Visit Encounter"
                    , kinyarwanda = Just "Gusura abarwayi mu rugo"
                    }

                WellChildEncounter ->
<<<<<<< HEAD
                    if isChw then
                        { english = "Newborn Exam"
                        , kinyarwanda = Nothing
                        }

                    else
                        { english = "Well Child Encounter"
                        , kinyarwanda = Nothing
                        }
=======
                    { english = "Standard Pediatric Visit Encounter"
                    , kinyarwanda = Nothing
                    }
>>>>>>> 8899dc06

        IndividualEncounterSelectVisit encounterType isChw ->
            case encounterType of
                AcuteIllnessEncounter ->
                    { english = "Select Acute Illness Visit"
                    , kinyarwanda = Just "Hitamo inshuro aje kuri ubwo burwayi butunguranye"
                    }

                AntenatalEncounter ->
                    { english = "Select Antenatal Visit"
                    , kinyarwanda = Just "Hitamo isuzuma k’umugore utwite"
                    }

                InmmunizationEncounter ->
                    { english = "Select Inmmunization Visit"
                    , kinyarwanda = Nothing
                    }

                NutritionEncounter ->
                    { english = "Select Nutrition Visit"
                    , kinyarwanda = Just "Hitamo isuzuma ry’imirire"
                    }

                HomeVisitEncounter ->
                    { english = "Select Home Visit"
                    , kinyarwanda = Nothing
                    }

                WellChildEncounter ->
<<<<<<< HEAD
                    if isChw then
                        { english = "Select Newborn Exam Visit"
                        , kinyarwanda = Nothing
                        }

                    else
                        { english = "Select Well Child Visit"
                        , kinyarwanda = Nothing
                        }
=======
                    { english = "Select Standard Pediatric Visit"
                    , kinyarwanda = Nothing
                    }
>>>>>>> 8899dc06

        IndividualEncounterSubsequentVisit encounterType ->
            case encounterType of
                AcuteIllnessEncounter ->
                    { english = "Subsequent Acute Illness Encounter"
                    , kinyarwanda = Just "Ibikorwa bikurikiyeho kuri ubwo burwayi butunguraye"
                    }

                AntenatalEncounter ->
                    { english = "Subsequent Antenatal Encounter"
                    , kinyarwanda = Just "Isuzuma rikurikiyeho ku mugore utwite"
                    }

                InmmunizationEncounter ->
                    { english = "Subsequent Inmmunization Encounter"
                    , kinyarwanda = Nothing
                    }

                NutritionEncounter ->
                    { english = "Subsequent Nutrition Encounter"
                    , kinyarwanda = Just "Isuzuma rikurikiyeho ku mugore utwite"
                    }

                HomeVisitEncounter ->
                    { english = "Subsequent Home Visit"
                    , kinyarwanda = Nothing
                    }

                WellChildEncounter ->
                    { english = "Subsequent Standard Pediatric Visit"
                    , kinyarwanda = Nothing
                    }

        IndividualEncounterType encounterType isChw ->
            case encounterType of
                AcuteIllnessEncounter ->
                    { english = "Acute Illness"
                    , kinyarwanda = Just "Uburwayi butunguranye"
                    }

                AntenatalEncounter ->
                    { english = "Antenatal Care"
                    , kinyarwanda = Just "Isuzuma ku mugore utwite"
                    }

                InmmunizationEncounter ->
                    { english = "Inmmunization"
                    , kinyarwanda = Nothing
                    }

                NutritionEncounter ->
                    { english = "Child Nutrition"
                    , kinyarwanda = Just "Imirire y'umwana"
                    }

                HomeVisitEncounter ->
                    { english = "Home Visit"
                    , kinyarwanda = Nothing
                    }

                WellChildEncounter ->
<<<<<<< HEAD
                    if isChw then
                        { english = "Newborn Exam"
                        , kinyarwanda = Nothing
                        }

                    else
                        { english = "Well Child Care"
                        , kinyarwanda = Nothing
                        }
=======
                    { english = "Standard Pediatric Visit"
                    , kinyarwanda = Nothing
                    }
>>>>>>> 8899dc06

        IndividualEncounterTypes ->
            { english = "Individual Encounter Types"
            , kinyarwanda = Nothing
            }

        InitialResultsDisplay display ->
            case display of
                InitialResultsHidden ->
                    { english = "Display all mothers / caregivers"
                    , kinyarwanda = Just "Kugaragaza ababyeyi bose / abarezi"
                    }

                InitialResultsShown ->
                    { english = "Hide all mothers / caregivers"
                    , kinyarwanda = Just "Hisha ababyeyi bose / abarezi"
                    }

        IntractableVomiting isIntractable ->
            if isIntractable then
                { english = "Intractable Vomiting"
                , kinyarwanda = Just "Kuruka Bikabije"
                }

            else
                { english = "Non-intractable Vomiting"
                , kinyarwanda = Just "Kuruka Bidakabije"
                }

        IntractableVomitingQuestion ->
            { english = "Is Vomiting Intractable"
            , kinyarwanda = Just "Kuruka bikabije"
            }

        IsCurrentlyBreastfeeding ->
            { english = "Is the mother currently breastfeeding her infant"
            , kinyarwanda = Just "Muri iki gihe, umubyeyi yonsa umwana we?"
            }

        IsolatedAtHome ->
            { english = "Isolated at home"
            , kinyarwanda = Just "Yashyizwe mu kato mu rugo"
            }

        KilogramShorthand ->
            { english = "kg"
            , kinyarwanda = Just "kg"
            }

        KilogramsPerMonth ->
            { english = "kgs / month"
            , kinyarwanda = Nothing
            }

        LabelOnePregnancyEpisodeOpen ->
            { english = "There is one pregnancy episode that is open"
            , kinyarwanda = Nothing
            }

        LabelSeenHealthcareProviderForPregnancy ->
            { english = "Have you seen a healthcare provider for current pregnancy"
            , kinyarwanda = Nothing
            }

        LabelDocumentPregnancyOutcome ->
            { english = "No - document pregnancy outcome"
            , kinyarwanda = Nothing
            }

        LaboratoryTask task ->
            case task of
                LaboratoryMalariaTesting ->
                    { english = "Malaria"
                    , kinyarwanda = Just "Malariya"
                    }

        LastChecked ->
            { english = "Last checked"
            , kinyarwanda = Just "Isuzuma riheruka"
            }

        LastSuccesfulContactLabel ->
            { english = "Last Successful Contact"
            , kinyarwanda = Just "Itariki n'isaha yanyuma igikoresho giheruka gukoresherezaho interineti bikagenda neza"
            }

        Legs ->
            { english = "Legs"
            , kinyarwanda = Just "Amaguru"
            }

        LegsCPESign option ->
            case option of
                PallorLegs ->
                    translationSet Pallor

                EdemaLegs ->
                    translationSet Edema

                NormalLegs ->
                    translationSet Normal

        LevelOfEducationLabel ->
            { english = "Level of Education"
            , kinyarwanda = Just <| "Amashuri wize"
            }

        LevelOfEducation educationLevel ->
            case educationLevel of
                NoSchooling ->
                    { english = "No Schooling"
                    , kinyarwanda = Just "Ntayo"
                    }

                PrimarySchool ->
                    { english = "Primary School"
                    , kinyarwanda = Just "Abanza"
                    }

                VocationalTrainingSchool ->
                    { english = "Vocational Training School"
                    , kinyarwanda = Just "Imyuga"
                    }

                SecondarySchool ->
                    { english = "Secondary School"
                    , kinyarwanda = Just "Ayisumbuye"
                    }

                DiplomaProgram ->
                    { english = "Diploma Program (2 years of University)"
                    , kinyarwanda = Just "Amashuri 2 ya Kaminuza"
                    }

                HigherEducation ->
                    { english = "Higher Education (University)"
                    , kinyarwanda = Just "(A0)"
                    }

                AdvancedDiploma ->
                    { english = "Advanced Diploma"
                    , kinyarwanda = Just "(A1)"
                    }

        LinkToMother ->
            { english = "Link to mother"
            , kinyarwanda = Just "Guhuza n'amakuru y'umubyeyi"
            }

        LiveChildren ->
            { english = "Live Children"
            , kinyarwanda = Just "Abana bariho"
            }

        LmpDateConfidentHeader ->
            { english = "Is the Patient confident of LMP Date"
            , kinyarwanda = Just "Ese umubyeyi azi neza itariki aherukira mu mihango?"
            }

        LmpDateHeader ->
            { english = "Last Menstrual Period Date"
            , kinyarwanda = Just "Itariki aherukira mu mihango"
            }

        LmpRangeHeader ->
            { english = "When was the Patient's Last Menstrual Period"
            , kinyarwanda = Just "Ni ryari umubyeyi aherukira mu mihango?"
            }

        LmpRange range ->
            case range of
                OneMonth ->
                    { english = "Within 1 month"
                    , kinyarwanda = Just "Mu kwezi kumwe"
                    }

                ThreeMonth ->
                    { english = "Within 3 months"
                    , kinyarwanda = Just "Mu mezi atatu"
                    }

                SixMonth ->
                    { english = "Within 6 months"
                    , kinyarwanda = Just "Mu mezi atandatu"
                    }

        LoginPhrase phrase ->
            translateLoginPhrase phrase

        Low ->
            { english = "Low"
            , kinyarwanda = Just "Kwemeza amakosa"
            }

        LowRiskCase ->
            { english = "low-risk case"
            , kinyarwanda = Just "afite ibyago bike byo kuba yaranduye"
            }

        Lungs ->
            { english = "Lungs"
            , kinyarwanda = Just "Ibihaha"
            }

        LungsCPESign option ->
            case option of
                Wheezes ->
                    { english = "Wheezes"
                    , kinyarwanda = Just "Ijwi ryumvikana igihe umuntu ahumeka"
                    }

                Crackles ->
                    { english = "Crackles"
                    , kinyarwanda = Just "Ijwi ryumvikana umuntu ahumeka ariko afite indwara z'ubuhumekero"
                    }

                NormalLungs ->
                    translationSet Normal

        MainIncomeSource source ->
            case source of
                HomeBasedAgriculture ->
                    { english = "Homebased Agriculture / Livestock"
                    , kinyarwanda = Just "Ubuhinzi / Ubworozi"
                    }

                CommercialAgriculture ->
                    { english = "Commercial Agriculture / Livestock"
                    , kinyarwanda = Just "Ubucuruzi bw'imyaka / Amatungo"
                    }

                PublicEmployee ->
                    { english = "Public Employee"
                    , kinyarwanda = Just "Umukozi wa Leta"
                    }

                PrivateBusinessEmpployee ->
                    { english = "Private Business Employee"
                    , kinyarwanda = Just "Umukozi w'igenga"
                    }

        MainIncomeSourceQuestion ->
            { english = "What is the most important source of income for the household"
            , kinyarwanda = Just "Ese nihe urugo rukura ubushobozi bwo gutunga urugo"
            }

        MainWaterSource source ->
            case source of
                PipedWaterToHome ->
                    { english = "Piped Water to Home"
                    , kinyarwanda = Just "Amazi agera mu rugo"
                    }

                PublicWaterTap ->
                    { english = "Public Water Tap"
                    , kinyarwanda = Just "Ivomo rusange"
                    }

                RainWaterCollectionSystem ->
                    { english = "Rain Water Collection System"
                    , kinyarwanda = Just "Amazi y'imvura"
                    }

                NaturalSourceFlowingWater ->
                    { english = "Natural Source - Flowing Water"
                    , kinyarwanda = Just "Umugezi utemba"
                    }

                NaturalSourceStandingWater ->
                    { english = "Natural Source - Standing Water"
                    , kinyarwanda = Just "Amazi y'ibiyaga"
                    }

                BottledWater ->
                    { english = "Bottled Water"
                    , kinyarwanda = Just "Amazi akorwa mu nganda (aza mu macupa)"
                    }

        MainWaterPreparationOption option ->
            case option of
                Boiled ->
                    { english = "Boiled"
                    , kinyarwanda = Just "Barayateka"
                    }

                PurificationSolution ->
                    { english = "Purification solution"
                    , kinyarwanda = Just "Bakoresha umuti usukura amazi"
                    }

                Filtered ->
                    { english = "Filtered"
                    , kinyarwanda = Just "Barayayungurura"
                    }

                Bottled ->
                    { english = "Bottled"
                    , kinyarwanda = Just "Amazi yo mu nganda (afunze mu macupa)"
                    }

                NoWaterPreparationOption ->
                    { english = "None of these"
                    , kinyarwanda = Just "Nta na kimwe"
                    }

        MainWaterSourceQuestion ->
            { english = "What is the household's main source of water"
            , kinyarwanda = Just "Ni hehe h'ibanze urugo ruvana amazi"
            }

        MainWaterPreparationQuestion ->
            { english = "How is drinking water prepared"
            , kinyarwanda = Just "Ni gute amazi yo kunywa ategurwa"
            }

        MakeSureYouAreConnected ->
            { english = "Make sure you are connected to the internet. If the issue continues, call The Ihangane Project at +250 788 817 542."
            , kinyarwanda = Just "Banza urebe ko ufite interineti. Ikibazo nigikomeza, hamagara The Ihangane Project kuri +250 788 817 542"
            }

        MalariaRapidDiagnosticTest ->
            { english = "Malaria Rapid Diagnostic Test"
            , kinyarwanda = Just "Igikoresho gipima Malariya ku buryo bwihuse"
            }

        MalariaRapidTestResult result ->
            case result of
                RapidTestNegative ->
                    { english = "Negative"
                    , kinyarwanda = Just "Nta gakoko ka malariya afite"
                    }

                RapidTestPositive ->
                    { english = "Positive"
                    , kinyarwanda = Just "Afite agakoko gatera malariya "
                    }

                RapidTestPositiveAndPregnant ->
                    { english = "Positive and Pregnant"
                    , kinyarwanda = Nothing
                    }

                RapidTestIndeterminate ->
                    { english = "Indeterminate"
                    , kinyarwanda = Just "Ntibisobanutse"
                    }

                RapidTestUnableToRun ->
                    { english = "Unable to run"
                    , kinyarwanda = Just "Ikizamini nticyakozwe"
                    }

        MalnutritionWithComplications ->
            { english = "Malnutrition with complications"
            , kinyarwanda = Just "Imirire mibi n'indwara ziyikomokaho"
            }

        MaritalStatusLabel ->
            { english = "Marital Status"
            , kinyarwanda = Just "Irangamimerere"
            }

        MaritalStatus status ->
            case status of
                Divorced ->
                    { english = "Divorced"
                    , kinyarwanda = Just "Yatandukanye n'uwo bashakanye"
                    }

                Married ->
                    { english = "Married"
                    , kinyarwanda = Just "Arubatse"
                    }

                Single ->
                    { english = "Single"
                    , kinyarwanda = Just "Ingaragu"
                    }

                Widowed ->
                    { english = "Widowed"
                    , kinyarwanda = Just "Umupfakazi"
                    }

        MeasurementNoChange ->
            { english = "No Change"
            , kinyarwanda = Just "nta cyahindutse"
            }

        MeasurementGained amount ->
            { english = "Gained " ++ String.fromFloat amount
            , kinyarwanda = Just <| "Kwiyongera " ++ String.fromFloat amount
            }

        MeasurementLost amount ->
            { english = "Lost " ++ String.fromFloat amount
            , kinyarwanda = Just <| "Kwiyongera " ++ String.fromFloat amount
            }

        MedicalDiagnosis ->
            { english = "Medical Diagnosis"
            , kinyarwanda = Just "Uburwayi bwemejwe na Muganga"
            }

        MedicalDiagnosisAlert diagnosis ->
            case diagnosis of
                DiagnosisUterineMyoma ->
                    { english = "Uterine Myoma"
                    , kinyarwanda = Just "Ibibyimba byo mu mura/Nyababyeyi"
                    }

                DiagnosisDiabetes ->
                    { english = "Diabetes"
                    , kinyarwanda = Just "Diyabete (Indwara y'igisukari)"
                    }

                DiagnosisCardiacDisease ->
                    { english = "Cardiac Disease"
                    , kinyarwanda = Just "Indwara z'umutima"
                    }

                DiagnosisRenalDisease ->
                    { english = "Renal Disease"
                    , kinyarwanda = Just "Indwara z'impyiko"
                    }

                DiagnosisHypertensionBeforePregnancy ->
                    { english = "Hypertension"
                    , kinyarwanda = Nothing
                    }

                DiagnosisTuberculosis ->
                    { english = "Tuberculosis"
                    , kinyarwanda = Just "Igituntu"
                    }

                DiagnosisAsthma ->
                    { english = "Asthma"
                    , kinyarwanda = Just "Asthma (Agahema)"
                    }

                DiagnosisBowedLegs ->
                    { english = "Bowed Legs"
                    , kinyarwanda = Just "Amaguru atameze neza (yagize imitego)"
                    }

                DiagnosisHIV ->
                    { english = "HIV"
                    , kinyarwanda = Just "Virus itera SIDA"
                    }

                DiagnosisMentalHealthHistory ->
                    { english = "History of Mental Health Problems"
                    , kinyarwanda = Just "Niba yaragize uburwayi bwo mumutwe"
                    }

        MedicationCausesSideEffectsQuestion ->
            { english = "Did you experience adverse events of the medication"
            , kinyarwanda = Just "Waba hari ibintu wabonye bidasanzwe(bitewe n'imiti wafashe)"
            }

        MedicationDistributionSign sign ->
            case sign of
                Amoxicillin ->
                    { english = "Amoxicillin (125mg)"
                    , kinyarwanda = Just "Amoxicillin (125mg)"
                    }

                Coartem ->
                    { english = "Coartem"
                    , kinyarwanda = Just "Kowariteme"
                    }

                ORS ->
                    { english = "Oral Rehydration Solution (ORS)"
                    , kinyarwanda = Just "SRO"
                    }

                Zinc ->
                    { english = "Zinc"
                    , kinyarwanda = Just "Zinc"
                    }

                LemonJuiceOrHoney ->
                    { english = "Lemon Juice and/or Honey"
                    , kinyarwanda = Just "Umutobe w'indimu n'ubuki"
                    }

                NoMedicationDistributionSigns ->
                    { english = ""
                    , kinyarwanda = Nothing
                    }

        MedicationDosesMissedQuestion ->
            { english = "Did you miss any doses of medications"
            , kinyarwanda = Just "Waba hari imiti wibagiwe gufata"
            }

        MedicationForFeverPast6Hours ->
            { english = "Patient took medication to treat a fever in the past six hours"
            , kinyarwanda = Just "Umurwayi yanyoye imiti y’umuriro mu masaha atandatu ashize"
            }

        MedicationHelpedEnding helped ->
            if helped then
                { english = "and improved"
                , kinyarwanda = Just "none yorohewe"
                }

            else
                { english = "but no improvement"
                , kinyarwanda = Just "ariko ntiyorohewe"
                }

        MedicationFeelBetterAfterTakingQuestion ->
            { english = "Do you feel better after taking medications"
            , kinyarwanda = Just "Wumva umeze neza nyuma yo gufata imiti"
            }

        MedicationForMalariaToday ->
            { english = "Patient received medication for malaria today before this visit"
            , kinyarwanda = Just "Umurwayi yahawe imiti ya malariya uyu munsi mbere yuko aza mu isuzuma"
            }

        MedicationForMalariaPastMonth ->
            { english = "Patient received medication for malaria within the past month before today's visit"
            , kinyarwanda = Just "Umurwayi yahawe imiti ya malariya mu kwezi gushize mbere yuko aza mu isuzuma uyu munsi "
            }

        MedicalFormHelper ->
            { english = "Please record if the mother was diagnosed with the following medical issues"
            , kinyarwanda = Just "Andika niba umubyeyi yaragaragaweho indwara zikurikira"
            }

        MedicationForFeverPast6HoursQuestion ->
            { english = "Have you taken any medication to treat a fever in the past six hours"
            , kinyarwanda = Just "Hari imiti y'umuriro waba wafashe mu masaha atandatu ashize"
            }

        MedicationForMalariaTodayQuestion ->
            { english = "Did you receive medication for malaria today before this visit"
            , kinyarwanda = Just "Hari imiti ivura Maraliya waba wanyoye mbere y'uko uza kwivuza"
            }

        MedicationForMalariaWithinPastMonthQuestion ->
            { english = "Have you received medication for malaria within the past month before today's visit"
            , kinyarwanda = Just "Hari imiti ivura Maraliya waba waranyoye mukwezi gushize mbere yuko uza hano kwivuza"
            }

        MedicationHelpedQuestion ->
            { english = "Do you feel better after taking this"
            , kinyarwanda = Just "Urumva umeze neza nyuma yo kunywa iyi miti"
            }

        MedicationTaken ->
            { english = "Medication taken"
            , kinyarwanda = Just "Imiti yafashe"
            }

        MedicationTakenAsPrescribedQuestion ->
            { english = "Did you take the medication as prescribed"
            , kinyarwanda = Just "Wafashe imiti neza uko wayandikiwe na muganga"
            }

        MentalHealthHistory ->
            { english = "History of Mental Health Problems"
            , kinyarwanda = Just "Niba yaragize uburwayi bwo mumutwe"
            }

        MMHGUnit ->
            { english = "mmHG"
            , kinyarwanda = Nothing
            }

        MiddleName ->
            { english = "Middle Name"
            , kinyarwanda = Nothing
            }

        MinutesAgo minutes ->
            { english =
                if minutes == 0 then
                    "just now"

                else if minutes == 1 then
                    "one minute ago"

                else
                    String.fromInt minutes ++ " minutes ago"
            , kinyarwanda =
                if minutes == 0 then
                    Just "Nonaha"

                else if minutes == 1 then
                    Just "Umunota umwe ushize"

                else
                    Just <| String.fromInt minutes ++ " hashize iminota micye"
            }

        MissedDosesOfMedicatgion val ->
            if val == 0 then
                { english = "No missed doses of medication"
                , kinyarwanda = Just "Yafashe kandi arangiza neza imiti uko yayandikiwe"
                }

            else
                { english = "Missed " ++ String.fromInt val ++ " doses of medication"
                , kinyarwanda = Just <| "Yasimbutse gufata imiti inshuro " ++ String.fromInt val
                }

        ModeOfDelivery mode ->
            case mode of
                VaginalDelivery (Spontaneous True) ->
                    { english = "Spontaneous vaginal delivery with episiotomy"
                    , kinyarwanda = Just "Yabyaye neza ariko bamwongereye"
                    }

                VaginalDelivery (Spontaneous False) ->
                    { english = "Spontaneous vaginal delivery without episiotomy"
                    , kinyarwanda = Just "Yabyaye neza"
                    }

                VaginalDelivery WithVacuumExtraction ->
                    { english = "Vaginal delivery with vacuum extraction"
                    , kinyarwanda = Just "Yabyaye neza ariko hanifashishijwe icyuma gikurura umwana"
                    }

                CesareanDelivery ->
                    { english = "Cesarean delivery"
                    , kinyarwanda = Just "Yabyaye bamubaze"
                    }

        ModeOfDeliveryLabel ->
            { english = "Mode of delivery"
            , kinyarwanda = Just "Uburyo yabyayemo"
            }

        ModeratelyUnderweight ->
            { english = "Moderately Underweight"
            , kinyarwanda = Just "Imirire mibi yoroheje ku biro"
            }

        Month ->
            { english = "Month"
            , kinyarwanda = Just "Ukwezi"
            }

        MonthAbbrev ->
            { english = "mo"
            , kinyarwanda = Just "am"
            }

        MonthsOld ->
            { english = "months old"
            , kinyarwanda = Just "Amezi"
            }

        Mother ->
            { english = "Mother"
            , kinyarwanda = Just "Umubyeyi"
            }

        MotherDemographicInformation ->
            { english = "Mother Demographic Information"
            , kinyarwanda = Nothing
            }

        MotherName name ->
            { english = "Mother/Caregiver: " ++ name
            , kinyarwanda = Just <| "Umubyeyi: " ++ name
            }

        MotherNameLabel ->
            { english = "Mother's Name"
            , kinyarwanda = Nothing
            }

        MotherNationalId ->
            { english = "Mother's National ID"
            , kinyarwanda = Nothing
            }

        Mothers ->
            { english = "Mothers"
            , kinyarwanda = Just "Ababyeyi"
            }

        MUAC ->
            { english = "MUAC"
            , kinyarwanda = Just "Ikizigira"
            }

        MuacHelper ->
            { english = "Make sure to measure at the center of the baby’s upper arm."
            , kinyarwanda = Just "Ibuka gupima icya kabiri cy'akaboko ko hejuru kugira bigufashe gupima ikizigira cy'akaboko"
            }

        MyAccount ->
            { english = "My Account"
            , kinyarwanda = Just "Konti yanjye"
            }

        MyRelatedBy relationship ->
            translateMyRelatedBy relationship

        MyRelatedByQuestion relationship ->
            translateMyRelatedByQuestion relationship

        Name ->
            { english = "Name"
            , kinyarwanda = Nothing
            }

        NationalIdNumber ->
            { english = "National ID Number"
            , kinyarwanda = Just "Numero y'irangamuntu"
            }

        Neck ->
            { english = "Neck"
            , kinyarwanda = Just "Ijosi"
            }

        NeckCPESign option ->
            case option of
                EnlargedThyroid ->
                    { english = "Enlarged Thyroid"
                    , kinyarwanda = Just "Umwingo"
                    }

                EnlargedLymphNodes ->
                    { english = "Enlarged Lymph Nodes"
                    , kinyarwanda = Just "Inturugunyu/Amatakara"
                    }

                NormalNeck ->
                    translationSet Normal

        NegativeLabel ->
            { english = "Negative"
            , kinyarwanda = Just "Nta bwandu afite"
            }

        Never ->
            { english = "Never"
            , kinyarwanda = Nothing
            }

        Next ->
            { english = "Next"
            , kinyarwanda = Just "Ibikurikiyeho"
            }

        NextSteps ->
            { english = "Next Steps"
            , kinyarwanda = Just "Ibikurikiyeho"
            }

        NextStepsTask task ->
            case task of
                NextStepsIsolation ->
                    { english = "Isolate Patient"
                    , kinyarwanda = Just "Shyira umurwayi mu kato"
                    }

                NextStepsContactHC ->
                    { english = "Contact Health Center"
                    , kinyarwanda = Just "Menyesha ikigo nderabuzima"
                    }

                NextStepsCall114 ->
                    { english = "Call 114"
                    , kinyarwanda = Just "Hamagara 114"
                    }

                NextStepsMedicationDistribution ->
                    { english = "Medication Distribution"
                    , kinyarwanda = Just "Gutanga Imiti"
                    }

                Pages.AcuteIllnessActivity.Model.NextStepsSendToHC ->
                    { english = "Send to Health Center"
                    , kinyarwanda = Just "Ohereza Ku kigo nderabuzima"
                    }

                Pages.AcuteIllnessActivity.Model.NextStepsHealthEducation ->
                    { english = "Health Education"
                    , kinyarwanda = Just "Inyigisho ku buzima"
                    }

                Pages.AcuteIllnessActivity.Model.NextStepsFollowUp ->
                    { english = "Follow Up"
                    , kinyarwanda = Just "Gukurikirana umurwayi"
                    }

        No ->
            { english = "No"
            , kinyarwanda = Just "Oya"
            }

        NoActivitiesCompleted ->
            { english = "No activities are entirely completed for the attending participants."
            , kinyarwanda = Just "Nta gikorwa cyarangiye cyose kubitabiriye."
            }

        NoActivitiesPending ->
            { english = "All activities are completed for the attending participants."
            , kinyarwanda = Just "Ibikorwa byose byarangiye kubitabiriye."
            }

        NoActivitiesCompletedForThisParticipant ->
            { english = "No activities are completed for this participant."
            , kinyarwanda = Just "Nta gikorwa cyarangiye kubitabiriye."
            }

        NoActivitiesPendingForThisParticipant ->
            { english = "All activities are completed for this participant."
            , kinyarwanda = Just "Ibikorwa byose byarangiye kubitabiriye."
            }

        NoGroupsFound ->
            { english = "No groups found."
            , kinyarwanda = Nothing
            }

        NoMatchesFound ->
            { english = "No matches found"
            , kinyarwanda = Just "Ibyo wifuza ntibiboneste"
            }

        ReasonForNotSendingToHC reason ->
            case reason of
                ClientRefused ->
                    { english = "Client refused"
                    , kinyarwanda = Just "Umurwayi yabyanze"
                    }

                NoAmbulance ->
                    { english = "No ambulance available"
                    , kinyarwanda = Just "Nta mbangukiragutabara ihari"
                    }

                ClientUnableToAffordFees ->
                    { english = "Client unable to afford fees"
                    , kinyarwanda = Just "Nta bushobozi bwo kwishyura afite"
                    }

                ReasonForNotSendingToHCOther ->
                    { english = "Other"
                    , kinyarwanda = Just "Ibindi"
                    }

                NoReasonForNotSendingToHC ->
                    { english = "No Reason"
                    , kinyarwanda = Nothing
                    }

        MedicationNonAdministrationReason reason ->
            case reason of
                NonAdministrationLackOfStock ->
                    { english = "Lack of Stock"
                    , kinyarwanda = Just "Nta miti iri mu bubiko"
                    }

                NonAdministrationKnownAllergy ->
                    { english = "Known Allergy"
                    , kinyarwanda = Just "Uyu muti usanzwe umutera ifurutwa"
                    }

                NonAdministrationPatientDeclined ->
                    { english = "Patient Declined"
                    , kinyarwanda = Just "Umurwayi yanze"
                    }

                NonAdministrationPatientUnableToAfford ->
                    { english = "Patient unable to afford"
                    , kinyarwanda = Just "Nta bushobozi bwo kwishyura afite"
                    }

                NonAdministrationOther ->
                    { english = "Other"
                    , kinyarwanda = Just "Ibindi"
                    }

        NoParticipantsCompleted ->
            { english = "No participants have completed all their activities yet."
            , kinyarwanda = Just "Ntagikorwa nakimwe kirarangira kubitabiriye."
            }

        NoParticipantsPending ->
            { english = "All attending participants have completed their activities."
            , kinyarwanda = Just "Abaje bose barangirijwe"
            }

        NoParticipantsCompletedForThisActivity ->
            { english = "No participants have completed this activity yet."
            , kinyarwanda = Just "Ntawaje warangirijwe kukorerwa."
            }

        NoParticipantsPendingForThisActivity ->
            { english = "All attending participants have completed this activitity."
            , kinyarwanda = Just "Ababje bose barangirijwe."
            }

        Normal ->
            { english = "Normal"
            , kinyarwanda = Just "Bimeze neza/Nta kibazo gihari"
            }

        NoChildrenRegisteredInTheSystem ->
            { english = "No children registered in the system"
            , kinyarwanda = Just "Ntamwana wanditswe muriyi sisiteme"
            }

        NoParticipantsFound ->
            { english = "No participants found"
            , kinyarwanda = Just "Ntamuntu ugaragaye"
            }

        NotAvailable ->
            { english = "not available"
            , kinyarwanda = Just "Ntibiboneste"
            }

        NotConnected ->
            { english = "Not Connected"
            , kinyarwanda = Just "Ntamurandasi"
            }

        NotTaken ->
            { english = "Not taken"
            , kinyarwanda = Just "Nta bipimo byafashwe"
            }

        NumberOfAbortions ->
            { english = "Number of Abortions"
            , kinyarwanda = Just "Umubare w'inda zavuyemo"
            }

        NumberOfChildrenUnder5 ->
            { english = "Number of Children under 5"
            , kinyarwanda = Just "Umubare w'abana bari munsi y'imyaka 5"
            }

        NumberOfCSections ->
            { english = "Number of C-Sections"
            , kinyarwanda = Just "Umubare w'inshuro yabazwe"
            }

        NumberOfLiveChildren ->
            { english = "Number of Live Children"
            , kinyarwanda = Just "Umubare w'abana bariho"
            }

        NumberOfStillbirthsAtTerm ->
            { english = "Number of Stillbirths at Term"
            , kinyarwanda = Just "Umubare w'abapfiriye mu nda bashyitse"
            }

        NumberOfStillbirthsPreTerm ->
            { english = "Number of Stillbirths pre Term"
            , kinyarwanda = Just "Umubare w'abapfiriye mu nda badashyitse"
            }

        NutritionActivityHelper activity ->
            case activity of
                Backend.NutritionActivity.Model.Muac ->
                    { english = "Make sure to measure at the center of the baby’s upper arm."
                    , kinyarwanda = Just "Ibuka gupima icya kabiri cy'akaboko ko hejuru kugira bigufashe gupima ikizigira cy'akaboko"
                    }

                Backend.NutritionActivity.Model.Height ->
                    { english = "Ask the mother to hold the baby’s head at the end of the measuring board. Move the slider to the baby’s heel and pull their leg straight."
                    , kinyarwanda = Just "Saba Umubyeyi guhagarara inyuma y’umwana we agaramye, afata umutwe ku gice cy’amatwi. Sunikira akabaho ku buryo gakora mu bworo by’ibirenge byombi."
                    }

                Backend.NutritionActivity.Model.Nutrition ->
                    { english = "Explain to the mother how to check the malnutrition signs for their own child."
                    , kinyarwanda = Just "Sobanurira umubyeyi gupima ibimenyetso by'imirire mibi ku giti cye."
                    }

                Backend.NutritionActivity.Model.Photo ->
                    { english = "Take each baby’s photo at each health assessment. Photos should show the entire body of each child."
                    , kinyarwanda = Just "Fata ifoto ya buri mwana kuri buri bikorwa by'ipimwa Ifoto igomba kwerekana ibice by'umubiri wose by'umwana"
                    }

                Backend.NutritionActivity.Model.Weight ->
                    { english = "Calibrate the scale before taking the first baby's weight. Place baby in harness with no clothes on."
                    , kinyarwanda = Just "Ibuka kuregera umunzani mbere yo gupima ibiro by'umwana wa mbere. Ambika umwana ikariso y'ibiro wabanje kumukuramo imyenda iremereye"
                    }

                Backend.NutritionActivity.Model.NextSteps ->
                    { english = "Next Steps"
                    , kinyarwanda = Just "Ibikurikiyeho"
                    }

        NutritionActivityTitle activity ->
            case activity of
                Backend.NutritionActivity.Model.Muac ->
                    { english = "MUAC"
                    , kinyarwanda = Just "Ikizigira cy'akaboko"
                    }

                Backend.NutritionActivity.Model.Height ->
                    { english = "Height"
                    , kinyarwanda = Just "Uburebure"
                    }

                Backend.NutritionActivity.Model.Nutrition ->
                    { english = "Nutrition"
                    , kinyarwanda = Just "Imirire"
                    }

                Backend.NutritionActivity.Model.Photo ->
                    { english = "Photo"
                    , kinyarwanda = Just "Ifoto"
                    }

                Backend.NutritionActivity.Model.Weight ->
                    { english = "Weight"
                    , kinyarwanda = Just "Ibiro"
                    }

                Backend.NutritionActivity.Model.NextSteps ->
                    { english = "Next Steps"
                    , kinyarwanda = Just "Ibikurikiyeho"
                    }

        NutritionAssesment assessment ->
            case assessment of
                AssesmentAcuteMalnutritionModerate ->
                    { english = "Moderate Acute Malnutrition"
                    , kinyarwanda = Just "Imirire  mibi yoroheje ije vuba"
                    }

                AssesmentAcuteMalnutritionSevere ->
                    { english = "Severe Acute Malnutrition"
                    , kinyarwanda = Just "Imirire  mibi ikabije ije vuba"
                    }

                AssesmentUnderweightModerate ->
                    { english = "Moderately Underweight"
                    , kinyarwanda = Just "Imirire mibi yoroheje ku biro"
                    }

                AssesmentUnderweightSevere ->
                    { english = "Severely Underweight"
                    , kinyarwanda = Just "Imirire mibi ikabije ku biro"
                    }

                AssesmentDangerSignsNotPresent ->
                    { english = "Without Danger Signs"
                    , kinyarwanda = Just "Nta bimenyetso mpuruza"
                    }

                AssesmentDangerSignsPresent ->
                    { english = "With Danger Signs"
                    , kinyarwanda = Just "Ifite ibimenyetso mpuruza"
                    }

                AssesmentMalnutritionSigns _ ->
                    { english = "Malnutrition Signs"
                    , kinyarwanda = Just "Ifite ibimenyetso mpuruza"
                    }

                AssesmentConsecutiveWeightLoss ->
                    { english = "Consecutive Weight Loss"
                    , kinyarwanda = Just "Gutakaza ibiro mu buryo bwikurikiranije"
                    }

                NoNutritionAssesment ->
                    { english = "None"
                    , kinyarwanda = Nothing
                    }

        NutritionAssesmentTask task ->
            case task of
                TaskHeight ->
                    { english = "Height"
                    , kinyarwanda = Just "Uburebure"
                    }

                TaskHeadCircumference ->
                    { english = "Head Circumference"
                    , kinyarwanda = Nothing
                    }

                TaskMuac ->
                    { english = "MUAC"
                    , kinyarwanda = Just "Ikizigira cy'akaboko"
                    }

                TaskNutrition ->
                    { english = "Nutrition"
                    , kinyarwanda = Just "Imirire"
                    }

                TaskPhoto ->
                    { english = "Photo"
                    , kinyarwanda = Just "Ifoto"
                    }

                TaskWeight ->
                    { english = "Weight"
                    , kinyarwanda = Just "Ibiro"
                    }

                TaskContributingFactors ->
                    { english = "Contributing Factors"
                    , kinyarwanda = Just "Impamvu zateye uburwayi"
                    }

                TaskHealthEducation ->
                    { english = "Health Education"
                    , kinyarwanda = Just "Inyigisho ku buzima"
                    }

                TaskFollowUp ->
                    { english = "Follow Up"
                    , kinyarwanda = Just "Gukurikirana umurwayi"
                    }

                TaskSendToHC ->
                    { english = "Send to Health Center"
                    , kinyarwanda = Just "Ohereza Ku kigo nderabuzima"
                    }

        NutritionCaringOption option ->
            case option of
                CaredByParent ->
                    { english = "Parent"
                    , kinyarwanda = Just "Umubyeyi"
                    }

                CaredByGrandparent ->
                    { english = "Grandparent"
                    , kinyarwanda = Just "Nyirakuru/Sekuru"
                    }

                CaredBySibling ->
                    { english = "Sibling"
                    , kinyarwanda = Just "Umuvandimwe"
                    }

                CaredByNeighbor ->
                    { english = "Neighbor"
                    , kinyarwanda = Just "Umuturanyi"
                    }

                CaredByHouseHelper ->
                    { english = "House helper"
                    , kinyarwanda = Just "Umukozi wo mu rugo"
                    }

                CaredByDaycare ->
                    { english = "Daycare"
                    , kinyarwanda = Just "Irerero"
                    }

        NutritionFeedingSignQuestion sign ->
            case sign of
                ReceiveSupplement ->
                    { english = "Did you receive food supplement"
                    , kinyarwanda = Just "Waba warahawe inyongeramirire"
                    }

                RationPresentAtHome ->
                    { english = "Is the ration of the food supplement present in the home"
                    , kinyarwanda = Just "Haba hari inyongeramirire usigaranye mu nzu"
                    }

                EnoughTillNextSession ->
                    { english = "Is the available food supplement enough to last until the next health center session"
                    , kinyarwanda = Just "Iyo nyongeramiriee ufite yaba ihagije kugeza igihe uzasubirira ku kigonderabuzima"
                    }

                SupplementShared ->
                    { english = "Is the food supplement being shared or eaten only by the sick child"
                    , kinyarwanda = Just "Ese inyongeramirire yaba ifatwa n'umwana urwaye gusa cyangwa yaba ayisangira n'abandi"
                    }

                EncouragedToEat ->
                    { english = "Does someone help / encourage the sick child to eat"
                    , kinyarwanda = Just "Hari umuntu waba afasha cyangwa ashishikariza umwana kurya"
                    }

                RefusingToEat ->
                    { english = "Is the child refusing to eat"
                    , kinyarwanda = Just "Ese umwana yanga kurya"
                    }

                FeedingSignBreastfeeding ->
                    { english = "Is the child currently breastfeeding (for children < 2)"
                    , kinyarwanda = Just "Umwana yaba yonka (ku bana bari munsi y'imyaka 2)"
                    }

                CleanWaterAvailable ->
                    { english = "Is clean water available"
                    , kinyarwanda = Just "Ese mazi asukuye arahari"
                    }

                EatenWithWater ->
                    { english = "Is water given to the child when eating the food supplement"
                    , kinyarwanda = Just "Ese umwana yaba ahabwa amazi yo kunwa igihe afata inyongeramirire"
                    }

                NoNutritionFeedingSigns ->
                    { english = ""
                    , kinyarwanda = Nothing
                    }

        NutritionFoodSecuritySignQuestion sign ->
            case sign of
                HouseholdGotFood ->
                    { english = "Does the household currently have food available"
                    , kinyarwanda = Just "Ese ubu urugo rufite ibyo kurya"
                    }

                NoNutritionFoodSecuritySigns ->
                    { english = ""
                    , kinyarwanda = Nothing
                    }

        NutritionHelper ->
            { english = "Explain to the mother how to check the malnutrition signs for their own child."
            , kinyarwanda = Just "Sobanurira umubyeyi gupima ibimenyetso by'imirire mibi ku giti cye."
            }

        NutritionHygieneSignQuestion sign ->
            case sign of
                SoapInTheHouse ->
                    { english = "Is there soap for washing in the house"
                    , kinyarwanda = Just "Ese mu rugo haba hari isabune yo koga"
                    }

                WashHandsBeforeFeeding ->
                    { english = "Do the caregiver and child wash hands before the child is fed"
                    , kinyarwanda = Just "Ese umurezi n'umwana bakaraba intoki mbere y'uko umwana agaburirwa"
                    }

                FoodCovered ->
                    { english = "Is the food / RUTF covered and free from flies"
                    , kinyarwanda = Just "Ese ibiryo/RUTUFU birapfundikiye kandi nta sazi zibiriho"
                    }

                NoNutritionHygieneSigns ->
                    { english = ""
                    , kinyarwanda = Nothing
                    }

        NutritionNextStepsTask task ->
            case task of
                Measurement.Model.NextStepsSendToHC ->
                    { english = "Send to Health Center"
                    , kinyarwanda = Just "Ohereza Ku kigo nderabuzima"
                    }

                Measurement.Model.NextStepsHealthEducation ->
                    { english = "Health Education"
                    , kinyarwanda = Just "Inyigisho ku buzima"
                    }

                NextStepContributingFactors ->
                    { english = "Contributing Factors"
                    , kinyarwanda = Just "Impamvu zateye uburwayi"
                    }

                NextStepFollowUp ->
                    { english = "Follow Up"
                    , kinyarwanda = Just "Gukurikirana umurwayi"
                    }

        NutritionSupplementType type_ ->
            case type_ of
                FortifiedPorridge ->
                    { english = "Fortified Porridge"
                    , kinyarwanda = Just "Igikoma kirimo Imyunyu ngugu na Vitamine"
                    }

                Rutf ->
                    { english = "RUTF"
                    , kinyarwanda = Just "RUTUFU"
                    }

                Ongera ->
                    { english = "Ongera intungamubiri at the village level / CHW"
                    , kinyarwanda = Just "Ongera Intungamubiri mu mudugudu/Ku mujyanama w'Ubuzima"
                    }

                TherapeuticMilk ->
                    { english = "Therapeutic Milk"
                    , kinyarwanda = Just "Amata avura"
                    }

                NoNutritionSupplementType ->
                    { english = "None"
                    , kinyarwanda = Just "None of these"
                    }

        ObstetricalDiagnosis ->
            { english = "Obstetrical Diagnosis"
            , kinyarwanda = Just "Uburwayi bwemejwe n'inzobere mu gusuzuma abagore batwite"
            }

        ObstetricalDiagnosisAlert diagnosis ->
            case diagnosis of
                DiagnosisRhNegative ->
                    { english = "Patient is RH Negative"
                    , kinyarwanda = Nothing
                    }

                DiagnosisModerateUnderweight ->
                    { english = "Moderate underweight"
                    , kinyarwanda = Just "Ibiro bike bidakabije ugendeye ku myaka"
                    }

                DiagnosisSevereUnderweight ->
                    { english = "Severe underweight"
                    , kinyarwanda = Just "Afite ibiro bikie bikabije"
                    }

                DiagnosisOverweight ->
                    { english = "Overweight"
                    , kinyarwanda = Nothing
                    }

                DiagnosisObese ->
                    { english = "Obese"
                    , kinyarwanda = Just "Kubyibuha gukabije"
                    }

                DisgnosisPeripheralEdema ->
                    { english = "Peripheral Edema"
                    , kinyarwanda = Nothing
                    }

                DiagnosisFetusBreech ->
                    { english = "Fetus is in breech"
                    , kinyarwanda = Nothing
                    }

                DiagnosisFetusTransverse ->
                    { english = "Fetus is transverse"
                    , kinyarwanda = Nothing
                    }

                DiagnosisBreastExamination ->
                    { english = "Breast exam showed"
                    , kinyarwanda = Nothing
                    }

                DiagnosisHypotension ->
                    { english = "Hypotension"
                    , kinyarwanda = Nothing
                    }

                DiagnosisPregnancyInducedHypertension ->
                    { english = "Pregnancy-induced hypertension"
                    , kinyarwanda = Nothing
                    }

                DiagnosisPreeclampsiaHighRisk ->
                    { english = "High Risk for Preeclampsia"
                    , kinyarwanda = Nothing
                    }

        OK ->
            { english = "OK"
            , kinyarwanda = Just "Nibyo, yego"
            }

        Old ->
            { english = "old"
            , kinyarwanda = Just "imyaka"
            }

        On ->
            { english = "On"
            , kinyarwanda = Just "Ku itariki"
            }

        OneVisit ->
            { english = "One visit"
            , kinyarwanda = Just "Inshuro imwe"
            }

        OnceYouEndTheEncounter ->
            { english = "Once you end the Encounter, you will no longer be able to edit or add data."
            , kinyarwanda = Just "Igihe cyose urangije igikorwa ,nta bushobozi wongera kugira bwo guhindura ibyo winjije cyangwa amakuru."
            }

        OnceYouEndYourGroupEncounter ->
            { english = "Once you end your Group Encounter, you will no longer be able to edit or add data."
            , kinyarwanda = Just "Igihe ushoze igikorwa, ntabwo ushobora guhindura cg wongeremo andi makuru."
            }

        OngoingTreatmentTask task ->
            case task of
                OngoingTreatmentReview ->
                    { english = "Treatment Review"
                    , kinyarwanda = Just "Kureba imiti yahawe"
                    }

        OnlySickChild ->
            { english = "Only Sick Child"
            , kinyarwanda = Just "Umwana urwaye gusa"
            }

        Or ->
            { english = "or"
            , kinyarwanda = Just "cyangwa"
            }

        PackagesPerMonth ->
            { english = "packages / month"
            , kinyarwanda = Just "Amapaki ku kwezi"
            }

        Page ->
            { english = "Page"
            , kinyarwanda = Just "Paji"
            }

        Page404 ->
            { english = "404 page"
            , kinyarwanda = Just "404 paji"
            }

        PageNotFoundMsg ->
            { english = "Sorry, nothing found in this URL."
            , kinyarwanda = Just "Mutwihanganire ntabwo ubufasha mwasabye mubashije kuboneka."
            }

        Pallor ->
            { english = "Pallor"
            , kinyarwanda = Just "Kweruruka (k'urugingo rw'umubiri)"
            }

        Para ->
            { english = "Para"
            , kinyarwanda = Nothing
            }

        ParentsAliveAndHealthyQuestion ->
            { english = "Are both parents alive and healthy"
            , kinyarwanda = Just "Ese ababyeyi bombi bariho kandi bafite ubuzima bwiza"
            }

        PaleConjuctiva ->
            { english = "Pale Conjuctiva"
            , kinyarwanda = Just "Ibihenehene byeruruka"
            }

        PartialPlacentaPreviousDelivery ->
            { english = "Partial Placenta in previous delivery"
            , kinyarwanda = Just "Ubwo aheruka kubyara iya nyuma ntiyavuyeyo  yose (yaje igice)"
            }

        ParticipantDirectory ->
            { english = "Participant Directory"
            , kinyarwanda = Just "Ububiko bw'amakuru y'umurwayi"
            }

        Participants ->
            { english = "Participants"
            , kinyarwanda = Just "Ubwitabire"
            }

        ParticipantReviewed ->
            { english = "I have reviewed and understand the above."
            , kinyarwanda = Nothing
            }

        ParticipantSignature ->
            { english = "Participant Signature"
            , kinyarwanda = Nothing
            }

        ParticipantSummary ->
            { english = "Participant Summary"
            , kinyarwanda = Just "Umwirondoro w’Umwana"
            }

        ParticipantDemographicInformation ->
            { english = "Participant Demographic Information"
            , kinyarwanda = Just "Umwirondoro w'umugenerwabikorwa"
            }

        ParticipantInformation ->
            { english = "Participant Information"
            , kinyarwanda = Nothing
            }

        PartnerHivTestResult ->
            { english = "What was the partners HIV Test result"
            , kinyarwanda = Just "Ni ikihe gisubizo cy'ubwandu bwa Virusi itera SIDA kuwo babana?"
            }

        PartnerReceivedHivCounseling ->
            { english = "Did partner receive HIV Counseling during this pregnancy"
            , kinyarwanda = Just "Umugabo yahawe ubujyanama kuri Virusi itera SIDA? "
            }

        PartnerReceivedHivTesting ->
            { english = "Did partner receive HIV Testing during this pregnancy"
            , kinyarwanda = Just "Umugabo  yasuzumwe Virusi itera SIDA?"
            }

        PatientExhibitAnyFindings ->
            { english = "Does the patient exhibit any of these findings"
            , kinyarwanda = Just "Umurwayi agaragaza bimwe muri ibi bikurikira"
            }

        PatientExhibitAnyRespiratoryFindings ->
            { english = "Does the patient exhibit any of these Respiratory findings"
            , kinyarwanda = Just "Umurwayi agaragaza bimwe muri ibi bimenyetso by'ubuhumekero"
            }

        PatientGotAnySymptoms ->
            { english = "Does the patient have any of these symptoms"
            , kinyarwanda = Just "Umurwayi yaba afite bimwe muri ibi bimenyetso"
            }

        PatientProgress ->
            { english = "Patient Progress"
            , kinyarwanda = Just "Uruhererekane rw'ibyakorewe umubyeyi"
            }

        PatientInformation ->
            { english = "Patient Information"
            , kinyarwanda = Just "Amakuru k'umurwayi"
            }

        PatientIsolatedQuestion ->
            { english = "Have you isolated the patient"
            , kinyarwanda = Just "Washyize umurwayi mu kato"
            }

        PatientNotYetSeenAtHCLabel ->
            { english = " has not yet been seen at the health center for this pregnancy"
            , kinyarwanda = Just " ntiyigeze asuzumwa ku kigo nderabuzima kuri iyi nda atwite"
            }

        PatientProvisionsTask task ->
            case task of
                Medication ->
                    { english = "Medication"
                    , kinyarwanda = Nothing
                    }

                Resources ->
                    { english = "Resources"
                    , kinyarwanda = Just "Ibihabwa umubyeyi utwite"
                    }

        People ->
            { english = "People"
            , kinyarwanda = Just "Abantu"
            }

        PersistentStorage authorized ->
            if authorized then
                { english = "Persistent storage has been authorized. The browser will not delete locally cached data without your approval."
                , kinyarwanda = Just "Ububiko buhoraho bwaremejwe,amakuru wabitse ntabwo yatsibama udatanze uburenganzira/utabyemeje"
                }

            else
                { english = "Persistent storage has not been authorized. The browser may delete locally cached data if storage runs low."
                , kinyarwanda = Just "Ibikwa ry'amakuru ntabwo remejwe. Sisiteme mushakisha ukoreramo ishobora kubisiba umwanya ubaye muto."
                }

        Person ->
            { english = "Person"
            , kinyarwanda = Just "Umuntu"
            }

        PersonHasBeenSaved ->
            { english = "Person has been saved"
            , kinyarwanda = Just "Amakuru kuri uyu muntu yabitswe"
            }

        PertinentSymptoms ->
            { english = "Pertinent Symptoms"
            , kinyarwanda = Just " Ibimenyetso by'ingenzi"
            }

        PhotosTransferStatus ->
            { english = "Photos Transfer Status"
            , kinyarwanda = Nothing
            }

        PhysicalExam ->
            { english = "Physical Exam"
            , kinyarwanda = Just "Gusuzuma umurwayi"
            }

        PhysicalExamTask task ->
            case task of
                PhysicalExamVitals ->
                    { english = "Vitals"
                    , kinyarwanda = Just "Ibipimo by'ubuzima"
                    }

                PhysicalExamMuac ->
                    { english = "Muac"
                    , kinyarwanda = Just "Ikizigira"
                    }

                PhysicalExamAcuteFindings ->
                    { english = "Acute Findings"
                    , kinyarwanda = Just "Ibimenyetso biziyeho"
                    }

                PhysicalExamNutrition ->
                    { english = "Nutrition"
                    , kinyarwanda = Just "Imirire"
                    }

        PlaceholderEnterHeight ->
            { english = "Enter height here…"
            , kinyarwanda = Just "Andika uburebure hano…"
            }

        PlaceholderEnterMUAC ->
            { english = "Enter MUAC here…"
            , kinyarwanda = Just "Andika uburebure hano…"
            }

        PlaceholderEnterParticipantName ->
            { english = "Enter participant name here"
            , kinyarwanda = Just "Andika izina ry'umurwayi hano"
            }

        PlaceholderEnterWeight ->
            { english = "Enter weight here…"
            , kinyarwanda = Just "Andika ibiro hano…"
            }

        PleaseSelectGroup ->
            { english = "Please select the relevant Group for the new encounter"
            , kinyarwanda = Nothing
            }

        PleaseSync ->
            { english = "Please sync data for selected Health Center."
            , kinyarwanda = Nothing
            }

        PositiveLabel ->
            { english = "Positive"
            , kinyarwanda = Just "Afite ubwandu"
            }

        PostpartumEncounter ->
            { english = "Postpartum Encounter"
            , kinyarwanda = Nothing
            }

        PostpartumChildDangerSign sign ->
            case sign of
                PostpartumChildInabilityToSuckle ->
                    { english = "Inability to Suckle"
                    , kinyarwanda = Just "Ntashobora konka"
                    }

                PostpartumChildParalysis ->
                    { english = "Paralysis"
                    , kinyarwanda = Just "Igice cy'umubiri kidakora"
                    }

                PostpartumChildLabouredBreathing ->
                    { english = "Laboured or Rapid Breathing"
                    , kinyarwanda = Just "Guhumeka bigoranye cg guhumeka vuba vuba"
                    }

                PostpartumChildAbnormalTemperature ->
                    { english = "High (Fever) or Low Temperature"
                    , kinyarwanda = Just "Igipimo cy'ubushyuhe kiri hejuru cg kiri hasi"
                    }

                PostpartumChildInactiveNoMovement ->
                    { english = "Inactive or No Movement"
                    , kinyarwanda = Just "Uruhinja ntacyo rwumva cg ntirunyeganyega"
                    }

                PostpartumChildBodyTurnedYellow ->
                    { english = "Whole Body Has Turned Yellow"
                    , kinyarwanda = Just "Umubiri wose wabaye umuhondo"
                    }

                NoPostpartumChildDangerSigns ->
                    { english = "None of these"
                    , kinyarwanda = Just "Nta kimenyetso na kimwe"
                    }

        PostpartumMotherDangerSign sign ->
            case sign of
                PostpartumMotheUterineBleeding ->
                    { english = "Excessive Uterinal Bleeding"
                    , kinyarwanda = Just "Umubyeyi ava bikabije cyane"
                    }

                PostpartumMotherFever ->
                    { english = "High Temperature / Fever"
                    , kinyarwanda = Just "Guhinda umuriro mwinshi/Umuriro"
                    }

                PostpartumMotherMigraine ->
                    { english = "Migraine"
                    , kinyarwanda = Just "Umutwe umurya cyane"
                    }

                PostpartumMotherParalysis ->
                    { english = "Paralysis"
                    , kinyarwanda = Just "Igice cy'umubiri kidakora"
                    }

                PostpartumMotherAcuteAbdominalPain ->
                    { english = "Acute Abdominal Pain"
                    , kinyarwanda = Just "Kuribwa mu nda cyane"
                    }

                PostpartumMotherLabouredBreathing ->
                    { english = "Laboured Breathing"
                    , kinyarwanda = Just "Guhumeka bigoranye"
                    }

                NoPostpartumMotherDangerSigns ->
                    { english = "None of these"
                    , kinyarwanda = Just "Nta kimenyetso na kimwe"
                    }

        PreeclampsiaPreviousPregnancy ->
            { english = "Preeclampsia in previous pregnancy "
            , kinyarwanda = Just "Ubushize yagize ibimenyetso bibanziriza guhinda umushyitsi"
            }

        PregnancyTestingResult result ->
            case result of
                PregnancyTestPositive ->
                    { english = "Positive"
                    , kinyarwanda = Just "Aratwite"
                    }

                PregnancyTestNegative ->
                    { english = "Negative"
                    , kinyarwanda = Just "Ntago Atwite"
                    }

                PregnancyTestIndeterminate ->
                    { english = "Indeterminate"
                    , kinyarwanda = Just "Ntibisobanutse"
                    }

                PregnancyTestUnableToConduct ->
                    { english = "Unable to conduct test"
                    , kinyarwanda = Just "Ikizamini nticyakozwe"
                    }

        PregnancyTrimester trimester ->
            case trimester of
                FirstTrimester ->
                    { english = "First Trimester"
                    , kinyarwanda = Just "Igihembwe cya mbere"
                    }

                SecondTrimester ->
                    { english = "Second Trimester"
                    , kinyarwanda = Just "Igihembwe cya kabiri"
                    }

                ThirdTrimester ->
                    { english = "Third Trimester"
                    , kinyarwanda = Just "Igihembwe cya gatatu"
                    }

        PregnancyUrineTest ->
            { english = "Urine Pregnancy Test"
            , kinyarwanda = Just "Ikizamini cy'inkari gisuzuma ko umugore atwite"
            }

        PrenatalActivitiesTitle activity ->
            case activity of
                DangerSigns ->
                    { english = "Danger Signs"
                    , kinyarwanda = Just "Ibimenyetso mpuruza"
                    }

                Examination ->
                    { english = "Examination"
                    , kinyarwanda = Just "Gusuzuma"
                    }

                Backend.PrenatalActivity.Model.FamilyPlanning ->
                    { english = "Family Planning"
                    , kinyarwanda = Just "Kuboneza Urubyaro"
                    }

                History ->
                    { english = "History"
                    , kinyarwanda = Just "Amateka y'ibyamubayeho"
                    }

                PatientProvisions ->
                    { english = "Patient Provisions"
                    , kinyarwanda = Just "Ibyo umubyeyi/umurwayi yahawe"
                    }

                PregnancyDating ->
                    { english = "Pregnancy Dating"
                    , kinyarwanda = Just "Igihe inda imaze"
                    }

                PrenatalPhoto ->
                    { english = "Photo"
                    , kinyarwanda = Just "Ifoto"
                    }

                Laboratory ->
                    { english = "Laboratory"
                    , kinyarwanda = Just "Ibizamini"
                    }

                Backend.PrenatalActivity.Model.HealthEducation ->
                    { english = "Health Education"
                    , kinyarwanda = Just "Inyigisho ku buzima"
                    }

                BirthPlan ->
                    { english = "Birth Plan"
                    , kinyarwanda = Just "Gutegura gahunda yo kubyara"
                    }

                Backend.PrenatalActivity.Model.NextSteps ->
                    { english = "Next Steps"
                    , kinyarwanda = Just "Ibikurikiyeho"
                    }

                Backend.PrenatalActivity.Model.PregnancyOutcome ->
                    { english = "Pregnancy Outcome"
                    , kinyarwanda = Just "Iherezo ry'inda"
                    }

        PrenatalAssesment assesment ->
            case assesment of
                AssesmentNormalPregnancy ->
                    { english = "Routine Pregnancy Follow Up"
                    , kinyarwanda = Just "Gukurikirana Umubyeyi Utwite Bisanzwe"
                    }

                AssesmentHighRiskPregnancy ->
                    { english = "High Risk Pregnancy"
                    , kinyarwanda = Just "Inda Ibangamiwe n'ibibazo Bikomeye"
                    }

        PrenatalEncounterType encounterType ->
            case encounterType of
                NurseEncounter ->
                    { english = ""
                    , kinyarwanda = Nothing
                    }

                ChwFirstEncounter ->
                    { english = "First Antenatal Visit"
                    , kinyarwanda = Just "Gusura ku nshuro ya mbere umugore utwite"
                    }

                ChwSecondEncounter ->
                    { english = "Second Antenatal Visit"
                    , kinyarwanda = Just "Gusura ku nshuro ya kabiri umugore utwite"
                    }

                ChwThirdPlusEncounter ->
                    { english = "Third Antenatal Visit"
                    , kinyarwanda = Just "Gusura ku nshuro ya gatatu umugore utwite"
                    }

                ChwPostpartumEncounter ->
                    { english = "Postpartum"
                    , kinyarwanda = Just "Igihe cya nyuma cyo kubyara"
                    }

        PrenatalHealthEducationQuestion sign ->
            case sign of
                EducationExpectations ->
                    { english = "Have you provided health education and anticipatory guidance on what to expect during the pregnancy"
                    , kinyarwanda = Just "Watanze inyigisho z'ubuzima k'umugore utwite unamusobanurira ibishobora kumubaho"
                    }

                EducationVisitsReview ->
                    { english = "Have you reviewed anticipated visits by the CHW and to the health center with the mother"
                    , kinyarwanda = Just "Waba waganiriye n'umubyeyi ibyerekeye gusurwa n'umujyanama w'ubuzima cyangwa kujya ku kigonderabuzima"
                    }

                EducationWarningSigns ->
                    { english = "Have you provided health education and anticipatory guidance on pregnancy warning signs"
                    , kinyarwanda = Just "Watanze inyigisho ku bimenyetso mpuruza k'umugore utwite nuko yakwitwara aramuste agize kimwe muribyo"
                    }

                EducationHemorrhaging ->
                    { english = "Have you provided education on post-partum hemorrhaging"
                    , kinyarwanda = Just "Watanze inyigisho ku kimenyesto cyo kuva cyane nyuma yo kubyara"
                    }

                EducationFamilyPlanning ->
                    { english = "Have you provided education on family planning"
                    , kinyarwanda = Just "Watanze inyigisho zijyanye no kuboneza urubyaro"
                    }

                EducationBreastfeeding ->
                    { english = "Have you provided education on breastfeeding"
                    , kinyarwanda = Just "Watanze inyigisho ku birebana no konsa"
                    }

                EducationImmunization ->
                    { english = "Have you provided education on immunizations"
                    , kinyarwanda = Just "Watanze inyigisho zijyanye na gahunda yo gukingiza"
                    }

                EducationHygiene ->
                    { english = "Have you provided education on hygiene"
                    , kinyarwanda = Just "Watanze inyigisho ku bijyanye n'isuku"
                    }

                NoPrenatalHealthEducationSigns ->
                    { english = ""
                    , kinyarwanda = Nothing
                    }

        PrenatalNextStepsTask task ->
            case task of
                Pages.PrenatalActivity.Model.NextStepsAppointmentConfirmation ->
                    { english = "Appointment Confirmation"
                    , kinyarwanda = Just "Kwemeza itariki yo kugaruka"
                    }

                Pages.PrenatalActivity.Model.NextStepsFollowUp ->
                    { english = "CHW Follow Up"
                    , kinyarwanda = Just "Isura ry'umujyanama w'ubuzima"
                    }

                Pages.PrenatalActivity.Model.NextStepsSendToHC ->
                    { english = "Send to Health Center"
                    , kinyarwanda = Just "Ohereza Ku kigo nderabuzima"
                    }

                Pages.PrenatalActivity.Model.NextStepsHealthEducation ->
                    { english = "Health Education"
                    , kinyarwanda = Just "Inyigisho ku buzima"
                    }

                Pages.PrenatalActivity.Model.NextStepsNewbornEnrolment ->
                    { english = "Newborn Enrollment"
                    , kinyarwanda = Just "Kwandika uruhinja"
                    }

        PrenatalPhotoHelper ->
            { english = "Take a picture of the mother's belly. Then you and the mother will see how the belly has grown!"
            , kinyarwanda = Just "Fata ifoto y'inda y'umubyeyi hanyuma uyimwereke arebe uko yakuze/yiyongereye."
            }

        PreTerm ->
            { english = "Pre Term"
            , kinyarwanda = Just "Inda itaragera igihe"
            }

        PregnancyConcludedLabel ->
            { english = "or Pregnancy Concluded"
            , kinyarwanda = Just "Cyangwa Iherezo ry'inda"
            }

        PregnancyOutcomeLabel ->
            { english = "Pregnancy Outcome"
            , kinyarwanda = Just "Iherezo ry'inda"
            }

        PregnancyOutcome outcome ->
            case outcome of
                OutcomeLiveAtTerm ->
                    { english = "Live Birth at Term (38 weeks EGA or more)"
                    , kinyarwanda = Just "Kubyara umwana muzima/Ushyitse (ku byumweru 38 kuzamura)"
                    }

                OutcomeLivePreTerm ->
                    { english = "Live Birth Preterm (less than 38 weeks EGA)"
                    , kinyarwanda = Just "Kubyara mwana udashyitse (munsi y'ibyumweru 38)"
                    }

                OutcomeStillAtTerm ->
                    { english = "Stillbirth at Term (38 weeks EGA or more)"
                    , kinyarwanda = Just "Abana bapfiriye mu nda bageze igihe cyo kuvuka (ku byumweru 38 kuzamura)"
                    }

                OutcomeStillPreTerm ->
                    { english = "Stillbirth Preterm (less than 38 weeks EGA)"
                    , kinyarwanda = Just "Abana bapfiriye mu nda batagejeje igihe cyo kuvuka (munsi y'ibyumweru 38)"
                    }

                OutcomeAbortions ->
                    { english = "Abortions (before 24 weeks EGA)"
                    , kinyarwanda = Just "Kuvanamo inda (mbere y'ibyumweru 24)"
                    }

        PreviousCSectionScar ->
            { english = "Previous C-section scar"
            , kinyarwanda = Just "Inkovu yaho babaze ubushize"
            }

        PreviousDelivery ->
            { english = "Previous Delivery"
            , kinyarwanda = Just "Kubyara guheruka"
            }

        PreviousDeliveryPeriods period ->
            case period of
                LessThan18Month ->
                    { english = "Less than 18 month ago"
                    , kinyarwanda = Just "Munsi y'amezi 18 ashize"
                    }

                MoreThan5Years ->
                    { english = "More than 5 years ago"
                    , kinyarwanda = Just "Hejuru y'imyaka itanu ishize"
                    }

                Neither ->
                    { english = "Neither"
                    , kinyarwanda = Just "Nta na kimwe"
                    }

        PreviousFloatMeasurement value ->
            { english = "Previous measurement: " ++ String.fromFloat value
            , kinyarwanda = Just <| "Ibipimo by'ubushize: " ++ String.fromFloat value
            }

        PreviousMeasurementNotFound ->
            { english = "No previous measurement on record"
            , kinyarwanda = Just "Nta gipimo cy'ubushize cyanditswe"
            }

        PriorTreatmentTask task ->
            case task of
                TreatmentReview ->
                    { english = "Treatment Review"
                    , kinyarwanda = Just "Kureba imiti yahawe"
                    }

        Profession ->
            { english = "Profession"
            , kinyarwanda = Nothing
            }

        Programs ->
            { english = "Programs"
            , kinyarwanda = Just "Porogaramu"
            }

        ProgressPhotos ->
            { english = "Progress Photos"
            , kinyarwanda = Just "Uko amafoto agenda ahinduka"
            }

        ProgressReport ->
            { english = "Progress Report"
            , kinyarwanda = Just "Raporo y’ibyakozwe"
            }

        ProgressTimeline ->
            { english = "Progress Timeline"
            , kinyarwanda = Just "Uko inda igenda ikura"
            }

        ProgressTrends ->
            { english = "Progress Trends"
            , kinyarwanda = Just "Uko ibipimo bigenda bizamuka"
            }

        PrenatalParticipant ->
            { english = "Antenatal Participant"
            , kinyarwanda = Just "Umubyeyi witabiriye kwipimisha inda"
            }

        PrenatalParticipants ->
            { english = "Antenatal Participants"
            , kinyarwanda = Just "Ababyeyi bitabiriye kwipimisha inda"
            }

        PreTermPregnancy ->
            { english = "Number of Pre-term Pregnancies (Live Birth)"
            , kinyarwanda = Just "Umubare w'abavutse ari bazima badashyitse"
            }

        ProvidedHealthEducationAction ->
            { english = "Provided health education and anticipatory guidance"
            , kinyarwanda = Nothing
            }

        ProvideHealthEducation ->
            { english = "Provide health education and anticipatory guidance for the prevention of"
            , kinyarwanda = Just "Tanga inyigisho ku buzima n' umurongo ngenderwaho ku kwirinda"
            }

        ProvideHealthEducationShort ->
            { english = "Provide health education and anticipatory guidance"
            , kinyarwanda = Just "Tanga inyigisho ku buzima n' umurongo ngenderwaho ku kwirinda"
            }

        ProvidedPreventionEducationQuestion ->
            { english = "Have you provided health education and anticipatory guidance for the prevention of"
            , kinyarwanda = Just "Mwatanze inyigisho ku buzima n' umurongo ngenderwaho ku kwirinda"
            }

        ProvidedPreventionEducationQuestionShort ->
            { english = "Have you provided health education and anticipatory guidance"
            , kinyarwanda = Just "Mwatanze inyigisho ku buzima n' umurongo ngenderwaho"
            }

        Province ->
            { english = "Province"
            , kinyarwanda = Just "Intara"
            }

        ReasonForCSection ->
            { english = "Reason for C-section"
            , kinyarwanda = Nothing
            }

        ReasonForNotIsolating reason ->
            case reason of
                NoSpace ->
                    { english = "No space available at home or clinic"
                    , kinyarwanda = Just "Nta mwanya uboneka mu rugo cyangwa mu ivuriro"
                    }

                TooIll ->
                    { english = "Too ill to leave alone"
                    , kinyarwanda = Just "Umurwayi ararembye ntagomba gusigara wenyine"
                    }

                CanNotSeparateFromFamily ->
                    { english = "Unable to separate from family"
                    , kinyarwanda = Just "Ntibishoboka kumutandukanya n'umuryango"
                    }

                OtherReason ->
                    { english = "Other"
                    , kinyarwanda = Just "Ikindi"
                    }

                IsolationReasonNotApplicable ->
                    { english = "Not Applicable "
                    , kinyarwanda = Just "Ibi ntibikorwa"
                    }

        ReasonForNotTaking reason ->
            case reason of
                NotTakingAdverseEvent ->
                    { english = "Adverse event"
                    , kinyarwanda = Just "Ibintu bidasanzwe (bitewe n'imiti wafashe)"
                    }

                NotTakingNoMoney ->
                    { english = "No money for medication"
                    , kinyarwanda = Just "Nta mafaranga yo kwishyura imiti afite"
                    }

                NotTakingMemoryProblems ->
                    { english = "Memory problems"
                    , kinyarwanda = Just "Ibibazo byo kwibagirwa"
                    }

                NotTakingOther ->
                    { english = "Other"
                    , kinyarwanda = Just "Ibindi"
                    }

                NoReasonForNotTakingSign ->
                    { english = ""
                    , kinyarwanda = Nothing
                    }

        ReceivedDewormingPill ->
            { english = "Has the mother received deworming pill"
            , kinyarwanda = Nothing
            }

        ReasonForNotProvidingHealthEducation reason ->
            case reason of
                PatientNeedsEmergencyReferral ->
                    { english = "Patient needs an emergency referral"
                    , kinyarwanda = Just "Umurwayi akeneye kwoherezwa ku ivuriro byihutirwa"
                    }

                ReceivedEmergencyCase ->
                    { english = "Received an emergency case to treat"
                    , kinyarwanda = Just "Nakiriye undi murwayi ukeneye kuvurwa byihutirwa"
                    }

                LackOfAppropriateEducationUserGuide ->
                    { english = "Lack of appropriate education user guide"
                    , kinyarwanda = Just "Nta mfashanyigisho yabugenewe ihari"
                    }

                PatientRefused ->
                    { english = "Patient refused"
                    , kinyarwanda = Just "Umurwayi yabyanze"
                    }

                PatientTooIll ->
                    { english = "Patient too ill"
                    , kinyarwanda = Just "Umurwayi ararembye"
                    }

                NoReasonForNotProvidingHealthEducation ->
                    { english = "No reason"
                    , kinyarwanda = Just "Nta mpamvu"
                    }

        ReceivedIronFolicAcid ->
            { english = "Has the mother received iron and folic acid supplement"
            , kinyarwanda = Just "Umubyeyi yahawe ibinini bya Fer cg Folic Acid byongera amaraso?"
            }

        ReceivedMosquitoNet ->
            { english = "Has the mother received a mosquito net"
            , kinyarwanda = Just "Umubyeyi yahawe inzitiramubu?"
            }

        Recommendation114 recommendation ->
            case recommendation of
                SendToHealthCenter ->
                    { english = "Send Patient to the nearest health center"
                    , kinyarwanda = Just "Ohereza umurwayi ku kigo nderabuzima kikwegereye"
                    }

                SendToRRTCenter ->
                    { english = "Send patient to the Rapid Response Team center"
                    , kinyarwanda = Just "Ohereza umurwayi ku itsinda rishinzwe gutanga ubuvuzi bwihuse"
                    }

                SendToHospital ->
                    { english = "Send patient to the nearest hospital"
                    , kinyarwanda = Just "Ohereza umurwayi ku bitaro bikwegereye"
                    }

                OtherRecommendation114 ->
                    { english = "Other"
                    , kinyarwanda = Just "Ibindi"
                    }

                NoneNoAnswer ->
                    { english = "No answer"
                    , kinyarwanda = Just "Nta Gisubizo cyabonetse"
                    }

                NoneBusySignal ->
                    { english = "Busy Signal"
                    , kinyarwanda = Just "Umurongo bawuvugiragaho"
                    }

                NoneOtherRecommendation114 ->
                    { english = "Other"
                    , kinyarwanda = Just "Ibindi"
                    }

        RecommendationSite recommendation ->
            case recommendation of
                TeamComeToVillage ->
                    { english = "Team will come to village"
                    , kinyarwanda = Just "Itsinda rizaza mu mudugudu"
                    }

                SendToSiteWithForm ->
                    { english = "Advised to send patient to site with referral form"
                    , kinyarwanda = Just "Nagiriwe inama yo kohereza umurwayi ku rwego rubishinzwe yitwaje impapuro zimwohereza"
                    }

                OtherRecommendationSite ->
                    { english = "Other"
                    , kinyarwanda = Just "Ibindi"
                    }

                NoneSentWithForm ->
                    { english = "No response. Sent patient with referral form."
                    , kinyarwanda = Just "Nta gisubizo. Nohereje umurwayi yitwaje impapuro zimwohereza."
                    }

                NonePatientRefused ->
                    { english = "Patient refused"
                    , kinyarwanda = Just "Umurwayi yabyanze"
                    }

                NoneOtherRecommendationSite ->
                    { english = "Other"
                    , kinyarwanda = Just "Ibindi"
                    }

                RecommendationSiteNotApplicable ->
                    { english = "Not Applicable"
                    , kinyarwanda = Just "Ibi ntibikorwa"
                    }

        RecommendedButNotGivenDueTo ->
            { english = "recommended but not given due to"
            , kinyarwanda = Nothing
            }

        RecordAcuteIllnessOutcome ->
            { english = "Record Acute Illness Outcome"
            , kinyarwanda = Just "Andika iherezo ry'indwara ifatiyeho"
            }

        RecordPregnancyOutcome ->
            { english = "Record Pregnancy Outcome"
            , kinyarwanda = Just "Andika iherezo ry'inda"
            }

        RecurringHighSeverityAlert alert ->
            case alert of
                Backend.PrenatalActivity.Model.BloodPressure ->
                    { english = "Blood Pressure"
                    , kinyarwanda = Just "Umuvuduko w'amaraso"
                    }

        ReferredPatientToHealthCenterQuestion ->
            { english = "Have you referred the patient to the health center"
            , kinyarwanda = Just "Waba wohereje umurwayi ku kigo nderabuzima"
            }

        Register ->
            { english = "Register"
            , kinyarwanda = Nothing
            }

        RegisterHelper ->
            { english = "Not the participant you were looking for?"
            , kinyarwanda = Just "Umugenerwabikorwa ubonye si we washakaga?"
            }

        RegisterNewParticipant ->
            { english = "Register a new participant"
            , kinyarwanda = Just "Andika umurwayi mushya"
            }

        RegistratingHealthCenter ->
            { english = "Registrating Health Center"
            , kinyarwanda = Just "Izina ry'ikigo nderabuzima umugenerwabikorwa abarizwamo"
            }

        RegistrationSuccessful ->
            { english = "Registration Successful"
            , kinyarwanda = Nothing
            }

        RegistrationSuccessfulParticipantAdded ->
            { english = "The participant has been added to E-Heza."
            , kinyarwanda = Nothing
            }

        RegistrationSuccessfulSuggestAddingChild ->
            { english = "The participant has been added to E-Heza. Would you like to add a child for this participant?"
            , kinyarwanda = Nothing
            }

        RegistrationSuccessfulSuggestAddingMother ->
            { english = "The participant has been added to E-Heza. Would you like to add a mother for this participant?"
            , kinyarwanda = Nothing
            }

        RelationSuccessful ->
            { english = "Relation Successful"
            , kinyarwanda = Nothing
            }

        RelationSuccessfulChildWithMother ->
            { english = "Child succesfully assocoated with mother."
            , kinyarwanda = Nothing
            }

        RelationSuccessfulMotherWithChild ->
            { english = "Mother succesfully assocoated with child."
            , kinyarwanda = Nothing
            }

        RenalDisease ->
            { english = "Renal Disease"
            , kinyarwanda = Just "Indwara z'impyiko"
            }

        RemainingForDownloadLabel ->
            { english = "Remaining for Download"
            , kinyarwanda = Just "Ibisigaye gukurwa kuri seriveri"
            }

        RemainingForUploadLabel ->
            { english = "Remaining for Upload"
            , kinyarwanda = Just "Ibisigaye koherezwa kuri seriveri"
            }

        RemainingTotalToUpload ->
            { english = "Remaining to upload, in total"
            , kinyarwanda = Nothing
            }

        ReportAge age ->
            { english = "Age: " ++ age
            , kinyarwanda = Just <| "Imyaka: " ++ age
            }

        ReportDOB dob ->
            { english = "DOB: " ++ dob
            , kinyarwanda = Just <| "Itariki y'amavuko: " ++ dob
            }

        ReportRemaining remaining ->
            { english = String.fromInt remaining ++ " remaning"
            , kinyarwanda = Just <| String.fromInt remaining ++ " iyibutswa rya raporo"
            }

        ReportResultsOfSearch total ->
            case total of
                1 ->
                    { english = "There is 1 participant that matches your search."
                    , kinyarwanda = Just "Hari umujyenerwabikorwa 1 uhuye nuwo washatse"
                    }

                _ ->
                    { english = "There are " ++ String.fromInt total ++ " participants that match your search."
                    , kinyarwanda = Just <| "Hari abagenerwabikorwa " ++ String.fromInt total ++ " bahuye nuwo ushaka mu ishakiro"
                    }

        Reports ->
            { english = "Reports"
            , kinyarwanda = Just "Raporo"
            }

        RecentAndUpcomingGroupEncounters ->
            { english = "Recent and upcoming Group Encounters"
            , kinyarwanda = Just "Ahabarizwa amatsinda aheruka gukorerwa n'agiye gukorerwa"
            }

        ReportCompleted { pending, completed } ->
            { english = String.fromInt completed ++ " / " ++ String.fromInt (pending + completed) ++ " Completed"
            , kinyarwanda = Just <| String.fromInt completed ++ " / " ++ String.fromInt (pending + completed) ++ " Raporo irarangiye"
            }

        ResolveMonth short month ->
            translateMonth month short

        ResolveMonthYY year short month ->
            translateMonthYY month year short

        RespiratoryDistress ->
            { english = "Respiratory Distress"
            , kinyarwanda = Just "Ahumeka bimugoye"
            }

        RespiratoryRate ->
            { english = "Respiratory Rate"
            , kinyarwanda = Just "Inshuro ahumeka"
            }

        ResponsePeriod period ->
            case period of
                LessThan30Min ->
                    { english = "Less than 30 min"
                    , kinyarwanda = Just "Munsi y'iminota mirongo itatu"
                    }

                Between30min1Hour ->
                    { english = "30 min - 1 hour"
                    , kinyarwanda = Just "Hagati y’iminota mirongo itatu n’isaha"
                    }

                Between1Hour2Hour ->
                    { english = "1 hour - 2 hours"
                    , kinyarwanda = Just "Hagati y'isaha n'amasaha abiri"
                    }

                Between2Hour1Day ->
                    { english = "2 hours - 1 day"
                    , kinyarwanda = Just "Hagati y'amasaha abiri n'umunsi"
                    }

                ResponsePeriodNotApplicable ->
                    { english = "Not Applicable"
                    , kinyarwanda = Just "Ibi ntibikorwa"
                    }

        ResultOfContacting114 recommendation ->
            case recommendation of
                SendToHealthCenter ->
                    { english = "114 recommended to send patient to the nearest health center"
                    , kinyarwanda = Just "Ku 114 Bangiriye inama yo kohereza umurwayi ku kigo nderabuzima kinyegereye"
                    }

                SendToRRTCenter ->
                    { english = "114 recommended to send patient to Rapid Response Team center"
                    , kinyarwanda = Just "Ku 114 Bangiriye inama yo kohereza umurwayi ku itsinda rishinzwe gutanga ubuvuzi bwihuse"
                    }

                SendToHospital ->
                    { english = "114 recommended to send patient to the nearest hospital"
                    , kinyarwanda = Just "Ku 114 bangiriye inama yo kohereza umurwayi ku bitaro binyegereye"
                    }

                OtherRecommendation114 ->
                    { english = "114 did not recommended to send patient to site"
                    , kinyarwanda = Just "Ku 114 bansabye kutohereza umurwayi"
                    }

                NoneNoAnswer ->
                    { english = "Not able to talk to 114 - no answer"
                    , kinyarwanda = Just "Ntibyakunze kuvugana ku 114- nta gisubizo"
                    }

                NoneBusySignal ->
                    { english = "Not able to talk to 114 - busy signal"
                    , kinyarwanda = Just "Ntibyakunze kuvugana ku 114- umurongo bawuvugiragaho"
                    }

                NoneOtherRecommendation114 ->
                    { english = "Not able to talk to 114 - other reason"
                    , kinyarwanda = Just "Ntibyakunze kuvugana ku 114- Izindi mpamvu"
                    }

        ResultOfContactingRecommendedSite recommendation ->
            case recommendation of
                TeamComeToVillage ->
                    { english = "Site recommendation: Team will come to village"
                    , kinyarwanda = Just "Imyanzuro y’urwego rubishinzwe: Itsinda rizaza mu mudugudu"
                    }

                SendToSiteWithForm ->
                    { english = "Site recommendation: Send patient to site with referral form"
                    , kinyarwanda = Just "Imyanzuro y’urwego rubishinzwe: Twohereze umurwayi yitwaje impapuro zimwohereza"
                    }

                OtherRecommendationSite ->
                    { english = "Site recommendation: Other"
                    , kinyarwanda = Just "Imyanzuro y’urwego rubishinzwe: Ibindi"
                    }

                NoneSentWithForm ->
                    { english = "Not able to talk to site due - no response. Sent patient with referral form"
                    , kinyarwanda = Just "Ntibyakunze kuvugana n’urwego rubishinzwe kubera- nta gisubizo cyabonetse. Nohereje umurwayi yitwaje impapuro zimwohereza"
                    }

                NonePatientRefused ->
                    { english = "Did not talk to site as patient has refused"
                    , kinyarwanda = Just "Ntibyakunze kuvugana n’urwego rubishinzwe kubera umurwayi yanze"
                    }

                NoneOtherRecommendationSite ->
                    { english = "Not able to talk to site - other reason"
                    , kinyarwanda = Just "Ntibyakunze kuvugana n’urwego rubishinzwe- Izindi mpamvu"
                    }

                RecommendationSiteNotApplicable ->
                    { english = "Not Applicable"
                    , kinyarwanda = Just "Ibi ntibikorwa"
                    }

        Retry ->
            { english = "Retry"
            , kinyarwanda = Just "Kongera kugerageza"
            }

        ReviewCaseWith144Respondent ->
            { english = "Review case with 114 Respondent"
            , kinyarwanda = Just "Ongera ukore isuzuma ufatanije n’ukwitabye kuri 114"
            }

        Reviewed ->
            { english = "Reviewed"
            , kinyarwanda = Just "Byarebwe"
            }

        RhNegative ->
            { english = "RH Negative"
            , kinyarwanda = Just "Ubwoko bw'amaraso ni Negatifu"
            }

        RiskFactorAlert factor ->
            case factor of
                FactorNumberOfCSections number ->
                    if number == 1 then
                        { english = "1 previous C-section"
                        , kinyarwanda = Just "Yabazwe inshuro imwe ubushize"
                        }

                    else
                        { english = String.fromInt number ++ " previous C-sections"
                        , kinyarwanda = Just <| String.fromInt number ++ " ubushize yarabazwe"
                        }

                FactorCSectionInPreviousDelivery ->
                    { english = "C-section in previous delivery"
                    , kinyarwanda = Just "Yarabazwe ku nda ishize"
                    }

                FactorCSectionReason ->
                    { english = "C-section in previous delivery due to"
                    , kinyarwanda = Just "Ubushize yabazwe abyara kubera"
                    }

                FactorPreviousDeliveryPeriod ->
                    { english = "Previous delivery"
                    , kinyarwanda = Just "kubyara guheruka"
                    }

                FactorSuccessiveAbortions ->
                    { english = "Patient experienced successive abortions"
                    , kinyarwanda = Just "Umubyeyi yavanyemo inda zikurikiranye"
                    }

                FactorSuccessivePrematureDeliveries ->
                    { english = "Patient experienced successive preterm deliveries"
                    , kinyarwanda = Just "Umubyeyi yabyaye inda zidashyitse zikurikiranye"
                    }

                FactorStillbornPreviousDelivery ->
                    { english = "Stillbirth in previous delivery"
                    , kinyarwanda = Just "Ubushize yabyaye umwana upfuye(wapfiriye mu nda)"
                    }

                FactorBabyDiedOnDayOfBirthPreviousDelivery ->
                    { english = "Live Birth but the baby died the same day in previous delivery"
                    , kinyarwanda = Just "Aheruka kubyara umwana muzima apfa uwo munsi"
                    }

                FactorPartialPlacentaPreviousDelivery ->
                    { english = "Patient had partial placenta in previous pregnancy"
                    , kinyarwanda = Just "Ku nda y'ubushize iya nyuma ntiyavutse yose/yaje igice"
                    }

                FactorSevereHemorrhagingPreviousDelivery ->
                    { english = "Patient experienced severe hemorrhage in previous pregnancy"
                    , kinyarwanda = Just "Umubyeyi yaravuye cyane/bikabije ku nda y'ubushize"
                    }

                FactorPreeclampsiaPreviousPregnancy ->
                    { english = "Patient had preeclampsia in previous pregnancy"
                    , kinyarwanda = Just "Umubyeyi yagize ibimenyetso bibanziriza kugagara ku nda y'ubushize"
                    }

                FactorConvulsionsPreviousDelivery ->
                    { english = "Patient experienced convulsions in previous delivery"
                    , kinyarwanda = Just "Ubushize mubyeyi yagize ibimenyetso byo kugagara/Guhinda umushyitsi abyara"
                    }

                FactorConvulsionsAndUnconsciousPreviousDelivery ->
                    { english = "Patient experienced convulsions and resulted in becoming unconscious after delivery"
                    , kinyarwanda = Just "Umubyeyi yagize ibimenyetso byo kugagara nyuma yo kubyara bimuviramo kutumva/guta ubwenge"
                    }

                FactorIncompleteCervixPreviousPregnancy ->
                    { english = "Patient had an Incomplete Cervix in previous pregnancy"
                    , kinyarwanda = Just "Ku nda y'ubushize inkondo y'umura ntiyashoboye kwifunga neza"
                    }

                FactorVerticalCSectionScar ->
                    { english = "Vertical C-Section Scar"
                    , kinyarwanda = Just "Inkovu yo kubagwa irahagaze"
                    }

                FactorGestationalDiabetesPreviousPregnancy ->
                    { english = "Patient had Gestational Diabetes in previous pregnancy"
                    , kinyarwanda = Just "Ubushize umubyeyi yagize indwara ya Diyabete itewe no gutwita"
                    }

        RiskFactors ->
            { english = "Risk Factors"
            , kinyarwanda = Just "Abashobora kwibasirwa n'indwara runaka (kubera impamvu zitandukanye:kuba atwite..)"
            }

        SachetsPerDayHelper weight recommendation ->
            { english = "The recommended amount for a " ++ String.fromFloat weight ++ " kg child is " ++ String.fromFloat recommendation ++ " sachets a day"
            , kinyarwanda = Just <| "Amasashe yemewe ku mwana w'ibiro " ++ String.fromFloat weight ++ " ni " ++ String.fromFloat recommendation ++ " ku munsi"
            }

        SachetsPerDayQuestion ->
            { english = "How many sachets of supplement is given to the child per day"
            , kinyarwanda = Just "Ni amasashe angahe ahabwa umwana ku munsi"
            }

        Save ->
            { english = "Save"
            , kinyarwanda = Just "Kubika"
            }

        SaveAndNext ->
            { english = "Save & Next"
            , kinyarwanda = Just "Bika & ukomeze"
            }

        SaveAndRecordOutcome ->
            { english = "Save & Record Outcome"
            , kinyarwanda = Just "Bika & Andika iherezo ry'uburwayi"
            }

        SavedMoneyQuestion ->
            { english = "Have you saved money for use at the health center while you give birth"
            , kinyarwanda = Just "Wazigamye amafaranga yo gukoresha ku kigo nderabuzima igihe cyo kubyara"
            }

        SaveError ->
            { english = "Save Error"
            , kinyarwanda = Just "Kubika error (ikosa mu kubika)"
            }

        ScheduleFollowUp ->
            { english = "Schedule Follow Up"
            , kinyarwanda = Nothing
            }

        Search ->
            { english = "Search"
            , kinyarwanda = Nothing
            }

        SearchByName ->
            { english = "Search by Name"
            , kinyarwanda = Just "Gushakisha izina"
            }

        SearchExistingParticipants ->
            { english = "Search Existing Participants"
            , kinyarwanda = Just "Gushaka abagenerwabikorwa basanzwe muri sisiteme"
            }

        SearchHelper ->
            { english = "Search to see if the participant already exists in E-Heza. If the person you are looking for does not appear in the search, please create a new record for them."
            , kinyarwanda = Just "Shakisha kugirango urebe niba umugenerwabikorwa asanzwe ari muri E-Heza. Niba atagaragara, mwandike nku mushya."
            }

        SearchHelperFamilyMember ->
            { english = "Search to see if the additional family member already exists in E-Heza. If the person you are looking for does not appear in the search, please create a new record for them."
            , kinyarwanda = Just "Kanda ku Ishakiro kugirango urebe niba umugenerwabikorwa asanzwe ari muri E-Heza. Niba uwo muntu atagaragara mu ishakiro, mwandike nk'umugenerwabikorwa mushya."
            }

        SecondName ->
            { english = "Second Name"
            , kinyarwanda = Just "Izina ry'umuryango"
            }

        Sector ->
            { english = "Sector"
            , kinyarwanda = Just "Umurenge"
            }

        SelectAntenatalVisit ->
            { english = "Select an Antenatal Visit"
            , kinyarwanda = Just "Hitamo inshuro aje kwipimishaho inda"
            }

        SelectAllSigns ->
            { english = "Select all signs that are present"
            , kinyarwanda = Just "Hitamo ibimenyetso by'imirire byose bishoboka umwana afite"
            }

        SelectPostpartumChildDangerSigns ->
            { english = "Please select one or more of the danger signs the child is experiencing"
            , kinyarwanda = Just "Hitamo kimwe cg byinshi mu bimenyetso mpuruza umwana  yaba afite?"
            }

        SelectDangerSigns ->
            { english = "Please select one or more of the danger signs the patient is experiencing"
            , kinyarwanda = Just "Hitamo kimwe cg byinshi mu bimenyetso mpuruza umubyeyi yaba afite"
            }

        SelectPostpartumMotherDangerSigns ->
            { english = "Please select one or more of the danger signs the mother is experiencing"
            , kinyarwanda = Just "Hitamo kimwe cg byinshi mu bimenyetso mpuruza umubyeyi yaba afite"
            }

        SelectedProgram ->
            { english = "Selected Program"
            , kinyarwanda = Just "Porogaramu Yatoranyijwe"
            }

        SelectedVillage ->
            { english = "Selected Village"
            , kinyarwanda = Just "Umudugudu Watoranyijwe"
            }

        SelectEncounterType ->
            { english = "Select encounter type"
            , kinyarwanda = Just "Hitamo ubwoko bw'icyiciro cyo gukorera"
            }

        SelectLanguage ->
            { english = "Select language"
            , kinyarwanda = Nothing
            }

        SelectExistingAcuteIllness ->
            { english = "Select Existing Acute Illness"
            , kinyarwanda = Just "Hitamo Indwara ifatiyeho iheruka kuvurwa"
            }

        SelectExistingAcuteIllnessToRecordOutcome ->
            { english = "Select Existing Acute Illness to Record Outcome"
            , kinyarwanda = Just "Hitamo indwara ifatiyeho iheruka kuvurwa kugira ngo wandike iherezo ryayo"
            }

        SelectGroup ->
            { english = "Select Group..."
            , kinyarwanda = Just "Hitamo itsinda ryawe..."
            }

        SelectProgram ->
            { english = "Select Program"
            , kinyarwanda = Just "Hitamo porogaramu"
            }

        SelectYourGroup ->
            { english = "Select your Group"
            , kinyarwanda = Just "Hitamo itsinda ryawe"
            }

        SelectYourHealthCenter ->
            { english = "Select your Health Center"
            , kinyarwanda = Just "Hitamo ikigo nderabuzima"
            }

        SelectYourVillage ->
            { english = "Select your village"
            , kinyarwanda = Just "Hitamo umudugudu wawe"
            }

        SelectedHCDownloading ->
            { english = "Downloading data for selected Health Center. Please wait until completed."
            , kinyarwanda = Nothing
            }

        SelectedHCNotSynced ->
            { english = "Data is not synced"
            , kinyarwanda = Nothing
            }

        SelectedHCSyncing ->
            { english = "Data is syncing"
            , kinyarwanda = Nothing
            }

        SelectedHCUploading ->
            { english = "Uploading data for selected Health Center. Please wait until completed."
            , kinyarwanda = Nothing
            }

        ServiceWorkerActive ->
            { english = "The app is installed on this device."
            , kinyarwanda = Just "Apulikasiyo muri icyi cyuma cy'inkoranabuhanga yinjijwe."
            }

        ServiceWorkerCurrent ->
            { english = "You have the current version of the app."
            , kinyarwanda = Just "Ufite apulikasiyo nshya igezweho uyu munsi"
            }

        ServiceWorkerCheckForUpdates ->
            { english = "Check for updates"
            , kinyarwanda = Just "Kugenzura ibyavuguruwe"
            }

        ServiceWorkerInstalling ->
            { english = "A new version of the app has been detected and is being downloaded. You can continue to work while this is in progress."
            , kinyarwanda = Nothing
            }

        ServiceWorkerInstalled ->
            { english = "A new version of the app has been downloaded."
            , kinyarwanda = Just "Gufungura verisio nshyashya byarangiye."
            }

        ServiceWorkerSkipWaiting ->
            { english = "Activate new version of the app"
            , kinyarwanda = Just "Gufungura verisio nshyashya"
            }

        ServiceWorkerRestarting ->
            { english = "The app should reload momentarily with the new version."
            , kinyarwanda = Nothing
            }

        ServiceWorkerActivating ->
            { english = "A new version of the app is preparing itself for use."
            , kinyarwanda = Nothing
            }

        ServiceWorkerActivated ->
            { english = "A new version of the app is ready for use."
            , kinyarwanda = Nothing
            }

        ServiceWorkerRedundant ->
            { english = "An error occurred installing a new version of the app."
            , kinyarwanda = Nothing
            }

        ServiceWorkerInactive ->
            { english = "The app is not yet installed on this device."
            , kinyarwanda = Nothing
            }

        ServiceWorkerRegNotAsked ->
            { english = "We have not yet attempted to install the app on this device."
            , kinyarwanda = Nothing
            }

        ServiceWorkerRegLoading ->
            { english = "Installation of the app on this device is progressing."
            , kinyarwanda = Nothing
            }

        ServiceWorkerRegErr ->
            { english = "There was an error installing the app on this device. To try again, reload this page."
            , kinyarwanda = Nothing
            }

        ServiceWorkerRegSuccess ->
            { english = "The app was successfully registered with this device."
            , kinyarwanda = Just "Igikorwa cyo gushyira apulikasiyo kuri iki gikoresho cy'ikoranabuhanga cyagenze neza."
            }

        ServiceWorkerStatus ->
            { english = "Deployment Status"
            , kinyarwanda = Just "Ibijyanye no kuvugurura no kongerera ubushobozi sisiteme"
            }

        SevereAcuteMalnutrition ->
            { english = "Severe acute malnutrition"
            , kinyarwanda = Just "Imirire mibi ikabije imaze igihe gito"
            }

        SevereHemorrhagingPreviousDelivery ->
            { english = "Severe Hemorrhaging in previous delivery (>500 ml)"
            , kinyarwanda = Just "Ubushize yavuye cyane akimara kubyara hejuru ya Ml 500"
            }

        Shared ->
            { english = "Shared"
            , kinyarwanda = Just "Ayisangira n'abandi"
            }

        SignOnDoorPostedQuestion ->
            { english = "Have you posted signs on the door indicating that the space is an isolation area"
            , kinyarwanda = Just "Waba washyize ibimenyetso ku rugi byerekana ko iki cyumba ari ikijyamo abantu bari mu kato"
            }

        SocialHistoryHivTestingResult result ->
            case result of
                ResultHivPositive ->
                    { english = "Positive"
                    , kinyarwanda = Nothing
                    }

                ResultHivNegative ->
                    { english = "Negative"
                    , kinyarwanda = Nothing
                    }

                ResultHivIndeterminate ->
                    { english = "Indeterminate"
                    , kinyarwanda = Nothing
                    }

                NoHivTesting ->
                    { english = "Ntibiboneste"
                    , kinyarwanda = Nothing
                    }

        StillbornPreviousDelivery ->
            { english = "Stillborn in previous delivery"
            , kinyarwanda = Just "Aheruka kubyara umwana upfuye"
            }

        SubsequentEncounter ->
            { english = "Subsequent Encounter"
            , kinyarwanda = Nothing
            }

        SubsequentAntenatalVisit ->
            { english = "Subsequent Antenatal Visit"
            , kinyarwanda = Just "Igihe cyo kongera kwipimisha inda"
            }

        SuccessiveAbortions ->
            { english = "Successive Abortions"
            , kinyarwanda = Just "Inda zavuyemo zikurikiranye"
            }

        SuccessivePrematureDeliveries ->
            { english = "Successive Premature Deliveries"
            , kinyarwanda = Just "Inda zavutse zidashyitse zikurikiranye"
            }

        SuspectedCovid19CaseAlert ->
            { english = "Suspected COVID-19 case"
            , kinyarwanda = Just "Acyekwaho kwandura COVID-19"
            }

        SuspectedCovid19CaseAlertHelper ->
            { english = "Please isolate immediately from family and contact health center"
            , kinyarwanda = Just "Mutandukanye n'umuryango we byihuse uhite umenyesha Ikigo nderabuzima"
            }

        SuspectedCovid19CaseIsolate ->
            { english = "Isolate immediately from family"
            , kinyarwanda = Just "Mutandukanye ako kanya n'umuryango we umushyire mu kato"
            }

        SuspectedCovid19CaseContactHC ->
            { english = "Contact health center immediately"
            , kinyarwanda = Just "Menyesha ikigo nderabuzima ako kanya "
            }

        Symptoms ->
            { english = "Symptoms"
            , kinyarwanda = Just "Ibimenyetso"
            }

        SymptomsAtFirstEncounter ->
            { english = "Symptoms at first encounter"
            , kinyarwanda = Just "Ibimenyetso ku isuzuma rya mbere"
            }

        SymptomsGeneralSign sign ->
            case sign of
                BodyAches ->
                    { english = "Body Aches"
                    , kinyarwanda = Just "Ububabare bw'umubiri wose"
                    }

                Chills ->
                    { english = "Chills"
                    , kinyarwanda = Just "Gutengurwa"
                    }

                SymptomGeneralFever ->
                    { english = "Fever"
                    , kinyarwanda = Just "Umuriro"
                    }

                Headache ->
                    { english = "Headache"
                    , kinyarwanda = Just "Kubabara umutwe"
                    }

                NightSweats ->
                    { english = "Night Sweats"
                    , kinyarwanda = Just "Kubira ibyuya nijoro"
                    }

                Lethargy ->
                    { english = "Lethargy"
                    , kinyarwanda = Just "Guhwera"
                    }

                PoorSuck ->
                    { english = "Poor Suck"
                    , kinyarwanda = Just "Yonka nta mbaraga"
                    }

                UnableToDrink ->
                    { english = "Unable to Drink"
                    , kinyarwanda = Just "Ntashobora kunywa"
                    }

                UnableToEat ->
                    { english = "Unable to Eat"
                    , kinyarwanda = Just "Ntashobora kurya"
                    }

                IncreasedThirst ->
                    { english = "Increased Thirst"
                    , kinyarwanda = Just "Afite inyota cyane"
                    }

                DryMouth ->
                    { english = "Dry/Sticky Mouth"
                    , kinyarwanda = Just "Iminwa yumye"
                    }

                SevereWeakness ->
                    { english = "Severe Weakness"
                    , kinyarwanda = Just "Yacitse intege cyane"
                    }

                YellowEyes ->
                    { english = "Yellow Eyes"
                    , kinyarwanda = Just "Amaso y'umuhondo"
                    }

                CokeColoredUrine ->
                    { english = "Coca-Cola Colored Urine"
                    , kinyarwanda = Just "Inkari zisa na kokakola"
                    }

                SymptomsGeneralConvulsions ->
                    { english = "Convulsions"
                    , kinyarwanda = Just "Kugagara"
                    }

                SpontaneousBleeding ->
                    { english = "Spontaneous Bleeding"
                    , kinyarwanda = Just "Kuva amaraso bitunguranye"
                    }

                NoSymptomsGeneral ->
                    { english = "None of the above"
                    , kinyarwanda = Just "Nta na kimwe mu byavuzwe haruguru"
                    }

        SymptomsGISign sign ->
            case sign of
                SymptomGIAbdominalPain ->
                    { english = "Abdominal Pain"
                    , kinyarwanda = Just "Kubabara mu nda"
                    }

                BloodyDiarrhea ->
                    { english = "Bloody Diarrhea"
                    , kinyarwanda = Just "Arituma amaraso"
                    }

                Nausea ->
                    { english = "Nausea"
                    , kinyarwanda = Just "Afite iseseme"
                    }

                NonBloodyDiarrhea ->
                    { english = "Non-Bloody Diarrhea - >3 liquid stools in the last 24 hours"
                    , kinyarwanda = Just "Nta maraso yituma- yituma ibyoroshye inshuro zirenze 3 mu masaha 24"
                    }

                Vomiting ->
                    { english = "Vomiting"
                    , kinyarwanda = Just "Araruka"
                    }

                NoSymptomsGI ->
                    { english = "None of the above"
                    , kinyarwanda = Just "Nta na kimwe mu byavuzwe haruguru"
                    }

        SymptomsGISignAbbrev sign ->
            case sign of
                NonBloodyDiarrhea ->
                    { english = "Non-Bloody Diarrhea"
                    , kinyarwanda = Just "Nta maraso yituma"
                    }

                _ ->
                    translationSet (SymptomsGISign sign)

        SymptomsRespiratorySign sign ->
            case sign of
                BloodInSputum ->
                    { english = "Blood in Sputum"
                    , kinyarwanda = Just "Amaraso mu gikororwa"
                    }

                Cough ->
                    { english = "Cough"
                    , kinyarwanda = Just "Inkorora"
                    }

                NasalCongestion ->
                    { english = "Nasal Congestion"
                    , kinyarwanda = Just "Gufungana mu mazuru"
                    }

                ShortnessOfBreath ->
                    { english = "Shortness of Breath"
                    , kinyarwanda = Just "Guhumeka nabi"
                    }

                SoreThroat ->
                    { english = "Sore Throat"
                    , kinyarwanda = Just "Kubabara mu muhogo"
                    }

                LossOfSmell ->
                    { english = "Loss of Smell"
                    , kinyarwanda = Just "Kudahumurirwa"
                    }

                StabbingChestPain ->
                    { english = "Stabbing Chest Pain"
                    , kinyarwanda = Just "Kubabara mu gatuza"
                    }

                NoSymptomsRespiratory ->
                    { english = "None of the above"
                    , kinyarwanda = Just "Nta na kimwe mu byavuzwe haruguru"
                    }

        SymptomsTask task ->
            case task of
                SymptomsGeneral ->
                    { english = "General"
                    , kinyarwanda = Just "Ibimenyesto rusange"
                    }

                SymptomsRespiratory ->
                    { english = "Respiratory"
                    , kinyarwanda = Just "Ubuhumekero"
                    }

                SymptomsGI ->
                    { english = "GI"
                    , kinyarwanda = Just "Urwungano ngogozi"
                    }

        GroupEncounterClosed ->
            { english = "Group Encounter closed"
            , kinyarwanda = Nothing
            }

        GroupEncounterClosed2 sessionId ->
            { english =
                String.join " "
                    [ "Group Encounter"
                    , fromEntityUuid sessionId
                    , """is closed. If you need to make further modifications
            to it, please contact an administrator to have it
            re-opened."""
                    ]
            , kinyarwanda = Nothing
            }

        GroupEncounterLoading ->
            { english = "Loading Group Encounter"
            , kinyarwanda = Just "Gufungura icyiciro cyo gukorera"
            }

        GroupEncounterUnauthorized ->
            { english = "Group Encounter unauthorized"
            , kinyarwanda = Nothing
            }

        GroupEncounterUnauthorized2 ->
            { english =
                """You are not authorized to view this health assessment.
        Please contact the Ihangane project for further
        instructions."""
            , kinyarwanda = Nothing
            }

        SendPatientToHC ->
            { english = "Send patient to the health center"
            , kinyarwanda = Just "Ohereza umurwayi ku kigo nderabuzima"
            }

        SentPatientToHC ->
            { english = "Sent patient to the health center"
            , kinyarwanda = Just "Kohereza umurwayi ku kigo nderabuzima"
            }

        ShowAll ->
            { english = "Show All"
            , kinyarwanda = Just "Erekana amazina yose"
            }

        StartEndDate ->
            { english = "Start - End"
            , kinyarwanda = Nothing
            }

        StrartNewAcuteIllnessHelper ->
            { english = "If existing Acute Illness is not part of the list above, start a new encounter"
            , kinyarwanda = Just "Niba Indwara ifatiyeho iheruka kuvurwa itagaragara ku rutonde rwavuzwe haruguru , tangira isuzuma rishya"
            }

        StartDate ->
            { english = "Start Date"
            , kinyarwanda = Just "Itariki utangireyeho"
            }

        EndDate ->
            { english = "End Date"
            , kinyarwanda = Just "Itariki urangirijeho"
            }

        StartSyncing ->
            { english = "Start Syncing"
            , kinyarwanda = Just "Tangira uhuze amakuru kuri seriveri"
            }

        StatusLabel ->
            { english = "Status"
            , kinyarwanda = Just "Uko bihagaze kugeza ubu"
            }

        StopSyncing ->
            { english = "Stop Syncing"
            , kinyarwanda = Just "Tangira gukura amakuru kuri seriveri"
            }

        Submit ->
            { english = "Submit"
            , kinyarwanda = Nothing
            }

        Success ->
            { english = "Success"
            , kinyarwanda = Just "Byagezweho"
            }

        SyncGeneral ->
            { english = "Sync Status (General)"
            , kinyarwanda = Just "Ibijyanye no guhuza amakuru yafashwe n'igikoresho cy'ikoranabuhanga n'abitse kuri seriveri"
            }

        TabletSinglePlural value ->
            if value == "1" then
                { english = "1 tablet"
                , kinyarwanda = Just "Ikinini cyimwe"
                }

            else
                { english = value ++ " tablets"
                , kinyarwanda = Just <| "ibinini " ++ value
                }

        TakenCareOfBy ->
            { english = "Taken care of by"
            , kinyarwanda = Nothing
            }

        TakingMedicationAsPrescribed taking ->
            if taking then
                { english = "Taking medication as prescribed"
                , kinyarwanda = Just "Yafashe imiti uko yayandikiwe"
                }

            else
                { english = "Not taking medication as prescribed because of"
                , kinyarwanda = Just "Ntabwo yafashe imiti uko yayandikiwe kubera ko"
                }

        TasksCompleted completed total ->
            { english = String.fromInt completed ++ "/" ++ String.fromInt total ++ " Tasks Completed"
            , kinyarwanda = Just <| String.fromInt completed ++ "/" ++ String.fromInt total ++ " Ibikorwa byarangiye"
            }

        TelephoneNumber ->
            { english = "Telephone Number"
            , kinyarwanda = Just "Numero ya telefoni"
            }

        Term ->
            { english = "Term"
            , kinyarwanda = Just "Inda igeze igihe"
            }

        TermPregnancy ->
            { english = "Number of Term Pregnancies (Live Birth)"
            , kinyarwanda = Just "Umubare w'abavutse ari bazima bashyitse"
            }

        ThisActionCannotBeUndone ->
            { english = "This action cannot be undone."
            , kinyarwanda = Nothing
            }

        ThisGroupHasNoMothers ->
            { english = "This Group has no mothers assigned to it."
            , kinyarwanda = Just "Iki cyiciro nta mubyeyi cyagenewe."
            }

        To ->
            { english = "to"
            , kinyarwanda = Just "kuri"
            }

        ToThePatient ->
            { english = "to the patient"
            , kinyarwanda = Just "ku murwayi"
            }

        Training ->
            { english = "Training"
            , kinyarwanda = Nothing
            }

        TrainingGroupEncounterCreateSuccessMessage ->
            { english = "Training encounters were created."
            , kinyarwanda = Nothing
            }

        TrainingGroupEncounterDeleteSuccessMessage ->
            { english = "Training encounters were deleted."
            , kinyarwanda = Nothing
            }

        TransportationPlanQuestion ->
            { english = "Have you planned for transportation to and from the health center to give birth"
            , kinyarwanda = Just "Waba warateganije uburyo uzagera ku kigo nderabuzima ugiye kubyara ndetse n'uburyo uzavayo nyuma yo kubyara"
            }

        TraveledToCOVID19CountryQuestion ->
            { english = "Have you traveled to any country or district in Rwanda known to have COVID-19 in the past 14 days"
            , kinyarwanda = Just "Waba waragiye mu gihugu cyangwa mu karere mu Rwanda bizwi ko hagaragayemo ubwandu bwa Covid 19 mu minsi 14 ishize"
            }

        TravelHistory ->
            { english = "Travel History"
            , kinyarwanda = Just "Amukuru ku ngendo"
            }

        TrySyncing ->
            { english = "Try syncing with backend"
            , kinyarwanda = Just "Gerageza guhuza amakuru y'iki gikoresho cy'ikoranabuhanga n'abakoze E-Heza"
            }

        TuberculosisPast ->
            { english = "Tuberculosis in the past"
            , kinyarwanda = Just "Yigeze kurwara igituntu"
            }

        TuberculosisPresent ->
            { english = "Tuberculosis in the present"
            , kinyarwanda = Just "Arwaye igituntu"
            }

        TwoVisits ->
            { english = "Two visits"
            , kinyarwanda = Just "Inshuro ebyiri"
            }

        UbudeheLabel ->
            { english = "Ubudehe: "
            , kinyarwanda = Nothing
            }

        Unknown ->
            { english = "Unknown"
            , kinyarwanda = Just "Ntabizi"
            }

        Update ->
            { english = "Update"
            , kinyarwanda = Just "Kuvugurura"
            }

        UpdateError ->
            { english = "Update Error"
            , kinyarwanda = Just "ikosa mwivugurura"
            }

        Uploading ->
            { english = "Uploading"
            , kinyarwanda = Nothing
            }

        UterineMyoma ->
            { english = "Uterine Myoma"
            , kinyarwanda = Just "Ibibyimba byo mu mura/Nyababyeyi"
            }

        ValidationErrors ->
            { english = "Validation Errors"
            , kinyarwanda = Nothing
            }

        -- As in, the version the app
        Version ->
            { english = "Version"
            , kinyarwanda = Nothing
            }

        View ->
            { english = "View"
            , kinyarwanda = Nothing
            }

        ViewProgressReport ->
            { english = "View Progress Report"
            , kinyarwanda = Just "Raporo y’ibyakozwe"
            }

        Village ->
            { english = "Village"
            , kinyarwanda = Just "Umudugudu"
            }

        Warning ->
            { english = "Warning"
            , kinyarwanda = Just "Impuruza"
            }

        WarningSignsOfAcuteIllness ->
            { english = "Child shows signs of acute illness. Please begin an “Acute Illness” encounter immediately."
            , kinyarwanda = Nothing
            }

        WasFbfDistirbuted activity ->
            case activity of
                ChildActivity _ ->
                    { english = "If distributed amount is not as per guidelines, select the reason"
                    , kinyarwanda = Just "Niba ingano ya FBF yatanzwe idahuye n’amabwiriza, hitamo impamvu"
                    }

                MotherActivity _ ->
                    { english = "If distributed amount is not as per guidelines, select the reason"
                    , kinyarwanda = Just "Niba ingano ya FBF yatanzwe idahuye n’amabwiriza, hitamo impamvu"
                    }

        WeekSinglePlural value ->
            if value == 1 then
                { english = "1 Week"
                , kinyarwanda = Just "1 Icyumweru"
                }

            else
                { english = String.fromInt value ++ " Weeks"
                , kinyarwanda = Just <| String.fromInt value ++ " Ibyumweru"
                }

        Weight ->
            { english = "Weight"
            , kinyarwanda = Just "Ibiro"
            }

        WelcomeUser name ->
            { english = "Welcome " ++ name
            , kinyarwanda = Just <| "Murakaza neza " ++ name
            }

        WellChildActivityTitle activity ->
            case activity of
                WellChildDangerSigns ->
                    { english = "Danger Signs"
                    , kinyarwanda = Just "Ibimenyetso Mpuruza"
                    }

                WellChildNutritionAssessment ->
                    { english = "Nutrition Assesmen"
                    , kinyarwanda = Nothing
                    }

                WellChildECD ->
                    { english = "ECD"
                    , kinyarwanda = Nothing
                    }

        WellChildDangerSignsTask task ->
            case task of
                Pages.WellChildActivity.Model.TaskSymptomsReview ->
                    { english = "Symptoms Review"
                    , kinyarwanda = Nothing
                    }

                Pages.WellChildActivity.Model.TaskVitals ->
                    { english = "Vitals"
                    , kinyarwanda = Nothing
                    }

        WellChildSymptom symptom ->
            case symptom of
                SymptomBreathingProblems ->
                    { english = "Breathing problems"
                    , kinyarwanda = Nothing
                    }

                SymptomConvulsions ->
                    { english = "Convulsions"
                    , kinyarwanda = Nothing
                    }

                SymptomLethargyOrUnresponsiveness ->
                    { english = "Lethargy or unresponsiveness"
                    , kinyarwanda = Nothing
                    }

                SymptomDiarrhea ->
                    { english = "Diarrhea"
                    , kinyarwanda = Nothing
                    }

                SymptomVomiting ->
                    { english = "Vomiting"
                    , kinyarwanda = Nothing
                    }

                SymptomUmbilicalCordRedness ->
                    { english = "Umbilical Cord Redness"
                    , kinyarwanda = Nothing
                    }

                SymptomStiffNeckOrBulgingFontanelle ->
                    { english = "Stiff neck or bulging fontanelle"
                    , kinyarwanda = Nothing
                    }

                SymptomSevereEdema ->
                    { english = "Severe Edema"
                    , kinyarwanda = Nothing
                    }

                SymptomPalmoplantarPallor ->
                    { english = "Palmoplantar pallor"
                    , kinyarwanda = Nothing
                    }

                SymptomHistoryOfFever ->
                    { english = "History of fever"
                    , kinyarwanda = Nothing
                    }

                SymptomBabyTiresQuicklyWhenFeeding ->
                    { english = "Baby tires quickly when feeding"
                    , kinyarwanda = Nothing
                    }

                SymptomCoughingOrTearingWhileFeeding ->
                    { english = "Coughing/tearing while feeding (<6 months)"
                    , kinyarwanda = Nothing
                    }

                SymptomRigidMusclesOrJawClenchingPreventingFeeding ->
                    { english = "Rigid muscles/jaw clenching that prevents feeding"
                    , kinyarwanda = Nothing
                    }

                ExcessiveSweatingWhenFeeding ->
                    { english = "Excessive sweating when feeding"
                    , kinyarwanda = Nothing
                    }

                NoWellChildSymptoms ->
                    { english = "None of these"
                    , kinyarwanda = Nothing
                    }

        WhatDoYouWantToDo ->
            { english = "What do you want to do?"
            , kinyarwanda = Just "Urashaka gukora iki?"
            }

        WhatType ->
            { english = "What type"
            , kinyarwanda = Just "Ubuhe bwoko"
            }

        WhatWasTheirResponse ->
            { english = "What was their response"
            , kinyarwanda = Just "Ni iki bagusubije"
            }

        WhoCaresForTheChildDuringTheDay ->
            { english = "Who cares for the child during the day"
            , kinyarwanda = Just "Ni inde wita ku mwana ku manywa"
            }

        WhyNot ->
            { english = "Why not"
            , kinyarwanda = Just "Kubera iki"
            }

        WhyDifferentFbfAmount activity ->
            case activity of
                ChildActivity _ ->
                    { english = "Select why child received a different amount of FBF"
                    , kinyarwanda = Nothing
                    }

                MotherActivity _ ->
                    { english = "Select why mother received a different amount of FBF"
                    , kinyarwanda = Nothing
                    }

        Year ->
            { english = "Year"
            , kinyarwanda = Just "Umwaka"
            }

        YearsOld int ->
            { english = String.fromInt int ++ " Years old"
            , kinyarwanda = Just (String.fromInt int)
            }

        Yes ->
            { english = "Yes"
            , kinyarwanda = Just "Yego"
            }

        YouAreNotAnAdmin ->
            { english = "You are not logged in as an Administrator."
            , kinyarwanda = Nothing
            }

        YourGroupEncounterHasBeenSaved ->
            { english = "Your Group Encounter has been saved."
            , kinyarwanda = Nothing
            }

        ZScoreHeadCircumferenceForAge ->
            { english = "Z-Score Head Circumference for Age: "
            , kinyarwanda = Nothing
            }

        ZScoreHeightForAge ->
            { english = "Z-Score Height for Age: "
            , kinyarwanda = Just "Z-score Uburebure ku myaka: "
            }

        ZScoreMuacForAge ->
            { english = "MUAC for Age: "
            , kinyarwanda = Just "MUAC ku myaka: "
            }

        ZScoreWeightForAge ->
            { english = "Z-Score Weight for Age: "
            , kinyarwanda = Just "Z-score Ibiro ku myaka: "
            }

        ZScoreWeightForHeight ->
            { english = "Z-Score Weight for Height: "
            , kinyarwanda = Just "Z-score Ibiro ku uburebure: "
            }


translateMyRelatedBy : MyRelatedBy -> TranslationSet String
translateMyRelatedBy relationship =
    case relationship of
        MyChild ->
            { english = "Child"
            , kinyarwanda = Just "Umwana"
            }

        MyParent ->
            { english = "Parent"
            , kinyarwanda = Nothing
            }

        MyCaregiven ->
            { english = "Care given"
            , kinyarwanda = Nothing
            }

        MyCaregiver ->
            { english = "Caregiver"
            , kinyarwanda = Nothing
            }


{-| Basically, this is backwards. Our data is showing what the second
person is from the first person's point of view, but we want to
ask the question the opposite way.
-}
translateMyRelatedByQuestion : MyRelatedBy -> TranslationSet String
translateMyRelatedByQuestion relationship =
    case relationship of
        MyChild ->
            { english = "is the parent of"
            , kinyarwanda = Just "ni umubyeyi wa"
            }

        MyParent ->
            { english = "is the child of"
            , kinyarwanda = Just "ni umwana wa"
            }

        MyCaregiven ->
            { english = "is the caregiver for"
            , kinyarwanda = Just "ni umurezi wa"
            }

        MyCaregiver ->
            { english = "is given care by"
            , kinyarwanda = Just "arerwa na"
            }


translateActivePage : Page -> TranslationSet String
translateActivePage page =
    case page of
        DevicePage ->
            { english = "Device Status"
            , kinyarwanda = Just "Uko igikoresho cy'ikoranabuhanga gihagaze"
            }

        PinCodePage ->
            { english = "PIN Code"
            , kinyarwanda = Just "Umubare w'ibanga"
            }

        PageNotFound url ->
            { english = "Missing"
            , kinyarwanda = Just "Ibibura"
            }

        ServiceWorkerPage ->
            { english = "Deployment"
            , kinyarwanda = Nothing
            }

        UserPage userPage ->
            case userPage of
                ClinicalPage ->
                    { english = "Clinical"
                    , kinyarwanda = Nothing
                    }

                ClinicsPage _ ->
                    { english = "Groups"
                    , kinyarwanda = Just "Itsinda"
                    }

                ClinicalProgressReportPage _ _ ->
                    { english = "Clinical Progress Report"
                    , kinyarwanda = Just "Erekana raporo yibyavuye mu isuzuma"
                    }

                CreatePersonPage _ _ ->
                    { english = "Create Person"
                    , kinyarwanda = Nothing
                    }

                DashboardPage dashboardPage ->
                    { english = "Dashboards"
                    , kinyarwanda = Nothing
                    }

                GlobalCaseManagementPage ->
                    { english = "Case Management"
                    , kinyarwanda = Just "Kuvura Uburwayi"
                    }

                DemographicsReportPage _ ->
                    { english = "Demographics Report"
                    , kinyarwanda = Just "Raporo y'umwirondoro"
                    }

                EditPersonPage _ ->
                    { english = "Edit Person"
                    , kinyarwanda = Nothing
                    }

                MyAccountPage ->
                    { english = "My Account"
                    , kinyarwanda = Just "Compte"
                    }

                PersonPage _ _ ->
                    { english = "Person"
                    , kinyarwanda = Nothing
                    }

                PersonsPage _ _ ->
                    { english = "Participant Directory"
                    , kinyarwanda = Just "Ububiko bw'amakuru y'umurwayi"
                    }

                PrenatalParticipantPage _ ->
                    { english = "Antenatal Participant"
                    , kinyarwanda = Nothing
                    }

                IndividualEncounterParticipantsPage encounterType ->
                    case encounterType of
                        AcuteIllnessEncounter ->
                            { english = "Acute Illness Participants"
                            , kinyarwanda = Just "Abagaragweho n'uburwayi butunguranye"
                            }

                        AntenatalEncounter ->
                            { english = "Antenatal Participants"
                            , kinyarwanda = Nothing
                            }

                        InmmunizationEncounter ->
                            { english = "Inmmunization Participants"
                            , kinyarwanda = Nothing
                            }

                        NutritionEncounter ->
                            { english = "Nutrition Participants"
                            , kinyarwanda = Nothing
                            }

                        HomeVisitEncounter ->
                            { english = "Home Visit Participants"
                            , kinyarwanda = Nothing
                            }

                        WellChildEncounter ->
                            { english = "Standard Pediatric Visit Participant"
                            , kinyarwanda = Nothing
                            }

                RelationshipPage _ _ _ ->
                    { english = "Relationship"
                    , kinyarwanda = Nothing
                    }

                SessionPage sessionId sessionPage ->
                    case sessionPage of
                        ActivitiesPage ->
                            { english = "Activities"
                            , kinyarwanda = Just "Ibikorwa"
                            }

                        ActivityPage activityType ->
                            { english = "Activity"
                            , kinyarwanda = Just "Igikorwa"
                            }

                        AttendancePage ->
                            { english = "Attendance"
                            , kinyarwanda = Just "Ubwitabire"
                            }

                        ParticipantsPage ->
                            { english = "Participants"
                            , kinyarwanda = Just "Abagenerwabikorwa"
                            }

                        ChildPage childId ->
                            { english = "Child"
                            , kinyarwanda = Just "Umwana"
                            }

                        MotherPage motherId ->
                            { english = "Mother"
                            , kinyarwanda = Just "Umubyeyi"
                            }

                        NextStepsPage childId _ ->
                            { english = "Next Steps"
                            , kinyarwanda = Just "Ibikurikiyeho"
                            }

                        ProgressReportPage childId ->
                            { english = "Progress Report"
                            , kinyarwanda = Just "Raporo igaragaza imikurire y'umwana"
                            }

                PrenatalEncounterPage _ ->
                    { english = "Antenatal Encounter"
                    , kinyarwanda = Just "Isuzuma k’umugore utwite"
                    }

                PrenatalActivityPage _ _ ->
                    { english = "Antenatal Activity"
                    , kinyarwanda = Nothing
                    }

                IndividualEncounterTypesPage ->
                    { english = "Encounter Types"
                    , kinyarwanda = Nothing
                    }

                PregnancyOutcomePage _ _ ->
                    { english = "Pregnancy Outcome"
                    , kinyarwanda = Nothing
                    }

                NutritionParticipantPage _ ->
                    { english = "Nutrition Encounter"
                    , kinyarwanda = Just "Isuzuma ry’imirire"
                    }

                NutritionEncounterPage _ ->
                    { english = "Nutrition Encounter"
                    , kinyarwanda = Just "Isuzuma ry’imirire"
                    }

                NutritionActivityPage _ _ ->
                    { english = "Nutrition Activity"
                    , kinyarwanda = Nothing
                    }

                NutritionProgressReportPage _ ->
                    { english = "Nutrition Progress Report"
                    , kinyarwanda = Nothing
                    }

                AcuteIllnessParticipantPage _ ->
                    { english = "Acute Illness Encounter"
                    , kinyarwanda = Just "Isuzuma  ry'uburwayi butunguranye"
                    }

                AcuteIllnessEncounterPage _ ->
                    { english = "Acute Illness Encounter"
                    , kinyarwanda = Just "Isuzuma  ry'uburwayi butunguranye"
                    }

                AcuteIllnessActivityPage _ _ ->
                    { english = "Acute Illness Activity"
                    , kinyarwanda = Just "Igikorwa cyo kuvura uburwayi butunguranye"
                    }

                AcuteIllnessProgressReportPage _ ->
                    { english = "Acute Illness Progress Report"
                    , kinyarwanda = Just "Raporo y’ibyakozwe ku ndwara zifatiyeho"
                    }

                AcuteIllnessOutcomePage _ ->
                    { english = "Acute Illness Outcome"
                    , kinyarwanda = Just "Iherezo ry'indwara ifatiyeho"
                    }

                HomeVisitEncounterPage _ ->
                    { english = "Home Visit Encounter"
                    , kinyarwanda = Just "Gusura abarwayi mu rugo"
                    }

                HomeVisitActivityPage _ _ ->
                    { english = "Home Visit Activity"
                    , kinyarwanda = Nothing
                    }

                WellChildParticipantPage _ ->
                    { english = "Standard Pediatric Visit Encounter"
                    , kinyarwanda = Nothing
                    }

                WellChildEncounterPage _ ->
                    { english = "Standard Pediatric Visit Encounter"
                    , kinyarwanda = Nothing
                    }

                WellChildActivityPage _ _ ->
                    { english = "Standard Pediatric Visit Activity"
                    , kinyarwanda = Nothing
                    }


translateAdherence : Adherence -> TranslationSet String
translateAdherence adherence =
    case adherence of
        PrescribedAVRs ->
            { english = "Ask the mother to name or describe her prescribed AVRs. Can she correctly describe her medication?"
            , kinyarwanda = Just "Saba umubyeyi kuvuga izina ry’imiti igabanya ubukana bamuhaye. Ese abashije kuyivuga neza?"
            }

        CorrectDosage ->
            { english = "Can she tell you the correct dosage?"
            , kinyarwanda = Just "Yaba abasha kukubwira neza uburyo ayifata?"
            }

        TimeOfDay ->
            { english = "Can she tell you the correct time of day to make her ARVs?"
            , kinyarwanda = Just "Yaba abasha kukubwira amasaha ayifatiraho buri munsi?"
            }

        Adhering ->
            { english = "Based on your conversations with her, do you think she is adhering to her ARV regimen?"
            , kinyarwanda = Just "Ugendeye ku kiganiro mwagiranye, utekereza ko ari gufata imiti ye neza?"
            }


translateCounselingTimingHeading : CounselingTiming -> TranslationSet String
translateCounselingTimingHeading timing =
    case timing of
        Entry ->
            { english = "Entry Counseling Checklist:"
            , kinyarwanda = Just "Ibigomba kugirwaho inama ku ntangiriro:"
            }

        MidPoint ->
            { english = "Mid Program Review Checklist:"
            , kinyarwanda = Just "Ibigomba kugirwaho inama hagati mu gusubiramo gahunda:"
            }

        Exit ->
            { english = "Exit Counseling Checklist:"
            , kinyarwanda = Just "Ibigomba kugirwaho inama kumuntu usohotse muri gahunda:"
            }

        BeforeMidpoint ->
            { english = "Reminder"
            , kinyarwanda = Just "Kwibutsa"
            }

        BeforeExit ->
            { english = "Reminder"
            , kinyarwanda = Just "Kwibutsa"
            }


translateChartPhrase : ChartPhrase -> TranslationSet String
translateChartPhrase phrase =
    case phrase of
        AgeCompletedMonthsYears ->
            { english = "Age (completed months and years)"
            , kinyarwanda = Just "Imyaka uzuza amezi n'imyaka"
            }

        Birth ->
            { english = "Birth"
            , kinyarwanda = Just "kuvuka"
            }

        BirthToTwoYears ->
            { english = "Birth to 2 years (z-scores)"
            , kinyarwanda = Just "kuvuka (Kuva avutse)  kugeza ku myaka 2 Z-score"
            }

        BirthToFiveYears ->
            { english = "0 to 5 years (z-scores)"
            , kinyarwanda = Just "Imyaka 0-5"
            }

        FiveToNineteenYears ->
            { english = "5 to 19 years (z-scores)"
            , kinyarwanda = Just "Imyaka 5-19"
            }

        FiveToTenYears ->
            { english = "5 to 10 years (z-scores)"
            , kinyarwanda = Just "Imyaka 5-10"
            }

        HeightCm ->
            { english = "Height (cm)"
            , kinyarwanda = Just "Uburebure cm"
            }

        HeightForAgeBoys ->
            { english = "Height-for-age BOYS"
            , kinyarwanda = Just "Uburebure ku myaka/ umuhungu"
            }

        HeightForAgeGirls ->
            { english = "Height-for-age GIRLS"
            , kinyarwanda = Just "Uburebure ku myaka/ umukobwa"
            }

        LengthCm ->
            { english = "Length (cm)"
            , kinyarwanda = Just "Uburebure cm"
            }

        LengthForAgeBoys ->
            { english = "Length-for-age BOYS"
            , kinyarwanda = Just "Uburebure ku myaka/ umuhungu"
            }

        LengthForAgeGirls ->
            { english = "Length-for-age GIRLS"
            , kinyarwanda = Just "uburebure ku myaka UMUKOBWA"
            }

        Months ->
            { english = "Months"
            , kinyarwanda = Just "Amezi"
            }

        OneYear ->
            { english = "1 year"
            , kinyarwanda = Just "Umwaka umwe"
            }

        WeightForAgeBoys ->
            { english = "Weight-for-age BOYS"
            , kinyarwanda = Just "Ibiro ku myaka umuhungu"
            }

        WeightForAgeGirls ->
            { english = "Weight-for-age GIRLS"
            , kinyarwanda = Just "ibiro ku myaka umukobwa"
            }

        WeightForLengthBoys ->
            { english = "Weight-for-height BOYS"
            , kinyarwanda = Just "Ibiro ku Uburebure umuhungu"
            }

        WeightForLengthGirls ->
            { english = "Weight-for-height GIRLS"
            , kinyarwanda = Just "ibiro ku uburebure umukobwa"
            }

        WeightKg ->
            { english = "Weight (kg)"
            , kinyarwanda = Just "Ibiro kg"
            }

        YearsPlural value ->
            { english = String.fromInt value ++ " years"
            , kinyarwanda = Just <| "Imyaka " ++ String.fromInt value
            }

        ZScoreChartsAvailableAt ->
            { english = "Z-score charts available at"
            , kinyarwanda = Just "Raporo ku mikurire y'umwana"
            }


translateDashboard : Dashboard -> TranslationSet String
translateDashboard trans =
    case trans of
        BeneficiariesLabel ->
            { english = "FBF Beneficiaries"
            , kinyarwanda = Nothing
            }

        AcuteIllnessDiagnosed ->
            { english = "Acute Illness Diagnosed"
            , kinyarwanda = Just "Uburwayi bufatiyeho bwasuzumwe"
            }

        BeneficiariesTableColumnLabel label ->
            case label of
                New ->
                    { english = "New beneficiaries to program"
                    , kinyarwanda = Nothing
                    }

                Missed ->
                    { english = "Missed session by beneficiaries"
                    , kinyarwanda = Nothing
                    }

                Malnourished ->
                    { english = "Malnourished beneficiaries"
                    , kinyarwanda = Nothing
                    }

                Total ->
                    { english = "Total beneficiaries in program"
                    , kinyarwanda = Nothing
                    }

        BeneficiariesTableLabel ->
            { english = "Grouped by age (Months)"
            , kinyarwanda = Nothing
            }

        BoysFilterLabel ->
            { english = "Boys"
            , kinyarwanda = Just "Umuhungu"
            }

        CallsTo114 ->
            { english = "Calls to 114"
            , kinyarwanda = Just "Inshuro bahamagaye 114"
            }

        CaseManagementFirstWordHelper ->
            { english = "Review"
            , kinyarwanda = Nothing
            }

        CaseManagementHelper ->
            { english = "list of malnourished children"
            , kinyarwanda = Nothing
            }

        CaseManagementLabel ->
            { english = "Case Management"
            , kinyarwanda = Just "Kuvura Uburwayi"
            }

        ChildrenWhoDied ->
            { english = "Children Who Died"
            , kinyarwanda = Nothing
            }

        CompletedProgramLabel ->
            { english = "Completed Program"
            , kinyarwanda = Nothing
            }

        CurrentPregnancies ->
            { english = "Currently Pregnant Women"
            , kinyarwanda = Just "Abagore basanzwe batwite"
            }

        CommunityLevelCases ->
            { english = "Community Level Cases"
            , kinyarwanda = Just "Umubare w'ababonetse ku rwego rw'umudugudu"
            }

        ComplicatedMalariaReferredToHC ->
            { english = "Complicated Malaria Referred to HC"
            , kinyarwanda = Just "Abarwaye Malariya y'ikigatu boherejwe ku Kigo Nderabuzima"
            }

        ComplicatedGIInfectionsReferredToHc ->
            { english = "Complicated GI Infections Referred to Health Center"
            , kinyarwanda = Just "Uburwayi bwo munda bukomeye bwoherejwe ku kigo nderabuzima"
            }

        DiagnosisUndetermined ->
            { english = "Diagnosis Undetermined"
            , kinyarwanda = Just "Uburwayi budasobanutse"
            }

        DiagnosedCases ->
            { english = "Diagnosed Cases"
            , kinyarwanda = Just "Umubare w'indwara zavuwe"
            }

        FamilyPlanningLabel ->
            { english = "Family Planning"
            , kinyarwanda = Nothing
            }

        FamilyPlanningOutOfWomen { total, useFamilyPlanning } ->
            { english = String.fromInt useFamilyPlanning ++ " out of " ++ String.fromInt total ++ " women"
            , kinyarwanda = Nothing
            }

        FamilyThatMoved ->
            { english = "Families Who Moved"
            , kinyarwanda = Nothing
            }

        FeversByCause ->
            { english = "Fevers by Cause"
            , kinyarwanda = Just "Impamvu zateye umuriro"
            }

        FeverCause cause ->
            case cause of
                FeverCauseCovid19 ->
                    { english = "COVID-19"
                    , kinyarwanda = Nothing
                    }

                FeverCauseMalaria ->
                    { english = "Malaria"
                    , kinyarwanda = Just "Malariya"
                    }

                FeverCauseRespiratory ->
                    { english = "Respiratory"
                    , kinyarwanda = Nothing
                    }

                FeverCauseGI ->
                    { english = "Gastrointeritis"
                    , kinyarwanda = Just "Indwara yo mu nda"
                    }

                FeverCauseUnknown ->
                    { english = "Unknown"
                    , kinyarwanda = Just "Ntibizwi"
                    }

        FeverOfUnknownOrigin ->
            { english = " Fever of Unknown Origin"
            , kinyarwanda = Just "Umuriro utazwi icyawuteye"
            }

        Filter filter ->
            case filter of
                Stunting ->
                    { english = "Stunting"
                    , kinyarwanda = Just "Igwingira"
                    }

                Underweight ->
                    { english = "Underweight"
                    , kinyarwanda = Just "Ibiro bidahagije"
                    }

                Wasting ->
                    { english = "Wasting"
                    , kinyarwanda = Just "Kunanuka Bikabije"
                    }

                Dashboard.MUAC ->
                    { english = "MUAC"
                    , kinyarwanda = Nothing
                    }

                MissedSession ->
                    { english = "Missed Sessions"
                    , kinyarwanda = Nothing
                    }

        FilterProgramType filterProgramType ->
            case filterProgramType of
                FilterAllPrograms ->
                    { english = "All"
                    , kinyarwanda = Nothing
                    }

                FilterProgramAchi ->
                    { english = "ACHI"
                    , kinyarwanda = Nothing
                    }

                FilterProgramFbf ->
                    { english = "FBF"
                    , kinyarwanda = Nothing
                    }

                FilterProgramPmtct ->
                    { english = "PMTCT"
                    , kinyarwanda = Nothing
                    }

                FilterProgramSorwathe ->
                    { english = "Sorwathe"
                    , kinyarwanda = Nothing
                    }

                FilterProgramCommunity ->
                    { english = "Community"
                    , kinyarwanda = Nothing
                    }

        Filters ->
            { english = "Filters"
            , kinyarwanda = Just "Guhitamo"
            }

        GirlsFilterLabel ->
            { english = "Girls"
            , kinyarwanda = Just "Umukobwa"
            }

        GoodNutritionLabel ->
            { english = "% Good nutrition"
            , kinyarwanda = Just "% Abafite imirire myiza"
            }

        HomeDeliveries ->
            { english = "Home Deliveries"
            , kinyarwanda = Just "Ababyariye mu Rugo"
            }

        HealthFacilityDeliveries ->
            { english = "Health Facility Deliveries"
            , kinyarwanda = Just "Ababyariye ku Ivuriro"
            }

        HealthCenterReferrals ->
            { english = "Health Center Referrals"
            , kinyarwanda = Just "Aboherejwe ku kigo nderabuzima"
            }

        IncidenceOf ->
            { english = "Incidence of"
            , kinyarwanda = Just "Umubare w'abana bashya bafite"
            }

        LastUpdated ->
            { english = "Last updated"
            , kinyarwanda = Just "Ivugurura riheruka"
            }

        LoadingDataGeneral ->
            { english = "Loading dashboard stats..."
            , kinyarwanda = Nothing
            }

        Moderate ->
            { english = "Moderate"
            , kinyarwanda = Nothing
            }

        MissedSessionsLabel ->
            { english = "Missed Session"
            , kinyarwanda = Nothing
            }

        ModeratelyMalnourished ->
            { english = "Moderately Malnourished"
            , kinyarwanda = Nothing
            }

        MothersInANC ->
            { english = "Mothers in ANC"
            , kinyarwanda = Just "Ababyeyi bari muri serivisi ikurikirana abagore batwite"
            }

        NewCasesLabel ->
            { english = "New Cases"
            , kinyarwanda = Nothing
            }

        NewCasesPerMonth ->
            { english = "New cases per month"
            , kinyarwanda = Just "Abashya bagaragaye mu kwezi"
            }

        NewPregnancy ->
            { english = "New Identified Pregnancies"
            , kinyarwanda = Just "Abagore bashya batwite"
            }

        NewBeneficiaries ->
            { english = "New Beneficiaries"
            , kinyarwanda = Nothing
            }

        NewbornsInCare ->
            { english = "Newborns in Care"
            , kinyarwanda = Just "Impinja zikurikiranwa"
            }

        NoDataGeneral ->
            { english = "No data for this health center."
            , kinyarwanda = Nothing
            }

        NoDataForPeriod ->
            { english = "No data for the selected period."
            , kinyarwanda = Just "Nta bipimo bigaragara muri iki gihe wahisemo"
            }

        PatientsManagedAtHome ->
            { english = "Managed at Home"
            , kinyarwanda = Just "Abavuriwe mu Rugo"
            }

        PatientCurrentlyUnderCare ->
            { english = "Currently Under Care"
            , kinyarwanda = Just "Abacyitabwaho"
            }

        PercentageLabel period ->
            case period of
                Dashboard.OneYear ->
                    { english = "from last year"
                    , kinyarwanda = Just "Guhera umwaka ushize"
                    }

                Dashboard.ThisMonth ->
                    { english = "from last month"
                    , kinyarwanda = Nothing
                    }

                Dashboard.LastMonth ->
                    { english = "from last month"
                    , kinyarwanda = Nothing
                    }

                Dashboard.ThreeMonthsAgo ->
                    { english = "from last month"
                    , kinyarwanda = Nothing
                    }

        PeriodFilter period ->
            case period of
                Dashboard.OneYear ->
                    { english = "1 year"
                    , kinyarwanda = Nothing
                    }

                Dashboard.ThisMonth ->
                    { english = "This month"
                    , kinyarwanda = Nothing
                    }

                Dashboard.LastMonth ->
                    { english = "Last month"
                    , kinyarwanda = Nothing
                    }

                Dashboard.ThreeMonthsAgo ->
                    { english = "Three months"
                    , kinyarwanda = Nothing
                    }

        ProgramType ->
            { english = "Program Type"
            , kinyarwanda = Nothing
            }

        ResolvedCases ->
            { english = " Resolved Cases: Currently in Care"
            , kinyarwanda = Just "Abavuwe: Bacyitabwaho"
            }

        Severe ->
            { english = "Severe"
            , kinyarwanda = Nothing
            }

        SeverelyMalnourished ->
            { english = "Severely Malnourished"
            , kinyarwanda = Nothing
            }

        StatisticsFirstWordHelper ->
            { english = "See"
            , kinyarwanda = Nothing
            }

        StatisticsHelper ->
            { english = "statistics for this month"
            , kinyarwanda = Nothing
            }

        SubFilter filter ->
            case filter of
                FilterTotal ->
                    { english = "Total"
                    , kinyarwanda = Nothing
                    }

                FilterModerate ->
                    { english = "Moderate"
                    , kinyarwanda = Nothing
                    }

                FilterSevere ->
                    { english = "Severe"
                    , kinyarwanda = Nothing
                    }

        SyncNotice ->
            { english = "If the dashboard statistics doesn't load shortly, please sync data from the backend."
            , kinyarwanda = Nothing
            }

        TotalBeneficiaries ->
            { english = "Total Beneficiaries"
            , kinyarwanda = Just "Umubare w'abana bose bafite"
            }

        TotalMalnourished ->
            { english = "Total Malnourished"
            , kinyarwanda = Nothing
            }

        TotalEncountersLabel ->
            { english = "Total encounters completed"
            , kinyarwanda = Just "Ibikorwa byose byarangiye"
            }

        TotalAssessment ->
            { english = "Total # of Assessments"
            , kinyarwanda = Just "Umubare wose w'Amasuzuma Yakozwe"
            }

        UncomplicatedMalariaByChws ->
            { english = "Uncomplicated Malaria Managed by CHWs"
            , kinyarwanda = Just "Abarwaye Malariya yorohejwe yavuwe n'abajyanama b'ubuzima"
            }

        UncomplicatedMalariaInPregnancyReferredToHc ->
            { english = "Uncomplicated Malaria in Pregnancy Referred to HC"
            , kinyarwanda = Just "Ababyeyi batwite bafite Malariya yoroheje boherejwe ku kigo nderabuzima"
            }

        UncomplicatedGIInfectionByCHWS ->
            { english = "Uncomplicated GI Infections Managed by CHWs"
            , kinyarwanda = Just "Uburwayi bwo mu nda bworoheje bwavuwe n'abajyanama w'ubuzima"
            }

        UseFamilyPlanning ->
            { english = "use family planning"
            , kinyarwanda = Nothing
            }

        Within4MonthsOfDueDate ->
            { english = "Within 4 Months of Due Date"
            , kinyarwanda = Just "Inda ibura amezi 4 ngo ivuke"
            }

        WithDangerSigns ->
            { english = "With Danger Signs"
            , kinyarwanda = Just "Abafite Ibimenyetso Mpuruza"
            }


translateLoginPhrase : LoginPhrase -> TranslationSet String
translateLoginPhrase phrase =
    case phrase of
        CheckingCachedCredentials ->
            { english = "Checking cached credentials"
            , kinyarwanda = Nothing
            }

        ForgotPassword1 ->
            { english = "Forgot your password?"
            , kinyarwanda = Just "Wibagiwe ijambo ry'ibanga?"
            }

        ForgotPassword2 ->
            { english = "Call The Ihangane Project at +250 788 817 542"
            , kinyarwanda = Just "Hamagara The Ihangane Project kuri +250 788 817 542(Hamagara kumushinga wa ihangane"
            }

        LoggedInAs ->
            { english = "Logged in as"
            , kinyarwanda = Just "Kwinjira nka"
            }

        LoginRejected method ->
            case method of
                ByAccessToken ->
                    { english = "Your access token has expired. You will need to sign in again."
                    , kinyarwanda = Just "Igihe cyo gukoresha sisitemu cyarangiye . Ongera winjore muri sisitemu"
                    }

                ByPassword ->
                    { english = "The server rejected your username or password."
                    , kinyarwanda = Just "Seriveri yanze ijambo ryo kwinjira cg ijambo ry'ibanga"
                    }

        LoginError error ->
            translateHttpError error

        LoginToSyncHealthCenters ->
            { english = "Please log in before syncing health centers"
            , kinyarwanda = Nothing
            }

        Logout ->
            { english = "Logout"
            , kinyarwanda = Just "Gufunga"
            }

        LogoutInProgress ->
            { english = "Logout in progress ..."
            , kinyarwanda = Just "sisitemi irikwifunga"
            }

        LogoutFailed ->
            { english = "Logout Failed"
            , kinyarwanda = Just "Gufunga byanze"
            }

        Password ->
            { english = "Password"
            , kinyarwanda = Just "Ijambo ry'ibanga"
            }

        PinCode ->
            { english = "PIN code"
            , kinyarwanda = Nothing
            }

        PinCodeRejected ->
            { english = "Your PIN code was not recognized."
            , kinyarwanda = Just "Umubare wawe w'ibanga ntabwo uzwi."
            }

        SignIn ->
            { english = "Sign In"
            , kinyarwanda = Just "Kwinjira"
            }

        SignOut ->
            { english = "Sign Out"
            , kinyarwanda = Just "Gusohoka muri sisiteme"
            }

        Username ->
            { english = "Username"
            , kinyarwanda = Just "Izina ryo kwinjira"
            }

        WorkOffline ->
            { english = "Work Offline"
            , kinyarwanda = Just "Gukora nta internet"
            }

        YouMustLoginBefore ->
            { english = "You must sign in before you can access the"
            , kinyarwanda = Just "Ugomba kubanza kwinjira muri sisitemi mbere yuko ubona"
            }


translateMonth : Month -> Bool -> TranslationSet String
translateMonth month short =
    case month of
        Jan ->
            if short then
                { english = "Jan"
                , kinyarwanda = Just "Mut"
                }

            else
                { english = "January"
                , kinyarwanda = Just "Mutarama"
                }

        Feb ->
            if short then
                { english = "Feb"
                , kinyarwanda = Just "Gas"
                }

            else
                { english = "February"
                , kinyarwanda = Just "Gashyantare"
                }

        Mar ->
            if short then
                { english = "Mar"
                , kinyarwanda = Just "Wer"
                }

            else
                { english = "March"
                , kinyarwanda = Just "Werurwe"
                }

        Apr ->
            if short then
                { english = "Apr"
                , kinyarwanda = Just "Mat"
                }

            else
                { english = "April"
                , kinyarwanda = Just "Mata"
                }

        May ->
            if short then
                { english = "May"
                , kinyarwanda = Just "Gic"
                }

            else
                { english = "May"
                , kinyarwanda = Just "Gicurasi"
                }

        Jun ->
            if short then
                { english = "Jun"
                , kinyarwanda = Just "Kam"
                }

            else
                { english = "June"
                , kinyarwanda = Just "Kamena"
                }

        Jul ->
            if short then
                { english = "Jul"
                , kinyarwanda = Just "Nya"
                }

            else
                { english = "July"
                , kinyarwanda = Just "Nyakanga"
                }

        Aug ->
            if short then
                { english = "Aug"
                , kinyarwanda = Just "Kan"
                }

            else
                { english = "August"
                , kinyarwanda = Just "Kanama"
                }

        Sep ->
            if short then
                { english = "Sep"
                , kinyarwanda = Just "Nze"
                }

            else
                { english = "September"
                , kinyarwanda = Just "Nzeri"
                }

        Oct ->
            if short then
                { english = "Oct"
                , kinyarwanda = Just "Ukw"
                }

            else
                { english = "October"
                , kinyarwanda = Just "Ukwakira"
                }

        Nov ->
            if short then
                { english = "Nov"
                , kinyarwanda = Just "Ugu"
                }

            else
                { english = "November"
                , kinyarwanda = Just "Ugushyingo"
                }

        Dec ->
            if short then
                { english = "Dec"
                , kinyarwanda = Just "Uku"
                }

            else
                { english = "December"
                , kinyarwanda = Just "Ukuboza"
                }


translateMonthYY : Month -> Int -> Bool -> TranslationSet String
translateMonthYY month year short =
    translateMonth month short
        |> (\set ->
                { english = set.english ++ "-" ++ Debug.toString year
                , kinyarwanda = Maybe.map (\kinyarwanda -> kinyarwanda ++ "-" ++ Debug.toString year) set.kinyarwanda
                }
           )


translateHttpError : Http.Error -> TranslationSet String
translateHttpError error =
    case error of
        Http.NetworkError ->
            { english = "Something went wrong. Please refresh the page and try again. If problem persisits, please contact system administrator."
            , kinyarwanda = Just "Hari ikitagenze neza. Ongera ugerageze ukoraho, niba ikibazo gikomeje hamagara umuyobozi wa sisiteme."
            }

        Http.Timeout ->
            { english = "The request to the server timed out."
            , kinyarwanda = Just "Ibyo wasabye kuri seriveri byarengeje igihe."
            }

        Http.BadUrl url ->
            { english = "URL is not valid: " ++ url
            , kinyarwanda = Nothing
            }

        Http.BadStatus response ->
            { english = "The server indicated the following error:"
            , kinyarwanda = Just "Aya makosa yagaragaye hamagara kuri seriveri:"
            }

        Http.BadPayload message response ->
            { english = "The server responded with data of an unexpected type."
            , kinyarwanda = Nothing
            }


translateValidationError : ValidationError -> TranslationSet String
translateValidationError id =
    case id of
        DigitsOnly ->
            { english = "should contain only digit characters"
            , kinyarwanda = Nothing
            }

        InvalidBirthDate ->
            { english = "is invalid"
            , kinyarwanda = Nothing
            }

        InvalidBirthDateForAdult ->
            { english = "is invalid - adult should at least 13 years old"
            , kinyarwanda = Nothing
            }

        InvalidBirthDateForChild ->
            { english = "is invalid - child should be below the age of 13"
            , kinyarwanda = Nothing
            }

        InvalidHmisNumber ->
            { english = "is invalid - child should be between 1 and 15"
            , kinyarwanda = Nothing
            }

        LengthError correctLength ->
            { english = "should contain " ++ String.fromInt correctLength ++ " characters"
            , kinyarwanda = Nothing
            }

        LettersOnly ->
            { english = "should contain only letter characters"
            , kinyarwanda = Nothing
            }

        RequiredField ->
            { english = "is a required field"
            , kinyarwanda = Just "ni ngombwa kuhuzuza"
            }

        UnknownGroup ->
            { english = "is not a known Group"
            , kinyarwanda = Nothing
            }

        UnknownProvince ->
            { english = "is not a known province"
            , kinyarwanda = Nothing
            }

        UnknownDistrict ->
            { english = "is not a known district"
            , kinyarwanda = Nothing
            }

        UnknownSector ->
            { english = "is not a known sector"
            , kinyarwanda = Nothing
            }

        UnknownCell ->
            { english = "is not a known cell"
            , kinyarwanda = Nothing
            }

        UnknownVillage ->
            { english = "is not a known village"
            , kinyarwanda = Nothing
            }

        DecoderError err ->
            { english = "Decoder error: " ++ err
            , kinyarwanda = Nothing
            }


translateFormError : ErrorValue ValidationError -> TranslationSet String
translateFormError error =
    case error of
        Empty ->
            { english = "should not be empty"
            , kinyarwanda = Nothing
            }

        InvalidString ->
            { english = "is not a valid string"
            , kinyarwanda = Just "Ntibyemewe kwandikama inyuguti"
            }

        InvalidEmail ->
            { english = "is not a valid email"
            , kinyarwanda = Nothing
            }

        InvalidFormat ->
            { english = "is not a valid format"
            , kinyarwanda = Nothing
            }

        InvalidInt ->
            { english = "is not a valid integer"
            , kinyarwanda = Nothing
            }

        InvalidFloat ->
            { english = "is not a valid number"
            , kinyarwanda = Nothing
            }

        InvalidBool ->
            { english = "is not a valid boolean"
            , kinyarwanda = Nothing
            }

        SmallerIntThan int ->
            { english = "must be smaller than " ++ String.fromInt int
            , kinyarwanda = Nothing
            }

        GreaterIntThan int ->
            { english = "must be larger than " ++ String.fromInt int
            , kinyarwanda = Nothing
            }

        SmallerFloatThan float ->
            { english = "must be smaller than " ++ String.fromFloat float
            , kinyarwanda = Nothing
            }

        GreaterFloatThan float ->
            { english = "must be larger than " ++ String.fromFloat float
            , kinyarwanda = Nothing
            }

        ShorterStringThan int ->
            { english = "must have fewer than " ++ String.fromInt int ++ " characters"
            , kinyarwanda = Nothing
            }

        LongerStringThan int ->
            { english = "must have more than " ++ String.fromInt int ++ " characters"
            , kinyarwanda = Nothing
            }

        NotIncludedIn ->
            { english = "was not among the valid options"
            , kinyarwanda = Nothing
            }

        CustomError e ->
            translateValidationError e


{-| This one is hampered by the fact that the field names in etaque/elm-form
are untyped strings, but we do our best.
-}
translateFormField : String -> TranslationSet String
translateFormField field =
    case field of
        "clinic_id" ->
            translationSet Group

        "closed" ->
            translationSet Closed

        "training" ->
            translationSet Group

        "scheduled_date.start" ->
            translationSet StartDate

        "scheduled_date.end" ->
            translationSet EndDate

        _ ->
            { english = field
            , kinyarwanda = Nothing
            }<|MERGE_RESOLUTION|>--- conflicted
+++ resolved
@@ -3999,21 +3999,15 @@
                     }
 
                 WellChildEncounter ->
-<<<<<<< HEAD
                     if isChw then
                         { english = "Newborn Exam"
                         , kinyarwanda = Nothing
                         }
 
                     else
-                        { english = "Well Child Encounter"
+                        { english = ""Standard Pediatric Visit Encounter"
                         , kinyarwanda = Nothing
                         }
-=======
-                    { english = "Standard Pediatric Visit Encounter"
-                    , kinyarwanda = Nothing
-                    }
->>>>>>> 8899dc06
 
         IndividualEncounterSelectVisit encounterType isChw ->
             case encounterType of
@@ -4043,21 +4037,15 @@
                     }
 
                 WellChildEncounter ->
-<<<<<<< HEAD
                     if isChw then
                         { english = "Select Newborn Exam Visit"
                         , kinyarwanda = Nothing
                         }
 
                     else
-                        { english = "Select Well Child Visit"
+                        { english = "Select Standard Pediatric Visit"
                         , kinyarwanda = Nothing
                         }
-=======
-                    { english = "Select Standard Pediatric Visit"
-                    , kinyarwanda = Nothing
-                    }
->>>>>>> 8899dc06
 
         IndividualEncounterSubsequentVisit encounterType ->
             case encounterType of
@@ -4119,21 +4107,15 @@
                     }
 
                 WellChildEncounter ->
-<<<<<<< HEAD
                     if isChw then
                         { english = "Newborn Exam"
                         , kinyarwanda = Nothing
                         }
 
                     else
-                        { english = "Well Child Care"
+                        { english = "Standard Pediatric Visit"
                         , kinyarwanda = Nothing
                         }
-=======
-                    { english = "Standard Pediatric Visit"
-                    , kinyarwanda = Nothing
-                    }
->>>>>>> 8899dc06
 
         IndividualEncounterTypes ->
             { english = "Individual Encounter Types"
