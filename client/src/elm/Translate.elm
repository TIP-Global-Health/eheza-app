module Translate exposing
    ( Adherence(..)
    , ChartPhrase(..)
    , Language
    , LoginPhrase(..)
    , TranslationId(..)
    , ValidationError(..)
    , translate
    , translateActivePage
    , translateAdherence
    , translateChartPhrase
    , translateCounselingTimingHeading
    , translateFormError
    , translateFormField
    , translateHttpError
    , translateLoginPhrase
    , translateMonth
    , translateValidationError
    , translationSet
    )

{-| This module has just the translations ... for types and
general utilities, see `Translate.Model` and `Translate.Utils`.
-}

import Activity.Model exposing (Activity(..), ChildActivity(..), MotherActivity(..))
import Backend.Child.Model exposing (ModeOfDelivery(..))
import Backend.Counseling.Model exposing (CounselingTiming(..), CounselingTopic)
import Backend.Entities exposing (..)
import Backend.Measurement.Model exposing (ChildNutritionSign(..), FamilyPlanningSign(..), MuacIndication(..))
import Backend.Mother.Model exposing (EducationLevel(..), HIVStatus(..), MaritalStatus(..))
import Backend.Patient.Model exposing (Gender(..))
import Date exposing (Month(..))
import Form.Error exposing (ErrorValue(..))
import Http
import Pages.Page exposing (..)
import Restful.Endpoint exposing (fromEntityUuid)
import Restful.Login exposing (LoginError(..), LoginMethod(..))
import Translate.Model exposing (TranslationSet)
import Translate.Utils exposing (..)


{-| We re-export this one for convenience, so you don't have to import
`Translate.Model` in simple cases. That is, you can do this, which will be
enough for most "view" modules:

    import Translate exposing (translate, Language)

Note that importing `Language` from here gives you only the type, not the
constructors. For more complex cases, where you need `English` and
`Kinyarwanda` as well, you have to do this instead:

    import Translate.Model exposing (Language(..))

-}
type alias Language =
    Translate.Model.Language


translate : Language -> TranslationId -> String
translate lang trans =
    selectLanguage lang (translationSet trans)


type LoginPhrase
    = CheckingCachedCredentials
    | ForgotPassword1
    | ForgotPassword2
    | LoggedInAs
    | LoginError Http.Error
    | LoginRejected LoginMethod
    | LoginOrWorkOffline
    | Logout
    | LogoutInProgress
    | LogoutFailed
    | Password
    | PinCode
    | PinCodeRejected
    | SignIn
    | Username
    | WorkOffline
    | YouMustLoginBefore


type ChartPhrase
    = AgeCompletedMonthsYears
    | Birth
    | BirthToTwoYears
    | LengthCm
    | LengthForAgeBoys
    | LengthForAgeGirls
    | Months
    | OneYear
    | WeightForAgeBoys
    | WeightForAgeGirls
    | WeightForLengthBoys
    | WeightForLengthGirls
    | WeightKg
    | YearsPlural Int
    | ZScoreChartsAvailableAt


type ValidationError
    = UnknownClinic


type Adherence
    = PrescribedAVRs
    | CorrectDosage
    | TimeOfDay
    | Adhering


type TranslationId
    = AccessDenied
    | Activities
    | ActivitiesCompleted Int
    | ActivitiesHelp Activity
    | ActivitiesLabel Activity
    | ActivitiesTitle Activity
    | ActivitiesToComplete Int
    | ActivityProgressReport Activity
    | ActivePage Page
    | AddChild
    | AddMother
    | Admin
    | AddressInformation
    | Adherence Adherence
    | AgeWord
    | Age Int Int
    | AgeDays Int
    | AgeMonthsWithoutDay Int
    | AgeSingleBoth Int Int
    | AgeSingleMonth Int Int
    | AgeSingleMonthWithoutDay Int
    | AgeSingleDayWithMonth Int Int
    | AgeSingleDayWithoutMonth Int Int
    | AppName
    | AreYouSure
    | Assessment
    | Attendance
    | Baby
    | BabyName String
    | Back
    | BackendError
    | Born
    | Cancel
    | CaregiverName
    | CaregiverNationalId
    | CentimeterShorthand
    | Cell
    | ChartPhrase ChartPhrase
    | CheckIn
    | ChildDemographicInformation
    | ChildNutritionSignLabel ChildNutritionSign
    | ChildNutritionSignReport ChildNutritionSign
    | ChildOf
    | Children
    | ClickTheCheckMark
    | ClinicNotFound
    | Clinic
    | Clinics
    | ClinicUnauthorized
    | Closed
    | ConfirmationRequired
    | ConfirmDeleteTrainingSessions
    | ConfirmRegisterPatient
    | Connected
    | ContactInformation
    | Continue
    | CounselingTimingHeading CounselingTiming
    | CounselingTopic CounselingTopic
    | CounselorReviewed
    | CounselorSignature
    | CreateSession
    | CreateTrainingSessions
    | DeleteTrainingSessions
    | Dashboard
    | DateOfLastAssessment
    | Day
    | DateOfBirth
    | Days
    | Delete
    | Device
    | DeviceNotAuthorized
    | DeviceStatus
    | District
<<<<<<< HEAD
    | DOB
    | DownloadHealthAssessment
    | DownloadSession1
    | DownloadSession2
    | DownloadSuccessful
    | DownloadingSession1
    | DownloadingSession2
=======
>>>>>>> 71074c6d
    | DropzoneDefaultMessage
    | EndSession
    | EnterPairingCode
    | ErrorCheckLocalConfig
    | ErrorConfigurationError
    | Estimated
    | FamilyInformation
    | FamilyPlanningSignLabel FamilyPlanningSign
    | FamilyUbudehe
    | Fetch
    | FatherName
    | FatherNationalId
    | FilterByName
    | FirstName
    | FormError (ErrorValue ValidationError)
    | FormField String
    | Gender Gender
    | GenderLabel
    | GoHome
    | HealthCenter
    | HealthCenterName
    | HIVStatusLabel
    | HIVStatus HIVStatus
    | HouseholdSize
    | HttpError Http.Error
    | KilogramShorthand
    | LastChecked
    | LevelOfEducationLabel
    | LevelOfEducation EducationLevel
    | LinkToMother
    | LoginPhrase LoginPhrase
    | MakeSureYouAreConnected
    | MaritalStatusLabel
    | MaritalStatus MaritalStatus
    | MeasurementNoChange
    | MeasurementGained Float
    | MeasurementLost Float
    | MemoryQuota { totalJSHeapSize : Int, usedJSHeapSize : Int, jsHeapSizeLimit : Int }
    | MiddleName
    | MinutesAgo Int
    | ModeOfDelivery ModeOfDelivery
    | ModeOfDeliveryLabel
    | Month
    | MonthAbbrev
    | MonthsOld
    | Mother
    | MotherDemographicInformation
    | MotherName String
    | MotherNameLabel
    | MotherNationalId
    | Mothers
    | MuacIndication MuacIndication
    | MyAccount
    | NationalIdNumber
    | Next
    | No
    | NoActivitiesCompleted
    | NoActivitiesCompletedForThisParticipant
    | NoActivitiesPending
    | NoActivitiesPendingForThisParticipant
    | NoMatchesFound
    | NoParticipantsPending
    | NoParticipantsPendingForThisActivity
    | NoParticipantsCompleted
    | NoParticipantsCompletedForThisActivity
    | NoChildrenRegisteredInTheSystem
    | NoParticipantsFound
    | NotAvailable
    | NotConnected
    | NumberOfChildren
    | OK
    | Old
    | OnceYouEndYourSession
    | Page
    | Page404
    | PageNotFoundMsg
    | ParticipantDirectory
    | Participants
    | ParticipantReviewed
    | ParticipantSignature
    | ParticipantSummary
    | PatientDemographicInformation
    | PatientInformation
    | PersistentStorage Bool
    | PlaceholderEnterHeight
    | PlaceholderEnterMUAC
    | PlaceholderEnterPatientName
    | PlaceholderEnterWeight
    | PleaseSelectClinic
    | PreviousFloatMeasurement Float
    | Profession
    | ProgressReport
    | Province
<<<<<<< HEAD
    | ReadyToBeginSession
    | Register
    | RegisterHelper
    | RegisterPatient
=======
    | RegisterAPatient
>>>>>>> 71074c6d
    | RegisterNewPatient
    | RegistratingHealthCenter
    | RegistartionSuccessful
    | RegistartionSuccessfulPatientAdded
    | RegistartionSuccessfulSuggestAddingChild
    | RegistartionSuccessfulSuggestAddingMother
    | RelationSuccessful
    | RelationSuccessfulChildWithMother
    | RelationSuccessfulMotherWithChild
    | ReportAge String
    | ReportDOB String
    | ReportRemaining Int
<<<<<<< HEAD
    | ReportResultsOfSearch Int
    | ReloadParticipant
=======
    | RecentAndUpcomingGroupSessions
>>>>>>> 71074c6d
    | ReportCompleted { pending : Int, completed : Int }
    | ResolveMonth Month
    | Retry
    | Save
    | SaveError
    | Search
    | SearchByName
    | SearchHelper
    | SecondName
    | Sector
    | SelectClinic
    | SelectLanguage
    | SelectYourClinic
    | ServiceWorkerActive
    | ServiceWorkerCurrent
    | ServiceWorkerCheckForUpdates
    | ServiceWorkerInstalling
    | ServiceWorkerInstalled
    | ServiceWorkerSkipWaiting
    | ServiceWorkerRestarting
    | ServiceWorkerActivating
    | ServiceWorkerActivated
    | ServiceWorkerRedundant
    | ServiceWorkerInactive
    | ServiceWorkerRegNotAsked
    | ServiceWorkerRegLoading
    | ServiceWorkerRegErr
    | ServiceWorkerRegSuccess
    | ServiceWorkerStatus
    | SessionClosed
    | SessionClosed2 SessionId
    | SessionLoading SessionId
    | SessionUnauthorized
    | SessionUnauthorized2
    | ShowAll
    | StartEndDate
    | StartDate
    | EndDate
    | StartSyncing
    | StopSyncing
    | StorageQuota { usage : Int, quota : Int }
    | Submit
    | SubmitPairingCode
    | Success
    | SyncGeneral
    | TelephoneNumber
    | TakenCareOfBy
    | ThisActionCannotBeUndone
    | ThisClinicHasNoMothers
    | Training
    | TrainingSessionCreateSuccessMessage
    | TrainingSessionDeleteSuccessMessage
    | TrySyncing
    | UbudeheLabel
    | Unknown
    | Update
    | UpdateError
    | ValidationErrors
    | Version
    | ViewProgressReport
    | Village
    | WelcomeUser String
    | Year
    | Yes
    | YouAreNotAnAdmin
    | YourSessionHasBeenSaved
    | ZScoreHeightForAge
    | ZScoreMuacForAge
    | ZScoreWeightForAge
    | ZScoreWeightForHeight


translationSet : TranslationId -> TranslationSet String
translationSet trans =
    case trans of
        AccessDenied ->
            { english = "Access denied"
            , kinyarwanda = Just "Kwinjira ntibyemera"
            }

        AddChild ->
            { english = "Add Child"
            , kinyarwanda = Nothing
            }

        AddMother ->
            { english = "Add Mother"
            , kinyarwanda = Nothing
            }

        Admin ->
            { english = "Administration"
            , kinyarwanda = Just "Abakuriye"
            }

        AddressInformation ->
            { english = "Address Information"
            , kinyarwanda = Nothing
            }

        AgeWord ->
            { english = "Age"
            , kinyarwanda = Just "Imyaka"
            }

        Activities ->
            { english = "Activities"
            , kinyarwanda = Just "Ibikorwa"
            }

        ActivitiesCompleted count ->
            { english = "Completed (" ++ toString count ++ ")"
            , kinyarwanda = Just <| "Ibyarangiye (" ++ toString count ++ ")"
            }

        ActivitiesHelp activity ->
            case activity of
                MotherActivity FamilyPlanning ->
                    { english = "Every mother should be asked about her family planning method(s) each month. If a mother needs family planning, refer her to a clinic."
                    , kinyarwanda = Just "Buri mubyeyi agomba kubazwa uburyo bwo kuboneza urubyaro akoresha buri kwezi. Niba umubyeyi akeneye kuboneza urubyaro mwohereze ku kigo nderabuzima k'ubishinzwe"
                    }

                MotherActivity ParticipantConsent ->
                    { english = "Please review the following forms with the participant."
                    , kinyarwanda = Nothing
                    }

                ChildActivity Counseling ->
                    { english = "Please refer to this list during counseling sessions and ensure that each task has been completed."
                    , kinyarwanda = Just "Kurikiza iyi lisiti mu gihe utanga ubujyanama, witondere kureba ko buri gikorwa cyakozwe."
                    }

                ChildActivity Height ->
                    { english = "Ask the mother to hold the baby’s head at the end of the measuring board. Move the slider to the baby’s heel and pull their leg straight."
                    , kinyarwanda = Just "Saba Umubyeyi guhagarara inyuma y’umwana we agaramye, afata umutwe ku gice cy’amatwi. Sunikira akabaho ku buryo gakora mu bworo by’ibirenge byombi."
                    }

                ChildActivity Muac ->
                    { english = "Make sure to measure at the center of the baby’s upper arm."
                    , kinyarwanda = Just "Ibuka gupima icya kabiri cy'akaboko ko hejuru kugira bigufashe guoima ikizigira cy'akaboko"
                    }

                ChildActivity NutritionSigns ->
                    { english = "Explain to the mother how to check the malnutrition signs for their own child."
                    , kinyarwanda = Just "Sobanurira umubyeyi gupima ibimenyetso by'imirire mibi ku giti cye"
                    }

                ChildActivity ChildPicture ->
                    { english = "Take each baby’s photo at each health assessment. Photos should show the entire body of each child."
                    , kinyarwanda = Just "Fata ifoto ya buri mwana kuri buri bikorwa by'ipimwa Ifoto igomba kwerekana ibice by'umubiri wose by'umwana"
                    }

                ChildActivity Weight ->
                    { english = "Calibrate the scale before taking the first baby's weight. Place baby in harness with no clothes on."
                    , kinyarwanda = Just "Ibuka kuregera umunzani mbere yo gupima ibiro by'umwana wa mbere. Ambika umwana ikariso y'ibiro wabanje kumukuramo imyenda iremereye"
                    }

        ActivitiesLabel activity ->
            case activity of
                MotherActivity FamilyPlanning ->
                    { english = "Which, if any, of the following methods do you use?"
                    , kinyarwanda = Just "Ni ubuhe buryo, niba hari ubuhari, mu buryo bukurikira bwo kuboneza urubyaro ukoresha? Muri ubu buryo bukurikira bwo kuboneza urubyaro, ni ubuhe buryo mukoresha?"
                    }

                MotherActivity ParticipantConsent ->
                    { english = "Forms:"
                    , kinyarwanda = Nothing
                    }

                ChildActivity Counseling ->
                    { english = "Please refer to this list during counseling sessions and ensure that each task has been completed."
                    , kinyarwanda = Just "Kurikiza iyi lisiti mu gihe utanga ubujyanama, witondere kureba ko buri gikorwa cyakozwe."
                    }

                ChildActivity Height ->
                    { english = "Height:"
                    , kinyarwanda = Just "Uburere:"
                    }

                ChildActivity Muac ->
                    { english = "MUAC:"
                    , kinyarwanda = Just "Ikizigira cy'akaboko:"
                    }

                ChildActivity NutritionSigns ->
                    { english = "Select all signs that are present:"
                    , kinyarwanda = Just "Hitamo ibimenyetso by'imirire byose bishoboka umwana afite:"
                    }

                ChildActivity ChildPicture ->
                    { english = "Photo:"
                    , kinyarwanda = Just "Ifoto"
                    }

                ChildActivity Weight ->
                    { english = "Weight:"
                    , kinyarwanda = Just "Ibiro:"
                    }

        ActivitiesTitle activity ->
            case activity of
                MotherActivity FamilyPlanning ->
                    { english = "Family Planning"
                    , kinyarwanda = Just "Kuboneza Urubyaro? nticyaza muri raporo yimikurire yumwana"
                    }

                MotherActivity ParticipantConsent ->
                    { english = "Forms"
                    , kinyarwanda = Nothing
                    }

                ChildActivity Counseling ->
                    { english = "Counseling"
                    , kinyarwanda = Just "Ubujyanama"
                    }

                ChildActivity Height ->
                    { english = "Height"
                    , kinyarwanda = Just "Uburebure"
                    }

                ChildActivity Muac ->
                    { english = "MUAC"
                    , kinyarwanda = Just "Ikizigira cy'akaboko"
                    }

                ChildActivity NutritionSigns ->
                    { english = "Nutrition"
                    , kinyarwanda = Just "Imirire"
                    }

                ChildActivity ChildPicture ->
                    { english = "Photo"
                    , kinyarwanda = Just "Ifoto"
                    }

                ChildActivity Weight ->
                    { english = "Weight"
                    , kinyarwanda = Just "Ibiro"
                    }

        ActivityProgressReport activity ->
            case activity of
                MotherActivity FamilyPlanning ->
                    { english = "Family Planning"
                    , kinyarwanda = Just "Kuboneza Urubyaro? nticyaza muri raporo yimikurire yumwana"
                    }

                MotherActivity ParticipantConsent ->
                    { english = "Forms"
                    , kinyarwanda = Nothing
                    }

                ChildActivity Counseling ->
                    { english = "Counseling"
                    , kinyarwanda = Nothing
                    }

                ChildActivity Height ->
                    { english = "Height"
                    , kinyarwanda = Just "Uburebure"
                    }

                ChildActivity Muac ->
                    { english = "MUAC"
                    , kinyarwanda = Just "Ikizigira cy'akaboko"
                    }

                ChildActivity NutritionSigns ->
                    { english = "Nutrition Signs"
                    , kinyarwanda = Just "Ibimenyetso by'imirire"
                    }

                ChildActivity ChildPicture ->
                    { english = "Photo"
                    , kinyarwanda = Just "Ifoto"
                    }

                ChildActivity Weight ->
                    { english = "Weight"
                    , kinyarwanda = Just "Ibiro"
                    }

        ActivitiesToComplete count ->
            { english = "To Do (" ++ toString count ++ ")"
            , kinyarwanda = Just <| "Ibisabwa gukora (" ++ toString count ++ ")"
            }

        ActivePage page ->
            translateActivePage page

        Adherence adherence ->
            translateAdherence adherence

        Age months days ->
            { english = toString months ++ " months " ++ toString days ++ " days"
            , kinyarwanda = Just <| toString months ++ " Amezi " ++ toString days ++ " iminsi"
            }

        AgeDays days ->
            { english = toString days ++ " days"
            , kinyarwanda = Just <| toString days ++ " Iminsi"
            }

        AgeMonthsWithoutDay months ->
            { english = toString months ++ " month"
            , kinyarwanda = Just <| toString months ++ " Ukwezi"
            }

        AgeSingleBoth months days ->
            { english = toString months ++ " month " ++ toString days ++ " day"
            , kinyarwanda = Just <| toString months ++ " Ukwezi " ++ toString days ++ " Umunsi"
            }

        AgeSingleMonth months days ->
            { english = toString months ++ " month " ++ toString days ++ " days"
            , kinyarwanda = Just <| toString months ++ " Ukwezi " ++ toString days ++ " Iminsi"
            }

        AgeSingleDayWithMonth months days ->
            { english = toString months ++ " months " ++ toString days ++ " day"
            , kinyarwanda = Just <| toString months ++ " Amezi " ++ toString days ++ " Umunsi"
            }

        AgeSingleDayWithoutMonth months days ->
            { english = toString days ++ " day"
            , kinyarwanda = Just <| toString days ++ " Umunsi"
            }

        AgeSingleMonthWithoutDay month ->
            { english = toString month ++ " month"
            , kinyarwanda = Just <| toString month ++ " Ukwezi"
            }

        AppName ->
            { english = "E-Heza System"
            , kinyarwanda = Just "E-heza sisiteme"
            }

        AreYouSure ->
            { english = "Are you sure?"
            , kinyarwanda = Just "Urabyizeye?"
            }

        Assessment ->
            { english = "Assessment"
            , kinyarwanda = Just "Ipimwa"
            }

        Attendance ->
            { english = "Attendance"
            , kinyarwanda = Just "Ubwitabire"
            }

        Baby ->
            { english = "Baby"
            , kinyarwanda = Just "Umwana"
            }

        BabyName name ->
            { english = "Baby: " ++ name
            , kinyarwanda = Just <| "Umwana: " ++ name
            }

        Back ->
            { english = "Back"
            , kinyarwanda = Nothing
            }

        BackendError ->
            { english = "Error contacting backend"
            , kinyarwanda = Just "Seriveri yerekanye amakosa akurikira"
            }

        Born ->
            { english = "Born"
            , kinyarwanda = Just "Kuvuka/ itariki y'amavuko"
            }

        Cancel ->
            { english = "Cancel"
            , kinyarwanda = Just "Guhagarika"
            }

        CaregiverName ->
            { english = "Caregiver's Name"
            , kinyarwanda = Nothing
            }

        CaregiverNationalId ->
            { english = "Caregiver's National ID"
            , kinyarwanda = Nothing
            }

        Cell ->
            { english = "Cell"
            , kinyarwanda = Nothing
            }

        CentimeterShorthand ->
            { english = "cm"
            , kinyarwanda = Just "cm"
            }

        ChartPhrase phrase ->
            translateChartPhrase phrase

        CheckIn ->
            { english = "Check in:"
            , kinyarwanda = Just "Kureba abaje"
            }

        ChildDemographicInformation ->
            { english = "Child Demographic Information"
            , kinyarwanda = Nothing
            }

        ChildNutritionSignLabel sign ->
            case sign of
                AbdominalDistension ->
                    { english = "Abdominal Distension"
                    , kinyarwanda = Just "Kubyimba inda"
                    }

                Apathy ->
                    { english = "Apathy"
                    , kinyarwanda = Just "Kwigunga"
                    }

                BrittleHair ->
                    { english = "Brittle Hair"
                    , kinyarwanda = Just "Gucurama no guhindura ibara ku misatsi"
                    }

                DrySkin ->
                    { english = "Dry Skin"
                    , kinyarwanda = Just "Uruhu ryumye"
                    }

                Edema ->
                    { english = "Edema"
                    , kinyarwanda = Just "Kubyimba"
                    }

                None ->
                    { english = "None of these"
                    , kinyarwanda = Just "Nta bimenyetso "
                    }

                PoorAppetite ->
                    { english = "Poor Appetite"
                    , kinyarwanda = Just "Kubura apeti /kunanirwa kurya"
                    }

        ChildNutritionSignReport sign ->
            case sign of
                AbdominalDistension ->
                    { english = "Abdominal Distension"
                    , kinyarwanda = Just "Kubyimba inda"
                    }

                Apathy ->
                    { english = "Apathy"
                    , kinyarwanda = Just "Kwigunga"
                    }

                BrittleHair ->
                    { english = "Brittle Hair"
                    , kinyarwanda = Just "Gucurama umusatsi"
                    }

                DrySkin ->
                    { english = "Dry Skin"
                    , kinyarwanda = Just "Uruhu ryumye"
                    }

                Edema ->
                    { english = "Edema"
                    , kinyarwanda = Just "Kubyimba"
                    }

                None ->
                    { english = "None"
                    , kinyarwanda = Just "Nta bimenyetso"
                    }

                PoorAppetite ->
                    { english = "Poor Appetite"
                    , kinyarwanda = Just "kubura apeti (kunanirwa kurya)"
                    }

        Children ->
            { english = "Children"
            , kinyarwanda = Just "Abana"
            }

        ChildOf ->
            { english = "Child of"
            , kinyarwanda = Just "Umwana wa"
            }

        ClickTheCheckMark ->
            { english = "Click the check mark if the mother / caregiver is in attendance. The check mark will appear green when a mother / caregiver has been signed in."
            , kinyarwanda = Just "Kanda (kuri) ku kazu niba umubyeyi ahari. Ku kazu harahita hahindura ibara habe icyaytsi niba wemeje ko umubyeyi ahari"
            }

        ClinicNotFound ->
            { english = "Clinic not found"
            , kinyarwanda = Just "Ikigo nderabuzima nticyabonetse"
            }

        Clinic ->
            { english = "Clinic"
            , kinyarwanda = Just "Ikigo nderabuzima"
            }

        Clinics ->
            { english = "Clinics"
            , kinyarwanda = Just "Ibigo nderebuzima"
            }

        Closed ->
            { english = "Closed"
            , kinyarwanda = Just "Gufunga"
            }

        ClinicUnauthorized ->
            { english = "You are not authorized to work with this clinic."
            , kinyarwanda = Nothing
            }

        ConfirmDeleteTrainingSessions ->
            { english = "Are you sure you want to delete all training sessions?"
            , kinyarwanda = Nothing
            }

        ConfirmRegisterPatient ->
            { english = "Are you sure you want to save this patient's data?"
            , kinyarwanda = Nothing
            }

        ConfirmationRequired ->
            { english = "Please confirm:"
            , kinyarwanda = Nothing
            }

        Connected ->
            { english = "Connected"
            , kinyarwanda = Just "Ufite interineti (murandasi)"
            }

        ContactInformation ->
            { english = "Contact Information"
            , kinyarwanda = Nothing
            }

        Continue ->
            { english = "Continue"
            , kinyarwanda = Just "Gukomeza"
            }

        CounselingTimingHeading timing ->
            translateCounselingTimingHeading timing

        CounselingTopic topic ->
            { english = topic.english
            , kinyarwanda = topic.kinyarwanda
            }

        CounselorReviewed ->
            { english = "I have reviewed the above with the participant."
            , kinyarwanda = Nothing
            }

        CounselorSignature ->
            { english = "Entry Counselor Signature"
            , kinyarwanda = Nothing
            }

        CreateSession ->
            { english = "Create Session"
            , kinyarwanda = Just "Tangira igikorwa"
            }

        CreateTrainingSessions ->
            { english = "Create All Training Sessions"
            , kinyarwanda = Nothing
            }

        DeleteTrainingSessions ->
            { english = "Delete All Training Sessions"
            , kinyarwanda = Nothing
            }

        Dashboard ->
            { english = "Dashboard"
            , kinyarwanda = Just "Tabeau de bord"
            }

        DateOfLastAssessment ->
            { english = "Date of last Assessment"
            , kinyarwanda = Just "Amakuru y'ipimwa ry'ubushize"
            }

        Day ->
            { english = "Day"
            , kinyarwanda = Just "Umunsi"
            }

        DateOfBirth ->
            { english = "Date of Birth"
            , kinyarwanda = Nothing
            }

        Days ->
            { english = "days"
            , kinyarwanda = Just "Iminsi"
            }

        Delete ->
            { english = "Delete"
            , kinyarwanda = Nothing
            }

        Device ->
            { english = "Device"
            , kinyarwanda = Nothing
            }

        DeviceNotAuthorized ->
            { english =
                """This device has not yet been authorized to sync data with the backend, or the
                authorization has expired or been revoked. To authorize or re-authorize this
                device, enter a pairing code below. This will permit sensitive data to be stored
                on this device and updated to the backend. You should only authorize devices that
                are under your control and which are secure."""
            , kinyarwanda = Nothing
            }

        DeviceStatus ->
            { english = "Device Status"
            , kinyarwanda = Nothing
            }

        District ->
            { english = "District"
            , kinyarwanda = Nothing
            }

<<<<<<< HEAD
        DOB ->
            { english = "DOB"
            , kinyarwanda = Nothing
            }

        DownloadHealthAssessment ->
            { english = "Download Health Assessment"
            , kinyarwanda = Just "Gukurura Igikorwa cy’ipima"
            }

        DownloadSuccessful ->
            { english = "Download Successful"
            , kinyarwanda = Just "Gukurura Igikorwa cy’ipima byagenze neza"
            }

        DownloadingSession1 ->
            { english = "Downloading…"
            , kinyarwanda = Just "Uri gukurura Igikorwa cy’ipima (gukurura amakuru y'ipima)"
            }

        DownloadingSession2 ->
            { english = "Downloading may take a few minutes, or a few hours. Do not leave this page while data is downloading."
            , kinyarwanda = Just "Gukurura Igikorwa cy’ipima bishobora gutwara iminota mike cg amasaha make. Ub uretse gufunga iyi paji mu gihe ugikurura amakuru."
            }

=======
>>>>>>> 71074c6d
        DropzoneDefaultMessage ->
            { english = "Touch here to take a photo, or drop a photo file here."
            , kinyarwanda = Just "Kanda hano niba ushaka gufotora cg ukure ifoto mu bubiko hano."
            }

        EndSession ->
            { english = "End Session"
            , kinyarwanda = Just "Kurangiza ipima (gupima)"
            }

        EnterPairingCode ->
            { english = "Enter pairing code"
            , kinyarwanda = Nothing
            }

        MemoryQuota quota ->
            { english = "Memory used " ++ toString (quota.usedJSHeapSize // (1024 * 1024)) ++ " MB of available " ++ toString (quota.jsHeapSizeLimit // (1024 * 1024)) ++ " MB"
            , kinyarwanda = Nothing
            }

        StorageQuota quota ->
            { english = "Storage used " ++ toString (quota.usage // (1024 * 1024)) ++ " MB of available " ++ toString (quota.quota // (1024 * 1024)) ++ " MB"
            , kinyarwanda = Nothing
            }

        SubmitPairingCode ->
            { english = "Submit Pairing Code"
            , kinyarwanda = Nothing
            }

        ErrorCheckLocalConfig ->
            { english = "Check your LocalConfig.elm file and make sure you have defined the enviorement properly"
            , kinyarwanda = Nothing
            }

        ErrorConfigurationError ->
            { english = "Configuration error"
            , kinyarwanda = Just "Ikosa mu igena miterere"
            }

        Estimated ->
            { english = "Estimated"
            , kinyarwanda = Nothing
            }

        FamilyInformation ->
            { english = "Family Information"
            , kinyarwanda = Nothing
            }

        FamilyPlanningSignLabel sign ->
            case sign of
                Condoms ->
                    { english = "Condoms"
                    , kinyarwanda = Just "Udukingirizo"
                    }

                IUD ->
                    { english = "IUD"
                    , kinyarwanda = Just "Akapira ko mu mura (agapira ko munda ibyara)"
                    }

                Implant ->
                    { english = "Implant"
                    , kinyarwanda = Just "Akapira ko mu kaboko"
                    }

                Injection ->
                    { english = "Injection"
                    , kinyarwanda = Just "Urushinge"
                    }

                Necklace ->
                    { english = "Necklace"
                    , kinyarwanda = Just "Urunigi"
                    }

                Pill ->
                    { english = "Pill"
                    , kinyarwanda = Just "Ibinini"
                    }

                NoFamilyPlanning ->
                    { english = "None of these"
                    , kinyarwanda = Just "nta buryo bwo kuboneza urubyaro akoresha"
                    }

        FamilyUbudehe ->
            { english = "Family Ubudehe"
            , kinyarwanda = Nothing
            }

        FatherName ->
            { english = "Father's Name"
            , kinyarwanda = Nothing
            }

        FatherNationalId ->
            { english = "Father's National ID"
            , kinyarwanda = Nothing
            }

        Fetch ->
            { english = "Fetch"
            , kinyarwanda = Just "Gushakisha"
            }

        FilterByName ->
            { english = "Filter by name"
            , kinyarwanda = Nothing
            }

        FirstName ->
            { english = "First Name"
            , kinyarwanda = Nothing
            }

        FormError errorValue ->
            translateFormError errorValue

        FormField field ->
            translateFormField field

        Gender gender ->
            case gender of
                Male ->
                    { english = "Male"
                    , kinyarwanda = Just "Gabo"
                    }

                Female ->
                    { english = "Female"
                    , kinyarwanda = Just "Gore"
                    }

        GenderLabel ->
            { english = "Gender"
            , kinyarwanda = Nothing
            }

        GoHome ->
            { english = "Go to main page"
            , kinyarwanda = Just "Kujya ahabanza"
            }

        HealthCenter ->
            { english = "Health Center"
            , kinyarwanda = Nothing
            }

        HealthCenterName ->
            { english = "Health Center Name"
            , kinyarwanda = Nothing
            }

        HIVStatusLabel ->
            { english = "HIV Status"
            , kinyarwanda = Nothing
            }

        HIVStatus status ->
            case status of
                HIVExposedInfant ->
                    { english = "HIV-exposed Infant"
                    , kinyarwanda = Nothing
                    }

                Negative ->
                    { english = "Negative"
                    , kinyarwanda = Nothing
                    }

                NegativeDiscordantCouple ->
                    { english = "Negative - discordant couple"
                    , kinyarwanda = Nothing
                    }

                Positive ->
                    { english = "Positive"
                    , kinyarwanda = Nothing
                    }

                Backend.Mother.Model.Unknown ->
                    { english = "Unknown"
                    , kinyarwanda = Nothing
                    }

        HouseholdSize ->
            { english = "Household Size"
            , kinyarwanda = Nothing
            }

        HttpError error ->
            translateHttpError error

        KilogramShorthand ->
            { english = "kg"
            , kinyarwanda = Just "kg"
            }

        LastChecked ->
            { english = "Last checked"
            , kinyarwanda = Nothing
            }

        LevelOfEducationLabel ->
            { english = "Level of Education"
            , kinyarwanda = Just <| "Amashuri wize"
            }

        LevelOfEducation educationLevel ->
            case educationLevel of
                NoSchooling ->
                    { english = "No Schooling"
                    , kinyarwanda = Just "Ntayo"
                    }

                PrimarySchool ->
                    { english = "Primary School"
                    , kinyarwanda = Just "Abanza"
                    }

                VocationalTrainingSchool ->
                    { english = "Vocational Training School"
                    , kinyarwanda = Just "Imyuga"
                    }

                SecondarySchool ->
                    { english = "Secondary School"
                    , kinyarwanda = Just "Ayisumbuye"
                    }

                DiplomaProgram ->
                    { english = "Diploma Program (2 years of University)"
                    , kinyarwanda = Just "Amashuri 2 ya Kaminuza"
                    }

                HigherEducation ->
                    { english = "Higher Education (University)"
                    , kinyarwanda = Just "(A0)"
                    }

                AdvancedDiploma ->
                    { english = "Advanced Diploma"
                    , kinyarwanda = Just "(A1)"
                    }

        LinkToMother ->
            { english = "Link to mother"
            , kinyarwanda = Just "Guhuza n'amakuru y'umubyeyi"
            }

        LoginPhrase phrase ->
            translateLoginPhrase phrase

        MakeSureYouAreConnected ->
            { english = "Make sure you are connected to the internet. If the issue continues, call The Ihangane Project at +250 788 817 542."
            , kinyarwanda = Just "Banza urebe ko ufite interineti. Ikibazo nigikomeza, hamagara The Ihangane Project kuri +250 788 817 542"
            }

        MaritalStatusLabel ->
            { english = "Marital Status"
            , kinyarwanda = Nothing
            }

        MaritalStatus status ->
            case status of
                Divorced ->
                    { english = "Divorced"
                    , kinyarwanda = Nothing
                    }

                Married ->
                    { english = "Married"
                    , kinyarwanda = Nothing
                    }

                Single ->
                    { english = "Single"
                    , kinyarwanda = Nothing
                    }

                Widowed ->
                    { english = "Widowed"
                    , kinyarwanda = Nothing
                    }

        MeasurementNoChange ->
            { english = "No Change"
            , kinyarwanda = Just "nta cyahindutse"
            }

        MeasurementGained amount ->
            { english = "Gained " ++ toString amount
            , kinyarwanda = Just <| "Kwiyongera " ++ toString amount
            }

        MeasurementLost amount ->
            { english = "Lost " ++ toString amount
            , kinyarwanda = Just <| "Kwiyongera " ++ toString amount
            }

        MiddleName ->
            { english = "Middle Name"
            , kinyarwanda = Nothing
            }

        MinutesAgo minutes ->
            { english =
                if minutes == 0 then
                    "just now"

                else if minutes == 1 then
                    "one minute ago"

                else
                    toString minutes ++ " minutes ago"
            , kinyarwanda = Nothing
            }

        ModeOfDelivery mode ->
            case mode of
                SpontaneousVaginalDeliveryWithEpisiotomy ->
                    { english = "Spontaneous vaginal delivery with episiotomy"
                    , kinyarwanda = Nothing
                    }

                SpontaneousVaginalDeliveryWithoutEpisiotomy ->
                    { english = "Spontaneous vaginal delivery without episiotomy"
                    , kinyarwanda = Nothing
                    }

                VaginalDeliveryWithVacuumExtraction ->
                    { english = "Vaginal delivery with vacuum extraction"
                    , kinyarwanda = Nothing
                    }

                CesareanDelivery ->
                    { english = "Cesarean delivery"
                    , kinyarwanda = Nothing
                    }

        ModeOfDeliveryLabel ->
            { english = "Mode of delivery"
            , kinyarwanda = Nothing
            }

        Month ->
            { english = "Month"
            , kinyarwanda = Nothing
            }

        MonthAbbrev ->
            { english = "mo"
            , kinyarwanda = Just "amezi"
            }

        MonthsOld ->
            { english = "months old"
            , kinyarwanda = Just "Amezi"
            }

        Mother ->
            { english = "Mother"
            , kinyarwanda = Just "Umubyeyi"
            }

        MotherDemographicInformation ->
            { english = "Mother Demographic Information"
            , kinyarwanda = Nothing
            }

        MotherName name ->
            { english = "Mother/Caregiver: " ++ name
            , kinyarwanda = Just <| "Umubyeyi: " ++ name
            }

        MotherNameLabel ->
            { english = "Mother's Name"
            , kinyarwanda = Nothing
            }

        MotherNationalId ->
            { english = "Mother's National ID"
            , kinyarwanda = Nothing
            }

        Mothers ->
            { english = "Mothers"
            , kinyarwanda = Just "Ababyeyi"
            }

        MuacIndication indication ->
            case indication of
                MuacRed ->
                    { english = "red"
                    , kinyarwanda = Just "Umutuku"
                    }

                MuacYellow ->
                    { english = "yellow"
                    , kinyarwanda = Just "Umuhondo"
                    }

                MuacGreen ->
                    { english = "green"
                    , kinyarwanda = Just "Icyatsi"
                    }

        MyAccount ->
            { english = "My Account"
            , kinyarwanda = Just "Konti yanjye"
            }

        NationalIdNumber ->
            { english = "National ID Number"
            , kinyarwanda = Nothing
            }

        Next ->
            { english = "Next"
            , kinyarwanda = Nothing
            }

        No ->
            { english = "No"
            , kinyarwanda = Nothing
            }

        NoActivitiesCompleted ->
            { english = "No activities are entirely completed for the attending participants."
            , kinyarwanda = Just "Nta gikorwa cyarangiye cyose kubitabiriye."
            }

        NoActivitiesPending ->
            { english = "All activities are completed for the attending participants."
            , kinyarwanda = Just "Ibikorwa byose byarangiye kubitabiriye."
            }

        NoActivitiesCompletedForThisParticipant ->
            { english = "No activities are completed for this participant."
            , kinyarwanda = Just "Nta gikorwa cyarangiye kubitabiriye."
            }

        NoActivitiesPendingForThisParticipant ->
            { english = "All activities are completed for this participant."
            , kinyarwanda = Just "Ibikorwa byose byarangiye kubitabiriye."
            }

        NoMatchesFound ->
            { english = "No matches found"
            , kinyarwanda = Nothing
            }

        NoParticipantsCompleted ->
            { english = "No participants have completed all their activities yet."
            , kinyarwanda = Just "Ntagikorwa nakimwe kirarangira kubitabiriye."
            }

        NoParticipantsPending ->
            { english = "All attending participants have completed their activities."
            , kinyarwanda = Just "Abaje bose barangirijwe"
            }

        NoParticipantsCompletedForThisActivity ->
            { english = "No participants have completed this activity yet."
            , kinyarwanda = Just "Ntawaje warangirijwe kukorerwa."
            }

        NoParticipantsPendingForThisActivity ->
            { english = "All attending participants have completed this activitity."
            , kinyarwanda = Just "Ababje bose barangirijwe."
            }

        NoChildrenRegisteredInTheSystem ->
            { english = "No children registered in the system"
            , kinyarwanda = Just "Ntamwana wanditswe muriyi sisiteme"
            }

        NoParticipantsFound ->
            { english = "No participants found"
            , kinyarwanda = Just "Ntamuntu ugaragaye"
            }

        NotAvailable ->
            { english = "not available"
            , kinyarwanda = Just "Ntibiboneste"
            }

        NotConnected ->
            { english = "Not Connected"
            , kinyarwanda = Just "Ntamurandasi"
            }

        NumberOfChildren ->
            { english = "Number of Children"
            , kinyarwanda = Nothing
            }

        OK ->
            { english = "OK"
            , kinyarwanda = Just "Nibyo, yego"
            }

        Old ->
            { english = "old"
            , kinyarwanda = Just "imyaka"
            }

        OnceYouEndYourSession ->
            { english = "Once you end your session, you will no longer be able to edit or add data. Remember to upload this session within the next 48 hours."
            , kinyarwanda = Just "Igihe igikorwa cyawe ukirangije, ntubasha guhindura cyangwa kongera kubipimo, ibka kubyohereza mumasaha 48"
            }

        Page ->
            { english = "Page"
            , kinyarwanda = Just "Paji"
            }

        Page404 ->
            { english = "404 page"
            , kinyarwanda = Just "404 paji"
            }

        PageNotFoundMsg ->
            { english = "Sorry, nothing found in this URL."
            , kinyarwanda = Just "Mutwihanganire ntabwo ubufasha mwasabye mubashije kuboneka."
            }

        ParticipantDirectory ->
            { english = "Participant Directory"
            , kinyarwanda = Nothing
            }

        Participants ->
            { english = "Participants"
            , kinyarwanda = Just "Ubwitabire"
            }

        ParticipantReviewed ->
            { english = "I have reviewed and understand the above."
            , kinyarwanda = Nothing
            }

        ParticipantSignature ->
            { english = "Participant Signature"
            , kinyarwanda = Nothing
            }

        ParticipantSummary ->
            { english = "Participant Summary"
            , kinyarwanda = Just "Umwirondoro w’urera umwana"
            }

        PatientDemographicInformation ->
            { english = "Patient Demographic Information"
            , kinyarwanda = Nothing
            }

        PatientInformation ->
            { english = "Patient Information"
            , kinyarwanda = Nothing
            }

        PersistentStorage authorized ->
            if authorized then
                { english = "Persistent storage has been authorized. The browser will not delete locally cached data without your approval."
                , kinyarwanda = Nothing
                }

            else
                { english = "Persistent storage has not been authorized. The browser may delete locally cached data if storage runs low."
                , kinyarwanda = Nothing
                }

        PlaceholderEnterHeight ->
            { english = "Enter height here…"
            , kinyarwanda = Just "Andika uburebure hano…"
            }

        PlaceholderEnterMUAC ->
            { english = "Enter MUAC here…"
            , kinyarwanda = Just "Andika uburebure hano…"
            }

        PlaceholderEnterPatientName ->
            { english = "Enter patient name here"
            , kinyarwanda = Nothing
            }

        PlaceholderEnterWeight ->
            { english = "Enter weight here…"
            , kinyarwanda = Just "Andika ibiro hano…"
            }

        PleaseSelectClinic ->
            { english = "Please select the relevant clinic for the new session"
            , kinyarwanda = Nothing
            }

        PreviousFloatMeasurement value ->
            { english = "Previous measurement: " ++ toString value
            , kinyarwanda = Just <| "Ibipimo by'ubushize: " ++ toString value
            }

        Profession ->
            { english = "Profession"
            , kinyarwanda = Nothing
            }

        ProgressReport ->
            { english = "Progress Report"
            , kinyarwanda = Just "Raporo igaragaza imikurire y'umwana"
            }

        Province ->
            { english = "Province"
            , kinyarwanda = Nothing
            }

<<<<<<< HEAD
        ReadyToBeginSession ->
            { english = "You are now ready to begin your session."
            , kinyarwanda = Just "Ubu ushobora gutangira ibikorwa byawe."
            }

        Register ->
            { english = "Register"
            , kinyarwanda = Nothing
            }

        RegisterHelper ->
            { english = "Not the patient you were looking for?"
            , kinyarwanda = Nothing
            }

        RegisterPatient ->
=======
        RegisterAPatient ->
>>>>>>> 71074c6d
            { english = "Register a patient"
            , kinyarwanda = Nothing
            }

        RegisterNewPatient ->
            { english = "Register a new patient"
            , kinyarwanda = Nothing
            }

        RegistratingHealthCenter ->
            { english = "Registrating Health Center"
            , kinyarwanda = Nothing
            }

        RegistartionSuccessful ->
            { english = "Registartion Successful"
            , kinyarwanda = Nothing
            }

        RegistartionSuccessfulPatientAdded ->
            { english = "The patient has been added to E-Heza."
            , kinyarwanda = Nothing
            }

        RegistartionSuccessfulSuggestAddingChild ->
            { english = "The patient has been added to E-Heza. Would you like to add a child for this patient?"
            , kinyarwanda = Nothing
            }

        RegistartionSuccessfulSuggestAddingMother ->
            { english = "The patient has been added to E-Heza. Would you like to add a mother for this patient?"
            , kinyarwanda = Nothing
            }

        RelationSuccessful ->
            { english = "Relation Successful"
            , kinyarwanda = Nothing
            }

        RelationSuccessfulChildWithMother ->
            { english = "Child succesfully assocoated with mother."
            , kinyarwanda = Nothing
            }

        RelationSuccessfulMotherWithChild ->
            { english = "Mother succesfully assocoated with child."
            , kinyarwanda = Nothing
            }

        ReportAge age ->
            { english = "Age: " ++ age
            , kinyarwanda = Just <| "Imyaka: " ++ age
            }

        ReportDOB dob ->
            { english = "DOB: " ++ dob
            , kinyarwanda = Just <| "Itariki y'amavuko: " ++ dob
            }

        ReportRemaining remaining ->
            { english = toString remaining ++ " remaning"
            , kinyarwanda = Just <| toString remaining ++ " iyibutswa rya raporo"
            }

<<<<<<< HEAD
        ReportResultsOfSearch total ->
            case total of
                1 ->
                    { english = "There is 1 participant that matches your search."
                    , kinyarwanda = Nothing
                    }

                _ ->
                    { english = "There are " ++ toString total ++ " participants that match your search."
                    , kinyarwanda = Nothing
                    }

        ReloadParticipant ->
            { english = "Re-load Participant"
            , kinyarwanda = Just "Ishakisha ryabaritabira"
=======
        RecentAndUpcomingGroupSessions ->
            { english = "Recent and upcoming group sessions"
            , kinyarwanda = Nothing
>>>>>>> 71074c6d
            }

        ReportCompleted { pending, completed } ->
            { english = toString completed ++ " / " ++ toString (pending + completed) ++ " Completed"
            , kinyarwanda = Just <| toString completed ++ " / " ++ toString (pending + completed) ++ " Raporo irarangiye"
            }

        ResolveMonth month ->
            translateMonth month

        Retry ->
            { english = "Retry"
            , kinyarwanda = Just "Kongera kugerageza"
            }

        Save ->
            { english = "Save"
            , kinyarwanda = Just "Kubika"
            }

        SaveError ->
            { english = "Save Error"
            , kinyarwanda = Just "Kubika error (ikosa mu kubika)"
            }

        Search ->
            { english = "Search"
            , kinyarwanda = Nothing
            }

        SearchByName ->
            { english = "Search by Name"
            , kinyarwanda = Just "Gushakisha izina"
            }

        SearchHelper ->
            { english = "Search to see if patient already exists in E-Heza. If the person you are looking for does not appear in the search, please create a new record for them."
            , kinyarwanda = Nothing
            }

        SecondName ->
            { english = "Second Name"
            , kinyarwanda = Nothing
            }

        Sector ->
            { english = "Sector"
            , kinyarwanda = Nothing
            }

        SelectLanguage ->
            { english = "Select language"
            , kinyarwanda = Nothing
            }

        SelectClinic ->
            { english = "Select Clinic..."
            , kinyarwanda = Just "hitamo ikigo nderabuzima..."
            }

        SelectYourClinic ->
            { english = "Select your clinic"
            , kinyarwanda = Just "Guhitamo ikigo nderabuzima"
            }

        ServiceWorkerActive ->
            { english = "The app is installed on this device."
            , kinyarwanda = Nothing
            }

        ServiceWorkerCurrent ->
            { english = "You have the current version of the app."
            , kinyarwanda = Nothing
            }

        ServiceWorkerCheckForUpdates ->
            { english = "Check for updates"
            , kinyarwanda = Nothing
            }

        ServiceWorkerInstalling ->
            { english = "A new version of the app has been detected and is being downloaded. You can continue to work while this is in progress."
            , kinyarwanda = Nothing
            }

        ServiceWorkerInstalled ->
            { english = "A new version of the app has been downloaded."
            , kinyarwanda = Nothing
            }

        ServiceWorkerSkipWaiting ->
            { english = "Activate new version of the app"
            , kinyarwanda = Nothing
            }

        ServiceWorkerRestarting ->
            { english = "The app should reload momentarily with the new version."
            , kinyarwanda = Nothing
            }

        ServiceWorkerActivating ->
            { english = "A new version of the app is preparing itself for use."
            , kinyarwanda = Nothing
            }

        ServiceWorkerActivated ->
            { english = "A new version of the app is ready for use."
            , kinyarwanda = Nothing
            }

        ServiceWorkerRedundant ->
            { english = "An error occurred installing a new version of the app."
            , kinyarwanda = Nothing
            }

        ServiceWorkerInactive ->
            { english = "The app is not yet installed on this device."
            , kinyarwanda = Nothing
            }

        ServiceWorkerRegNotAsked ->
            { english = "We have not yet attempted to install the app on this device."
            , kinyarwanda = Nothing
            }

        ServiceWorkerRegLoading ->
            { english = "Installation of the app on this device is progressing."
            , kinyarwanda = Nothing
            }

        ServiceWorkerRegErr ->
            { english = "There was an error installing the app on this device. To try again, reload this page."
            , kinyarwanda = Nothing
            }

        ServiceWorkerRegSuccess ->
            { english = "The app was successfully registered with this device."
            , kinyarwanda = Nothing
            }

        ServiceWorkerStatus ->
            { english = "Deployment Status"
            , kinyarwanda = Nothing
            }

        SessionClosed ->
            { english = "Session closed"
            , kinyarwanda = Just "igikorwa kirafunze:"
            }

        SessionClosed2 sessionId ->
            { english =
                String.join " "
                    [ "Session"
                    , fromEntityUuid sessionId
                    , """is closed. If you need to make further modifications
                    to it, please contact an administrator to have it
                    re-opened."""
                    ]
            , kinyarwanda = Nothing
            }

        SessionLoading sessionId ->
            { english = "Loading session " ++ fromEntityUuid sessionId
            , kinyarwanda = Nothing
            }

        SessionUnauthorized ->
            { english = "Session unauthorized"
            , kinyarwanda = Nothing
            }

        SessionUnauthorized2 ->
            { english =
                """You are not authorized to view this health assessment.
                Please contact the Ihangane project for further
                instructions."""
            , kinyarwanda = Nothing
            }

        ShowAll ->
            { english = "Show All"
            , kinyarwanda = Nothing
            }

        StartEndDate ->
            { english = "Start - End"
            , kinyarwanda = Nothing
            }

        StartDate ->
            { english = "Start Date"
            , kinyarwanda = Just "Itariki utangireyeho"
            }

        EndDate ->
            { english = "End Date"
            , kinyarwanda = Just "Itariki urangirijeho"
            }

        StartSyncing ->
            { english = "Start Syncing"
            , kinyarwanda = Nothing
            }

        StopSyncing ->
            { english = "Stop Syncing"
            , kinyarwanda = Nothing
            }

        Submit ->
            { english = "Submit"
            , kinyarwanda = Nothing
            }

        Success ->
            { english = "Success"
            , kinyarwanda = Just "Byagezweho"
            }

        SyncGeneral ->
            { english = "Sync status (general)"
            , kinyarwanda = Nothing
            }

        TakenCareOfBy ->
            { english = "Taken care of by"
            , kinyarwanda = Nothing
            }

        TelephoneNumber ->
            { english = "Telephone Number"
            , kinyarwanda = Nothing
            }

        ThisActionCannotBeUndone ->
            { english = "This action cannot be undone."
            , kinyarwanda = Nothing
            }

        ThisClinicHasNoMothers ->
            { english = "This clinic has no mothers assigned to it."
            , kinyarwanda = Nothing
            }

        Training ->
            { english = "Training"
            , kinyarwanda = Nothing
            }

        TrainingSessionCreateSuccessMessage ->
            { english = "Training sessions were created."
            , kinyarwanda = Nothing
            }

        TrainingSessionDeleteSuccessMessage ->
            { english = "Training sessions were deleted."
            , kinyarwanda = Nothing
            }

        TrySyncing ->
            { english = "Try syncing with backend"
            , kinyarwanda = Nothing
            }

        UbudeheLabel ->
            { english = "Ubudehe: "
            , kinyarwanda = Nothing
            }

        Unknown ->
            { english = "Unknown"
            , kinyarwanda = Nothing
            }

        Update ->
            { english = "Update"
            , kinyarwanda = Just "Kuvugurura"
            }

        UpdateError ->
            { english = "Update Error"
            , kinyarwanda = Just "ikosa mwivugurura"
            }

        ValidationErrors ->
            { english = "Validation Errors"
            , kinyarwanda = Nothing
            }

        -- As in, the version the app
        Version ->
            { english = "Version"
            , kinyarwanda = Nothing
            }

        ViewProgressReport ->
            { english = "View Progress Report"
            , kinyarwanda = Just "Garagaza uruhererekane rw'imikurire y'umwana"
            }

        Village ->
            { english = "Village"
            , kinyarwanda = Nothing
            }

        WelcomeUser name ->
            { english = "Welcome " ++ name
            , kinyarwanda = Just <| "Murakaza neza " ++ name
            }

        Year ->
            { english = "Year"
            , kinyarwanda = Nothing
            }

        Yes ->
            { english = "Yes"
            , kinyarwanda = Nothing
            }

        YouAreNotAnAdmin ->
            { english = "You are not logged in as an Administrator."
            , kinyarwanda = Nothing
            }

        YourSessionHasBeenSaved ->
            { english = "Your session has been saved."
            , kinyarwanda = Just "Igikorwa cyawe cyabitswe."
            }

        ZScoreHeightForAge ->
            { english = "Z-Score Height for Age: "
            , kinyarwanda = Just "Z-score Uburebure ku myaka: "
            }

        ZScoreMuacForAge ->
            { english = "MUAC for Age: "
            , kinyarwanda = Just "MUAC ku myaka: "
            }

        ZScoreWeightForAge ->
            { english = "Z-Score Weight for Age: "
            , kinyarwanda = Just "Z-score Ibiro ku myaka: "
            }

        ZScoreWeightForHeight ->
            { english = "Z-Score Weight for Height: "
            , kinyarwanda = Just "Z-score Ibiro ku uburebure: "
            }


translateActivePage : Page -> TranslationSet String
translateActivePage page =
    case page of
        DevicePage ->
            { english = "Device Status"
            , kinyarwanda = Nothing
            }

        PinCodePage ->
            { english = "PIN Code"
            , kinyarwanda = Nothing
            }

        PageNotFound url ->
            { english = "Missing"
            , kinyarwanda = Just "Ibibura"
            }

        ServiceWorkerPage ->
            { english = "Deployment"
            , kinyarwanda = Nothing
            }

        UserPage userPage ->
            case userPage of
                AdminPage ->
                    { english = "Admin"
                    , kinyarwanda = Nothing
                    }

                ClinicsPage _ ->
                    { english = "Clinics"
                    , kinyarwanda = Just "Ibigo nderabuzima"
                    }

                MyAccountPage ->
                    { english = "My Account"
                    , kinyarwanda = Just "Compte"
                    }

                PatientRegistartionPage ->
                    { english = "Patient Registartion"
                    , kinyarwanda = Nothing
                    }

                SessionPage sessionId sessionPage ->
                    case sessionPage of
                        ActivitiesPage ->
                            { english = "Activities"
                            , kinyarwanda = Just "Ibikorwa"
                            }

                        ActivityPage activityType ->
                            { english = "Activity"
                            , kinyarwanda = Just "Igikorwa"
                            }

                        AttendancePage ->
                            { english = "Attendance"
                            , kinyarwanda = Just "Ubwitabire"
                            }

                        ParticipantsPage ->
                            { english = "Participants"
                            , kinyarwanda = Just "Abagenerwabikorwa"
                            }

                        ChildPage childId ->
                            { english = "Child"
                            , kinyarwanda = Just "Umwana"
                            }

                        MotherPage motherId ->
                            { english = "Mother"
                            , kinyarwanda = Just "Umubyeyi"
                            }

                        ProgressReportPage childId ->
                            { english = "Progress Report"
                            , kinyarwanda = Just "Raporo igaragaza imikurire y'umwana"
                            }


translateAdherence : Adherence -> TranslationSet String
translateAdherence adherence =
    case adherence of
        PrescribedAVRs ->
            { english = "Ask the mother to name or describe her prescribed AVRs. Can she correctly describe her medication?"
            , kinyarwanda = Just "Saba umubyeyi kuvuga izina ry’imiti igabanya ubukana bamuhaye. Ese abashije kuyivuga neza?"
            }

        CorrectDosage ->
            { english = "Can she tell you the correct dosage?"
            , kinyarwanda = Just "Yaba abasha kukubwira neza uburyo ayifata?"
            }

        TimeOfDay ->
            { english = "Can she tell you the correct time of day to make her ARVs?"
            , kinyarwanda = Just "Yaba abasha kukubwira amasaha ayifatiraho buri munsi?"
            }

        Adhering ->
            { english = "Based on your conversations with her, do you think she is adhering to her ARV regimen?"
            , kinyarwanda = Just "Ugendeye ku kiganiro mwagiranye, utekereza ko ari gufata imiti ye neza?"
            }


translateCounselingTimingHeading : CounselingTiming -> TranslationSet String
translateCounselingTimingHeading timing =
    case timing of
        Entry ->
            { english = "Entry Counseling Checklist:"
            , kinyarwanda = Just "Ibigomba kugirwaho inama ku ntangiriro:"
            }

        MidPoint ->
            { english = "Mid Program Review Checklist:"
            , kinyarwanda = Just "Ibigomba kugirwaho inama hagati mu gusubiramo gahunda:"
            }

        Exit ->
            { english = "Exit Counseling Checklist:"
            , kinyarwanda = Just "Ibigomba kugirwaho inama kumuntu usohotse muri gahunda:"
            }

        BeforeMidpoint ->
            { english = "Reminder"
            , kinyarwanda = Just "Kwibutsa"
            }

        BeforeExit ->
            { english = "Reminder"
            , kinyarwanda = Just "Kwibutsa"
            }


translateChartPhrase : ChartPhrase -> TranslationSet String
translateChartPhrase phrase =
    case phrase of
        AgeCompletedMonthsYears ->
            { english = "Age (completed months and years)"
            , kinyarwanda = Just "Imyaka uzuza amazi n'imyaka"
            }

        Birth ->
            { english = "Birth"
            , kinyarwanda = Just "kuvuka"
            }

        BirthToTwoYears ->
            { english = "Birth to 2 years (z-scores)"
            , kinyarwanda = Just "kuvuka (Kuva avutse)  kugeza ku myaka 2 Z-score"
            }

        LengthCm ->
            { english = "Length (cm)"
            , kinyarwanda = Just "Uburere cm"
            }

        LengthForAgeBoys ->
            { english = "Length-for-age BOYS"
            , kinyarwanda = Just "Uburebure ku myaka/ umuhungu"
            }

        LengthForAgeGirls ->
            { english = "Length-for-age GIRLS"
            , kinyarwanda = Just "uburebure ku myaka umukobwa"
            }

        Months ->
            { english = "Months"
            , kinyarwanda = Just "Amezi"
            }

        OneYear ->
            { english = "1 year"
            , kinyarwanda = Just "Umwaka umwe"
            }

        WeightForAgeBoys ->
            { english = "Weight-for-age BOYS"
            , kinyarwanda = Just "Ibiro ku myaka umuhungu"
            }

        WeightForAgeGirls ->
            { english = "Weight-for-age GIRLS"
            , kinyarwanda = Just "ibiro ku myaka umukobwa"
            }

        WeightForLengthBoys ->
            { english = "Weight-for-length BOYS"
            , kinyarwanda = Just "Ibiro ku Uburebure umuhungu"
            }

        WeightForLengthGirls ->
            { english = "Weight-for-length GIRLS"
            , kinyarwanda = Just "ibiro ku uburebure umukobwa"
            }

        WeightKg ->
            { english = "Weight (kg)"
            , kinyarwanda = Just "Ibiro kg"
            }

        YearsPlural value ->
            { english = toString value ++ " years"
            , kinyarwanda = Just <| "Imyaka " ++ toString value
            }

        ZScoreChartsAvailableAt ->
            { english = "Z-score charts available at"
            , kinyarwanda = Just "Raporo ku mikurire y'umwana"
            }


translateLoginPhrase : LoginPhrase -> TranslationSet String
translateLoginPhrase phrase =
    case phrase of
        CheckingCachedCredentials ->
            { english = "Checking cached credentials"
            , kinyarwanda = Nothing
            }

        ForgotPassword1 ->
            { english = "Forgot your password?"
            , kinyarwanda = Just "Wibagiwe ijambo ry'ibanga?"
            }

        ForgotPassword2 ->
            { english = "Call The Ihangane Project at +250 788 817 542"
            , kinyarwanda = Just "Hamagara The Ihangane Project kuri +250 788 817 542(Hamagara kumushinga wa ihangane"
            }

        LoggedInAs ->
            { english = "Logged in as"
            , kinyarwanda = Just "Kwinjira nka"
            }

        LoginRejected method ->
            case method of
                ByAccessToken ->
                    { english = "Your access token has expired. You will need to sign in again."
                    , kinyarwanda = Just "Igihe cyo gukoresha sisitemu cyarangiye . Ongera winjore muri sisitemu"
                    }

                ByPassword ->
                    { english = "The server rejected your username or password."
                    , kinyarwanda = Just "Seriveri yanze ijambo ryo kwinjira cg ijambo ry'ibanga"
                    }

        LoginError error ->
            translateHttpError error

        LoginOrWorkOffline ->
            { english = "Either login below, or work offline without logging in."
            , kinyarwanda = Nothing
            }

        Logout ->
            { english = "Logout"
            , kinyarwanda = Just "Gufunga"
            }

        LogoutInProgress ->
            { english = "Logout in progress ..."
            , kinyarwanda = Just "sisitemi irikwifunga"
            }

        LogoutFailed ->
            { english = "Logout Failed"
            , kinyarwanda = Just "Gufunga byanze"
            }

        Password ->
            { english = "Password"
            , kinyarwanda = Just "Ijambo ry'ibanga"
            }

        PinCode ->
            { english = "PIN code"
            , kinyarwanda = Nothing
            }

        PinCodeRejected ->
            { english = "Your PIN code was not recognized."
            , kinyarwanda = Nothing
            }

        SignIn ->
            { english = "Sign In"
            , kinyarwanda = Just "Kwinjira"
            }

        Username ->
            { english = "Username"
            , kinyarwanda = Just "Izina ryo kwinjira"
            }

        WorkOffline ->
            { english = "Work Offline"
            , kinyarwanda = Just "Gukora nta internet"
            }

        YouMustLoginBefore ->
            { english = "You must sign in before you can access the"
            , kinyarwanda = Just "Ugomba kubanza kwinjira muri sisitemi mbere yuko ubona"
            }


translateMonth : Month -> TranslationSet String
translateMonth month =
    case month of
        Jan ->
            { english = "January"
            , kinyarwanda = Just "Mutarama"
            }

        Feb ->
            { english = "February"
            , kinyarwanda = Just "Gashyantare"
            }

        Mar ->
            { english = "March"
            , kinyarwanda = Just "Werurwe"
            }

        Apr ->
            { english = "April"
            , kinyarwanda = Just "Mata"
            }

        May ->
            { english = "May"
            , kinyarwanda = Just "Gicurasi"
            }

        Jun ->
            { english = "June"
            , kinyarwanda = Just "Kamena"
            }

        Jul ->
            { english = "July"
            , kinyarwanda = Just "Nyakanga"
            }

        Aug ->
            { english = "August"
            , kinyarwanda = Just "Kanama"
            }

        Sep ->
            { english = "September"
            , kinyarwanda = Just "Nzeri"
            }

        Oct ->
            { english = "October"
            , kinyarwanda = Just "Ukwakira"
            }

        Nov ->
            { english = "November"
            , kinyarwanda = Just "Ugushyingo"
            }

        Dec ->
            { english = "December"
            , kinyarwanda = Just "Ukuboza"
            }


translateHttpError : Http.Error -> TranslationSet String
translateHttpError error =
    case error of
        Http.NetworkError ->
            { english = "A network error occurred contacting the server. Are you connected to the Internet?"
            , kinyarwanda = Just "Hari ikibazo cya reseau hamagara kuri seriveri. Ufite intereneti? (murandasi)"
            }

        Http.Timeout ->
            { english = "The request to the server timed out."
            , kinyarwanda = Just "Ibyo wasabye kuri seriveri byarengeje igihe."
            }

        Http.BadUrl url ->
            { english = "URL is not valid: " ++ url
            , kinyarwanda = Nothing
            }

        Http.BadStatus response ->
            { english = "The server indicated the following error:"
            , kinyarwanda = Just "Aya makosa yagaragaye hamagara kuri seriveri:"
            }

        Http.BadPayload message response ->
            { english = "The server responded with data of an unexpected type."
            , kinyarwanda = Nothing
            }


translateValidationError : ValidationError -> TranslationSet String
translateValidationError id =
    case id of
        UnknownClinic ->
            { english = "is not a known clinic"
            , kinyarwanda = Nothing
            }


translateFormError : ErrorValue ValidationError -> TranslationSet String
translateFormError error =
    case error of
        Empty ->
            { english = "should not be empty"
            , kinyarwanda = Nothing
            }

        InvalidString ->
            { english = "is not a valid string"
            , kinyarwanda = Nothing
            }

        InvalidEmail ->
            { english = "is not a valid email"
            , kinyarwanda = Nothing
            }

        InvalidFormat ->
            { english = "is not a valid format"
            , kinyarwanda = Nothing
            }

        InvalidInt ->
            { english = "is not a valid integer"
            , kinyarwanda = Nothing
            }

        InvalidFloat ->
            { english = "is not a valid number"
            , kinyarwanda = Nothing
            }

        InvalidBool ->
            { english = "is not a valid boolean"
            , kinyarwanda = Nothing
            }

        InvalidDate ->
            { english = "is not a valid date"
            , kinyarwanda = Nothing
            }

        SmallerIntThan int ->
            { english = "must be smaller than " ++ toString int
            , kinyarwanda = Nothing
            }

        GreaterIntThan int ->
            { english = "must be larger than " ++ toString int
            , kinyarwanda = Nothing
            }

        SmallerFloatThan float ->
            { english = "must be smaller than " ++ toString float
            , kinyarwanda = Nothing
            }

        GreaterFloatThan float ->
            { english = "must be larger than " ++ toString float
            , kinyarwanda = Nothing
            }

        ShorterStringThan int ->
            { english = "must have fewer than " ++ toString int ++ " characters"
            , kinyarwanda = Nothing
            }

        LongerStringThan int ->
            { english = "must have more than " ++ toString int ++ " characters"
            , kinyarwanda = Nothing
            }

        NotIncludedIn ->
            { english = "was not among the valid options"
            , kinyarwanda = Nothing
            }

        CustomError e ->
            translateValidationError e


{-| This one is hampered by the fact that the field names in etaque/elm-form
are untyped strings, but we do our best.
-}
translateFormField : String -> TranslationSet String
translateFormField field =
    case field of
        "clinic_id" ->
            translationSet Clinic

        "closed" ->
            translationSet Closed

        "training" ->
            translationSet Clinic

        "scheduled_date.start" ->
            translationSet StartDate

        "scheduled_date.end" ->
            translationSet EndDate

        _ ->
            { english = field
            , kinyarwanda = Nothing
            }<|MERGE_RESOLUTION|>--- conflicted
+++ resolved
@@ -185,16 +185,7 @@
     | DeviceNotAuthorized
     | DeviceStatus
     | District
-<<<<<<< HEAD
     | DOB
-    | DownloadHealthAssessment
-    | DownloadSession1
-    | DownloadSession2
-    | DownloadSuccessful
-    | DownloadingSession1
-    | DownloadingSession2
-=======
->>>>>>> 71074c6d
     | DropzoneDefaultMessage
     | EndSession
     | EnterPairingCode
@@ -288,14 +279,9 @@
     | Profession
     | ProgressReport
     | Province
-<<<<<<< HEAD
-    | ReadyToBeginSession
     | Register
+    | RegisterAPatient
     | RegisterHelper
-    | RegisterPatient
-=======
-    | RegisterAPatient
->>>>>>> 71074c6d
     | RegisterNewPatient
     | RegistratingHealthCenter
     | RegistartionSuccessful
@@ -308,12 +294,8 @@
     | ReportAge String
     | ReportDOB String
     | ReportRemaining Int
-<<<<<<< HEAD
     | ReportResultsOfSearch Int
-    | ReloadParticipant
-=======
     | RecentAndUpcomingGroupSessions
->>>>>>> 71074c6d
     | ReportCompleted { pending : Int, completed : Int }
     | ResolveMonth Month
     | Retry
@@ -963,34 +945,11 @@
             , kinyarwanda = Nothing
             }
 
-<<<<<<< HEAD
         DOB ->
             { english = "DOB"
             , kinyarwanda = Nothing
             }
 
-        DownloadHealthAssessment ->
-            { english = "Download Health Assessment"
-            , kinyarwanda = Just "Gukurura Igikorwa cy’ipima"
-            }
-
-        DownloadSuccessful ->
-            { english = "Download Successful"
-            , kinyarwanda = Just "Gukurura Igikorwa cy’ipima byagenze neza"
-            }
-
-        DownloadingSession1 ->
-            { english = "Downloading…"
-            , kinyarwanda = Just "Uri gukurura Igikorwa cy’ipima (gukurura amakuru y'ipima)"
-            }
-
-        DownloadingSession2 ->
-            { english = "Downloading may take a few minutes, or a few hours. Do not leave this page while data is downloading."
-            , kinyarwanda = Just "Gukurura Igikorwa cy’ipima bishobora gutwara iminota mike cg amasaha make. Ub uretse gufunga iyi paji mu gihe ugikurura amakuru."
-            }
-
-=======
->>>>>>> 71074c6d
         DropzoneDefaultMessage ->
             { english = "Touch here to take a photo, or drop a photo file here."
             , kinyarwanda = Just "Kanda hano niba ushaka gufotora cg ukure ifoto mu bubiko hano."
@@ -1611,27 +1570,18 @@
             , kinyarwanda = Nothing
             }
 
-<<<<<<< HEAD
-        ReadyToBeginSession ->
-            { english = "You are now ready to begin your session."
-            , kinyarwanda = Just "Ubu ushobora gutangira ibikorwa byawe."
-            }
-
         Register ->
             { english = "Register"
             , kinyarwanda = Nothing
             }
 
+        RegisterAPatient ->
+            { english = "Register a patient"
+            , kinyarwanda = Nothing
+            }
+
         RegisterHelper ->
             { english = "Not the patient you were looking for?"
-            , kinyarwanda = Nothing
-            }
-
-        RegisterPatient ->
-=======
-        RegisterAPatient ->
->>>>>>> 71074c6d
-            { english = "Register a patient"
             , kinyarwanda = Nothing
             }
 
@@ -1695,7 +1645,6 @@
             , kinyarwanda = Just <| toString remaining ++ " iyibutswa rya raporo"
             }
 
-<<<<<<< HEAD
         ReportResultsOfSearch total ->
             case total of
                 1 ->
@@ -1708,14 +1657,9 @@
                     , kinyarwanda = Nothing
                     }
 
-        ReloadParticipant ->
-            { english = "Re-load Participant"
-            , kinyarwanda = Just "Ishakisha ryabaritabira"
-=======
         RecentAndUpcomingGroupSessions ->
             { english = "Recent and upcoming group sessions"
             , kinyarwanda = Nothing
->>>>>>> 71074c6d
             }
 
         ReportCompleted { pending, completed } ->
