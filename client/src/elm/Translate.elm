--- conflicted
+++ resolved
@@ -27,10 +27,6 @@
     | ActivitiesMuacLabel
     | ActivitiesMuacTitle
     | ActivitiesToComplete
-<<<<<<< HEAD
-    | ActivitiesPhotoHelp
-    | ActivitiesPhotoTitle
-=======
     | ActivitiesNutritionSignsAbdominalDisortionLabel
     | ActivitiesNutritionSignsApathyLabel
     | ActivitiesNutritionSignsBrittleHairLabel
@@ -41,7 +37,8 @@
     | ActivitiesNutritionSignsNoneLabel
     | ActivitiesNutritionSignsPoorAppetiteLabel
     | ActivitiesNutritionSignsTitle
->>>>>>> d8c21b1a
+    | ActivitiesPhotoHelp
+    | ActivitiesPhotoTitle
     | ActivitiesWeightHelp
     | ActivitiesWeightLabel
     | ActivitiesWeightTitle
@@ -123,43 +120,41 @@
                 ActivitiesMuacTitle ->
                     { english = "Mid Upper Arm Circumference (MUAC):" }
 
-<<<<<<< HEAD
+                ActivitiesNutritionSignsAbdominalDisortionLabel ->
+                    { english = "Abdominal Disortion" }
+
+                ActivitiesNutritionSignsApathyLabel ->
+                    { english = "Apathy" }
+
+                ActivitiesNutritionSignsBrittleHairLabel ->
+                    { english = "Brittle Hair" }
+
+                ActivitiesNutritionSignsDrySkinLabel ->
+                    { english = "Dry Skin" }
+
+                ActivitiesNutritionSignsEdemaLabel ->
+                    { english = "Edema" }
+
+                ActivitiesNutritionSignsHelp ->
+                    { english = "Explain to the mother how to check the malnutrition signs for their own child." }
+
+                ActivitiesNutritionSignsLabel ->
+                    { english = "Select all signs that are present:" }
+
+                ActivitiesNutritionSignsNoneLabel ->
+                    { english = "None of these" }
+
+                ActivitiesNutritionSignsPoorAppetiteLabel ->
+                    { english = "Poor Appetite" }
+
+                ActivitiesNutritionSignsTitle ->
+                    { english = "Nutrition:" }
+
                 ActivitiesPhotoHelp ->
                     { english = "Take each baby's picture at each health assesment. Then you and the mother will see the how the baby has grown!" }
 
                 ActivitiesPhotoTitle ->
                     { english = "Photo:" }
-=======
-                ActivitiesNutritionSignsAbdominalDisortionLabel ->
-                    { english = "Abdominal Disortion" }
-
-                ActivitiesNutritionSignsApathyLabel ->
-                    { english = "Apathy" }
-
-                ActivitiesNutritionSignsBrittleHairLabel ->
-                    { english = "Brittle Hair" }
-
-                ActivitiesNutritionSignsDrySkinLabel ->
-                    { english = "Dry Skin" }
-
-                ActivitiesNutritionSignsEdemaLabel ->
-                    { english = "Edema" }
-
-                ActivitiesNutritionSignsHelp ->
-                    { english = "Explain to the mother how to check the malnutrition signs for their own child." }
-
-                ActivitiesNutritionSignsLabel ->
-                    { english = "Select all signs that are present:" }
-
-                ActivitiesNutritionSignsNoneLabel ->
-                    { english = "None of these" }
-
-                ActivitiesNutritionSignsPoorAppetiteLabel ->
-                    { english = "Poor Appetite" }
-
-                ActivitiesNutritionSignsTitle ->
-                    { english = "Nutrition:" }
->>>>>>> d8c21b1a
 
                 ActivitiesWeightHelp ->
                     { english = "Calibrate the scale before taking the first baby's weight.  Place baby in harness with no clothes on." }
