--- conflicted
+++ resolved
@@ -4581,7 +4581,11 @@
                     , kinyarwanda = Just "Gutakaza ibiro mu buryo bwikurikiranije"
                     }
 
-<<<<<<< HEAD
+                NoNutritionAssesment ->
+                    { english = "None"
+                    , kinyarwanda = Nothing
+                    }
+
         NutritionCaringOption option ->
             case option of
                 CaredByParent ->
@@ -4670,10 +4674,6 @@
 
                 NoNutritionFoodSecuritySigns ->
                     { english = ""
-=======
-                NoNutritionAssesment ->
-                    { english = "None"
->>>>>>> 337c1d5f
                     , kinyarwanda = Nothing
                     }
 
