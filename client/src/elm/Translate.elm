module Translate exposing
    ( Adherence(..)
    , ChartPhrase(..)
    , Language
    , LoginPhrase(..)
    , TranslationId(..)
    , ValidationError(..)
    , translate
    , translateActivePage
    , translateAdherence
    , translateChartPhrase
    , translateCounselingTimingHeading
    , translateFormError
    , translateFormField
    , translateHttpError
    , translateLoginPhrase
    , translateValidationError
    , translationSet
    )

{-| This module has just the translations ... for types and
general utilities, see `Translate.Model` and `Translate.Utils`.
-}

import Activity.Model exposing (Activity(..), ChildActivity(..), MotherActivity(..))
import AcuteIllnessActivity.Model exposing (AcuteIllnessActivity(..))
import Backend.Clinic.Model exposing (ClinicType(..))
import Backend.Counseling.Model exposing (CounselingTiming(..), CounselingTopic)
import Backend.Entities exposing (..)
import Backend.IndividualEncounterParticipant.Model exposing (IndividualEncounterType(..), PregnancyOutcome(..))
import Backend.Measurement.Model exposing (..)
import Backend.Person.Model
    exposing
        ( EducationLevel(..)
        , Gender(..)
        , HIVStatus(..)
        , MaritalStatus(..)
        , ModeOfDelivery(..)
        , VaginalDelivery(..)
        )
import Backend.Relationship.Model exposing (MyRelatedBy(..))
import Date exposing (Month)
import Form.Error exposing (ErrorValue(..))
import Http
import NutritionActivity.Model exposing (NutritionActivity(..))
import Pages.AcuteIllnessActivity.Model exposing (ExposureTask(..), LaboratoryTask(..), PhysicalExamTask(..), SymptomsTask(..))
import Pages.Attendance.Model exposing (InitialResultsDisplay(..))
import Pages.Page exposing (..)
import Pages.PrenatalActivity.Model
    exposing
        ( ExaminationTask(..)
        , HistoryTask(..)
        , LmpRange(..)
        , PatientProvisionsTask(..)
        )
import PrenatalActivity.Model
    exposing
        ( HighRiskFactor(..)
        , HighSeverityAlert(..)
        , MedicalDiagnosis(..)
        , ObstetricalDiagnosis(..)
        , PregnancyTrimester(..)
        , PrenatalActivity(..)
        , RecurringHighSeverityAlert(..)
        , RiskFactor(..)
        )
import Restful.Endpoint exposing (fromEntityUuid)
import Restful.Login exposing (LoginError(..), LoginMethod(..))
import Time exposing (Month(..))
import Translate.Model exposing (TranslationSet)
import Translate.Utils exposing (..)


{-| We re-export this one for convenience, so you don't have to import
`Translate.Model` in simple cases. That is, you can do this, which will be
enough for most "view" modules:

    import Translate exposing (translate, Language)

Note that importing `Language` from here gives you only the type, not the
constructors. For more complex cases, where you need `English` and
`Kinyarwanda` as well, you have to do this instead:

    import Translate.Model exposing (Language(..))

-}
type alias Language =
    Translate.Model.Language


translate : Language -> TranslationId -> String
translate lang trans =
    selectLanguage lang (translationSet trans)


type LoginPhrase
    = CheckingCachedCredentials
    | ForgotPassword1
    | ForgotPassword2
    | LoggedInAs
    | LoginError Http.Error
    | LoginRejected LoginMethod
    | LoginOrWorkOffline
    | Logout
    | LogoutInProgress
    | LogoutFailed
    | Password
    | PinCode
    | PinCodeRejected
    | SignIn
    | SignOut
    | Username
    | WorkOffline
    | YouMustLoginBefore


type ChartPhrase
    = AgeCompletedMonthsYears
    | Birth
    | BirthToTwoYears
    | TwoToFiveYears
    | FiveToNineteenYears
    | FiveToTenYears
    | HeightCm
    | HeightForAgeBoys
    | HeightForAgeGirls
    | LengthCm
    | LengthForAgeBoys
    | LengthForAgeGirls
    | Months
    | OneYear
    | WeightForAgeBoys
    | WeightForAgeGirls
    | WeightForLengthBoys
    | WeightForLengthGirls
    | WeightKg
    | YearsPlural Int
    | ZScoreChartsAvailableAt


type ValidationError
    = DigitsOnly
    | InvalidBirthDate
    | InvalidBirthDateForAdult
    | InvalidBirthDateForChild
    | InvalidHmisNumber
    | LengthError Int
    | LettersOnly
    | RequiredField
    | UnknownGroup
    | UnknownProvince
    | UnknownDistrict
    | UnknownSector
    | UnknownCell
    | UnknownVillage
    | DecoderError String


type Adherence
    = PrescribedAVRs
    | CorrectDosage
    | TimeOfDay
    | Adhering


type TranslationId
    = Abdomen
    | AbdomenCPESign AbdomenCPESign
    | Abnormal
    | Abortions
    | AccompaniedByPartner
    | AccessDenied
    | Activities
    | ActivitiesCompleted Int
    | ActivitiesHelp Activity
    | ActivitiesLabel Activity
    | ActivitiesTitle Activity
    | ActivitiesToComplete Int
    | ActivityProgressReport Activity
    | ActivePage Page
    | AcuteIllnessActivityTitle AcuteIllnessActivity
    | AddChild
    | AddFamilyMember
    | AddFamilyMemberFor String
    | AddParentOrCaregiver
    | AddToGroup
    | Admin
    | AddressInformation
    | Adherence Adherence
    | AgeWord
    | Age Int Int
    | AgeDays Int
    | AgeMonthsWithoutDay Int
    | AgeSingleBoth Int Int
    | AgeSingleMonth Int Int
    | AgeSingleMonthWithoutDay Int
    | AgeSingleDayWithMonth Int Int
    | AgeSingleDayWithoutMonth Int Int
    | AmbulancArrivalPeriodQuestion
    | And
    | AppName
    | AreYouSure
    | Assessment
    | Asthma
    | Attendance
    | Baby
    | BabyDiedOnDayOfBirthPreviousDelivery
    | BabyName String
    | Back
    | BackendError
    | BeginNewEncounter
    | BloodPressure
    | BloodPressureElevatedOcassions
    | BloodPressureDiaLabel
    | BloodPressureSysLabel
    | BMI
    | BMIHelper
    | BodyTemperature
    | Born
    | BowedLegs
    | BpmUnit
    | BreastExam
    | BreastExamSign BreastExamSign
    | BreastExamQuestion
    | BrittleHair
    | Cancel
    | CardiacDisease
    | CaregiverName
    | CaregiverNationalId
    | CentimeterShorthand
    | Celsius
    | Cell
    | ChartPhrase ChartPhrase
    | CheckAllThatApply
    | CheckIn
    | ChildHmisNumber
    | ChildDemographicInformation
    | ChildNutritionSignLabel ChildNutritionSign
    | ChildNutritionSignReport ChildNutritionSign
    | ChildOf
    | Children
    | ChildrenNames
    | ChildrenNationalId
    | Clear
    | ClickTheCheckMark
    | ClinicType ClinicType
    | Clinical
    | ClinicalProgressReport
    | ContactedHCQuestion
    | ContactWithCOVID19SymptomsHelper
    | ContactWithCOVID19SymptomsQuestion
    | ContactWithSimilarSymptomsQuestion
    | ConvulsionsAndUnconsciousPreviousDelivery
    | ConvulsionsPreviousDelivery
    | CSectionScar CSectionScar
    | GroupNotFound
    | Group
    | Groups
    | GroupUnauthorized
    | Close
    | Closed
    | ConfirmationRequired
    | ConfirmDeleteTrainingGroupEncounters
    | ConfirmRegisterParticipant
    | Connected
    | ContactInformation
    | Continue
    | CounselingTimingHeading CounselingTiming
    | CounselingTopic CounselingTopic
    | CounselorReviewed
    | CounselorSignature
    | CSectionInPreviousDelivery
    | CSectionReason
    | CSectionReasons CSectionReason
    | CreateGroupEncounter
    | CreateRelationship
    | CreateTrainingGroupEncounters
    | CurrentlyPregnant
    | DangerSign DangerSign
    | Dashboard
    | DateOfLastAssessment
    | DatePregnancyConcluded
    | Day
    | DaySinglePlural Int
    | DateOfBirth
    | Days
    | DaysPresent
    | Delete
    | DeleteTrainingGroupEncounters
    | DeliveryLocation
    | DeliveryOutcome
    | DemographicInformation
    | DemographicsReport
    | Device
    | DeviceNotAuthorized
    | DeviceStatus
    | Diabetes
    | DistributionNotice DistributionNotice
    | District
    | DOB
    | DropzoneDefaultMessage
    | DueDate
    | Edd
    | EddHeader
    | Edema
    | EditRelationship
    | Ega
    | EgaHeader
    | EgaWeeks
    | EmptyString
    | EndEncounter
    | EndEncounterQuestion
    | EndGroupEncounter
    | EnterAmountDistributed
    | EnterPairingCode
    | ErrorCheckLocalConfig
    | ErrorConfigurationError
    | Estimated
    | ExaminationTask ExaminationTask
    | ExposureTask ExposureTask
    | Extremities
    | Eyes
    | Facility
    | Failure
    | FamilyInformation
    | FamilyMembers
    | FamilyPlanningInFutureQuestion
    | FamilyPlanningSignLabel FamilyPlanningSign
    | FamilyUbudehe
    | FbfDistribution
    | FbfToReceive Activity Float
    | FetalHeartRate
    | FetalMovement
    | FetalPresentationLabel
    | FetalPresentation FetalPresentation
    | Fetch
    | FatherName
    | FatherNationalId
    | FilterByName
    | FirstAntenatalVisit
    | FirstName
    | FiveVisits
    | ForIllustrativePurposesOnly
    | FormError (ErrorValue ValidationError)
    | FormField String
    | FundalHeight
    | Gender Gender
    | GenderLabel
    | GestationalDiabetesPreviousPregnancy
    | GoHome
    | GroupAssessment
    | Gravida
    | GroupEncounter
    | Hands
    | HandsCPESign HandsCPESign
    | HCRecomendation HCRecomendation
    | HCResponseQuestion
    | HCResponsePeriodQuestion
    | HeadHair
    | HealthCenter
    | HealthCenterDetermined
    | HealthEducationProvidedQuestion
    | Heart
    | HeartMurmur
    | HeartCPESign HeartCPESign
    | HeartRate
    | Height
    | High
    | HighRiskCase
    | HighRiskFactor HighRiskFactor
    | HighRiskFactors
    | HighSeverityAlert HighSeverityAlert
    | HighSeverityAlerts
    | HistoryTask HistoryTask
    | HIV
    | HIVStatus HIVStatus
    | HIVStatusLabel
    | Home
    | HouseholdSize
    | HttpError Http.Error
    | HypertensionBeforePregnancy
    | IncompleteCervixPreviousPregnancy
    | IndividualEncounter
    | IndividualEncounterFirstVisit IndividualEncounterType
    | IndividualEncounterLabel IndividualEncounterType
    | IndividualEncounterSelectVisit IndividualEncounterType
    | IndividualEncounterSubsequentVisit IndividualEncounterType
    | IndividualEncounterType IndividualEncounterType
    | IndividualEncounterTypes
    | InitialResultsDisplay InitialResultsDisplay
    | IsCurrentlyBreastfeeding
    | KilogramShorthand
<<<<<<< HEAD
    | LaboratoryTask LaboratoryTask
=======
    | KilogramsPerMonth
>>>>>>> 1349e483
    | LastChecked
    | LastSuccesfulContactLabel
    | Legs
    | LegsCPESign LegsCPESign
    | LevelOfEducationLabel
    | LevelOfEducation EducationLevel
    | LinkToMother
    | LiveChildren
    | LmpDateConfidentHeader
    | LmpDateHeader
    | LmpRangeHeader
    | LmpRange LmpRange
    | LoginPhrase LoginPhrase
    | Low
    | LowRiskCase
    | Lungs
    | LungsCPESign LungsCPESign
    | MakeSureYouAreConnected
    | MaritalStatusLabel
    | MaritalStatus MaritalStatus
    | MeasurementNoChange
    | MeasurementGained Float
    | MeasurementLost Float
    | MedicalDiagnosis
    | MedicalDiagnosisAlert MedicalDiagnosis
    | MedicalFormHelper
    | MentalHealthHistory
    | MemoryQuota { totalJSHeapSize : Int, usedJSHeapSize : Int, jsHeapSizeLimit : Int }
    | MMHGUnit
    | MiddleName
    | MinutesAgo Int
    | ModeOfDelivery ModeOfDelivery
    | ModeOfDeliveryLabel
    | Month
    | MonthAbbrev
    | MonthsOld
    | Mother
    | MotherDemographicInformation
    | MotherName String
    | MotherNameLabel
    | MotherNationalId
    | Mothers
    | MUAC
    | MuacIndication MuacIndication
    | MyAccount
    | MyRelatedBy MyRelatedBy
    | MyRelatedByQuestion MyRelatedBy
    | Name
    | NationalIdNumber
    | Neck
    | NeckCPESign NeckCPESign
    | NegativeLabel
    | Next
    | No
    | NoActivitiesCompleted
    | NoActivitiesCompletedForThisParticipant
    | NoActivitiesPending
    | NoActivitiesPendingForThisParticipant
    | NoGroupsFound
    | NoMatchesFound
    | NoParticipantsPending
    | NoParticipantsPendingForThisActivity
    | NoParticipantsCompleted
    | NoParticipantsCompletedForThisActivity
    | Normal
    | NoChildrenRegisteredInTheSystem
    | NoParticipantsFound
    | NotAvailable
    | NotConnected
    | NumberOfAbortions
    | NumberOfChildrenUnder5
    | NumberOfCSections
    | NumberOfLiveChildren
    | NumberOfStillbirthsAtTerm
    | NumberOfStillbirthsPreTerm
    | NutritionActivityHelper NutritionActivity
    | NutritionActivityTitle NutritionActivity
    | ObstetricalDiagnosis
    | ObstetricalDiagnosisAlert ObstetricalDiagnosis
    | OK
    | Old
    | OneVisit
    | OnceYouEndTheEncounter
    | OnceYouEndYourGroupEncounter
    | Or
    | Page
    | Page404
    | PageNotFoundMsg
    | PaleConjuctiva
    | Pallor
    | Para
    | PartialPlacentaPreviousDelivery
    | ParticipantDirectory
    | Participants
    | ParticipantReviewed
    | ParticipantSignature
    | ParticipantSummary
    | ParticipantDemographicInformation
    | ParticipantInformation
    | PartnerHivTestResult
    | PartnerReceivedHivCounseling
    | PartnerReceivedHivTesting
    | PatientGotAnySymptoms
    | PatientProgress
    | PatientInformation
    | PatientIsolatedQuestion
    | PatientProvisionsTask PatientProvisionsTask
    | People
    | PersistentStorage Bool
    | Person
    | PersonHasBeenSaved
    | PhysicalExamTask PhysicalExamTask
    | PlaceholderEnterHeight
    | PlaceholderEnterMUAC
    | PlaceholderEnterParticipantName
    | PlaceholderEnterWeight
    | PleaseSelectGroup
    | PleaseSync
    | PositiveLabel
    | PreeclampsiaPreviousPregnancy
    | PregnancyTrimester PregnancyTrimester
    | PrenatalActivitiesTitle PrenatalActivity
    | PrenatalPhotoHelper
    | PreTerm
    | PregnancyConcludedLabel
    | PregnancyOutcomeLabel
    | PregnancyOutcome PregnancyOutcome
    | PreviousCSectionScar
    | PreviousDelivery
    | PreviousDeliveryPeriods PreviousDeliveryPeriod
    | PreviousFloatMeasurement Float
    | PreviousMeasurementNotFound
    | Profession
    | Programs
    | ProgressPhotos
    | ProgressReport
    | ProgressTimeline
    | ProgressTrends
    | PrenatalParticipant
    | PrenatalParticipants
    | PreTermPregnancy
    | Province
    | RapidTestResult
    | ReasonForCSection
    | ReasonForNotIsolating ReasonForNotIsolating
    | ReceivedDewormingPill
    | ReceivedIronFolicAcid
    | ReceivedMosquitoNet
    | RecordPregnancyOutcome
    | RecurringHighSeverityAlert RecurringHighSeverityAlert
    | Register
    | RegisterHelper
    | RegisterNewParticipant
    | RegistratingHealthCenter
    | RegistrationSuccessful
    | RegistrationSuccessfulParticipantAdded
    | RegistrationSuccessfulSuggestAddingChild
    | RegistrationSuccessfulSuggestAddingMother
    | RelationSuccessful
    | RelationSuccessfulChildWithMother
    | RelationSuccessfulMotherWithChild
    | RemainingForDownloadLabel
    | RemainingForUploadLabel
    | RenalDisease
    | ReportAge String
    | ReportDOB String
    | ReportRemaining Int
    | ReportResultsOfSearch Int
    | Reports
    | RecentAndUpcomingGroupEncounters
    | ReportCompleted { pending : Int, completed : Int }
    | ResolveMonth Month
    | RespiratoryRate
    | ResponsePeriod ResponsePeriod
    | Retry
    | RhNegative
    | RiskFactorAlert RiskFactor
    | RiskFactors
    | Save
    | SaveAndNext
    | SaveError
    | Search
    | SearchByName
    | SearchExistingParticipants
    | SearchHelper
    | SearchHelperFamilyMember
    | SecondName
    | Sector
    | SelectAntenatalVisit
    | SelectAllSigns
    | SelectDangerSigns
    | SelectEncounterType
    | SelectGroup
    | SelectProgram
    | SelectLanguage
    | SelectYourGroup
    | SelectYourHealthCenter
    | SelectYourVillage
    | SelectedHCDownloading
    | SelectedHCNotSynced
    | SelectedHCSyncing
    | SelectedHCUploading
    | ServiceWorkerActive
    | ServiceWorkerCurrent
    | ServiceWorkerCheckForUpdates
    | ServiceWorkerInstalling
    | ServiceWorkerInstalled
    | ServiceWorkerSkipWaiting
    | ServiceWorkerRestarting
    | ServiceWorkerActivating
    | ServiceWorkerActivated
    | ServiceWorkerRedundant
    | ServiceWorkerInactive
    | ServiceWorkerRegNotAsked
    | ServiceWorkerRegLoading
    | ServiceWorkerRegErr
    | ServiceWorkerRegSuccess
    | ServiceWorkerStatus
    | SevereHemorrhagingPreviousDelivery
    | SignOnDoorPostedQuestion
    | SocialHistoryHivTestingResult SocialHistoryHivTestingResult
    | StillbornPreviousDelivery
    | SubsequentAntenatalVisit
    | SuccessiveAbortions
    | SuccessivePrematureDeliveries
    | SuspectedCovid19CaseAlert
    | SuspectedCovid19CaseAlertHelper
    | SuspectedCovid19CaseIsolate
    | SuspectedCovid19CaseContactHC
    | SymptomsGeneralSign SymptomsGeneralSign
    | SymptomsGISign SymptomsGISign
    | SymptomsRespiratorySign SymptomsRespiratorySign
    | SymptomsTask SymptomsTask
    | GroupEncounterClosed
    | GroupEncounterClosed2 SessionId
    | GroupEncounterLoading
    | GroupEncounterUnauthorized
    | GroupEncounterUnauthorized2
    | ShowAll
    | StartEndDate
    | StartDate
    | EndDate
    | StartSyncing
    | StatusLabel
    | StopSyncing
    | StorageQuota { usage : Int, quota : Int }
    | Submit
    | SubmitPairingCode
    | Success
    | SyncGeneral
    | TakenCareOfBy
    | TasksCompleted Int Int
    | TelephoneNumber
    | Term
    | TermPregnancy
    | ThisActionCannotBeUndone
    | ThisGroupHasNoMothers
    | Training
    | TrainingGroupEncounterCreateSuccessMessage
    | TrainingGroupEncounterDeleteSuccessMessage
    | TraveledToCOVID19CountryQuestion
    | TrySyncing
    | TuberculosisPast
    | TuberculosisPresent
    | TwoVisits
    | UbudeheLabel
    | Unknown
    | Update
    | UpdateError
    | UterineMyoma
    | ValidationErrors
    | Version
    | View
    | ViewProgressReport
    | Village
<<<<<<< HEAD
    | Warning
=======
    | WasFbfDistirbuted Activity
>>>>>>> 1349e483
    | WeekSinglePlural Int
    | Weight
    | WelcomeUser String
    | WhatDoYouWantToDo
<<<<<<< HEAD
    | WhyNot
=======
    | WhyDifferentFbfAmount Activity
>>>>>>> 1349e483
    | Year
    | YearsOld Int
    | Yes
    | YouAreNotAnAdmin
    | YourGroupEncounterHasBeenSaved
    | ZScoreHeightForAge
    | ZScoreMuacForAge
    | ZScoreWeightForAge
    | ZScoreWeightForHeight


translationSet : TranslationId -> TranslationSet String
translationSet trans =
    case trans of
        Abdomen ->
            { english = "Abdomen"
            , kinyarwanda = Just "Isanzwe"
            }

        AbdomenCPESign option ->
            case option of
                Hepatomegaly ->
                    { english = "Hepatomegaly"
                    , kinyarwanda = Just "Kubyimba umwijima"
                    }

                Splenomegaly ->
                    { english = "Splenomegaly"
                    , kinyarwanda = Just "Kubyimba urwangashya"
                    }

                TPRightUpper ->
                    { english = "Tender to Palpation right upper"
                    , kinyarwanda = Just "Igice cyo hejuru iburyo kirababara  iyo ugikanze"
                    }

                TPRightLower ->
                    { english = "Tender to Palpation right lower"
                    , kinyarwanda = Just "Igice cyo hasi iburyo kirababara  iyo ugikanze"
                    }

                TPLeftUpper ->
                    { english = "Tender to Palpation left upper"
                    , kinyarwanda = Just "Igice cyo hejuru ibumoso kirababara  iyo ugikanze"
                    }

                TPLeftLower ->
                    { english = "Tender to Palpation left lower"
                    , kinyarwanda = Just "Igice cyo hasi ibumoso kirababara  iyo ugikanze"
                    }

                Hernia ->
                    { english = "Hernia"
                    , kinyarwanda = Just "Urugingo ruyobera cg rwinjira mu rundi"
                    }

                NormalAbdomen ->
                    translationSet Normal

        Abnormal ->
            { english = "Abnormal"
            , kinyarwanda = Nothing
            }

        Abortions ->
            { english = "Abortions"
            , kinyarwanda = Just "Inda yavuyemo"
            }

        AccompaniedByPartner ->
            { english = "Was the patient accompanied by partner during the assessment"
            , kinyarwanda = Just "Umubyeyi yaherekejwe n'umugabo we mu gihe yaje kwipimisha?"
            }

        AccessDenied ->
            { english = "Access denied"
            , kinyarwanda = Just "Kwinjira ntibyemera"
            }

        AddChild ->
            { english = "Add Child"
            , kinyarwanda = Just "Ongeraho umwana"
            }

        AddFamilyMember ->
            { english = "Add Family Member"
            , kinyarwanda = Nothing
            }

        AddFamilyMemberFor name ->
            { english = "Add Family Member for " ++ name
            , kinyarwanda = Nothing
            }

        AddParentOrCaregiver ->
            { english = "Add Parent or Caregiver"
            , kinyarwanda = Just "Ongeraho umubyeyi cyangwa umurezi"
            }

        AddToGroup ->
            { english = "Add to Group..."
            , kinyarwanda = Just "Ongeraho itsinda..."
            }

        Admin ->
            { english = "Administration"
            , kinyarwanda = Just "Abakuriye"
            }

        AddressInformation ->
            { english = "Address Information"
            , kinyarwanda = Just "Aho atuye/Aho abarizwa"
            }

        AgeWord ->
            { english = "Age"
            , kinyarwanda = Just "Imyaka"
            }

        Activities ->
            { english = "Activities"
            , kinyarwanda = Just "Ibikorwa"
            }

        ActivitiesCompleted count ->
            { english = "Completed (" ++ Debug.toString count ++ ")"
            , kinyarwanda = Just <| "Ibyarangiye (" ++ Debug.toString count ++ ")"
            }

        ActivitiesHelp activity ->
            case activity of
                MotherActivity Activity.Model.FamilyPlanning ->
                    { english = "Every mother should be asked about her family planning method(s) each month. If a mother needs family planning, refer her to a clinic."
                    , kinyarwanda = Just "Buri mubyeyi agomba kubazwa uburyo bwo kuboneza urubyaro akoresha buri kwezi. Niba umubyeyi akeneye kuboneza urubyaro mwohereze ku kigo nderabuzima k'ubishinzwe"
                    }

                MotherActivity Lactation ->
                    { english = "Ideally a mother exclusively breastfeeds her infant for at least 6 months. Every mother should be asked about how she is feeding her infant each month."
                    , kinyarwanda = Nothing
                    }

                MotherActivity MotherFbf ->
                    { english = "If a mother is breastfeeding, she should receive FBF every month. If she did not receive the specified amount, please record the amount distributed and select the reason why."
                    , kinyarwanda = Nothing
                    }

                MotherActivity ParticipantConsent ->
                    { english = "Please review the following forms with the participant."
                    , kinyarwanda = Nothing
                    }

                {- ChildActivity Counseling ->
                   { english = "Please refer to this list during counseling sessions and ensure that each task has been completed."
                   , kinyarwanda = Just "Kurikiza iyi lisiti mu gihe utanga ubujyanama, witondere kureba ko buri gikorwa cyakozwe."
                   }
                -}
                ChildActivity ChildFbf ->
                    { english = "Every child should receive FBF every month. If he/she did not receive the specified amount, please record the amount distributed and select the reason why."
                    , kinyarwanda = Nothing
                    }

                ChildActivity Activity.Model.Height ->
                    { english = "Ask the mother to hold the baby’s head at the end of the measuring board. Move the slider to the baby’s heel and pull their leg straight."
                    , kinyarwanda = Just "Saba Umubyeyi guhagarara inyuma y’umwana we agaramye, afata umutwe ku gice cy’amatwi. Sunikira akabaho ku buryo gakora mu bworo by’ibirenge byombi."
                    }

                ChildActivity Activity.Model.Muac ->
                    { english = "Make sure to measure at the center of the baby’s upper arm."
                    , kinyarwanda = Just "Ibuka gupima icya kabiri cy'akaboko ko hejuru kugira bigufashe guoima ikizigira cy'akaboko"
                    }

                ChildActivity Activity.Model.NutritionSigns ->
                    { english = "Explain to the mother how to check the malnutrition signs for their own child."
                    , kinyarwanda = Just "Sobanurira umubyeyi gupima ibimenyetso by'imirire mibi ku giti cye."
                    }

                ChildActivity Activity.Model.ChildPicture ->
                    { english = "Take each baby’s photo at each health assessment. Photos should show the entire body of each child."
                    , kinyarwanda = Just "Fata ifoto ya buri mwana kuri buri bikorwa by'ipimwa Ifoto igomba kwerekana ibice by'umubiri wose by'umwana"
                    }

                ChildActivity Activity.Model.Weight ->
                    { english = "Calibrate the scale before taking the first baby's weight. Place baby in harness with no clothes on."
                    , kinyarwanda = Just "Ibuka kuregera umunzani mbere yo gupima ibiro by'umwana wa mbere. Ambika umwana ikariso y'ibiro wabanje kumukuramo imyenda iremereye"
                    }

        ActivitiesLabel activity ->
            case activity of
                MotherActivity Activity.Model.FamilyPlanning ->
                    { english = "Which, if any, of the following methods do you use?"
                    , kinyarwanda = Just "Ni ubuhe buryo, niba hari ubuhari, mu buryo bukurikira bwo kuboneza urubyaro ukoresha? Muri ubu buryo bukurikira bwo kuboneza urubyaro, ni ubuhe buryo mukoresha?"
                    }

                MotherActivity Lactation ->
                    { english = ""
                    , kinyarwanda = Nothing
                    }

                MotherActivity MotherFbf ->
                    { english = "The amount of CSB++ (FBF) is calculated below. If mother did not receive the specified amount, please record the amount distributed, and select the reason why."
                    , kinyarwanda = Nothing
                    }

                MotherActivity ParticipantConsent ->
                    { english = "Forms:"
                    , kinyarwanda = Nothing
                    }

                {- ChildActivity Counseling ->
                   { english = "Please refer to this list during counseling sessions and ensure that each task has been completed."
                   , kinyarwanda = Just "Kurikiza iyi lisiti mu gihe utanga ubujyanama, witondere kureba ko buri gikorwa cyakozwe."
                   }
                -}
                ChildActivity ChildFbf ->
                    { english = "The amount of CSB++ (FBF) is calculated below. If child did not receive the specified amount, please record the amount distributed, and select the reason why."
                    , kinyarwanda = Nothing
                    }

                ChildActivity Activity.Model.Height ->
                    { english = "Height:"
                    , kinyarwanda = Just "Uburere:"
                    }

                ChildActivity Activity.Model.Muac ->
                    { english = "MUAC:"
                    , kinyarwanda = Just "Ikizigira cy'akaboko:"
                    }

                ChildActivity Activity.Model.NutritionSigns ->
                    { english = "Select all signs that are present:"
                    , kinyarwanda = Just "Hitamo ibimenyetso by'imirire byose bishoboka umwana afite:"
                    }

                ChildActivity Activity.Model.ChildPicture ->
                    { english = "Photo:"
                    , kinyarwanda = Just "Ifoto"
                    }

                ChildActivity Activity.Model.Weight ->
                    { english = "Weight:"
                    , kinyarwanda = Just "Ibiro:"
                    }

        ActivitiesTitle activity ->
            case activity of
                MotherActivity Activity.Model.FamilyPlanning ->
                    { english = "Family Planning"
                    , kinyarwanda = Just "Kuboneza Urubyaro?"
                    }

                MotherActivity Lactation ->
                    { english = "Lactation"
                    , kinyarwanda = Nothing
                    }

                MotherActivity MotherFbf ->
                    { english = "FBF Mother"
                    , kinyarwanda = Nothing
                    }

                MotherActivity ParticipantConsent ->
                    { english = "Forms"
                    , kinyarwanda = Nothing
                    }

                {- ChildActivity Counseling ->
                   { english = "Counseling"
                   , kinyarwanda = Just "Ubujyanama"
                   }
                -}
                ChildActivity ChildFbf ->
                    { english = "FBF Child"
                    , kinyarwanda = Nothing
                    }

                ChildActivity Activity.Model.Height ->
                    { english = "Height"
                    , kinyarwanda = Just "Uburebure"
                    }

                ChildActivity Activity.Model.Muac ->
                    { english = "MUAC"
                    , kinyarwanda = Just "Ikizigira cy'akaboko"
                    }

                ChildActivity Activity.Model.NutritionSigns ->
                    { english = "Nutrition"
                    , kinyarwanda = Just "Imirire"
                    }

                ChildActivity Activity.Model.ChildPicture ->
                    { english = "Photo"
                    , kinyarwanda = Just "Ifoto"
                    }

                ChildActivity Activity.Model.Weight ->
                    { english = "Weight"
                    , kinyarwanda = Just "Ibiro"
                    }

        ActivityProgressReport activity ->
            case activity of
                MotherActivity Activity.Model.FamilyPlanning ->
                    { english = "Family Planning"
                    , kinyarwanda = Just "Kuboneza Urubyaro? nticyaza muri raporo yimikurire yumwana"
                    }

                MotherActivity Lactation ->
                    { english = "Lactation"
                    , kinyarwanda = Nothing
                    }

                MotherActivity MotherFbf ->
                    { english = "FBF"
                    , kinyarwanda = Nothing
                    }

                MotherActivity ParticipantConsent ->
                    { english = "Forms"
                    , kinyarwanda = Nothing
                    }

                {- ChildActivity Counseling ->
                   { english = "Counseling"
                   , kinyarwanda = Nothing
                   }
                -}
                ChildActivity ChildFbf ->
                    { english = "FBF"
                    , kinyarwanda = Nothing
                    }

                ChildActivity Activity.Model.Height ->
                    { english = "Height"
                    , kinyarwanda = Just "Uburebure"
                    }

                ChildActivity Activity.Model.Muac ->
                    { english = "MUAC"
                    , kinyarwanda = Just "Ikizigira cy'akaboko"
                    }

                ChildActivity Activity.Model.NutritionSigns ->
                    { english = "Nutrition Signs"
                    , kinyarwanda = Just "Ibimenyetso by'imirire"
                    }

                ChildActivity Activity.Model.ChildPicture ->
                    { english = "Photo"
                    , kinyarwanda = Just "Ifoto"
                    }

                ChildActivity Activity.Model.Weight ->
                    { english = "Weight"
                    , kinyarwanda = Just "Ibiro"
                    }

        ActivitiesToComplete count ->
            { english = "To Do (" ++ Debug.toString count ++ ")"
            , kinyarwanda = Just <| "Ibisabwa gukora (" ++ Debug.toString count ++ ")"
            }

        ActivePage page ->
            translateActivePage page

        AcuteIllnessActivityTitle activity ->
            case activity of
                AcuteIllnessSymptoms ->
                    { english = "Symptom Review"
                    , kinyarwanda = Nothing
                    }

                AcuteIllnessPhysicalExam ->
                    { english = "Physical Exam"
                    , kinyarwanda = Nothing
                    }

                AcuteIllnessLaboratory ->
                    { english = "Laboratory"
                    , kinyarwanda = Nothing
                    }

                AcuteIllnessExposure ->
                    { english = "Exposure / Travel History"
                    , kinyarwanda = Nothing
                    }

        Adherence adherence ->
            translateAdherence adherence

        Age months days ->
            { english = Debug.toString months ++ " months " ++ Debug.toString days ++ " days"
            , kinyarwanda = Just <| Debug.toString months ++ " Amezi " ++ Debug.toString days ++ " iminsi"
            }

        AgeDays days ->
            { english = Debug.toString days ++ " days"
            , kinyarwanda = Just <| Debug.toString days ++ " Iminsi"
            }

        AgeMonthsWithoutDay months ->
            { english = Debug.toString months ++ " month"
            , kinyarwanda = Just <| Debug.toString months ++ " Ukwezi"
            }

        AgeSingleBoth months days ->
            { english = Debug.toString months ++ " month " ++ Debug.toString days ++ " day"
            , kinyarwanda = Just <| Debug.toString months ++ " Ukwezi " ++ Debug.toString days ++ " Umunsi"
            }

        AgeSingleMonth months days ->
            { english = Debug.toString months ++ " month " ++ Debug.toString days ++ " days"
            , kinyarwanda = Just <| Debug.toString months ++ " Ukwezi " ++ Debug.toString days ++ " Iminsi"
            }

        AgeSingleDayWithMonth months days ->
            { english = Debug.toString months ++ " months " ++ Debug.toString days ++ " day"
            , kinyarwanda = Just <| Debug.toString months ++ " Amezi " ++ Debug.toString days ++ " Umunsi"
            }

        AgeSingleDayWithoutMonth months days ->
            { english = Debug.toString days ++ " day"
            , kinyarwanda = Just <| Debug.toString days ++ " Umunsi"
            }

        And ->
            { english = "and"
            , kinyarwanda = Nothing
            }

        AmbulancArrivalPeriodQuestion ->
            { english = "How long did it take the ambulance to arrive"
            , kinyarwanda = Nothing
            }

        AgeSingleMonthWithoutDay month ->
            { english = Debug.toString month ++ " month"
            , kinyarwanda = Just <| Debug.toString month ++ " Ukwezi"
            }

        AppName ->
            { english = "E-Heza System"
            , kinyarwanda = Just "E-heza sisiteme"
            }

        AreYouSure ->
            { english = "Are you sure?"
            , kinyarwanda = Just "Urabyizeye?"
            }

        Assessment ->
            { english = "Assessment"
            , kinyarwanda = Just "Ipimwa"
            }

        Asthma ->
            { english = "Asthma"
            , kinyarwanda = Just "Asthma (Agahema)"
            }

        Attendance ->
            { english = "Attendance"
            , kinyarwanda = Just "Ubwitabire"
            }

        Baby ->
            { english = "Baby"
            , kinyarwanda = Just "Umwana"
            }

        BabyDiedOnDayOfBirthPreviousDelivery ->
            { english = "Live Birth but the baby died the same day in previous delivery"
            , kinyarwanda = Just "Aheruka kubyara umwana muzima apfa uwo munsi"
            }

        BabyName name ->
            { english = "Baby: " ++ name
            , kinyarwanda = Just <| "Umwana: " ++ name
            }

        Back ->
            { english = "Back"
            , kinyarwanda = Nothing
            }

        BackendError ->
            { english = "Error contacting backend"
            , kinyarwanda = Just "Seriveri yerekanye amakosa akurikira"
            }

        BeginNewEncounter ->
            { english = "Begin a New Encounter"
            , kinyarwanda = Nothing
            }

        BloodPressure ->
            { english = "Blood Pressure"
            , kinyarwanda = Just "Umuvuduko w'amaraso"
            }

        BloodPressureElevatedOcassions ->
            { english = "Blood Pressure Elevated occasions"
            , kinyarwanda = Nothing
            }

        BloodPressureDiaLabel ->
            { english = "Diastolic"
            , kinyarwanda = Just "Umuvuduko w'amaraso wo hasi"
            }

        BloodPressureSysLabel ->
            { english = "Systolic"
            , kinyarwanda = Just "Umubare w'umuviduko w'amaraso wo hejuru"
            }

        BMI ->
            { english = "BMI"
            , kinyarwanda = Nothing
            }

        BMIHelper ->
            { english = "Calculated based on Height and Weight"
            , kinyarwanda = Just "Byabazwe hashingiwe ku burebure n'ibiro"
            }

        BodyTemperature ->
            { english = "Body Temperature"
            , kinyarwanda = Just "Ubushyuhe bw'umubiri"
            }

        Born ->
            { english = "Born"
            , kinyarwanda = Just "Kuvuka/ itariki y'amavuko"
            }

        BowedLegs ->
            { english = "Bowed Legs"
            , kinyarwanda = Just "Amaguru atameze neza (yagize imitego)"
            }

        BpmUnit ->
            { english = "bpm"
            , kinyarwanda = Just "Inshuro ahumeka ku munota"
            }

        BreastExam ->
            { english = "Breast Exam"
            , kinyarwanda = Just "Gusuzuma amabere"
            }

        BreastExamQuestion ->
            { english = "Did you show the patient how to perform a self breast exam"
            , kinyarwanda = Just "Weretse umubyeyi uko yakwisuzuma amabere?"
            }

        BreastExamSign option ->
            case option of
                Mass ->
                    { english = "Mass"
                    , kinyarwanda = Just "Uburemere"
                    }

                Discharge ->
                    { english = "Discharge"
                    , kinyarwanda = Just "Gusezererwa"
                    }

                Infection ->
                    { english = "Infection"
                    , kinyarwanda = Just "Indwara iterwa n'udukoko tutabonwa n'amaso (Microbes)"
                    }

                NormalBreast ->
                    translationSet Normal

        BrittleHair ->
            { english = "Brittle Hair"
            , kinyarwanda = Just "Gucurama no guhindura ibara ku misatsi"
            }

        Cancel ->
            { english = "Cancel"
            , kinyarwanda = Just "Guhagarika"
            }

        CardiacDisease ->
            { english = "Cardiac Disease"
            , kinyarwanda = Just "Indwara z'umutima"
            }

        CaregiverName ->
            { english = "Caregiver's Name"
            , kinyarwanda = Nothing
            }

        CaregiverNationalId ->
            { english = "Caregiver's National ID"
            , kinyarwanda = Nothing
            }

        Cell ->
            { english = "Cell"
            , kinyarwanda = Just "Akagali"
            }

        CentimeterShorthand ->
            { english = "cm"
            , kinyarwanda = Just "cm"
            }

        Celsius ->
            { english = "Celsius"
            , kinyarwanda = Nothing
            }

        ChartPhrase phrase ->
            translateChartPhrase phrase

        CheckAllThatApply ->
            { english = "Please check all that apply"
            , kinyarwanda = Nothing
            }

        CheckIn ->
            { english = "Check in:"
            , kinyarwanda = Just "Kureba abaje"
            }

        ChildHmisNumber ->
            { english = "Child HMIS Number"
            , kinyarwanda = Just "Numero y'umwana muri HMIS"
            }

        ChildDemographicInformation ->
            { english = "Child Demographic Information"
            , kinyarwanda = Nothing
            }

        ChildNutritionSignLabel sign ->
            case sign of
                AbdominalDistension ->
                    { english = "Abdominal Distension"
                    , kinyarwanda = Just "Kubyimba inda"
                    }

                Apathy ->
                    { english = "Apathy"
                    , kinyarwanda = Just "Kwigunga"
                    }

                Backend.Measurement.Model.BrittleHair ->
                    translationSet BrittleHair

                DrySkin ->
                    { english = "Dry Skin"
                    , kinyarwanda = Just "Uruhu ryumye"
                    }

                Backend.Measurement.Model.Edema ->
                    translationSet Edema

                NormalChildNutrition ->
                    { english = "None of these"
                    , kinyarwanda = Just "Nta bimenyetso "
                    }

                PoorAppetite ->
                    { english = "Poor Appetite"
                    , kinyarwanda = Just "Kubura apeti /kunanirwa kurya"
                    }

        ChildNutritionSignReport sign ->
            case sign of
                AbdominalDistension ->
                    { english = "Abdominal Distension"
                    , kinyarwanda = Just "Kubyimba inda"
                    }

                Apathy ->
                    { english = "Apathy"
                    , kinyarwanda = Just "Kwigunga"
                    }

                Backend.Measurement.Model.BrittleHair ->
                    translationSet BrittleHair

                DrySkin ->
                    { english = "Dry Skin"
                    , kinyarwanda = Just "Uruhu ryumye"
                    }

                Backend.Measurement.Model.Edema ->
                    translationSet Edema

                NormalChildNutrition ->
                    { english = "None"
                    , kinyarwanda = Just "Nta bimenyetso"
                    }

                PoorAppetite ->
                    { english = "Poor Appetite"
                    , kinyarwanda = Just "kubura apeti (kunanirwa kurya)"
                    }

        Children ->
            { english = "Children"
            , kinyarwanda = Just "Abana"
            }

        ChildrenNames ->
            { english = "Children's names"
            , kinyarwanda = Just "Amazina y'umwana"
            }

        ChildrenNationalId ->
            { english = "Children's National ID"
            , kinyarwanda = Just "Indangamuntu y'umwana"
            }

        ChildOf ->
            { english = "Child of"
            , kinyarwanda = Just "Umwana wa"
            }

        Clear ->
            { english = "Clear"
            , kinyarwanda = Just "Gukuraho"
            }

        ClickTheCheckMark ->
            { english = "Click the check mark if the mother / caregiver is in attendance. The check mark will appear green when a mother / caregiver has been signed in."
            , kinyarwanda = Just "Kanda (kuri) ku kazu niba umubyeyi ahari. Ku kazu harahita hahindura ibara habe icyaytsi niba wemeje ko umubyeyi ahari"
            }

        ClinicType clinicType ->
            case clinicType of
                Chw ->
                    { english = "CHW"
                    , kinyarwanda = Nothing
                    }

                Fbf ->
                    { english = "Fbf"
                    , kinyarwanda = Nothing
                    }

                Pmtct ->
                    { english = "Pmtct"
                    , kinyarwanda = Nothing
                    }

                Sorwathe ->
                    { english = "Sorwathe"
                    , kinyarwanda = Nothing
                    }

        Clinical ->
            { english = "Clinical"
            , kinyarwanda = Just "Ikigo Nderabuzima"
            }

        ClinicalProgressReport ->
            { english = "Clinical Progress Report"
            , kinyarwanda = Just "Erekana raporo yibyavuye mu isuzuma"
            }

        ContactedHCQuestion ->
            { english = "Have you contacted the health center"
            , kinyarwanda = Nothing
            }

        ContactWithCOVID19SymptomsHelper ->
            { english = "Symptoms include fever, dry cough, and shortness of breath"
            , kinyarwanda = Nothing
            }

        ContactWithCOVID19SymptomsQuestion ->
            { english = "Have you had contacts with others who exhibit symptoms or have been exposed to COVID-19"
            , kinyarwanda = Nothing
            }

        ContactWithSimilarSymptomsQuestion ->
            { english = "Have you had contacts with others who have similar symptoms to you"
            , kinyarwanda = Nothing
            }

        ConvulsionsAndUnconsciousPreviousDelivery ->
            { english = "Experienced convulsions and resulted in becoming unconscious after delivery"
            , kinyarwanda = Just "Ubushize yahinze umushyitsi bimuviramo kutumva akimara kubyara"
            }

        ConvulsionsPreviousDelivery ->
            { english = "Experienced convulsions in previous delivery"
            , kinyarwanda = Just "Ubushize yahinze umushyitsi abyara"
            }

        CSectionScar scar ->
            case scar of
                Vertical ->
                    { english = "Vertical"
                    , kinyarwanda = Just "Irahagaze"
                    }

                Horizontal ->
                    { english = "Horizontal"
                    , kinyarwanda = Just "Iratambitse"
                    }

                NoScar ->
                    { english = "None"
                    , kinyarwanda = Just "Ntabyo"
                    }

        GroupNotFound ->
            { english = "Group not found"
            , kinyarwanda = Nothing
            }

        Group ->
            { english = "Group"
            , kinyarwanda = Just "Itsinda"
            }

        Groups ->
            { english = "Groups"
            , kinyarwanda = Just "Itsinda"
            }

        Close ->
            { english = "Close"
            , kinyarwanda = Nothing
            }

        Closed ->
            { english = "Closed"
            , kinyarwanda = Just "Gufunga"
            }

        GroupUnauthorized ->
            { english = "You are not authorized to work with this Group."
            , kinyarwanda = Nothing
            }

        ConfirmDeleteTrainingGroupEncounters ->
            { english = "Are you sure you want to delete all training Group Encounters?"
            , kinyarwanda = Nothing
            }

        ConfirmRegisterParticipant ->
            { english = "Are you sure you want to save this participant's data?"
            , kinyarwanda = Nothing
            }

        ConfirmationRequired ->
            { english = "Please confirm:"
            , kinyarwanda = Nothing
            }

        Connected ->
            { english = "Connected"
            , kinyarwanda = Just "Ufite interineti (murandasi)"
            }

        ContactInformation ->
            { english = "Contact Information"
            , kinyarwanda = Just "Uburyo bwakwifashishwa mu kugera ku mugenerwabikorwa"
            }

        Continue ->
            { english = "Continue"
            , kinyarwanda = Just "Gukomeza"
            }

        CounselingTimingHeading timing ->
            translateCounselingTimingHeading timing

        CounselingTopic topic ->
            { english = topic.english
            , kinyarwanda = topic.kinyarwanda
            }

        CounselorReviewed ->
            { english = "I have reviewed the above with the participant."
            , kinyarwanda = Nothing
            }

        CounselorSignature ->
            { english = "Entry Counselor Signature"
            , kinyarwanda = Nothing
            }

        CSectionInPreviousDelivery ->
            { english = "C-section in previous delivery"
            , kinyarwanda = Just "Yarabazwe ku nda ishize"
            }

        CSectionReason ->
            { english = "Reason for C-section"
            , kinyarwanda = Just "Impamvu yo kubagwa"
            }

        CSectionReasons reason ->
            case reason of
                Breech ->
                    { english = "Breech"
                    , kinyarwanda = Just "Abanje ikibuno(umwana yaje yicaye)"
                    }

                Emergency ->
                    { english = "Emergency"
                    , kinyarwanda = Just "Ibyihutirwa"
                    }

                FailureToProgress ->
                    { english = "Failure to Progress"
                    , kinyarwanda = Just "Ntibyiyongera"
                    }

                Backend.Measurement.Model.None ->
                    { english = "None"
                    , kinyarwanda = Just "Ntabyo"
                    }

                Other ->
                    { english = "Other"
                    , kinyarwanda = Just "Ibindi"
                    }

        CreateGroupEncounter ->
            { english = "Create Group Encounter"
            , kinyarwanda = Just "Tangira igikorwa"
            }

        CreateRelationship ->
            { english = "Create Relationship"
            , kinyarwanda = Just "Ibijyanye no guhuza amasano"
            }

        CreateTrainingGroupEncounters ->
            { english = "Create All Training Group Encounters"
            , kinyarwanda = Nothing
            }

        CurrentlyPregnant ->
            { english = "Currently Pregnant"
            , kinyarwanda = Just "Aratwite"
            }

        DeleteTrainingGroupEncounters ->
            { english = "Delete All Training Group Encounters"
            , kinyarwanda = Nothing
            }

        DeliveryLocation ->
            { english = "Delivery Location"
            , kinyarwanda = Nothing
            }

        DeliveryOutcome ->
            { english = "Delivery Outcome"
            , kinyarwanda = Nothing
            }

        DangerSign sign ->
            case sign of
                VaginalBleeding ->
                    { english = "Vaginal bleeding"
                    , kinyarwanda = Just "Kuva"
                    }

                HeadacheBlurredVision ->
                    { english = "Severe headaches with blurred vision"
                    , kinyarwanda = Just "Kuribwa umutwe bidasanzwe ukareba ibikezikezi"
                    }

                Convulsions ->
                    { english = "Convulsions"
                    , kinyarwanda = Just "Kugagara"
                    }

                AbdominalPain ->
                    { english = "Abdominal pain"
                    , kinyarwanda = Just "Kuribwa mu nda"
                    }

                DifficultyBreathing ->
                    { english = "Difficulty breathing"
                    , kinyarwanda = Just "Guhumeka nabi"
                    }

                Fever ->
                    { english = "Fever"
                    , kinyarwanda = Just "Umuriro"
                    }

                ExtremeWeakness ->
                    { english = "Extreme weakness"
                    , kinyarwanda = Just "Gucika intege cyane"
                    }

                NoDangerSign ->
                    { english = "None of these"
                    , kinyarwanda = Just "Nta bimenyetso/nta na kimwe"
                    }

        Dashboard ->
            { english = "Dashboard"
            , kinyarwanda = Just "Tabeau de bord"
            }

        DateOfLastAssessment ->
            { english = "Date of last Assessment"
            , kinyarwanda = Just "Amakuru y'ipimwa ry'ubushize"
            }

        DatePregnancyConcluded ->
            { english = "Date Pregnancy Concluded"
            , kinyarwanda = Just "Date Pregnancy Concluded"
            }

        Day ->
            { english = "Day"
            , kinyarwanda = Just "Umunsi"
            }

        DaySinglePlural value ->
            if value == 1 then
                { english = "1 Day"
                , kinyarwanda = Just "1 Umunsi"
                }

            else
                { english = Debug.toString value ++ " Days"
                , kinyarwanda = Just <| Debug.toString value ++ " Iminsi"
                }

        DateOfBirth ->
            { english = "Date of Birth"
            , kinyarwanda = Just "Itariki y'amavuko"
            }

        Days ->
            { english = "days"
            , kinyarwanda = Just "Iminsi"
            }

        DaysPresent ->
            { english = "Days present"
            , kinyarwanda = Nothing
            }

        Delete ->
            { english = "Delete"
            , kinyarwanda = Nothing
            }

        DemographicInformation ->
            { english = "Demographic Information"
            , kinyarwanda = Just "Umwirondoro"
            }

        DemographicsReport ->
            { english = "Demographics Report"
            , kinyarwanda = Just "Raporo y'umwirondoro"
            }

        Device ->
            { english = "Device"
            , kinyarwanda = Nothing
            }

        DeviceNotAuthorized ->
            { english =
                """This device has not yet been authorized to sync data with the backend, or the
                authorization has expired or been revoked. To authorize or re-authorize this
                device, enter a pairing code below. This will permit sensitive data to be stored
                on this device and updated to the backend. You should only authorize devices that
                are under your control and which are secure."""
            , kinyarwanda = Nothing
            }

        DeviceStatus ->
            { english = "Device Status"
            , kinyarwanda = Just "Uko igikoresho cy'ikoranabuhanga gihagaze"
            }

        Diabetes ->
            { english = "Diabetes"
            , kinyarwanda = Just "Diyabete (Indwara y'igisukari)"
            }

        DistributionNotice notice ->
            case notice of
                DistributedFully ->
                    { english = "Complete"
                    , kinyarwanda = Nothing
                    }

                DistributedPartiallyLackOfStock ->
                    { english = "Lack of stock"
                    , kinyarwanda = Nothing
                    }

                DistributedPartiallyOther ->
                    { english = "Other"
                    , kinyarwanda = Nothing
                    }

        District ->
            { english = "District"
            , kinyarwanda = Just "Akarere"
            }

        DOB ->
            { english = "DOB"
            , kinyarwanda = Nothing
            }

        DropzoneDefaultMessage ->
            { english = "Touch here to take a photo, or drop a photo file here."
            , kinyarwanda = Just "Kanda hano niba ushaka gufotora cg ukure ifoto mu bubiko hano."
            }

        DueDate ->
            { english = "Due Date"
            , kinyarwanda = Just "Itariki azabyariraho"
            }

        Edd ->
            { english = "EDD"
            , kinyarwanda = Nothing
            }

        EddHeader ->
            { english = "Estimated Date of Delivery"
            , kinyarwanda = Just "Itariki y'agateganyo azabyariraho"
            }

        Edema ->
            { english = "Edema"
            , kinyarwanda = Just "Kubyimba"
            }

        EditRelationship ->
            { english = "Edit Relationship"
            , kinyarwanda = Nothing
            }

        Ega ->
            { english = "EGA"
            , kinyarwanda = Nothing
            }

        EgaHeader ->
            { english = "Estimated Gestational Age"
            , kinyarwanda = Just "Amezi y'agateganyo y'inda"
            }

        EgaWeeks ->
            { english = "EGA (Weeks)"
            , kinyarwanda = Just "EGA (Ibyumweru)"
            }

        EmptyString ->
            { english = ""
            , kinyarwanda = Just ""
            }

        EndEncounter ->
            { english = "End Encounter"
            , kinyarwanda = Just "Rangiza ibyo wakoraga"
            }

        EndEncounterQuestion ->
            { english = "End Encounter?"
            , kinyarwanda = Nothing
            }

        EndGroupEncounter ->
            { english = "End Group Encounter"
            , kinyarwanda = Just "Gusoza igikorwa"
            }

        EnterAmountDistributed ->
            { english = "Enter amount distributed"
            , kinyarwanda = Nothing
            }

        EnterPairingCode ->
            { english = "Enter pairing code"
            , kinyarwanda = Just "Umubare uhuza igikoresho cy'ikoranabuhanga na apulikasiyo"
            }

        MemoryQuota quota ->
            { english = "Memory used " ++ Debug.toString (quota.usedJSHeapSize // (1024 * 1024)) ++ " MB of available " ++ Debug.toString (quota.jsHeapSizeLimit // (1024 * 1024)) ++ " MB"
            , kinyarwanda = Just <| "Hamaze gukoreshwa umwanya wa memori (ushobora kubika amakuru igihe gito) ungana na MB" ++ Debug.toString (quota.usedJSHeapSize // (1024 * 1024)) ++ " kuri MB" ++ Debug.toString (quota.jsHeapSizeLimit // (1024 * 1024))
            }

        StorageQuota quota ->
            { english = "Storage used " ++ Debug.toString (quota.usage // (1024 * 1024)) ++ " MB of available " ++ Debug.toString (quota.quota // (1024 * 1024)) ++ " MB"
            , kinyarwanda = Just <| "Hamaze gukoreshwa umwanya ungana na MB" ++ Debug.toString (quota.usage // (1024 * 1024)) ++ " umwanya wose ungana na MB" ++ Debug.toString (quota.quota // (1024 * 1024))
            }

        SubmitPairingCode ->
            { english = "Submit Pairing Code"
            , kinyarwanda = Just "Umubare uhuza igikoresho cy'ikoranabuhanga na apulikasiyo"
            }

        ErrorCheckLocalConfig ->
            { english = "Check your LocalConfig.elm file and make sure you have defined the enviorement properly"
            , kinyarwanda = Nothing
            }

        ErrorConfigurationError ->
            { english = "Configuration error"
            , kinyarwanda = Just "Ikosa mu igena miterere"
            }

        Estimated ->
            { english = "Estimated"
            , kinyarwanda = Just "Itariki y'amavuko igenekerejwe"
            }

        ExaminationTask task ->
            case task of
                Vitals ->
                    { english = "Vitals"
                    , kinyarwanda = Just "Ibimenyetso by'ubuzima"
                    }

                NutritionAssessment ->
                    { english = "Nutrition Assessment"
                    , kinyarwanda = Just "Gusuzuma imirire"
                    }

                CorePhysicalExam ->
                    { english = "Core Physical Exam"
                    , kinyarwanda = Just "Isuzuma ryimbitse"
                    }

                ObstetricalExam ->
                    { english = "Obstetrical Exam"
                    , kinyarwanda = Just "Ibipimo by'inda"
                    }

                Pages.PrenatalActivity.Model.BreastExam ->
                    translationSet BreastExam

        ExposureTask task ->
            case task of
                ExposureTravel ->
                    { english = "Travel History"
                    , kinyarwanda = Nothing
                    }

                ExposureExposure ->
                    { english = "Contact Exposure"
                    , kinyarwanda = Nothing
                    }

                ExposureIsolation ->
                    { english = "Isolate Patient"
                    , kinyarwanda = Nothing
                    }

                ExposureContactHC ->
                    { english = "Contact Health Center"
                    , kinyarwanda = Nothing
                    }

        Failure ->
            { english = "Failure"
            , kinyarwanda = Nothing
            }

        Extremities ->
            { english = "Extremities"
            , kinyarwanda = Nothing
            }

        Eyes ->
            { english = "Eyes"
            , kinyarwanda = Just "Amaso"
            }

        Facility ->
            { english = "Facility"
            , kinyarwanda = Nothing
            }

        FamilyInformation ->
            { english = "Family Information"
            , kinyarwanda = Just "Amakuru ku muryango"
            }

        FamilyMembers ->
            { english = "Family Members"
            , kinyarwanda = Just "Abagize umuryango"
            }

        FamilyPlanningInFutureQuestion ->
            { english = "Which, if any, of these methods will you use after your pregnancy"
            , kinyarwanda = Just "Niba buhari, ni ubuhe buryo uzakoresha nyuma yo kubyara?"
            }

        FamilyPlanningSignLabel sign ->
            case sign of
                AutoObservation ->
                    { english = "Auto-observation"
                    , kinyarwanda = Just "Kwigenzura ururenda"
                    }

                Condoms ->
                    { english = "Condoms"
                    , kinyarwanda = Just "Udukingirizo"
                    }

                CycleBeads ->
                    { english = "Cycle beads"
                    , kinyarwanda = Just "Urunigi"
                    }

                CycleCounting ->
                    { english = "Cycle counting"
                    , kinyarwanda = Just "Kubara "
                    }

                Hysterectomy ->
                    { english = "Hysterectomy"
                    , kinyarwanda = Just "Bakuyemo nyababyeyi"
                    }

                Implants ->
                    { english = "Implants"
                    , kinyarwanda = Just "Akapira ko mu kaboko"
                    }

                Injectables ->
                    { english = "Injectables"
                    , kinyarwanda = Just "Urushinge"
                    }

                IUD ->
                    { english = "IUD"
                    , kinyarwanda = Just "Akapira ko mu mura (agapira ko munda ibyara)"
                    }

                LactationAmenorrhea ->
                    { english = "Lactation amenorrhea"
                    , kinyarwanda = Just "Uburyo bwo konsa"
                    }

                NoFamilyPlanning ->
                    { english = "None of these"
                    , kinyarwanda = Just "Nta buryo bwo kuboneza urubyaro akoresha"
                    }

                OralContraceptives ->
                    { english = "Oral contraceptives"
                    , kinyarwanda = Just "Ibinini"
                    }

                Spermicide ->
                    { english = "Spermicide"
                    , kinyarwanda = Just "Ibinini byica intangangabo bicishwa mu gitsina"
                    }

                TubalLigatures ->
                    { english = "Tubal ligatures"
                    , kinyarwanda = Just "Gufunga umuyoborantanga ku bagore"
                    }

                Vasectomy ->
                    { english = "Vasectomy"
                    , kinyarwanda = Just "Gufunga umuyoborantanga ku bagabo"
                    }

        FamilyUbudehe ->
            { english = "Family Ubudehe"
            , kinyarwanda = Just "Icyiciro cy'ubudehe umuryango uherereyemo"
            }

        FbfDistribution ->
            { english = "FBF Distribution"
            , kinyarwanda = Nothing
            }

        FbfToReceive activity amount ->
            case activity of
                MotherActivity _ ->
                    { english = "Mother should receive: " ++ String.fromFloat amount ++ " kgs of CSB++ (FBF)"
                    , kinyarwanda = Nothing
                    }

                ChildActivity _ ->
                    { english = "Child should receive: " ++ String.fromFloat amount ++ " kgs of CSB++ (FBF)"
                    , kinyarwanda = Nothing
                    }

        FatherName ->
            { english = "Father's Name"
            , kinyarwanda = Nothing
            }

        FatherNationalId ->
            { english = "Father's National ID"
            , kinyarwanda = Nothing
            }

        FetalHeartRate ->
            { english = "Fetal Heart Rate"
            , kinyarwanda = Just "Uko umutima w'umwana utera"
            }

        FetalMovement ->
            { english = "Fetal Movement"
            , kinyarwanda = Just "Uko umwana akina mu nda"
            }

        FetalPresentationLabel ->
            { english = "Fetal Presentation"
            , kinyarwanda = Just "Uko umwana ameze mu nda"
            }

        FetalPresentation option ->
            case option of
                FetalBreech ->
                    { english = "Breech"
                    , kinyarwanda = Just "Abanje ikibuno(umwana yaje yicaye)"
                    }

                Cephalic ->
                    { english = "Cephalic"
                    , kinyarwanda = Just "Umwana abanje umutwe"
                    }

                Transverse ->
                    { english = "Transverse"
                    , kinyarwanda = Just "Gitambitse (Umwana aritambitse)"
                    }

                Twins ->
                    { english = "Twins"
                    , kinyarwanda = Just "Impanga"
                    }

                Backend.Measurement.Model.Unknown ->
                    { english = "Unknown"
                    , kinyarwanda = Just "Ntibizwi"
                    }

        Fetch ->
            { english = "Fetch"
            , kinyarwanda = Just "Gushakisha"
            }

        FilterByName ->
            { english = "Filter by name"
            , kinyarwanda = Just "Hitamo izina ryuwo ushaka"
            }

        FirstAntenatalVisit ->
            { english = "First Antenatal Visit"
            , kinyarwanda = Just "Kwipimisha inda bwa mbere"
            }

        FirstName ->
            { english = "First Name"
            , kinyarwanda = Just "Izina ry'idini"
            }

        FiveVisits ->
            { english = "Five visits"
            , kinyarwanda = Just "Inshuro eshanu"
            }

        ForIllustrativePurposesOnly ->
            { english = "For illustrative purposes only"
            , kinyarwanda = Nothing
            }

        FormError errorValue ->
            translateFormError errorValue

        FormField field ->
            translateFormField field

        FundalHeight ->
            { english = "Fundal Height"
            , kinyarwanda = Just "Uburebure bwa Nyababyeyi"
            }

        Gender gender ->
            case gender of
                Male ->
                    { english = "Male"
                    , kinyarwanda = Just "Gabo"
                    }

                Female ->
                    { english = "Female"
                    , kinyarwanda = Just "Gore"
                    }

        GenderLabel ->
            { english = "Gender"
            , kinyarwanda = Just "Igitsina"
            }

        GestationalDiabetesPreviousPregnancy ->
            { english = "Gestational Diabetes in previous pregnancy"
            , kinyarwanda = Just "Ubushize yarwaye Diyabete itewe no gutwita"
            }

        GoHome ->
            { english = "Go to main page"
            , kinyarwanda = Just "Kujya ahabanza"
            }

        GroupAssessment ->
            { english = "Group Encounter"
            , kinyarwanda = Just "Gukorera itsinda"
            }

        GroupEncounter ->
            { english = "Group Encounter"
            , kinyarwanda = Nothing
            }

        Gravida ->
            { english = "Gravida"
            , kinyarwanda = Nothing
            }

        Hands ->
            { english = "Hands"
            , kinyarwanda = Just "Ibiganza"
            }

        HandsCPESign option ->
            case option of
                PallorHands ->
                    translationSet Pallor

                EdemaHands ->
                    translationSet Edema

                NormalHands ->
                    translationSet Normal

        HCRecomendation recomendation ->
            case recomendation of
                SendAmbulance ->
                    { english = "agreed to call the District Hospital to send an ambulance"
                    , kinyarwanda = Nothing
                    }

                HomeIsolation ->
                    { english = "advised patient to stay home in isolation"
                    , kinyarwanda = Nothing
                    }

                ComeToHealthCenter ->
                    { english = "advised patient to come to the health center for further evaluation"
                    , kinyarwanda = Nothing
                    }

                ChwMonitoring ->
                    { english = "CHW should continue to monitor"
                    , kinyarwanda = Nothing
                    }

                HCRecomendationNotApplicable ->
                    { english = "Not Applicable"
                    , kinyarwanda = Nothing
                    }

        HCResponseQuestion ->
            { english = "What was the Health Center's response"
            , kinyarwanda = Nothing
            }

        HCResponsePeriodQuestion ->
            { english = "How long did it take the Health Center to respond"
            , kinyarwanda = Nothing
            }

        HeadHair ->
            { english = "Head/Hair"
            , kinyarwanda = Just "Umutwe/Umusatsi"
            }

        HealthCenter ->
            { english = "Health Center"
            , kinyarwanda = Just "Ikigo Nderabuzima"
            }

        HealthCenterDetermined ->
            { english = "Health center determined this is a"
            , kinyarwanda = Nothing
            }

        HealthEducationProvidedQuestion ->
            { english = "Have you provided health education (or anticipatory guidance)"
            , kinyarwanda = Nothing
            }

        Heart ->
            { english = "Heart"
            , kinyarwanda = Just "Umutima"
            }

        HeartMurmur ->
            { english = "Heart Murmur"
            , kinyarwanda = Just "Ijwi ry'umutima igihe utera"
            }

        HeartCPESign sign ->
            case sign of
                IrregularRhythm ->
                    { english = "Irregular Rhythm"
                    , kinyarwanda = Just "Injyana ihindagurika"
                    }

                NormalRateAndRhythm ->
                    { english = "Normal Rate And Rhythm"
                    , kinyarwanda = Just "Bimeze neza/Injyana imeze neza"
                    }

                SinusTachycardia ->
                    { english = "Sinus Tachycardia"
                    , kinyarwanda = Just "Gutera k'umutima birenze cyane igipimo gisanzwe"
                    }

        HeartRate ->
            { english = "Heart Rate"
            , kinyarwanda = Just "Gutera k'umutima (inshuro umutima utera)"
            }

        Height ->
            { english = "Height"
            , kinyarwanda = Just "Uburebure"
            }

        High ->
            { english = "High"
            , kinyarwanda = Nothing
            }

        HighRiskCase ->
            { english = "high-risk case"
            , kinyarwanda = Nothing
            }

        HighRiskFactor factor ->
            case factor of
                PrenatalActivity.Model.ConvulsionsAndUnconsciousPreviousDelivery ->
                    { english = "Patient experienced convulsions in previous delivery and became unconscious after delivery"
                    , kinyarwanda = Nothing
                    }

                PrenatalActivity.Model.ConvulsionsPreviousDelivery ->
                    { english = "Patient experienced convulsions in previous delivery"
                    , kinyarwanda = Nothing
                    }

        HighRiskFactors ->
            { english = "High Risk Factors"
            , kinyarwanda = Just "Abafite ibyago byinshi byo"
            }

        HighSeverityAlert alert ->
            case alert of
                PrenatalActivity.Model.BodyTemperature ->
                    { english = "Body Temperature"
                    , kinyarwanda = Just "Ubushyuhe bw'umubiri"
                    }

                PrenatalActivity.Model.FetalHeartRate ->
                    { english = "No fetal heart rate noted"
                    , kinyarwanda = Just "Umutima w'umwana ntutera"
                    }

                PrenatalActivity.Model.FetalMovement ->
                    { english = "No fetal movement noted"
                    , kinyarwanda = Just "Umwana ntakina mu nda"
                    }

                PrenatalActivity.Model.HeartRate ->
                    { english = "Heart Rate"
                    , kinyarwanda = Nothing
                    }

                PrenatalActivity.Model.RespiratoryRate ->
                    { english = "Respiratory Rate"
                    , kinyarwanda = Just "Inshuro ahumeka"
                    }

        HighSeverityAlerts ->
            { english = "High Severity Alerts"
            , kinyarwanda = Just "Bimenyetso mpuruza bikabije"
            }

        HistoryTask task ->
            case task of
                Obstetric ->
                    { english = "Obstetric History"
                    , kinyarwanda = Just "Amateka y'inda zibanza (ku nda yatwise)"
                    }

                Medical ->
                    { english = "Medical History"
                    , kinyarwanda = Just "Amateka y'uburwayi busanzwe"
                    }

                Social ->
                    { english = "Partner Information"
                    , kinyarwanda = Just "Amakuru y'uwo bashakanye (umugabo)"
                    }

        HIV ->
            { english = "HIV"
            , kinyarwanda = Just "Amaguru atameze neza(yagize imitego)"
            }

        HIVStatus status ->
            case status of
                HIVExposedInfant ->
                    { english = "HIV-exposed Infant"
                    , kinyarwanda = Just "Umwana uvuka ku mubyeyi ubana n'ubwandu bwa virusi ya SIDA"
                    }

                Negative ->
                    { english = "Negative"
                    , kinyarwanda = Just "Nta bwandu afite"
                    }

                NegativeDiscordantCouple ->
                    { english = "Negative - discordant couple"
                    , kinyarwanda = Just "Nta bwandu afite ariko abana n'ubufite"
                    }

                Positive ->
                    { english = "Positive"
                    , kinyarwanda = Just "Afite ubwandu"
                    }

                Backend.Person.Model.Unknown ->
                    { english = "Unknown"
                    , kinyarwanda = Just "Ntabizi"
                    }

        HIVStatusLabel ->
            { english = "HIV Status"
            , kinyarwanda = Just "Uko ahagaze ku bijyanye n'ubwandu bwa virusi ya SIDA"
            }

        Home ->
            { english = "Home"
            , kinyarwanda = Nothing
            }

        HouseholdSize ->
            { english = "Household Size"
            , kinyarwanda = Nothing
            }

        HttpError error ->
            translateHttpError error

        HypertensionBeforePregnancy ->
            { english = "Hypertension before pregnancy"
            , kinyarwanda = Just "Umuvuduko w'amaraso mbere yo gutwita"
            }

        IncompleteCervixPreviousPregnancy ->
            { english = "Incomplete Cervix in previous pregnancy"
            , kinyarwanda = Just "Ubushize inkondo y'umura ntiyashoboye kwifunga neza "
            }

        IndividualEncounter ->
            { english = "Individual Encounter"
            , kinyarwanda = Just "Gukorera umuntu umwe"
            }

        IndividualEncounterFirstVisit encounterType ->
            case encounterType of
                AcuteIllnessEncounter ->
                    { english = "First Acute Illness Encounter"
                    , kinyarwanda = Nothing
                    }

                AntenatalEncounter ->
                    { english = "First Antenatal Encounter"
                    , kinyarwanda = Nothing
                    }

                InmmunizationEncounter ->
                    { english = "First Inmmunization Encounter"
                    , kinyarwanda = Nothing
                    }

                NutritionEncounter ->
                    { english = "First Nutrition Encounter"
                    , kinyarwanda = Nothing
                    }

        IndividualEncounterLabel encounterType ->
            case encounterType of
                AcuteIllnessEncounter ->
                    { english = "Acute Illness Encounter"
                    , kinyarwanda = Nothing
                    }

                AntenatalEncounter ->
                    { english = "Antenatal Encounter"
                    , kinyarwanda = Nothing
                    }

                InmmunizationEncounter ->
                    { english = "Inmmunization Encounter"
                    , kinyarwanda = Nothing
                    }

                NutritionEncounter ->
                    { english = "Nutrition Encounter"
                    , kinyarwanda = Nothing
                    }

        IndividualEncounterSelectVisit encounterType ->
            case encounterType of
                AcuteIllnessEncounter ->
                    { english = "Select Acute Illness Visit"
                    , kinyarwanda = Nothing
                    }

                AntenatalEncounter ->
                    { english = "Select Antenatal Visit"
                    , kinyarwanda = Nothing
                    }

                InmmunizationEncounter ->
                    { english = "Select Inmmunization Visit"
                    , kinyarwanda = Nothing
                    }

                NutritionEncounter ->
                    { english = "Select Nutrition Visit"
                    , kinyarwanda = Nothing
                    }

        IndividualEncounterSubsequentVisit encounterType ->
            case encounterType of
                AcuteIllnessEncounter ->
                    { english = "Subsequent Acute Illness Encounter"
                    , kinyarwanda = Nothing
                    }

                AntenatalEncounter ->
                    { english = "Subsequent Antenatal Encounter"
                    , kinyarwanda = Nothing
                    }

                InmmunizationEncounter ->
                    { english = "Subsequent Inmmunization Encounter"
                    , kinyarwanda = Nothing
                    }

                NutritionEncounter ->
                    { english = "Subsequent Nutrition Encounter"
                    , kinyarwanda = Nothing
                    }

        IndividualEncounterType encounterType ->
            case encounterType of
                AcuteIllnessEncounter ->
                    { english = "Acute Illness"
                    , kinyarwanda = Nothing
                    }

                AntenatalEncounter ->
                    { english = "Antenatal"
                    , kinyarwanda = Nothing
                    }

                InmmunizationEncounter ->
                    { english = "Inmmunization"
                    , kinyarwanda = Nothing
                    }

                NutritionEncounter ->
                    { english = "Child Nutrition"
                    , kinyarwanda = Nothing
                    }

        IndividualEncounterTypes ->
            { english = "Individual Encounter Types"
            , kinyarwanda = Nothing
            }

        InitialResultsDisplay display ->
            case display of
                InitialResultsHidden ->
                    { english = "Display all mothers / caregivers"
                    , kinyarwanda = Just "Kugaragaza ababyeyi bose / abarezi"
                    }

                InitialResultsShown ->
                    { english = "Hide all mothers / caregivers"
                    , kinyarwanda = Just "Hisha ababyeyi bose / abarezi"
                    }

        IsCurrentlyBreastfeeding ->
            { english = "Is the mother currently breastfeeding her infant"
            , kinyarwanda = Nothing
            }

        KilogramShorthand ->
            { english = "kg"
            , kinyarwanda = Just "kg"
            }

<<<<<<< HEAD
        LaboratoryTask task ->
            case task of
                LaboratoryMalariaTesting ->
                    { english = "Malaria Results"
                    , kinyarwanda = Nothing
                    }
=======
        KilogramsPerMonth ->
            { english = "kgs / month"
            , kinyarwanda = Nothing
            }
>>>>>>> 1349e483

        LastChecked ->
            { english = "Last checked"
            , kinyarwanda = Just "Isuzuma riheruka"
            }

        LastSuccesfulContactLabel ->
            { english = "Last Successful Contact"
            , kinyarwanda = Just "Itariki n'isaha yanyuma igikoresho giheruka gukoresherezaho interineti bikagenda neza"
            }

        Legs ->
            { english = "Legs"
            , kinyarwanda = Just "Amaguru"
            }

        LegsCPESign option ->
            case option of
                PallorLegs ->
                    translationSet Pallor

                EdemaLegs ->
                    translationSet Edema

                NormalLegs ->
                    translationSet Normal

        LevelOfEducationLabel ->
            { english = "Level of Education"
            , kinyarwanda = Just <| "Amashuri wize"
            }

        LevelOfEducation educationLevel ->
            case educationLevel of
                NoSchooling ->
                    { english = "No Schooling"
                    , kinyarwanda = Just "Ntayo"
                    }

                PrimarySchool ->
                    { english = "Primary School"
                    , kinyarwanda = Just "Abanza"
                    }

                VocationalTrainingSchool ->
                    { english = "Vocational Training School"
                    , kinyarwanda = Just "Imyuga"
                    }

                SecondarySchool ->
                    { english = "Secondary School"
                    , kinyarwanda = Just "Ayisumbuye"
                    }

                DiplomaProgram ->
                    { english = "Diploma Program (2 years of University)"
                    , kinyarwanda = Just "Amashuri 2 ya Kaminuza"
                    }

                HigherEducation ->
                    { english = "Higher Education (University)"
                    , kinyarwanda = Just "(A0)"
                    }

                AdvancedDiploma ->
                    { english = "Advanced Diploma"
                    , kinyarwanda = Just "(A1)"
                    }

        LinkToMother ->
            { english = "Link to mother"
            , kinyarwanda = Just "Guhuza n'amakuru y'umubyeyi"
            }

        LiveChildren ->
            { english = "Live Children"
            , kinyarwanda = Just "Abana bariho"
            }

        LmpDateConfidentHeader ->
            { english = "Is the Patient confident of LMP Date"
            , kinyarwanda = Just "Ese umubyeyi azi neza itariki aherukira mu mihango?"
            }

        LmpDateHeader ->
            { english = "Last Menstrual Period Date"
            , kinyarwanda = Just "Itariki aherukira mu mihango"
            }

        LmpRangeHeader ->
            { english = "When was the Patient's Last Menstrual Period"
            , kinyarwanda = Just "Ni ryari umubyeyi aherukira mu mihango?"
            }

        LmpRange range ->
            case range of
                OneMonth ->
                    { english = "Within 1 month"
                    , kinyarwanda = Just "Mu kwezi kumwe"
                    }

                ThreeMonth ->
                    { english = "Within 3 months"
                    , kinyarwanda = Just "Mu mezi atatu"
                    }

                SixMonth ->
                    { english = "Within 6 months"
                    , kinyarwanda = Just "Mu mezi atandatu"
                    }

        LoginPhrase phrase ->
            translateLoginPhrase phrase

        Low ->
            { english = "Low"
            , kinyarwanda = Just "Kwemeza amakosa"
            }

        LowRiskCase ->
            { english = "low-risk case"
            , kinyarwanda = Nothing
            }

        Lungs ->
            { english = "Lungs"
            , kinyarwanda = Just "Ibihaha"
            }

        LungsCPESign option ->
            case option of
                Wheezes ->
                    { english = "Wheezes"
                    , kinyarwanda = Just "Ijwi ryumvikana igihe umuntu ahumeka"
                    }

                Crackles ->
                    { english = "Crackles"
                    , kinyarwanda = Just "Ijwi ryumvikana umuntu ahumeka ariko afite indwara z'ubuhumekero"
                    }

                NormalLungs ->
                    translationSet Normal

        MakeSureYouAreConnected ->
            { english = "Make sure you are connected to the internet. If the issue continues, call The Ihangane Project at +250 788 817 542."
            , kinyarwanda = Just "Banza urebe ko ufite interineti. Ikibazo nigikomeza, hamagara The Ihangane Project kuri +250 788 817 542"
            }

        MaritalStatusLabel ->
            { english = "Marital Status"
            , kinyarwanda = Just "Irangamimerere"
            }

        MaritalStatus status ->
            case status of
                Divorced ->
                    { english = "Divorced"
                    , kinyarwanda = Just "Yatandukanye n'uwo bashakanye"
                    }

                Married ->
                    { english = "Married"
                    , kinyarwanda = Just "Arubatse"
                    }

                Single ->
                    { english = "Single"
                    , kinyarwanda = Just "Ingaragu"
                    }

                Widowed ->
                    { english = "Widowed"
                    , kinyarwanda = Just "Umupfakazi"
                    }

        MeasurementNoChange ->
            { english = "No Change"
            , kinyarwanda = Just "nta cyahindutse"
            }

        MeasurementGained amount ->
            { english = "Gained " ++ Debug.toString amount
            , kinyarwanda = Just <| "Kwiyongera " ++ Debug.toString amount
            }

        MeasurementLost amount ->
            { english = "Lost " ++ Debug.toString amount
            , kinyarwanda = Just <| "Kwiyongera " ++ Debug.toString amount
            }

        MedicalDiagnosis ->
            { english = "Medical Diagnosis"
            , kinyarwanda = Just "Uburwayi bwemejwe na Muganga"
            }

        MedicalDiagnosisAlert diagnosis ->
            case diagnosis of
                DiagnosisUterineMyoma ->
                    { english = "Uterine Myoma"
                    , kinyarwanda = Just "Ibibyimba byo mu mura/Nyababyeyi"
                    }

                DiagnosisDiabetes ->
                    { english = "Diabetes"
                    , kinyarwanda = Just "Diyabete (Indwara y'igisukari)"
                    }

                DiagnosisCardiacDisease ->
                    { english = "Cardiac Disease"
                    , kinyarwanda = Just "Indwara z'umutima"
                    }

                DiagnosisRenalDisease ->
                    { english = "Renal Disease"
                    , kinyarwanda = Just "Indwara z'impyiko"
                    }

                DiagnosisHypertensionBeforePregnancy ->
                    { english = "Hypertension"
                    , kinyarwanda = Nothing
                    }

                DiagnosisTuberculosis ->
                    { english = "Tuberculosis"
                    , kinyarwanda = Nothing
                    }

                DiagnosisAsthma ->
                    { english = "Asthma"
                    , kinyarwanda = Just "Asthma (Agahema)"
                    }

                DiagnosisBowedLegs ->
                    { english = "Bowed Legs"
                    , kinyarwanda = Just "Amaguru atameze neza (yagize imitego)"
                    }

                DiagnosisHIV ->
                    { english = "HIV"
                    , kinyarwanda = Just "Virus itera SIDA"
                    }

                DiagnosisMentalHealthHistory ->
                    { english = "History of Mental Health Problems"
                    , kinyarwanda = Just "Niba yaragize uburwayi bwo mumutwe"
                    }

        MedicalFormHelper ->
            { english = "Please record if the mother was diagnosed with the following medical issues"
            , kinyarwanda = Just "Andika niba umubyeyi yaragaragaweho indwara zikurikira"
            }

        MentalHealthHistory ->
            { english = "History of Mental Health Problems"
            , kinyarwanda = Just "Niba yaragize uburwayi bwo mumutwe"
            }

        MMHGUnit ->
            { english = "mmHG"
            , kinyarwanda = Nothing
            }

        MiddleName ->
            { english = "Middle Name"
            , kinyarwanda = Nothing
            }

        MinutesAgo minutes ->
            { english =
                if minutes == 0 then
                    "just now"

                else if minutes == 1 then
                    "one minute ago"

                else
                    Debug.toString minutes ++ " minutes ago"
            , kinyarwanda =
                if minutes == 0 then
                    Just "Nonaha"

                else if minutes == 1 then
                    Just "Umunota umwe ushize"

                else
                    Just <| Debug.toString minutes ++ " hashize iminota micye"
            }

        ModeOfDelivery mode ->
            case mode of
                VaginalDelivery (Spontaneous True) ->
                    { english = "Spontaneous vaginal delivery with episiotomy"
                    , kinyarwanda = Just "Yabyaye neza ariko bamwongereye"
                    }

                VaginalDelivery (Spontaneous False) ->
                    { english = "Spontaneous vaginal delivery without episiotomy"
                    , kinyarwanda = Just "Yabyaye neza"
                    }

                VaginalDelivery WithVacuumExtraction ->
                    { english = "Vaginal delivery with vacuum extraction"
                    , kinyarwanda = Just "Yabyaye neza ariko hanifashishijwe icyuma gikurura umwana"
                    }

                CesareanDelivery ->
                    { english = "Cesarean delivery"
                    , kinyarwanda = Just "Yabyaye bamubaze"
                    }

        ModeOfDeliveryLabel ->
            { english = "Mode of delivery"
            , kinyarwanda = Just "Uburyo yabyayemo"
            }

        Month ->
            { english = "Month"
            , kinyarwanda = Just "Ukwezi"
            }

        MonthAbbrev ->
            { english = "mo"
            , kinyarwanda = Just "amezi"
            }

        MonthsOld ->
            { english = "months old"
            , kinyarwanda = Just "Amezi"
            }

        Mother ->
            { english = "Mother"
            , kinyarwanda = Just "Umubyeyi"
            }

        MotherDemographicInformation ->
            { english = "Mother Demographic Information"
            , kinyarwanda = Nothing
            }

        MotherName name ->
            { english = "Mother/Caregiver: " ++ name
            , kinyarwanda = Just <| "Umubyeyi: " ++ name
            }

        MotherNameLabel ->
            { english = "Mother's Name"
            , kinyarwanda = Nothing
            }

        MotherNationalId ->
            { english = "Mother's National ID"
            , kinyarwanda = Nothing
            }

        Mothers ->
            { english = "Mothers"
            , kinyarwanda = Just "Ababyeyi"
            }

        MUAC ->
            { english = "MUAC"
            , kinyarwanda = Just "Ikizigira"
            }

        MuacIndication indication ->
            case indication of
                MuacRed ->
                    { english = "red"
                    , kinyarwanda = Just "Umutuku"
                    }

                MuacYellow ->
                    { english = "yellow"
                    , kinyarwanda = Just "Umuhondo"
                    }

                MuacGreen ->
                    { english = "green"
                    , kinyarwanda = Just "Icyatsi"
                    }

        MyAccount ->
            { english = "My Account"
            , kinyarwanda = Just "Konti yanjye"
            }

        MyRelatedBy relationship ->
            translateMyRelatedBy relationship

        MyRelatedByQuestion relationship ->
            translateMyRelatedByQuestion relationship

        Name ->
            { english = "Name"
            , kinyarwanda = Nothing
            }

        NationalIdNumber ->
            { english = "National ID Number"
            , kinyarwanda = Just "Numero y'irangamuntu"
            }

        Neck ->
            { english = "Neck"
            , kinyarwanda = Nothing
            }

        NeckCPESign option ->
            case option of
                EnlargedThyroid ->
                    { english = "Enlarged Thyroid"
                    , kinyarwanda = Just "Umwingo"
                    }

                EnlargedLymphNodes ->
                    { english = "Enlarged Lymph Nodes"
                    , kinyarwanda = Just "Inturugunyu/Amatakara"
                    }

                NormalNeck ->
                    translationSet Normal

        NegativeLabel ->
            { english = "Negative"
            , kinyarwanda = Just "Nta bwandu afite"
            }

        Next ->
            { english = "Nexst"
            , kinyarwanda = Nothing
            }

        No ->
            { english = "No"
            , kinyarwanda = Just "Oya"
            }

        NoActivitiesCompleted ->
            { english = "No activities are entirely completed for the attending participants."
            , kinyarwanda = Just "Nta gikorwa cyarangiye cyose kubitabiriye."
            }

        NoActivitiesPending ->
            { english = "All activities are completed for the attending participants."
            , kinyarwanda = Just "Ibikorwa byose byarangiye kubitabiriye."
            }

        NoActivitiesCompletedForThisParticipant ->
            { english = "No activities are completed for this participant."
            , kinyarwanda = Just "Nta gikorwa cyarangiye kubitabiriye."
            }

        NoActivitiesPendingForThisParticipant ->
            { english = "All activities are completed for this participant."
            , kinyarwanda = Just "Ibikorwa byose byarangiye kubitabiriye."
            }

        NoGroupsFound ->
            { english = "No groups found."
            , kinyarwanda = Nothing
            }

        NoMatchesFound ->
            { english = "No matches found"
            , kinyarwanda = Nothing
            }

        NoParticipantsCompleted ->
            { english = "No participants have completed all their activities yet."
            , kinyarwanda = Just "Ntagikorwa nakimwe kirarangira kubitabiriye."
            }

        NoParticipantsPending ->
            { english = "All attending participants have completed their activities."
            , kinyarwanda = Just "Abaje bose barangirijwe"
            }

        NoParticipantsCompletedForThisActivity ->
            { english = "No participants have completed this activity yet."
            , kinyarwanda = Just "Ntawaje warangirijwe kukorerwa."
            }

        NoParticipantsPendingForThisActivity ->
            { english = "All attending participants have completed this activitity."
            , kinyarwanda = Just "Ababje bose barangirijwe."
            }

        Normal ->
            { english = "Normal"
            , kinyarwanda = Just "Bimeze neza/Nta kibazo gihari"
            }

        NoChildrenRegisteredInTheSystem ->
            { english = "No children registered in the system"
            , kinyarwanda = Just "Ntamwana wanditswe muriyi sisiteme"
            }

        NoParticipantsFound ->
            { english = "No participants found"
            , kinyarwanda = Just "Ntamuntu ugaragaye"
            }

        NotAvailable ->
            { english = "not available"
            , kinyarwanda = Just "Ntibiboneste"
            }

        NotConnected ->
            { english = "Not Connected"
            , kinyarwanda = Just "Ntamurandasi"
            }

        NumberOfAbortions ->
            { english = "Number of Abortions"
            , kinyarwanda = Just "Umubare w'inda zavuyemo"
            }

        NumberOfChildrenUnder5 ->
            { english = "Number of Children under 5"
            , kinyarwanda = Just "Umubare w'abana bari munsi y'imyaka 5"
            }

        NumberOfCSections ->
            { english = "Number of C-Sections"
            , kinyarwanda = Just "Umubare w'inshuro yabazwe"
            }

        NumberOfLiveChildren ->
            { english = "Number of Live Children"
            , kinyarwanda = Just "Umubare w'abana bariho"
            }

        NumberOfStillbirthsAtTerm ->
            { english = "Number of Stillbirths at Term"
            , kinyarwanda = Just "Umubare w'abapfiriye mu nda bashyitse"
            }

        NumberOfStillbirthsPreTerm ->
            { english = "Number of Stillbirths pre Term"
            , kinyarwanda = Just "Umubare w'abapfiriye mu nda badashyitse"
            }

        NutritionActivityHelper activity ->
            case activity of
                NutritionActivity.Model.Muac ->
                    { english = "Make sure to measure at the center of the baby’s upper arm."
                    , kinyarwanda = Just "Ibuka gupima icya kabiri cy'akaboko ko hejuru kugira bigufashe guoima ikizigira cy'akaboko"
                    }

                NutritionActivity.Model.Height ->
                    { english = "Ask the mother to hold the baby’s head at the end of the measuring board. Move the slider to the baby’s heel and pull their leg straight."
                    , kinyarwanda = Just "Saba Umubyeyi guhagarara inyuma y’umwana we agaramye, afata umutwe ku gice cy’amatwi. Sunikira akabaho ku buryo gakora mu bworo by’ibirenge byombi."
                    }

                NutritionActivity.Model.Nutrition ->
                    { english = "Explain to the mother how to check the malnutrition signs for their own child."
                    , kinyarwanda = Just "Sobanurira umubyeyi gupima ibimenyetso by'imirire mibi ku giti cye."
                    }

                NutritionActivity.Model.Photo ->
                    { english = "Take each baby’s photo at each health assessment. Photos should show the entire body of each child."
                    , kinyarwanda = Just "Fata ifoto ya buri mwana kuri buri bikorwa by'ipimwa Ifoto igomba kwerekana ibice by'umubiri wose by'umwana"
                    }

                NutritionActivity.Model.Weight ->
                    { english = "Calibrate the scale before taking the first baby's weight. Place baby in harness with no clothes on."
                    , kinyarwanda = Just "Ibuka kuregera umunzani mbere yo gupima ibiro by'umwana wa mbere. Ambika umwana ikariso y'ibiro wabanje kumukuramo imyenda iremereye"
                    }

        NutritionActivityTitle activity ->
            case activity of
                NutritionActivity.Model.Muac ->
                    { english = "MUAC"
                    , kinyarwanda = Just "Ikizigira cy'akaboko"
                    }

                NutritionActivity.Model.Height ->
                    { english = "Height"
                    , kinyarwanda = Just "Uburebure"
                    }

                NutritionActivity.Model.Nutrition ->
                    { english = "Nutrition"
                    , kinyarwanda = Just "Imirire"
                    }

                NutritionActivity.Model.Photo ->
                    { english = "Photo"
                    , kinyarwanda = Just "Ifoto"
                    }

                NutritionActivity.Model.Weight ->
                    { english = "Weight"
                    , kinyarwanda = Just "Ibiro"
                    }

        ObstetricalDiagnosis ->
            { english = "Obstetrical Diagnosis"
            , kinyarwanda = Just "Uburwayi bwemejwe n'inzobere mu gusuzuma abagore batwite"
            }

        ObstetricalDiagnosisAlert diagnosis ->
            case diagnosis of
                DiagnosisRhNegative ->
                    { english = "Patient is RH Negative"
                    , kinyarwanda = Nothing
                    }

                DiagnosisModerateUnderweight ->
                    { english = "Moderate underweight"
                    , kinyarwanda = Nothing
                    }

                DiagnosisSevereUnderweight ->
                    { english = "Severe underweight"
                    , kinyarwanda = Just "Afite ibiro bikie bikabije"
                    }

                DiagnosisOverweight ->
                    { english = "Overweight"
                    , kinyarwanda = Nothing
                    }

                DiagnosisObese ->
                    { english = "Obese"
                    , kinyarwanda = Just "Kubyibuha gukabije"
                    }

                DisgnosisPeripheralEdema ->
                    { english = "Peripheral Edema"
                    , kinyarwanda = Nothing
                    }

                DiagnosisFetusBreech ->
                    { english = "Fetus is in breech"
                    , kinyarwanda = Nothing
                    }

                DiagnosisFetusTransverse ->
                    { english = "Fetus is transverse"
                    , kinyarwanda = Nothing
                    }

                DiagnosisBreastExamination ->
                    { english = "Breast exam showed"
                    , kinyarwanda = Nothing
                    }

                DiagnosisHypotension ->
                    { english = "Hypotension"
                    , kinyarwanda = Nothing
                    }

                DiagnosisPregnancyInducedHypertension ->
                    { english = "Pregnancy-induced hypertension"
                    , kinyarwanda = Nothing
                    }

                DiagnosisPreeclampsiaHighRisk ->
                    { english = "High Risk for Preeclampsia"
                    , kinyarwanda = Nothing
                    }

        OK ->
            { english = "OK"
            , kinyarwanda = Just "Nibyo, yego"
            }

        Old ->
            { english = "old"
            , kinyarwanda = Just "imyaka"
            }

        OneVisit ->
            { english = "One visit"
            , kinyarwanda = Just "Inshuro imwe"
            }

        OnceYouEndTheEncounter ->
            { english = "Once you end the Encounter, you will no longer be able to edit or add data."
            , kinyarwanda = Nothing
            }

        OnceYouEndYourGroupEncounter ->
            { english = "Once you end your Group Encounter, you will no longer be able to edit or add data."
            , kinyarwanda = Just "Igihe ushoze igikorwa, ntabwo ushobora guhindura cg wongeremo andi makuru."
            }

        Or ->
            { english = "or"
            , kinyarwanda = Nothing
            }

        Page ->
            { english = "Page"
            , kinyarwanda = Just "Paji"
            }

        Page404 ->
            { english = "404 page"
            , kinyarwanda = Just "404 paji"
            }

        PageNotFoundMsg ->
            { english = "Sorry, nothing found in this URL."
            , kinyarwanda = Just "Mutwihanganire ntabwo ubufasha mwasabye mubashije kuboneka."
            }

        Pallor ->
            { english = "Pallor"
            , kinyarwanda = Just "Kweruruka (k'urugingo rw'umubiri)"
            }

        Para ->
            { english = "Para"
            , kinyarwanda = Nothing
            }

        PaleConjuctiva ->
            { english = "Pale Conjuctiva"
            , kinyarwanda = Just "Ibihenehene byeruruka"
            }

        PartialPlacentaPreviousDelivery ->
            { english = "Partial Placenta in previous delivery"
            , kinyarwanda = Just "Ubwo aheruka kubyara iya nyuma ntiyavuyeyo  yose (yaje igice)"
            }

        ParticipantDirectory ->
            { english = "Participant Directory"
            , kinyarwanda = Just "Ububiko bw'amakuru y'umurwayi"
            }

        Participants ->
            { english = "Participants"
            , kinyarwanda = Just "Ubwitabire"
            }

        ParticipantReviewed ->
            { english = "I have reviewed and understand the above."
            , kinyarwanda = Nothing
            }

        ParticipantSignature ->
            { english = "Participant Signature"
            , kinyarwanda = Nothing
            }

        ParticipantSummary ->
            { english = "Participant Summary"
            , kinyarwanda = Just "Umwirondoro w’urera umwana"
            }

        ParticipantDemographicInformation ->
            { english = "Participant Demographic Information"
            , kinyarwanda = Just "Umwirondoro w'umugenerwabikorwa"
            }

        ParticipantInformation ->
            { english = "Participant Information"
            , kinyarwanda = Nothing
            }

        PartnerHivTestResult ->
            { english = "What was the partners HIV Test result"
            , kinyarwanda = Nothing
            }

        PartnerReceivedHivCounseling ->
            { english = "Did partner receive HIV Counseling during this pregnancy"
            , kinyarwanda = Just "Umugabo yahawe ubujyanama kuri Virusi itera SIDA? "
            }

        PartnerReceivedHivTesting ->
            { english = "Did partner receive HIV Testing during this pregnancy"
            , kinyarwanda = Just "Umugabo  yasuzumwe Virusi itera SIDA?"
            }

        PatientGotAnySymptoms ->
            { english = "Does the patient have any of these symptoms"
            , kinyarwanda = Nothing
            }

        PatientProgress ->
            { english = "Patient Progress"
            , kinyarwanda = Just "Uruhererekane rw'ibyakorewe umubyeyi"
            }

        PatientInformation ->
            { english = "Patient Information"
            , kinyarwanda = Just "Amakuru k'umurwayi"
            }

        PatientIsolatedQuestion ->
            { english = "Have you isolated the patient"
            , kinyarwanda = Nothing
            }

        PatientProvisionsTask task ->
            case task of
                Medication ->
                    { english = "Medication"
                    , kinyarwanda = Nothing
                    }

                Resources ->
                    { english = "Resources"
                    , kinyarwanda = Just "Ibihabwa umubyeyi utwite"
                    }

        People ->
            { english = "People"
            , kinyarwanda = Just "Abantu"
            }

        PersistentStorage authorized ->
            if authorized then
                { english = "Persistent storage has been authorized. The browser will not delete locally cached data without your approval."
                , kinyarwanda = Just "Ububiko buhoraho bwaremejwe,amakuru wabitse ntabwo yatsibama udatanze uburenganzira/utabyemeje"
                }

            else
                { english = "Persistent storage has not been authorized. The browser may delete locally cached data if storage runs low."
                , kinyarwanda = Just "Ibikwa ry'amakuru ntabwo remejwe. Sisiteme mushakisha ukoreramo ishobora kubisiba umwanya ubaye muto."
                }

        Person ->
            { english = "Person"
            , kinyarwanda = Just "Umuntu"
            }

        PersonHasBeenSaved ->
            { english = "Person has been saved"
            , kinyarwanda = Just "Amakuru kuri uyu muntu yabitswe"
            }

        PhysicalExamTask task ->
            case task of
                PhysicalExamVitals ->
                    { english = "Vitals"
                    , kinyarwanda = Nothing
                    }

        PlaceholderEnterHeight ->
            { english = "Enter height here…"
            , kinyarwanda = Just "Andika uburebure hano…"
            }

        PlaceholderEnterMUAC ->
            { english = "Enter MUAC here…"
            , kinyarwanda = Just "Andika uburebure hano…"
            }

        PlaceholderEnterParticipantName ->
            { english = "Enter participant name here"
            , kinyarwanda = Just "Andika izina ry'umurwayi hano"
            }

        PlaceholderEnterWeight ->
            { english = "Enter weight here…"
            , kinyarwanda = Just "Andika ibiro hano…"
            }

        PleaseSelectGroup ->
            { english = "Please select the relevant Group for the new encounter"
            , kinyarwanda = Nothing
            }

        PleaseSync ->
            { english = "Please sync data for selected Health Center."
            , kinyarwanda = Nothing
            }

        PositiveLabel ->
            { english = "Positive"
            , kinyarwanda = Just "Afite ubwandu"
            }

        PreeclampsiaPreviousPregnancy ->
            { english = "Preeclampsia in previous pregnancy "
            , kinyarwanda = Just "Ubushize yagize ibimenyetso bibanziriza guhinda umushyitsi"
            }

        PregnancyTrimester trimester ->
            case trimester of
                FirstTrimester ->
                    { english = "First Trimester"
                    , kinyarwanda = Just "Igihembwe cya mbere"
                    }

                SecondTrimester ->
                    { english = "Second Trimester"
                    , kinyarwanda = Just "Igihembwe cya kabiri"
                    }

                ThirdTrimester ->
                    { english = "Third Trimester"
                    , kinyarwanda = Just "Igihembwe cya gatatu"
                    }

        PrenatalActivitiesTitle activity ->
            case activity of
                DangerSigns ->
                    { english = "Danger Signs"
                    , kinyarwanda = Just "Ibimenyetso mpuruza"
                    }

                Examination ->
                    { english = "Examination"
                    , kinyarwanda = Just "Gusuzuma"
                    }

                PrenatalActivity.Model.FamilyPlanning ->
                    { english = "Family Planning"
                    , kinyarwanda = Just "Kuboneza Urubyaro"
                    }

                History ->
                    { english = "History"
                    , kinyarwanda = Just "Amateka y'ibyamubayeho"
                    }

                PatientProvisions ->
                    { english = "Patient Provisions"
                    , kinyarwanda = Just "Ibyo umubyeyi/umurwayi yahawe"
                    }

                PregnancyDating ->
                    { english = "Pregnancy Dating"
                    , kinyarwanda = Just "Igihe inda imaze"
                    }

                PrenatalPhoto ->
                    { english = "Photo"
                    , kinyarwanda = Just "Ifoto"
                    }

        PrenatalPhotoHelper ->
            { english = "Take a picture of the mother's belly. Then you and the mother will see how the belly has grown!"
            , kinyarwanda = Just "Fata ifoto y'inda y'umubyeyi hanyuma uyimwereke arebe uko yakuze/yiyongereye."
            }

        PreTerm ->
            { english = "Pre Term"
            , kinyarwanda = Just "Inda itaragera igihe"
            }

        PregnancyConcludedLabel ->
            { english = "or Pregnancy Concluded"
            , kinyarwanda = Just "Cyangwa Iherezo ry'inda"
            }

        PregnancyOutcomeLabel ->
            { english = "Pregnancy Outcome"
            , kinyarwanda = Nothing
            }

        PregnancyOutcome outcome ->
            case outcome of
                OutcomeLiveAtTerm ->
                    { english = "Live Birth at Term (38 weeks EGA or more)"
                    , kinyarwanda = Just "Kubyara umwana muzima/Ushyitse (ku byumweru 38 kuzamura)"
                    }

                OutcomeLivePreTerm ->
                    { english = "Live Birth Preterm (less than 38 weeks EGA)"
                    , kinyarwanda = Just "Kubyara mwana udashyitse (munsi y'ibyumweru 38)"
                    }

                OutcomeStillAtTerm ->
                    { english = "Stillbirth at Term (38 weeks EGA or more)"
                    , kinyarwanda = Just "Abana bapfiriye mu nda bageze igihe cyo kuvuka (ku byumweru 38 kuzamura)"
                    }

                OutcomeStillPreTerm ->
                    { english = "Stillbirth Preterm (less than 38 weeks EGA)"
                    , kinyarwanda = Just "Abana bapfiriye mu nda batagejeje igihe cyo kuvuka (munsi y'ibyumweru 38)"
                    }

                OutcomeAbortions ->
                    { english = "Abortions (before 24 weeks EGA)"
                    , kinyarwanda = Just "Kuvanamo inda (mbere y'ibyumweru 24)"
                    }

        PreviousCSectionScar ->
            { english = "Previous C-section scar"
            , kinyarwanda = Just "Inkovu yaho bababze ubushize"
            }

        PreviousDelivery ->
            { english = "Previous Delivery"
            , kinyarwanda = Just "Kubyara guheruka"
            }

        PreviousDeliveryPeriods period ->
            case period of
                LessThan18Month ->
                    { english = "Less than 18 month ago"
                    , kinyarwanda = Just "Munsi y'amezi 18 ashize"
                    }

                MoreThan5Years ->
                    { english = "More than 5 years ago"
                    , kinyarwanda = Just "Hejuru y'imyaka itanu ishize"
                    }

                Neither ->
                    { english = "Neither"
                    , kinyarwanda = Just "Nta na kimwe"
                    }

        PreviousFloatMeasurement value ->
            { english = "Previous measurement: " ++ Debug.toString value
            , kinyarwanda = Just <| "Ibipimo by'ubushize: " ++ Debug.toString value
            }

        PreviousMeasurementNotFound ->
            { english = "No previous measurement on record"
            , kinyarwanda = Just "Nta gipimo cy'ubushize cyanditswe"
            }

        Profession ->
            { english = "Profession"
            , kinyarwanda = Nothing
            }

        Programs ->
            { english = "Programs"
            , kinyarwanda = Just "Porogaramu"
            }

        ProgressPhotos ->
            { english = "Progress Photos"
            , kinyarwanda = Just "Uko amafoto agenda ahinduka"
            }

        ProgressReport ->
            { english = "Progress Report"
            , kinyarwanda = Just "Raporo igaragaza imikurire y'umwana"
            }

        ProgressTimeline ->
            { english = "Progress Timeline"
            , kinyarwanda = Just "Uko inda igenda ikura"
            }

        ProgressTrends ->
            { english = "Progress Trends"
            , kinyarwanda = Just "Uko ibipimo bigenda bizamuka"
            }

        PrenatalParticipant ->
            { english = "Antenatal Participant"
            , kinyarwanda = Just "Umubyeyi witabiriye kwipimisha inda"
            }

        PrenatalParticipants ->
            { english = "Antenatal Participants"
            , kinyarwanda = Just "Ababyeyi bitabiriye kwipimisha inda"
            }

        PreTermPregnancy ->
            { english = "Number of Pre-term Pregnancies (Live Birth)"
            , kinyarwanda = Just "Umubare w'abavutse ari bazima badashyitse"
            }

        Province ->
            { english = "Province"
            , kinyarwanda = Just "Intara"
            }

        RapidTestResult ->
            { english = "Rapid Test Result"
            , kinyarwanda = Nothing
            }

        ReasonForCSection ->
            { english = "Reason for C-section"
            , kinyarwanda = Nothing
            }

        ReasonForNotIsolating reason ->
            case reason of
                NoSpace ->
                    { english = "No space avilable at home or clinic"
                    , kinyarwanda = Nothing
                    }

                TooIll ->
                    { english = "Too ill to leave alone"
                    , kinyarwanda = Nothing
                    }

                CanNotSeparateFromFamily ->
                    { english = "Unable to separate from family"
                    , kinyarwanda = Nothing
                    }

                OtherReason ->
                    { english = "Other"
                    , kinyarwanda = Nothing
                    }

                IsolationReasonNotApplicable ->
                    { english = "Not Applicable "
                    , kinyarwanda = Nothing
                    }

        ReceivedDewormingPill ->
            { english = "Has the mother received deworming pill"
            , kinyarwanda = Nothing
            }

        ReceivedIronFolicAcid ->
            { english = "Has the mother received iron and folic acid supplement"
            , kinyarwanda = Just "Umubyeyi yahawe ibinini bya Fer cg Folic Acid byongera amaraso?"
            }

        ReceivedMosquitoNet ->
            { english = "Has the mother received a mosquito net"
            , kinyarwanda = Just "Umubyeyi yahawe inzitiramubu?"
            }

        RecordPregnancyOutcome ->
            { english = "Record Pregnancy Outcome"
            , kinyarwanda = Just "Andika iherezo ry'inda"
            }

        RecurringHighSeverityAlert alert ->
            case alert of
                PrenatalActivity.Model.BloodPressure ->
                    { english = "Blood Pressure"
                    , kinyarwanda = Just "Umuvuduko w'amaraso"
                    }

        Register ->
            { english = "Register"
            , kinyarwanda = Nothing
            }

        RegisterHelper ->
            { english = "Not the participant you were looking for?"
            , kinyarwanda = Just "Umugenerwabikorwa ubonye si we washakaga?"
            }

        RegisterNewParticipant ->
            { english = "Register a new participant"
            , kinyarwanda = Just "Andika umurwayi mushya"
            }

        RegistratingHealthCenter ->
            { english = "Registrating Health Center"
            , kinyarwanda = Just "Izina ry'ikigo nderabuzima umugenerwabikorwa abarizwamo"
            }

        RegistrationSuccessful ->
            { english = "Registration Successful"
            , kinyarwanda = Nothing
            }

        RegistrationSuccessfulParticipantAdded ->
            { english = "The participant has been added to E-Heza."
            , kinyarwanda = Nothing
            }

        RegistrationSuccessfulSuggestAddingChild ->
            { english = "The participant has been added to E-Heza. Would you like to add a child for this participant?"
            , kinyarwanda = Nothing
            }

        RegistrationSuccessfulSuggestAddingMother ->
            { english = "The participant has been added to E-Heza. Would you like to add a mother for this participant?"
            , kinyarwanda = Nothing
            }

        RelationSuccessful ->
            { english = "Relation Successful"
            , kinyarwanda = Nothing
            }

        RelationSuccessfulChildWithMother ->
            { english = "Child succesfully assocoated with mother."
            , kinyarwanda = Nothing
            }

        RelationSuccessfulMotherWithChild ->
            { english = "Mother succesfully assocoated with child."
            , kinyarwanda = Nothing
            }

        RenalDisease ->
            { english = "Renal Disease"
            , kinyarwanda = Just "Indwara z'impyiko"
            }

        RemainingForDownloadLabel ->
            { english = "Remaining for Download"
            , kinyarwanda = Just "Ibisigaye gukurwa kuri seriveri"
            }

        RemainingForUploadLabel ->
            { english = "Remaining for Upload"
            , kinyarwanda = Just "Ibisigaye koherezwa kuri seriveri"
            }

        ReportAge age ->
            { english = "Age: " ++ age
            , kinyarwanda = Just <| "Imyaka: " ++ age
            }

        ReportDOB dob ->
            { english = "DOB: " ++ dob
            , kinyarwanda = Just <| "Itariki y'amavuko: " ++ dob
            }

        ReportRemaining remaining ->
            { english = Debug.toString remaining ++ " remaning"
            , kinyarwanda = Just <| Debug.toString remaining ++ " iyibutswa rya raporo"
            }

        ReportResultsOfSearch total ->
            case total of
                1 ->
                    { english = "There is 1 participant that matches your search."
                    , kinyarwanda = Just "Hari umujyenerwabikorwa 1 uhuye nuwo washatse"
                    }

                _ ->
                    { english = "There are " ++ Debug.toString total ++ " participants that match your search."
                    , kinyarwanda = Just <| "Hari abagenerwabikorwa " ++ Debug.toString total ++ " bahuye nuwo ushaka mu ishakiro"
                    }

        Reports ->
            { english = "Reports"
            , kinyarwanda = Just "Raporo"
            }

        RecentAndUpcomingGroupEncounters ->
            { english = "Recent and upcoming Group Encounters"
            , kinyarwanda = Just "Ahabarizwa amatsinda aheruka gukorerwa n'agiye gukorerwa"
            }

        ReportCompleted { pending, completed } ->
            { english = Debug.toString completed ++ " / " ++ Debug.toString (pending + completed) ++ " Completed"
            , kinyarwanda = Just <| Debug.toString completed ++ " / " ++ Debug.toString (pending + completed) ++ " Raporo irarangiye"
            }

        ResolveMonth month ->
            translateMonth month

        RespiratoryRate ->
            { english = "Respiratory Rate"
            , kinyarwanda = Just "Inshuro ahumeka"
            }

        ResponsePeriod period ->
            case period of
                LessThan30Min ->
                    { english = "Less than 30 min"
                    , kinyarwanda = Nothing
                    }

                Between30min1Hour ->
                    { english = "30 min - 1 hour"
                    , kinyarwanda = Nothing
                    }

                Between1Hour2Hour ->
                    { english = "1 hour - 2 hours"
                    , kinyarwanda = Nothing
                    }

                Between2Hour1Day ->
                    { english = "2 hours - 1 day"
                    , kinyarwanda = Nothing
                    }

                ResponsePeriodNotApplicable ->
                    { english = "Not Applicable"
                    , kinyarwanda = Nothing
                    }

        Retry ->
            { english = "Retry"
            , kinyarwanda = Just "Kongera kugerageza"
            }

        RhNegative ->
            { english = "RH Negative"
            , kinyarwanda = Just "Ubwoko bw'amaraso ni Negatifu"
            }

        RiskFactorAlert factor ->
            case factor of
                FactorNumberOfCSections number ->
                    if number == 1 then
                        { english = "1 previous C-section"
                        , kinyarwanda = Just "Yabazwe inshuro imwe ubushize"
                        }

                    else
                        { english = Debug.toString number ++ " previous C-sections"
                        , kinyarwanda = Just <| Debug.toString number ++ " ubushize yarabazwe"
                        }

                FactorCSectionInPreviousDelivery ->
                    { english = "C-section in previous delivery"
                    , kinyarwanda = Just "Yarabazwe ku nda ishize"
                    }

                FactorCSectionReason ->
                    { english = "C-section in previous delivery due to"
                    , kinyarwanda = Just "Ubushize yabazwe abyara kubera"
                    }

                FactorPreviousDeliveryPeriod ->
                    { english = "Previous delivery"
                    , kinyarwanda = Just "kubyara guheruka"
                    }

                FactorSuccessiveAbortions ->
                    { english = "Patient experienced successive abortions"
                    , kinyarwanda = Just "Umubyeyi yavanyemo inda zikurikiranye"
                    }

                FactorSuccessivePrematureDeliveries ->
                    { english = "Patient experienced successive preterm deliveries"
                    , kinyarwanda = Just "Umubyeyi yabyaye inda zidashyitse zikurikiranye"
                    }

                FactorStillbornPreviousDelivery ->
                    { english = "Stillbirth in previous delivery"
                    , kinyarwanda = Just "Ubushize yabyaye umwana upfuye(wapfiriye mu nda)"
                    }

                FactorBabyDiedOnDayOfBirthPreviousDelivery ->
                    { english = "Live Birth but the baby died the same day in previous delivery"
                    , kinyarwanda = Just "Aheruka kubyara umwana muzima apfa uwo munsi"
                    }

                FactorPartialPlacentaPreviousDelivery ->
                    { english = "Patient had partial placenta in previous pregnancy"
                    , kinyarwanda = Just "Ku nda y'ubushize iya nyuma ntiyavutse yose/yaje igice"
                    }

                FactorSevereHemorrhagingPreviousDelivery ->
                    { english = "Patient experienced severe hemorrhage in previous pregnancy"
                    , kinyarwanda = Just "Umubyeyi yaravuye cyane/bikabije ku nda y'ubushize"
                    }

                FactorPreeclampsiaPreviousPregnancy ->
                    { english = "Patient had preeclampsia in previous pregnancy"
                    , kinyarwanda = Just "Umubyeyi yagize ibimenyetso bibanziriza kugagara ku nda y'ubushize"
                    }

                FactorConvulsionsPreviousDelivery ->
                    { english = "Patient experienced convulsions in previous delivery"
                    , kinyarwanda = Just "Ubushize mubyeyi yagize ibimenyetso byo kugagara/Guhinda umushyitsi abyara"
                    }

                FactorConvulsionsAndUnconsciousPreviousDelivery ->
                    { english = "Patient experienced convulsions and resulted in becoming unconscious after delivery"
                    , kinyarwanda = Just "Umubyeyi yagize ibimenyetso byo kugagara nyuma yo kubyara bimuviramo kutumva/guta ubwenge"
                    }

                FactorIncompleteCervixPreviousPregnancy ->
                    { english = "Patient had an Incomplete Cervix in previous pregnancy"
                    , kinyarwanda = Just "Ku nda y'ubushize inkondo y'umura ntiyashoboye kwifunga neza"
                    }

                FactorVerticalCSectionScar ->
                    { english = "Vertical C-Section Scar"
                    , kinyarwanda = Just "Inkovu yo kubagwa irahagaze"
                    }

                FactorGestationalDiabetesPreviousPregnancy ->
                    { english = "Patient had Gestational Diabetes in previous pregnancy"
                    , kinyarwanda = Just "Ubushize umubyeyi yagize indwara ya Diyabete itewe no gutwita"
                    }

        RiskFactors ->
            { english = "Risk Factors"
            , kinyarwanda = Just "Abashobora kwibasirwa n'indwara runaka (kubera impamvu zitandukanye:kuba atwite..)"
            }

        Save ->
            { english = "Save"
            , kinyarwanda = Just "Kubika"
            }

        SaveAndNext ->
            { english = "Save & Next"
            , kinyarwanda = Nothing
            }

        SaveError ->
            { english = "Save Error"
            , kinyarwanda = Just "Kubika error (ikosa mu kubika)"
            }

        Search ->
            { english = "Search"
            , kinyarwanda = Nothing
            }

        SearchByName ->
            { english = "Search by Name"
            , kinyarwanda = Just "Gushakisha izina"
            }

        SearchExistingParticipants ->
            { english = "Search Existing Participants"
            , kinyarwanda = Just "Gushaka abagenerwabikorwa basanzwe muri sisiteme"
            }

        SearchHelper ->
            { english = "Search to see if the participant already exists in E-Heza. If the person you are looking for does not appear in the search, please create a new record for them."
            , kinyarwanda = Just "Shakisha kugirango urebe niba umugenerwabikorwa asanzwe ari muri E-Heza. Niba atagaragara, mwandike nku mushya."
            }

        SearchHelperFamilyMember ->
            { english = "Search to see if the additional family member already exists in E-Heza. If the person you are looking for does not appear in the search, please create a new record for them."
            , kinyarwanda = Just "Kanda ku Ishakiro kugirango urebe niba umugenerwabikorwa asanzwe ari muri E-Heza. Niba uwo muntu atagaragara mu ishakiro, mwandike nk'umugenerwabikorwa mushya."
            }

        SecondName ->
            { english = "Second Name"
            , kinyarwanda = Just "Izina ry'umuryango"
            }

        Sector ->
            { english = "Sector"
            , kinyarwanda = Just "Umurenge"
            }

        SelectAntenatalVisit ->
            { english = "Select an Antenatal Visit"
            , kinyarwanda = Just "Hitamo inshuro aje kwipimishaho inda"
            }

        SelectAllSigns ->
            { english = "Select all signs that are present"
            , kinyarwanda = Just "Hitamo ibimenyetso by'imirire byose bishoboka umwana afite"
            }

        SelectDangerSigns ->
            { english = "Please select one or more of the danger signs the patient is experiencing"
            , kinyarwanda = Just "Hitamo kimwe cg byinshi mu bimenyetso mpuruza umubyeyi yaba afite"
            }

        SelectEncounterType ->
            { english = "Select encounter type"
            , kinyarwanda = Just "Hitamo ubwoko bw'icyiciro cyo gukorera"
            }

        SelectLanguage ->
            { english = "Select language"
            , kinyarwanda = Nothing
            }

        SelectGroup ->
            { english = "Select Group..."
            , kinyarwanda = Just "Hitamo itsinda ryawe..."
            }

        SelectProgram ->
            { english = "Select Program"
            , kinyarwanda = Just "Hitamo porogaramu"
            }

        SelectYourGroup ->
            { english = "Select your Group"
            , kinyarwanda = Just "Hitamo itsinda ryawe"
            }

        SelectYourHealthCenter ->
            { english = "Select your Health Center"
            , kinyarwanda = Just "Hitamo ikigo nderabuzima"
            }

        SelectYourVillage ->
            { english = "Select your village"
            , kinyarwanda = Just "Hitamo umudugudu wawe"
            }

        SelectedHCDownloading ->
            { english = "Downloading data for selected Health Center. Please wait until completed."
            , kinyarwanda = Nothing
            }

        SelectedHCNotSynced ->
            { english = "Data is not synced"
            , kinyarwanda = Nothing
            }

        SelectedHCSyncing ->
            { english = "Data is syncing"
            , kinyarwanda = Nothing
            }

        SelectedHCUploading ->
            { english = "Uploading data for selected Health Center. Please wait until completed."
            , kinyarwanda = Nothing
            }

        ServiceWorkerActive ->
            { english = "The app is installed on this device."
            , kinyarwanda = Just "Apulikasiyo muri icyi cyuma cy'inkoranabuhanga yinjijwe."
            }

        ServiceWorkerCurrent ->
            { english = "You have the current version of the app."
            , kinyarwanda = Just "Ufite apulikasiyo nshya igezweho uyu munsi"
            }

        ServiceWorkerCheckForUpdates ->
            { english = "Check for updates"
            , kinyarwanda = Just "Kugenzura ibyavuguruwe"
            }

        ServiceWorkerInstalling ->
            { english = "A new version of the app has been detected and is being downloaded. You can continue to work while this is in progress."
            , kinyarwanda = Nothing
            }

        ServiceWorkerInstalled ->
            { english = "A new version of the app has been downloaded."
            , kinyarwanda = Just "Gufungura verisio nshyashya byarangiye."
            }

        ServiceWorkerSkipWaiting ->
            { english = "Activate new version of the app"
            , kinyarwanda = Just "Gufungura verisio nshyashya"
            }

        ServiceWorkerRestarting ->
            { english = "The app should reload momentarily with the new version."
            , kinyarwanda = Nothing
            }

        ServiceWorkerActivating ->
            { english = "A new version of the app is preparing itself for use."
            , kinyarwanda = Nothing
            }

        ServiceWorkerActivated ->
            { english = "A new version of the app is ready for use."
            , kinyarwanda = Nothing
            }

        ServiceWorkerRedundant ->
            { english = "An error occurred installing a new version of the app."
            , kinyarwanda = Nothing
            }

        ServiceWorkerInactive ->
            { english = "The app is not yet installed on this device."
            , kinyarwanda = Nothing
            }

        ServiceWorkerRegNotAsked ->
            { english = "We have not yet attempted to install the app on this device."
            , kinyarwanda = Nothing
            }

        ServiceWorkerRegLoading ->
            { english = "Installation of the app on this device is progressing."
            , kinyarwanda = Nothing
            }

        ServiceWorkerRegErr ->
            { english = "There was an error installing the app on this device. To try again, reload this page."
            , kinyarwanda = Nothing
            }

        ServiceWorkerRegSuccess ->
            { english = "The app was successfully registered with this device."
            , kinyarwanda = Just "Igikorwa cyo gushyira apulikasiyo kuri iki gikoresho cy'ikoranabuhanga cyagenze neza."
            }

        ServiceWorkerStatus ->
            { english = "Deployment Status"
            , kinyarwanda = Just "Ibijyanye no kuvugurura no kongerera ubushobozi sisiteme"
            }

        SevereHemorrhagingPreviousDelivery ->
            { english = "Severe Hemorrhaging in previous delivery (>500 ml)"
            , kinyarwanda = Just "Ubushize yavuye cyane akimara kubyara hejuru ya Ml 500"
            }

        SignOnDoorPostedQuestion ->
            { english = "Have you posted signs on the door indicating that the space is an isolation area"
            , kinyarwanda = Nothing
            }

        SocialHistoryHivTestingResult result ->
            case result of
                ResultHivPositive ->
                    { english = "Positive"
                    , kinyarwanda = Nothing
                    }

                ResultHivNegative ->
                    { english = "Negative"
                    , kinyarwanda = Nothing
                    }

                ResultHivIndeterminate ->
                    { english = "Indeterminate"
                    , kinyarwanda = Nothing
                    }

                NoHivTesting ->
                    { english = "Ntibiboneste"
                    , kinyarwanda = Nothing
                    }

        StillbornPreviousDelivery ->
            { english = "Stillborn in previous delivery"
            , kinyarwanda = Just "Aheruka kubyara umwana upfuye"
            }

        SubsequentAntenatalVisit ->
            { english = "Subsequent Antenatal Visit"
            , kinyarwanda = Just "Igihe cyo kongera kwipimisha inda"
            }

        SuccessiveAbortions ->
            { english = "Successive Abortions"
            , kinyarwanda = Just "Inda zavuyemo zikurikiranye"
            }

        SuccessivePrematureDeliveries ->
            { english = "Successive Premature Deliveries"
            , kinyarwanda = Just "Inda zavutse zidashyitse zikurikiranye"
            }

        SuspectedCovid19CaseAlert ->
            { english = "Suspected COVID-19 case"
            , kinyarwanda = Nothing
            }

        SuspectedCovid19CaseAlertHelper ->
            { english = "Please isolate immediately from family and contact health center"
            , kinyarwanda = Nothing
            }

        SuspectedCovid19CaseIsolate ->
            { english = "Isolate immediately from family"
            , kinyarwanda = Nothing
            }

        SuspectedCovid19CaseContactHC ->
            { english = "Contact health center immediately"
            , kinyarwanda = Nothing
            }

        SymptomsGeneralSign sign ->
            case sign of
                BodyAches ->
                    { english = "Body Aches"
                    , kinyarwanda = Nothing
                    }

                Chills ->
                    { english = "Chills"
                    , kinyarwanda = Nothing
                    }

                SymptomGeneralFever ->
                    { english = "Fever"
                    , kinyarwanda = Nothing
                    }

                Headache ->
                    { english = "Headache"
                    , kinyarwanda = Nothing
                    }

                NightSweats ->
                    { english = "Night Sweats"
                    , kinyarwanda = Nothing
                    }

                NoSymptomsGeneral ->
                    { english = "None of the above"
                    , kinyarwanda = Nothing
                    }

        SymptomsGISign sign ->
            case sign of
                SymptomGIAbdominalPain ->
                    { english = "Abdominal Pain"
                    , kinyarwanda = Nothing
                    }

                BloodyDiarrhea ->
                    { english = "Bloody Diarrhea"
                    , kinyarwanda = Nothing
                    }

                Nausea ->
                    { english = "Nausea"
                    , kinyarwanda = Nothing
                    }

                NonBloodyDiarrhea ->
                    { english = "Non-Bloody Diarrhea"
                    , kinyarwanda = Nothing
                    }

                Vomiting ->
                    { english = "Vomiting"
                    , kinyarwanda = Nothing
                    }

                NoSymptomsGI ->
                    { english = "None of the above"
                    , kinyarwanda = Nothing
                    }

        SymptomsRespiratorySign sign ->
            case sign of
                BloodInSputum ->
                    { english = "Blood in Sputum"
                    , kinyarwanda = Nothing
                    }

                Cough ->
                    { english = "Cough"
                    , kinyarwanda = Nothing
                    }

                NasalCongestion ->
                    { english = "Nasal Congestion"
                    , kinyarwanda = Nothing
                    }

                ShortnessOfBreath ->
                    { english = "Shortness of Breath"
                    , kinyarwanda = Nothing
                    }

                SoreThroat ->
                    { english = "Sore Throat"
                    , kinyarwanda = Nothing
                    }

                NoSymptomsRespiratory ->
                    { english = "None of the above"
                    , kinyarwanda = Nothing
                    }

        SymptomsTask task ->
            case task of
                SymptomsGeneral ->
                    { english = "General"
                    , kinyarwanda = Nothing
                    }

                SymptomsRespiratory ->
                    { english = "Respiratory"
                    , kinyarwanda = Nothing
                    }

                SymptomsGI ->
                    { english = "GI"
                    , kinyarwanda = Nothing
                    }

        GroupEncounterClosed ->
            { english = "Group Encounter closed"
            , kinyarwanda = Nothing
            }

        GroupEncounterClosed2 sessionId ->
            { english =
                String.join " "
                    [ "Group Encounter"
                    , fromEntityUuid sessionId
                    , """is closed. If you need to make further modifications
            to it, please contact an administrator to have it
            re-opened."""
                    ]
            , kinyarwanda = Nothing
            }

        GroupEncounterLoading ->
            { english = "Loading Group Encounter"
            , kinyarwanda = Just "Gufungura icyiciro cyo gukorera"
            }

        GroupEncounterUnauthorized ->
            { english = "Group Encounter unauthorized"
            , kinyarwanda = Nothing
            }

        GroupEncounterUnauthorized2 ->
            { english =
                """You are not authorized to view this health assessment.
        Please contact the Ihangane project for further
        instructions."""
            , kinyarwanda = Nothing
            }

        ShowAll ->
            { english = "Show All"
            , kinyarwanda = Just "Erekana amazina yose"
            }

        StartEndDate ->
            { english = "Start - End"
            , kinyarwanda = Nothing
            }

        StartDate ->
            { english = "Start Date"
            , kinyarwanda = Just "Itariki utangireyeho"
            }

        EndDate ->
            { english = "End Date"
            , kinyarwanda = Just "Itariki urangirijeho"
            }

        StartSyncing ->
            { english = "Start Syncing"
            , kinyarwanda = Just "Tangira uhuze amakuru kuri seriveri"
            }

        StatusLabel ->
            { english = "Status"
            , kinyarwanda = Just "Uko bihagaze kugeza ubu"
            }

        StopSyncing ->
            { english = "Stop Syncing"
            , kinyarwanda = Just "Tangira gukura amakuru kuri seriveri"
            }

        Submit ->
            { english = "Submit"
            , kinyarwanda = Nothing
            }

        Success ->
            { english = "Success"
            , kinyarwanda = Just "Byagezweho"
            }

        SyncGeneral ->
            { english = "Sync Status (General)"
            , kinyarwanda = Just "Ibijyanye no guhuza amakuru yafashwe n'igikoresho cy'ikoranabuhanga n'abitse kuri seriveri"
            }

        TakenCareOfBy ->
            { english = "Taken care of by"
            , kinyarwanda = Nothing
            }

        TasksCompleted completed total ->
            { english = Debug.toString completed ++ "/" ++ Debug.toString total ++ " Tasks Completed"
            , kinyarwanda = Just <| Debug.toString completed ++ "/" ++ Debug.toString total ++ " Ibikorwa byarangiye"
            }

        TelephoneNumber ->
            { english = "Telephone Number"
            , kinyarwanda = Just "Numero ya telefoni"
            }

        Term ->
            { english = "Term"
            , kinyarwanda = Just "Inda igeze igihe"
            }

        TermPregnancy ->
            { english = "Number of Term Pregnancies (Live Birth)"
            , kinyarwanda = Just "Umubare w'abavutse ari bazima bashyitse"
            }

        ThisActionCannotBeUndone ->
            { english = "This action cannot be undone."
            , kinyarwanda = Nothing
            }

        ThisGroupHasNoMothers ->
            { english = "This Group has no mothers assigned to it."
            , kinyarwanda = Just "Iki cyiciro nta mubyeyi cyagenewe."
            }

        Training ->
            { english = "Training"
            , kinyarwanda = Nothing
            }

        TrainingGroupEncounterCreateSuccessMessage ->
            { english = "Training encounters were created."
            , kinyarwanda = Nothing
            }

        TrainingGroupEncounterDeleteSuccessMessage ->
            { english = "Training encounters were deleted."
            , kinyarwanda = Nothing
            }

        TraveledToCOVID19CountryQuestion ->
            { english = "Have you traveled to any country known to have COVID-19 in the past 14 days"
            , kinyarwanda = Nothing
            }

        TrySyncing ->
            { english = "Try syncing with backend"
            , kinyarwanda = Just "Gerageza guhuza amakuru y'iki gikoresho cy'ikoranabuhanga n'abakoze E-Heza"
            }

        TuberculosisPast ->
            { english = "Tuberculosis in the past"
            , kinyarwanda = Just "Yigeze kurwara igituntu"
            }

        TuberculosisPresent ->
            { english = "Tuberculosis in the present"
            , kinyarwanda = Just "Arwaye igituntu"
            }

        TwoVisits ->
            { english = "Two visits"
            , kinyarwanda = Just "Inshuro ebyiri"
            }

        UbudeheLabel ->
            { english = "Ubudehe: "
            , kinyarwanda = Nothing
            }

        Unknown ->
            { english = "Unknown"
            , kinyarwanda = Just "Ntabizi"
            }

        Update ->
            { english = "Update"
            , kinyarwanda = Just "Kuvugurura"
            }

        UpdateError ->
            { english = "Update Error"
            , kinyarwanda = Just "ikosa mwivugurura"
            }

        UterineMyoma ->
            { english = "Uterine Myoma"
            , kinyarwanda = Just "Ibibyimba byo mu mura/Nyababyeyi"
            }

        ValidationErrors ->
            { english = "Validation Errors"
            , kinyarwanda = Nothing
            }

        -- As in, the version the app
        Version ->
            { english = "Version"
            , kinyarwanda = Nothing
            }

        View ->
            { english = "View"
            , kinyarwanda = Nothing
            }

        ViewProgressReport ->
            { english = "View Progress Report"
            , kinyarwanda = Just "Garagaza uruhererekane rw'imikurire y'umwana"
            }

        Village ->
            { english = "Village"
            , kinyarwanda = Just "Umudugudu"
            }

<<<<<<< HEAD
        Warning ->
            { english = "Warning"
            , kinyarwanda = Nothing
            }
=======
        WasFbfDistirbuted activity ->
            case activity of
                ChildActivity _ ->
                    { english = "Was this amount distirbuted to the child"
                    , kinyarwanda = Nothing
                    }

                MotherActivity _ ->
                    { english = "Was this amount distirbuted to the mother"
                    , kinyarwanda = Nothing
                    }
>>>>>>> 1349e483

        WeekSinglePlural value ->
            if value == 1 then
                { english = "1 Week"
                , kinyarwanda = Just "1 Icyumweru"
                }

            else
                { english = Debug.toString value ++ " Weeks"
                , kinyarwanda = Just <| Debug.toString value ++ " Ibyumweru"
                }

        Weight ->
            { english = "Weight"
            , kinyarwanda = Just "Ibiro"
            }

        WelcomeUser name ->
            { english = "Welcome " ++ name
            , kinyarwanda = Just <| "Murakaza neza " ++ name
            }

        WhatDoYouWantToDo ->
            { english = "What do you want to do?"
            , kinyarwanda = Just "Urashaka gukora iki?"
            }

<<<<<<< HEAD
        WhyNot ->
            { english = "Why not"
            , kinyarwanda = Nothing
            }
=======
        WhyDifferentFbfAmount activity ->
            case activity of
                ChildActivity _ ->
                    { english = "Select why child received a different amount of FBF"
                    , kinyarwanda = Nothing
                    }

                MotherActivity _ ->
                    { english = "Select why mother received a different amount of FBF"
                    , kinyarwanda = Nothing
                    }
>>>>>>> 1349e483

        Year ->
            { english = "Year"
            , kinyarwanda = Just "Umwaka"
            }

        YearsOld int ->
            { english = Debug.toString int ++ " years old"
            , kinyarwanda = Nothing
            }

        Yes ->
            { english = "Yes"
            , kinyarwanda = Just "Yego"
            }

        YouAreNotAnAdmin ->
            { english = "You are not logged in as an Administrator."
            , kinyarwanda = Nothing
            }

        YourGroupEncounterHasBeenSaved ->
            { english = "Your Group Encounter has been saved."
            , kinyarwanda = Nothing
            }

        ZScoreHeightForAge ->
            { english = "Z-Score Height for Age: "
            , kinyarwanda = Just "Z-score Uburebure ku myaka: "
            }

        ZScoreMuacForAge ->
            { english = "MUAC for Age: "
            , kinyarwanda = Just "MUAC ku myaka: "
            }

        ZScoreWeightForAge ->
            { english = "Z-Score Weight for Age: "
            , kinyarwanda = Just "Z-score Ibiro ku myaka: "
            }

        ZScoreWeightForHeight ->
            { english = "Z-Score Weight for Height: "
            , kinyarwanda = Just "Z-score Ibiro ku uburebure: "
            }


translateMyRelatedBy : MyRelatedBy -> TranslationSet String
translateMyRelatedBy relationship =
    case relationship of
        MyChild ->
            { english = "Child"
            , kinyarwanda = Just "Umwana"
            }

        MyParent ->
            { english = "Parent"
            , kinyarwanda = Nothing
            }

        MyCaregiven ->
            { english = "Care given"
            , kinyarwanda = Nothing
            }

        MyCaregiver ->
            { english = "Caregiver"
            , kinyarwanda = Nothing
            }


{-| Basically, this is backwards. Our data is showing what the second
person is from the first person's point of view, but we want to
ask the question the opposite way.
-}
translateMyRelatedByQuestion : MyRelatedBy -> TranslationSet String
translateMyRelatedByQuestion relationship =
    case relationship of
        MyChild ->
            { english = "is the parent of"
            , kinyarwanda = Just "ni umubyeyi wa"
            }

        MyParent ->
            { english = "is the child of"
            , kinyarwanda = Nothing
            }

        MyCaregiven ->
            { english = "is the caregiver for"
            , kinyarwanda = Just "ni umurezi wa"
            }

        MyCaregiver ->
            { english = "is given care by"
            , kinyarwanda = Nothing
            }


translateActivePage : Page -> TranslationSet String
translateActivePage page =
    case page of
        DevicePage ->
            { english = "Device Status"
            , kinyarwanda = Just "Uko igikoresho cy'ikoranabuhanga gihagaze"
            }

        PinCodePage ->
            { english = "PIN Code"
            , kinyarwanda = Just "Umubare w'ibanga"
            }

        PageNotFound url ->
            { english = "Missing"
            , kinyarwanda = Just "Ibibura"
            }

        ServiceWorkerPage ->
            { english = "Deployment"
            , kinyarwanda = Nothing
            }

        UserPage userPage ->
            case userPage of
                ClinicalPage ->
                    { english = "Clinical"
                    , kinyarwanda = Nothing
                    }

                ClinicsPage _ ->
                    { english = "Groups"
                    , kinyarwanda = Just "Itsinda"
                    }

                ClinicalProgressReportPage _ ->
                    { english = "Clinical Progress Report"
                    , kinyarwanda = Just "Erekana raporo yibyavuye mu isuzuma"
                    }

                CreatePersonPage _ _ ->
                    { english = "Create Person"
                    , kinyarwanda = Nothing
                    }

                DemographicsReportPage _ ->
                    { english = "Demographics Report"
                    , kinyarwanda = Just "Raporo y'umwirondoro"
                    }

                EditPersonPage _ ->
                    { english = "Edit Person"
                    , kinyarwanda = Nothing
                    }

                MyAccountPage ->
                    { english = "My Account"
                    , kinyarwanda = Just "Compte"
                    }

                PersonPage id ->
                    { english = "Person"
                    , kinyarwanda = Nothing
                    }

                PersonsPage _ ->
                    { english = "Participant Directory"
                    , kinyarwanda = Just "Ububiko bw'amakuru y'umurwayi"
                    }

                PrenatalParticipantPage _ ->
                    { english = "Antenatal Participant"
                    , kinyarwanda = Nothing
                    }

                IndividualEncounterParticipantsPage encounterType ->
                    case encounterType of
                        AcuteIllnessEncounter ->
                            { english = "Acute Illness Participants"
                            , kinyarwanda = Nothing
                            }

                        AntenatalEncounter ->
                            { english = "Antenatal Participants"
                            , kinyarwanda = Nothing
                            }

                        InmmunizationEncounter ->
                            { english = "Inmmunization Participants"
                            , kinyarwanda = Nothing
                            }

                        NutritionEncounter ->
                            { english = "Nutrition Participants"
                            , kinyarwanda = Nothing
                            }

                RelationshipPage _ _ ->
                    { english = "Relationship"
                    , kinyarwanda = Nothing
                    }

                SessionPage sessionId sessionPage ->
                    case sessionPage of
                        ActivitiesPage ->
                            { english = "Activities"
                            , kinyarwanda = Just "Ibikorwa"
                            }

                        ActivityPage activityType ->
                            { english = "Activity"
                            , kinyarwanda = Just "Igikorwa"
                            }

                        AttendancePage ->
                            { english = "Attendance"
                            , kinyarwanda = Just "Ubwitabire"
                            }

                        ParticipantsPage ->
                            { english = "Participants"
                            , kinyarwanda = Just "Abagenerwabikorwa"
                            }

                        ChildPage childId ->
                            { english = "Child"
                            , kinyarwanda = Just "Umwana"
                            }

                        MotherPage motherId ->
                            { english = "Mother"
                            , kinyarwanda = Just "Umubyeyi"
                            }

                        ProgressReportPage childId ->
                            { english = "Progress Report"
                            , kinyarwanda = Just "Raporo igaragaza imikurire y'umwana"
                            }

                PrenatalEncounterPage _ ->
                    { english = "Antenatal Encounter"
                    , kinyarwanda = Nothing
                    }

                PrenatalActivityPage _ _ ->
                    { english = "Antenatal Activity"
                    , kinyarwanda = Nothing
                    }

                IndividualEncounterTypesPage ->
                    { english = "Encounter Types"
                    , kinyarwanda = Nothing
                    }

                PregnancyOutcomePage _ ->
                    { english = "Pregnancy Outcome"
                    , kinyarwanda = Nothing
                    }

                NutritionParticipantPage _ ->
                    { english = "Nutrition Encounter"
                    , kinyarwanda = Nothing
                    }

                NutritionEncounterPage _ ->
                    { english = "Nutrition Encounter"
                    , kinyarwanda = Nothing
                    }

                NutritionActivityPage _ _ ->
                    { english = "Nutrition Activity"
                    , kinyarwanda = Nothing
                    }
                    
                NutritionProgressReportPage _ ->
                    { english = "Nutrition Progress Report"
                    , kinyarwanda = Nothing
                    }                    

                AcuteIllnessParticipantPage _ ->
                    { english = "Acute Illness Encounter"
                    , kinyarwanda = Nothing
                    }

                AcuteIllnessEncounterPage _ ->
                    { english = "AcuteIllness Encounter"
                    , kinyarwanda = Nothing
                    }

                AcuteIllnessActivityPage _ _ ->
                    { english = "Acute Illness Activity"
                    , kinyarwanda = Nothing
                    }       


translateAdherence : Adherence -> TranslationSet String
translateAdherence adherence =
    case adherence of
        PrescribedAVRs ->
            { english = "Ask the mother to name or describe her prescribed AVRs. Can she correctly describe her medication?"
            , kinyarwanda = Just "Saba umubyeyi kuvuga izina ry’imiti igabanya ubukana bamuhaye. Ese abashije kuyivuga neza?"
            }

        CorrectDosage ->
            { english = "Can she tell you the correct dosage?"
            , kinyarwanda = Just "Yaba abasha kukubwira neza uburyo ayifata?"
            }

        TimeOfDay ->
            { english = "Can she tell you the correct time of day to make her ARVs?"
            , kinyarwanda = Just "Yaba abasha kukubwira amasaha ayifatiraho buri munsi?"
            }

        Adhering ->
            { english = "Based on your conversations with her, do you think she is adhering to her ARV regimen?"
            , kinyarwanda = Just "Ugendeye ku kiganiro mwagiranye, utekereza ko ari gufata imiti ye neza?"
            }


translateCounselingTimingHeading : CounselingTiming -> TranslationSet String
translateCounselingTimingHeading timing =
    case timing of
        Entry ->
            { english = "Entry Counseling Checklist:"
            , kinyarwanda = Just "Ibigomba kugirwaho inama ku ntangiriro:"
            }

        MidPoint ->
            { english = "Mid Program Review Checklist:"
            , kinyarwanda = Just "Ibigomba kugirwaho inama hagati mu gusubiramo gahunda:"
            }

        Exit ->
            { english = "Exit Counseling Checklist:"
            , kinyarwanda = Just "Ibigomba kugirwaho inama kumuntu usohotse muri gahunda:"
            }

        BeforeMidpoint ->
            { english = "Reminder"
            , kinyarwanda = Just "Kwibutsa"
            }

        BeforeExit ->
            { english = "Reminder"
            , kinyarwanda = Just "Kwibutsa"
            }


translateChartPhrase : ChartPhrase -> TranslationSet String
translateChartPhrase phrase =
    case phrase of
        AgeCompletedMonthsYears ->
            { english = "Age (completed months and years)"
            , kinyarwanda = Just "Imyaka uzuza amazi n'imyaka"
            }

        Birth ->
            { english = "Birth"
            , kinyarwanda = Just "kuvuka"
            }

        BirthToTwoYears ->
            { english = "Birth to 2 years (z-scores)"
            , kinyarwanda = Just "kuvuka (Kuva avutse)  kugeza ku myaka 2 Z-score"
            }

        TwoToFiveYears ->
            { english = "2 to 5 years (z-scores)"
            , kinyarwanda = Nothing
            }

        FiveToNineteenYears ->
            { english = "5 to 19 years (z-scores)"
            , kinyarwanda = Nothing
            }

        FiveToTenYears ->
            { english = "5 to 10 years (z-scores)"
            , kinyarwanda = Nothing
            }

        HeightCm ->
            { english = "Height (cm)"
            , kinyarwanda = Just "Uburere cm"
            }

        HeightForAgeBoys ->
            { english = "Height-for-age BOYS"
            , kinyarwanda = Just "Uburere ku myaka/ umuhungu"
            }

        HeightForAgeGirls ->
            { english = "Height-for-age GIRLS"
            , kinyarwanda = Just "Uburere ku myaka/ umukobwa"
            }

        LengthCm ->
            { english = "Length (cm)"
            , kinyarwanda = Just "Uburere cm"
            }

        LengthForAgeBoys ->
            { english = "Length-for-age BOYS"
            , kinyarwanda = Just "Uburebure ku myaka/ umuhungu"
            }

        LengthForAgeGirls ->
            { english = "Length-for-age GIRLS"
            , kinyarwanda = Just "uburebure ku myaka umukobwa"
            }

        Months ->
            { english = "Months"
            , kinyarwanda = Just "Amezi"
            }

        OneYear ->
            { english = "1 year"
            , kinyarwanda = Just "Umwaka umwe"
            }

        WeightForAgeBoys ->
            { english = "Weight-for-age BOYS"
            , kinyarwanda = Just "Ibiro ku myaka umuhungu"
            }

        WeightForAgeGirls ->
            { english = "Weight-for-age GIRLS"
            , kinyarwanda = Just "ibiro ku myaka umukobwa"
            }

        WeightForLengthBoys ->
            { english = "Weight-for-length BOYS"
            , kinyarwanda = Just "Ibiro ku Uburebure umuhungu"
            }

        WeightForLengthGirls ->
            { english = "Weight-for-length GIRLS"
            , kinyarwanda = Just "ibiro ku uburebure umukobwa"
            }

        WeightKg ->
            { english = "Weight (kg)"
            , kinyarwanda = Just "Ibiro kg"
            }

        YearsPlural value ->
            { english = Debug.toString value ++ " years"
            , kinyarwanda = Just <| "Imyaka " ++ Debug.toString value
            }

        ZScoreChartsAvailableAt ->
            { english = "Z-score charts available at"
            , kinyarwanda = Just "Raporo ku mikurire y'umwana"
            }


translateLoginPhrase : LoginPhrase -> TranslationSet String
translateLoginPhrase phrase =
    case phrase of
        CheckingCachedCredentials ->
            { english = "Checking cached credentials"
            , kinyarwanda = Nothing
            }

        ForgotPassword1 ->
            { english = "Forgot your password?"
            , kinyarwanda = Just "Wibagiwe ijambo ry'ibanga?"
            }

        ForgotPassword2 ->
            { english = "Call The Ihangane Project at +250 788 817 542"
            , kinyarwanda = Just "Hamagara The Ihangane Project kuri +250 788 817 542(Hamagara kumushinga wa ihangane"
            }

        LoggedInAs ->
            { english = "Logged in as"
            , kinyarwanda = Just "Kwinjira nka"
            }

        LoginRejected method ->
            case method of
                ByAccessToken ->
                    { english = "Your access token has expired. You will need to sign in again."
                    , kinyarwanda = Just "Igihe cyo gukoresha sisitemu cyarangiye . Ongera winjore muri sisitemu"
                    }

                ByPassword ->
                    { english = "The server rejected your username or password."
                    , kinyarwanda = Just "Seriveri yanze ijambo ryo kwinjira cg ijambo ry'ibanga"
                    }

        LoginError error ->
            translateHttpError error

        LoginOrWorkOffline ->
            { english = "Either login below, or work offline without logging in."
            , kinyarwanda = Nothing
            }

        Logout ->
            { english = "Logout"
            , kinyarwanda = Just "Gufunga"
            }

        LogoutInProgress ->
            { english = "Logout in progress ..."
            , kinyarwanda = Just "sisitemi irikwifunga"
            }

        LogoutFailed ->
            { english = "Logout Failed"
            , kinyarwanda = Just "Gufunga byanze"
            }

        Password ->
            { english = "Password"
            , kinyarwanda = Just "Ijambo ry'ibanga"
            }

        PinCode ->
            { english = "PIN code"
            , kinyarwanda = Nothing
            }

        PinCodeRejected ->
            { english = "Your PIN code was not recognized."
            , kinyarwanda = Just "Umubare wawe w'ibanga ntabwo uzwi."
            }

        SignIn ->
            { english = "Sign In"
            , kinyarwanda = Just "Kwinjira"
            }

        SignOut ->
            { english = "Sign Out"
            , kinyarwanda = Just "Gusohoka muri sisiteme"
            }

        Username ->
            { english = "Username"
            , kinyarwanda = Just "Izina ryo kwinjira"
            }

        WorkOffline ->
            { english = "Work Offline"
            , kinyarwanda = Just "Gukora nta internet"
            }

        YouMustLoginBefore ->
            { english = "You must sign in before you can access the"
            , kinyarwanda = Just "Ugomba kubanza kwinjira muri sisitemi mbere yuko ubona"
            }


translateMonth : Month -> TranslationSet String
translateMonth month =
    case month of
        Jan ->
            { english = "January"
            , kinyarwanda = Just "Mutarama"
            }

        Feb ->
            { english = "February"
            , kinyarwanda = Just "Gashyantare"
            }

        Mar ->
            { english = "March"
            , kinyarwanda = Just "Werurwe"
            }

        Apr ->
            { english = "April"
            , kinyarwanda = Just "Mata"
            }

        May ->
            { english = "May"
            , kinyarwanda = Just "Gicurasi"
            }

        Jun ->
            { english = "June"
            , kinyarwanda = Just "Kamena"
            }

        Jul ->
            { english = "July"
            , kinyarwanda = Just "Nyakanga"
            }

        Aug ->
            { english = "August"
            , kinyarwanda = Just "Kanama"
            }

        Sep ->
            { english = "September"
            , kinyarwanda = Just "Nzeri"
            }

        Oct ->
            { english = "October"
            , kinyarwanda = Just "Ukwakira"
            }

        Nov ->
            { english = "November"
            , kinyarwanda = Just "Ugushyingo"
            }

        Dec ->
            { english = "December"
            , kinyarwanda = Just "Ukuboza"
            }


translateHttpError : Http.Error -> TranslationSet String
translateHttpError error =
    case error of
        Http.NetworkError ->
            { english = "A network error occurred contacting the server. Are you connected to the Internet?"
            , kinyarwanda = Just "Hari ikibazo cya reseau hamagara kuri seriveri. Ufite intereneti? (murandasi)"
            }

        Http.Timeout ->
            { english = "The request to the server timed out."
            , kinyarwanda = Just "Ibyo wasabye kuri seriveri byarengeje igihe."
            }

        Http.BadUrl url ->
            { english = "URL is not valid: " ++ url
            , kinyarwanda = Nothing
            }

        Http.BadStatus response ->
            { english = "The server indicated the following error:"
            , kinyarwanda = Just "Aya makosa yagaragaye hamagara kuri seriveri:"
            }

        Http.BadPayload message response ->
            { english = "The server responded with data of an unexpected type."
            , kinyarwanda = Nothing
            }


translateValidationError : ValidationError -> TranslationSet String
translateValidationError id =
    case id of
        DigitsOnly ->
            { english = "should contain only digit characters"
            , kinyarwanda = Nothing
            }

        InvalidBirthDate ->
            { english = "is invalid"
            , kinyarwanda = Nothing
            }

        InvalidBirthDateForAdult ->
            { english = "is invalid - adult should at least 13 years old"
            , kinyarwanda = Nothing
            }

        InvalidBirthDateForChild ->
            { english = "is invalid - child should be below the age of 13"
            , kinyarwanda = Nothing
            }

        InvalidHmisNumber ->
            { english = "is invalid - child should be between 1 and 15"
            , kinyarwanda = Nothing
            }

        LengthError correctLength ->
            { english = "should contain " ++ Debug.toString correctLength ++ " characters"
            , kinyarwanda = Nothing
            }

        LettersOnly ->
            { english = "should contain only letter characters"
            , kinyarwanda = Nothing
            }

        RequiredField ->
            { english = "is a required field"
            , kinyarwanda = Just "ni ngombwa kuhuzuza"
            }

        UnknownGroup ->
            { english = "is not a known Group"
            , kinyarwanda = Nothing
            }

        UnknownProvince ->
            { english = "is not a known province"
            , kinyarwanda = Nothing
            }

        UnknownDistrict ->
            { english = "is not a known district"
            , kinyarwanda = Nothing
            }

        UnknownSector ->
            { english = "is not a known sector"
            , kinyarwanda = Nothing
            }

        UnknownCell ->
            { english = "is not a known cell"
            , kinyarwanda = Nothing
            }

        UnknownVillage ->
            { english = "is not a known village"
            , kinyarwanda = Nothing
            }

        DecoderError err ->
            { english = "Decoder error: " ++ err
            , kinyarwanda = Nothing
            }


translateFormError : ErrorValue ValidationError -> TranslationSet String
translateFormError error =
    case error of
        Empty ->
            { english = "should not be empty"
            , kinyarwanda = Nothing
            }

        InvalidString ->
            { english = "is not a valid string"
            , kinyarwanda = Just "Ntibyemewe kwandikama inyuguti"
            }

        InvalidEmail ->
            { english = "is not a valid email"
            , kinyarwanda = Nothing
            }

        InvalidFormat ->
            { english = "is not a valid format"
            , kinyarwanda = Nothing
            }

        InvalidInt ->
            { english = "is not a valid integer"
            , kinyarwanda = Nothing
            }

        InvalidFloat ->
            { english = "is not a valid number"
            , kinyarwanda = Nothing
            }

        InvalidBool ->
            { english = "is not a valid boolean"
            , kinyarwanda = Nothing
            }

        SmallerIntThan int ->
            { english = "must be smaller than " ++ Debug.toString int
            , kinyarwanda = Nothing
            }

        GreaterIntThan int ->
            { english = "must be larger than " ++ Debug.toString int
            , kinyarwanda = Nothing
            }

        SmallerFloatThan float ->
            { english = "must be smaller than " ++ Debug.toString float
            , kinyarwanda = Nothing
            }

        GreaterFloatThan float ->
            { english = "must be larger than " ++ Debug.toString float
            , kinyarwanda = Nothing
            }

        ShorterStringThan int ->
            { english = "must have fewer than " ++ Debug.toString int ++ " characters"
            , kinyarwanda = Nothing
            }

        LongerStringThan int ->
            { english = "must have more than " ++ Debug.toString int ++ " characters"
            , kinyarwanda = Nothing
            }

        NotIncludedIn ->
            { english = "was not among the valid options"
            , kinyarwanda = Nothing
            }

        CustomError e ->
            translateValidationError e


{-| This one is hampered by the fact that the field names in etaque/elm-form
are untyped strings, but we do our best.
-}
translateFormField : String -> TranslationSet String
translateFormField field =
    case field of
        "clinic_id" ->
            translationSet Group

        "closed" ->
            translationSet Closed

        "training" ->
            translationSet Group

        "scheduled_date.start" ->
            translationSet StartDate

        "scheduled_date.end" ->
            translationSet EndDate

        _ ->
            { english = field
            , kinyarwanda = Nothing
            }<|MERGE_RESOLUTION|>--- conflicted
+++ resolved
@@ -390,11 +390,8 @@
     | InitialResultsDisplay InitialResultsDisplay
     | IsCurrentlyBreastfeeding
     | KilogramShorthand
-<<<<<<< HEAD
+    | KilogramsPerMonth
     | LaboratoryTask LaboratoryTask
-=======
-    | KilogramsPerMonth
->>>>>>> 1349e483
     | LastChecked
     | LastSuccesfulContactLabel
     | Legs
@@ -670,20 +667,14 @@
     | View
     | ViewProgressReport
     | Village
-<<<<<<< HEAD
     | Warning
-=======
     | WasFbfDistirbuted Activity
->>>>>>> 1349e483
     | WeekSinglePlural Int
     | Weight
     | WelcomeUser String
     | WhatDoYouWantToDo
-<<<<<<< HEAD
     | WhyNot
-=======
     | WhyDifferentFbfAmount Activity
->>>>>>> 1349e483
     | Year
     | YearsOld Int
     | Yes
@@ -2606,19 +2597,17 @@
             , kinyarwanda = Just "kg"
             }
 
-<<<<<<< HEAD
+        KilogramsPerMonth ->
+            { english = "kgs / month"
+            , kinyarwanda = Nothing
+            }
+
         LaboratoryTask task ->
             case task of
                 LaboratoryMalariaTesting ->
                     { english = "Malaria Results"
                     , kinyarwanda = Nothing
                     }
-=======
-        KilogramsPerMonth ->
-            { english = "kgs / month"
-            , kinyarwanda = Nothing
-            }
->>>>>>> 1349e483
 
         LastChecked ->
             { english = "Last checked"
@@ -4602,12 +4591,11 @@
             , kinyarwanda = Just "Umudugudu"
             }
 
-<<<<<<< HEAD
         Warning ->
             { english = "Warning"
             , kinyarwanda = Nothing
             }
-=======
+
         WasFbfDistirbuted activity ->
             case activity of
                 ChildActivity _ ->
@@ -4619,7 +4607,6 @@
                     { english = "Was this amount distirbuted to the mother"
                     , kinyarwanda = Nothing
                     }
->>>>>>> 1349e483
 
         WeekSinglePlural value ->
             if value == 1 then
@@ -4647,12 +4634,11 @@
             , kinyarwanda = Just "Urashaka gukora iki?"
             }
 
-<<<<<<< HEAD
         WhyNot ->
             { english = "Why not"
             , kinyarwanda = Nothing
             }
-=======
+
         WhyDifferentFbfAmount activity ->
             case activity of
                 ChildActivity _ ->
@@ -4664,7 +4650,6 @@
                     { english = "Select why mother received a different amount of FBF"
                     , kinyarwanda = Nothing
                     }
->>>>>>> 1349e483
 
         Year ->
             { english = "Year"
@@ -4937,11 +4922,11 @@
                     { english = "Nutrition Activity"
                     , kinyarwanda = Nothing
                     }
-                    
+
                 NutritionProgressReportPage _ ->
                     { english = "Nutrition Progress Report"
                     , kinyarwanda = Nothing
-                    }                    
+                    }
 
                 AcuteIllnessParticipantPage _ ->
                     { english = "Acute Illness Encounter"
@@ -4956,7 +4941,7 @@
                 AcuteIllnessActivityPage _ _ ->
                     { english = "Acute Illness Activity"
                     , kinyarwanda = Nothing
-                    }       
+                    }
 
 
 translateAdherence : Adherence -> TranslationSet String
