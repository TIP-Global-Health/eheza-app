--- conflicted
+++ resolved
@@ -4732,13 +4732,8 @@
             }
 
         HypertensionRecommendedTreatmentHeader ->
-<<<<<<< HEAD
-            { english = "This patient shows signs of hypertension"
-            , kinyarwanda = Just "Uyu murwayi agaragaza ibimenyetso by'indwara y'umuvuduko w'amaraso"
-=======
             { english = "This patient shows signs of cronic hypertension"
-            , kinyarwanda = Nothing
->>>>>>> aa37276f
+            , kinyarwanda = Just "Uyu murwayi agaragaza ibimenyetso by'indwara y'umuvuduko w'amaraso imaze igihe kirekire"
             }
 
         HypertensionRecommendedTreatmentHelper ->
@@ -4795,7 +4790,7 @@
 
         IncompleteCervixPreviousPregnancy ->
             { english = "Incomplete Cervix in previous pregnancy"
-            , kinyarwanda = Just "Ubushize inkondo y'umura ntiyashoboye kwifunga neza "
+            , kinyarwanda = Just "Ubushize inkondo y'umura ntiyashoboye kwifunga neza"
             }
 
         IndexPatient ->
@@ -7434,14 +7429,6 @@
 
         PrenatalDiagnosis diagnosis ->
             case diagnosis of
-<<<<<<< HEAD
-                DiagnosisPrescribeMebendezole ->
-                    { english = "Prescribe Mebendezole"
-                    , kinyarwanda = Just "Tanga umuti wa Mebendazole"
-                    }
-
-=======
->>>>>>> aa37276f
                 DiagnosisChronicHypertensionImmediate ->
                     { english = "Chronic Hypertension"
                     , kinyarwanda = Just "Indwara y'Umuvuduko w'Amaraso Imaze Igihe Kirekire"
@@ -7629,14 +7616,6 @@
 
         PrenatalDiagnosisForProgressReport diagnosis ->
             case diagnosis of
-<<<<<<< HEAD
-                DiagnosisPrescribeMebendezole ->
-                    { english = "Prescribe Mebendezole"
-                    , kinyarwanda = Just "Tanga Umuti wa Mebendazole"
-                    }
-
-=======
->>>>>>> aa37276f
                 DiagnosisChronicHypertensionImmediate ->
                     { english = "Chronic Hypertension"
                     , kinyarwanda = Just "Indwara y'Umuvuduko w'Amaraso Imaze Igihe Kirekire"
@@ -8063,14 +8042,6 @@
                     , kinyarwanda = Just "Gutanga Imiti"
                     }
 
-<<<<<<< HEAD
-                Pages.Prenatal.Activity.Types.NextStepsRecommendedTreatment ->
-                    { english = "Diagnosis + Medicine"
-                    , kinyarwanda = Just "Uburwayi + Imiti"
-                    }
-
-=======
->>>>>>> aa37276f
                 Pages.Prenatal.Activity.Types.NextStepsWait ->
                     { english = "Wait"
                     , kinyarwanda = Just "Tegereza"
@@ -8088,14 +8059,6 @@
                     , kinyarwanda = Just "Gutanga Imiti"
                     }
 
-<<<<<<< HEAD
-                Pages.Prenatal.RecurrentActivity.Types.NextStepsRecommendedTreatment ->
-                    { english = "Diagnosis + Medicine"
-                    , kinyarwanda = Just "Uburwayi + Imiti"
-                    }
-
-=======
->>>>>>> aa37276f
         PrenatalHIVProgramHelper ->
             { english = "Refer patient to Integration HIV/PMTCT for assessment of ARV’s"
             , kinyarwanda = Nothing
