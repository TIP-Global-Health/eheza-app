module Translate exposing
    ( Adherence(..)
    , ChartPhrase(..)
    , Dashboard(..)
    , Language
    , LoginPhrase(..)
    , TranslationId(..)
    , ValidationError(..)
    , translate
    , translateActivePage
    , translateAdherence
    , translateChartPhrase
    , translateCounselingTimingHeading
    , translateFormError
    , translateFormField
    , translateHttpError
    , translateLoginPhrase
    , translateText
    , translateValidationError
    , translationSet
    )

{-| This module has just the translations ... for types and
general utilities, see `Translate.Model` and `Translate.Utils`.
-}

import Activity.Model exposing (Activity(..), ChildActivity(..), MotherActivity(..))
import AcuteIllnessActivity.Model exposing (AcuteIllnessActivity(..))
import Backend.AcuteIllnessEncounter.Model exposing (AcuteIllnessDiagnosis(..))
import Backend.Clinic.Model exposing (ClinicType(..))
import Backend.Counseling.Model exposing (CounselingTiming(..), CounselingTopic)
import Backend.Entities exposing (..)
import Backend.IndividualEncounterParticipant.Model exposing (AcuteIllnessOutcome(..), IndividualEncounterType(..), PregnancyOutcome(..))
import Backend.Measurement.Model exposing (..)
import Backend.Person.Model
    exposing
        ( EducationLevel(..)
        , Gender(..)
        , HIVStatus(..)
        , MaritalStatus(..)
        , ModeOfDelivery(..)
        , VaginalDelivery(..)
        )
import Backend.Relationship.Model exposing (MyRelatedBy(..))
import Date exposing (Month)
import Form.Error exposing (ErrorValue(..))
import Html exposing (Html, text)
import Http
import Measurement.Model exposing (FloatInputConstraints)
import NutritionActivity.Model exposing (NutritionActivity(..))
import Pages.AcuteIllnessActivity.Model
    exposing
        ( ExposureTask(..)
        , LaboratoryTask(..)
        , NextStepsTask(..)
        , PhysicalExamTask(..)
        , PriorTreatmentTask(..)
        , SymptomsTask(..)
        )
import Pages.Attendance.Model exposing (InitialResultsDisplay(..))
import Pages.Dashboard.Model as Dashboard exposing (BeneficiariesTableLabels(..), DashboardFilter(..), DashboardSubFilter(..), FilterPeriod(..))
import Pages.Page exposing (..)
import Pages.PrenatalActivity.Model
    exposing
        ( ExaminationTask(..)
        , HistoryTask(..)
        , LmpRange(..)
        , PatientProvisionsTask(..)
        )
import PrenatalActivity.Model
    exposing
        ( HighRiskFactor(..)
        , HighSeverityAlert(..)
        , MedicalDiagnosis(..)
        , ObstetricalDiagnosis(..)
        , PregnancyTrimester(..)
        , PrenatalActivity(..)
        , RecurringHighSeverityAlert(..)
        , RiskFactor(..)
        )
import Restful.Endpoint exposing (fromEntityUuid)
import Restful.Login exposing (LoginError(..), LoginMethod(..))
import Time exposing (Month(..))
import Translate.Model exposing (TranslationSet)
import Translate.Utils exposing (..)


{-| We re-export this one for convenience, so you don't have to import
`Translate.Model` in simple cases. That is, you can do this, which will be
enough for most "view" modules:

    import Translate exposing (translate, Language)

Note that importing `Language` from here gives you only the type, not the
constructors. For more complex cases, where you need `English` and
`Kinyarwanda` as well, you have to do this instead:

    import Translate.Model exposing (Language(..))

-}
type alias Language =
    Translate.Model.Language


translate : Language -> TranslationId -> String
translate lang trans =
    selectLanguage lang (translationSet trans)


translateText : Language -> TranslationId -> Html msg
translateText lang trans =
    translate lang trans
        |> text


type LoginPhrase
    = CheckingCachedCredentials
    | ForgotPassword1
    | ForgotPassword2
    | LoggedInAs
    | LoginError Http.Error
    | LoginRejected LoginMethod
    | LoginOrWorkOffline
    | Logout
    | LogoutInProgress
    | LogoutFailed
    | Password
    | PinCode
    | PinCodeRejected
    | SignIn
    | SignOut
    | Username
    | WorkOffline
    | YouMustLoginBefore


type ChartPhrase
    = AgeCompletedMonthsYears
    | Birth
    | BirthToTwoYears
    | TwoToFiveYears
    | FiveToNineteenYears
    | FiveToTenYears
    | HeightCm
    | HeightForAgeBoys
    | HeightForAgeGirls
    | LengthCm
    | LengthForAgeBoys
    | LengthForAgeGirls
    | Months
    | OneYear
    | WeightForAgeBoys
    | WeightForAgeGirls
    | WeightForLengthBoys
    | WeightForLengthGirls
    | WeightKg
    | YearsPlural Int
    | ZScoreChartsAvailableAt


type ValidationError
    = DigitsOnly
    | InvalidBirthDate
    | InvalidBirthDateForAdult
    | InvalidBirthDateForChild
    | InvalidHmisNumber
    | LengthError Int
    | LettersOnly
    | RequiredField
    | UnknownGroup
    | UnknownProvince
    | UnknownDistrict
    | UnknownSector
    | UnknownCell
    | UnknownVillage
    | DecoderError String


type Adherence
    = PrescribedAVRs
    | CorrectDosage
    | TimeOfDay
    | Adhering


type Dashboard
    = BeneficiariesLabel
    | BeneficiariesTableColumnLabel BeneficiariesTableLabels
    | BeneficiariesTableLabel
    | BoysFilterLabel
    | CaseManagementFirstWordHelper
    | CaseManagementHelper
    | CaseManagementLabel
    | CompletedProgramLabel
    | FamilyPlanningLabel
    | FamilyPlanningOutOfWomen { total : Int, useFamilyPlanning : Int }
    | Filter DashboardFilter
    | GirlsFilterLabel
    | GoodNutritionLabel
    | IncidenceOf
    | LoadingDataGeneral
    | MissedSessionsLabel
    | Moderate
    | ModeratelyMalnourished
    | NewBeneficiaries
    | NewCasesLabel
    | NoDataGeneral
    | NoDataForPeriod
    | PercentageLabel FilterPeriod
    | PeriodFilter FilterPeriod
    | Severe
    | SeverelyMalnourished
    | StatisticsFirstWordHelper
    | StatisticsHelper
    | SubFilter DashboardSubFilter
    | SyncNotice
    | TotalBeneficiaries
    | TotalMalnourished
    | TotalEncountersLabel
    | UseFamilyPlanning


type TranslationId
    = Abdomen
    | AbdomenCPESign AbdomenCPESign
    | Abnormal
    | Abortions
    | AccompaniedByPartner
    | AccessDenied
    | ActionsTaken
    | ActionsToTake
    | AcuteFindingsGeneralSign AcuteFindingsGeneralSign
    | AcuteFindingsRespiratorySign AcuteFindingsRespiratorySign
    | AcuteIllnessDiagnosis AcuteIllnessDiagnosis
    | AcuteIllnessDiagnosisWarning AcuteIllnessDiagnosis
<<<<<<< HEAD
    | AcuteIllnessOutcome AcuteIllnessOutcome
    | AcuteIllnessOutcomeLabel
=======
    | AcuteIllnessExisting
    | AcuteIllnessNew
>>>>>>> 68163594
    | Activities
    | ActivitiesCompleted Int
    | ActivitiesHelp Activity
    | ActivitiesLabel Activity
    | ActivitiesTitle Activity
    | ActivitiesToComplete Int
    | ActivityProgressReport Activity
    | ActivePage Page
    | AcuteIllnessActivityTitle AcuteIllnessActivity
    | AddChild
    | AddFamilyMember
    | AddFamilyMemberFor String
    | AddNewParticipant
    | AddParentOrCaregiver
    | AddToGroup
    | Admin
    | Administer
    | Administered
    | AdministeredMedicationQuestion
    | AddressInformation
    | Adherence Adherence
    | AfterEachLiquidStool
    | AgeWord
    | Age Int Int
    | AgeDays Int
    | AgeMonthsWithoutDay Int
    | AgeSingleBoth Int Int
    | AgeSingleMonth Int Int
    | AgeSingleMonthWithoutDay Int
    | AgeSingleDayWithMonth Int Int
    | AgeSingleDayWithoutMonth Int Int
    | AllowedValuesRangeHelper FloatInputConstraints
    | AmbulancArrivalPeriodQuestion
    | And
    | AndSentence
    | AppName
    | AreYouSure
    | Assessment
    | Asthma
    | Attendance
    | Baby
    | BabyDiedOnDayOfBirthPreviousDelivery
    | BabyName String
    | Back
    | BackendError
    | BeginNewEncounter
    | BloodPressure
    | BloodPressureElevatedOcassions
    | BloodPressureDiaLabel
    | BloodPressureSysLabel
    | BMI
    | BMIHelper
    | BodyTemperature
    | Born
    | BowedLegs
    | BpmUnit Int
    | BpmUnitLabel
    | BreastExam
    | BreastExamSign BreastExamSign
    | BreastExamQuestion
    | BrittleHair
    | ByMouthDaylyForXDays Int
    | ByMouthTwiceADayForXDays Int
    | Call114
    | Called114Question
    | Cancel
    | CardiacDisease
    | CaregiverName
    | CaregiverNationalId
    | CentimeterShorthand
    | Celsius
    | CelsiusAbbrev
    | Cell
    | ChartPhrase ChartPhrase
    | CheckAllThatApply
    | CheckIn
    | ChildHmisNumber
    | ChildDemographicInformation
    | ChildNutritionSignLabel ChildNutritionSign
    | ChildNutritionSignReport ChildNutritionSign
    | ChildOf
    | Children
    | ChildrenNames
    | ChildrenNationalId
    | Clear
    | ClickTheCheckMark
    | ClinicType ClinicType
    | Clinical
    | Dashboard Dashboard
    | ClinicalProgressReport
    | CloseAcuteIllnessLabel
    | CompleteHCReferralForm
    | CompletedHCReferralForm
    | Contacted114
    | ContactedHC
    | ContactedHCQuestion
    | ContactedRecommendedSiteQuestion
    | ContactWithCOVID19SymptomsHelper
    | ContactWithCOVID19SymptomsQuestion
    | ConvulsionsAndUnconsciousPreviousDelivery
    | ConvulsionsPreviousDelivery
    | CurrentIllnessBegan
    | CSectionScar CSectionScar
    | GroupNotFound
    | Group
    | Groups
    | GroupUnauthorized
    | Close
    | Closed
    | ConfirmationRequired
    | ConfirmDeleteTrainingGroupEncounters
    | ConfirmRegisterParticipant
    | Connected
    | ContactExposure
    | ContactInformation
    | Continue
    | CounselingTimingHeading CounselingTiming
    | CounselingTopic CounselingTopic
    | CounselorReviewed
    | CounselorSignature
    | CSectionInPreviousDelivery
    | CSectionReason
    | CSectionReasons CSectionReason
    | CreateGroupEncounter
    | CreateRelationship
    | CreateTrainingGroupEncounters
    | DeleteTrainingGroupEncounters
    | DashboardLabel
    | CurrentlyPregnant
    | DangerSign DangerSign
    | DateOfLastAssessment
    | DatePregnancyConcluded
    | Day
    | DayAbbrev
    | DaySinglePlural Int
    | DateOfBirth
    | Days
    | DaysAbbrev
    | DaysPresent
    | DaysSinglePlural Int
    | Delete
    | DeliveryLocation
    | DeliveryOutcome
    | DemographicInformation
    | DemographicsReport
    | Device
    | DeviceNotAuthorized
    | DeviceStatus
    | Diabetes
    | Diagnosis
    | DistributionNotice DistributionNotice
    | District
    | DOB
    | DropzoneDefaultMessage
    | DueDate
    | Edd
    | EddHeader
    | Edema
    | EditRelationship
    | Ega
    | EgaHeader
    | EgaWeeks
    | EmptyString
    | EndEncounter
    | EndEncounterQuestion
    | EndGroupEncounter
    | EnterAmountDistributed
    | EnterPairingCode
    | ErrorCheckLocalConfig
    | ErrorConfigurationError
    | Estimated
    | ExaminationTask ExaminationTask
    | ExposureTask ExposureTask
    | Extremities
    | Eyes
    | Facility
    | Failure
    | FamilyInformation
    | FamilyMembers
    | FamilyPlanningInFutureQuestion
    | FamilyPlanningSignLabel FamilyPlanningSign
    | FamilyUbudehe
    | FatherName
    | FatherNationalId
    | FbfDistribution
    | FbfToReceive Activity Float
    | FetalHeartRate
    | FetalMovement
    | FetalPresentationLabel
    | FetalPresentation FetalPresentation
    | Fetch
    | Fever
    | FilterByName
    | FirstAntenatalVisit
    | FirstName
    | FiveVisits
    | ForIllustrativePurposesOnly
    | FormError (ErrorValue ValidationError)
    | FormField String
    | FundalHeight
    | Gender Gender
    | GenderLabel
    | GestationalDiabetesPreviousPregnancy
    | Glass
    | GoHome
    | GroupAssessment
    | Gravida
    | GroupEncounter
    | HandedReferralFormQuestion
    | Hands
    | HandsCPESign HandsCPESign
    | HCRecommendation HCRecommendation
    | HCResponseQuestion
    | HCResponsePeriodQuestion
    | HeadHair
    | HealthCenter
    | HealthCenterDetermined
    | HealthEducationProvidedQuestion
    | Heart
    | HeartMurmur
    | HeartCPESign HeartCPESign
    | HeartRate
    | Height
    | High
    | HighRiskCase
    | HighRiskFactor HighRiskFactor
    | HighRiskFactors
    | HighSeverityAlert HighSeverityAlert
    | HighSeverityAlerts
    | HistoryTask HistoryTask
    | HIV
    | HIVStatus HIVStatus
    | HIVStatusLabel
    | Home
    | HouseholdSize
    | HttpError Http.Error
    | HypertensionBeforePregnancy
    | IncompleteCervixPreviousPregnancy
    | IndividualEncounter
    | IndividualEncounterFirstVisit IndividualEncounterType
    | IndividualEncounterLabel IndividualEncounterType
    | IndividualEncounterSelectVisit IndividualEncounterType
    | IndividualEncounterSubsequentVisit IndividualEncounterType
    | IndividualEncounterType IndividualEncounterType
    | IndividualEncounterTypes
    | InitialResultsDisplay InitialResultsDisplay
    | IntractableVomiting Bool
    | IntractableVomitingQuestion
    | IsCurrentlyBreastfeeding
    | IsolatedAtHome
    | KilogramShorthand
    | KilogramsPerMonth
    | LaboratoryTask LaboratoryTask
    | LastChecked
    | LastSuccesfulContactLabel
    | Legs
    | LegsCPESign LegsCPESign
    | LevelOfEducationLabel
    | LevelOfEducation EducationLevel
    | LinkToMother
    | LiveChildren
    | LmpDateConfidentHeader
    | LmpDateHeader
    | LmpRangeHeader
    | LmpRange LmpRange
    | LoginPhrase LoginPhrase
    | Low
    | LowRiskCase
    | Lungs
    | LungsCPESign LungsCPESign
    | MakeSureYouAreConnected
    | MalariaRapidDiagnosticTest
    | MalariaRapidTestResult MalariaRapidTestResult
    | MaritalStatusLabel
    | MaritalStatus MaritalStatus
    | MeasurementNoChange
    | MeasurementGained Float
    | MeasurementLost Float
    | MedicalDiagnosis
    | MedicalDiagnosisAlert MedicalDiagnosis
    | MedicationDistributionSign MedicationDistributionSign
    | MedicationForFeverPast6Hours
    | MedicationHelpedEnding Bool
    | MedicationForMalariaToday
    | MedicationForMalariaPastMonth
    | MedicalFormHelper
    | MedicationForFeverPast6HoursQuestion
    | MedicationForMalariaTodayQuestion
    | MedicationForMalariaWithinPastMonthQuestion
    | MedicationHelpedQuestion
    | MentalHealthHistory
    | MemoryQuota { totalJSHeapSize : Int, usedJSHeapSize : Int, jsHeapSizeLimit : Int }
    | MMHGUnit
    | MiddleName
    | MinutesAgo Int
    | ModeOfDelivery ModeOfDelivery
    | ModeOfDeliveryLabel
    | Month
    | MonthAbbrev
    | MonthsOld
    | Mother
    | MotherDemographicInformation
    | MotherName String
    | MotherNameLabel
    | MotherNationalId
    | Mothers
    | MUAC
    | MuacIndication MuacIndication
    | MyAccount
    | MyRelatedBy MyRelatedBy
    | MyRelatedByQuestion MyRelatedBy
    | Name
    | NationalIdNumber
    | Neck
    | NeckCPESign NeckCPESign
    | NegativeLabel
    | Next
    | NextStepsTask NextStepsTask
    | No
    | NoActivitiesCompleted
    | NoActivitiesCompletedForThisParticipant
    | NoActivitiesPending
    | NoActivitiesPendingForThisParticipant
    | NoGroupsFound
    | NoMatchesFound
    | MedicationNonAdministrationReason MedicationNonAdministrationReason
    | NoParticipantsPending
    | NoParticipantsPendingForThisActivity
    | NoParticipantsCompleted
    | NoParticipantsCompletedForThisActivity
    | Normal
    | NoChildrenRegisteredInTheSystem
    | NoParticipantsFound
    | NotAvailable
    | NotConnected
    | NumberOfAbortions
    | NumberOfChildrenUnder5
    | NumberOfCSections
    | NumberOfLiveChildren
    | NumberOfStillbirthsAtTerm
    | NumberOfStillbirthsPreTerm
    | NutritionActivityHelper NutritionActivity
    | NutritionActivityTitle NutritionActivity
    | ObstetricalDiagnosis
    | ObstetricalDiagnosisAlert ObstetricalDiagnosis
    | OK
    | Old
    | OneVisit
    | OnceYouEndTheEncounter
    | OnceYouEndYourGroupEncounter
    | Or
    | PackagesPerMonth
    | Page
    | Page404
    | PageNotFoundMsg
    | PaleConjuctiva
    | Pallor
    | Para
    | PartialPlacentaPreviousDelivery
    | ParticipantDirectory
    | Participants
    | ParticipantReviewed
    | ParticipantSignature
    | ParticipantSummary
    | ParticipantDemographicInformation
    | ParticipantInformation
    | PartnerHivTestResult
    | PartnerReceivedHivCounseling
    | PartnerReceivedHivTesting
    | PatientExhibitAnyFindings
    | PatientExhibitAnyRespiratoryFindings
    | PatientGotAnySymptoms
    | PatientProgress
    | PatientInformation
    | PatientIsolatedQuestion
    | PatientProvisionsTask PatientProvisionsTask
    | People
    | PersistentStorage Bool
    | Person
    | PersonHasBeenSaved
    | PertinentSymptoms
    | PhysicalExam
    | PhysicalExamTask PhysicalExamTask
    | PlaceholderEnterHeight
    | PlaceholderEnterMUAC
    | PlaceholderEnterParticipantName
    | PlaceholderEnterWeight
    | PleaseSelectGroup
    | PleaseSync
    | PositiveLabel
    | PreeclampsiaPreviousPregnancy
    | PregnancyTrimester PregnancyTrimester
    | PrenatalActivitiesTitle PrenatalActivity
    | PrenatalPhotoHelper
    | PreTerm
    | PregnancyConcludedLabel
    | PregnancyOutcomeLabel
    | PregnancyOutcome PregnancyOutcome
    | PreviousCSectionScar
    | PreviousDelivery
    | PreviousDeliveryPeriods PreviousDeliveryPeriod
    | PreviousFloatMeasurement Float
    | PreviousMeasurementNotFound
    | Profession
    | Programs
    | ProgressPhotos
    | ProgressReport
    | ProgressTimeline
    | ProgressTrends
    | PrenatalParticipant
    | PrenatalParticipants
    | PreTermPregnancy
    | Province
    | ReasonForCSection
    | ReasonForNotIsolating ReasonForNotIsolating
    | ReceivedDewormingPill
    | ReceivedIronFolicAcid
    | ReceivedMosquitoNet
    | Recommendation114 Recommendation114
    | RecommendationSite RecommendationSite
    | RecordAcuteIllnessOutcome
    | RecordPregnancyOutcome
    | RecurringHighSeverityAlert RecurringHighSeverityAlert
    | ReferredPatientToHealthCenterQuestion
    | Register
    | RegisterHelper
    | RegisterNewParticipant
    | RegistratingHealthCenter
    | RegistrationSuccessful
    | RegistrationSuccessfulParticipantAdded
    | RegistrationSuccessfulSuggestAddingChild
    | RegistrationSuccessfulSuggestAddingMother
    | RelationSuccessful
    | RelationSuccessfulChildWithMother
    | RelationSuccessfulMotherWithChild
    | RemainingForDownloadLabel
    | RemainingForUploadLabel
    | RenalDisease
    | ReportAge String
    | ReportDOB String
    | ReportRemaining Int
    | ReportResultsOfSearch Int
    | Reports
    | RecentAndUpcomingGroupEncounters
    | ReportCompleted { pending : Int, completed : Int }
    | ResolveMonth Bool Month
    | ResolveMonthYY Int Bool Month
    | RespiratoryRate
    | ResponsePeriod ResponsePeriod
    | ResultOfContacting114 Recommendation114
    | ResultOfContactingRecommendedSite RecommendationSite
    | Retry
    | ReviewCaseWith144Respondent
    | RhNegative
    | RiskFactorAlert RiskFactor
    | RiskFactors
    | Save
    | SaveAndNext
    | SaveError
    | Search
    | SearchByName
    | SearchExistingParticipants
    | SearchHelper
    | SearchHelperFamilyMember
    | SecondName
    | Sector
    | SelectAntenatalVisit
    | SelectAllSigns
    | SelectDangerSigns
    | SelectEncounterType
    | SelectExistingAcuteIllness
    | SelectExistingAcuteIllnessToRecordOutcome
    | SelectGroup
    | SelectProgram
    | SelectLanguage
    | SelectYourGroup
    | SelectYourHealthCenter
    | SelectYourVillage
    | SelectedHCDownloading
    | SelectedHCNotSynced
    | SelectedHCSyncing
    | SelectedHCUploading
    | ServiceWorkerActive
    | ServiceWorkerCurrent
    | ServiceWorkerCheckForUpdates
    | ServiceWorkerInstalling
    | ServiceWorkerInstalled
    | ServiceWorkerSkipWaiting
    | ServiceWorkerRestarting
    | ServiceWorkerActivating
    | ServiceWorkerActivated
    | ServiceWorkerRedundant
    | ServiceWorkerInactive
    | ServiceWorkerRegNotAsked
    | ServiceWorkerRegLoading
    | ServiceWorkerRegErr
    | ServiceWorkerRegSuccess
    | ServiceWorkerStatus
    | SevereHemorrhagingPreviousDelivery
    | SignOnDoorPostedQuestion
    | SocialHistoryHivTestingResult SocialHistoryHivTestingResult
    | StillbornPreviousDelivery
    | SubsequentAntenatalVisit
    | SuccessiveAbortions
    | SuccessivePrematureDeliveries
    | SuspectedCovid19CaseAlert
    | SuspectedCovid19CaseAlertHelper
    | SuspectedCovid19CaseIsolate
    | SuspectedCovid19CaseContactHC
    | Symptoms
    | SymptomsGeneralSign SymptomsGeneralSign
    | SymptomsGISign SymptomsGISign
    | SymptomsGISignAbbrev SymptomsGISign
    | SymptomsRespiratorySign SymptomsRespiratorySign
    | SymptomsTask SymptomsTask
    | GroupEncounterClosed
    | GroupEncounterClosed2 SessionId
    | GroupEncounterLoading
    | GroupEncounterUnauthorized
    | GroupEncounterUnauthorized2
    | SendPatientToHC
    | SentPatientToHC
    | ShowAll
    | StartEndDate
    | StrartNewAcuteIllnessHelper
    | StartDate
    | EndDate
    | StartSyncing
    | StatusLabel
    | StopSyncing
    | StorageQuota { usage : Int, quota : Int }
    | Submit
    | SubmitPairingCode
    | Success
    | SyncGeneral
    | Tachypnea
    | TabletSinglePlural String
    | TakenCareOfBy
    | TasksCompleted Int Int
    | TelephoneNumber
    | Term
    | TermPregnancy
    | ThisActionCannotBeUndone
    | ThisGroupHasNoMothers
    | ToThePatient
    | Training
    | TrainingGroupEncounterCreateSuccessMessage
    | TrainingGroupEncounterDeleteSuccessMessage
    | TraveledToCOVID19CountryQuestion
    | TravelHistory
    | PriorTreatmentTask PriorTreatmentTask
    | TrySyncing
    | TuberculosisPast
    | TuberculosisPresent
    | TwoVisits
    | UbudeheLabel
    | Unknown
    | Update
    | UpdateError
    | UterineMyoma
    | ValidationErrors
    | Version
    | View
    | ViewProgressReport
    | Village
    | Warning
    | WasFbfDistirbuted Activity
    | WeekSinglePlural Int
    | Weight
    | WelcomeUser String
    | WhatDoYouWantToDo
    | WhatWasTheirResponse
    | WhyNot
    | WhyDifferentFbfAmount Activity
    | Year
    | YearsOld Int
    | Yes
    | YouAreNotAnAdmin
    | YourGroupEncounterHasBeenSaved
    | ZScoreHeightForAge
    | ZScoreMuacForAge
    | ZScoreWeightForAge
    | ZScoreWeightForHeight


translationSet : TranslationId -> TranslationSet String
translationSet trans =
    case trans of
        Abdomen ->
            { english = "Abdomen"
            , kinyarwanda = Just "Isanzwe"
            }

        AbdomenCPESign option ->
            case option of
                Hepatomegaly ->
                    { english = "Hepatomegaly"
                    , kinyarwanda = Just "Kubyimba umwijima"
                    }

                Splenomegaly ->
                    { english = "Splenomegaly"
                    , kinyarwanda = Just "Kubyimba urwangashya"
                    }

                TPRightUpper ->
                    { english = "Tender to Palpation right upper"
                    , kinyarwanda = Just "Igice cyo hejuru iburyo kirababara  iyo ugikanze"
                    }

                TPRightLower ->
                    { english = "Tender to Palpation right lower"
                    , kinyarwanda = Just "Igice cyo hasi iburyo kirababara  iyo ugikanze"
                    }

                TPLeftUpper ->
                    { english = "Tender to Palpation left upper"
                    , kinyarwanda = Just "Igice cyo hejuru ibumoso kirababara  iyo ugikanze"
                    }

                TPLeftLower ->
                    { english = "Tender to Palpation left lower"
                    , kinyarwanda = Just "Igice cyo hasi ibumoso kirababara  iyo ugikanze"
                    }

                Hernia ->
                    { english = "Hernia"
                    , kinyarwanda = Just "Urugingo ruyobera cg rwinjira mu rundi"
                    }

                NormalAbdomen ->
                    translationSet Normal

        Abnormal ->
            { english = "Abnormal"
            , kinyarwanda = Nothing
            }

        Abortions ->
            { english = "Abortions"
            , kinyarwanda = Just "Inda yavuyemo"
            }

        AccompaniedByPartner ->
            { english = "Was the patient accompanied by partner during the assessment"
            , kinyarwanda = Just "Umubyeyi yaherekejwe n'umugabo we mu gihe yaje kwipimisha?"
            }

        AccessDenied ->
            { english = "Access denied"
            , kinyarwanda = Just "Kwinjira ntibyemera"
            }

        ActionsTaken ->
            { english = "Actions Taken"
            , kinyarwanda = Just "Ibyakozwe"
            }

        ActionsToTake ->
            { english = "Actions To Take"
            , kinyarwanda = Just "Ibigomba gukorwa"
            }

        AcuteFindingsGeneralSign sign ->
            case sign of
                LethargicOrUnconscious ->
                    { english = "Lethargic Or Unconscious"
                    , kinyarwanda = Just "Yahwereye cyangwa yataye ubwenge"
                    }

                AcuteFindingsPoorSuck ->
                    { english = "Poor Suck"
                    , kinyarwanda = Just "Yonka nta mbaraga"
                    }

                SunkenEyes ->
                    { english = "Sunken Eyes"
                    , kinyarwanda = Just "Amaso yahenengeye"
                    }

                PoorSkinTurgor ->
                    { english = "Poor Skin Turgor"
                    , kinyarwanda = Just "Uruhu rwumye"
                    }

                Jaundice ->
                    { english = "Jaundice"
                    , kinyarwanda = Just "Umuhondo/umubiri wahindutse umuhondo"
                    }

                NoAcuteFindingsGeneralSigns ->
                    { english = "None of the above"
                    , kinyarwanda = Just "Nta na kimwe mu byavuzwe haruguru"
                    }

        AcuteFindingsRespiratorySign sign ->
            case sign of
                Stridor ->
                    { english = "Stridor"
                    , kinyarwanda = Just "Guhumeka ajwigira"
                    }

                NasalFlaring ->
                    { english = "Nasal Flaring"
                    , kinyarwanda = Just "Amazuru abyina igihe ahumeka"
                    }

                SevereWheezing ->
                    { english = "Severe Wheezing"
                    , kinyarwanda = Just "Guhumeka nabi cyane ajwigira"
                    }

                SubCostalRetractions ->
                    { english = "Sub-Costal Retractions"
                    , kinyarwanda = Just "Icyena mu mbavu"
                    }

                NoAcuteFindingsRespiratorySigns ->
                    { english = "None of the above"
                    , kinyarwanda = Just "Nta na kimwe mu byavuzwe haruguru"
                    }

        AcuteIllnessDiagnosis diagnosis ->
            case diagnosis of
                DiagnosisCovid19 ->
                    { english = "Suspected COVID-19"
                    , kinyarwanda = Just "Aracyekwaho indwara ya COVID-19"
                    }

                DiagnosisMalariaComplicated ->
                    { english = "Complicated Malaria"
                    , kinyarwanda = Just "Malariya y'igikatu"
                    }

                DiagnosisMalariaUncomplicated ->
                    { english = "Uncomplicated Malaria"
                    , kinyarwanda = Just "Malariya yoroheje"
                    }

                DiagnosisMalariaUncomplicatedAndPregnant ->
                    { english = "Uncomplicated Malaria"
                    , kinyarwanda = Just "Malariya yoroheje"
                    }

                DiagnosisGastrointestinalInfectionComplicated ->
                    { english = "Gastrointestinal Infection with Complications"
                    , kinyarwanda = Just "Indwara yo mu nda ikabije"
                    }

                DiagnosisGastrointestinalInfectionUncomplicated ->
                    { english = "Gastrointestinal Infection without Complications"
                    , kinyarwanda = Just "Indwara yo mu nda yoroheje"
                    }

                DiagnosisSimpleColdAndCough ->
                    { english = "Simple Cold and Cough"
                    , kinyarwanda = Just "Ibicurane n'inkorora byoroheje"
                    }

                DiagnosisRespiratoryInfectionComplicated ->
                    { english = "Acute Respiratory Infection with Complications"
                    , kinyarwanda = Just "Indwara y'ubuhumekero ikabije"
                    }

                DiagnosisRespiratoryInfectionUncomplicated ->
                    { english = "Uncomplicated Pneumonia"
                    , kinyarwanda = Just "Umusonga woroheje"
                    }

                DiagnosisFeverOfUnknownOrigin ->
                    { english = "Fever of Unknown Origin"
                    , kinyarwanda = Just "Umuriro utazi icyawuteye"
                    }

                DiagnosisUndeterminedMoreEvaluationNeeded ->
                    { english = "Undetermined - More Evaluation Needed"
                    , kinyarwanda = Just "Ntibisobanutse - Hakenewe Isuzuma Ryimbitse"
                    }

                NoAcuteIllnessDiagnosis ->
                    { english = "No Diagnosis"
                    , kinyarwanda = Nothing
                    }

        AcuteIllnessDiagnosisWarning diagnosis ->
            case diagnosis of
                DiagnosisCovid19 ->
                    { english = "Suspected COVID-19 case"
                    , kinyarwanda = Just "Aracyekwaho indwara ya COVID-19"
                    }

                DiagnosisMalariaComplicated ->
                    { english = "Malaria with Complications"
                    , kinyarwanda = Just "Afite Malariya y'igikatu"
                    }

                DiagnosisMalariaUncomplicated ->
                    { english = "Malaria  Without Complications"
                    , kinyarwanda = Just "Afite Malariya yoroheje"
                    }

                DiagnosisMalariaUncomplicatedAndPregnant ->
                    { english = "Malaria Without Complications"
                    , kinyarwanda = Just "Afite Malariya yoroheje"
                    }

                DiagnosisGastrointestinalInfectionComplicated ->
                    { english = "Suspected Gastrointestinal Infection (with Complications)"
                    , kinyarwanda = Just "Aracyekwaho indwara yo mu nda ikabije"
                    }

                DiagnosisGastrointestinalInfectionUncomplicated ->
                    { english = "Suspected Gastrointestinal Infection (without Complications)"
                    , kinyarwanda = Just "Aracyekwaho indwara yo mu nda yoroheje"
                    }

                DiagnosisSimpleColdAndCough ->
                    { english = "Simple Cold and Cough"
                    , kinyarwanda = Just "Inkorora n'ibicurane byoroheje "
                    }

                DiagnosisRespiratoryInfectionComplicated ->
                    { english = "Suspected Acute Respiratory Infection (with Complications)"
                    , kinyarwanda = Just "Aracyekwaho indwara y'ubuhumekero ikabije"
                    }

                DiagnosisRespiratoryInfectionUncomplicated ->
                    { english = "Suspected Uncomplicated Pneumonia"
                    , kinyarwanda = Just "Aracyekwaho umusonga woroheje"
                    }

                DiagnosisFeverOfUnknownOrigin ->
                    { english = "Fever of Unknown Origin"
                    , kinyarwanda = Just "Umuriro utazi icyawuteye"
                    }

                DiagnosisUndeterminedMoreEvaluationNeeded ->
                    { english = "Undetermined - More Evaluation Needed"
                    , kinyarwanda = Just "Ntibisobanutse - Hakenewe Isuzuma Ryimbitse"
                    }

                NoAcuteIllnessDiagnosis ->
                    { english = "No Diagnosis"
                    , kinyarwanda = Nothing
                    }

<<<<<<< HEAD
        AcuteIllnessOutcomeLabel ->
            { english = "Acute Illness Outcome"
            , kinyarwanda = Nothing
            }

        AcuteIllnessOutcome outcome ->
            case outcome of
                OutcomeIllnessResolved ->
                    { english = "Illness Resolved"
                    , kinyarwanda = Nothing
                    }

                OutcomeLostToFollowUp ->
                    { english = "Lost to Follow Up (or Moved out of CA?)"
                    , kinyarwanda = Nothing
                    }

                OutcomePatientDied ->
                    { english = "Patient Died"
                    , kinyarwanda = Nothing
                    }

                OutcomeReferredToHC ->
                    { english = "Referred to Health Center"
                    , kinyarwanda = Nothing
                    }

                OutcomeOther ->
                    { english = "Other"
                    , kinyarwanda = Nothing
                    }
=======
        AcuteIllnessExisting ->
            { english = "Existing Acute Illness"
            , kinyarwanda = Nothing
            }

        AcuteIllnessNew ->
            { english = "New Acute Illness"
            , kinyarwanda = Nothing
            }
>>>>>>> 68163594

        AddChild ->
            { english = "Add Child"
            , kinyarwanda = Just "Ongeraho umwana"
            }

        AddFamilyMember ->
            { english = "Add Family Member"
            , kinyarwanda = Nothing
            }

        AddFamilyMemberFor name ->
            { english = "Add Family Member for " ++ name
            , kinyarwanda = Nothing
            }

        AddNewParticipant ->
            { english = "Add new participant"
            , kinyarwanda = Nothing
            }

        AddParentOrCaregiver ->
            { english = "Add Parent or Caregiver"
            , kinyarwanda = Just "Ongeraho umubyeyi cyangwa umurezi"
            }

        AddToGroup ->
            { english = "Add to Group..."
            , kinyarwanda = Just "Ongeraho itsinda..."
            }

        Admin ->
            { english = "Administration"
            , kinyarwanda = Just "Abakuriye"
            }

        Administer ->
            { english = "Administer"
            , kinyarwanda = Just "Tanga umuti"
            }

        Administered ->
            { english = "Administered"
            , kinyarwanda = Just "Umuti watanzwe"
            }

        AdministeredMedicationQuestion ->
            { english = "Have you administered"
            , kinyarwanda = Just "Watanze umuti"
            }

        AddressInformation ->
            { english = "Address Information"
            , kinyarwanda = Just "Aho atuye/Aho abarizwa"
            }

        AfterEachLiquidStool ->
            { english = "after each liquid stool"
            , kinyarwanda = Just "buri uko amaze kwituma ibyoroshye"
            }

        AgeWord ->
            { english = "Age"
            , kinyarwanda = Just "Imyaka"
            }

        Activities ->
            { english = "Activities"
            , kinyarwanda = Just "Ibikorwa"
            }

        ActivitiesCompleted count ->
            { english = "Completed (" ++ String.fromInt count ++ ")"
            , kinyarwanda = Just <| "Ibyarangiye (" ++ String.fromInt count ++ ")"
            }

        ActivitiesHelp activity ->
            case activity of
                MotherActivity Activity.Model.FamilyPlanning ->
                    { english = "Every mother should be asked about her family planning method(s) each month. If a mother needs family planning, refer her to a clinic."
                    , kinyarwanda = Just "Buri mubyeyi agomba kubazwa uburyo bwo kuboneza urubyaro akoresha buri kwezi. Niba umubyeyi akeneye kuboneza urubyaro mwohereze ku kigo nderabuzima k'ubishinzwe"
                    }

                MotherActivity Lactation ->
                    { english = "Ideally a mother exclusively breastfeeds her infant for at least 6 months. Every mother should be asked about how she is feeding her infant each month."
                    , kinyarwanda = Nothing
                    }

                MotherActivity MotherFbf ->
                    { english = "If a mother is breastfeeding, she should receive FBF every month. If she did not receive the specified amount, please record the amount distributed and select the reason why."
                    , kinyarwanda = Nothing
                    }

                MotherActivity ParticipantConsent ->
                    { english = "Please review the following forms with the participant."
                    , kinyarwanda = Nothing
                    }

                {- ChildActivity Counseling ->
                   { english = "Please refer to this list during counseling sessions and ensure that each task has been completed."
                   , kinyarwanda = Just "Kurikiza iyi lisiti mu gihe utanga ubujyanama, witondere kureba ko buri gikorwa cyakozwe."
                   }
                -}
                ChildActivity ChildFbf ->
                    { english = "Every child should receive FBF every month. If he/she did not receive the specified amount, please record the amount distributed and select the reason why."
                    , kinyarwanda = Nothing
                    }

                ChildActivity Activity.Model.Height ->
                    { english = "Ask the mother to hold the baby’s head at the end of the measuring board. Move the slider to the baby’s heel and pull their leg straight."
                    , kinyarwanda = Just "Saba Umubyeyi guhagarara inyuma y’umwana we agaramye, afata umutwe ku gice cy’amatwi. Sunikira akabaho ku buryo gakora mu bworo by’ibirenge byombi."
                    }

                ChildActivity Activity.Model.Muac ->
                    { english = "Make sure to measure at the center of the baby’s upper arm."
                    , kinyarwanda = Just "Ibuka gupima icya kabiri cy'akaboko ko hejuru kugira bigufashe guoima ikizigira cy'akaboko"
                    }

                ChildActivity Activity.Model.NutritionSigns ->
                    { english = "Explain to the mother how to check the malnutrition signs for their own child."
                    , kinyarwanda = Just "Sobanurira umubyeyi gupima ibimenyetso by'imirire mibi ku giti cye."
                    }

                ChildActivity Activity.Model.ChildPicture ->
                    { english = "Take each baby’s photo at each health assessment. Photos should show the entire body of each child."
                    , kinyarwanda = Just "Fata ifoto ya buri mwana kuri buri bikorwa by'ipimwa Ifoto igomba kwerekana ibice by'umubiri wose by'umwana"
                    }

                ChildActivity Activity.Model.Weight ->
                    { english = "Calibrate the scale before taking the first baby's weight. Place baby in harness with no clothes on."
                    , kinyarwanda = Just "Ibuka kuregera umunzani mbere yo gupima ibiro by'umwana wa mbere. Ambika umwana ikariso y'ibiro wabanje kumukuramo imyenda iremereye"
                    }

        ActivitiesLabel activity ->
            case activity of
                MotherActivity Activity.Model.FamilyPlanning ->
                    { english = "Which, if any, of the following methods do you use?"
                    , kinyarwanda = Just "Ni ubuhe buryo, niba hari ubuhari, mu buryo bukurikira bwo kuboneza urubyaro ukoresha? Muri ubu buryo bukurikira bwo kuboneza urubyaro, ni ubuhe buryo mukoresha?"
                    }

                MotherActivity Lactation ->
                    { english = ""
                    , kinyarwanda = Nothing
                    }

                MotherActivity MotherFbf ->
                    { english = "Enter the amount of CSB++ (FBF) distributed below."
                    , kinyarwanda = Nothing
                    }

                MotherActivity ParticipantConsent ->
                    { english = "Forms:"
                    , kinyarwanda = Nothing
                    }

                {- ChildActivity Counseling ->
                   { english = "Please refer to this list during counseling sessions and ensure that each task has been completed."
                   , kinyarwanda = Just "Kurikiza iyi lisiti mu gihe utanga ubujyanama, witondere kureba ko buri gikorwa cyakozwe."
                   }
                -}
                ChildActivity ChildFbf ->
                    { english = "Enter the amount of CSB++ (FBF) distributed below."
                    , kinyarwanda = Nothing
                    }

                ChildActivity Activity.Model.Height ->
                    { english = "Height:"
                    , kinyarwanda = Just "Uburebure:"
                    }

                ChildActivity Activity.Model.Muac ->
                    { english = "MUAC:"
                    , kinyarwanda = Just "Ikizigira cy'akaboko:"
                    }

                ChildActivity Activity.Model.NutritionSigns ->
                    { english = "Select all signs that are present:"
                    , kinyarwanda = Just "Hitamo ibimenyetso by'imirire byose bishoboka umwana afite:"
                    }

                ChildActivity Activity.Model.ChildPicture ->
                    { english = "Photo:"
                    , kinyarwanda = Just "Ifoto"
                    }

                ChildActivity Activity.Model.Weight ->
                    { english = "Weight:"
                    , kinyarwanda = Just "Ibiro:"
                    }

        ActivitiesTitle activity ->
            case activity of
                MotherActivity Activity.Model.FamilyPlanning ->
                    { english = "Family Planning"
                    , kinyarwanda = Just "Kuboneza Urubyaro?"
                    }

                MotherActivity Lactation ->
                    { english = "Lactation"
                    , kinyarwanda = Nothing
                    }

                MotherActivity MotherFbf ->
                    { english = "FBF Mother"
                    , kinyarwanda = Nothing
                    }

                MotherActivity ParticipantConsent ->
                    { english = "Forms"
                    , kinyarwanda = Nothing
                    }

                {- ChildActivity Counseling ->
                   { english = "Counseling"
                   , kinyarwanda = Just "Ubujyanama"
                   }
                -}
                ChildActivity ChildFbf ->
                    { english = "FBF Child"
                    , kinyarwanda = Nothing
                    }

                ChildActivity Activity.Model.Height ->
                    { english = "Height"
                    , kinyarwanda = Just "Uburebure"
                    }

                ChildActivity Activity.Model.Muac ->
                    { english = "MUAC"
                    , kinyarwanda = Just "Ikizigira cy'akaboko"
                    }

                ChildActivity Activity.Model.NutritionSigns ->
                    { english = "Nutrition"
                    , kinyarwanda = Just "Imirire"
                    }

                ChildActivity Activity.Model.ChildPicture ->
                    { english = "Photo"
                    , kinyarwanda = Just "Ifoto"
                    }

                ChildActivity Activity.Model.Weight ->
                    { english = "Weight"
                    , kinyarwanda = Just "Ibiro"
                    }

        ActivityProgressReport activity ->
            case activity of
                MotherActivity Activity.Model.FamilyPlanning ->
                    { english = "Family Planning"
                    , kinyarwanda = Just "Kuboneza Urubyaro? nticyaza muri raporo yimikurire yumwana"
                    }

                MotherActivity Lactation ->
                    { english = "Lactation"
                    , kinyarwanda = Nothing
                    }

                MotherActivity MotherFbf ->
                    { english = "FBF"
                    , kinyarwanda = Nothing
                    }

                MotherActivity ParticipantConsent ->
                    { english = "Forms"
                    , kinyarwanda = Nothing
                    }

                {- ChildActivity Counseling ->
                   { english = "Counseling"
                   , kinyarwanda = Nothing
                   }
                -}
                ChildActivity ChildFbf ->
                    { english = "FBF"
                    , kinyarwanda = Nothing
                    }

                ChildActivity Activity.Model.Height ->
                    { english = "Height"
                    , kinyarwanda = Just "Uburebure"
                    }

                ChildActivity Activity.Model.Muac ->
                    { english = "MUAC"
                    , kinyarwanda = Just "Ikizigira cy'akaboko"
                    }

                ChildActivity Activity.Model.NutritionSigns ->
                    { english = "Nutrition Signs"
                    , kinyarwanda = Just "Ibimenyetso by'imirire"
                    }

                ChildActivity Activity.Model.ChildPicture ->
                    { english = "Photo"
                    , kinyarwanda = Just "Ifoto"
                    }

                ChildActivity Activity.Model.Weight ->
                    { english = "Weight"
                    , kinyarwanda = Just "Ibiro"
                    }

        ActivitiesToComplete count ->
            { english = "To Do (" ++ String.fromInt count ++ ")"
            , kinyarwanda = Just <| "Ibisabwa gukora (" ++ String.fromInt count ++ ")"
            }

        ActivePage page ->
            translateActivePage page

        AcuteIllnessActivityTitle activity ->
            case activity of
                AcuteIllnessSymptoms ->
                    { english = "Symptom Review"
                    , kinyarwanda = Just "Kongera kureba ibimenyetso"
                    }

                AcuteIllnessPhysicalExam ->
                    { english = "Physical Exam"
                    , kinyarwanda = Just "Gusuzuma"
                    }

                AcuteIllnessPriorTreatment ->
                    { english = "Prior Treatment History"
                    , kinyarwanda = Just "Amakuru ku miti yafashe"
                    }

                AcuteIllnessLaboratory ->
                    { english = "Laboratory"
                    , kinyarwanda = Just "Ibizamini"
                    }

                AcuteIllnessExposure ->
                    { english = "Exposure / Travel History"
                    , kinyarwanda = Just "Afite ibyago byo kwandura/amakuru ku ngendo yakoze"
                    }

                AcuteIllnessNextSteps ->
                    { english = "Next Steps"
                    , kinyarwanda = Just "Ibikurikiyeho"
                    }

        Adherence adherence ->
            translateAdherence adherence

        Age months days ->
            { english = String.fromInt months ++ " months " ++ String.fromInt days ++ " days"
            , kinyarwanda = Just <| String.fromInt months ++ " Amezi " ++ String.fromInt days ++ " iminsi"
            }

        AgeDays days ->
            { english = String.fromInt days ++ " days"
            , kinyarwanda = Just <| String.fromInt days ++ " Iminsi"
            }

        AgeMonthsWithoutDay months ->
            { english = String.fromInt months ++ " month"
            , kinyarwanda = Just <| String.fromInt months ++ " Ukwezi"
            }

        AgeSingleBoth months days ->
            { english = String.fromInt months ++ " month " ++ String.fromInt days ++ " day"
            , kinyarwanda = Just <| String.fromInt months ++ " Ukwezi " ++ String.fromInt days ++ " Umunsi"
            }

        AgeSingleMonth months days ->
            { english = String.fromInt months ++ " month " ++ String.fromInt days ++ " days"
            , kinyarwanda = Just <| String.fromInt months ++ " Ukwezi " ++ String.fromInt days ++ " Iminsi"
            }

        AgeSingleDayWithMonth months days ->
            { english = String.fromInt months ++ " months " ++ String.fromInt days ++ " day"
            , kinyarwanda = Just <| String.fromInt months ++ " Amezi " ++ String.fromInt days ++ " Umunsi"
            }

        AgeSingleDayWithoutMonth months days ->
            { english = String.fromInt days ++ " day"
            , kinyarwanda = Just <| String.fromInt days ++ " Umunsi"
            }

        And ->
            { english = "and"
            , kinyarwanda = Just "na"
            }

        AndSentence ->
            { english = "and"
            , kinyarwanda = Just "maze"
            }

        AmbulancArrivalPeriodQuestion ->
            { english = "How long did it take the ambulance to arrive"
            , kinyarwanda = Just "Bitwara igihe kingana gute ngo imbangukiragutabara ihagere"
            }

        AgeSingleMonthWithoutDay month ->
            { english = String.fromInt month ++ " month"
            , kinyarwanda = Just <| String.fromInt month ++ " Ukwezi"
            }

        AppName ->
            { english = "E-Heza System"
            , kinyarwanda = Just "E-heza sisiteme"
            }

        AllowedValuesRangeHelper constraints ->
            { english = "Allowed values are between " ++ String.fromFloat constraints.minVal ++ " and " ++ String.fromFloat constraints.maxVal ++ "."
            , kinyarwanda = Nothing
            }

        AreYouSure ->
            { english = "Are you sure?"
            , kinyarwanda = Just "Urabyizeye?"
            }

        Assessment ->
            { english = "Assessment"
            , kinyarwanda = Just "Ipimwa"
            }

        Asthma ->
            { english = "Asthma"
            , kinyarwanda = Just "Asthma (Agahema)"
            }

        Attendance ->
            { english = "Attendance"
            , kinyarwanda = Just "Ubwitabire"
            }

        Baby ->
            { english = "Baby"
            , kinyarwanda = Just "Umwana"
            }

        BabyDiedOnDayOfBirthPreviousDelivery ->
            { english = "Live Birth but the baby died the same day in previous delivery"
            , kinyarwanda = Just "Aheruka kubyara umwana muzima apfa uwo munsi"
            }

        BabyName name ->
            { english = "Baby: " ++ name
            , kinyarwanda = Just <| "Umwana: " ++ name
            }

        Back ->
            { english = "Back"
            , kinyarwanda = Nothing
            }

        BackendError ->
            { english = "Error contacting backend"
            , kinyarwanda = Just "Seriveri yerekanye amakosa akurikira"
            }

        BeginNewEncounter ->
            { english = "Begin a New Encounter"
            , kinyarwanda = Just "Tangira igikorwa gishya"
            }

        BloodPressure ->
            { english = "Blood Pressure"
            , kinyarwanda = Just "Umuvuduko w'amaraso"
            }

        BloodPressureElevatedOcassions ->
            { english = "Blood Pressure Elevated occasions"
            , kinyarwanda = Nothing
            }

        BloodPressureDiaLabel ->
            { english = "Diastolic"
            , kinyarwanda = Just "Umuvuduko w'amaraso wo hasi"
            }

        BloodPressureSysLabel ->
            { english = "Systolic"
            , kinyarwanda = Just "Umubare w'umuviduko w'amaraso wo hejuru"
            }

        BMI ->
            { english = "BMI"
            , kinyarwanda = Nothing
            }

        BMIHelper ->
            { english = "Calculated based on Height and Weight"
            , kinyarwanda = Just "Byabazwe hashingiwe ku burebure n'ibiro"
            }

        BodyTemperature ->
            { english = "Body Temperature"
            , kinyarwanda = Just "Ubushyuhe bw'umubiri"
            }

        Born ->
            { english = "Born"
            , kinyarwanda = Just "Kuvuka/ itariki y'amavuko"
            }

        BowedLegs ->
            { english = "Bowed Legs"
            , kinyarwanda = Just "Amaguru atameze neza (yagize imitego)"
            }

        BpmUnit respiratoryRate ->
            { english = String.fromInt respiratoryRate ++ " bpm"
            , kinyarwanda = Just <| "Inshuro ahumeka ku munota " ++ String.fromInt respiratoryRate
            }

        BpmUnitLabel ->
            { english = "bpm"
            , kinyarwanda = Just "Inshuro ahumeka ku munota"
            }

        BreastExam ->
            { english = "Breast Exam"
            , kinyarwanda = Just "Gusuzuma amabere"
            }

        BreastExamQuestion ->
            { english = "Did you show the patient how to perform a self breast exam"
            , kinyarwanda = Just "Weretse umubyeyi uko yakwisuzuma amabere?"
            }

        BreastExamSign option ->
            case option of
                Mass ->
                    { english = "Mass"
                    , kinyarwanda = Just "Uburemere"
                    }

                Discharge ->
                    { english = "Discharge"
                    , kinyarwanda = Just "Gusezererwa"
                    }

                Infection ->
                    { english = "Infection"
                    , kinyarwanda = Just "Indwara iterwa n'udukoko tutabonwa n'amaso (Microbes)"
                    }

                NormalBreast ->
                    translationSet Normal

        BrittleHair ->
            { english = "Brittle Hair"
            , kinyarwanda = Just "Gucurama no guhindura ibara ku misatsi"
            }

        ByMouthDaylyForXDays days ->
            { english = "by mouth daily x " ++ String.fromInt days ++ " days"
            , kinyarwanda = Just <| "Inshuro anywa imiti ku munsi / mu  minsi " ++ String.fromInt days
            }

        ByMouthTwiceADayForXDays days ->
            { english = "by mouth twice per day x " ++ String.fromInt days ++ " days"
            , kinyarwanda = Just <| "Kunywa umuti inshuro ebyiri ku munsi/ mu minsi " ++ String.fromInt days
            }

        Call114 ->
            { english = "Call 114"
            , kinyarwanda = Just "Hamagara 114"
            }

        Called114Question ->
            { english = "Were you able to talk with 114"
            , kinyarwanda = Just "Wabashije kuvugana n’abantu bo kuri 114"
            }

        Cancel ->
            { english = "Cancel"
            , kinyarwanda = Just "Guhagarika"
            }

        CardiacDisease ->
            { english = "Cardiac Disease"
            , kinyarwanda = Just "Indwara z'umutima"
            }

        CaregiverName ->
            { english = "Caregiver's Name"
            , kinyarwanda = Nothing
            }

        CaregiverNationalId ->
            { english = "Caregiver's National ID"
            , kinyarwanda = Nothing
            }

        Cell ->
            { english = "Cell"
            , kinyarwanda = Just "Akagali"
            }

        CentimeterShorthand ->
            { english = "cm"
            , kinyarwanda = Just "cm"
            }

        Celsius ->
            { english = "Celsius"
            , kinyarwanda = Nothing
            }

        CelsiusAbbrev ->
            { english = "°C"
            , kinyarwanda = Nothing
            }

        ChartPhrase phrase ->
            translateChartPhrase phrase

        CheckAllThatApply ->
            { english = "Please check all that apply"
            , kinyarwanda = Just "Emeza ibiribyo/ibishoboka byose"
            }

        CheckIn ->
            { english = "Check in:"
            , kinyarwanda = Just "Kureba abaje"
            }

        ChildHmisNumber ->
            { english = "Child HMIS Number"
            , kinyarwanda = Just "Numero y'umwana muri HMIS"
            }

        ChildDemographicInformation ->
            { english = "Child Demographic Information"
            , kinyarwanda = Nothing
            }

        ChildNutritionSignLabel sign ->
            case sign of
                AbdominalDistension ->
                    { english = "Abdominal Distension"
                    , kinyarwanda = Just "Kubyimba inda"
                    }

                Apathy ->
                    { english = "Apathy"
                    , kinyarwanda = Just "Kwigunga"
                    }

                Backend.Measurement.Model.BrittleHair ->
                    translationSet BrittleHair

                DrySkin ->
                    { english = "Dry Skin"
                    , kinyarwanda = Just "Uruhu ryumye"
                    }

                Backend.Measurement.Model.Edema ->
                    translationSet Edema

                NormalChildNutrition ->
                    { english = "None of these"
                    , kinyarwanda = Just "Nta bimenyetso "
                    }

                PoorAppetite ->
                    { english = "Poor Appetite"
                    , kinyarwanda = Just "Kubura apeti /kunanirwa kurya"
                    }

        ChildNutritionSignReport sign ->
            case sign of
                AbdominalDistension ->
                    { english = "Abdominal Distension"
                    , kinyarwanda = Just "Kubyimba inda"
                    }

                Apathy ->
                    { english = "Apathy"
                    , kinyarwanda = Just "Kwigunga"
                    }

                Backend.Measurement.Model.BrittleHair ->
                    translationSet BrittleHair

                DrySkin ->
                    { english = "Dry Skin"
                    , kinyarwanda = Just "Uruhu ryumye"
                    }

                Backend.Measurement.Model.Edema ->
                    translationSet Edema

                NormalChildNutrition ->
                    { english = "None"
                    , kinyarwanda = Just "Nta bimenyetso"
                    }

                PoorAppetite ->
                    { english = "Poor Appetite"
                    , kinyarwanda = Just "kubura apeti (kunanirwa kurya)"
                    }

        Children ->
            { english = "Children"
            , kinyarwanda = Just "Abana"
            }

        ChildrenNames ->
            { english = "Children's names"
            , kinyarwanda = Just "Amazina y'umwana"
            }

        ChildrenNationalId ->
            { english = "Children's National ID"
            , kinyarwanda = Just "Indangamuntu y'umwana"
            }

        ChildOf ->
            { english = "Child of"
            , kinyarwanda = Just "Umwana wa"
            }

        Clear ->
            { english = "Clear"
            , kinyarwanda = Just "Gukuraho"
            }

        ClickTheCheckMark ->
            { english = "Click the check mark if the mother / caregiver is in attendance. The check mark will appear green when a mother / caregiver has been signed in."
            , kinyarwanda = Just "Kanda (kuri) ku kazu niba umubyeyi ahari. Ku kazu harahita hahindura ibara habe icyaytsi niba wemeje ko umubyeyi ahari"
            }

        ClinicType clinicType ->
            case clinicType of
                Chw ->
                    { english = "CHW"
                    , kinyarwanda = Nothing
                    }

                Fbf ->
                    { english = "Fbf"
                    , kinyarwanda = Nothing
                    }

                Pmtct ->
                    { english = "Pmtct"
                    , kinyarwanda = Nothing
                    }

                Sorwathe ->
                    { english = "Sorwathe"
                    , kinyarwanda = Nothing
                    }

        Clinical ->
            { english = "Clinical"
            , kinyarwanda = Just "Ikigo Nderabuzima"
            }

        Dashboard dashboard ->
            translateDashboard dashboard

        ClinicalProgressReport ->
            { english = "Clinical Progress Report"
            , kinyarwanda = Just "Erekana raporo yibyavuye mu isuzuma"
            }

        CloseAcuteIllnessLabel ->
            { english = "or Close an Acute Illness"
            , kinyarwanda = Nothing
            }

        CompleteHCReferralForm ->
            { english = "Complete a health center referral form"
            , kinyarwanda = Just "Uzuza urupapuro rwo kohereza umurwayi ku kigo Nderabuzima."
            }

        CompletedHCReferralForm ->
            { english = "Completed health center referral form"
            , kinyarwanda = Just "Urupapuro rwohereza umurwayi ku kigo nderabuzima rwujujwe"
            }

        Contacted114 ->
            { english = "Contacted 114"
            , kinyarwanda = Just "Namenyesheje 114"
            }

        ContactedHC ->
            { english = "Contacted health center"
            , kinyarwanda = Just "Yamenyesheje ikigo nderabuzima"
            }

        ContactedHCQuestion ->
            { english = "Have you contacted the health center"
            , kinyarwanda = Just "Wamenyesheje ikigo nderabuzima"
            }

        ContactedRecommendedSiteQuestion ->
            { english = "Did you contact the recommended site"
            , kinyarwanda = Just "Wamenyesheje urwego rushinzwe gukurikirana umurwayi"
            }

        ContactWithCOVID19SymptomsHelper ->
            { english = "Symptoms include fever, dry cough, and shortness of breath"
            , kinyarwanda = Just "Ibimenyetso birimo umuriro, inkorora y'akayi no guhumeka nabi"
            }

        ContactWithCOVID19SymptomsQuestion ->
            { english = "Have you had contacts with others who exhibit symptoms or have been exposed to COVID-19"
            , kinyarwanda = Just "Waba warigeze uhura n'abantu bagaragaje ibimenyetso bya covid-19 cyangwa n'abari bafite ibyago byo kuyandura"
            }

        ConvulsionsAndUnconsciousPreviousDelivery ->
            { english = "Experienced convulsions and resulted in becoming unconscious after delivery"
            , kinyarwanda = Just "Ubushize yahinze umushyitsi bimuviramo kutumva akimara kubyara"
            }

        ConvulsionsPreviousDelivery ->
            { english = "Experienced convulsions in previous delivery"
            , kinyarwanda = Just "Ubushize yahinze umushyitsi abyara"
            }

        CurrentIllnessBegan ->
            { english = "Current illness began"
            , kinyarwanda = Just "Igihe ubu burwayi afite bwatangiriye"
            }

        CSectionScar scar ->
            case scar of
                Vertical ->
                    { english = "Vertical"
                    , kinyarwanda = Just "Irahagaze"
                    }

                Horizontal ->
                    { english = "Horizontal"
                    , kinyarwanda = Just "Iratambitse"
                    }

                NoScar ->
                    { english = "None"
                    , kinyarwanda = Just "Ntabyo"
                    }

        GroupNotFound ->
            { english = "Group not found"
            , kinyarwanda = Nothing
            }

        Group ->
            { english = "Group"
            , kinyarwanda = Just "Itsinda"
            }

        Groups ->
            { english = "Groups"
            , kinyarwanda = Just "Itsinda"
            }

        Close ->
            { english = "Close"
            , kinyarwanda = Just "Gufunga"
            }

        Closed ->
            { english = "Closed"
            , kinyarwanda = Just "Gufunga"
            }

        GroupUnauthorized ->
            { english = "You are not authorized to work with this Group."
            , kinyarwanda = Nothing
            }

        ConfirmDeleteTrainingGroupEncounters ->
            { english = "Are you sure you want to delete all training Group Encounters?"
            , kinyarwanda = Nothing
            }

        ConfirmRegisterParticipant ->
            { english = "Are you sure you want to save this participant's data?"
            , kinyarwanda = Nothing
            }

        ConfirmationRequired ->
            { english = "Please confirm:"
            , kinyarwanda = Nothing
            }

        Connected ->
            { english = "Connected"
            , kinyarwanda = Just "Ufite interineti (murandasi)"
            }

        ContactExposure ->
            { english = "Contact Exposure"
            , kinyarwanda = Nothing
            }

        ContactInformation ->
            { english = "Contact Information"
            , kinyarwanda = Just "Uburyo bwakwifashishwa mu kugera ku mugenerwabikorwa"
            }

        Continue ->
            { english = "Continue"
            , kinyarwanda = Just "Gukomeza"
            }

        CounselingTimingHeading timing ->
            translateCounselingTimingHeading timing

        CounselingTopic topic ->
            { english = topic.english
            , kinyarwanda = topic.kinyarwanda
            }

        CounselorReviewed ->
            { english = "I have reviewed the above with the participant."
            , kinyarwanda = Nothing
            }

        CounselorSignature ->
            { english = "Entry Counselor Signature"
            , kinyarwanda = Nothing
            }

        CSectionInPreviousDelivery ->
            { english = "C-section in previous delivery"
            , kinyarwanda = Just "Yarabazwe ku nda ishize"
            }

        CSectionReason ->
            { english = "Reason for C-section"
            , kinyarwanda = Just "Impamvu yo kubagwa"
            }

        CSectionReasons reason ->
            case reason of
                Breech ->
                    { english = "Breech"
                    , kinyarwanda = Just "Abanje ikibuno(umwana yaje yicaye)"
                    }

                Emergency ->
                    { english = "Emergency"
                    , kinyarwanda = Just "Ibyihutirwa"
                    }

                FailureToProgress ->
                    { english = "Failure to Progress"
                    , kinyarwanda = Just "Ntibyiyongera"
                    }

                Backend.Measurement.Model.None ->
                    { english = "None"
                    , kinyarwanda = Just "Ntabyo"
                    }

                Other ->
                    { english = "Other"
                    , kinyarwanda = Just "Ibindi"
                    }

        CreateGroupEncounter ->
            { english = "Create Group Encounter"
            , kinyarwanda = Just "Tangira igikorwa"
            }

        CreateRelationship ->
            { english = "Create Relationship"
            , kinyarwanda = Just "Ibijyanye no guhuza amasano"
            }

        CreateTrainingGroupEncounters ->
            { english = "Create All Training Group Encounters"
            , kinyarwanda = Nothing
            }

        CurrentlyPregnant ->
            { english = "Currently Pregnant"
            , kinyarwanda = Just "Aratwite"
            }

        DeleteTrainingGroupEncounters ->
            { english = "Delete All Training Group Encounters"
            , kinyarwanda = Nothing
            }

        DashboardLabel ->
            { english = "Dashboard"
            , kinyarwanda = Just "Tabeau de bord"
            }

        DeliveryLocation ->
            { english = "Delivery Location"
            , kinyarwanda = Nothing
            }

        DeliveryOutcome ->
            { english = "Delivery Outcome"
            , kinyarwanda = Nothing
            }

        DangerSign sign ->
            case sign of
                VaginalBleeding ->
                    { english = "Vaginal bleeding"
                    , kinyarwanda = Just "Kuva"
                    }

                HeadacheBlurredVision ->
                    { english = "Severe headaches with blurred vision"
                    , kinyarwanda = Just "Kuribwa umutwe bidasanzwe ukareba ibikezikezi"
                    }

                Convulsions ->
                    { english = "Convulsions"
                    , kinyarwanda = Just "Kugagara"
                    }

                AbdominalPain ->
                    { english = "Abdominal pain"
                    , kinyarwanda = Just "Kuribwa mu nda"
                    }

                DifficultyBreathing ->
                    { english = "Difficulty breathing"
                    , kinyarwanda = Just "Guhumeka nabi"
                    }

                Backend.Measurement.Model.Fever ->
                    { english = "Fever"
                    , kinyarwanda = Just "Umuriro"
                    }

                ExtremeWeakness ->
                    { english = "Extreme weakness"
                    , kinyarwanda = Just "Gucika intege cyane"
                    }

                NoDangerSign ->
                    { english = "None of these"
                    , kinyarwanda = Just "Nta bimenyetso/nta na kimwe"
                    }

        DateOfLastAssessment ->
            { english = "Date of last Assessment"
            , kinyarwanda = Just "Amakuru y'ipimwa ry'ubushize"
            }

        DatePregnancyConcluded ->
            { english = "Date Pregnancy Concluded"
            , kinyarwanda = Just "Date Pregnancy Concluded"
            }

        Day ->
            { english = "Day"
            , kinyarwanda = Just "Umunsi"
            }

        DayAbbrev ->
            { english = "Day"
            , kinyarwanda = Just "Umu"
            }

        DaySinglePlural value ->
            if value == 1 then
                { english = "1 Day"
                , kinyarwanda = Just "1 Umunsi"
                }

            else
                { english = String.fromInt value ++ " Days"
                , kinyarwanda = Just <| String.fromInt value ++ " Iminsi"
                }

        DateOfBirth ->
            { english = "Date of Birth"
            , kinyarwanda = Just "Itariki y'amavuko"
            }

        Days ->
            { english = "days"
            , kinyarwanda = Just "Iminsi"
            }

        DaysAbbrev ->
            { english = "days"
            , kinyarwanda = Just "Imi"
            }

        DaysPresent ->
            { english = "Days present"
            , kinyarwanda = Just "Igihe gishize"
            }

        DaysSinglePlural value ->
            if value == 1 then
                { english = "1 day"
                , kinyarwanda = Just "Umunsi 1"
                }

            else
                { english = String.fromInt value ++ " days"
                , kinyarwanda = Just <| "Iminsi " ++ String.fromInt value
                }

        Delete ->
            { english = "Delete"
            , kinyarwanda = Nothing
            }

        DemographicInformation ->
            { english = "Demographic Information"
            , kinyarwanda = Just "Umwirondoro"
            }

        DemographicsReport ->
            { english = "Demographics Report"
            , kinyarwanda = Just "Raporo y'umwirondoro"
            }

        Device ->
            { english = "Device"
            , kinyarwanda = Just "Igikoresho"
            }

        DeviceNotAuthorized ->
            { english =
                """This device has not yet been authorized to sync data with the backend, or the
                authorization has expired or been revoked. To authorize or re-authorize this
                device, enter a pairing code below. This will permit sensitive data to be stored
                on this device and updated to the backend. You should only authorize devices that
                are under your control and which are secure."""
            , kinyarwanda = Nothing
            }

        DeviceStatus ->
            { english = "Device Status"
            , kinyarwanda = Just "Uko igikoresho cy'ikoranabuhanga gihagaze"
            }

        Diabetes ->
            { english = "Diabetes"
            , kinyarwanda = Just "Diyabete (Indwara y'igisukari)"
            }

        Diagnosis ->
            { english = "Diagnosis"
            , kinyarwanda = Just "Uburwayi bwabonetse"
            }

        DistributionNotice notice ->
            case notice of
                DistributedFully ->
                    { english = "Complete"
                    , kinyarwanda = Nothing
                    }

                DistributedPartiallyLackOfStock ->
                    { english = "Lack of stock"
                    , kinyarwanda = Nothing
                    }

                DistributedPartiallyOther ->
                    { english = "Other"
                    , kinyarwanda = Nothing
                    }

        District ->
            { english = "District"
            , kinyarwanda = Just "Akarere"
            }

        DOB ->
            { english = "DOB"
            , kinyarwanda = Nothing
            }

        DropzoneDefaultMessage ->
            { english = "Touch here to take a photo, or drop a photo file here."
            , kinyarwanda = Just "Kanda hano niba ushaka gufotora cg ukure ifoto mu bubiko hano."
            }

        DueDate ->
            { english = "Due Date"
            , kinyarwanda = Just "Itariki azabyariraho"
            }

        Edd ->
            { english = "EDD"
            , kinyarwanda = Nothing
            }

        EddHeader ->
            { english = "Estimated Date of Delivery"
            , kinyarwanda = Just "Itariki y'agateganyo azabyariraho"
            }

        Edema ->
            { english = "Edema"
            , kinyarwanda = Just "Kubyimba"
            }

        EditRelationship ->
            { english = "Edit Relationship"
            , kinyarwanda = Nothing
            }

        Ega ->
            { english = "EGA"
            , kinyarwanda = Nothing
            }

        EgaHeader ->
            { english = "Estimated Gestational Age"
            , kinyarwanda = Just "Amezi y'agateganyo y'inda"
            }

        EgaWeeks ->
            { english = "EGA (Weeks)"
            , kinyarwanda = Just "EGA (Ibyumweru)"
            }

        EmptyString ->
            { english = ""
            , kinyarwanda = Just ""
            }

        EndEncounter ->
            { english = "End Encounter"
            , kinyarwanda = Just "Rangiza ibyo wakoraga"
            }

        EndEncounterQuestion ->
            { english = "End Encounter?"
            , kinyarwanda = Just "Gusoza igikorwa?"
            }

        EndGroupEncounter ->
            { english = "End Group Encounter"
            , kinyarwanda = Just "Gusoza igikorwa"
            }

        EnterAmountDistributed ->
            { english = "Enter amount distributed"
            , kinyarwanda = Nothing
            }

        EnterPairingCode ->
            { english = "Enter pairing code"
            , kinyarwanda = Just "Umubare uhuza igikoresho cy'ikoranabuhanga na apulikasiyo"
            }

        MemoryQuota quota ->
            { english = "Memory used " ++ String.fromInt (quota.usedJSHeapSize // (1024 * 1024)) ++ " MB of available " ++ String.fromInt (quota.jsHeapSizeLimit // (1024 * 1024)) ++ " MB"
            , kinyarwanda = Just <| "Hamaze gukoreshwa umwanya wa memori (ushobora kubika amakuru igihe gito) ungana na MB" ++ String.fromInt (quota.usedJSHeapSize // (1024 * 1024)) ++ " kuri MB" ++ String.fromInt (quota.jsHeapSizeLimit // (1024 * 1024))
            }

        StorageQuota quota ->
            { english = "Storage used " ++ String.fromInt (quota.usage // (1024 * 1024)) ++ " MB of available " ++ String.fromInt (quota.quota // (1024 * 1024)) ++ " MB"
            , kinyarwanda = Just <| "Hamaze gukoreshwa umwanya ungana na MB" ++ String.fromInt (quota.usage // (1024 * 1024)) ++ " umwanya wose ungana na MB" ++ String.fromInt (quota.quota // (1024 * 1024))
            }

        SubmitPairingCode ->
            { english = "Submit Pairing Code"
            , kinyarwanda = Just "Umubare uhuza igikoresho cy'ikoranabuhanga na apulikasiyo"
            }

        ErrorCheckLocalConfig ->
            { english = "Check your LocalConfig.elm file and make sure you have defined the enviorement properly"
            , kinyarwanda = Nothing
            }

        ErrorConfigurationError ->
            { english = "Configuration error"
            , kinyarwanda = Just "Ikosa mu igena miterere"
            }

        Estimated ->
            { english = "Estimated"
            , kinyarwanda = Just "Itariki y'amavuko igenekerejwe"
            }

        ExaminationTask task ->
            case task of
                Vitals ->
                    { english = "Vitals"
                    , kinyarwanda = Just "Ibimenyetso by'ubuzima"
                    }

                NutritionAssessment ->
                    { english = "Nutrition Assessment"
                    , kinyarwanda = Just "Gusuzuma imirire"
                    }

                CorePhysicalExam ->
                    { english = "Core Physical Exam"
                    , kinyarwanda = Just "Isuzuma ryimbitse"
                    }

                ObstetricalExam ->
                    { english = "Obstetrical Exam"
                    , kinyarwanda = Just "Ibipimo by'inda"
                    }

                Pages.PrenatalActivity.Model.BreastExam ->
                    translationSet BreastExam

        ExposureTask task ->
            case task of
                ExposureTravel ->
                    { english = "Travel History"
                    , kinyarwanda = Just "Amakuru y'ingendo wakoze"
                    }

                ExposureExposure ->
                    { english = "Contact Exposure"
                    , kinyarwanda = Just "Abantu mwahuye"
                    }

        Failure ->
            { english = "Failure"
            , kinyarwanda = Nothing
            }

        Extremities ->
            { english = "Extremities"
            , kinyarwanda = Nothing
            }

        Eyes ->
            { english = "Eyes"
            , kinyarwanda = Just "Amaso"
            }

        Facility ->
            { english = "Facility"
            , kinyarwanda = Nothing
            }

        FamilyInformation ->
            { english = "Family Information"
            , kinyarwanda = Just "Amakuru ku muryango"
            }

        FamilyMembers ->
            { english = "Family Members"
            , kinyarwanda = Just "Abagize umuryango"
            }

        FamilyPlanningInFutureQuestion ->
            { english = "Which, if any, of these methods will you use after your pregnancy"
            , kinyarwanda = Just "Niba buhari, ni ubuhe buryo uzakoresha nyuma yo kubyara?"
            }

        FamilyPlanningSignLabel sign ->
            case sign of
                AutoObservation ->
                    { english = "Auto-observation"
                    , kinyarwanda = Just "Kwigenzura ururenda"
                    }

                Condoms ->
                    { english = "Condoms"
                    , kinyarwanda = Just "Udukingirizo"
                    }

                CycleBeads ->
                    { english = "Cycle beads"
                    , kinyarwanda = Just "Urunigi"
                    }

                CycleCounting ->
                    { english = "Cycle counting"
                    , kinyarwanda = Just "Kubara "
                    }

                Hysterectomy ->
                    { english = "Hysterectomy"
                    , kinyarwanda = Just "Bakuyemo nyababyeyi"
                    }

                Implants ->
                    { english = "Implants"
                    , kinyarwanda = Just "Akapira ko mu kaboko"
                    }

                Injectables ->
                    { english = "Injectables"
                    , kinyarwanda = Just "Urushinge"
                    }

                IUD ->
                    { english = "IUD"
                    , kinyarwanda = Just "Akapira ko mu mura (agapira ko munda ibyara)"
                    }

                LactationAmenorrhea ->
                    { english = "Lactation amenorrhea"
                    , kinyarwanda = Just "Uburyo bwo konsa"
                    }

                NoFamilyPlanning ->
                    { english = "None of these"
                    , kinyarwanda = Just "Nta buryo bwo kuboneza urubyaro akoresha"
                    }

                OralContraceptives ->
                    { english = "Oral contraceptives"
                    , kinyarwanda = Just "Ibinini"
                    }

                Spermicide ->
                    { english = "Spermicide"
                    , kinyarwanda = Just "Ibinini byica intangangabo bicishwa mu gitsina"
                    }

                TubalLigatures ->
                    { english = "Tubal ligatures"
                    , kinyarwanda = Just "Gufunga umuyoborantanga ku bagore"
                    }

                Vasectomy ->
                    { english = "Vasectomy"
                    , kinyarwanda = Just "Gufunga umuyoborantanga ku bagabo"
                    }

        FamilyUbudehe ->
            { english = "Family Ubudehe"
            , kinyarwanda = Just "Icyiciro cy'ubudehe umuryango uherereyemo"
            }

        FbfDistribution ->
            { english = "FBF Distribution"
            , kinyarwanda = Nothing
            }

        FbfToReceive activity amount ->
            case activity of
                MotherActivity _ ->
                    { english = "Mother should receive: " ++ String.fromFloat amount ++ " kgs of CSB++ (FBF)"
                    , kinyarwanda = Nothing
                    }

                ChildActivity _ ->
                    { english = "Child should receive: " ++ String.fromFloat amount ++ " kgs of CSB++ (FBF)"
                    , kinyarwanda = Nothing
                    }

        FatherName ->
            { english = "Father's Name"
            , kinyarwanda = Nothing
            }

        FatherNationalId ->
            { english = "Father's National ID"
            , kinyarwanda = Nothing
            }

        FetalHeartRate ->
            { english = "Fetal Heart Rate"
            , kinyarwanda = Just "Uko umutima w'umwana utera"
            }

        FetalMovement ->
            { english = "Fetal Movement"
            , kinyarwanda = Just "Uko umwana akina mu nda"
            }

        FetalPresentationLabel ->
            { english = "Fetal Presentation"
            , kinyarwanda = Just "Uko umwana ameze mu nda"
            }

        FetalPresentation option ->
            case option of
                FetalBreech ->
                    { english = "Breech"
                    , kinyarwanda = Just "Abanje ikibuno(umwana yaje yicaye)"
                    }

                Cephalic ->
                    { english = "Cephalic"
                    , kinyarwanda = Just "Umwana abanje umutwe"
                    }

                Transverse ->
                    { english = "Transverse"
                    , kinyarwanda = Just "Gitambitse (Umwana aritambitse)"
                    }

                Twins ->
                    { english = "Twins"
                    , kinyarwanda = Just "Impanga"
                    }

                Backend.Measurement.Model.Unknown ->
                    { english = "Unknown"
                    , kinyarwanda = Just "Ntibizwi"
                    }

        Fetch ->
            { english = "Fetch"
            , kinyarwanda = Just "Gushakisha"
            }

        Fever ->
            { english = "Fever"
            , kinyarwanda = Just "Umuriro"
            }

        FilterByName ->
            { english = "Filter by name"
            , kinyarwanda = Just "Hitamo izina ryuwo ushaka"
            }

        FirstAntenatalVisit ->
            { english = "First Antenatal Visit"
            , kinyarwanda = Just "Kwipimisha inda bwa mbere"
            }

        FirstName ->
            { english = "First Name"
            , kinyarwanda = Just "Izina ry'idini"
            }

        FiveVisits ->
            { english = "Five visits"
            , kinyarwanda = Just "Inshuro eshanu"
            }

        ForIllustrativePurposesOnly ->
            { english = "For illustrative purposes only"
            , kinyarwanda = Nothing
            }

        FormError errorValue ->
            translateFormError errorValue

        FormField field ->
            translateFormField field

        FundalHeight ->
            { english = "Fundal Height"
            , kinyarwanda = Just "Uburebure bwa Nyababyeyi"
            }

        Gender gender ->
            case gender of
                Male ->
                    { english = "Male"
                    , kinyarwanda = Just "Gabo"
                    }

                Female ->
                    { english = "Female"
                    , kinyarwanda = Just "Gore"
                    }

        GenderLabel ->
            { english = "Gender"
            , kinyarwanda = Just "Igitsina"
            }

        GestationalDiabetesPreviousPregnancy ->
            { english = "Gestational Diabetes in previous pregnancy"
            , kinyarwanda = Just "Ubushize yarwaye Diyabete itewe no gutwita"
            }

        Glass ->
            { english = "Glass"
            , kinyarwanda = Just "Ikirahuri cyo kunyweramo"
            }

        GoHome ->
            { english = "Go to main page"
            , kinyarwanda = Just "Kujya ahabanza"
            }

        GroupAssessment ->
            { english = "Group Encounter"
            , kinyarwanda = Just "Gukorera itsinda"
            }

        GroupEncounter ->
            { english = "Group Encounter"
            , kinyarwanda = Nothing
            }

        Gravida ->
            { english = "Gravida"
            , kinyarwanda = Nothing
            }

        HandedReferralFormQuestion ->
            { english = "Did you hand the referral form to the patient"
            , kinyarwanda = Just "Wahaye umurwayi urupapuro rumwohereza"
            }

        Hands ->
            { english = "Hands"
            , kinyarwanda = Just "Ibiganza"
            }

        HandsCPESign option ->
            case option of
                PallorHands ->
                    translationSet Pallor

                EdemaHands ->
                    translationSet Edema

                NormalHands ->
                    translationSet Normal

        HCRecommendation recommendation ->
            case recommendation of
                SendAmbulance ->
                    { english = "agreed to call the District Hospital to send an ambulance"
                    , kinyarwanda = Just "bemeranya guhamagara ibitaro ngo byohereze imbangukiragutabara"
                    }

                HomeIsolation ->
                    { english = "advised patient to stay home in isolation"
                    , kinyarwanda = Just "bagira inama umurwayi yo kuguma mu rugo mu kato"
                    }

                ComeToHealthCenter ->
                    { english = "advised patient to go to the health center for further evaluation"
                    , kinyarwanda = Just "kimugira inama yo kujya ku kigo nderabuzima gukoresha isuzuma ryimbitse"
                    }

                ChwMonitoring ->
                    { english = "CHW should continue to monitor"
                    , kinyarwanda = Just "cyemeza ko umujyanama w’ubuzima agomba gukomeza gukurikirana umurwayi"
                    }

                HCRecommendationNotApplicable ->
                    { english = "Not Applicable"
                    , kinyarwanda = Just "Ibi ntibikorwa"
                    }

        HCResponseQuestion ->
            { english = "What was the Health Center's response"
            , kinyarwanda = Just "Ni ikihe gisubizo cyavuye ku kigo nderabuzima"
            }

        HCResponsePeriodQuestion ->
            { english = "How long did it take the Health Center to respond"
            , kinyarwanda = Just "Byatwaye igihe kingana gute ngo ikigo nderabuzima gisubize"
            }

        HeadHair ->
            { english = "Head/Hair"
            , kinyarwanda = Just "Umutwe/Umusatsi"
            }

        HealthCenter ->
            { english = "Health Center"
            , kinyarwanda = Just "Ikigo Nderabuzima"
            }

        HealthCenterDetermined ->
            { english = "Health center determined this is a"
            , kinyarwanda = Just "Ikigo nderabuzima cyagaragaje ko"
            }

        HealthEducationProvidedQuestion ->
            { english = "Have you provided health education (or anticipatory guidance)"
            , kinyarwanda = Just "Watanze ikiganiro ku buzima (Cyangwa ubujyanama bw'ibanze)"
            }

        Heart ->
            { english = "Heart"
            , kinyarwanda = Just "Umutima"
            }

        HeartMurmur ->
            { english = "Heart Murmur"
            , kinyarwanda = Just "Ijwi ry'umutima igihe utera"
            }

        HeartCPESign sign ->
            case sign of
                IrregularRhythm ->
                    { english = "Irregular Rhythm"
                    , kinyarwanda = Just "Injyana ihindagurika"
                    }

                NormalRateAndRhythm ->
                    { english = "Normal Rate And Rhythm"
                    , kinyarwanda = Just "Bimeze neza/Injyana imeze neza"
                    }

                SinusTachycardia ->
                    { english = "Sinus Tachycardia"
                    , kinyarwanda = Just "Gutera k'umutima birenze cyane igipimo gisanzwe"
                    }

        HeartRate ->
            { english = "Heart Rate"
            , kinyarwanda = Just "Gutera k'umutima (inshuro umutima utera)"
            }

        Height ->
            { english = "Height"
            , kinyarwanda = Just "Uburebure"
            }

        High ->
            { english = "High"
            , kinyarwanda = Nothing
            }

        HighRiskCase ->
            { english = "high-risk case"
            , kinyarwanda = Just "afite ibyago byinshi byo kuba yaranduye"
            }

        HighRiskFactor factor ->
            case factor of
                PrenatalActivity.Model.ConvulsionsAndUnconsciousPreviousDelivery ->
                    { english = "Patient experienced convulsions in previous delivery and became unconscious after delivery"
                    , kinyarwanda = Nothing
                    }

                PrenatalActivity.Model.ConvulsionsPreviousDelivery ->
                    { english = "Patient experienced convulsions in previous delivery"
                    , kinyarwanda = Nothing
                    }

        HighRiskFactors ->
            { english = "High Risk Factors"
            , kinyarwanda = Just "Abafite ibyago byinshi byo"
            }

        HighSeverityAlert alert ->
            case alert of
                PrenatalActivity.Model.BodyTemperature ->
                    { english = "Body Temperature"
                    , kinyarwanda = Just "Ubushyuhe bw'umubiri"
                    }

                PrenatalActivity.Model.FetalHeartRate ->
                    { english = "No fetal heart rate noted"
                    , kinyarwanda = Just "Umutima w'umwana ntutera"
                    }

                PrenatalActivity.Model.FetalMovement ->
                    { english = "No fetal movement noted"
                    , kinyarwanda = Just "Umwana ntakina mu nda"
                    }

                PrenatalActivity.Model.HeartRate ->
                    { english = "Heart Rate"
                    , kinyarwanda = Nothing
                    }

                PrenatalActivity.Model.RespiratoryRate ->
                    { english = "Respiratory Rate"
                    , kinyarwanda = Just "Inshuro ahumeka"
                    }

        HighSeverityAlerts ->
            { english = "High Severity Alerts"
            , kinyarwanda = Just "Bimenyetso mpuruza bikabije"
            }

        HistoryTask task ->
            case task of
                Obstetric ->
                    { english = "Obstetric History"
                    , kinyarwanda = Just "Amateka y'inda zibanza (ku nda yatwise)"
                    }

                Medical ->
                    { english = "Medical History"
                    , kinyarwanda = Just "Amateka y'uburwayi busanzwe"
                    }

                Social ->
                    { english = "Partner Information"
                    , kinyarwanda = Just "Amakuru y'uwo bashakanye (umugabo)"
                    }

        HIV ->
            { english = "HIV"
            , kinyarwanda = Just "Amaguru atameze neza(yagize imitego)"
            }

        HIVStatus status ->
            case status of
                HIVExposedInfant ->
                    { english = "HIV-exposed Infant"
                    , kinyarwanda = Just "Umwana uvuka ku mubyeyi ubana n'ubwandu bwa virusi ya SIDA"
                    }

                Negative ->
                    { english = "Negative"
                    , kinyarwanda = Just "Nta bwandu afite"
                    }

                NegativeDiscordantCouple ->
                    { english = "Negative - discordant couple"
                    , kinyarwanda = Just "Nta bwandu afite ariko abana n'ubufite"
                    }

                Positive ->
                    { english = "Positive"
                    , kinyarwanda = Just "Afite ubwandu"
                    }

                Backend.Person.Model.Unknown ->
                    { english = "Unknown"
                    , kinyarwanda = Just "Ntabizi"
                    }

        HIVStatusLabel ->
            { english = "HIV Status"
            , kinyarwanda = Just "Uko ahagaze ku bijyanye n'ubwandu bwa virusi ya SIDA"
            }

        Home ->
            { english = "Home"
            , kinyarwanda = Nothing
            }

        HouseholdSize ->
            { english = "Household Size"
            , kinyarwanda = Nothing
            }

        HttpError error ->
            translateHttpError error

        HypertensionBeforePregnancy ->
            { english = "Hypertension before pregnancy"
            , kinyarwanda = Just "Umuvuduko w'amaraso mbere yo gutwita"
            }

        IncompleteCervixPreviousPregnancy ->
            { english = "Incomplete Cervix in previous pregnancy"
            , kinyarwanda = Just "Ubushize inkondo y'umura ntiyashoboye kwifunga neza "
            }

        IndividualEncounter ->
            { english = "Individual Encounter"
            , kinyarwanda = Just "Gukorera umuntu umwe"
            }

        IndividualEncounterFirstVisit encounterType ->
            case encounterType of
                AcuteIllnessEncounter ->
                    { english = "First Acute Illness Encounter"
                    , kinyarwanda = Just "Igikorwa cya mbere ku burwayi"
                    }

                AntenatalEncounter ->
                    { english = "First Antenatal Encounter"
                    , kinyarwanda = Nothing
                    }

                InmmunizationEncounter ->
                    { english = "First Inmmunization Encounter"
                    , kinyarwanda = Nothing
                    }

                NutritionEncounter ->
                    { english = "First Nutrition Encounter"
                    , kinyarwanda = Nothing
                    }

        IndividualEncounterLabel encounterType ->
            case encounterType of
                AcuteIllnessEncounter ->
                    { english = "Acute Illness Encounter"
                    , kinyarwanda = Just "Igikorwa ku burwayi butunguranye"
                    }

                AntenatalEncounter ->
                    { english = "Antenatal Encounter"
                    , kinyarwanda = Nothing
                    }

                InmmunizationEncounter ->
                    { english = "Inmmunization Encounter"
                    , kinyarwanda = Nothing
                    }

                NutritionEncounter ->
                    { english = "Nutrition Encounter"
                    , kinyarwanda = Nothing
                    }

        IndividualEncounterSelectVisit encounterType ->
            case encounterType of
                AcuteIllnessEncounter ->
                    { english = "Select Acute Illness Visit"
                    , kinyarwanda = Just "Hitamo inshuro aje kuri ubwo burwayi butunguranye"
                    }

                AntenatalEncounter ->
                    { english = "Select Antenatal Visit"
                    , kinyarwanda = Nothing
                    }

                InmmunizationEncounter ->
                    { english = "Select Inmmunization Visit"
                    , kinyarwanda = Nothing
                    }

                NutritionEncounter ->
                    { english = "Select Nutrition Visit"
                    , kinyarwanda = Nothing
                    }

        IndividualEncounterSubsequentVisit encounterType ->
            case encounterType of
                AcuteIllnessEncounter ->
                    { english = "Subsequent Acute Illness Encounter"
                    , kinyarwanda = Just "Ibikorwa bikurikiyeho kuri ubwo burwayi butunguraye"
                    }

                AntenatalEncounter ->
                    { english = "Subsequent Antenatal Encounter"
                    , kinyarwanda = Nothing
                    }

                InmmunizationEncounter ->
                    { english = "Subsequent Inmmunization Encounter"
                    , kinyarwanda = Nothing
                    }

                NutritionEncounter ->
                    { english = "Subsequent Nutrition Encounter"
                    , kinyarwanda = Nothing
                    }

        IndividualEncounterType encounterType ->
            case encounterType of
                AcuteIllnessEncounter ->
                    { english = "Acute Illness"
                    , kinyarwanda = Just "Uburwayi butunguranye"
                    }

                AntenatalEncounter ->
                    { english = "Antenatal"
                    , kinyarwanda = Nothing
                    }

                InmmunizationEncounter ->
                    { english = "Inmmunization"
                    , kinyarwanda = Nothing
                    }

                NutritionEncounter ->
                    { english = "Child Nutrition"
                    , kinyarwanda = Just "Imirire y'umwana"
                    }

        IndividualEncounterTypes ->
            { english = "Individual Encounter Types"
            , kinyarwanda = Nothing
            }

        InitialResultsDisplay display ->
            case display of
                InitialResultsHidden ->
                    { english = "Display all mothers / caregivers"
                    , kinyarwanda = Just "Kugaragaza ababyeyi bose / abarezi"
                    }

                InitialResultsShown ->
                    { english = "Hide all mothers / caregivers"
                    , kinyarwanda = Just "Hisha ababyeyi bose / abarezi"
                    }

        IntractableVomiting isIntractable ->
            if isIntractable then
                { english = "Intractable Vomiting"
                , kinyarwanda = Nothing
                }

            else
                { english = "Non-intractable Vomiting"
                , kinyarwanda = Nothing
                }

        IntractableVomitingQuestion ->
            { english = "Is Vomiting Intractable"
            , kinyarwanda = Just "Kuruka bikabije"
            }

        IsCurrentlyBreastfeeding ->
            { english = "Is the mother currently breastfeeding her infant"
            , kinyarwanda = Nothing
            }

        IsolatedAtHome ->
            { english = "Isolated at home"
            , kinyarwanda = Just "Yashyizwe mu kato mu rugo"
            }

        KilogramShorthand ->
            { english = "kg"
            , kinyarwanda = Just "kg"
            }

        KilogramsPerMonth ->
            { english = "kgs / month"
            , kinyarwanda = Nothing
            }

        LaboratoryTask task ->
            case task of
                LaboratoryMalariaTesting ->
                    { english = "Malaria"
                    , kinyarwanda = Just "Malariya"
                    }

        LastChecked ->
            { english = "Last checked"
            , kinyarwanda = Just "Isuzuma riheruka"
            }

        LastSuccesfulContactLabel ->
            { english = "Last Successful Contact"
            , kinyarwanda = Just "Itariki n'isaha yanyuma igikoresho giheruka gukoresherezaho interineti bikagenda neza"
            }

        Legs ->
            { english = "Legs"
            , kinyarwanda = Just "Amaguru"
            }

        LegsCPESign option ->
            case option of
                PallorLegs ->
                    translationSet Pallor

                EdemaLegs ->
                    translationSet Edema

                NormalLegs ->
                    translationSet Normal

        LevelOfEducationLabel ->
            { english = "Level of Education"
            , kinyarwanda = Just <| "Amashuri wize"
            }

        LevelOfEducation educationLevel ->
            case educationLevel of
                NoSchooling ->
                    { english = "No Schooling"
                    , kinyarwanda = Just "Ntayo"
                    }

                PrimarySchool ->
                    { english = "Primary School"
                    , kinyarwanda = Just "Abanza"
                    }

                VocationalTrainingSchool ->
                    { english = "Vocational Training School"
                    , kinyarwanda = Just "Imyuga"
                    }

                SecondarySchool ->
                    { english = "Secondary School"
                    , kinyarwanda = Just "Ayisumbuye"
                    }

                DiplomaProgram ->
                    { english = "Diploma Program (2 years of University)"
                    , kinyarwanda = Just "Amashuri 2 ya Kaminuza"
                    }

                HigherEducation ->
                    { english = "Higher Education (University)"
                    , kinyarwanda = Just "(A0)"
                    }

                AdvancedDiploma ->
                    { english = "Advanced Diploma"
                    , kinyarwanda = Just "(A1)"
                    }

        LinkToMother ->
            { english = "Link to mother"
            , kinyarwanda = Just "Guhuza n'amakuru y'umubyeyi"
            }

        LiveChildren ->
            { english = "Live Children"
            , kinyarwanda = Just "Abana bariho"
            }

        LmpDateConfidentHeader ->
            { english = "Is the Patient confident of LMP Date"
            , kinyarwanda = Just "Ese umubyeyi azi neza itariki aherukira mu mihango?"
            }

        LmpDateHeader ->
            { english = "Last Menstrual Period Date"
            , kinyarwanda = Just "Itariki aherukira mu mihango"
            }

        LmpRangeHeader ->
            { english = "When was the Patient's Last Menstrual Period"
            , kinyarwanda = Just "Ni ryari umubyeyi aherukira mu mihango?"
            }

        LmpRange range ->
            case range of
                OneMonth ->
                    { english = "Within 1 month"
                    , kinyarwanda = Just "Mu kwezi kumwe"
                    }

                ThreeMonth ->
                    { english = "Within 3 months"
                    , kinyarwanda = Just "Mu mezi atatu"
                    }

                SixMonth ->
                    { english = "Within 6 months"
                    , kinyarwanda = Just "Mu mezi atandatu"
                    }

        LoginPhrase phrase ->
            translateLoginPhrase phrase

        Low ->
            { english = "Low"
            , kinyarwanda = Just "Kwemeza amakosa"
            }

        LowRiskCase ->
            { english = "low-risk case"
            , kinyarwanda = Just "afite ibyago bike byo kuba yaranduye"
            }

        Lungs ->
            { english = "Lungs"
            , kinyarwanda = Just "Ibihaha"
            }

        LungsCPESign option ->
            case option of
                Wheezes ->
                    { english = "Wheezes"
                    , kinyarwanda = Just "Ijwi ryumvikana igihe umuntu ahumeka"
                    }

                Crackles ->
                    { english = "Crackles"
                    , kinyarwanda = Just "Ijwi ryumvikana umuntu ahumeka ariko afite indwara z'ubuhumekero"
                    }

                NormalLungs ->
                    translationSet Normal

        MakeSureYouAreConnected ->
            { english = "Make sure you are connected to the internet. If the issue continues, call The Ihangane Project at +250 788 817 542."
            , kinyarwanda = Just "Banza urebe ko ufite interineti. Ikibazo nigikomeza, hamagara The Ihangane Project kuri +250 788 817 542"
            }

        MalariaRapidDiagnosticTest ->
            { english = "Malaria Rapid Diagnostic Test"
            , kinyarwanda = Just "Igikoresho gipima Malariya ku buryo bwihuse"
            }

        MalariaRapidTestResult result ->
            case result of
                RapidTestNegative ->
                    { english = "Negative"
                    , kinyarwanda = Just "Nta gakoko ka malariya afite"
                    }

                RapidTestPositive ->
                    { english = "Positive"
                    , kinyarwanda = Just "Afite agakoko gatera malariya "
                    }

                RapidTestPositiveAndPregnant ->
                    { english = "Positive and Pregnant"
                    , kinyarwanda = Nothing
                    }

                RapidTestIndeterminate ->
                    { english = "Indeterminate"
                    , kinyarwanda = Just "Ntibisobanutse"
                    }

                RapidTestUnableToRun ->
                    { english = "Unable to run"
                    , kinyarwanda = Just "Ikizamini nticyakozwe"
                    }

        MaritalStatusLabel ->
            { english = "Marital Status"
            , kinyarwanda = Just "Irangamimerere"
            }

        MaritalStatus status ->
            case status of
                Divorced ->
                    { english = "Divorced"
                    , kinyarwanda = Just "Yatandukanye n'uwo bashakanye"
                    }

                Married ->
                    { english = "Married"
                    , kinyarwanda = Just "Arubatse"
                    }

                Single ->
                    { english = "Single"
                    , kinyarwanda = Just "Ingaragu"
                    }

                Widowed ->
                    { english = "Widowed"
                    , kinyarwanda = Just "Umupfakazi"
                    }

        MeasurementNoChange ->
            { english = "No Change"
            , kinyarwanda = Just "nta cyahindutse"
            }

        MeasurementGained amount ->
            { english = "Gained " ++ String.fromFloat amount
            , kinyarwanda = Just <| "Kwiyongera " ++ String.fromFloat amount
            }

        MeasurementLost amount ->
            { english = "Lost " ++ String.fromFloat amount
            , kinyarwanda = Just <| "Kwiyongera " ++ String.fromFloat amount
            }

        MedicalDiagnosis ->
            { english = "Medical Diagnosis"
            , kinyarwanda = Just "Uburwayi bwemejwe na Muganga"
            }

        MedicalDiagnosisAlert diagnosis ->
            case diagnosis of
                DiagnosisUterineMyoma ->
                    { english = "Uterine Myoma"
                    , kinyarwanda = Just "Ibibyimba byo mu mura/Nyababyeyi"
                    }

                DiagnosisDiabetes ->
                    { english = "Diabetes"
                    , kinyarwanda = Just "Diyabete (Indwara y'igisukari)"
                    }

                DiagnosisCardiacDisease ->
                    { english = "Cardiac Disease"
                    , kinyarwanda = Just "Indwara z'umutima"
                    }

                DiagnosisRenalDisease ->
                    { english = "Renal Disease"
                    , kinyarwanda = Just "Indwara z'impyiko"
                    }

                DiagnosisHypertensionBeforePregnancy ->
                    { english = "Hypertension"
                    , kinyarwanda = Nothing
                    }

                DiagnosisTuberculosis ->
                    { english = "Tuberculosis"
                    , kinyarwanda = Nothing
                    }

                DiagnosisAsthma ->
                    { english = "Asthma"
                    , kinyarwanda = Just "Asthma (Agahema)"
                    }

                DiagnosisBowedLegs ->
                    { english = "Bowed Legs"
                    , kinyarwanda = Just "Amaguru atameze neza (yagize imitego)"
                    }

                DiagnosisHIV ->
                    { english = "HIV"
                    , kinyarwanda = Just "Virus itera SIDA"
                    }

                DiagnosisMentalHealthHistory ->
                    { english = "History of Mental Health Problems"
                    , kinyarwanda = Just "Niba yaragize uburwayi bwo mumutwe"
                    }

        MedicationDistributionSign sign ->
            case sign of
                Amoxicillin ->
                    { english = "Amoxicillin (125mg)"
                    , kinyarwanda = Just "Amoxicillin (125mg)"
                    }

                Coartem ->
                    { english = "Coartem"
                    , kinyarwanda = Just "Kowariteme"
                    }

                ORS ->
                    { english = "Oral Rehydration Solution (ORS)"
                    , kinyarwanda = Just "SRO"
                    }

                Zinc ->
                    { english = "Zinc"
                    , kinyarwanda = Just "Zinc"
                    }

                LemonJuiceOrHoney ->
                    { english = "Lemon Juice and/or Honey"
                    , kinyarwanda = Just "Umutobe w'indimu n'ubuki"
                    }

                NoMedicationDistributionSigns ->
                    { english = ""
                    , kinyarwanda = Nothing
                    }

        MedicationForFeverPast6Hours ->
            { english = "Patient took medication to treat a fever in the past six hours"
            , kinyarwanda = Just "Umurwayi yanyoye imiti y’umuriro mu masaha atandatu ashize"
            }

        MedicationHelpedEnding helped ->
            if helped then
                { english = "and improved"
                , kinyarwanda = Just "none yorohewe"
                }

            else
                { english = "but no improvement"
                , kinyarwanda = Just "ariko ntiyorohewe"
                }

        MedicationForMalariaToday ->
            { english = "Patient received medication for malaria today before this visit"
            , kinyarwanda = Just "Umurwayi yahawe imiti ya malariya uyu munsi mbere yuko aza mu isuzuma"
            }

        MedicationForMalariaPastMonth ->
            { english = "Patient received medication for malaria within the past month before today's visit"
            , kinyarwanda = Just "Umurwayi yahawe imiti ya malariya mu kwezi gushize mbere yuko aza mu isuzuma uyu munsi "
            }

        MedicalFormHelper ->
            { english = "Please record if the mother was diagnosed with the following medical issues"
            , kinyarwanda = Just "Andika niba umubyeyi yaragaragaweho indwara zikurikira"
            }

        MedicationForFeverPast6HoursQuestion ->
            { english = "Have you taken any medication to treat a fever in the past six hours"
            , kinyarwanda = Just "Hari imiti y'umuriro waba wafashe mu masaha atandatu ashize"
            }

        MedicationForMalariaTodayQuestion ->
            { english = "Did you receive medication for malaria today before this visit"
            , kinyarwanda = Just "Hari imiti ivura Maraliya waba wanyoye mbere y'uko uza kwivuza"
            }

        MedicationForMalariaWithinPastMonthQuestion ->
            { english = "Have you received medication for malaria within the past month before today's visit"
            , kinyarwanda = Just "Hari imiti ivura Maraliya waba waranyoye mukwezi gushize mbere yuko uza hano kwivuza"
            }

        MedicationHelpedQuestion ->
            { english = "Do you feel better after taking this"
            , kinyarwanda = Just "Urumva umeze neza nyuma yo kunywa iyi miti"
            }

        MentalHealthHistory ->
            { english = "History of Mental Health Problems"
            , kinyarwanda = Just "Niba yaragize uburwayi bwo mumutwe"
            }

        MMHGUnit ->
            { english = "mmHG"
            , kinyarwanda = Nothing
            }

        MiddleName ->
            { english = "Middle Name"
            , kinyarwanda = Nothing
            }

        MinutesAgo minutes ->
            { english =
                if minutes == 0 then
                    "just now"

                else if minutes == 1 then
                    "one minute ago"

                else
                    String.fromInt minutes ++ " minutes ago"
            , kinyarwanda =
                if minutes == 0 then
                    Just "Nonaha"

                else if minutes == 1 then
                    Just "Umunota umwe ushize"

                else
                    Just <| String.fromInt minutes ++ " hashize iminota micye"
            }

        ModeOfDelivery mode ->
            case mode of
                VaginalDelivery (Spontaneous True) ->
                    { english = "Spontaneous vaginal delivery with episiotomy"
                    , kinyarwanda = Just "Yabyaye neza ariko bamwongereye"
                    }

                VaginalDelivery (Spontaneous False) ->
                    { english = "Spontaneous vaginal delivery without episiotomy"
                    , kinyarwanda = Just "Yabyaye neza"
                    }

                VaginalDelivery WithVacuumExtraction ->
                    { english = "Vaginal delivery with vacuum extraction"
                    , kinyarwanda = Just "Yabyaye neza ariko hanifashishijwe icyuma gikurura umwana"
                    }

                CesareanDelivery ->
                    { english = "Cesarean delivery"
                    , kinyarwanda = Just "Yabyaye bamubaze"
                    }

        ModeOfDeliveryLabel ->
            { english = "Mode of delivery"
            , kinyarwanda = Just "Uburyo yabyayemo"
            }

        Month ->
            { english = "Month"
            , kinyarwanda = Just "Ukwezi"
            }

        MonthAbbrev ->
            { english = "mo"
            , kinyarwanda = Just "am"
            }

        MonthsOld ->
            { english = "months old"
            , kinyarwanda = Just "Amezi"
            }

        Mother ->
            { english = "Mother"
            , kinyarwanda = Just "Umubyeyi"
            }

        MotherDemographicInformation ->
            { english = "Mother Demographic Information"
            , kinyarwanda = Nothing
            }

        MotherName name ->
            { english = "Mother/Caregiver: " ++ name
            , kinyarwanda = Just <| "Umubyeyi: " ++ name
            }

        MotherNameLabel ->
            { english = "Mother's Name"
            , kinyarwanda = Nothing
            }

        MotherNationalId ->
            { english = "Mother's National ID"
            , kinyarwanda = Nothing
            }

        Mothers ->
            { english = "Mothers"
            , kinyarwanda = Just "Ababyeyi"
            }

        MUAC ->
            { english = "MUAC"
            , kinyarwanda = Just "Ikizigira"
            }

        MuacIndication indication ->
            case indication of
                MuacRed ->
                    { english = "red"
                    , kinyarwanda = Just "Umutuku"
                    }

                MuacYellow ->
                    { english = "yellow"
                    , kinyarwanda = Just "Umuhondo"
                    }

                MuacGreen ->
                    { english = "green"
                    , kinyarwanda = Just "Icyatsi"
                    }

        MyAccount ->
            { english = "My Account"
            , kinyarwanda = Just "Konti yanjye"
            }

        MyRelatedBy relationship ->
            translateMyRelatedBy relationship

        MyRelatedByQuestion relationship ->
            translateMyRelatedByQuestion relationship

        Name ->
            { english = "Name"
            , kinyarwanda = Nothing
            }

        NationalIdNumber ->
            { english = "National ID Number"
            , kinyarwanda = Just "Numero y'irangamuntu"
            }

        Neck ->
            { english = "Neck"
            , kinyarwanda = Nothing
            }

        NeckCPESign option ->
            case option of
                EnlargedThyroid ->
                    { english = "Enlarged Thyroid"
                    , kinyarwanda = Just "Umwingo"
                    }

                EnlargedLymphNodes ->
                    { english = "Enlarged Lymph Nodes"
                    , kinyarwanda = Just "Inturugunyu/Amatakara"
                    }

                NormalNeck ->
                    translationSet Normal

        NegativeLabel ->
            { english = "Negative"
            , kinyarwanda = Just "Nta bwandu afite"
            }

        Next ->
            { english = "Next"
            , kinyarwanda = Just "Ibikurikiyeho"
            }

        NextStepsTask task ->
            case task of
                NextStepsIsolation ->
                    { english = "Isolate Patient"
                    , kinyarwanda = Just "Shyira umurwayi mu kato"
                    }

                NextStepsContactHC ->
                    { english = "Contact Health Center"
                    , kinyarwanda = Just "Menyesha ikigo nderabuzima"
                    }

                NextStepsCall114 ->
                    { english = "Call 114"
                    , kinyarwanda = Just "Hamagara 114"
                    }

                NextStepsMedicationDistribution ->
                    { english = "Medication Distribution"
                    , kinyarwanda = Just "Gutanga Imiti"
                    }

                NextStepsSendToHC ->
                    { english = "Send to Health Center"
                    , kinyarwanda = Just "Ohereza Ku kigo nderabuzima"
                    }

        No ->
            { english = "No"
            , kinyarwanda = Just "Oya"
            }

        NoActivitiesCompleted ->
            { english = "No activities are entirely completed for the attending participants."
            , kinyarwanda = Just "Nta gikorwa cyarangiye cyose kubitabiriye."
            }

        NoActivitiesPending ->
            { english = "All activities are completed for the attending participants."
            , kinyarwanda = Just "Ibikorwa byose byarangiye kubitabiriye."
            }

        NoActivitiesCompletedForThisParticipant ->
            { english = "No activities are completed for this participant."
            , kinyarwanda = Just "Nta gikorwa cyarangiye kubitabiriye."
            }

        NoActivitiesPendingForThisParticipant ->
            { english = "All activities are completed for this participant."
            , kinyarwanda = Just "Ibikorwa byose byarangiye kubitabiriye."
            }

        NoGroupsFound ->
            { english = "No groups found."
            , kinyarwanda = Nothing
            }

        NoMatchesFound ->
            { english = "No matches found"
            , kinyarwanda = Nothing
            }

        MedicationNonAdministrationReason reason ->
            case reason of
                NonAdministrationLackOfStock ->
                    { english = "Lack of Stock"
                    , kinyarwanda = Just "Nta miti iri mu bubiko"
                    }

                NonAdministrationKnownAllergy ->
                    { english = "Known Allergy"
                    , kinyarwanda = Just "Uyu muti usanzwe umutera ifurutwa"
                    }

                NonAdministrationPatientDeclined ->
                    { english = "Patient Declined"
                    , kinyarwanda = Just "Umurwayi yanze"
                    }

                NonAdministrationOther ->
                    { english = "Other"
                    , kinyarwanda = Just "Ibindi"
                    }

        NoParticipantsCompleted ->
            { english = "No participants have completed all their activities yet."
            , kinyarwanda = Just "Ntagikorwa nakimwe kirarangira kubitabiriye."
            }

        NoParticipantsPending ->
            { english = "All attending participants have completed their activities."
            , kinyarwanda = Just "Abaje bose barangirijwe"
            }

        NoParticipantsCompletedForThisActivity ->
            { english = "No participants have completed this activity yet."
            , kinyarwanda = Just "Ntawaje warangirijwe kukorerwa."
            }

        NoParticipantsPendingForThisActivity ->
            { english = "All attending participants have completed this activitity."
            , kinyarwanda = Just "Ababje bose barangirijwe."
            }

        Normal ->
            { english = "Normal"
            , kinyarwanda = Just "Bimeze neza/Nta kibazo gihari"
            }

        NoChildrenRegisteredInTheSystem ->
            { english = "No children registered in the system"
            , kinyarwanda = Just "Ntamwana wanditswe muriyi sisiteme"
            }

        NoParticipantsFound ->
            { english = "No participants found"
            , kinyarwanda = Just "Ntamuntu ugaragaye"
            }

        NotAvailable ->
            { english = "not available"
            , kinyarwanda = Just "Ntibiboneste"
            }

        NotConnected ->
            { english = "Not Connected"
            , kinyarwanda = Just "Ntamurandasi"
            }

        NumberOfAbortions ->
            { english = "Number of Abortions"
            , kinyarwanda = Just "Umubare w'inda zavuyemo"
            }

        NumberOfChildrenUnder5 ->
            { english = "Number of Children under 5"
            , kinyarwanda = Just "Umubare w'abana bari munsi y'imyaka 5"
            }

        NumberOfCSections ->
            { english = "Number of C-Sections"
            , kinyarwanda = Just "Umubare w'inshuro yabazwe"
            }

        NumberOfLiveChildren ->
            { english = "Number of Live Children"
            , kinyarwanda = Just "Umubare w'abana bariho"
            }

        NumberOfStillbirthsAtTerm ->
            { english = "Number of Stillbirths at Term"
            , kinyarwanda = Just "Umubare w'abapfiriye mu nda bashyitse"
            }

        NumberOfStillbirthsPreTerm ->
            { english = "Number of Stillbirths pre Term"
            , kinyarwanda = Just "Umubare w'abapfiriye mu nda badashyitse"
            }

        NutritionActivityHelper activity ->
            case activity of
                NutritionActivity.Model.Muac ->
                    { english = "Make sure to measure at the center of the baby’s upper arm."
                    , kinyarwanda = Just "Ibuka gupima icya kabiri cy'akaboko ko hejuru kugira bigufashe guoima ikizigira cy'akaboko"
                    }

                NutritionActivity.Model.Height ->
                    { english = "Ask the mother to hold the baby’s head at the end of the measuring board. Move the slider to the baby’s heel and pull their leg straight."
                    , kinyarwanda = Just "Saba Umubyeyi guhagarara inyuma y’umwana we agaramye, afata umutwe ku gice cy’amatwi. Sunikira akabaho ku buryo gakora mu bworo by’ibirenge byombi."
                    }

                NutritionActivity.Model.Nutrition ->
                    { english = "Explain to the mother how to check the malnutrition signs for their own child."
                    , kinyarwanda = Just "Sobanurira umubyeyi gupima ibimenyetso by'imirire mibi ku giti cye."
                    }

                NutritionActivity.Model.Photo ->
                    { english = "Take each baby’s photo at each health assessment. Photos should show the entire body of each child."
                    , kinyarwanda = Just "Fata ifoto ya buri mwana kuri buri bikorwa by'ipimwa Ifoto igomba kwerekana ibice by'umubiri wose by'umwana"
                    }

                NutritionActivity.Model.Weight ->
                    { english = "Calibrate the scale before taking the first baby's weight. Place baby in harness with no clothes on."
                    , kinyarwanda = Just "Ibuka kuregera umunzani mbere yo gupima ibiro by'umwana wa mbere. Ambika umwana ikariso y'ibiro wabanje kumukuramo imyenda iremereye"
                    }

        NutritionActivityTitle activity ->
            case activity of
                NutritionActivity.Model.Muac ->
                    { english = "MUAC"
                    , kinyarwanda = Just "Ikizigira cy'akaboko"
                    }

                NutritionActivity.Model.Height ->
                    { english = "Height"
                    , kinyarwanda = Just "Uburebure"
                    }

                NutritionActivity.Model.Nutrition ->
                    { english = "Nutrition"
                    , kinyarwanda = Just "Imirire"
                    }

                NutritionActivity.Model.Photo ->
                    { english = "Photo"
                    , kinyarwanda = Just "Ifoto"
                    }

                NutritionActivity.Model.Weight ->
                    { english = "Weight"
                    , kinyarwanda = Just "Ibiro"
                    }

        ObstetricalDiagnosis ->
            { english = "Obstetrical Diagnosis"
            , kinyarwanda = Just "Uburwayi bwemejwe n'inzobere mu gusuzuma abagore batwite"
            }

        ObstetricalDiagnosisAlert diagnosis ->
            case diagnosis of
                DiagnosisRhNegative ->
                    { english = "Patient is RH Negative"
                    , kinyarwanda = Nothing
                    }

                DiagnosisModerateUnderweight ->
                    { english = "Moderate underweight"
                    , kinyarwanda = Nothing
                    }

                DiagnosisSevereUnderweight ->
                    { english = "Severe underweight"
                    , kinyarwanda = Just "Afite ibiro bikie bikabije"
                    }

                DiagnosisOverweight ->
                    { english = "Overweight"
                    , kinyarwanda = Nothing
                    }

                DiagnosisObese ->
                    { english = "Obese"
                    , kinyarwanda = Just "Kubyibuha gukabije"
                    }

                DisgnosisPeripheralEdema ->
                    { english = "Peripheral Edema"
                    , kinyarwanda = Nothing
                    }

                DiagnosisFetusBreech ->
                    { english = "Fetus is in breech"
                    , kinyarwanda = Nothing
                    }

                DiagnosisFetusTransverse ->
                    { english = "Fetus is transverse"
                    , kinyarwanda = Nothing
                    }

                DiagnosisBreastExamination ->
                    { english = "Breast exam showed"
                    , kinyarwanda = Nothing
                    }

                DiagnosisHypotension ->
                    { english = "Hypotension"
                    , kinyarwanda = Nothing
                    }

                DiagnosisPregnancyInducedHypertension ->
                    { english = "Pregnancy-induced hypertension"
                    , kinyarwanda = Nothing
                    }

                DiagnosisPreeclampsiaHighRisk ->
                    { english = "High Risk for Preeclampsia"
                    , kinyarwanda = Nothing
                    }

        OK ->
            { english = "OK"
            , kinyarwanda = Just "Nibyo, yego"
            }

        Old ->
            { english = "old"
            , kinyarwanda = Just "imyaka"
            }

        OneVisit ->
            { english = "One visit"
            , kinyarwanda = Just "Inshuro imwe"
            }

        OnceYouEndTheEncounter ->
            { english = "Once you end the Encounter, you will no longer be able to edit or add data."
            , kinyarwanda = Just "Igihe cyose urangije igikorwa ,nta bushobozi wongera kugira bwo guhindura ibyo winjije cyangwa amakuru."
            }

        OnceYouEndYourGroupEncounter ->
            { english = "Once you end your Group Encounter, you will no longer be able to edit or add data."
            , kinyarwanda = Just "Igihe ushoze igikorwa, ntabwo ushobora guhindura cg wongeremo andi makuru."
            }

        Or ->
            { english = "or"
            , kinyarwanda = Nothing
            }

        PackagesPerMonth ->
            { english = "packages / month"
            , kinyarwanda = Nothing
            }

        Page ->
            { english = "Page"
            , kinyarwanda = Just "Paji"
            }

        Page404 ->
            { english = "404 page"
            , kinyarwanda = Just "404 paji"
            }

        PageNotFoundMsg ->
            { english = "Sorry, nothing found in this URL."
            , kinyarwanda = Just "Mutwihanganire ntabwo ubufasha mwasabye mubashije kuboneka."
            }

        Pallor ->
            { english = "Pallor"
            , kinyarwanda = Just "Kweruruka (k'urugingo rw'umubiri)"
            }

        Para ->
            { english = "Para"
            , kinyarwanda = Nothing
            }

        PaleConjuctiva ->
            { english = "Pale Conjuctiva"
            , kinyarwanda = Just "Ibihenehene byeruruka"
            }

        PartialPlacentaPreviousDelivery ->
            { english = "Partial Placenta in previous delivery"
            , kinyarwanda = Just "Ubwo aheruka kubyara iya nyuma ntiyavuyeyo  yose (yaje igice)"
            }

        ParticipantDirectory ->
            { english = "Participant Directory"
            , kinyarwanda = Just "Ububiko bw'amakuru y'umurwayi"
            }

        Participants ->
            { english = "Participants"
            , kinyarwanda = Just "Ubwitabire"
            }

        ParticipantReviewed ->
            { english = "I have reviewed and understand the above."
            , kinyarwanda = Nothing
            }

        ParticipantSignature ->
            { english = "Participant Signature"
            , kinyarwanda = Nothing
            }

        ParticipantSummary ->
            { english = "Participant Summary"
            , kinyarwanda = Just "Umwirondoro w’urera umwana"
            }

        ParticipantDemographicInformation ->
            { english = "Participant Demographic Information"
            , kinyarwanda = Just "Umwirondoro w'umugenerwabikorwa"
            }

        ParticipantInformation ->
            { english = "Participant Information"
            , kinyarwanda = Nothing
            }

        PartnerHivTestResult ->
            { english = "What was the partners HIV Test result"
            , kinyarwanda = Nothing
            }

        PartnerReceivedHivCounseling ->
            { english = "Did partner receive HIV Counseling during this pregnancy"
            , kinyarwanda = Just "Umugabo yahawe ubujyanama kuri Virusi itera SIDA? "
            }

        PartnerReceivedHivTesting ->
            { english = "Did partner receive HIV Testing during this pregnancy"
            , kinyarwanda = Just "Umugabo  yasuzumwe Virusi itera SIDA?"
            }

        PatientExhibitAnyFindings ->
            { english = "Does the patient exhibit any of these findings"
            , kinyarwanda = Just "Umurwayi agaragaza bimwe muri ibi bikurikira"
            }

        PatientExhibitAnyRespiratoryFindings ->
            { english = "Does the patient exhibit any of these Respiratory findings"
            , kinyarwanda = Just "Umurwayi agaragaza bimwe muri ibi bimenyetso by'ubuhumekero"
            }

        PatientGotAnySymptoms ->
            { english = "Does the patient have any of these symptoms"
            , kinyarwanda = Just "Umurwayi yaba afite bimwe muri ibi bimenyetso"
            }

        PatientProgress ->
            { english = "Patient Progress"
            , kinyarwanda = Just "Uruhererekane rw'ibyakorewe umubyeyi"
            }

        PatientInformation ->
            { english = "Patient Information"
            , kinyarwanda = Just "Amakuru k'umurwayi"
            }

        PatientIsolatedQuestion ->
            { english = "Have you isolated the patient"
            , kinyarwanda = Just "Washyize umurwayi mu kato"
            }

        PatientProvisionsTask task ->
            case task of
                Medication ->
                    { english = "Medication"
                    , kinyarwanda = Nothing
                    }

                Resources ->
                    { english = "Resources"
                    , kinyarwanda = Just "Ibihabwa umubyeyi utwite"
                    }

        People ->
            { english = "People"
            , kinyarwanda = Just "Abantu"
            }

        PersistentStorage authorized ->
            if authorized then
                { english = "Persistent storage has been authorized. The browser will not delete locally cached data without your approval."
                , kinyarwanda = Just "Ububiko buhoraho bwaremejwe,amakuru wabitse ntabwo yatsibama udatanze uburenganzira/utabyemeje"
                }

            else
                { english = "Persistent storage has not been authorized. The browser may delete locally cached data if storage runs low."
                , kinyarwanda = Just "Ibikwa ry'amakuru ntabwo remejwe. Sisiteme mushakisha ukoreramo ishobora kubisiba umwanya ubaye muto."
                }

        Person ->
            { english = "Person"
            , kinyarwanda = Just "Umuntu"
            }

        PersonHasBeenSaved ->
            { english = "Person has been saved"
            , kinyarwanda = Just "Amakuru kuri uyu muntu yabitswe"
            }

        PertinentSymptoms ->
            { english = "Pertinent Symptoms"
            , kinyarwanda = Just " Ibimenyetso by'ingenzi"
            }

        PhysicalExam ->
            { english = "Physical Exam"
            , kinyarwanda = Just "Gusuzuma umurwayi"
            }

        PhysicalExamTask task ->
            case task of
                PhysicalExamVitals ->
                    { english = "Vitals"
                    , kinyarwanda = Just "Ibipimo by'ubuzima"
                    }

                PhysicalExamAcuteFindings ->
                    { english = "Acute Findings"
                    , kinyarwanda = Just "Ibimenyetso biziyeho"
                    }

        PlaceholderEnterHeight ->
            { english = "Enter height here…"
            , kinyarwanda = Just "Andika uburebure hano…"
            }

        PlaceholderEnterMUAC ->
            { english = "Enter MUAC here…"
            , kinyarwanda = Just "Andika uburebure hano…"
            }

        PlaceholderEnterParticipantName ->
            { english = "Enter participant name here"
            , kinyarwanda = Just "Andika izina ry'umurwayi hano"
            }

        PlaceholderEnterWeight ->
            { english = "Enter weight here…"
            , kinyarwanda = Just "Andika ibiro hano…"
            }

        PleaseSelectGroup ->
            { english = "Please select the relevant Group for the new encounter"
            , kinyarwanda = Nothing
            }

        PleaseSync ->
            { english = "Please sync data for selected Health Center."
            , kinyarwanda = Nothing
            }

        PositiveLabel ->
            { english = "Positive"
            , kinyarwanda = Just "Afite ubwandu"
            }

        PreeclampsiaPreviousPregnancy ->
            { english = "Preeclampsia in previous pregnancy "
            , kinyarwanda = Just "Ubushize yagize ibimenyetso bibanziriza guhinda umushyitsi"
            }

        PregnancyTrimester trimester ->
            case trimester of
                FirstTrimester ->
                    { english = "First Trimester"
                    , kinyarwanda = Just "Igihembwe cya mbere"
                    }

                SecondTrimester ->
                    { english = "Second Trimester"
                    , kinyarwanda = Just "Igihembwe cya kabiri"
                    }

                ThirdTrimester ->
                    { english = "Third Trimester"
                    , kinyarwanda = Just "Igihembwe cya gatatu"
                    }

        PrenatalActivitiesTitle activity ->
            case activity of
                DangerSigns ->
                    { english = "Danger Signs"
                    , kinyarwanda = Just "Ibimenyetso mpuruza"
                    }

                Examination ->
                    { english = "Examination"
                    , kinyarwanda = Just "Gusuzuma"
                    }

                PrenatalActivity.Model.FamilyPlanning ->
                    { english = "Family Planning"
                    , kinyarwanda = Just "Kuboneza Urubyaro"
                    }

                History ->
                    { english = "History"
                    , kinyarwanda = Just "Amateka y'ibyamubayeho"
                    }

                PatientProvisions ->
                    { english = "Patient Provisions"
                    , kinyarwanda = Just "Ibyo umubyeyi/umurwayi yahawe"
                    }

                PregnancyDating ->
                    { english = "Pregnancy Dating"
                    , kinyarwanda = Just "Igihe inda imaze"
                    }

                PrenatalPhoto ->
                    { english = "Photo"
                    , kinyarwanda = Just "Ifoto"
                    }

        PrenatalPhotoHelper ->
            { english = "Take a picture of the mother's belly. Then you and the mother will see how the belly has grown!"
            , kinyarwanda = Just "Fata ifoto y'inda y'umubyeyi hanyuma uyimwereke arebe uko yakuze/yiyongereye."
            }

        PreTerm ->
            { english = "Pre Term"
            , kinyarwanda = Just "Inda itaragera igihe"
            }

        PregnancyConcludedLabel ->
            { english = "or Pregnancy Concluded"
            , kinyarwanda = Just "Cyangwa Iherezo ry'inda"
            }

        PregnancyOutcomeLabel ->
            { english = "Pregnancy Outcome"
            , kinyarwanda = Nothing
            }

        PregnancyOutcome outcome ->
            case outcome of
                OutcomeLiveAtTerm ->
                    { english = "Live Birth at Term (38 weeks EGA or more)"
                    , kinyarwanda = Just "Kubyara umwana muzima/Ushyitse (ku byumweru 38 kuzamura)"
                    }

                OutcomeLivePreTerm ->
                    { english = "Live Birth Preterm (less than 38 weeks EGA)"
                    , kinyarwanda = Just "Kubyara mwana udashyitse (munsi y'ibyumweru 38)"
                    }

                OutcomeStillAtTerm ->
                    { english = "Stillbirth at Term (38 weeks EGA or more)"
                    , kinyarwanda = Just "Abana bapfiriye mu nda bageze igihe cyo kuvuka (ku byumweru 38 kuzamura)"
                    }

                OutcomeStillPreTerm ->
                    { english = "Stillbirth Preterm (less than 38 weeks EGA)"
                    , kinyarwanda = Just "Abana bapfiriye mu nda batagejeje igihe cyo kuvuka (munsi y'ibyumweru 38)"
                    }

                OutcomeAbortions ->
                    { english = "Abortions (before 24 weeks EGA)"
                    , kinyarwanda = Just "Kuvanamo inda (mbere y'ibyumweru 24)"
                    }

        PreviousCSectionScar ->
            { english = "Previous C-section scar"
            , kinyarwanda = Just "Inkovu yaho bababze ubushize"
            }

        PreviousDelivery ->
            { english = "Previous Delivery"
            , kinyarwanda = Just "Kubyara guheruka"
            }

        PreviousDeliveryPeriods period ->
            case period of
                LessThan18Month ->
                    { english = "Less than 18 month ago"
                    , kinyarwanda = Just "Munsi y'amezi 18 ashize"
                    }

                MoreThan5Years ->
                    { english = "More than 5 years ago"
                    , kinyarwanda = Just "Hejuru y'imyaka itanu ishize"
                    }

                Neither ->
                    { english = "Neither"
                    , kinyarwanda = Just "Nta na kimwe"
                    }

        PreviousFloatMeasurement value ->
            { english = "Previous measurement: " ++ String.fromFloat value
            , kinyarwanda = Just <| "Ibipimo by'ubushize: " ++ String.fromFloat value
            }

        PreviousMeasurementNotFound ->
            { english = "No previous measurement on record"
            , kinyarwanda = Just "Nta gipimo cy'ubushize cyanditswe"
            }

        Profession ->
            { english = "Profession"
            , kinyarwanda = Nothing
            }

        Programs ->
            { english = "Programs"
            , kinyarwanda = Just "Porogaramu"
            }

        ProgressPhotos ->
            { english = "Progress Photos"
            , kinyarwanda = Just "Uko amafoto agenda ahinduka"
            }

        ProgressReport ->
            { english = "Progress Report"
            , kinyarwanda = Just "Raporo y’ibyakozwe"
            }

        ProgressTimeline ->
            { english = "Progress Timeline"
            , kinyarwanda = Just "Uko inda igenda ikura"
            }

        ProgressTrends ->
            { english = "Progress Trends"
            , kinyarwanda = Just "Uko ibipimo bigenda bizamuka"
            }

        PrenatalParticipant ->
            { english = "Antenatal Participant"
            , kinyarwanda = Just "Umubyeyi witabiriye kwipimisha inda"
            }

        PrenatalParticipants ->
            { english = "Antenatal Participants"
            , kinyarwanda = Just "Ababyeyi bitabiriye kwipimisha inda"
            }

        PreTermPregnancy ->
            { english = "Number of Pre-term Pregnancies (Live Birth)"
            , kinyarwanda = Just "Umubare w'abavutse ari bazima badashyitse"
            }

        Province ->
            { english = "Province"
            , kinyarwanda = Just "Intara"
            }

        ReasonForCSection ->
            { english = "Reason for C-section"
            , kinyarwanda = Nothing
            }

        ReasonForNotIsolating reason ->
            case reason of
                NoSpace ->
                    { english = "No space available at home or clinic"
                    , kinyarwanda = Just "Nta mwanya uboneka mu rugo cyangwa mu ivuriro"
                    }

                TooIll ->
                    { english = "Too ill to leave alone"
                    , kinyarwanda = Just "Umurwayi ararembye ntagomba gusigara wenyine"
                    }

                CanNotSeparateFromFamily ->
                    { english = "Unable to separate from family"
                    , kinyarwanda = Just "Ntibishoboka kumutandukanya n'umuryango"
                    }

                OtherReason ->
                    { english = "Other"
                    , kinyarwanda = Just "Ikindi"
                    }

                IsolationReasonNotApplicable ->
                    { english = "Not Applicable "
                    , kinyarwanda = Just "Ibi ntibikorwa"
                    }

        ReceivedDewormingPill ->
            { english = "Has the mother received deworming pill"
            , kinyarwanda = Nothing
            }

        ReceivedIronFolicAcid ->
            { english = "Has the mother received iron and folic acid supplement"
            , kinyarwanda = Just "Umubyeyi yahawe ibinini bya Fer cg Folic Acid byongera amaraso?"
            }

        ReceivedMosquitoNet ->
            { english = "Has the mother received a mosquito net"
            , kinyarwanda = Just "Umubyeyi yahawe inzitiramubu?"
            }

        Recommendation114 recommendation ->
            case recommendation of
                SendToHealthCenter ->
                    { english = "Send Patient to the nearest health center"
                    , kinyarwanda = Just "Ohereza umurwayi ku kigo nderabuzima kikwegereye"
                    }

                SendToRRTCenter ->
                    { english = "Send patient to the Rapid Response Team center"
                    , kinyarwanda = Just "Ohereza umurwayi ku itsinda rishinzwe gutanga ubuvuzi bwihuse"
                    }

                SendToHospital ->
                    { english = "Send patient to the nearest hospital"
                    , kinyarwanda = Just "Ohereza umurwayi ku bitaro bikwegereye"
                    }

                OtherRecommendation114 ->
                    { english = "Other"
                    , kinyarwanda = Just "Ibindi"
                    }

                NoneNoAnswer ->
                    { english = "No answer"
                    , kinyarwanda = Just "Nta Gisubizo cyabonetse"
                    }

                NoneBusySignal ->
                    { english = "Busy Signal"
                    , kinyarwanda = Just "Umurongo bawuvugiragaho"
                    }

                NoneOtherRecommendation114 ->
                    { english = "Other"
                    , kinyarwanda = Just "Ibindi"
                    }

        RecommendationSite recommendation ->
            case recommendation of
                TeamComeToVillage ->
                    { english = "Team will come to village"
                    , kinyarwanda = Just "Itsinda rizaza mu mudugudu"
                    }

                SendToSiteWithForm ->
                    { english = "Advised to send patient to site with referral form"
                    , kinyarwanda = Just "Nagiriwe inama yo kohereza umurwayi ku rwego rubishinzwe yitwaje impapuro zimwohereza"
                    }

                OtherRecommendationSite ->
                    { english = "Other"
                    , kinyarwanda = Just "Ibindi"
                    }

                NoneSentWithForm ->
                    { english = "No response. Sent patient with referral form."
                    , kinyarwanda = Just "Nta gisubizo. Nohereje umurwayi yitwaje impapuro zimwohereza."
                    }

                NonePatientRefused ->
                    { english = "Patient refused"
                    , kinyarwanda = Just "Umurwayi yabyanze"
                    }

                NoneOtherRecommendationSite ->
                    { english = "Other"
                    , kinyarwanda = Just "Ibindi"
                    }

                RecommendationSiteNotApplicable ->
                    { english = "Not Applicable"
                    , kinyarwanda = Just "Ibi ntibikorwa"
                    }

        RecordAcuteIllnessOutcome ->
            { english = "Record Acute Illness Outcome"
            , kinyarwanda = Nothing
            }

        RecordPregnancyOutcome ->
            { english = "Record Pregnancy Outcome"
            , kinyarwanda = Just "Andika iherezo ry'inda"
            }

        RecurringHighSeverityAlert alert ->
            case alert of
                PrenatalActivity.Model.BloodPressure ->
                    { english = "Blood Pressure"
                    , kinyarwanda = Just "Umuvuduko w'amaraso"
                    }

        ReferredPatientToHealthCenterQuestion ->
            { english = "Have you referred the patient to the health center"
            , kinyarwanda = Just "Waba wohereje umurwayi ku kigo nderabuzima"
            }

        Register ->
            { english = "Register"
            , kinyarwanda = Nothing
            }

        RegisterHelper ->
            { english = "Not the participant you were looking for?"
            , kinyarwanda = Just "Umugenerwabikorwa ubonye si we washakaga?"
            }

        RegisterNewParticipant ->
            { english = "Register a new participant"
            , kinyarwanda = Just "Andika umurwayi mushya"
            }

        RegistratingHealthCenter ->
            { english = "Registrating Health Center"
            , kinyarwanda = Just "Izina ry'ikigo nderabuzima umugenerwabikorwa abarizwamo"
            }

        RegistrationSuccessful ->
            { english = "Registration Successful"
            , kinyarwanda = Nothing
            }

        RegistrationSuccessfulParticipantAdded ->
            { english = "The participant has been added to E-Heza."
            , kinyarwanda = Nothing
            }

        RegistrationSuccessfulSuggestAddingChild ->
            { english = "The participant has been added to E-Heza. Would you like to add a child for this participant?"
            , kinyarwanda = Nothing
            }

        RegistrationSuccessfulSuggestAddingMother ->
            { english = "The participant has been added to E-Heza. Would you like to add a mother for this participant?"
            , kinyarwanda = Nothing
            }

        RelationSuccessful ->
            { english = "Relation Successful"
            , kinyarwanda = Nothing
            }

        RelationSuccessfulChildWithMother ->
            { english = "Child succesfully assocoated with mother."
            , kinyarwanda = Nothing
            }

        RelationSuccessfulMotherWithChild ->
            { english = "Mother succesfully assocoated with child."
            , kinyarwanda = Nothing
            }

        RenalDisease ->
            { english = "Renal Disease"
            , kinyarwanda = Just "Indwara z'impyiko"
            }

        RemainingForDownloadLabel ->
            { english = "Remaining for Download"
            , kinyarwanda = Just "Ibisigaye gukurwa kuri seriveri"
            }

        RemainingForUploadLabel ->
            { english = "Remaining for Upload"
            , kinyarwanda = Just "Ibisigaye koherezwa kuri seriveri"
            }

        ReportAge age ->
            { english = "Age: " ++ age
            , kinyarwanda = Just <| "Imyaka: " ++ age
            }

        ReportDOB dob ->
            { english = "DOB: " ++ dob
            , kinyarwanda = Just <| "Itariki y'amavuko: " ++ dob
            }

        ReportRemaining remaining ->
            { english = String.fromInt remaining ++ " remaning"
            , kinyarwanda = Just <| String.fromInt remaining ++ " iyibutswa rya raporo"
            }

        ReportResultsOfSearch total ->
            case total of
                1 ->
                    { english = "There is 1 participant that matches your search."
                    , kinyarwanda = Just "Hari umujyenerwabikorwa 1 uhuye nuwo washatse"
                    }

                _ ->
                    { english = "There are " ++ String.fromInt total ++ " participants that match your search."
                    , kinyarwanda = Just <| "Hari abagenerwabikorwa " ++ String.fromInt total ++ " bahuye nuwo ushaka mu ishakiro"
                    }

        Reports ->
            { english = "Reports"
            , kinyarwanda = Just "Raporo"
            }

        RecentAndUpcomingGroupEncounters ->
            { english = "Recent and upcoming Group Encounters"
            , kinyarwanda = Just "Ahabarizwa amatsinda aheruka gukorerwa n'agiye gukorerwa"
            }

        ReportCompleted { pending, completed } ->
            { english = String.fromInt completed ++ " / " ++ String.fromInt (pending + completed) ++ " Completed"
            , kinyarwanda = Just <| String.fromInt completed ++ " / " ++ String.fromInt (pending + completed) ++ " Raporo irarangiye"
            }

        ResolveMonth short month ->
            translateMonth month short

        ResolveMonthYY year short month ->
            translateMonthYY month year short

        RespiratoryRate ->
            { english = "Respiratory Rate"
            , kinyarwanda = Just "Inshuro ahumeka"
            }

        ResponsePeriod period ->
            case period of
                LessThan30Min ->
                    { english = "Less than 30 min"
                    , kinyarwanda = Just "Munsi y'iminota mirongo itatu"
                    }

                Between30min1Hour ->
                    { english = "30 min - 1 hour"
                    , kinyarwanda = Just "Hagati y’iminota mirongo itatu n’isaha"
                    }

                Between1Hour2Hour ->
                    { english = "1 hour - 2 hours"
                    , kinyarwanda = Just "Hagati y'isaha n'amasaha abiri"
                    }

                Between2Hour1Day ->
                    { english = "2 hours - 1 day"
                    , kinyarwanda = Just "Hagati y'amasaha abiri n'umunsi"
                    }

                ResponsePeriodNotApplicable ->
                    { english = "Not Applicable"
                    , kinyarwanda = Just "Ibi ntibikorwa"
                    }

        ResultOfContacting114 recommendation ->
            case recommendation of
                SendToHealthCenter ->
                    { english = "114 recommended to send patient to the nearest health center"
                    , kinyarwanda = Just "Ku 114 Bangiriye inama yo kohereza umurwayi ku kigo nderabuzima kinyegereye"
                    }

                SendToRRTCenter ->
                    { english = "114 recommended to send patient to Rapid Response Team center"
                    , kinyarwanda = Just "Ku 114 Bangiriye inama yo kohereza umurwayi ku itsinda rishinzwe gutanga ubuvuzi bwihuse"
                    }

                SendToHospital ->
                    { english = "114 recommended to send patient to the nearest hospital"
                    , kinyarwanda = Just "Ku 114 bangiriye inama yo kohereza umurwayi ku bitaro binyegereye"
                    }

                OtherRecommendation114 ->
                    { english = "114 did not recommended to send patient to site"
                    , kinyarwanda = Just "Ku 114 bansabye kutohereza umurwayi"
                    }

                NoneNoAnswer ->
                    { english = "Not able to talk to 114 - no answer"
                    , kinyarwanda = Just "Ntibyakunze kuvugana ku 114- nta gisubizo"
                    }

                NoneBusySignal ->
                    { english = "Not able to talk to 114 - busy signal"
                    , kinyarwanda = Just "Ntibyakunze kuvugana ku 114- umurongo bawuvugiragaho"
                    }

                NoneOtherRecommendation114 ->
                    { english = "Not able to talk to 114 - other reason"
                    , kinyarwanda = Just "Ntibyakunze kuvugana ku 114- Izindi mpamvu"
                    }

        ResultOfContactingRecommendedSite recommendation ->
            case recommendation of
                TeamComeToVillage ->
                    { english = "Site recommendation: Team will come to village"
                    , kinyarwanda = Just "Imyanzuro y’urwego rubishinzwe: Itsinda rizaza mu mudugudu"
                    }

                SendToSiteWithForm ->
                    { english = "Site recommendation: Send patient to site with referral form"
                    , kinyarwanda = Just "Imyanzuro y’urwego rubishinzwe: Twohereze umurwayi yitwaje impapuro zimwohereza"
                    }

                OtherRecommendationSite ->
                    { english = "Site recommendation: Other"
                    , kinyarwanda = Just "Imyanzuro y’urwego rubishinzwe: Ibindi"
                    }

                NoneSentWithForm ->
                    { english = "Not able to talk to site due - no response. Sent patient with referral form"
                    , kinyarwanda = Just "Ntibyakunze kuvugana n’urwego rubishinzwe kubera- nta gisubizo cyabonetse. Nohereje umurwayi yitwaje impapuro zimwohereza"
                    }

                NonePatientRefused ->
                    { english = "Did not talk to site as patient has refused"
                    , kinyarwanda = Just "Ntibyakunze kuvugana n’urwego rubishinzwe kubera umurwayi yanze"
                    }

                NoneOtherRecommendationSite ->
                    { english = "Not able to talk to site - other reason"
                    , kinyarwanda = Just "Ntibyakunze kuvugana n’urwego rubishinzwe- Izindi mpamvu"
                    }

                RecommendationSiteNotApplicable ->
                    { english = "Not Applicable"
                    , kinyarwanda = Just "Ibi ntibikorwa"
                    }

        Retry ->
            { english = "Retry"
            , kinyarwanda = Just "Kongera kugerageza"
            }

        ReviewCaseWith144Respondent ->
            { english = "Review case with 114 Respondent"
            , kinyarwanda = Just "Ongera ukore isuzuma ufatanije n’ukwitabye kuri 114"
            }

        RhNegative ->
            { english = "RH Negative"
            , kinyarwanda = Just "Ubwoko bw'amaraso ni Negatifu"
            }

        RiskFactorAlert factor ->
            case factor of
                FactorNumberOfCSections number ->
                    if number == 1 then
                        { english = "1 previous C-section"
                        , kinyarwanda = Just "Yabazwe inshuro imwe ubushize"
                        }

                    else
                        { english = String.fromInt number ++ " previous C-sections"
                        , kinyarwanda = Just <| String.fromInt number ++ " ubushize yarabazwe"
                        }

                FactorCSectionInPreviousDelivery ->
                    { english = "C-section in previous delivery"
                    , kinyarwanda = Just "Yarabazwe ku nda ishize"
                    }

                FactorCSectionReason ->
                    { english = "C-section in previous delivery due to"
                    , kinyarwanda = Just "Ubushize yabazwe abyara kubera"
                    }

                FactorPreviousDeliveryPeriod ->
                    { english = "Previous delivery"
                    , kinyarwanda = Just "kubyara guheruka"
                    }

                FactorSuccessiveAbortions ->
                    { english = "Patient experienced successive abortions"
                    , kinyarwanda = Just "Umubyeyi yavanyemo inda zikurikiranye"
                    }

                FactorSuccessivePrematureDeliveries ->
                    { english = "Patient experienced successive preterm deliveries"
                    , kinyarwanda = Just "Umubyeyi yabyaye inda zidashyitse zikurikiranye"
                    }

                FactorStillbornPreviousDelivery ->
                    { english = "Stillbirth in previous delivery"
                    , kinyarwanda = Just "Ubushize yabyaye umwana upfuye(wapfiriye mu nda)"
                    }

                FactorBabyDiedOnDayOfBirthPreviousDelivery ->
                    { english = "Live Birth but the baby died the same day in previous delivery"
                    , kinyarwanda = Just "Aheruka kubyara umwana muzima apfa uwo munsi"
                    }

                FactorPartialPlacentaPreviousDelivery ->
                    { english = "Patient had partial placenta in previous pregnancy"
                    , kinyarwanda = Just "Ku nda y'ubushize iya nyuma ntiyavutse yose/yaje igice"
                    }

                FactorSevereHemorrhagingPreviousDelivery ->
                    { english = "Patient experienced severe hemorrhage in previous pregnancy"
                    , kinyarwanda = Just "Umubyeyi yaravuye cyane/bikabije ku nda y'ubushize"
                    }

                FactorPreeclampsiaPreviousPregnancy ->
                    { english = "Patient had preeclampsia in previous pregnancy"
                    , kinyarwanda = Just "Umubyeyi yagize ibimenyetso bibanziriza kugagara ku nda y'ubushize"
                    }

                FactorConvulsionsPreviousDelivery ->
                    { english = "Patient experienced convulsions in previous delivery"
                    , kinyarwanda = Just "Ubushize mubyeyi yagize ibimenyetso byo kugagara/Guhinda umushyitsi abyara"
                    }

                FactorConvulsionsAndUnconsciousPreviousDelivery ->
                    { english = "Patient experienced convulsions and resulted in becoming unconscious after delivery"
                    , kinyarwanda = Just "Umubyeyi yagize ibimenyetso byo kugagara nyuma yo kubyara bimuviramo kutumva/guta ubwenge"
                    }

                FactorIncompleteCervixPreviousPregnancy ->
                    { english = "Patient had an Incomplete Cervix in previous pregnancy"
                    , kinyarwanda = Just "Ku nda y'ubushize inkondo y'umura ntiyashoboye kwifunga neza"
                    }

                FactorVerticalCSectionScar ->
                    { english = "Vertical C-Section Scar"
                    , kinyarwanda = Just "Inkovu yo kubagwa irahagaze"
                    }

                FactorGestationalDiabetesPreviousPregnancy ->
                    { english = "Patient had Gestational Diabetes in previous pregnancy"
                    , kinyarwanda = Just "Ubushize umubyeyi yagize indwara ya Diyabete itewe no gutwita"
                    }

        RiskFactors ->
            { english = "Risk Factors"
            , kinyarwanda = Just "Abashobora kwibasirwa n'indwara runaka (kubera impamvu zitandukanye:kuba atwite..)"
            }

        Save ->
            { english = "Save"
            , kinyarwanda = Just "Kubika"
            }

        SaveAndNext ->
            { english = "Save & Next"
            , kinyarwanda = Nothing
            }

        SaveError ->
            { english = "Save Error"
            , kinyarwanda = Just "Kubika error (ikosa mu kubika)"
            }

        Search ->
            { english = "Search"
            , kinyarwanda = Nothing
            }

        SearchByName ->
            { english = "Search by Name"
            , kinyarwanda = Just "Gushakisha izina"
            }

        SearchExistingParticipants ->
            { english = "Search Existing Participants"
            , kinyarwanda = Just "Gushaka abagenerwabikorwa basanzwe muri sisiteme"
            }

        SearchHelper ->
            { english = "Search to see if the participant already exists in E-Heza. If the person you are looking for does not appear in the search, please create a new record for them."
            , kinyarwanda = Just "Shakisha kugirango urebe niba umugenerwabikorwa asanzwe ari muri E-Heza. Niba atagaragara, mwandike nku mushya."
            }

        SearchHelperFamilyMember ->
            { english = "Search to see if the additional family member already exists in E-Heza. If the person you are looking for does not appear in the search, please create a new record for them."
            , kinyarwanda = Just "Kanda ku Ishakiro kugirango urebe niba umugenerwabikorwa asanzwe ari muri E-Heza. Niba uwo muntu atagaragara mu ishakiro, mwandike nk'umugenerwabikorwa mushya."
            }

        SecondName ->
            { english = "Second Name"
            , kinyarwanda = Just "Izina ry'umuryango"
            }

        Sector ->
            { english = "Sector"
            , kinyarwanda = Just "Umurenge"
            }

        SelectAntenatalVisit ->
            { english = "Select an Antenatal Visit"
            , kinyarwanda = Just "Hitamo inshuro aje kwipimishaho inda"
            }

        SelectAllSigns ->
            { english = "Select all signs that are present"
            , kinyarwanda = Just "Hitamo ibimenyetso by'imirire byose bishoboka umwana afite"
            }

        SelectDangerSigns ->
            { english = "Please select one or more of the danger signs the patient is experiencing"
            , kinyarwanda = Just "Hitamo kimwe cg byinshi mu bimenyetso mpuruza umubyeyi yaba afite"
            }

        SelectEncounterType ->
            { english = "Select encounter type"
            , kinyarwanda = Just "Hitamo ubwoko bw'icyiciro cyo gukorera"
            }

        SelectLanguage ->
            { english = "Select language"
            , kinyarwanda = Nothing
            }

        SelectExistingAcuteIllness ->
            { english = "Select Existing Acute Illness"
            , kinyarwanda = Nothing
            }

        SelectExistingAcuteIllnessToRecordOutcome ->
            { english = "Select Existing Acute Illness to Record Outcome"
            , kinyarwanda = Nothing
            }

        SelectGroup ->
            { english = "Select Group..."
            , kinyarwanda = Just "Hitamo itsinda ryawe..."
            }

        SelectProgram ->
            { english = "Select Program"
            , kinyarwanda = Just "Hitamo porogaramu"
            }

        SelectYourGroup ->
            { english = "Select your Group"
            , kinyarwanda = Just "Hitamo itsinda ryawe"
            }

        SelectYourHealthCenter ->
            { english = "Select your Health Center"
            , kinyarwanda = Just "Hitamo ikigo nderabuzima"
            }

        SelectYourVillage ->
            { english = "Select your village"
            , kinyarwanda = Just "Hitamo umudugudu wawe"
            }

        SelectedHCDownloading ->
            { english = "Downloading data for selected Health Center. Please wait until completed."
            , kinyarwanda = Nothing
            }

        SelectedHCNotSynced ->
            { english = "Data is not synced"
            , kinyarwanda = Nothing
            }

        SelectedHCSyncing ->
            { english = "Data is syncing"
            , kinyarwanda = Nothing
            }

        SelectedHCUploading ->
            { english = "Uploading data for selected Health Center. Please wait until completed."
            , kinyarwanda = Nothing
            }

        ServiceWorkerActive ->
            { english = "The app is installed on this device."
            , kinyarwanda = Just "Apulikasiyo muri icyi cyuma cy'inkoranabuhanga yinjijwe."
            }

        ServiceWorkerCurrent ->
            { english = "You have the current version of the app."
            , kinyarwanda = Just "Ufite apulikasiyo nshya igezweho uyu munsi"
            }

        ServiceWorkerCheckForUpdates ->
            { english = "Check for updates"
            , kinyarwanda = Just "Kugenzura ibyavuguruwe"
            }

        ServiceWorkerInstalling ->
            { english = "A new version of the app has been detected and is being downloaded. You can continue to work while this is in progress."
            , kinyarwanda = Nothing
            }

        ServiceWorkerInstalled ->
            { english = "A new version of the app has been downloaded."
            , kinyarwanda = Just "Gufungura verisio nshyashya byarangiye."
            }

        ServiceWorkerSkipWaiting ->
            { english = "Activate new version of the app"
            , kinyarwanda = Just "Gufungura verisio nshyashya"
            }

        ServiceWorkerRestarting ->
            { english = "The app should reload momentarily with the new version."
            , kinyarwanda = Nothing
            }

        ServiceWorkerActivating ->
            { english = "A new version of the app is preparing itself for use."
            , kinyarwanda = Nothing
            }

        ServiceWorkerActivated ->
            { english = "A new version of the app is ready for use."
            , kinyarwanda = Nothing
            }

        ServiceWorkerRedundant ->
            { english = "An error occurred installing a new version of the app."
            , kinyarwanda = Nothing
            }

        ServiceWorkerInactive ->
            { english = "The app is not yet installed on this device."
            , kinyarwanda = Nothing
            }

        ServiceWorkerRegNotAsked ->
            { english = "We have not yet attempted to install the app on this device."
            , kinyarwanda = Nothing
            }

        ServiceWorkerRegLoading ->
            { english = "Installation of the app on this device is progressing."
            , kinyarwanda = Nothing
            }

        ServiceWorkerRegErr ->
            { english = "There was an error installing the app on this device. To try again, reload this page."
            , kinyarwanda = Nothing
            }

        ServiceWorkerRegSuccess ->
            { english = "The app was successfully registered with this device."
            , kinyarwanda = Just "Igikorwa cyo gushyira apulikasiyo kuri iki gikoresho cy'ikoranabuhanga cyagenze neza."
            }

        ServiceWorkerStatus ->
            { english = "Deployment Status"
            , kinyarwanda = Just "Ibijyanye no kuvugurura no kongerera ubushobozi sisiteme"
            }

        SevereHemorrhagingPreviousDelivery ->
            { english = "Severe Hemorrhaging in previous delivery (>500 ml)"
            , kinyarwanda = Just "Ubushize yavuye cyane akimara kubyara hejuru ya Ml 500"
            }

        SignOnDoorPostedQuestion ->
            { english = "Have you posted signs on the door indicating that the space is an isolation area"
            , kinyarwanda = Just "Waba washyize ibimenyetso ku rugi byerekana ko iki cyumba ari ikijyamo abantu bari mu kato"
            }

        SocialHistoryHivTestingResult result ->
            case result of
                ResultHivPositive ->
                    { english = "Positive"
                    , kinyarwanda = Nothing
                    }

                ResultHivNegative ->
                    { english = "Negative"
                    , kinyarwanda = Nothing
                    }

                ResultHivIndeterminate ->
                    { english = "Indeterminate"
                    , kinyarwanda = Nothing
                    }

                NoHivTesting ->
                    { english = "Ntibiboneste"
                    , kinyarwanda = Nothing
                    }

        StillbornPreviousDelivery ->
            { english = "Stillborn in previous delivery"
            , kinyarwanda = Just "Aheruka kubyara umwana upfuye"
            }

        SubsequentAntenatalVisit ->
            { english = "Subsequent Antenatal Visit"
            , kinyarwanda = Just "Igihe cyo kongera kwipimisha inda"
            }

        SuccessiveAbortions ->
            { english = "Successive Abortions"
            , kinyarwanda = Just "Inda zavuyemo zikurikiranye"
            }

        SuccessivePrematureDeliveries ->
            { english = "Successive Premature Deliveries"
            , kinyarwanda = Just "Inda zavutse zidashyitse zikurikiranye"
            }

        SuspectedCovid19CaseAlert ->
            { english = "Suspected COVID-19 case"
            , kinyarwanda = Just "Acyekwaho kwandura COVID-19"
            }

        SuspectedCovid19CaseAlertHelper ->
            { english = "Please isolate immediately from family and contact health center"
            , kinyarwanda = Just "Mutandukanye n'umuryango we byihuse uhite umenyesha Ikigo nderabuzima"
            }

        SuspectedCovid19CaseIsolate ->
            { english = "Isolate immediately from family"
            , kinyarwanda = Just "Mutandukanye ako kanya n'umuryango we umushyire mu kato"
            }

        SuspectedCovid19CaseContactHC ->
            { english = "Contact health center immediately"
            , kinyarwanda = Just "Menyesha ikigo nderabuzima ako kanya "
            }

        Symptoms ->
            { english = "Symptoms"
            , kinyarwanda = Just "Ibimenyetso"
            }

        SymptomsGeneralSign sign ->
            case sign of
                BodyAches ->
                    { english = "Body Aches"
                    , kinyarwanda = Just "Ububabare bw'umubiri wose"
                    }

                Chills ->
                    { english = "Chills"
                    , kinyarwanda = Just "Gutengurwa"
                    }

                SymptomGeneralFever ->
                    { english = "Fever"
                    , kinyarwanda = Just "Umuriro"
                    }

                Headache ->
                    { english = "Headache"
                    , kinyarwanda = Just "Kubabara umutwe"
                    }

                NightSweats ->
                    { english = "Night Sweats"
                    , kinyarwanda = Just "Kubira ibyuya nijoro"
                    }

                Lethargy ->
                    { english = "Lethargy"
                    , kinyarwanda = Just "Guhwera"
                    }

                PoorSuck ->
                    { english = "Poor Suck"
                    , kinyarwanda = Just "Yonka nta mbaraga"
                    }

                UnableToDrink ->
                    { english = "Unable to Drink"
                    , kinyarwanda = Just "Ntashobora kunywa"
                    }

                UnableToEat ->
                    { english = "Unable to Eat"
                    , kinyarwanda = Just "Ntashobora kurya"
                    }

                IncreasedThirst ->
                    { english = "Increased Thirst"
                    , kinyarwanda = Just "Afite inyota cyane"
                    }

                DryMouth ->
                    { english = "Dry/Sticky Mouth"
                    , kinyarwanda = Just "Iminwa yumye"
                    }

                SevereWeakness ->
                    { english = "Severe Weakness"
                    , kinyarwanda = Just "Yacitse intege cyane"
                    }

                YellowEyes ->
                    { english = "Yellow Eyes"
                    , kinyarwanda = Just "Amaso y'umuhondo"
                    }

                CokeColoredUrine ->
                    { english = "Coca-Cola Colored Urine"
                    , kinyarwanda = Just "Inkari zisa na kokakola"
                    }

                SymptomsGeneralConvulsions ->
                    { english = "Convulsions"
                    , kinyarwanda = Just "Kugagara"
                    }

                SpontaneousBleeding ->
                    { english = "Spontaneous Bleeding"
                    , kinyarwanda = Just "Kuva amaraso bitunguranye"
                    }

                NoSymptomsGeneral ->
                    { english = "None of the above"
                    , kinyarwanda = Just "Nta na kimwe mu byavuzwe haruguru"
                    }

        SymptomsGISign sign ->
            case sign of
                SymptomGIAbdominalPain ->
                    { english = "Abdominal Pain"
                    , kinyarwanda = Just "Kubabara mu nda"
                    }

                BloodyDiarrhea ->
                    { english = "Bloody Diarrhea"
                    , kinyarwanda = Just "Arituma amaraso"
                    }

                Nausea ->
                    { english = "Nausea"
                    , kinyarwanda = Just "Afite iseseme"
                    }

                NonBloodyDiarrhea ->
                    { english = "Non-Bloody Diarrhea - >3 liquid stools in the last 24 hours"
                    , kinyarwanda = Just "Nta maraso yituma- yituma ibyoroshye inshuro zirenze 3 mu masaha 24"
                    }

                Vomiting ->
                    { english = "Vomiting"
                    , kinyarwanda = Just "Araruka"
                    }

                NoSymptomsGI ->
                    { english = "None of the above"
                    , kinyarwanda = Just "Nta na kimwe mu byavuzwe haruguru"
                    }

        SymptomsGISignAbbrev sign ->
            case sign of
                NonBloodyDiarrhea ->
                    { english = "Non-Bloody Diarrhea"
                    , kinyarwanda = Just "Nta maraso yituma"
                    }

                _ ->
                    translationSet (SymptomsGISign sign)

        SymptomsRespiratorySign sign ->
            case sign of
                BloodInSputum ->
                    { english = "Blood in Sputum"
                    , kinyarwanda = Just "Amaraso mu gikororwa"
                    }

                Cough ->
                    { english = "Cough"
                    , kinyarwanda = Just "Inkorora"
                    }

                NasalCongestion ->
                    { english = "Nasal Congestion"
                    , kinyarwanda = Just "Gufungana mu mazuru"
                    }

                ShortnessOfBreath ->
                    { english = "Shortness of Breath"
                    , kinyarwanda = Just "Guhumeka nabi"
                    }

                SoreThroat ->
                    { english = "Sore Throat"
                    , kinyarwanda = Just "Kubabara mu muhogo"
                    }

                LossOfSmell ->
                    { english = "Loss of Smell"
                    , kinyarwanda = Just "Kudahumurirwa"
                    }

                StabbingChestPain ->
                    { english = "Stabbing Chest Pain"
                    , kinyarwanda = Just "Kubabara mu gatuza"
                    }

                NoSymptomsRespiratory ->
                    { english = "None of the above"
                    , kinyarwanda = Just "Nta na kimwe mu byavuzwe haruguru"
                    }

        SymptomsTask task ->
            case task of
                SymptomsGeneral ->
                    { english = "General"
                    , kinyarwanda = Just "Ibimenyesto rusange"
                    }

                SymptomsRespiratory ->
                    { english = "Respiratory"
                    , kinyarwanda = Just "Ubuhumekero"
                    }

                SymptomsGI ->
                    { english = "GI"
                    , kinyarwanda = Just "Urwungano ngogozi"
                    }

        GroupEncounterClosed ->
            { english = "Group Encounter closed"
            , kinyarwanda = Nothing
            }

        GroupEncounterClosed2 sessionId ->
            { english =
                String.join " "
                    [ "Group Encounter"
                    , fromEntityUuid sessionId
                    , """is closed. If you need to make further modifications
            to it, please contact an administrator to have it
            re-opened."""
                    ]
            , kinyarwanda = Nothing
            }

        GroupEncounterLoading ->
            { english = "Loading Group Encounter"
            , kinyarwanda = Just "Gufungura icyiciro cyo gukorera"
            }

        GroupEncounterUnauthorized ->
            { english = "Group Encounter unauthorized"
            , kinyarwanda = Nothing
            }

        GroupEncounterUnauthorized2 ->
            { english =
                """You are not authorized to view this health assessment.
        Please contact the Ihangane project for further
        instructions."""
            , kinyarwanda = Nothing
            }

        SendPatientToHC ->
            { english = "Send patient to the health center"
            , kinyarwanda = Just "Ohereza umurwayi ku kigo nderabuzima"
            }

        SentPatientToHC ->
            { english = "Sent patient to the health center"
            , kinyarwanda = Just "Kohereza umurwayi ku kigo nderabuzima"
            }

        ShowAll ->
            { english = "Show All"
            , kinyarwanda = Just "Erekana amazina yose"
            }

        StartEndDate ->
            { english = "Start - End"
            , kinyarwanda = Nothing
            }

        StrartNewAcuteIllnessHelper ->
            { english = "If existing Acute Illness is not part of the list above, start a new encounter"
            , kinyarwanda = Nothing
            }

        StartDate ->
            { english = "Start Date"
            , kinyarwanda = Just "Itariki utangireyeho"
            }

        EndDate ->
            { english = "End Date"
            , kinyarwanda = Just "Itariki urangirijeho"
            }

        StartSyncing ->
            { english = "Start Syncing"
            , kinyarwanda = Just "Tangira uhuze amakuru kuri seriveri"
            }

        StatusLabel ->
            { english = "Status"
            , kinyarwanda = Just "Uko bihagaze kugeza ubu"
            }

        StopSyncing ->
            { english = "Stop Syncing"
            , kinyarwanda = Just "Tangira gukura amakuru kuri seriveri"
            }

        Submit ->
            { english = "Submit"
            , kinyarwanda = Nothing
            }

        Success ->
            { english = "Success"
            , kinyarwanda = Just "Byagezweho"
            }

        SyncGeneral ->
            { english = "Sync Status (General)"
            , kinyarwanda = Just "Ibijyanye no guhuza amakuru yafashwe n'igikoresho cy'ikoranabuhanga n'abitse kuri seriveri"
            }

        Tachypnea ->
            { english = "Tachypnea (fast resp. rate)"
            , kinyarwanda = Just "Guhumeka vuba vuba"
            }

        TabletSinglePlural value ->
            if value == "1" then
                { english = "1 tablet"
                , kinyarwanda = Just "Ikinini cyimwe"
                }

            else
                { english = value ++ " tablets"
                , kinyarwanda = Just <| value ++ " ibinini"
                }

        TakenCareOfBy ->
            { english = "Taken care of by"
            , kinyarwanda = Nothing
            }

        TasksCompleted completed total ->
            { english = String.fromInt completed ++ "/" ++ String.fromInt total ++ " Tasks Completed"
            , kinyarwanda = Just <| String.fromInt completed ++ "/" ++ String.fromInt total ++ " Ibikorwa byarangiye"
            }

        TelephoneNumber ->
            { english = "Telephone Number"
            , kinyarwanda = Just "Numero ya telefoni"
            }

        Term ->
            { english = "Term"
            , kinyarwanda = Just "Inda igeze igihe"
            }

        TermPregnancy ->
            { english = "Number of Term Pregnancies (Live Birth)"
            , kinyarwanda = Just "Umubare w'abavutse ari bazima bashyitse"
            }

        ThisActionCannotBeUndone ->
            { english = "This action cannot be undone."
            , kinyarwanda = Nothing
            }

        ThisGroupHasNoMothers ->
            { english = "This Group has no mothers assigned to it."
            , kinyarwanda = Just "Iki cyiciro nta mubyeyi cyagenewe."
            }

        ToThePatient ->
            { english = "to the patient"
            , kinyarwanda = Just "ku umurwayi"
            }

        Training ->
            { english = "Training"
            , kinyarwanda = Nothing
            }

        TrainingGroupEncounterCreateSuccessMessage ->
            { english = "Training encounters were created."
            , kinyarwanda = Nothing
            }

        TrainingGroupEncounterDeleteSuccessMessage ->
            { english = "Training encounters were deleted."
            , kinyarwanda = Nothing
            }

        TraveledToCOVID19CountryQuestion ->
            { english = "Have you traveled to any country or district in Rwanda known to have COVID-19 in the past 14 days"
            , kinyarwanda = Just "Waba waragiye mu gihugu cyangwa mu karere mu Rwanda bizwi ko hagaragayemo ubwandu bwa Covid 19 mu minsi 14 ishize"
            }

        TravelHistory ->
            { english = "Travel History"
            , kinyarwanda = Just "Amukuru ku ngendo"
            }

        PriorTreatmentTask task ->
            case task of
                TreatmentReview ->
                    { english = "Treatment Review"
                    , kinyarwanda = Just "Kureba imiti yahawe"
                    }

        TrySyncing ->
            { english = "Try syncing with backend"
            , kinyarwanda = Just "Gerageza guhuza amakuru y'iki gikoresho cy'ikoranabuhanga n'abakoze E-Heza"
            }

        TuberculosisPast ->
            { english = "Tuberculosis in the past"
            , kinyarwanda = Just "Yigeze kurwara igituntu"
            }

        TuberculosisPresent ->
            { english = "Tuberculosis in the present"
            , kinyarwanda = Just "Arwaye igituntu"
            }

        TwoVisits ->
            { english = "Two visits"
            , kinyarwanda = Just "Inshuro ebyiri"
            }

        UbudeheLabel ->
            { english = "Ubudehe: "
            , kinyarwanda = Nothing
            }

        Unknown ->
            { english = "Unknown"
            , kinyarwanda = Just "Ntabizi"
            }

        Update ->
            { english = "Update"
            , kinyarwanda = Just "Kuvugurura"
            }

        UpdateError ->
            { english = "Update Error"
            , kinyarwanda = Just "ikosa mwivugurura"
            }

        UterineMyoma ->
            { english = "Uterine Myoma"
            , kinyarwanda = Just "Ibibyimba byo mu mura/Nyababyeyi"
            }

        ValidationErrors ->
            { english = "Validation Errors"
            , kinyarwanda = Nothing
            }

        -- As in, the version the app
        Version ->
            { english = "Version"
            , kinyarwanda = Nothing
            }

        View ->
            { english = "View"
            , kinyarwanda = Nothing
            }

        ViewProgressReport ->
            { english = "View Progress Report"
            , kinyarwanda = Just "Raporo y’ibyakozwe"
            }

        Village ->
            { english = "Village"
            , kinyarwanda = Just "Umudugudu"
            }

        Warning ->
            { english = "Warning"
            , kinyarwanda = Just "Impuruza"
            }

        WasFbfDistirbuted activity ->
            case activity of
                ChildActivity _ ->
                    { english = "If distributed amount is not as per guidelines, select the reason"
                    , kinyarwanda = Nothing
                    }

                MotherActivity _ ->
                    { english = "If distributed amount is not as per guidelines, select the reason"
                    , kinyarwanda = Nothing
                    }

        WeekSinglePlural value ->
            if value == 1 then
                { english = "1 Week"
                , kinyarwanda = Just "1 Icyumweru"
                }

            else
                { english = String.fromInt value ++ " Weeks"
                , kinyarwanda = Just <| String.fromInt value ++ " Ibyumweru"
                }

        Weight ->
            { english = "Weight"
            , kinyarwanda = Just "Ibiro"
            }

        WelcomeUser name ->
            { english = "Welcome " ++ name
            , kinyarwanda = Just <| "Murakaza neza " ++ name
            }

        WhatDoYouWantToDo ->
            { english = "What do you want to do?"
            , kinyarwanda = Just "Urashaka gukora iki?"
            }

        WhatWasTheirResponse ->
            { english = "What was their response"
            , kinyarwanda = Just "Ni iki bagusubije"
            }

        WhyNot ->
            { english = "Why not"
            , kinyarwanda = Just "Kubera iki"
            }

        WhyDifferentFbfAmount activity ->
            case activity of
                ChildActivity _ ->
                    { english = "Select why child received a different amount of FBF"
                    , kinyarwanda = Nothing
                    }

                MotherActivity _ ->
                    { english = "Select why mother received a different amount of FBF"
                    , kinyarwanda = Nothing
                    }

        Year ->
            { english = "Year"
            , kinyarwanda = Just "Umwaka"
            }

        YearsOld int ->
            { english = String.fromInt int ++ " Years old"
            , kinyarwanda = Just (String.fromInt int)
            }

        Yes ->
            { english = "Yes"
            , kinyarwanda = Just "Yego"
            }

        YouAreNotAnAdmin ->
            { english = "You are not logged in as an Administrator."
            , kinyarwanda = Nothing
            }

        YourGroupEncounterHasBeenSaved ->
            { english = "Your Group Encounter has been saved."
            , kinyarwanda = Nothing
            }

        ZScoreHeightForAge ->
            { english = "Z-Score Height for Age: "
            , kinyarwanda = Just "Z-score Uburebure ku myaka: "
            }

        ZScoreMuacForAge ->
            { english = "MUAC for Age: "
            , kinyarwanda = Just "MUAC ku myaka: "
            }

        ZScoreWeightForAge ->
            { english = "Z-Score Weight for Age: "
            , kinyarwanda = Just "Z-score Ibiro ku myaka: "
            }

        ZScoreWeightForHeight ->
            { english = "Z-Score Weight for Height: "
            , kinyarwanda = Just "Z-score Ibiro ku uburebure: "
            }


translateMyRelatedBy : MyRelatedBy -> TranslationSet String
translateMyRelatedBy relationship =
    case relationship of
        MyChild ->
            { english = "Child"
            , kinyarwanda = Just "Umwana"
            }

        MyParent ->
            { english = "Parent"
            , kinyarwanda = Nothing
            }

        MyCaregiven ->
            { english = "Care given"
            , kinyarwanda = Nothing
            }

        MyCaregiver ->
            { english = "Caregiver"
            , kinyarwanda = Nothing
            }


{-| Basically, this is backwards. Our data is showing what the second
person is from the first person's point of view, but we want to
ask the question the opposite way.
-}
translateMyRelatedByQuestion : MyRelatedBy -> TranslationSet String
translateMyRelatedByQuestion relationship =
    case relationship of
        MyChild ->
            { english = "is the parent of"
            , kinyarwanda = Just "ni umubyeyi wa"
            }

        MyParent ->
            { english = "is the child of"
            , kinyarwanda = Nothing
            }

        MyCaregiven ->
            { english = "is the caregiver for"
            , kinyarwanda = Just "ni umurezi wa"
            }

        MyCaregiver ->
            { english = "is given care by"
            , kinyarwanda = Nothing
            }


translateActivePage : Page -> TranslationSet String
translateActivePage page =
    case page of
        DevicePage ->
            { english = "Device Status"
            , kinyarwanda = Just "Uko igikoresho cy'ikoranabuhanga gihagaze"
            }

        PinCodePage ->
            { english = "PIN Code"
            , kinyarwanda = Just "Umubare w'ibanga"
            }

        PageNotFound url ->
            { english = "Missing"
            , kinyarwanda = Just "Ibibura"
            }

        ServiceWorkerPage ->
            { english = "Deployment"
            , kinyarwanda = Nothing
            }

        UserPage userPage ->
            case userPage of
                ClinicalPage ->
                    { english = "Clinical"
                    , kinyarwanda = Nothing
                    }

                ClinicsPage _ ->
                    { english = "Groups"
                    , kinyarwanda = Just "Itsinda"
                    }

                ClinicalProgressReportPage _ ->
                    { english = "Clinical Progress Report"
                    , kinyarwanda = Just "Erekana raporo yibyavuye mu isuzuma"
                    }

                CreatePersonPage _ _ ->
                    { english = "Create Person"
                    , kinyarwanda = Nothing
                    }

                DashboardPage dashboardPage ->
                    { english = "Dashboards"
                    , kinyarwanda = Nothing
                    }

                DemographicsReportPage _ ->
                    { english = "Demographics Report"
                    , kinyarwanda = Just "Raporo y'umwirondoro"
                    }

                EditPersonPage _ ->
                    { english = "Edit Person"
                    , kinyarwanda = Nothing
                    }

                MyAccountPage ->
                    { english = "My Account"
                    , kinyarwanda = Just "Compte"
                    }

                PersonPage _ _ ->
                    { english = "Person"
                    , kinyarwanda = Nothing
                    }

                PersonsPage _ _ ->
                    { english = "Participant Directory"
                    , kinyarwanda = Just "Ububiko bw'amakuru y'umurwayi"
                    }

                PrenatalParticipantPage _ ->
                    { english = "Antenatal Participant"
                    , kinyarwanda = Nothing
                    }

                IndividualEncounterParticipantsPage encounterType ->
                    case encounterType of
                        AcuteIllnessEncounter ->
                            { english = "Acute Illness Participants"
                            , kinyarwanda = Just "Abagaragweho n'uburwayi butunguranye"
                            }

                        AntenatalEncounter ->
                            { english = "Antenatal Participants"
                            , kinyarwanda = Nothing
                            }

                        InmmunizationEncounter ->
                            { english = "Inmmunization Participants"
                            , kinyarwanda = Nothing
                            }

                        NutritionEncounter ->
                            { english = "Nutrition Participants"
                            , kinyarwanda = Nothing
                            }

                RelationshipPage _ _ _ ->
                    { english = "Relationship"
                    , kinyarwanda = Nothing
                    }

                SessionPage sessionId sessionPage ->
                    case sessionPage of
                        ActivitiesPage ->
                            { english = "Activities"
                            , kinyarwanda = Just "Ibikorwa"
                            }

                        ActivityPage activityType ->
                            { english = "Activity"
                            , kinyarwanda = Just "Igikorwa"
                            }

                        AttendancePage ->
                            { english = "Attendance"
                            , kinyarwanda = Just "Ubwitabire"
                            }

                        ParticipantsPage ->
                            { english = "Participants"
                            , kinyarwanda = Just "Abagenerwabikorwa"
                            }

                        ChildPage childId ->
                            { english = "Child"
                            , kinyarwanda = Just "Umwana"
                            }

                        MotherPage motherId ->
                            { english = "Mother"
                            , kinyarwanda = Just "Umubyeyi"
                            }

                        ProgressReportPage childId ->
                            { english = "Progress Report"
                            , kinyarwanda = Just "Raporo igaragaza imikurire y'umwana"
                            }

                PrenatalEncounterPage _ ->
                    { english = "Antenatal Encounter"
                    , kinyarwanda = Nothing
                    }

                PrenatalActivityPage _ _ ->
                    { english = "Antenatal Activity"
                    , kinyarwanda = Nothing
                    }

                IndividualEncounterTypesPage ->
                    { english = "Encounter Types"
                    , kinyarwanda = Nothing
                    }

                PregnancyOutcomePage _ ->
                    { english = "Pregnancy Outcome"
                    , kinyarwanda = Nothing
                    }

                NutritionParticipantPage _ ->
                    { english = "Nutrition Encounter"
                    , kinyarwanda = Nothing
                    }

                NutritionEncounterPage _ ->
                    { english = "Nutrition Encounter"
                    , kinyarwanda = Nothing
                    }

                NutritionActivityPage _ _ ->
                    { english = "Nutrition Activity"
                    , kinyarwanda = Nothing
                    }

                NutritionProgressReportPage _ ->
                    { english = "Nutrition Progress Report"
                    , kinyarwanda = Nothing
                    }

                AcuteIllnessParticipantPage _ ->
                    { english = "Acute Illness Encounter"
                    , kinyarwanda = Just "Isuzuma  ry'uburwayi butunguranye"
                    }

                AcuteIllnessEncounterPage _ ->
                    { english = "Acute Illness Encounter"
                    , kinyarwanda = Just "Isuzuma  ry'uburwayi butunguranye"
                    }

                AcuteIllnessActivityPage _ _ ->
                    { english = "Acute Illness Activity"
                    , kinyarwanda = Just "Igikorwa cyo kuvura uburwayi butunguranye"
                    }

                AcuteIllnessProgressReportPage _ ->
                    { english = "Acute Illness Progress Report"
                    , kinyarwanda = Just "Raporo y’ibyakozwe ku ndwara zifatiyeho"
                    }

                AcuteIllnessOutcomePage _ ->
                    { english = "Acute Illness Outcome"
                    , kinyarwanda = Nothing
                    }


translateAdherence : Adherence -> TranslationSet String
translateAdherence adherence =
    case adherence of
        PrescribedAVRs ->
            { english = "Ask the mother to name or describe her prescribed AVRs. Can she correctly describe her medication?"
            , kinyarwanda = Just "Saba umubyeyi kuvuga izina ry’imiti igabanya ubukana bamuhaye. Ese abashije kuyivuga neza?"
            }

        CorrectDosage ->
            { english = "Can she tell you the correct dosage?"
            , kinyarwanda = Just "Yaba abasha kukubwira neza uburyo ayifata?"
            }

        TimeOfDay ->
            { english = "Can she tell you the correct time of day to make her ARVs?"
            , kinyarwanda = Just "Yaba abasha kukubwira amasaha ayifatiraho buri munsi?"
            }

        Adhering ->
            { english = "Based on your conversations with her, do you think she is adhering to her ARV regimen?"
            , kinyarwanda = Just "Ugendeye ku kiganiro mwagiranye, utekereza ko ari gufata imiti ye neza?"
            }


translateCounselingTimingHeading : CounselingTiming -> TranslationSet String
translateCounselingTimingHeading timing =
    case timing of
        Entry ->
            { english = "Entry Counseling Checklist:"
            , kinyarwanda = Just "Ibigomba kugirwaho inama ku ntangiriro:"
            }

        MidPoint ->
            { english = "Mid Program Review Checklist:"
            , kinyarwanda = Just "Ibigomba kugirwaho inama hagati mu gusubiramo gahunda:"
            }

        Exit ->
            { english = "Exit Counseling Checklist:"
            , kinyarwanda = Just "Ibigomba kugirwaho inama kumuntu usohotse muri gahunda:"
            }

        BeforeMidpoint ->
            { english = "Reminder"
            , kinyarwanda = Just "Kwibutsa"
            }

        BeforeExit ->
            { english = "Reminder"
            , kinyarwanda = Just "Kwibutsa"
            }


translateChartPhrase : ChartPhrase -> TranslationSet String
translateChartPhrase phrase =
    case phrase of
        AgeCompletedMonthsYears ->
            { english = "Age (completed months and years)"
            , kinyarwanda = Just "Imyaka uzuza amezi n'imyaka"
            }

        Birth ->
            { english = "Birth"
            , kinyarwanda = Just "kuvuka"
            }

        BirthToTwoYears ->
            { english = "Birth to 2 years (z-scores)"
            , kinyarwanda = Just "kuvuka (Kuva avutse)  kugeza ku myaka 2 Z-score"
            }

        TwoToFiveYears ->
            { english = "2 to 5 years (z-scores)"
            , kinyarwanda = Nothing
            }

        FiveToNineteenYears ->
            { english = "5 to 19 years (z-scores)"
            , kinyarwanda = Nothing
            }

        FiveToTenYears ->
            { english = "5 to 10 years (z-scores)"
            , kinyarwanda = Nothing
            }

        HeightCm ->
            { english = "Height (cm)"
            , kinyarwanda = Just "Uburebure cm"
            }

        HeightForAgeBoys ->
            { english = "Height-for-age BOYS"
            , kinyarwanda = Just "Uburebure ku myaka/ umuhungu"
            }

        HeightForAgeGirls ->
            { english = "Height-for-age GIRLS"
            , kinyarwanda = Just "Uburebure ku myaka/ umukobwa"
            }

        LengthCm ->
            { english = "Length (cm)"
            , kinyarwanda = Just "Uburebure cm"
            }

        LengthForAgeBoys ->
            { english = "Length-for-age BOYS"
            , kinyarwanda = Just "Uburebure ku myaka/ umuhungu"
            }

        LengthForAgeGirls ->
            { english = "Length-for-age GIRLS"
            , kinyarwanda = Just "uburebure ku myaka UMUKOBWA"
            }

        Months ->
            { english = "Months"
            , kinyarwanda = Just "Amezi"
            }

        OneYear ->
            { english = "1 year"
            , kinyarwanda = Just "Umwaka umwe"
            }

        WeightForAgeBoys ->
            { english = "Weight-for-age BOYS"
            , kinyarwanda = Just "Ibiro ku myaka umuhungu"
            }

        WeightForAgeGirls ->
            { english = "Weight-for-age GIRLS"
            , kinyarwanda = Just "ibiro ku myaka umukobwa"
            }

        WeightForLengthBoys ->
            { english = "Weight-for-length BOYS"
            , kinyarwanda = Just "Ibiro ku Uburebure umuhungu"
            }

        WeightForLengthGirls ->
            { english = "Weight-for-length GIRLS"
            , kinyarwanda = Just "ibiro ku uburebure umukobwa"
            }

        WeightKg ->
            { english = "Weight (kg)"
            , kinyarwanda = Just "Ibiro kg"
            }

        YearsPlural value ->
            { english = String.fromInt value ++ " years"
            , kinyarwanda = Just <| "Imyaka " ++ String.fromInt value
            }

        ZScoreChartsAvailableAt ->
            { english = "Z-score charts available at"
            , kinyarwanda = Just "Raporo ku mikurire y'umwana"
            }


translateDashboard : Dashboard -> TranslationSet String
translateDashboard trans =
    case trans of
        BeneficiariesLabel ->
            { english = "FBF Beneficiaries"
            , kinyarwanda = Nothing
            }

        BeneficiariesTableColumnLabel label ->
            case label of
                New ->
                    { english = "New beneficiaries to program"
                    , kinyarwanda = Nothing
                    }

                Missed ->
                    { english = "Missed session by beneficiaries"
                    , kinyarwanda = Nothing
                    }

                Malnourished ->
                    { english = "Malnourished beneficiaries"
                    , kinyarwanda = Nothing
                    }

                Total ->
                    { english = "Total beneficiaries in program"
                    , kinyarwanda = Nothing
                    }

        BeneficiariesTableLabel ->
            { english = "Grouped by age (Months)"
            , kinyarwanda = Nothing
            }

        BoysFilterLabel ->
            { english = "Boys"
            , kinyarwanda = Just "Umuhungu"
            }

        CaseManagementFirstWordHelper ->
            { english = "Review"
            , kinyarwanda = Nothing
            }

        CaseManagementHelper ->
            { english = "list of malnourished children"
            , kinyarwanda = Nothing
            }

        CaseManagementLabel ->
            { english = "Case Management"
            , kinyarwanda = Nothing
            }

        CompletedProgramLabel ->
            { english = "Completed Program"
            , kinyarwanda = Nothing
            }

        FamilyPlanningLabel ->
            { english = "Family Planning"
            , kinyarwanda = Nothing
            }

        FamilyPlanningOutOfWomen { total, useFamilyPlanning } ->
            { english = String.fromInt useFamilyPlanning ++ " out of " ++ String.fromInt total ++ " women"
            , kinyarwanda = Nothing
            }

        Filter filter ->
            case filter of
                Stunting ->
                    { english = "Stunting"
                    , kinyarwanda = Nothing
                    }

                Underweight ->
                    { english = "Underweight"
                    , kinyarwanda = Nothing
                    }

                Wasting ->
                    { english = "Wasting"
                    , kinyarwanda = Nothing
                    }

                Dashboard.MUAC ->
                    { english = "MUAC"
                    , kinyarwanda = Nothing
                    }

                MissedSession ->
                    { english = "Missed Sessions"
                    , kinyarwanda = Nothing
                    }

        GirlsFilterLabel ->
            { english = "Girls"
            , kinyarwanda = Just "Umukobwa"
            }

        GoodNutritionLabel ->
            { english = "% Good nutrition"
            , kinyarwanda = Nothing
            }

        IncidenceOf ->
            { english = "Incidence of"
            , kinyarwanda = Nothing
            }

        LoadingDataGeneral ->
            { english = "Loading dashboard stats..."
            , kinyarwanda = Nothing
            }

        Moderate ->
            { english = "Moderate"
            , kinyarwanda = Nothing
            }

        MissedSessionsLabel ->
            { english = "Missed Session"
            , kinyarwanda = Nothing
            }

        ModeratelyMalnourished ->
            { english = "Moderately Malnourished"
            , kinyarwanda = Nothing
            }

        NewCasesLabel ->
            { english = "New Cases"
            , kinyarwanda = Nothing
            }

        NewBeneficiaries ->
            { english = "New Beneficiaries"
            , kinyarwanda = Nothing
            }

        NoDataGeneral ->
            { english = "No data for this health center."
            , kinyarwanda = Nothing
            }

        NoDataForPeriod ->
            { english = "No data for the selected period."
            , kinyarwanda = Nothing
            }

        PercentageLabel period ->
            case period of
                Dashboard.OneYear ->
                    { english = "from last year"
                    , kinyarwanda = Nothing
                    }

                Dashboard.ThisMonth ->
                    { english = "from last month"
                    , kinyarwanda = Nothing
                    }

                Dashboard.LastMonth ->
                    { english = "from last month"
                    , kinyarwanda = Nothing
                    }

                Dashboard.ThreeMonthsAgo ->
                    { english = "from last month"
                    , kinyarwanda = Nothing
                    }

        PeriodFilter period ->
            case period of
                Dashboard.OneYear ->
                    { english = "1 year"
                    , kinyarwanda = Nothing
                    }

                Dashboard.ThisMonth ->
                    { english = "This month"
                    , kinyarwanda = Nothing
                    }

                Dashboard.LastMonth ->
                    { english = "Last month"
                    , kinyarwanda = Nothing
                    }

                Dashboard.ThreeMonthsAgo ->
                    { english = "Three months"
                    , kinyarwanda = Nothing
                    }

        Severe ->
            { english = "Severe"
            , kinyarwanda = Nothing
            }

        SeverelyMalnourished ->
            { english = "Severely Malnourished"
            , kinyarwanda = Nothing
            }

        StatisticsFirstWordHelper ->
            { english = "See"
            , kinyarwanda = Nothing
            }

        StatisticsHelper ->
            { english = "statistics for this month"
            , kinyarwanda = Nothing
            }

        SubFilter filter ->
            case filter of
                FilterTotal ->
                    { english = "Total"
                    , kinyarwanda = Nothing
                    }

                FilterModerate ->
                    { english = "Moderate"
                    , kinyarwanda = Nothing
                    }

                FilterSevere ->
                    { english = "Severe"
                    , kinyarwanda = Nothing
                    }

        SyncNotice ->
            { english = "If the dashboard statistics doesn't load shortly, please sync data from the backend."
            , kinyarwanda = Nothing
            }

        TotalBeneficiaries ->
            { english = "Total Beneficiaries"
            , kinyarwanda = Nothing
            }

        TotalMalnourished ->
            { english = "Total Malnourished"
            , kinyarwanda = Nothing
            }

        TotalEncountersLabel ->
            { english = "Total encounters completed"
            , kinyarwanda = Nothing
            }

        UseFamilyPlanning ->
            { english = "use family planning"
            , kinyarwanda = Nothing
            }


translateLoginPhrase : LoginPhrase -> TranslationSet String
translateLoginPhrase phrase =
    case phrase of
        CheckingCachedCredentials ->
            { english = "Checking cached credentials"
            , kinyarwanda = Nothing
            }

        ForgotPassword1 ->
            { english = "Forgot your password?"
            , kinyarwanda = Just "Wibagiwe ijambo ry'ibanga?"
            }

        ForgotPassword2 ->
            { english = "Call The Ihangane Project at +250 788 817 542"
            , kinyarwanda = Just "Hamagara The Ihangane Project kuri +250 788 817 542(Hamagara kumushinga wa ihangane"
            }

        LoggedInAs ->
            { english = "Logged in as"
            , kinyarwanda = Just "Kwinjira nka"
            }

        LoginRejected method ->
            case method of
                ByAccessToken ->
                    { english = "Your access token has expired. You will need to sign in again."
                    , kinyarwanda = Just "Igihe cyo gukoresha sisitemu cyarangiye . Ongera winjore muri sisitemu"
                    }

                ByPassword ->
                    { english = "The server rejected your username or password."
                    , kinyarwanda = Just "Seriveri yanze ijambo ryo kwinjira cg ijambo ry'ibanga"
                    }

        LoginError error ->
            translateHttpError error

        LoginOrWorkOffline ->
            { english = "Either login below, or work offline without logging in."
            , kinyarwanda = Nothing
            }

        Logout ->
            { english = "Logout"
            , kinyarwanda = Just "Gufunga"
            }

        LogoutInProgress ->
            { english = "Logout in progress ..."
            , kinyarwanda = Just "sisitemi irikwifunga"
            }

        LogoutFailed ->
            { english = "Logout Failed"
            , kinyarwanda = Just "Gufunga byanze"
            }

        Password ->
            { english = "Password"
            , kinyarwanda = Just "Ijambo ry'ibanga"
            }

        PinCode ->
            { english = "PIN code"
            , kinyarwanda = Nothing
            }

        PinCodeRejected ->
            { english = "Your PIN code was not recognized."
            , kinyarwanda = Just "Umubare wawe w'ibanga ntabwo uzwi."
            }

        SignIn ->
            { english = "Sign In"
            , kinyarwanda = Just "Kwinjira"
            }

        SignOut ->
            { english = "Sign Out"
            , kinyarwanda = Just "Gusohoka muri sisiteme"
            }

        Username ->
            { english = "Username"
            , kinyarwanda = Just "Izina ryo kwinjira"
            }

        WorkOffline ->
            { english = "Work Offline"
            , kinyarwanda = Just "Gukora nta internet"
            }

        YouMustLoginBefore ->
            { english = "You must sign in before you can access the"
            , kinyarwanda = Just "Ugomba kubanza kwinjira muri sisitemi mbere yuko ubona"
            }


translateMonth : Month -> Bool -> TranslationSet String
translateMonth month short =
    case month of
        Jan ->
            if short then
                { english = "Jan"
                , kinyarwanda = Just "Mut"
                }

            else
                { english = "January"
                , kinyarwanda = Just "Mutarama"
                }

        Feb ->
            if short then
                { english = "Feb"
                , kinyarwanda = Just "Gas"
                }

            else
                { english = "February"
                , kinyarwanda = Just "Gashyantare"
                }

        Mar ->
            if short then
                { english = "Mar"
                , kinyarwanda = Just "Wer"
                }

            else
                { english = "March"
                , kinyarwanda = Just "Werurwe"
                }

        Apr ->
            if short then
                { english = "Apr"
                , kinyarwanda = Just "Mat"
                }

            else
                { english = "April"
                , kinyarwanda = Just "Mata"
                }

        May ->
            if short then
                { english = "May"
                , kinyarwanda = Just "Gic"
                }

            else
                { english = "May"
                , kinyarwanda = Just "Gicurasi"
                }

        Jun ->
            if short then
                { english = "Jun"
                , kinyarwanda = Just "Kam"
                }

            else
                { english = "June"
                , kinyarwanda = Just "Kamena"
                }

        Jul ->
            if short then
                { english = "Jul"
                , kinyarwanda = Just "Nya"
                }

            else
                { english = "July"
                , kinyarwanda = Just "Nyakanga"
                }

        Aug ->
            if short then
                { english = "Aug"
                , kinyarwanda = Just "Kan"
                }

            else
                { english = "August"
                , kinyarwanda = Just "Kanama"
                }

        Sep ->
            if short then
                { english = "Sep"
                , kinyarwanda = Just "Nze"
                }

            else
                { english = "September"
                , kinyarwanda = Just "Nzeri"
                }

        Oct ->
            if short then
                { english = "Oct"
                , kinyarwanda = Just "Ukw"
                }

            else
                { english = "October"
                , kinyarwanda = Just "Ukwakira"
                }

        Nov ->
            if short then
                { english = "Nov"
                , kinyarwanda = Just "Ugu"
                }

            else
                { english = "November"
                , kinyarwanda = Just "Ugushyingo"
                }

        Dec ->
            if short then
                { english = "Dec"
                , kinyarwanda = Just "Uku"
                }

            else
                { english = "December"
                , kinyarwanda = Just "Ukuboza"
                }


translateMonthYY : Month -> Int -> Bool -> TranslationSet String
translateMonthYY month year short =
    translateMonth month short
        |> (\set ->
                { english = set.english ++ "-" ++ Debug.toString year
                , kinyarwanda = Maybe.map (\kinyarwanda -> kinyarwanda ++ "-" ++ Debug.toString year) set.kinyarwanda
                }
           )


translateHttpError : Http.Error -> TranslationSet String
translateHttpError error =
    case error of
        Http.NetworkError ->
            { english = "A network error occurred contacting the server. Are you connected to the Internet?"
            , kinyarwanda = Just "Hari ikibazo cya reseau hamagara kuri seriveri. Ufite intereneti? (murandasi)"
            }

        Http.Timeout ->
            { english = "The request to the server timed out."
            , kinyarwanda = Just "Ibyo wasabye kuri seriveri byarengeje igihe."
            }

        Http.BadUrl url ->
            { english = "URL is not valid: " ++ url
            , kinyarwanda = Nothing
            }

        Http.BadStatus response ->
            { english = "The server indicated the following error:"
            , kinyarwanda = Just "Aya makosa yagaragaye hamagara kuri seriveri:"
            }

        Http.BadPayload message response ->
            { english = "The server responded with data of an unexpected type."
            , kinyarwanda = Nothing
            }


translateValidationError : ValidationError -> TranslationSet String
translateValidationError id =
    case id of
        DigitsOnly ->
            { english = "should contain only digit characters"
            , kinyarwanda = Nothing
            }

        InvalidBirthDate ->
            { english = "is invalid"
            , kinyarwanda = Nothing
            }

        InvalidBirthDateForAdult ->
            { english = "is invalid - adult should at least 13 years old"
            , kinyarwanda = Nothing
            }

        InvalidBirthDateForChild ->
            { english = "is invalid - child should be below the age of 13"
            , kinyarwanda = Nothing
            }

        InvalidHmisNumber ->
            { english = "is invalid - child should be between 1 and 15"
            , kinyarwanda = Nothing
            }

        LengthError correctLength ->
            { english = "should contain " ++ String.fromInt correctLength ++ " characters"
            , kinyarwanda = Nothing
            }

        LettersOnly ->
            { english = "should contain only letter characters"
            , kinyarwanda = Nothing
            }

        RequiredField ->
            { english = "is a required field"
            , kinyarwanda = Just "ni ngombwa kuhuzuza"
            }

        UnknownGroup ->
            { english = "is not a known Group"
            , kinyarwanda = Nothing
            }

        UnknownProvince ->
            { english = "is not a known province"
            , kinyarwanda = Nothing
            }

        UnknownDistrict ->
            { english = "is not a known district"
            , kinyarwanda = Nothing
            }

        UnknownSector ->
            { english = "is not a known sector"
            , kinyarwanda = Nothing
            }

        UnknownCell ->
            { english = "is not a known cell"
            , kinyarwanda = Nothing
            }

        UnknownVillage ->
            { english = "is not a known village"
            , kinyarwanda = Nothing
            }

        DecoderError err ->
            { english = "Decoder error: " ++ err
            , kinyarwanda = Nothing
            }


translateFormError : ErrorValue ValidationError -> TranslationSet String
translateFormError error =
    case error of
        Empty ->
            { english = "should not be empty"
            , kinyarwanda = Nothing
            }

        InvalidString ->
            { english = "is not a valid string"
            , kinyarwanda = Just "Ntibyemewe kwandikama inyuguti"
            }

        InvalidEmail ->
            { english = "is not a valid email"
            , kinyarwanda = Nothing
            }

        InvalidFormat ->
            { english = "is not a valid format"
            , kinyarwanda = Nothing
            }

        InvalidInt ->
            { english = "is not a valid integer"
            , kinyarwanda = Nothing
            }

        InvalidFloat ->
            { english = "is not a valid number"
            , kinyarwanda = Nothing
            }

        InvalidBool ->
            { english = "is not a valid boolean"
            , kinyarwanda = Nothing
            }

        SmallerIntThan int ->
            { english = "must be smaller than " ++ String.fromInt int
            , kinyarwanda = Nothing
            }

        GreaterIntThan int ->
            { english = "must be larger than " ++ String.fromInt int
            , kinyarwanda = Nothing
            }

        SmallerFloatThan float ->
            { english = "must be smaller than " ++ String.fromFloat float
            , kinyarwanda = Nothing
            }

        GreaterFloatThan float ->
            { english = "must be larger than " ++ String.fromFloat float
            , kinyarwanda = Nothing
            }

        ShorterStringThan int ->
            { english = "must have fewer than " ++ String.fromInt int ++ " characters"
            , kinyarwanda = Nothing
            }

        LongerStringThan int ->
            { english = "must have more than " ++ String.fromInt int ++ " characters"
            , kinyarwanda = Nothing
            }

        NotIncludedIn ->
            { english = "was not among the valid options"
            , kinyarwanda = Nothing
            }

        CustomError e ->
            translateValidationError e


{-| This one is hampered by the fact that the field names in etaque/elm-form
are untyped strings, but we do our best.
-}
translateFormField : String -> TranslationSet String
translateFormField field =
    case field of
        "clinic_id" ->
            translationSet Group

        "closed" ->
            translationSet Closed

        "training" ->
            translationSet Group

        "scheduled_date.start" ->
            translationSet StartDate

        "scheduled_date.end" ->
            translationSet EndDate

        _ ->
            { english = field
            , kinyarwanda = Nothing
            }<|MERGE_RESOLUTION|>--- conflicted
+++ resolved
@@ -233,13 +233,10 @@
     | AcuteFindingsRespiratorySign AcuteFindingsRespiratorySign
     | AcuteIllnessDiagnosis AcuteIllnessDiagnosis
     | AcuteIllnessDiagnosisWarning AcuteIllnessDiagnosis
-<<<<<<< HEAD
+    | AcuteIllnessExisting
+    | AcuteIllnessNew
     | AcuteIllnessOutcome AcuteIllnessOutcome
     | AcuteIllnessOutcomeLabel
-=======
-    | AcuteIllnessExisting
-    | AcuteIllnessNew
->>>>>>> 68163594
     | Activities
     | ActivitiesCompleted Int
     | ActivitiesHelp Activity
@@ -1085,8 +1082,17 @@
                     { english = "No Diagnosis"
                     , kinyarwanda = Nothing
                     }
-
-<<<<<<< HEAD
+                    
+        AcuteIllnessExisting ->
+            { english = "Existing Acute Illness"
+            , kinyarwanda = Nothing
+            }
+
+        AcuteIllnessNew ->
+            { english = "New Acute Illness"
+            , kinyarwanda = Nothing
+            }                    
+
         AcuteIllnessOutcomeLabel ->
             { english = "Acute Illness Outcome"
             , kinyarwanda = Nothing
@@ -1118,17 +1124,6 @@
                     { english = "Other"
                     , kinyarwanda = Nothing
                     }
-=======
-        AcuteIllnessExisting ->
-            { english = "Existing Acute Illness"
-            , kinyarwanda = Nothing
-            }
-
-        AcuteIllnessNew ->
-            { english = "New Acute Illness"
-            , kinyarwanda = Nothing
-            }
->>>>>>> 68163594
 
         AddChild ->
             { english = "Add Child"
