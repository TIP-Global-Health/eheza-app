module Translate exposing (ChartPhrase(..), Language(..), LoginPhrase(..), TranslationId(..), TranslationSet, ValidationError(..), allLanguages, languageFromCode, languageFromString, languageToCode, selectLanguage, translate, translateActivePage, translateChartPhrase, translateFormError, translateFormField, translateHttpError, translateLoginPhrase, translateMonth, translateValidationError, translationSet)

import Activity.Model exposing (ActivityType(..), ChildActivityType(..), MotherActivityType(..))
import Backend.Child.Model exposing (Gender(..), ModeOfDelivery(..))
import Backend.Entities exposing (..)
import Backend.Measurement.Model exposing (ChildNutritionSign(..), FamilyPlanningSign(..), MuacIndication(..))
import Backend.Mother.Model exposing (EducationLevel(..), HIVStatus(..), MaritalStatus(..))
import Date exposing (Month(..))
import Form.Error exposing (ErrorValue(..))
import Http
import Pages.Page exposing (..)
import Restful.Endpoint exposing (fromEntityId)
import Restful.Login exposing (LoginError(..), LoginMethod(..))


type Language
    = English
    | Kinyarwanda


allLanguages : List Language
allLanguages =
    [ English
    , Kinyarwanda
    ]


type alias TranslationSet =
    { english : String
    , kinyarwanda : Maybe String
    }


translate : Language -> TranslationId -> String
translate lang trans =
    selectLanguage lang (translationSet trans)


selectLanguage : Language -> TranslationSet -> String
selectLanguage lang set =
    case lang of
        English ->
            set.english

        Kinyarwanda ->
            case set.kinyarwanda of
                Just trans ->
                    trans

                Nothing ->
                    set.english


languageFromString : String -> Result String Language
languageFromString str =
    case str of
        "English" ->
            Ok English

        "Kinyarwanda" ->
            Ok Kinyarwanda

        _ ->
            Err "Not a language"


languageFromCode : String -> Result String Language
languageFromCode str =
    case str of
        "en" ->
            Ok English

        "rw" ->
            Ok Kinyarwanda

        _ ->
            Err "Not a language"


languageToCode : Language -> String
languageToCode lang =
    case lang of
        English ->
            "en"

        Kinyarwanda ->
            "rw"


type LoginPhrase
    = CheckingCachedCredentials
    | ForgotPassword1
    | ForgotPassword2
    | LoggedInAs
    | LoginError Http.Error
    | LoginRejected LoginMethod
    | LoginOrWorkOffline
    | Logout
    | LogoutInProgress
    | LogoutFailed
    | Password
    | SignIn
    | Username
    | WorkOffline
    | YouMustLoginBefore


type ChartPhrase
    = AgeCompletedMonthsYears
    | Birth
    | BirthToTwoYears
    | LengthCm
    | LengthForAgeBoys
    | LengthForAgeGirls
    | Months
    | OneYear
    | WeightForAgeBoys
    | WeightForAgeGirls
    | WeightForLengthBoys
    | WeightForLengthGirls
    | WeightKg
    | YearsPlural Int
    | ZScoreChartsAvailableAt


type ValidationError
    = UnknownClinic


type TranslationId
    = AccessDenied
    | Activities
    | ActivitiesCompleted Int
    | ActivitiesHelp ActivityType
    | ActivitiesLabel ActivityType
    | ActivitiesTitle ActivityType
    | ActivitiesToComplete Int
    | ActivityProgressReport ActivityType
    | ActivePage Page
    | AddChild
    | AddChildToFamily
    | Admin
    | AddressInformation
    | AgeWord
    | Age Int Int
    | AgeDays Int
    | AgeMonthsWithoutDay Int
    | AgeSingleBoth Int Int
    | AgeSingleMonth Int Int
    | AgeSingleMonthWithoutDay Int
    | AgeSingleDayWithMonth Int Int
    | AgeSingleDayWithoutMonth Int Int
    | AppName
    | AreYouSure
    | Assessment
    | Attendance
    | Baby
    | BabyName String
    | Back
    | BackendError
    | BeginHealthAssessment
    | Born
    | Cancel
    | CaregiverName
    | CaregiverNationalId
    | CentimeterShorthand
    | Cell
    | ChartPhrase ChartPhrase
    | CheckIn
    | ChildNutritionSignLabel ChildNutritionSign
    | ChildNutritionSignReport ChildNutritionSign
    | ChildOf
    | Children
    | ClickTheCheckMark
    | ClinicNotFound
    | Clinic
    | Clinics
    | Closed
    | ConfirmationRequired
    | ConfirmDeleteTrainingSessions
    | ConfirmRegisterPatient
    | Connected
    | ContactInformation
    | Continue
    | CreateSession
    | CreateTrainingSessions
    | DeleteTrainingSessions
    | Dashboard
    | DataIsNowSaved
    | DateOfLastAssessment
    | Day
    | DateOfBirth
    | Days
    | Delete
<<<<<<< HEAD
    | District
=======
    | Device
    | DeviceNotAuthorized
    | DeviceStatus
>>>>>>> 4b6302ae
    | DownloadHealthAssessment
    | DownloadSession1
    | DownloadSession2
    | DownloadSuccessful
    | DownloadingSession1
    | DownloadingSession2
    | DropzoneDefaultMessage
    | EndSession
    | EnterPairingCode
    | ErrorCheckLocalConfig
    | ErrorConfigurationError
    | ErrorFetchingCachedSessionTitle
    | ErrorFetchingCachedSessionMessage
    | Estimated
    | FamilyInformation
    | FamilyPlanningSignLabel FamilyPlanningSign
    | FamilyUbudehe
    | Fetch
    | FatherName
    | FatherNationalId
    | FirstName
    | FormError (ErrorValue ValidationError)
    | FormField String
    | FutureSessions
    | Gender Gender
    | GenderLabel
    | GoHome
    | HealthCenterName
    | HIVStatusLabel
    | HIVStatus HIVStatus
    | HouseholdSize
    | HttpError Http.Error
    | KilogramShorthand
    | LastChecked
    | LevelOfEducationLabel
    | LevelOfEducation EducationLevel
    | LinkToMother
    | LoginPhrase LoginPhrase
    | MakeSureYouAreConnected
    | MaritalStatusLabel
    | MaritalStatus MaritalStatus
    | MeasurementNoChange
    | MeasurementGained Float
    | MeasurementLost Float
    | MinutesAgo Int
    | ModeOfDelivery ModeOfDelivery
    | ModeOfDeliveryLabel
    | Month
    | MonthAbbrev
    | MonthsOld
    | Mother
    | MotherName String
    | MotherNameLabel
    | MotherNationalId
    | Mothers
    | MuacIndication MuacIndication
    | MyAccount
    | NationalIdNumber
    | Next
    | No
    | NoActiveIncidents
    | NoActivitiesCompleted
    | NoActivitiesCompletedForThisParticipant
    | NoActivitiesPending
    | NoActivitiesPendingForThisParticipant
    | NoParticipantsPending
    | NoParticipantsPendingForThisActivity
    | NoParticipantsCompleted
    | NoParticipantsCompletedForThisActivity
    | NoCachedSession
    | NoChildrenRegisteredInTheSystem
    | NoParticipantsFound
    | NotAvailable
    | NotConnected
    | NumberOfChildren
    | OK
    | Old
    | OnceYouEndYourSession
    | Page
    | Page404
    | PageNotFoundMsg
    | Participants
    | ParticipantSummary
    | PatientDemographicInformation
    | PlaceholderEnterHeight
    | PlaceholderEnterMUAC
    | PlaceholderEnterWeight
    | PlaceholderTextGroupDate
    | PlaceholderTextJoined
    | PleaseSelectClinic
    | PreviousFloatMeasurement Float
    | Profession
    | ReadyToBeginSession
    | RegisterPatient
    | RegisterNewPatient
    | RegistratingHealthCenter
    | ReportAge String
    | ReportDOB String
    | ReportRemaining Int
    | ReloadParticipant
    | ReportCompleted { pending : Int, total : Int }
    | ResolveMonth Month
    | Retry
    | Save
    | SaveError
    | SearchByName
    | SecondName
    | Sector
    | SelectClinic
    | SelectLanguage
    | SelectYourClinic
    | ServiceWorkerActive
    | ServiceWorkerCurrent
    | ServiceWorkerCheckForUpdates
    | ServiceWorkerInstalling
    | ServiceWorkerInstalled
    | ServiceWorkerSkipWaiting
    | ServiceWorkerRestarting
    | ServiceWorkerActivating
    | ServiceWorkerActivated
    | ServiceWorkerRedundant
    | ServiceWorkerInactive
    | ServiceWorkerRegNotAsked
    | ServiceWorkerRegLoading
    | ServiceWorkerRegErr
    | ServiceWorkerRegSuccess
    | ServiceWorkerStatus
    | SessionClosed
    | SessionClosed2 SessionId
    | SessionInProgress
    | SessionUnauthorized
    | SessionUnauthorized2
    | StartEndDate
    | StartDate
    | EndDate
<<<<<<< HEAD
    | Submit
=======
    | SubmitPairingCode
>>>>>>> 4b6302ae
    | Success
    | TelephoneNumber
    | ThisActionCannotBeUndone
    | ThisClinicHasNoMothers
    | TitleHealthAssessment
    | Training
    | TrainingSessionCreateSuccessMessage
    | TrainingSessionDeleteSuccessMessage
    | UbudeheLabel
    | UnableToDownload
    | UnableToUpload
    | Update
    | UpdateError
    | UploadHealthAssessment
    | UploadingSession1
    | UploadingSession2
    | UploadSuccessful
    | ValidationErrors
    | Version
    | ViewProgressReport
    | Village
    | WelcomeUser String
    | Year
    | Yes
    | YouAreNotAnAdmin
    | YouHaveACompletedSession
    | YourSessionHasBeenSaved
    | ZScoreHeightForAge
    | ZScoreMuacForAge
    | ZScoreWeightForAge
    | ZScoreWeightForHeight


translationSet : TranslationId -> TranslationSet
translationSet trans =
    case trans of
        AccessDenied ->
            { english = "Access denied"
            , kinyarwanda = Just "Kwinjira ntibyemera"
            }

        Admin ->
            { english = "Administration"
            , kinyarwanda = Just "Abakuriye"
            }

        AddressInformation ->
            { english = "Address Information"
            , kinyarwanda = Nothing
            }

        AgeWord ->
            { english = "Age"
            , kinyarwanda = Just "Imyaka"
            }

        Activities ->
            { english = "Activities"
            , kinyarwanda = Just "Ibikorwa"
            }

        ActivitiesCompleted count ->
            { english = "Completed (" ++ toString count ++ ")"
            , kinyarwanda = Just <| "Ibyarangiye (" ++ toString count ++ ")"
            }

        ActivitiesHelp activity ->
            case activity of
                MotherActivity FamilyPlanning ->
                    { english = "Every mother should be asked about her family planning method(s) each month. If a mother needs family planning, refer her to a clinic."
                    , kinyarwanda = Just "Buri mubyeyi agomba kubazwa uburyo bwo kuboneza urubyaro akoresha buri kwezi. Niba umubyeyi akeneye kuboneza urubyaro mwohereze ku kigo nderabuzima k'ubishinzwe"
                    }

                ChildActivity Height ->
                    { english = "Ask the mother to hold the baby’s head at the end of the measuring board. Move the slider to the baby’s heel and pull their leg straight."
                    , kinyarwanda = Just "Saba Umubyeyi guhagarara inyuma y’umwana we agaramye, afata umutwe ku gice cy’amatwi. Sunikira akabaho ku buryo gakora mu bworo by’ibirenge byombi."
                    }

                ChildActivity Muac ->
                    { english = "Make sure to measure at the center of the baby’s upper arm."
                    , kinyarwanda = Just "Ibuka gupima icya kabiri cy'akaboko ko hejuru kugira bigufashe guoima ikizigira cy'akaboko"
                    }

                ChildActivity NutritionSigns ->
                    { english = "Explain to the mother how to check the malnutrition signs for their own child."
                    , kinyarwanda = Just "Sobanurira umubyeyi gupima ibimenyetso by'imirire mibi ku giti cye"
                    }

                ChildActivity ChildPicture ->
                    { english = "Take each baby’s photo at each health assessment. Photos should show the entire body of each child."
                    , kinyarwanda = Just "Fata ifoto ya buri mwana kuri buri bikorwa by'ipimwa Ifoto igomba kwerekana ibice by'umubiri wose by'umwana"
                    }

                ChildActivity ProgressReport ->
                    { english = "Progress report"
                    , kinyarwanda = Nothing
                    }

                ChildActivity Weight ->
                    { english = "Calibrate the scale before taking the first baby's weight. Place baby in harness with no clothes on."
                    , kinyarwanda = Just "Ibuka kuregera umunzani mbere yo gupima ibiro by'umwana wa mbere. Ambika umwana ikariso y'ibiro wabanje kumukuramo imyenda iremereye"
                    }

        ActivitiesLabel activity ->
            case activity of
                MotherActivity FamilyPlanning ->
                    { english = "Which, if any, of the following methods do you use?"
                    , kinyarwanda = Just "Ni ubuhe buryo, niba hari ubuhari, mu buryo bukurikira bwo kuboneza urubyaro ukoresha? Muri ubu buryo bukurikira bwo kuboneza urubyaro, ni ubuhe buryo mukoresha?"
                    }

                ChildActivity Height ->
                    { english = "Height:"
                    , kinyarwanda = Just "Uburere:"
                    }

                ChildActivity Muac ->
                    { english = "MUAC:"
                    , kinyarwanda = Just "Ikizigira cy'akaboko:"
                    }

                ChildActivity NutritionSigns ->
                    { english = "Select all signs that are present:"
                    , kinyarwanda = Just "Hitamo ibimenyetso by'imirire byose bishoboka umwana afite:"
                    }

                ChildActivity ChildPicture ->
                    { english = "Photo:"
                    , kinyarwanda = Just "Ifoto"
                    }

                ChildActivity ProgressReport ->
                    { english = "Progress Report"
                    , kinyarwanda = Just "Raporo igaragaza imikurire y'umwana"
                    }

                ChildActivity Weight ->
                    { english = "Weight:"
                    , kinyarwanda = Just "Ibiro:"
                    }

        ActivitiesTitle activity ->
            case activity of
                MotherActivity FamilyPlanning ->
                    { english = "Family Planning"
                    , kinyarwanda = Just "Kuboneza Urubyaro? nticyaza muri raporo yimikurire yumwana"
                    }

                ChildActivity Height ->
                    { english = "Height"
                    , kinyarwanda = Just "Uburebure"
                    }

                ChildActivity Muac ->
                    { english = "MUAC"
                    , kinyarwanda = Just "Ikizigira cy'akaboko"
                    }

                ChildActivity NutritionSigns ->
                    { english = "Nutrition"
                    , kinyarwanda = Just "Imirire"
                    }

                ChildActivity ChildPicture ->
                    { english = "Photo"
                    , kinyarwanda = Just "Ifoto"
                    }

                ChildActivity ProgressReport ->
                    { english = "Progress Report"
                    , kinyarwanda = Just "Raporo igaragaza imikurire y'umwana"
                    }

                ChildActivity Weight ->
                    { english = "Weight"
                    , kinyarwanda = Just "Ibiro"
                    }

        ActivityProgressReport activity ->
            case activity of
                MotherActivity FamilyPlanning ->
                    { english = "Family Planning"
                    , kinyarwanda = Just "Kuboneza Urubyaro? nticyaza muri raporo yimikurire yumwana"
                    }

                ChildActivity Height ->
                    { english = "Height"
                    , kinyarwanda = Just "Uburebure"
                    }

                ChildActivity Muac ->
                    { english = "MUAC"
                    , kinyarwanda = Just "Ikizigira cy'akaboko"
                    }

                ChildActivity NutritionSigns ->
                    { english = "Nutrition Signs"
                    , kinyarwanda = Just "Ibimenyetso by'imirire"
                    }

                ChildActivity ChildPicture ->
                    { english = "Photo"
                    , kinyarwanda = Just "Ifoto"
                    }

                ChildActivity ProgressReport ->
                    { english = "Progress Report"
                    , kinyarwanda = Just "Raporo igaragaza imikurire y'umwana"
                    }

                ChildActivity Weight ->
                    { english = "Weight"
                    , kinyarwanda = Just "Ibiro"
                    }

        ActivitiesToComplete count ->
            { english = "To Do (" ++ toString count ++ ")"
            , kinyarwanda = Just <| "Ibisabwa gukora (" ++ toString count ++ ")"
            }

        ActivePage page ->
            translateActivePage page

        AddChild ->
            { english = "Add a Child"
            , kinyarwanda = Nothing
            }

        AddChildToFamily ->
            { english = "Add a child to this family"
            , kinyarwanda = Nothing
            }

        Age months days ->
            { english = toString months ++ " months " ++ toString days ++ " days"
            , kinyarwanda = Just <| toString months ++ " Amezi " ++ toString days ++ " iminsi"
            }

        AgeDays days ->
            { english = toString days ++ " days"
            , kinyarwanda = Just <| toString days ++ " Iminsi"
            }

        AgeMonthsWithoutDay months ->
            { english = toString months ++ " month"
            , kinyarwanda = Just <| toString months ++ " Ukwezi"
            }

        AgeSingleBoth months days ->
            { english = toString months ++ " month " ++ toString days ++ " day"
            , kinyarwanda = Just <| toString months ++ " Ukwezi " ++ toString days ++ " Umunsi"
            }

        AgeSingleMonth months days ->
            { english = toString months ++ " month " ++ toString days ++ " days"
            , kinyarwanda = Just <| toString months ++ " Ukwezi " ++ toString days ++ " Iminsi"
            }

        AgeSingleDayWithMonth months days ->
            { english = toString months ++ " months " ++ toString days ++ " day"
            , kinyarwanda = Just <| toString months ++ " Amezi " ++ toString days ++ " Umunsi"
            }

        AgeSingleDayWithoutMonth months days ->
            { english = toString days ++ " day"
            , kinyarwanda = Just <| toString days ++ " Umunsi"
            }

        AgeSingleMonthWithoutDay month ->
            { english = toString month ++ " month"
            , kinyarwanda = Just <| toString month ++ " Ukwezi"
            }

        AppName ->
            { english = "E-Heza System"
            , kinyarwanda = Just "E-heza sisiteme"
            }

        AreYouSure ->
            { english = "Are you sure?"
            , kinyarwanda = Just "Urabyizeye?"
            }

        Assessment ->
            { english = "Assessment"
            , kinyarwanda = Just "Ipimwa"
            }

        Attendance ->
            { english = "Attendance"
            , kinyarwanda = Just "Ubwitabire"
            }

        Baby ->
            { english = "Baby"
            , kinyarwanda = Just "Umwana"
            }

        BabyName name ->
            { english = "Baby: " ++ name
            , kinyarwanda = Just <| "Umwana: " ++ name
            }

        Back ->
            { english = "Back"
            , kinyarwanda = Nothing
            }

        BackendError ->
            { english = "Error contacting backend"
            , kinyarwanda = Just "Seriveri yerekanye amakosa akurikira"
            }

        Born ->
            { english = "Born"
            , kinyarwanda = Just "Kuvuka/ itariki y'amavuko"
            }

        BeginHealthAssessment ->
            { english = "Begin Health Assessment"
            , kinyarwanda = Just "Gutangira igikorwa cy'ipima"
            }

        Cancel ->
            { english = "Cancel"
            , kinyarwanda = Just "Guhagarika"
            }

        CaregiverName ->
            { english = "Caregiver's Name"
            , kinyarwanda = Nothing
            }

        CaregiverNationalId ->
            { english = "Caregiver's National ID"
            , kinyarwanda = Nothing
            }

        Cell ->
            { english = "Cell"
            , kinyarwanda = Nothing
            }

        CentimeterShorthand ->
            { english = "cm"
            , kinyarwanda = Just "cm"
            }

        ChartPhrase phrase ->
            translateChartPhrase phrase

        CheckIn ->
            { english = "Check in:"
            , kinyarwanda = Just "Kureba abaje"
            }

        ChildNutritionSignLabel sign ->
            case sign of
                AbdominalDistension ->
                    { english = "Abdominal Distension"
                    , kinyarwanda = Just "Kubyimba inda"
                    }

                Apathy ->
                    { english = "Apathy"
                    , kinyarwanda = Just "Kwigunga"
                    }

                BrittleHair ->
                    { english = "Brittle Hair"
                    , kinyarwanda = Just "Gucurama no guhindura ibara ku misatsi"
                    }

                DrySkin ->
                    { english = "Dry Skin"
                    , kinyarwanda = Just "Uruhu ryumye"
                    }

                Edema ->
                    { english = "Edema"
                    , kinyarwanda = Just "Kubyimba"
                    }

                None ->
                    { english = "None of these"
                    , kinyarwanda = Just "Nta bimenyetso "
                    }

                PoorAppetite ->
                    { english = "Poor Appetite"
                    , kinyarwanda = Just "Kubura apeti /kunanirwa kurya"
                    }

        ChildNutritionSignReport sign ->
            case sign of
                AbdominalDistension ->
                    { english = "Abdominal Distension"
                    , kinyarwanda = Just "Kubyimba inda"
                    }

                Apathy ->
                    { english = "Apathy"
                    , kinyarwanda = Just "Kwigunga"
                    }

                BrittleHair ->
                    { english = "Brittle Hair"
                    , kinyarwanda = Just "Gucurama umusatsi"
                    }

                DrySkin ->
                    { english = "Dry Skin"
                    , kinyarwanda = Just "Uruhu ryumye"
                    }

                Edema ->
                    { english = "Edema"
                    , kinyarwanda = Just "Kubyimba"
                    }

                None ->
                    { english = "None"
                    , kinyarwanda = Just "Nta bimenyetso"
                    }

                PoorAppetite ->
                    { english = "Poor Appetite"
                    , kinyarwanda = Just "kubura apeti (kunanirwa kurya)"
                    }

        Children ->
            { english = "Children"
            , kinyarwanda = Just "Abana"
            }

        ChildOf ->
            { english = "Child of"
            , kinyarwanda = Just "Umwana wa"
            }

        ClickTheCheckMark ->
            { english = "Click the check mark if the mother is in attendance. The check mark will appear green when a mother has been signed in."
            , kinyarwanda = Just "Kanda (kuri) ku kazu niba umubyeyi ahari. Ku kazu harahita hahindura ibara habe icyaytsi niba wemeje ko umubyeyi ahari"
            }

        ClinicNotFound ->
            { english = "Clinic not found"
            , kinyarwanda = Just "Ikigo nderabuzima nticyabonetse"
            }

        Clinic ->
            { english = "Clinic"
            , kinyarwanda = Just "Ikigo nderabuzima"
            }

        Clinics ->
            { english = "Clinics"
            , kinyarwanda = Just "Ibigo nderebuzima"
            }

        Closed ->
            { english = "Closed"
            , kinyarwanda = Just "Gufunga"
            }

        ConfirmationRequired ->
            { english = "Please confirm:"
            , kinyarwanda = Nothing
            }

        ConfirmDeleteTrainingSessions ->
            { english = "Are you sure you want to delete all training sessions?"
            , kinyarwanda = Nothing
            }

        ConfirmRegisterPatient ->
            { english = "Are you sure you want to save this patient's data?"
            , kinyarwanda = Nothing
            }

        Connected ->
            { english = "Connected"
            , kinyarwanda = Just "Ufite interineti (murandasi)"
            }

        ContactInformation ->
            { english = "Contact Information"
            , kinyarwanda = Nothing
            }

        Continue ->
            { english = "Continue"
            , kinyarwanda = Just "Gukomeza"
            }

        CreateSession ->
            { english = "Create Session"
            , kinyarwanda = Just "Tangira igikorwa"
            }

        CreateTrainingSessions ->
            { english = "Create All Training Sessions"
            , kinyarwanda = Nothing
            }

        DeleteTrainingSessions ->
            { english = "Delete All Training Sessions"
            , kinyarwanda = Nothing
            }

        Dashboard ->
            { english = "Dashboard"
            , kinyarwanda = Just "Tabeau de bord"
            }

        DataIsNowSaved ->
            { english = "Data is now saved on the server."
            , kinyarwanda = Just "Amakuru ubu abitswe kri seriveri."
            }

        DateOfLastAssessment ->
            { english = "Date of last Assessment"
            , kinyarwanda = Just "Amakuru y'ipimwa ry'ubushize"
            }

        Day ->
            { english = "Day"
            , kinyarwanda = Just "Umunsi"
            }

        DateOfBirth ->
            { english = "Date of Birth"
            , kinyarwanda = Nothing
            }

        Days ->
            { english = "days"
            , kinyarwanda = Just "Iminsi"
            }

        Delete ->
            { english = "Delete"
            , kinyarwanda = Nothing
            }

<<<<<<< HEAD
        District ->
            { english = "District"
=======
        Device ->
            { english = "Device"
            , kinyarwanda = Nothing
            }

        DeviceNotAuthorized ->
            { english =
                """This device has not yet been authorized to sync data with the backend, or the
                authorization has expired or been revoked. To authorize or re-authorize this
                device, enter a pairing code below. This will permit sensitive data to be stored
                on this device and updated to the backend. You should only authorize devices that
                are under your control and which are secure."""
            , kinyarwanda = Nothing
            }

        DeviceStatus ->
            { english = "Device Status"
>>>>>>> 4b6302ae
            , kinyarwanda = Nothing
            }

        DownloadHealthAssessment ->
            { english = "Download Health Assessment"
            , kinyarwanda = Just "Gukurura Igikorwa cy’ipima"
            }

        DownloadSuccessful ->
            { english = "Download Successful"
            , kinyarwanda = Just "Gukurura Igikorwa cy’ipima byagenze neza"
            }

        DownloadingSession1 ->
            { english = "Downloading…"
            , kinyarwanda = Just "Uri gukurura Igikorwa cy’ipima (gukurura amakuru y'ipima)"
            }

        DownloadingSession2 ->
            { english = "Downloading may take a few minutes, or a few hours. Do not leave this page while data is downloading."
            , kinyarwanda = Just "Gukurura Igikorwa cy’ipima bishobora gutwara iminota mike cg amasaha make. Ub uretse gufunga iyi paji mu gihe ugikurura amakuru."
            }

        DropzoneDefaultMessage ->
            { english = "Touch here to take a photo, or drop a photo file here."
            , kinyarwanda = Just "Kanda hano niba ushaka gufotora cg ukure ifoto mu bubiko hano."
            }

        DownloadSession1 ->
            { english = "You have no sessions loaded to this device. Your next session will be available for download the day before it is scheduled to begin."
            , kinyarwanda = Just "Nta bikirwa ry'ipimwa byinjijwe kuri tablet, ibikorwa by'ipimwa bikurikira bazaboneka kuba byakurwa kuri internet umunsi ubanziriza ipima. "
            }

        DownloadSession2 ->
            { english = "You must be connected to the internet to download a session."
            , kinyarwanda = Just "Ugomba gukoresha internet (murandasi) kugirango ubone amakuru y'ipima."
            }

        EndSession ->
            { english = "End Session"
            , kinyarwanda = Just "Kurangiza ipima (gupima)"
            }

        EnterPairingCode ->
            { english = "Enter pairing code"
            , kinyarwanda = Nothing
            }

        SubmitPairingCode ->
            { english = "Submit Pairing Code"
            , kinyarwanda = Nothing
            }

        ErrorCheckLocalConfig ->
            { english = "Check your LocalConfig.elm file and make sure you have defined the enviorement properly"
            , kinyarwanda = Nothing
            }

        ErrorConfigurationError ->
            { english = "Configuration error"
            , kinyarwanda = Just "Ikosa mu igena miterere"
            }

        ErrorFetchingCachedSessionTitle ->
            { english = "Error Loading Cached Session"
            , kinyarwanda = Nothing
            }

        ErrorFetchingCachedSessionMessage ->
            { english = """
                There was an error loading the session data cached on this
                device. An error report has been sent (or will be sent when the
                device is online). Contact the Ihangane project for further
                instructions.
                """
            , kinyarwanda = Nothing
            }

        Estimated ->
            { english = "Estimated"
            , kinyarwanda = Nothing
            }

        FamilyInformation ->
            { english = "Family Information"
            , kinyarwanda = Nothing
            }

        FamilyPlanningSignLabel sign ->
            case sign of
                Condoms ->
                    { english = "Condoms"
                    , kinyarwanda = Just "Udukingirizo"
                    }

                IUD ->
                    { english = "IUD"
                    , kinyarwanda = Just "Akapira ko mu mura (agapira ko munda ibyara)"
                    }

                Implant ->
                    { english = "Implant"
                    , kinyarwanda = Just "Akapira ko mu kaboko"
                    }

                Injection ->
                    { english = "Injection"
                    , kinyarwanda = Just "Urushinge"
                    }

                Necklace ->
                    { english = "Necklace"
                    , kinyarwanda = Just "Urunigi"
                    }

                Pill ->
                    { english = "Pill"
                    , kinyarwanda = Just "Ibinini"
                    }

                NoFamilyPlanning ->
                    { english = "None of these"
                    , kinyarwanda = Just "nta buryo bwo kuboneza urubyaro akoresha"
                    }

        FamilyUbudehe ->
            { english = "Family Ubudehe"
            , kinyarwanda = Nothing
            }

        Fetch ->
            { english = "Fetch"
            , kinyarwanda = Just "Gushakisha"
            }

        FatherName ->
            { english = "Father's Name"
            , kinyarwanda = Nothing
            }

        FatherNationalId ->
            { english = "Father's National ID"
            , kinyarwanda = Nothing
            }

        FirstName ->
            { english = "First Name"
            , kinyarwanda = Nothing
            }

        FormError errorValue ->
            translateFormError errorValue

        FormField field ->
            translateFormField field

        FutureSessions ->
            { english = "Future Sessions"
            , kinyarwanda = Nothing
            }

        Gender gender ->
            case gender of
                Male ->
                    { english = "Male"
                    , kinyarwanda = Just "Gabo"
                    }

                Female ->
                    { english = "Female"
                    , kinyarwanda = Just "Gore"
                    }

        GenderLabel ->
            { english = "Gender"
            , kinyarwanda = Nothing
            }

        GoHome ->
            { english = "Go to main page"
            , kinyarwanda = Just "Kujya ahabanza"
            }

        HealthCenterName ->
            { english = "Health Center Name"
            , kinyarwanda = Nothing
            }

        HIVStatusLabel ->
            { english = "HIV Status"
            , kinyarwanda = Nothing
            }

        HIVStatus status ->
            case status of
                Negative ->
                    { english = "Negative"
                    , kinyarwanda = Nothing
                    }

                NA ->
                    { english = "N/A"
                    , kinyarwanda = Nothing
                    }

                Positive ->
                    { english = "Positive"
                    , kinyarwanda = Nothing
                    }

        HouseholdSize ->
            { english = "Household Size"
            , kinyarwanda = Nothing
            }

        HttpError error ->
            translateHttpError error

        KilogramShorthand ->
            { english = "kg"
            , kinyarwanda = Just "kg"
            }

        LastChecked ->
            { english = "Last checked"
            , kinyarwanda = Nothing
            }

        LevelOfEducationLabel ->
            { english = "Level of Education"
            , kinyarwanda = Just <| "Amashuri wize"
            }

        LevelOfEducation educationLevel ->
            case educationLevel of
                NoSchooling ->
                    { english = "No Schooling"
                    , kinyarwanda = Just "Ntayo"
                    }

                PrimarySchool ->
                    { english = "Primary School"
                    , kinyarwanda = Just "Abanza"
                    }

                VocationalTrainingSchool ->
                    { english = "Vocational Training School"
                    , kinyarwanda = Just "Imyuga"
                    }

                SecondarySchool ->
                    { english = "Secondary School"
                    , kinyarwanda = Just "Ayisumbuye"
                    }

                DiplomaProgram ->
                    { english = "Diploma Program (2 years of University)"
                    , kinyarwanda = Just "Amashuri 2 ya Kaminuza"
                    }

                HigherEducation ->
                    { english = "Higher Education (University)"
                    , kinyarwanda = Just "(A0)"
                    }

                AdvancedDiploma ->
                    { english = "Advanced Diploma"
                    , kinyarwanda = Just "(A1)"
                    }

        LinkToMother ->
            { english = "Link to mother"
            , kinyarwanda = Just "Guhuza n'amakuru y'umubyeyi"
            }

        LoginPhrase phrase ->
            translateLoginPhrase phrase

        MakeSureYouAreConnected ->
            { english = "Make sure you are connected to the internet. If the issue continues, call The Ihangane Project at +250 788 817 542."
            , kinyarwanda = Just "Banza urebe ko ufite interineti. Ikibazo nigikomeza, hamagara The Ihangane Project kuri +250 788 817 542"
            }

        MaritalStatusLabel ->
            { english = "Marital Status"
            , kinyarwanda = Nothing
            }

        MaritalStatus status ->
            case status of
                Divorced ->
                    { english = "Divorced"
                    , kinyarwanda = Nothing
                    }

                Maried ->
                    { english = "Maried"
                    , kinyarwanda = Nothing
                    }

                Single ->
                    { english = "Single"
                    , kinyarwanda = Nothing
                    }

                Widowed ->
                    { english = "Widowed"
                    , kinyarwanda = Nothing
                    }

        MeasurementNoChange ->
            { english = "No Change"
            , kinyarwanda = Just "nta cyahindutse"
            }

        MeasurementGained amount ->
            { english = "Gained " ++ toString amount
            , kinyarwanda = Just <| "Kwiyongera " ++ toString amount
            }

        MeasurementLost amount ->
            { english = "Lost " ++ toString amount
            , kinyarwanda = Just <| "Kwiyongera " ++ toString amount
            }

        MinutesAgo minutes ->
            { english =
                if minutes == 0 then
                    "just now"

                else if minutes == 1 then
                    "one minute ago"

                else
                    toString minutes ++ " minutes ago"
            , kinyarwanda = Nothing
            }

        ModeOfDelivery mode ->
            case mode of
                SpontaneousVaginalDeliveryWithEpisiotomy ->
                    { english = "Spontaneous vaginal delivery with episiotomy"
                    , kinyarwanda = Nothing
                    }

                SpontaneousVaginalDeliveryWithoutEpisiotomy ->
                    { english = "Spontaneous vaginal delivery without episiotomy"
                    , kinyarwanda = Nothing
                    }

                VaginalDeliveryWithVacuumExtraction ->
                    { english = "Vaginal delivery with vacuum extraction"
                    , kinyarwanda = Nothing
                    }

                CesareanDelivery ->
                    { english = "Cesarean delivery"
                    , kinyarwanda = Nothing
                    }

        ModeOfDeliveryLabel ->
            { english = "Mode of delivery"
            , kinyarwanda = Nothing
            }

        Month ->
            { english = "Month"
            , kinyarwanda = Nothing
            }

        MonthAbbrev ->
            { english = "mo"
            , kinyarwanda = Just "amezi"
            }

        MonthsOld ->
            { english = "months old"
            , kinyarwanda = Just "Amezi"
            }

        Mother ->
            { english = "Mother"
            , kinyarwanda = Just "Umubyeyi"
            }

        MotherName name ->
            { english = "Mother: " ++ name
            , kinyarwanda = Just <| "Umubyeyi: " ++ name
            }

        MotherNameLabel ->
            { english = "Mother's Name"
            , kinyarwanda = Nothing
            }

        MotherNationalId ->
            { english = "Mother's National ID"
            , kinyarwanda = Nothing
            }

        Mothers ->
            { english = "Mothers"
            , kinyarwanda = Just "Ababyeyi"
            }

        MuacIndication indication ->
            case indication of
                MuacRed ->
                    { english = "red"
                    , kinyarwanda = Just "Umutuku"
                    }

                MuacYellow ->
                    { english = "yellow"
                    , kinyarwanda = Just "Umuhondo"
                    }

                MuacGreen ->
                    { english = "green"
                    , kinyarwanda = Just "Icyatsi"
                    }

        MyAccount ->
            { english = "My Account"
            , kinyarwanda = Just "Konti yanjye"
            }

        NationalIdNumber ->
            { english = "National ID Number"
            , kinyarwanda = Nothing
            }

        Next ->
            { english = "Next"
            , kinyarwanda = Nothing
            }

        No ->
            { english = "No"
            , kinyarwanda = Nothing
            }

        NoActiveIncidents ->
            { english = "No active incidents!"
            , kinyarwanda = Nothing
            }

        NoActivitiesCompleted ->
            { english = "No activities are entirely completed for the attending participants."
            , kinyarwanda = Just "Nta gikorwa cyarangiye cyose kubitabiriye."
            }

        NoActivitiesPending ->
            { english = "All activities are completed for the attending participants."
            , kinyarwanda = Just "Ibikorwa byose byarangiye kubitabiriye."
            }

        NoActivitiesCompletedForThisParticipant ->
            { english = "No activities are completed for this participant."
            , kinyarwanda = Just "Nta gikorwa cyarangiye kubitabiriye."
            }

        NoActivitiesPendingForThisParticipant ->
            { english = "All activities are completed for this participant."
            , kinyarwanda = Just "Ibikorwa byose byarangiye kubitabiriye."
            }

        NoParticipantsCompleted ->
            { english = "No participants have completed all their activities yet."
            , kinyarwanda = Just "Ntagikorwa nakimwe kirarangira kubitabiriye."
            }

        NoParticipantsPending ->
            { english = "All attending participants have completed their activities."
            , kinyarwanda = Just "Abaje bose barangirijwe"
            }

        NoParticipantsCompletedForThisActivity ->
            { english = "No participants have completed this activity yet."
            , kinyarwanda = Just "Ntawaje warangirijwe kukorerwa."
            }

        NoParticipantsPendingForThisActivity ->
            { english = "All attending participants have completed this activitity."
            , kinyarwanda = Just "Ababje bose barangirijwe."
            }

        NoCachedSession ->
            { english = "No session was found on this device."
            , kinyarwanda = Nothing
            }

        NoChildrenRegisteredInTheSystem ->
            { english = "No children registered in the system"
            , kinyarwanda = Just "Ntamwana wanditswe muriyi sisiteme"
            }

        NoParticipantsFound ->
            { english = "No participants found"
            , kinyarwanda = Just "Ntamuntu ugaragaye"
            }

        NotAvailable ->
            { english = "not available"
            , kinyarwanda = Just "Ntibiboneste"
            }

        NotConnected ->
            { english = "Not Connected"
            , kinyarwanda = Just "Ntamurandasi"
            }

        NumberOfChildren ->
            { english = "Number of Children"
            , kinyarwanda = Nothing
            }

        OK ->
            { english = "OK"
            , kinyarwanda = Just "Nibyo, yego"
            }

        Old ->
            { english = "old"
            , kinyarwanda = Just "imyaka"
            }

        OnceYouEndYourSession ->
            { english = "Once you end your session, you will no longer be able to edit or add data. Remember to upload this session within the next 48 hours."
            , kinyarwanda = Just "Igihe igikorwa cyawe ukirangije, ntubasha guhindura cyangwa kongera kubipimo, ibka kubyohereza mumasaha 48"
            }

        Page ->
            { english = "Page"
            , kinyarwanda = Just "Paji"
            }

        Page404 ->
            { english = "404 page"
            , kinyarwanda = Just "404 paji"
            }

        PageNotFoundMsg ->
            { english = "Sorry, nothing found in this URL."
            , kinyarwanda = Just "Mutwihanganire ntabwo ubufasha mwasabye mubashije kuboneka."
            }

        Participants ->
            { english = "Participants"
            , kinyarwanda = Just "Ubwitabire"
            }

        ParticipantSummary ->
            { english = "Participant Summary"
            , kinyarwanda = Just "Umwirondoro w’urera umwana"
            }

        PatientDemographicInformation ->
            { english = "Patient Demographic Information"
            , kinyarwanda = Nothing
            }

        PlaceholderEnterHeight ->
            { english = "Enter height here…"
            , kinyarwanda = Just "Andika uburebure hano…"
            }

        PlaceholderEnterMUAC ->
            { english = "Enter MUAC here…"
            , kinyarwanda = Just "Andika uburebure hano…"
            }

        PlaceholderEnterWeight ->
            { english = "Enter weight here…"
            , kinyarwanda = Just "Andika ibiro hano…"
            }

        PlaceholderTextGroupDate ->
            { english = "Group Date"
            , kinyarwanda = Just "Itariki y'itsinda"
            }

        PlaceholderTextJoined ->
            { english = "Joined in June 2017"
            , kinyarwanda = Just "Yinjiye muri kamena 2017"
            }

        PleaseSelectClinic ->
            { english = "Please select the relevant clinic for the new session"
            , kinyarwanda = Nothing
            }

        PreviousFloatMeasurement value ->
            { english = "Previous measurement: " ++ toString value
            , kinyarwanda = Just <| "Ibipimo by'ubushize: " ++ toString value
            }

        Profession ->
            { english = "Profession"
            , kinyarwanda = Nothing
            }

        ReadyToBeginSession ->
            { english = "You are now ready to begin your session."
            , kinyarwanda = Just "Ubu ushobora gutangira ibikorwa byawe."
            }

        RegisterPatient ->
            { english = "Register a patient"
            , kinyarwanda = Nothing
            }

        RegisterNewPatient ->
            { english = "Register a new patient"
            , kinyarwanda = Nothing
            }

        RegistratingHealthCenter ->
            { english = "Registrating Health Center"
            , kinyarwanda = Nothing
            }

        ReportAge age ->
            { english = "Age: " ++ age
            , kinyarwanda = Just <| "Imyaka: " ++ age
            }

        ReportDOB dob ->
            { english = "DOB: " ++ dob
            , kinyarwanda = Just <| "Itariki y'amavuko: " ++ dob
            }

        ReportRemaining remaining ->
            { english = toString remaining ++ " remaning"
            , kinyarwanda = Just <| toString remaining ++ " iyibutswa rya raporo"
            }

        ReloadParticipant ->
            { english = "Re-load Participant"
            , kinyarwanda = Just "Ishakisha ryabaritabira"
            }

        ReportCompleted { pending, total } ->
            { english = toString (total - pending) ++ " / " ++ toString total ++ " Completed"
            , kinyarwanda = Just <| toString (total - pending) ++ " / " ++ toString total ++ " Raporo irarangiye"
            }

        ResolveMonth month ->
            translateMonth month

        Retry ->
            { english = "Retry"
            , kinyarwanda = Just "Kongera kugerageza"
            }

        Save ->
            { english = "Save"
            , kinyarwanda = Just "Kubika"
            }

        SaveError ->
            { english = "Save Error"
            , kinyarwanda = Just "Kubika error (ikosa mu kubika)"
            }

        SearchByName ->
            { english = "Search by Name"
            , kinyarwanda = Just "Gushakisha izina"
            }

        SecondName ->
            { english = "Second Name"
            , kinyarwanda = Nothing
            }

        Sector ->
            { english = "Sector"
            , kinyarwanda = Nothing
            }

        SelectLanguage ->
            { english = "Select language"
            , kinyarwanda = Nothing
            }

        SelectClinic ->
            { english = "Select Clinic..."
            , kinyarwanda = Just "hitamo ikigo nderabuzima..."
            }

        SelectYourClinic ->
            { english = "Select your clinic"
            , kinyarwanda = Just "Guhitamo ikigo nderabuzima"
            }

        ServiceWorkerActive ->
            { english = "The app is installed on this device."
            , kinyarwanda = Nothing
            }

        ServiceWorkerCurrent ->
            { english = "You have the current version of the app."
            , kinyarwanda = Nothing
            }

        ServiceWorkerCheckForUpdates ->
            { english = "Check for updates"
            , kinyarwanda = Nothing
            }

        ServiceWorkerInstalling ->
            { english = "A new version of the app has been detected and is being downloaded. You can continue to work while this is in progress."
            , kinyarwanda = Nothing
            }

        ServiceWorkerInstalled ->
            { english = "A new version of the app has been downloaded."
            , kinyarwanda = Nothing
            }

        ServiceWorkerSkipWaiting ->
            { english = "Activate new version of the app"
            , kinyarwanda = Nothing
            }

        ServiceWorkerRestarting ->
            { english = "The app should reload momentarily with the new version."
            , kinyarwanda = Nothing
            }

        ServiceWorkerActivating ->
            { english = "A new version of the app is preparing itself for use."
            , kinyarwanda = Nothing
            }

        ServiceWorkerActivated ->
            { english = "A new version of the app is ready for use."
            , kinyarwanda = Nothing
            }

        ServiceWorkerRedundant ->
            { english = "An error occurred installing a new version of the app."
            , kinyarwanda = Nothing
            }

        ServiceWorkerInactive ->
            { english = "The app is not yet installed on this device."
            , kinyarwanda = Nothing
            }

        ServiceWorkerRegNotAsked ->
            { english = "We have not yet attempted to install the app on this device."
            , kinyarwanda = Nothing
            }

        ServiceWorkerRegLoading ->
            { english = "Installation of the app on this device is progressing."
            , kinyarwanda = Nothing
            }

        ServiceWorkerRegErr ->
            { english = "There was an error installing the app on this device. To try again, reload this page."
            , kinyarwanda = Nothing
            }

        ServiceWorkerRegSuccess ->
            { english = "The app was successfully registered with this device."
            , kinyarwanda = Nothing
            }

        ServiceWorkerStatus ->
            { english = "Deployment Status"
            , kinyarwanda = Nothing
            }

        SessionClosed ->
            { english = "Session closed"
            , kinyarwanda = Just "igikorwa kirafunze:"
            }

        SessionClosed2 sessionId ->
            { english =
                "You have stored data on the device for session "
                    ++ toString (fromEntityId sessionId)
                    ++ ", but it was not uploaded to the server and the session is closed. "
                    ++ "Please contact the Ihangane project for further instructions."
            , kinyarwanda = Nothing
            }

        SessionInProgress ->
            { english = "A health assessment is already in progress for another clinic."
            , kinyarwanda = Just "Hari igikorwa cy’ipima kiri gukorwa mu kindi kigo nderabuzima."
            }

        SessionUnauthorized ->
            { english = "Session unauthorized"
            , kinyarwanda = Nothing
            }

        SessionUnauthorized2 ->
            { english =
                """A health assessment is in progress on this device, but you are not authorized to view it.
        Please contact the Ihangane project for further instructions."""
            , kinyarwanda = Nothing
            }

        StartEndDate ->
            { english = "Start - End"
            , kinyarwanda = Nothing
            }

        StartDate ->
            { english = "Start Date"
            , kinyarwanda = Just "Itariki utangireyeho"
            }

        EndDate ->
            { english = "End Date"
            , kinyarwanda = Just "Itariki urangirijeho"
            }

        Submit ->
            { english = "Submit"
            , kinyarwanda = Nothing
            }

        Success ->
            { english = "Success"
            , kinyarwanda = Just "Byagezweho"
            }

        TelephoneNumber ->
            { english = "Telephone Number"
            , kinyarwanda = Nothing
            }

        ThisActionCannotBeUndone ->
            { english = "This action cannot be undone."
            , kinyarwanda = Nothing
            }

        ThisClinicHasNoMothers ->
            { english = "This clinic has no mothers assigned to it."
            , kinyarwanda = Nothing
            }

        TitleHealthAssessment ->
            { english = "2017 July Health Assessment"
            , kinyarwanda = Just "Igikorwa kipima ,kamena2017"
            }

        Training ->
            { english = "Training"
            , kinyarwanda = Nothing
            }

        TrainingSessionCreateSuccessMessage ->
            { english = "Training sessions were created."
            , kinyarwanda = Nothing
            }

        TrainingSessionDeleteSuccessMessage ->
            { english = "Training sessions were deleted."
            , kinyarwanda = Nothing
            }

        UbudeheLabel ->
            { english = "Ubudehe: "
            , kinyarwanda = Nothing
            }

        UnableToDownload ->
            { english = "Unable to Download"
            , kinyarwanda = Just "ntibishoboka gukurura"
            }

        UnableToUpload ->
            { english = "Unable to Upload"
            , kinyarwanda = Just "Kwohereza ntibikunda"
            }

        Update ->
            { english = "Update"
            , kinyarwanda = Just "Kuvugurura"
            }

        UpdateError ->
            { english = "Update Error"
            , kinyarwanda = Just "ikosa mwivugurura"
            }

        UploadHealthAssessment ->
            { english = "Upload Health Assessment"
            , kinyarwanda = Just "Kwohereza Igikorwa cy’ipima"
            }

        UploadingSession1 ->
            { english = "Uploading…"
            , kinyarwanda = Just "Kohereza"
            }

        UploadingSession2 ->
            { english = "Uploading may take a few minutes, or a few hours. Do not leave this page while data is uploading."
            , kinyarwanda = Just "Kohereza igikorwa bishobora gufata iminota mike cyangwa amasaha make. Wifunga iyi paji mugihe iki gikorwa kitararangira."
            }

        UploadSuccessful ->
            { english = "Upload Successful"
            , kinyarwanda = Just "Kwohereza byagenze neza"
            }

        ValidationErrors ->
            { english = "Validation Errors"
            , kinyarwanda = Nothing
            }

        -- As in, the version the app
        Version ->
            { english = "Version"
            , kinyarwanda = Nothing
            }

        ViewProgressReport ->
            { english = "View Progress Report"
            , kinyarwanda = Just "Garagaza uruhererekane rw'imikurire y'umwana"
            }

        Village ->
            { english = "Village"
            , kinyarwanda = Nothing
            }

        WelcomeUser name ->
            { english = "Welcome " ++ name
            , kinyarwanda = Just <| "Murakaza neza " ++ name
            }

        Year ->
            { english = "Year"
            , kinyarwanda = Nothing
            }

        Yes ->
            { english = "Yes"
            , kinyarwanda = Nothing
            }

        YouAreNotAnAdmin ->
            { english = "You are not logged in as an Administrator."
            , kinyarwanda = Nothing
            }

        YouHaveACompletedSession ->
            { english = "You have a completed session that needs to be uploaded. Please connect to the internet and upload this session within 48 hours."
            , kinyarwanda = Just "Ufite igikorwa cyarangiye ukeneye kohereza. Jya kuri intereneti ucyohereze bitarenze  amasaha 48."
            }

        YourSessionHasBeenSaved ->
            { english = "Your session has been saved."
            , kinyarwanda = Just "Igikorwa cyawe cyabitswe."
            }

        ZScoreHeightForAge ->
            { english = "Z-Score Height for Age: "
            , kinyarwanda = Just "Z-score Uburebure ku myaka: "
            }

        ZScoreMuacForAge ->
            { english = "MUAC for Age: "
            , kinyarwanda = Just "MUAC ku myaka: "
            }

        ZScoreWeightForAge ->
            { english = "Z-Score Weight for Age: "
            , kinyarwanda = Just "Z-score Ibiro ku myaka: "
            }

        ZScoreWeightForHeight ->
            { english = "Z-Score Weight for Height: "
            , kinyarwanda = Just "Z-score Ibiro ku uburebure: "
            }


translateActivePage : Page -> TranslationSet
translateActivePage page =
    case page of
        DevicePage ->
            { english = "Device Status"
            , kinyarwanda = Nothing
            }

        LoginPage ->
            { english = "Login"
            , kinyarwanda = Just "Kwinjira"
            }

        PageNotFound url ->
            { english = "Missing"
            , kinyarwanda = Just "Ibibura"
            }

        ServiceWorkerPage ->
            { english = "Deployment"
            , kinyarwanda = Nothing
            }

        SessionPage sessionPage ->
            case sessionPage of
                ActivitiesPage ->
                    { english = "Activities"
                    , kinyarwanda = Just "Ibikorwa"
                    }

                ActivityPage activityType ->
                    { english = "Activity"
                    , kinyarwanda = Just "Igikorwa"
                    }

                AttendancePage ->
                    { english = "Attendance"
                    , kinyarwanda = Just "Ubwitabire"
                    }

                ParticipantsPage ->
                    { english = "Participants"
                    , kinyarwanda = Just "Abagenerwabikorwa"
                    }

                ChildPage childId ->
                    { english = "Child"
                    , kinyarwanda = Just "Umwana"
                    }

                MotherPage motherId ->
                    { english = "Mother"
                    , kinyarwanda = Just "Umubyeyi"
                    }

                ProgressReportPage childId ->
                    { english = "Progress Report"
                    , kinyarwanda = Just "Raporo igaragaza imikurire y'umwana"
                    }

        UserPage userPage ->
            case userPage of
                AdminPage ->
                    { english = "Admin"
                    , kinyarwanda = Nothing
                    }

                ClinicsPage _ ->
                    { english = "Clinics"
                    , kinyarwanda = Just "Ibigo nderabuzima"
                    }

                MyAccountPage ->
                    { english = "'My Account'"
                    , kinyarwanda = Just "Compte"
                    }

                PatientRegistartionPage ->
                    { english = "Patient Registartion"
                    , kinyarwanda = Nothing
                    }


translateChartPhrase : ChartPhrase -> TranslationSet
translateChartPhrase phrase =
    case phrase of
        AgeCompletedMonthsYears ->
            { english = "Age (completed months and years)"
            , kinyarwanda = Just "Imyaka uzuza amazi n'imyaka"
            }

        Birth ->
            { english = "Birth"
            , kinyarwanda = Just "kuvuka"
            }

        BirthToTwoYears ->
            { english = "Birth to 2 years (z-scores)"
            , kinyarwanda = Just "kuvuka (Kuva avutse)  kugeza ku myaka 2 Z-score"
            }

        LengthCm ->
            { english = "Length (cm)"
            , kinyarwanda = Just "Uburere cm"
            }

        LengthForAgeBoys ->
            { english = "Length-for-age BOYS"
            , kinyarwanda = Just "Uburebure ku myaka/ umuhungu"
            }

        LengthForAgeGirls ->
            { english = "Length-for-age GIRLS"
            , kinyarwanda = Just "uburebure ku myaka umukobwa"
            }

        Months ->
            { english = "Months"
            , kinyarwanda = Just "Amezi"
            }

        OneYear ->
            { english = "1 year"
            , kinyarwanda = Just "Umwaka umwe"
            }

        WeightForAgeBoys ->
            { english = "Weight-for-age BOYS"
            , kinyarwanda = Just "Ibiro ku myaka umuhungu"
            }

        WeightForAgeGirls ->
            { english = "Weight-for-age GIRLS"
            , kinyarwanda = Just "ibiro ku myaka umukobwa"
            }

        WeightForLengthBoys ->
            { english = "Weight-for-length BOYS"
            , kinyarwanda = Just "Ibiro ku Uburebure umuhungu"
            }

        WeightForLengthGirls ->
            { english = "Weight-for-length GIRLS"
            , kinyarwanda = Just "ibiro ku uburebure umukobwa"
            }

        WeightKg ->
            { english = "Weight (kg)"
            , kinyarwanda = Just "Ibiro kg"
            }

        YearsPlural value ->
            { english = toString value ++ " years"
            , kinyarwanda = Just <| "Imyaka " ++ toString value
            }

        ZScoreChartsAvailableAt ->
            { english = "Z-score charts available at"
            , kinyarwanda = Just "Raporo ku mikurire y'umwana"
            }


translateLoginPhrase : LoginPhrase -> TranslationSet
translateLoginPhrase phrase =
    case phrase of
        CheckingCachedCredentials ->
            { english = "Checking cached credentials"
            , kinyarwanda = Nothing
            }

        ForgotPassword1 ->
            { english = "Forgot your password?"
            , kinyarwanda = Just "Wibagiwe ijambo ry'ibanga?"
            }

        ForgotPassword2 ->
            { english = "Call The Ihangane Project at +250 788 817 542"
            , kinyarwanda = Just "Hamagara The Ihangane Project kuri +250 788 817 542(Hamagara kumushinga wa ihangane"
            }

        LoggedInAs ->
            { english = "Logged in as"
            , kinyarwanda = Just "Kwinjira nka"
            }

        LoginRejected method ->
            case method of
                ByAccessToken ->
                    { english = "Your access token has expired. You will need to sign in again."
                    , kinyarwanda = Just "Igihe cyo gukoresha sisitemu cyarangiye . Ongera winjore muri sisitemu"
                    }

                ByPassword ->
                    { english = "The server rejected your username or password."
                    , kinyarwanda = Just "Seriveri yanze ijambo ryo kwinjira cg ijambo ry'ibanga"
                    }

        LoginError error ->
            translateHttpError error

        LoginOrWorkOffline ->
            { english = "Either login below, or work offline without logging in."
            , kinyarwanda = Nothing
            }

        Logout ->
            { english = "Logout"
            , kinyarwanda = Just "Gufunga"
            }

        LogoutInProgress ->
            { english = "Logout in progress ..."
            , kinyarwanda = Just "sisitemi irikwifunga"
            }

        LogoutFailed ->
            { english = "Logout Failed"
            , kinyarwanda = Just "Gufunga byanze"
            }

        Password ->
            { english = "Password"
            , kinyarwanda = Just "Ijambo ry'ibanga"
            }

        SignIn ->
            { english = "Sign In"
            , kinyarwanda = Just "Kwinjira"
            }

        Username ->
            { english = "Username"
            , kinyarwanda = Just "Izina ryo kwinjira"
            }

        WorkOffline ->
            { english = "Work Offline"
            , kinyarwanda = Just "Gukora nta internet"
            }

        YouMustLoginBefore ->
            { english = "You must sign in before you can access the"
            , kinyarwanda = Just "Ugomba kubanza kwinjira muri sisitemi mbere yuko ubona"
            }


translateMonth : Month -> TranslationSet
translateMonth month =
    case month of
        Jan ->
            { english = "January"
            , kinyarwanda = Just "Mutarama"
            }

        Feb ->
            { english = "February"
            , kinyarwanda = Just "Gashyantare"
            }

        Mar ->
            { english = "March"
            , kinyarwanda = Just "Werurwe"
            }

        Apr ->
            { english = "April"
            , kinyarwanda = Just "Mata"
            }

        May ->
            { english = "May"
            , kinyarwanda = Just "Gicurasi"
            }

        Jun ->
            { english = "June"
            , kinyarwanda = Just "Kamena"
            }

        Jul ->
            { english = "July"
            , kinyarwanda = Just "Nyakanga"
            }

        Aug ->
            { english = "August"
            , kinyarwanda = Just "Kanama"
            }

        Sep ->
            { english = "September"
            , kinyarwanda = Just "Nzeri"
            }

        Oct ->
            { english = "October"
            , kinyarwanda = Just "Ukwakira"
            }

        Nov ->
            { english = "November"
            , kinyarwanda = Just "Ugushyingo"
            }

        Dec ->
            { english = "December"
            , kinyarwanda = Just "Ukuboza"
            }


translateHttpError : Http.Error -> TranslationSet
translateHttpError error =
    case error of
        Http.NetworkError ->
            { english = "A network error occurred contacting the server. Are you connected to the Internet?"
            , kinyarwanda = Just "Hari ikibazo cya reseau hamagara kuri seriveri. Ufite intereneti? (murandasi)"
            }

        Http.Timeout ->
            { english = "The request to the server timed out."
            , kinyarwanda = Just "Ibyo wasabye kuri seriveri byarengeje igihe."
            }

        Http.BadUrl url ->
            { english = "URL is not valid: " ++ url
            , kinyarwanda = Nothing
            }

        Http.BadStatus response ->
            { english = "The server indicated the following error:"
            , kinyarwanda = Just "Aya makosa yagaragaye hamagara kuri seriveri:"
            }

        Http.BadPayload message response ->
            { english = "The server responded with data of an unexpected type."
            , kinyarwanda = Nothing
            }


translateValidationError : ValidationError -> TranslationSet
translateValidationError id =
    case id of
        UnknownClinic ->
            { english = "is not a known clinic"
            , kinyarwanda = Nothing
            }


translateFormError : ErrorValue ValidationError -> TranslationSet
translateFormError error =
    case error of
        Empty ->
            { english = "should not be empty"
            , kinyarwanda = Nothing
            }

        InvalidString ->
            { english = "is not a valid string"
            , kinyarwanda = Nothing
            }

        InvalidEmail ->
            { english = "is not a valid email"
            , kinyarwanda = Nothing
            }

        InvalidFormat ->
            { english = "is not a valid format"
            , kinyarwanda = Nothing
            }

        InvalidInt ->
            { english = "is not a valid integer"
            , kinyarwanda = Nothing
            }

        InvalidFloat ->
            { english = "is not a valid number"
            , kinyarwanda = Nothing
            }

        InvalidBool ->
            { english = "is not a valid boolean"
            , kinyarwanda = Nothing
            }

        InvalidDate ->
            { english = "is not a valid date"
            , kinyarwanda = Nothing
            }

        SmallerIntThan int ->
            { english = "must be smaller than " ++ toString int
            , kinyarwanda = Nothing
            }

        GreaterIntThan int ->
            { english = "must be larger than " ++ toString int
            , kinyarwanda = Nothing
            }

        SmallerFloatThan float ->
            { english = "must be smaller than " ++ toString float
            , kinyarwanda = Nothing
            }

        GreaterFloatThan float ->
            { english = "must be larger than " ++ toString float
            , kinyarwanda = Nothing
            }

        ShorterStringThan int ->
            { english = "must have fewer than " ++ toString int ++ " characters"
            , kinyarwanda = Nothing
            }

        LongerStringThan int ->
            { english = "must have more than " ++ toString int ++ " characters"
            , kinyarwanda = Nothing
            }

        NotIncludedIn ->
            { english = "was not among the valid options"
            , kinyarwanda = Nothing
            }

        CustomError e ->
            translateValidationError e


{-| This one is hampered by the fact that the field names in etaque/elm-form
are untyped strings, but we do our best.
-}
translateFormField : String -> TranslationSet
translateFormField field =
    case field of
        "clinic_id" ->
            translationSet Clinic

        "closed" ->
            translationSet Closed

        "training" ->
            translationSet Clinic

        "scheduled_date.start" ->
            translationSet StartDate

        "scheduled_date.end" ->
            translationSet EndDate

        _ ->
            { english = field
            , kinyarwanda = Nothing
            }<|MERGE_RESOLUTION|>--- conflicted
+++ resolved
@@ -192,13 +192,10 @@
     | DateOfBirth
     | Days
     | Delete
-<<<<<<< HEAD
-    | District
-=======
     | Device
     | DeviceNotAuthorized
     | DeviceStatus
->>>>>>> 4b6302ae
+    | District
     | DownloadHealthAssessment
     | DownloadSession1
     | DownloadSession2
@@ -334,11 +331,8 @@
     | StartEndDate
     | StartDate
     | EndDate
-<<<<<<< HEAD
     | Submit
-=======
     | SubmitPairingCode
->>>>>>> 4b6302ae
     | Success
     | TelephoneNumber
     | ThisActionCannotBeUndone
@@ -883,10 +877,6 @@
             , kinyarwanda = Nothing
             }
 
-<<<<<<< HEAD
-        District ->
-            { english = "District"
-=======
         Device ->
             { english = "Device"
             , kinyarwanda = Nothing
@@ -904,9 +894,13 @@
 
         DeviceStatus ->
             { english = "Device Status"
->>>>>>> 4b6302ae
-            , kinyarwanda = Nothing
-            }
+            , kinyarwanda = Nothing
+            }
+            
+        District ->
+            { english = "District"   
+            , kinyarwanda = Nothing
+            }            
 
         DownloadHealthAssessment ->
             { english = "Download Health Assessment"
