module Translate exposing
    ( Adherence(..)
    , ChartPhrase(..)
    , Language
    , LoginPhrase(..)
    , TranslationId(..)
    , ValidationError(..)
    , translate
    , translateActivePage
    , translateAdherence
    , translateChartPhrase
    , translateCounselingTimingHeading
    , translateFormError
    , translateFormField
    , translateHttpError
    , translateLoginPhrase
    , translateValidationError
    , translationSet
    )

{-| This module has just the translations ... for types and
general utilities, see `Translate.Model` and `Translate.Utils`.
-}

import Activity.Model exposing (Activity(..), ChildActivity(..), MotherActivity(..))
import AcuteIllnessActivity.Model exposing (AcuteIllnessActivity(..))
import Backend.Clinic.Model exposing (ClinicType(..))
import Backend.Counseling.Model exposing (CounselingTiming(..), CounselingTopic)
import Backend.Entities exposing (..)
import Backend.IndividualEncounterParticipant.Model exposing (IndividualEncounterType(..), PregnancyOutcome(..))
import Backend.Measurement.Model exposing (..)
import Backend.Person.Model
    exposing
        ( EducationLevel(..)
        , Gender(..)
        , HIVStatus(..)
        , MaritalStatus(..)
        , ModeOfDelivery(..)
        , VaginalDelivery(..)
        )
import Backend.Relationship.Model exposing (MyRelatedBy(..))
import Date exposing (Month)
import Form.Error exposing (ErrorValue(..))
import Http
import Measurement.Model exposing (FloatInputConstraints)
import NutritionActivity.Model exposing (NutritionActivity(..))
import Pages.AcuteIllnessActivity.Model
    exposing
        ( ExposureTask(..)
        , LaboratoryTask(..)
        , NextStepsTask(..)
        , PhysicalExamTask(..)
        , PriorTreatmentTask(..)
        , SymptomsTask(..)
        )
import Pages.AcuteIllnessEncounter.Model exposing (AcuteIllnessDiagnosis(..))
import Pages.Attendance.Model exposing (InitialResultsDisplay(..))
import Pages.Page exposing (..)
import Pages.PrenatalActivity.Model
    exposing
        ( ExaminationTask(..)
        , HistoryTask(..)
        , LmpRange(..)
        , PatientProvisionsTask(..)
        )
import PrenatalActivity.Model
    exposing
        ( HighRiskFactor(..)
        , HighSeverityAlert(..)
        , MedicalDiagnosis(..)
        , ObstetricalDiagnosis(..)
        , PregnancyTrimester(..)
        , PrenatalActivity(..)
        , RecurringHighSeverityAlert(..)
        , RiskFactor(..)
        )
import Restful.Endpoint exposing (fromEntityUuid)
import Restful.Login exposing (LoginError(..), LoginMethod(..))
import Time exposing (Month(..))
import Translate.Model exposing (TranslationSet)
import Translate.Utils exposing (..)


{-| We re-export this one for convenience, so you don't have to import
`Translate.Model` in simple cases. That is, you can do this, which will be
enough for most "view" modules:

    import Translate exposing (translate, Language)

Note that importing `Language` from here gives you only the type, not the
constructors. For more complex cases, where you need `English` and
`Kinyarwanda` as well, you have to do this instead:

    import Translate.Model exposing (Language(..))

-}
type alias Language =
    Translate.Model.Language


translate : Language -> TranslationId -> String
translate lang trans =
    selectLanguage lang (translationSet trans)


type LoginPhrase
    = CheckingCachedCredentials
    | ForgotPassword1
    | ForgotPassword2
    | LoggedInAs
    | LoginError Http.Error
    | LoginRejected LoginMethod
    | LoginOrWorkOffline
    | Logout
    | LogoutInProgress
    | LogoutFailed
    | Password
    | PinCode
    | PinCodeRejected
    | SignIn
    | SignOut
    | Username
    | WorkOffline
    | YouMustLoginBefore


type ChartPhrase
    = AgeCompletedMonthsYears
    | Birth
    | BirthToTwoYears
    | TwoToFiveYears
    | FiveToNineteenYears
    | FiveToTenYears
    | HeightCm
    | HeightForAgeBoys
    | HeightForAgeGirls
    | LengthCm
    | LengthForAgeBoys
    | LengthForAgeGirls
    | Months
    | OneYear
    | WeightForAgeBoys
    | WeightForAgeGirls
    | WeightForLengthBoys
    | WeightForLengthGirls
    | WeightKg
    | YearsPlural Int
    | ZScoreChartsAvailableAt


type ValidationError
    = DigitsOnly
    | InvalidBirthDate
    | InvalidBirthDateForAdult
    | InvalidBirthDateForChild
    | InvalidHmisNumber
    | LengthError Int
    | LettersOnly
    | RequiredField
    | UnknownGroup
    | UnknownProvince
    | UnknownDistrict
    | UnknownSector
    | UnknownCell
    | UnknownVillage
    | DecoderError String


type Adherence
    = PrescribedAVRs
    | CorrectDosage
    | TimeOfDay
    | Adhering


type TranslationId
    = Abdomen
    | AbdomenCPESign AbdomenCPESign
    | Abnormal
    | Abortions
    | AccompaniedByPartner
    | AccessDenied
    | ActionsTaken
    | ActionsToTake
    | AcuteFindingsGeneralSign AcuteFindingsGeneralSign
    | AcuteFindingsRespiratorySign AcuteFindingsRespiratorySign
    | AcuteIllnessDiagnosis AcuteIllnessDiagnosis
    | AcuteIllnessDiagnosisWarning AcuteIllnessDiagnosis
    | Activities
    | ActivitiesCompleted Int
    | ActivitiesHelp Activity
    | ActivitiesLabel Activity
    | ActivitiesTitle Activity
    | ActivitiesToComplete Int
    | ActivityProgressReport Activity
    | ActivePage Page
    | AcuteIllnessActivityTitle AcuteIllnessActivity
    | AddChild
    | AddFamilyMember
    | AddFamilyMemberFor String
    | AddNewParticipant
    | AddParentOrCaregiver
    | AddToGroup
    | Admin
    | Administer
    | Administered
    | AdministeredMedicationQuestion
    | AddressInformation
    | Adherence Adherence
    | AfterEachLiquidStool
    | AgeWord
    | Age Int Int
    | AgeDays Int
    | AgeMonthsWithoutDay Int
    | AgeSingleBoth Int Int
    | AgeSingleMonth Int Int
    | AgeSingleMonthWithoutDay Int
    | AgeSingleDayWithMonth Int Int
    | AgeSingleDayWithoutMonth Int Int
    | AllowedValuesRangeHelper FloatInputConstraints
    | AmbulancArrivalPeriodQuestion
    | And
    | AppName
    | AreYouSure
    | Assessment
    | Asthma
    | Attendance
    | Baby
    | BabyDiedOnDayOfBirthPreviousDelivery
    | BabyName String
    | Back
    | BackendError
    | BeginNewEncounter
    | BloodPressure
    | BloodPressureElevatedOcassions
    | BloodPressureDiaLabel
    | BloodPressureSysLabel
    | BMI
    | BMIHelper
    | BodyTemperature
    | Born
    | BowedLegs
    | BpmUnit
    | BreastExam
    | BreastExamSign BreastExamSign
    | BreastExamQuestion
    | BrittleHair
    | ByMouthDaylyForXDays Int
    | ByMouthTwiceADayForXDays Int
    | Cancel
    | CardiacDisease
    | CaregiverName
    | CaregiverNationalId
    | CentimeterShorthand
    | Celsius
    | CelsiusAbbrev
    | Cell
    | ChartPhrase ChartPhrase
    | CheckAllThatApply
    | CheckIn
    | ChildHmisNumber
    | ChildDemographicInformation
    | ChildNutritionSignLabel ChildNutritionSign
    | ChildNutritionSignReport ChildNutritionSign
    | ChildOf
    | Children
    | ChildrenNames
    | ChildrenNationalId
    | Clear
    | ClickTheCheckMark
    | ClinicType ClinicType
    | Clinical
    | ClinicalProgressReport
    | CompleteHCReferralForm
    | CompletedHCReferralForm
    | ContactedHC
    | ContactedHCQuestion
    | ContactWithCOVID19SymptomsHelper
    | ContactWithCOVID19SymptomsQuestion
    | ContactWithSimilarSymptomsQuestion
    | ConvulsionsAndUnconsciousPreviousDelivery
    | ConvulsionsPreviousDelivery
    | CurrentIllnessBegan
    | CSectionScar CSectionScar
    | GroupNotFound
    | Group
    | Groups
    | GroupUnauthorized
    | Close
    | Closed
    | ConfirmationRequired
    | ConfirmDeleteTrainingGroupEncounters
    | ConfirmRegisterParticipant
    | Connected
    | ContactInformation
    | Continue
    | CounselingTimingHeading CounselingTiming
    | CounselingTopic CounselingTopic
    | CounselorReviewed
    | CounselorSignature
    | CSectionInPreviousDelivery
    | CSectionReason
    | CSectionReasons CSectionReason
    | CreateGroupEncounter
    | CreateRelationship
    | CreateTrainingGroupEncounters
    | CurrentlyPregnant
    | DangerSign DangerSign
    | Dashboard
    | DateOfLastAssessment
    | DatePregnancyConcluded
    | Day
    | DayAbbrev
    | DaySinglePlural Int
    | DateOfBirth
    | Days
    | DaysAbbrev
    | DaysPresent
    | Delete
    | DeleteTrainingGroupEncounters
    | DeliveryLocation
    | DeliveryOutcome
    | DemographicInformation
    | DemographicsReport
    | Device
    | DeviceNotAuthorized
    | DeviceStatus
    | Diabetes
    | Diagnosis
    | DistributionNotice DistributionNotice
    | District
    | DOB
    | DropzoneDefaultMessage
    | DueDate
    | Edd
    | EddHeader
    | Edema
    | EditRelationship
    | Ega
    | EgaHeader
    | EgaWeeks
    | EmptyString
    | EndEncounter
    | EndEncounterQuestion
    | EndGroupEncounter
    | EnterAmountDistributed
    | EnterPairingCode
    | ErrorCheckLocalConfig
    | ErrorConfigurationError
    | Estimated
    | ExaminationTask ExaminationTask
    | ExposureTask ExposureTask
    | Extremities
    | Eyes
    | Facility
    | Failure
    | FamilyInformation
    | FamilyMembers
    | FamilyPlanningInFutureQuestion
    | FamilyPlanningSignLabel FamilyPlanningSign
    | FamilyUbudehe
    | FatherName
    | FatherNationalId
    | FbfDistribution
    | FbfToReceive Activity Float
    | FetalHeartRate
    | FetalMovement
    | FetalPresentationLabel
    | FetalPresentation FetalPresentation
    | Fetch
    | Fever
    | FilterByName
    | FirstAntenatalVisit
    | FirstName
    | FiveVisits
    | ForIllustrativePurposesOnly
    | FormError (ErrorValue ValidationError)
    | FormField String
    | FundalHeight
    | Gender Gender
    | GenderLabel
    | GestationalDiabetesPreviousPregnancy
    | Glass
    | GoHome
    | GroupAssessment
    | Gravida
    | GroupEncounter
    | HandedReferralFormQuestion
    | Hands
    | HandsCPESign HandsCPESign
    | HCRecomendation HCRecomendation
    | HCResponseQuestion
    | HCResponsePeriodQuestion
    | HeadHair
    | HealthCenter
    | HealthCenterDetermined
    | HealthEducationProvidedQuestion
    | Heart
    | HeartMurmur
    | HeartCPESign HeartCPESign
    | HeartRate
    | Height
    | High
    | HighRiskCase
    | HighRiskFactor HighRiskFactor
    | HighRiskFactors
    | HighSeverityAlert HighSeverityAlert
    | HighSeverityAlerts
    | HistoryTask HistoryTask
    | HIV
    | HIVStatus HIVStatus
    | HIVStatusLabel
    | Home
    | HouseholdSize
    | HttpError Http.Error
    | HypertensionBeforePregnancy
    | IncompleteCervixPreviousPregnancy
    | IndividualEncounter
    | IndividualEncounterFirstVisit IndividualEncounterType
    | IndividualEncounterLabel IndividualEncounterType
    | IndividualEncounterSelectVisit IndividualEncounterType
    | IndividualEncounterSubsequentVisit IndividualEncounterType
    | IndividualEncounterType IndividualEncounterType
    | IndividualEncounterTypes
    | InitialResultsDisplay InitialResultsDisplay
    | IntractableVomitingQuestion
    | IsCurrentlyBreastfeeding
    | IsolatedAtHome
    | KilogramShorthand
    | KilogramsPerMonth
    | LaboratoryTask LaboratoryTask
    | LastChecked
    | LastSuccesfulContactLabel
    | Legs
    | LegsCPESign LegsCPESign
    | LevelOfEducationLabel
    | LevelOfEducation EducationLevel
    | LinkToMother
    | LiveChildren
    | LmpDateConfidentHeader
    | LmpDateHeader
    | LmpRangeHeader
    | LmpRange LmpRange
    | LoginPhrase LoginPhrase
    | Low
    | LowRiskCase
    | Lungs
    | LungsCPESign LungsCPESign
    | MakeSureYouAreConnected
    | MalariaRapidDiagnosticTest
    | MalariaRapidTestResult MalariaRapidTestResult
    | MaritalStatusLabel
    | MaritalStatus MaritalStatus
    | MeasurementNoChange
    | MeasurementGained Float
    | MeasurementLost Float
    | MedicalDiagnosis
    | MedicalDiagnosisAlert MedicalDiagnosis
    | MedicationDistributionSign MedicationDistributionSign
    | MedicalFormHelper
    | MedicationForFeverPast6HoursQuestion
    | MedicationForMalariaTodayQuestion
    | MedicationForMalariaWithinPastMonthQuestion
    | MedicationHelpedQuestion
    | MentalHealthHistory
    | MemoryQuota { totalJSHeapSize : Int, usedJSHeapSize : Int, jsHeapSizeLimit : Int }
    | MMHGUnit
    | MiddleName
    | MinutesAgo Int
    | ModeOfDelivery ModeOfDelivery
    | ModeOfDeliveryLabel
    | Month
    | MonthAbbrev
    | MonthsOld
    | Mother
    | MotherDemographicInformation
    | MotherName String
    | MotherNameLabel
    | MotherNationalId
    | Mothers
    | MUAC
    | MuacIndication MuacIndication
    | MyAccount
    | MyRelatedBy MyRelatedBy
    | MyRelatedByQuestion MyRelatedBy
    | Name
    | NationalIdNumber
    | Neck
    | NeckCPESign NeckCPESign
    | NegativeLabel
    | Next
    | NextStepsTask NextStepsTask
    | No
    | NoActivitiesCompleted
    | NoActivitiesCompletedForThisParticipant
    | NoActivitiesPending
    | NoActivitiesPendingForThisParticipant
    | NoGroupsFound
    | NoMatchesFound
    | NoParticipantsPending
    | NoParticipantsPendingForThisActivity
    | NoParticipantsCompleted
    | NoParticipantsCompletedForThisActivity
    | Normal
    | NoChildrenRegisteredInTheSystem
    | NoParticipantsFound
    | NotAvailable
    | NotConnected
    | NumberOfAbortions
    | NumberOfChildrenUnder5
    | NumberOfCSections
    | NumberOfLiveChildren
    | NumberOfStillbirthsAtTerm
    | NumberOfStillbirthsPreTerm
    | NutritionActivityHelper NutritionActivity
    | NutritionActivityTitle NutritionActivity
    | ObstetricalDiagnosis
    | ObstetricalDiagnosisAlert ObstetricalDiagnosis
    | OK
    | Old
    | OneVisit
    | OnceYouEndTheEncounter
    | OnceYouEndYourGroupEncounter
    | Or
    | PackagesPerMonth
    | Page
    | Page404
    | PageNotFoundMsg
    | PaleConjuctiva
    | Pallor
    | Para
    | PartialPlacentaPreviousDelivery
    | ParticipantDirectory
    | Participants
    | ParticipantReviewed
    | ParticipantSignature
    | ParticipantSummary
    | ParticipantDemographicInformation
    | ParticipantInformation
    | PartnerHivTestResult
    | PartnerReceivedHivCounseling
    | PartnerReceivedHivTesting
    | PatientExhibitAnyFindings
    | PatientExhibitAnyRespiratoryFindings
    | PatientGotAnySymptoms
    | PatientProgress
    | PatientInformation
    | PatientIsolatedQuestion
    | PatientProvisionsTask PatientProvisionsTask
    | People
    | PersistentStorage Bool
    | Person
    | PersonHasBeenSaved
    | PhysicalExam
    | PhysicalExamTask PhysicalExamTask
    | PlaceholderEnterHeight
    | PlaceholderEnterMUAC
    | PlaceholderEnterParticipantName
    | PlaceholderEnterWeight
    | PleaseSelectGroup
    | PleaseSync
    | PositiveLabel
    | PreeclampsiaPreviousPregnancy
    | PregnancyTrimester PregnancyTrimester
    | PrenatalActivitiesTitle PrenatalActivity
    | PrenatalPhotoHelper
    | PreTerm
    | PregnancyConcludedLabel
    | PregnancyOutcomeLabel
    | PregnancyOutcome PregnancyOutcome
    | PreviousCSectionScar
    | PreviousDelivery
    | PreviousDeliveryPeriods PreviousDeliveryPeriod
    | PreviousFloatMeasurement Float
    | PreviousMeasurementNotFound
    | Profession
    | Programs
    | ProgressPhotos
    | ProgressReport
    | ProgressTimeline
    | ProgressTrends
    | PrenatalParticipant
    | PrenatalParticipants
    | PreTermPregnancy
    | Province
    | ReasonForCSection
    | ReasonForNotIsolating ReasonForNotIsolating
    | ReceivedDewormingPill
    | ReceivedIronFolicAcid
    | ReceivedMosquitoNet
    | RecordPregnancyOutcome
    | RecurringHighSeverityAlert RecurringHighSeverityAlert
    | ReferredPatientToHealthCenterQuestion
    | Register
    | RegisterHelper
    | RegisterNewParticipant
    | RegistratingHealthCenter
    | RegistrationSuccessful
    | RegistrationSuccessfulParticipantAdded
    | RegistrationSuccessfulSuggestAddingChild
    | RegistrationSuccessfulSuggestAddingMother
    | RelationSuccessful
    | RelationSuccessfulChildWithMother
    | RelationSuccessfulMotherWithChild
    | RemainingForDownloadLabel
    | RemainingForUploadLabel
    | RenalDisease
    | ReportAge String
    | ReportDOB String
    | ReportRemaining Int
    | ReportResultsOfSearch Int
    | Reports
    | RecentAndUpcomingGroupEncounters
    | ReportCompleted { pending : Int, completed : Int }
    | ResolveMonth Month
    | RespiratoryRate
    | ResponsePeriod ResponsePeriod
    | Retry
    | RhNegative
    | RiskFactorAlert RiskFactor
    | RiskFactors
    | Save
    | SaveAndNext
    | SaveError
    | Search
    | SearchByName
    | SearchExistingParticipants
    | SearchHelper
    | SearchHelperFamilyMember
    | SecondName
    | Sector
    | SelectAntenatalVisit
    | SelectAllSigns
    | SelectDangerSigns
    | SelectEncounterType
    | SelectGroup
    | SelectProgram
    | SelectLanguage
    | SelectYourGroup
    | SelectYourHealthCenter
    | SelectYourVillage
    | SelectedHCDownloading
    | SelectedHCNotSynced
    | SelectedHCSyncing
    | SelectedHCUploading
    | ServiceWorkerActive
    | ServiceWorkerCurrent
    | ServiceWorkerCheckForUpdates
    | ServiceWorkerInstalling
    | ServiceWorkerInstalled
    | ServiceWorkerSkipWaiting
    | ServiceWorkerRestarting
    | ServiceWorkerActivating
    | ServiceWorkerActivated
    | ServiceWorkerRedundant
    | ServiceWorkerInactive
    | ServiceWorkerRegNotAsked
    | ServiceWorkerRegLoading
    | ServiceWorkerRegErr
    | ServiceWorkerRegSuccess
    | ServiceWorkerStatus
    | SevereHemorrhagingPreviousDelivery
    | SignOnDoorPostedQuestion
    | SocialHistoryHivTestingResult SocialHistoryHivTestingResult
    | StillbornPreviousDelivery
    | SubsequentAntenatalVisit
    | SuccessiveAbortions
    | SuccessivePrematureDeliveries
    | SuspectedCovid19CaseAlert
    | SuspectedCovid19CaseAlertHelper
    | SuspectedCovid19CaseIsolate
    | SuspectedCovid19CaseContactHC
    | Symptoms
    | SymptomsGeneralSign SymptomsGeneralSign
    | SymptomsGISign SymptomsGISign
    | SymptomsGISignAbbrev SymptomsGISign
    | SymptomsRespiratorySign SymptomsRespiratorySign
    | SymptomsTask SymptomsTask
    | GroupEncounterClosed
    | GroupEncounterClosed2 SessionId
    | GroupEncounterLoading
    | GroupEncounterUnauthorized
    | GroupEncounterUnauthorized2
    | SendPatientToHC
    | SentPatientToHC
    | ShowAll
    | StartEndDate
    | StartDate
    | EndDate
    | StartSyncing
    | StatusLabel
    | StopSyncing
    | StorageQuota { usage : Int, quota : Int }
    | Submit
    | SubmitPairingCode
    | Success
    | SyncGeneral
    | Tachypnea
    | TabletSinglePlural String
    | TakenCareOfBy
    | TasksCompleted Int Int
    | TelephoneNumber
    | Term
    | TermPregnancy
    | ThisActionCannotBeUndone
    | ThisGroupHasNoMothers
    | ToThePatient
    | Training
    | TrainingGroupEncounterCreateSuccessMessage
    | TrainingGroupEncounterDeleteSuccessMessage
    | TraveledToCOVID19CountryQuestion
    | PriorTreatmentTask PriorTreatmentTask
    | TrySyncing
    | TuberculosisPast
    | TuberculosisPresent
    | TwoVisits
    | UbudeheLabel
    | Unknown
    | Update
    | UpdateError
    | UterineMyoma
    | ValidationErrors
    | Version
    | View
    | ViewProgressReport
    | Village
    | Warning
    | WasFbfDistirbuted Activity
    | WeekSinglePlural Int
    | Weight
    | WelcomeUser String
    | WhatDoYouWantToDo
    | WhyNot
    | WhyDifferentFbfAmount Activity
    | Year
    | YearsOld Int
    | Yes
    | YouAreNotAnAdmin
    | YourGroupEncounterHasBeenSaved
    | ZScoreHeightForAge
    | ZScoreMuacForAge
    | ZScoreWeightForAge
    | ZScoreWeightForHeight


translationSet : TranslationId -> TranslationSet String
translationSet trans =
    case trans of
        Abdomen ->
            { english = "Abdomen"
            , kinyarwanda = Just "Isanzwe"
            }

        AbdomenCPESign option ->
            case option of
                Hepatomegaly ->
                    { english = "Hepatomegaly"
                    , kinyarwanda = Just "Kubyimba umwijima"
                    }

                Splenomegaly ->
                    { english = "Splenomegaly"
                    , kinyarwanda = Just "Kubyimba urwangashya"
                    }

                TPRightUpper ->
                    { english = "Tender to Palpation right upper"
                    , kinyarwanda = Just "Igice cyo hejuru iburyo kirababara  iyo ugikanze"
                    }

                TPRightLower ->
                    { english = "Tender to Palpation right lower"
                    , kinyarwanda = Just "Igice cyo hasi iburyo kirababara  iyo ugikanze"
                    }

                TPLeftUpper ->
                    { english = "Tender to Palpation left upper"
                    , kinyarwanda = Just "Igice cyo hejuru ibumoso kirababara  iyo ugikanze"
                    }

                TPLeftLower ->
                    { english = "Tender to Palpation left lower"
                    , kinyarwanda = Just "Igice cyo hasi ibumoso kirababara  iyo ugikanze"
                    }

                Hernia ->
                    { english = "Hernia"
                    , kinyarwanda = Just "Urugingo ruyobera cg rwinjira mu rundi"
                    }

                NormalAbdomen ->
                    translationSet Normal

        Abnormal ->
            { english = "Abnormal"
            , kinyarwanda = Nothing
            }

        Abortions ->
            { english = "Abortions"
            , kinyarwanda = Just "Inda yavuyemo"
            }

        AccompaniedByPartner ->
            { english = "Was the patient accompanied by partner during the assessment"
            , kinyarwanda = Just "Umubyeyi yaherekejwe n'umugabo we mu gihe yaje kwipimisha?"
            }

        AccessDenied ->
            { english = "Access denied"
            , kinyarwanda = Just "Kwinjira ntibyemera"
            }

        ActionsTaken ->
            { english = "Actions Taken"
            , kinyarwanda = Nothing
            }

        ActionsToTake ->
            { english = "Actions To Take"
            , kinyarwanda = Just "Ibigomba gukorwa"
            }

        AcuteFindingsGeneralSign sign ->
            case sign of
                LethargicOrUnconscious ->
                    { english = "Lethargic Or Unconscious"
                    , kinyarwanda = Just "Yahwereye cyangwa yataye ubwenge"
                    }

                AcuteFindingsPoorSuck ->
                    { english = "Poor Suck"
                    , kinyarwanda = Just "Yonka nta mbaraga"
                    }

                SunkenEyes ->
                    { english = "Sunken Eyes"
                    , kinyarwanda = Just "Amaso yahenengeye"
                    }

                PoorSkinTurgor ->
                    { english = "Poor Skin Turgor"
                    , kinyarwanda = Just "Uruhu rwumye"
                    }

                Jaundice ->
                    { english = "Jaundice"
                    , kinyarwanda = Just "Umuhondo/umubiri wahindutse umuhondo"
                    }

                NoAcuteFindingsGeneralSigns ->
                    { english = "None of the above"
                    , kinyarwanda = Just "Nta na kimwe mu byavuzwe haruguru"
                    }

        AcuteFindingsRespiratorySign sign ->
            case sign of
                Stridor ->
                    { english = "Stridor"
                    , kinyarwanda = Just "Guhumeka ajwigira"
                    }

                NasalFlaring ->
                    { english = "Nasal Flaring"
                    , kinyarwanda = Just "Amazuru abyina igihe umwana ahumeka"
                    }

                SevereWheezing ->
                    { english = "Severe Wheezing"
                    , kinyarwanda = Just "Guhumeka nabi cyane ajwigira"
                    }

                SubCostalRetractions ->
                    { english = "Sub-Costal Retractions"
                    , kinyarwanda = Just "Icyena mu mbavu"
                    }

                NoAcuteFindingsRespiratorySigns ->
                    { english = "None of the above"
                    , kinyarwanda = Just "Nta na kimwe mu byavuzwe haruguru"
                    }

        AcuteIllnessDiagnosis diagnosis ->
            case diagnosis of
                DiagnosisCovid19 ->
                    { english = "COVID-19"
                    , kinyarwanda = Just "Indwara iterwa na Corona Virus ya 2019"
                    }

                DiagnosisMalariaComplicated ->
                    { english = "Complicated Malaria"
                    , kinyarwanda = Just "Malariya y'igikatu"
                    }

                DiagnosisMalariaUncomplicated ->
                    { english = "Uncomplicated Malaria"
                    , kinyarwanda = Just "Malariya yoroheje"
                    }

                DiagnosisMalariaUncomplicatedAndPregnant ->
                    { english = "Uncomplicated Malaria"
                    , kinyarwanda = Just "Malariya yoroheje"
                    }

                DiagnosisGastrointestinalInfectionComplicated ->
                    { english = "Gastrointestinal Infection with Complications"
                    , kinyarwanda = Just "Indwara yo mu nda ikabije"
                    }

                DiagnosisGastrointestinalInfectionUncomplicated ->
                    { english = "Gastrointestinal Infection without Complications"
                    , kinyarwanda = Just "Indwara yo mu nda yoroheje"
                    }

                DiagnosisSimpleColdAndCough ->
                    { english = "Simple Cold and Cough"
                    , kinyarwanda = Just "Ibicurane n'inkorora byoroheje"
                    }

                DiagnosisRespiratoryInfectionComplicated ->
                    { english = "Acute Respiratory Infection with Complications"
                    , kinyarwanda = Just "Indwara y'ubuhumekero ikabije"
                    }

                DiagnosisRespiratoryInfectionUncomplicated ->
                    { english = "Suspected Acute Respiratory Infection without Complications"
                    , kinyarwanda = Just "Indwara y'ubuhumekero yoroheje"
                    }

                DiagnosisFeverOfUnknownOrigin ->
                    { english = "Fever of Unknown Origin"
                    , kinyarwanda = Just "Umuriro utazi icyawuteye"
                    }

        AcuteIllnessDiagnosisWarning diagnosis ->
            case diagnosis of
                DiagnosisCovid19 ->
                    { english = "Suspected COVID-19 case"
                    , kinyarwanda = Just "Aracyekwaho indwara ya Covid-19"
                    }

                DiagnosisMalariaComplicated ->
                    { english = "Suspected Malaria with complications"
                    , kinyarwanda = Just "Aracyekwaho Malariya y'igikatu"
                    }

                DiagnosisMalariaUncomplicated ->
                    { english = "Suspected Malaria without complications"
                    , kinyarwanda = Just "Aracyekwaho Malariya yoroheje"
                    }

                DiagnosisMalariaUncomplicatedAndPregnant ->
                    { english = "Suspected Malaria without complications"
                    , kinyarwanda = Just "Aracyekwaho Malariya yoroheje"
                    }

                DiagnosisGastrointestinalInfectionComplicated ->
                    { english = "Suspected Gastrointestinal Infection with Complications"
                    , kinyarwanda = Just "Aracyekwaho indwara yo mu nda ikabije"
                    }

                DiagnosisGastrointestinalInfectionUncomplicated ->
                    { english = "Suspected Gastrointestinal Infection without Complications"
                    , kinyarwanda = Just "Aracyekwaho indwara yo mu nda yoroheje"
                    }

                DiagnosisSimpleColdAndCough ->
                    { english = "Simple Cold and Cough"
                    , kinyarwanda = Just "Inkorora n'ibicurane byoroheje "
                    }

                DiagnosisRespiratoryInfectionComplicated ->
                    { english = "Suspected Acute Respiratory Infection with Complications"
                    , kinyarwanda = Just "Aracyekwaho indwara y'ubuhumekero ikabije"
                    }

                DiagnosisRespiratoryInfectionUncomplicated ->
                    { english = "Suspected Acute Respiratory Infection without Complications"
                    , kinyarwanda = Just "Aracyekwaho indwara y'ubuhumekero yoroheje"
                    }

                DiagnosisFeverOfUnknownOrigin ->
                    { english = "High Fever"
                    , kinyarwanda = Just "Umuriro mwinshi"
                    }

        AddChild ->
            { english = "Add Child"
            , kinyarwanda = Just "Ongeraho umwana"
            }

        AddFamilyMember ->
            { english = "Add Family Member"
            , kinyarwanda = Nothing
            }

        AddFamilyMemberFor name ->
            { english = "Add Family Member for " ++ name
            , kinyarwanda = Nothing
            }

        AddNewParticipant ->
            { english = "Add new participant"
            , kinyarwanda = Nothing
            }

        AddParentOrCaregiver ->
            { english = "Add Parent or Caregiver"
            , kinyarwanda = Just "Ongeraho umubyeyi cyangwa umurezi"
            }

        AddToGroup ->
            { english = "Add to Group..."
            , kinyarwanda = Just "Ongeraho itsinda..."
            }

        Admin ->
            { english = "Administration"
            , kinyarwanda = Just "Abakuriye"
            }

        Administer ->
            { english = "Administer"
            , kinyarwanda = Just "Tanga umuti"
            }

        Administered ->
            { english = "Administered"
            , kinyarwanda = Nothing
            }

        AdministeredMedicationQuestion ->
            { english = "Have you administered"
            , kinyarwanda = Just "Watanze umuti"
            }

        AddressInformation ->
            { english = "Address Information"
            , kinyarwanda = Just "Aho atuye/Aho abarizwa"
            }

        AfterEachLiquidStool ->
            { english = "after each liquid stool"
            , kinyarwanda = Just "buri uko amaze kwituma ibyoroshye"
            }

        AgeWord ->
            { english = "Age"
            , kinyarwanda = Just "Imyaka"
            }

        Activities ->
            { english = "Activities"
            , kinyarwanda = Just "Ibikorwa"
            }

        ActivitiesCompleted count ->
            { english = "Completed (" ++ String.fromInt count ++ ")"
            , kinyarwanda = Just <| "Ibyarangiye (" ++ String.fromInt count ++ ")"
            }

        ActivitiesHelp activity ->
            case activity of
                MotherActivity Activity.Model.FamilyPlanning ->
                    { english = "Every mother should be asked about her family planning method(s) each month. If a mother needs family planning, refer her to a clinic."
                    , kinyarwanda = Just "Buri mubyeyi agomba kubazwa uburyo bwo kuboneza urubyaro akoresha buri kwezi. Niba umubyeyi akeneye kuboneza urubyaro mwohereze ku kigo nderabuzima k'ubishinzwe"
                    }

                MotherActivity Lactation ->
                    { english = "Ideally a mother exclusively breastfeeds her infant for at least 6 months. Every mother should be asked about how she is feeding her infant each month."
                    , kinyarwanda = Nothing
                    }

                MotherActivity MotherFbf ->
                    { english = "If a mother is breastfeeding, she should receive FBF every month. If she did not receive the specified amount, please record the amount distributed and select the reason why."
                    , kinyarwanda = Nothing
                    }

                MotherActivity ParticipantConsent ->
                    { english = "Please review the following forms with the participant."
                    , kinyarwanda = Nothing
                    }

                {- ChildActivity Counseling ->
                   { english = "Please refer to this list during counseling sessions and ensure that each task has been completed."
                   , kinyarwanda = Just "Kurikiza iyi lisiti mu gihe utanga ubujyanama, witondere kureba ko buri gikorwa cyakozwe."
                   }
                -}
                ChildActivity ChildFbf ->
                    { english = "Every child should receive FBF every month. If he/she did not receive the specified amount, please record the amount distributed and select the reason why."
                    , kinyarwanda = Nothing
                    }

                ChildActivity Activity.Model.Height ->
                    { english = "Ask the mother to hold the baby’s head at the end of the measuring board. Move the slider to the baby’s heel and pull their leg straight."
                    , kinyarwanda = Just "Saba Umubyeyi guhagarara inyuma y’umwana we agaramye, afata umutwe ku gice cy’amatwi. Sunikira akabaho ku buryo gakora mu bworo by’ibirenge byombi."
                    }

                ChildActivity Activity.Model.Muac ->
                    { english = "Make sure to measure at the center of the baby’s upper arm."
                    , kinyarwanda = Just "Ibuka gupima icya kabiri cy'akaboko ko hejuru kugira bigufashe guoima ikizigira cy'akaboko"
                    }

                ChildActivity Activity.Model.NutritionSigns ->
                    { english = "Explain to the mother how to check the malnutrition signs for their own child."
                    , kinyarwanda = Just "Sobanurira umubyeyi gupima ibimenyetso by'imirire mibi ku giti cye."
                    }

                ChildActivity Activity.Model.ChildPicture ->
                    { english = "Take each baby’s photo at each health assessment. Photos should show the entire body of each child."
                    , kinyarwanda = Just "Fata ifoto ya buri mwana kuri buri bikorwa by'ipimwa Ifoto igomba kwerekana ibice by'umubiri wose by'umwana"
                    }

                ChildActivity Activity.Model.Weight ->
                    { english = "Calibrate the scale before taking the first baby's weight. Place baby in harness with no clothes on."
                    , kinyarwanda = Just "Ibuka kuregera umunzani mbere yo gupima ibiro by'umwana wa mbere. Ambika umwana ikariso y'ibiro wabanje kumukuramo imyenda iremereye"
                    }

        ActivitiesLabel activity ->
            case activity of
                MotherActivity Activity.Model.FamilyPlanning ->
                    { english = "Which, if any, of the following methods do you use?"
                    , kinyarwanda = Just "Ni ubuhe buryo, niba hari ubuhari, mu buryo bukurikira bwo kuboneza urubyaro ukoresha? Muri ubu buryo bukurikira bwo kuboneza urubyaro, ni ubuhe buryo mukoresha?"
                    }

                MotherActivity Lactation ->
                    { english = ""
                    , kinyarwanda = Nothing
                    }

                MotherActivity MotherFbf ->
                    { english = "Enter the amount of CSB++ (FBF) distributed below."
                    , kinyarwanda = Nothing
                    }

                MotherActivity ParticipantConsent ->
                    { english = "Forms:"
                    , kinyarwanda = Nothing
                    }

                {- ChildActivity Counseling ->
                   { english = "Please refer to this list during counseling sessions and ensure that each task has been completed."
                   , kinyarwanda = Just "Kurikiza iyi lisiti mu gihe utanga ubujyanama, witondere kureba ko buri gikorwa cyakozwe."
                   }
                -}
                ChildActivity ChildFbf ->
                    { english = "Enter the amount of CSB++ (FBF) distributed below."
                    , kinyarwanda = Nothing
                    }

                ChildActivity Activity.Model.Height ->
                    { english = "Height:"
                    , kinyarwanda = Just "Uburebure:"
                    }

                ChildActivity Activity.Model.Muac ->
                    { english = "MUAC:"
                    , kinyarwanda = Just "Ikizigira cy'akaboko:"
                    }

                ChildActivity Activity.Model.NutritionSigns ->
                    { english = "Select all signs that are present:"
                    , kinyarwanda = Just "Hitamo ibimenyetso by'imirire byose bishoboka umwana afite:"
                    }

                ChildActivity Activity.Model.ChildPicture ->
                    { english = "Photo:"
                    , kinyarwanda = Just "Ifoto"
                    }

                ChildActivity Activity.Model.Weight ->
                    { english = "Weight:"
                    , kinyarwanda = Just "Ibiro:"
                    }

        ActivitiesTitle activity ->
            case activity of
                MotherActivity Activity.Model.FamilyPlanning ->
                    { english = "Family Planning"
                    , kinyarwanda = Just "Kuboneza Urubyaro?"
                    }

                MotherActivity Lactation ->
                    { english = "Lactation"
                    , kinyarwanda = Nothing
                    }

                MotherActivity MotherFbf ->
                    { english = "FBF Mother"
                    , kinyarwanda = Nothing
                    }

                MotherActivity ParticipantConsent ->
                    { english = "Forms"
                    , kinyarwanda = Nothing
                    }

                {- ChildActivity Counseling ->
                   { english = "Counseling"
                   , kinyarwanda = Just "Ubujyanama"
                   }
                -}
                ChildActivity ChildFbf ->
                    { english = "FBF Child"
                    , kinyarwanda = Nothing
                    }

                ChildActivity Activity.Model.Height ->
                    { english = "Height"
                    , kinyarwanda = Just "Uburebure"
                    }

                ChildActivity Activity.Model.Muac ->
                    { english = "MUAC"
                    , kinyarwanda = Just "Ikizigira cy'akaboko"
                    }

                ChildActivity Activity.Model.NutritionSigns ->
                    { english = "Nutrition"
                    , kinyarwanda = Just "Imirire"
                    }

                ChildActivity Activity.Model.ChildPicture ->
                    { english = "Photo"
                    , kinyarwanda = Just "Ifoto"
                    }

                ChildActivity Activity.Model.Weight ->
                    { english = "Weight"
                    , kinyarwanda = Just "Ibiro"
                    }

        ActivityProgressReport activity ->
            case activity of
                MotherActivity Activity.Model.FamilyPlanning ->
                    { english = "Family Planning"
                    , kinyarwanda = Just "Kuboneza Urubyaro? nticyaza muri raporo yimikurire yumwana"
                    }

                MotherActivity Lactation ->
                    { english = "Lactation"
                    , kinyarwanda = Nothing
                    }

                MotherActivity MotherFbf ->
                    { english = "FBF"
                    , kinyarwanda = Nothing
                    }

                MotherActivity ParticipantConsent ->
                    { english = "Forms"
                    , kinyarwanda = Nothing
                    }

                {- ChildActivity Counseling ->
                   { english = "Counseling"
                   , kinyarwanda = Nothing
                   }
                -}
                ChildActivity ChildFbf ->
                    { english = "FBF"
                    , kinyarwanda = Nothing
                    }

                ChildActivity Activity.Model.Height ->
                    { english = "Height"
                    , kinyarwanda = Just "Uburebure"
                    }

                ChildActivity Activity.Model.Muac ->
                    { english = "MUAC"
                    , kinyarwanda = Just "Ikizigira cy'akaboko"
                    }

                ChildActivity Activity.Model.NutritionSigns ->
                    { english = "Nutrition Signs"
                    , kinyarwanda = Just "Ibimenyetso by'imirire"
                    }

                ChildActivity Activity.Model.ChildPicture ->
                    { english = "Photo"
                    , kinyarwanda = Just "Ifoto"
                    }

                ChildActivity Activity.Model.Weight ->
                    { english = "Weight"
                    , kinyarwanda = Just "Ibiro"
                    }

        ActivitiesToComplete count ->
            { english = "To Do (" ++ String.fromInt count ++ ")"
            , kinyarwanda = Just <| "Ibisabwa gukora (" ++ String.fromInt count ++ ")"
            }

        ActivePage page ->
            translateActivePage page

        AcuteIllnessActivityTitle activity ->
            case activity of
                AcuteIllnessSymptoms ->
                    { english = "Symptom Review"
                    , kinyarwanda = Just "Kongera kureba ibimenyetso"
                    }

                AcuteIllnessPhysicalExam ->
                    { english = "Physical Exam"
                    , kinyarwanda = Just "Gusuzuma"
                    }

                AcuteIllnessPriorTreatment ->
                    { english = "Prior Treatment History"
                    , kinyarwanda = Just "Amakuru ku miti yafashe"
                    }

                AcuteIllnessLaboratory ->
                    { english = "Laboratory"
                    , kinyarwanda = Just "Ibizamini"
                    }

                AcuteIllnessExposure ->
                    { english = "Exposure / Travel History"
                    , kinyarwanda = Just "Afite ibyago byo kwandura/amakuru ku ngendo yakoze"
                    }

                AcuteIllnessNextSteps ->
                    { english = "Next Steps"
                    , kinyarwanda = Just "Ibikurikiyeho"
                    }

        Adherence adherence ->
            translateAdherence adherence

        Age months days ->
            { english = String.fromInt months ++ " months " ++ String.fromInt days ++ " days"
            , kinyarwanda = Just <| String.fromInt months ++ " Amezi " ++ String.fromInt days ++ " iminsi"
            }

        AgeDays days ->
            { english = String.fromInt days ++ " days"
            , kinyarwanda = Just <| String.fromInt days ++ " Iminsi"
            }

        AgeMonthsWithoutDay months ->
            { english = String.fromInt months ++ " month"
            , kinyarwanda = Just <| String.fromInt months ++ " Ukwezi"
            }

        AgeSingleBoth months days ->
            { english = String.fromInt months ++ " month " ++ String.fromInt days ++ " day"
            , kinyarwanda = Just <| String.fromInt months ++ " Ukwezi " ++ String.fromInt days ++ " Umunsi"
            }

        AgeSingleMonth months days ->
            { english = String.fromInt months ++ " month " ++ String.fromInt days ++ " days"
            , kinyarwanda = Just <| String.fromInt months ++ " Ukwezi " ++ String.fromInt days ++ " Iminsi"
            }

        AgeSingleDayWithMonth months days ->
            { english = String.fromInt months ++ " months " ++ String.fromInt days ++ " day"
            , kinyarwanda = Just <| String.fromInt months ++ " Amezi " ++ String.fromInt days ++ " Umunsi"
            }

        AgeSingleDayWithoutMonth months days ->
            { english = String.fromInt days ++ " day"
            , kinyarwanda = Just <| String.fromInt days ++ " Umunsi"
            }

        And ->
            { english = "and"
            , kinyarwanda = Just "na"
            }

        AmbulancArrivalPeriodQuestion ->
            { english = "How long did it take the ambulance to arrive"
            , kinyarwanda = Just "Bitwara igihe kingana gute ngo imbangukiragutabara ihagere"
            }

        AgeSingleMonthWithoutDay month ->
            { english = String.fromInt month ++ " month"
            , kinyarwanda = Just <| String.fromInt month ++ " Ukwezi"
            }

        AppName ->
            { english = "E-Heza System"
            , kinyarwanda = Just "E-heza sisiteme"
            }

        AllowedValuesRangeHelper constraints ->
            { english = "Allowed values are between " ++ String.fromFloat constraints.minVal ++ " and " ++ String.fromFloat constraints.maxVal ++ "."
            , kinyarwanda = Nothing
            }

        AreYouSure ->
            { english = "Are you sure?"
            , kinyarwanda = Just "Urabyizeye?"
            }

        Assessment ->
            { english = "Assessment"
            , kinyarwanda = Just "Ipimwa"
            }

        Asthma ->
            { english = "Asthma"
            , kinyarwanda = Just "Asthma (Agahema)"
            }

        Attendance ->
            { english = "Attendance"
            , kinyarwanda = Just "Ubwitabire"
            }

        Baby ->
            { english = "Baby"
            , kinyarwanda = Just "Umwana"
            }

        BabyDiedOnDayOfBirthPreviousDelivery ->
            { english = "Live Birth but the baby died the same day in previous delivery"
            , kinyarwanda = Just "Aheruka kubyara umwana muzima apfa uwo munsi"
            }

        BabyName name ->
            { english = "Baby: " ++ name
            , kinyarwanda = Just <| "Umwana: " ++ name
            }

        Back ->
            { english = "Back"
            , kinyarwanda = Nothing
            }

        BackendError ->
            { english = "Error contacting backend"
            , kinyarwanda = Just "Seriveri yerekanye amakosa akurikira"
            }

        BeginNewEncounter ->
            { english = "Begin a New Encounter"
            , kinyarwanda = Just "Tangira igikorwa gishya"
            }

        BloodPressure ->
            { english = "Blood Pressure"
            , kinyarwanda = Just "Umuvuduko w'amaraso"
            }

        BloodPressureElevatedOcassions ->
            { english = "Blood Pressure Elevated occasions"
            , kinyarwanda = Nothing
            }

        BloodPressureDiaLabel ->
            { english = "Diastolic"
            , kinyarwanda = Just "Umuvuduko w'amaraso wo hasi"
            }

        BloodPressureSysLabel ->
            { english = "Systolic"
            , kinyarwanda = Just "Umubare w'umuviduko w'amaraso wo hejuru"
            }

        BMI ->
            { english = "BMI"
            , kinyarwanda = Nothing
            }

        BMIHelper ->
            { english = "Calculated based on Height and Weight"
            , kinyarwanda = Just "Byabazwe hashingiwe ku burebure n'ibiro"
            }

        BodyTemperature ->
            { english = "Body Temperature"
            , kinyarwanda = Just "Ubushyuhe bw'umubiri"
            }

        Born ->
            { english = "Born"
            , kinyarwanda = Just "Kuvuka/ itariki y'amavuko"
            }

        BowedLegs ->
            { english = "Bowed Legs"
            , kinyarwanda = Just "Amaguru atameze neza (yagize imitego)"
            }

        BpmUnit ->
            { english = "bpm"
            , kinyarwanda = Just "Inshuro ahumeka ku munota"
            }

        BreastExam ->
            { english = "Breast Exam"
            , kinyarwanda = Just "Gusuzuma amabere"
            }

        BreastExamQuestion ->
            { english = "Did you show the patient how to perform a self breast exam"
            , kinyarwanda = Just "Weretse umubyeyi uko yakwisuzuma amabere?"
            }

        BreastExamSign option ->
            case option of
                Mass ->
                    { english = "Mass"
                    , kinyarwanda = Just "Uburemere"
                    }

                Discharge ->
                    { english = "Discharge"
                    , kinyarwanda = Just "Gusezererwa"
                    }

                Infection ->
                    { english = "Infection"
                    , kinyarwanda = Just "Indwara iterwa n'udukoko tutabonwa n'amaso (Microbes)"
                    }

                NormalBreast ->
                    translationSet Normal

        BrittleHair ->
            { english = "Brittle Hair"
            , kinyarwanda = Just "Gucurama no guhindura ibara ku misatsi"
            }

        ByMouthDaylyForXDays days ->
            { english = "by mouth daily x " ++ String.fromInt days ++ " days"
            , kinyarwanda = Just <| "Inshuro anywa imiti ku munsi / mu  minsi " ++ String.fromInt days
            }

        ByMouthTwiceADayForXDays days ->
            { english = "by mouth twice per day x " ++ String.fromInt days ++ " days"
            , kinyarwanda = Just <| "Kunywa umuti inshuro ebyiri ku munsi/ mu minsi " ++ String.fromInt days
            }

        Cancel ->
            { english = "Cancel"
            , kinyarwanda = Just "Guhagarika"
            }

        CardiacDisease ->
            { english = "Cardiac Disease"
            , kinyarwanda = Just "Indwara z'umutima"
            }

        CaregiverName ->
            { english = "Caregiver's Name"
            , kinyarwanda = Nothing
            }

        CaregiverNationalId ->
            { english = "Caregiver's National ID"
            , kinyarwanda = Nothing
            }

        Cell ->
            { english = "Cell"
            , kinyarwanda = Just "Akagali"
            }

        CentimeterShorthand ->
            { english = "cm"
            , kinyarwanda = Just "cm"
            }

        Celsius ->
            { english = "Celsius"
            , kinyarwanda = Nothing
            }

        CelsiusAbbrev ->
            { english = "C"
            , kinyarwanda = Nothing
            }

        ChartPhrase phrase ->
            translateChartPhrase phrase

        CheckAllThatApply ->
            { english = "Please check all that apply"
            , kinyarwanda = Just "Emeza ibiribyo/ibishoboka byose"
            }

        CheckIn ->
            { english = "Check in:"
            , kinyarwanda = Just "Kureba abaje"
            }

        ChildHmisNumber ->
            { english = "Child HMIS Number"
            , kinyarwanda = Just "Numero y'umwana muri HMIS"
            }

        ChildDemographicInformation ->
            { english = "Child Demographic Information"
            , kinyarwanda = Nothing
            }

        ChildNutritionSignLabel sign ->
            case sign of
                AbdominalDistension ->
                    { english = "Abdominal Distension"
                    , kinyarwanda = Just "Kubyimba inda"
                    }

                Apathy ->
                    { english = "Apathy"
                    , kinyarwanda = Just "Kwigunga"
                    }

                Backend.Measurement.Model.BrittleHair ->
                    translationSet BrittleHair

                DrySkin ->
                    { english = "Dry Skin"
                    , kinyarwanda = Just "Uruhu ryumye"
                    }

                Backend.Measurement.Model.Edema ->
                    translationSet Edema

                NormalChildNutrition ->
                    { english = "None of these"
                    , kinyarwanda = Just "Nta bimenyetso "
                    }

                PoorAppetite ->
                    { english = "Poor Appetite"
                    , kinyarwanda = Just "Kubura apeti /kunanirwa kurya"
                    }

        ChildNutritionSignReport sign ->
            case sign of
                AbdominalDistension ->
                    { english = "Abdominal Distension"
                    , kinyarwanda = Just "Kubyimba inda"
                    }

                Apathy ->
                    { english = "Apathy"
                    , kinyarwanda = Just "Kwigunga"
                    }

                Backend.Measurement.Model.BrittleHair ->
                    translationSet BrittleHair

                DrySkin ->
                    { english = "Dry Skin"
                    , kinyarwanda = Just "Uruhu ryumye"
                    }

                Backend.Measurement.Model.Edema ->
                    translationSet Edema

                NormalChildNutrition ->
                    { english = "None"
                    , kinyarwanda = Just "Nta bimenyetso"
                    }

                PoorAppetite ->
                    { english = "Poor Appetite"
                    , kinyarwanda = Just "kubura apeti (kunanirwa kurya)"
                    }

        Children ->
            { english = "Children"
            , kinyarwanda = Just "Abana"
            }

        ChildrenNames ->
            { english = "Children's names"
            , kinyarwanda = Just "Amazina y'umwana"
            }

        ChildrenNationalId ->
            { english = "Children's National ID"
            , kinyarwanda = Just "Indangamuntu y'umwana"
            }

        ChildOf ->
            { english = "Child of"
            , kinyarwanda = Just "Umwana wa"
            }

        Clear ->
            { english = "Clear"
            , kinyarwanda = Just "Gukuraho"
            }

        ClickTheCheckMark ->
            { english = "Click the check mark if the mother / caregiver is in attendance. The check mark will appear green when a mother / caregiver has been signed in."
            , kinyarwanda = Just "Kanda (kuri) ku kazu niba umubyeyi ahari. Ku kazu harahita hahindura ibara habe icyaytsi niba wemeje ko umubyeyi ahari"
            }

        ClinicType clinicType ->
            case clinicType of
                Chw ->
                    { english = "CHW"
                    , kinyarwanda = Nothing
                    }

                Fbf ->
                    { english = "Fbf"
                    , kinyarwanda = Nothing
                    }

                Pmtct ->
                    { english = "Pmtct"
                    , kinyarwanda = Nothing
                    }

                Sorwathe ->
                    { english = "Sorwathe"
                    , kinyarwanda = Nothing
                    }

        Clinical ->
            { english = "Clinical"
            , kinyarwanda = Just "Ikigo Nderabuzima"
            }

        ClinicalProgressReport ->
            { english = "Clinical Progress Report"
            , kinyarwanda = Just "Erekana raporo yibyavuye mu isuzuma"
            }

        CompleteHCReferralForm ->
<<<<<<< HEAD
            { english = "Complete a health center referral form"
            , kinyarwanda = Nothing
            }

        CompletedHCReferralForm ->
            { english = "Completed health center referral form"
            , kinyarwanda = Nothing
            }

        ContactedHC ->
            { english = "Contacted Health Center"
            , kinyarwanda = Nothing
=======
            { english = "Complete a health center referral form."
            , kinyarwanda = Just "Uzuza urupapuro rwo kohereza umurwayi ku kigo Nderabuzima."
>>>>>>> 56dbcc58
            }

        ContactedHCQuestion ->
            { english = "Have you contacted the health center"
            , kinyarwanda = Just "Wamenyesheje ikigo nderabuzima"
            }

        ContactWithCOVID19SymptomsHelper ->
            { english = "Symptoms include fever, dry cough, and shortness of breath"
            , kinyarwanda = Just "Ibimenyetso birimo umuriro, inkorora y'akayi no guhumeka nabi"
            }

        ContactWithCOVID19SymptomsQuestion ->
            { english = "Have you had contacts with others who exhibit symptoms or have been exposed to COVID-19"
            , kinyarwanda = Just "Waba warigeze uhura n'abantu bagaragaje ibimenyetso bya covid-19 cyangwa n'abari bafite ibyago byo kuyandura"
            }

        ContactWithSimilarSymptomsQuestion ->
            { english = "Have you had contacts with others who have similar symptoms to you"
            , kinyarwanda = Just "Waba warigeze uhura n'abandi bantu bafite ibimenyetso nk'ibyawe?"
            }

        ConvulsionsAndUnconsciousPreviousDelivery ->
            { english = "Experienced convulsions and resulted in becoming unconscious after delivery"
            , kinyarwanda = Just "Ubushize yahinze umushyitsi bimuviramo kutumva akimara kubyara"
            }

        ConvulsionsPreviousDelivery ->
            { english = "Experienced convulsions in previous delivery"
            , kinyarwanda = Just "Ubushize yahinze umushyitsi abyara"
            }

        CurrentIllnessBegan ->
            { english = "Current illness began"
            , kinyarwanda = Nothing
            }

        CSectionScar scar ->
            case scar of
                Vertical ->
                    { english = "Vertical"
                    , kinyarwanda = Just "Irahagaze"
                    }

                Horizontal ->
                    { english = "Horizontal"
                    , kinyarwanda = Just "Iratambitse"
                    }

                NoScar ->
                    { english = "None"
                    , kinyarwanda = Just "Ntabyo"
                    }

        GroupNotFound ->
            { english = "Group not found"
            , kinyarwanda = Nothing
            }

        Group ->
            { english = "Group"
            , kinyarwanda = Just "Itsinda"
            }

        Groups ->
            { english = "Groups"
            , kinyarwanda = Just "Itsinda"
            }

        Close ->
            { english = "Close"
            , kinyarwanda = Nothing
            }

        Closed ->
            { english = "Closed"
            , kinyarwanda = Just "Gufunga"
            }

        GroupUnauthorized ->
            { english = "You are not authorized to work with this Group."
            , kinyarwanda = Nothing
            }

        ConfirmDeleteTrainingGroupEncounters ->
            { english = "Are you sure you want to delete all training Group Encounters?"
            , kinyarwanda = Nothing
            }

        ConfirmRegisterParticipant ->
            { english = "Are you sure you want to save this participant's data?"
            , kinyarwanda = Nothing
            }

        ConfirmationRequired ->
            { english = "Please confirm:"
            , kinyarwanda = Nothing
            }

        Connected ->
            { english = "Connected"
            , kinyarwanda = Just "Ufite interineti (murandasi)"
            }

        ContactInformation ->
            { english = "Contact Information"
            , kinyarwanda = Just "Uburyo bwakwifashishwa mu kugera ku mugenerwabikorwa"
            }

        Continue ->
            { english = "Continue"
            , kinyarwanda = Just "Gukomeza"
            }

        CounselingTimingHeading timing ->
            translateCounselingTimingHeading timing

        CounselingTopic topic ->
            { english = topic.english
            , kinyarwanda = topic.kinyarwanda
            }

        CounselorReviewed ->
            { english = "I have reviewed the above with the participant."
            , kinyarwanda = Nothing
            }

        CounselorSignature ->
            { english = "Entry Counselor Signature"
            , kinyarwanda = Nothing
            }

        CSectionInPreviousDelivery ->
            { english = "C-section in previous delivery"
            , kinyarwanda = Just "Yarabazwe ku nda ishize"
            }

        CSectionReason ->
            { english = "Reason for C-section"
            , kinyarwanda = Just "Impamvu yo kubagwa"
            }

        CSectionReasons reason ->
            case reason of
                Breech ->
                    { english = "Breech"
                    , kinyarwanda = Just "Abanje ikibuno(umwana yaje yicaye)"
                    }

                Emergency ->
                    { english = "Emergency"
                    , kinyarwanda = Just "Ibyihutirwa"
                    }

                FailureToProgress ->
                    { english = "Failure to Progress"
                    , kinyarwanda = Just "Ntibyiyongera"
                    }

                Backend.Measurement.Model.None ->
                    { english = "None"
                    , kinyarwanda = Just "Ntabyo"
                    }

                Other ->
                    { english = "Other"
                    , kinyarwanda = Just "Ibindi"
                    }

        CreateGroupEncounter ->
            { english = "Create Group Encounter"
            , kinyarwanda = Just "Tangira igikorwa"
            }

        CreateRelationship ->
            { english = "Create Relationship"
            , kinyarwanda = Just "Ibijyanye no guhuza amasano"
            }

        CreateTrainingGroupEncounters ->
            { english = "Create All Training Group Encounters"
            , kinyarwanda = Nothing
            }

        CurrentlyPregnant ->
            { english = "Currently Pregnant"
            , kinyarwanda = Just "Aratwite"
            }

        DeleteTrainingGroupEncounters ->
            { english = "Delete All Training Group Encounters"
            , kinyarwanda = Nothing
            }

        DeliveryLocation ->
            { english = "Delivery Location"
            , kinyarwanda = Nothing
            }

        DeliveryOutcome ->
            { english = "Delivery Outcome"
            , kinyarwanda = Nothing
            }

        DangerSign sign ->
            case sign of
                VaginalBleeding ->
                    { english = "Vaginal bleeding"
                    , kinyarwanda = Just "Kuva"
                    }

                HeadacheBlurredVision ->
                    { english = "Severe headaches with blurred vision"
                    , kinyarwanda = Just "Kuribwa umutwe bidasanzwe ukareba ibikezikezi"
                    }

                Convulsions ->
                    { english = "Convulsions"
                    , kinyarwanda = Just "Kugagara"
                    }

                AbdominalPain ->
                    { english = "Abdominal pain"
                    , kinyarwanda = Just "Kuribwa mu nda"
                    }

                DifficultyBreathing ->
                    { english = "Difficulty breathing"
                    , kinyarwanda = Just "Guhumeka nabi"
                    }

                Backend.Measurement.Model.Fever ->
                    { english = "Fever"
                    , kinyarwanda = Just "Umuriro"
                    }

                ExtremeWeakness ->
                    { english = "Extreme weakness"
                    , kinyarwanda = Just "Gucika intege cyane"
                    }

                NoDangerSign ->
                    { english = "None of these"
                    , kinyarwanda = Just "Nta bimenyetso/nta na kimwe"
                    }

        Dashboard ->
            { english = "Dashboard"
            , kinyarwanda = Just "Tabeau de bord"
            }

        DateOfLastAssessment ->
            { english = "Date of last Assessment"
            , kinyarwanda = Just "Amakuru y'ipimwa ry'ubushize"
            }

        DatePregnancyConcluded ->
            { english = "Date Pregnancy Concluded"
            , kinyarwanda = Just "Date Pregnancy Concluded"
            }

        Day ->
            { english = "Day"
            , kinyarwanda = Just "Umunsi"
            }

        DayAbbrev ->
            { english = "Day"
            , kinyarwanda = Just "Umu"
            }

        DaySinglePlural value ->
            if value == 1 then
                { english = "1 Day"
                , kinyarwanda = Just "1 Umunsi"
                }

            else
                { english = String.fromInt value ++ " Days"
                , kinyarwanda = Just <| String.fromInt value ++ " Iminsi"
                }

        DateOfBirth ->
            { english = "Date of Birth"
            , kinyarwanda = Just "Itariki y'amavuko"
            }

        Days ->
            { english = "days"
            , kinyarwanda = Just "Iminsi"
            }

        DaysAbbrev ->
            { english = "days"
            , kinyarwanda = Just "Imi"
            }

        DaysPresent ->
            { english = "Days present"
            , kinyarwanda = Just "Igihe gishize"
            }

        Delete ->
            { english = "Delete"
            , kinyarwanda = Nothing
            }

        DemographicInformation ->
            { english = "Demographic Information"
            , kinyarwanda = Just "Umwirondoro"
            }

        DemographicsReport ->
            { english = "Demographics Report"
            , kinyarwanda = Just "Raporo y'umwirondoro"
            }

        Device ->
            { english = "Device"
            , kinyarwanda = Just "Igikoresho"
            }

        DeviceNotAuthorized ->
            { english =
                """This device has not yet been authorized to sync data with the backend, or the
                authorization has expired or been revoked. To authorize or re-authorize this
                device, enter a pairing code below. This will permit sensitive data to be stored
                on this device and updated to the backend. You should only authorize devices that
                are under your control and which are secure."""
            , kinyarwanda = Nothing
            }

        DeviceStatus ->
            { english = "Device Status"
            , kinyarwanda = Just "Uko igikoresho cy'ikoranabuhanga gihagaze"
            }

        Diabetes ->
            { english = "Diabetes"
            , kinyarwanda = Just "Diyabete (Indwara y'igisukari)"
            }

        Diagnosis ->
            { english = "Diagnosis"
            , kinyarwanda = Just "Uburwayi bwabonetse"
            }

        DistributionNotice notice ->
            case notice of
                DistributedFully ->
                    { english = "Complete"
                    , kinyarwanda = Nothing
                    }

                DistributedPartiallyLackOfStock ->
                    { english = "Lack of stock"
                    , kinyarwanda = Nothing
                    }

                DistributedPartiallyOther ->
                    { english = "Other"
                    , kinyarwanda = Nothing
                    }

        District ->
            { english = "District"
            , kinyarwanda = Just "Akarere"
            }

        DOB ->
            { english = "DOB"
            , kinyarwanda = Nothing
            }

        DropzoneDefaultMessage ->
            { english = "Touch here to take a photo, or drop a photo file here."
            , kinyarwanda = Just "Kanda hano niba ushaka gufotora cg ukure ifoto mu bubiko hano."
            }

        DueDate ->
            { english = "Due Date"
            , kinyarwanda = Just "Itariki azabyariraho"
            }

        Edd ->
            { english = "EDD"
            , kinyarwanda = Nothing
            }

        EddHeader ->
            { english = "Estimated Date of Delivery"
            , kinyarwanda = Just "Itariki y'agateganyo azabyariraho"
            }

        Edema ->
            { english = "Edema"
            , kinyarwanda = Just "Kubyimba"
            }

        EditRelationship ->
            { english = "Edit Relationship"
            , kinyarwanda = Nothing
            }

        Ega ->
            { english = "EGA"
            , kinyarwanda = Nothing
            }

        EgaHeader ->
            { english = "Estimated Gestational Age"
            , kinyarwanda = Just "Amezi y'agateganyo y'inda"
            }

        EgaWeeks ->
            { english = "EGA (Weeks)"
            , kinyarwanda = Just "EGA (Ibyumweru)"
            }

        EmptyString ->
            { english = ""
            , kinyarwanda = Just ""
            }

        EndEncounter ->
            { english = "End Encounter"
            , kinyarwanda = Just "Rangiza ibyo wakoraga"
            }

        EndEncounterQuestion ->
            { english = "End Encounter?"
            , kinyarwanda = Just "Gusoza igikorwa?"
            }

        EndGroupEncounter ->
            { english = "End Group Encounter"
            , kinyarwanda = Just "Gusoza igikorwa"
            }

        EnterAmountDistributed ->
            { english = "Enter amount distributed"
            , kinyarwanda = Nothing
            }

        EnterPairingCode ->
            { english = "Enter pairing code"
            , kinyarwanda = Just "Umubare uhuza igikoresho cy'ikoranabuhanga na apulikasiyo"
            }

        MemoryQuota quota ->
            { english = "Memory used " ++ String.fromInt (quota.usedJSHeapSize // (1024 * 1024)) ++ " MB of available " ++ String.fromInt (quota.jsHeapSizeLimit // (1024 * 1024)) ++ " MB"
            , kinyarwanda = Just <| "Hamaze gukoreshwa umwanya wa memori (ushobora kubika amakuru igihe gito) ungana na MB" ++ String.fromInt (quota.usedJSHeapSize // (1024 * 1024)) ++ " kuri MB" ++ String.fromInt (quota.jsHeapSizeLimit // (1024 * 1024))
            }

        StorageQuota quota ->
            { english = "Storage used " ++ String.fromInt (quota.usage // (1024 * 1024)) ++ " MB of available " ++ String.fromInt (quota.quota // (1024 * 1024)) ++ " MB"
            , kinyarwanda = Just <| "Hamaze gukoreshwa umwanya ungana na MB" ++ String.fromInt (quota.usage // (1024 * 1024)) ++ " umwanya wose ungana na MB" ++ String.fromInt (quota.quota // (1024 * 1024))
            }

        SubmitPairingCode ->
            { english = "Submit Pairing Code"
            , kinyarwanda = Just "Umubare uhuza igikoresho cy'ikoranabuhanga na apulikasiyo"
            }

        ErrorCheckLocalConfig ->
            { english = "Check your LocalConfig.elm file and make sure you have defined the enviorement properly"
            , kinyarwanda = Nothing
            }

        ErrorConfigurationError ->
            { english = "Configuration error"
            , kinyarwanda = Just "Ikosa mu igena miterere"
            }

        Estimated ->
            { english = "Estimated"
            , kinyarwanda = Just "Itariki y'amavuko igenekerejwe"
            }

        ExaminationTask task ->
            case task of
                Vitals ->
                    { english = "Vitals"
                    , kinyarwanda = Just "Ibimenyetso by'ubuzima"
                    }

                NutritionAssessment ->
                    { english = "Nutrition Assessment"
                    , kinyarwanda = Just "Gusuzuma imirire"
                    }

                CorePhysicalExam ->
                    { english = "Core Physical Exam"
                    , kinyarwanda = Just "Isuzuma ryimbitse"
                    }

                ObstetricalExam ->
                    { english = "Obstetrical Exam"
                    , kinyarwanda = Just "Ibipimo by'inda"
                    }

                Pages.PrenatalActivity.Model.BreastExam ->
                    translationSet BreastExam

        ExposureTask task ->
            case task of
                ExposureTravel ->
                    { english = "Travel History"
                    , kinyarwanda = Just "Amakuru y'ingendo wakoze"
                    }

                ExposureExposure ->
                    { english = "Contact Exposure"
                    , kinyarwanda = Just "Abantu mwahuye"
                    }

        Failure ->
            { english = "Failure"
            , kinyarwanda = Nothing
            }

        Extremities ->
            { english = "Extremities"
            , kinyarwanda = Nothing
            }

        Eyes ->
            { english = "Eyes"
            , kinyarwanda = Just "Amaso"
            }

        Facility ->
            { english = "Facility"
            , kinyarwanda = Nothing
            }

        FamilyInformation ->
            { english = "Family Information"
            , kinyarwanda = Just "Amakuru ku muryango"
            }

        FamilyMembers ->
            { english = "Family Members"
            , kinyarwanda = Just "Abagize umuryango"
            }

        FamilyPlanningInFutureQuestion ->
            { english = "Which, if any, of these methods will you use after your pregnancy"
            , kinyarwanda = Just "Niba buhari, ni ubuhe buryo uzakoresha nyuma yo kubyara?"
            }

        FamilyPlanningSignLabel sign ->
            case sign of
                AutoObservation ->
                    { english = "Auto-observation"
                    , kinyarwanda = Just "Kwigenzura ururenda"
                    }

                Condoms ->
                    { english = "Condoms"
                    , kinyarwanda = Just "Udukingirizo"
                    }

                CycleBeads ->
                    { english = "Cycle beads"
                    , kinyarwanda = Just "Urunigi"
                    }

                CycleCounting ->
                    { english = "Cycle counting"
                    , kinyarwanda = Just "Kubara "
                    }

                Hysterectomy ->
                    { english = "Hysterectomy"
                    , kinyarwanda = Just "Bakuyemo nyababyeyi"
                    }

                Implants ->
                    { english = "Implants"
                    , kinyarwanda = Just "Akapira ko mu kaboko"
                    }

                Injectables ->
                    { english = "Injectables"
                    , kinyarwanda = Just "Urushinge"
                    }

                IUD ->
                    { english = "IUD"
                    , kinyarwanda = Just "Akapira ko mu mura (agapira ko munda ibyara)"
                    }

                LactationAmenorrhea ->
                    { english = "Lactation amenorrhea"
                    , kinyarwanda = Just "Uburyo bwo konsa"
                    }

                NoFamilyPlanning ->
                    { english = "None of these"
                    , kinyarwanda = Just "Nta buryo bwo kuboneza urubyaro akoresha"
                    }

                OralContraceptives ->
                    { english = "Oral contraceptives"
                    , kinyarwanda = Just "Ibinini"
                    }

                Spermicide ->
                    { english = "Spermicide"
                    , kinyarwanda = Just "Ibinini byica intangangabo bicishwa mu gitsina"
                    }

                TubalLigatures ->
                    { english = "Tubal ligatures"
                    , kinyarwanda = Just "Gufunga umuyoborantanga ku bagore"
                    }

                Vasectomy ->
                    { english = "Vasectomy"
                    , kinyarwanda = Just "Gufunga umuyoborantanga ku bagabo"
                    }

        FamilyUbudehe ->
            { english = "Family Ubudehe"
            , kinyarwanda = Just "Icyiciro cy'ubudehe umuryango uherereyemo"
            }

        FbfDistribution ->
            { english = "FBF Distribution"
            , kinyarwanda = Nothing
            }

        FbfToReceive activity amount ->
            case activity of
                MotherActivity _ ->
                    { english = "Mother should receive: " ++ String.fromFloat amount ++ " kgs of CSB++ (FBF)"
                    , kinyarwanda = Nothing
                    }

                ChildActivity _ ->
                    { english = "Child should receive: " ++ String.fromFloat amount ++ " kgs of CSB++ (FBF)"
                    , kinyarwanda = Nothing
                    }

        FatherName ->
            { english = "Father's Name"
            , kinyarwanda = Nothing
            }

        FatherNationalId ->
            { english = "Father's National ID"
            , kinyarwanda = Nothing
            }

        FetalHeartRate ->
            { english = "Fetal Heart Rate"
            , kinyarwanda = Just "Uko umutima w'umwana utera"
            }

        FetalMovement ->
            { english = "Fetal Movement"
            , kinyarwanda = Just "Uko umwana akina mu nda"
            }

        FetalPresentationLabel ->
            { english = "Fetal Presentation"
            , kinyarwanda = Just "Uko umwana ameze mu nda"
            }

        FetalPresentation option ->
            case option of
                FetalBreech ->
                    { english = "Breech"
                    , kinyarwanda = Just "Abanje ikibuno(umwana yaje yicaye)"
                    }

                Cephalic ->
                    { english = "Cephalic"
                    , kinyarwanda = Just "Umwana abanje umutwe"
                    }

                Transverse ->
                    { english = "Transverse"
                    , kinyarwanda = Just "Gitambitse (Umwana aritambitse)"
                    }

                Twins ->
                    { english = "Twins"
                    , kinyarwanda = Just "Impanga"
                    }

                Backend.Measurement.Model.Unknown ->
                    { english = "Unknown"
                    , kinyarwanda = Just "Ntibizwi"
                    }

        Fetch ->
            { english = "Fetch"
            , kinyarwanda = Just "Gushakisha"
            }

        Fever ->
            { english = "Fever"
            , kinyarwanda = Just "Umuriro"
            }

        FilterByName ->
            { english = "Filter by name"
            , kinyarwanda = Just "Hitamo izina ryuwo ushaka"
            }

        FirstAntenatalVisit ->
            { english = "First Antenatal Visit"
            , kinyarwanda = Just "Kwipimisha inda bwa mbere"
            }

        FirstName ->
            { english = "First Name"
            , kinyarwanda = Just "Izina ry'idini"
            }

        FiveVisits ->
            { english = "Five visits"
            , kinyarwanda = Just "Inshuro eshanu"
            }

        ForIllustrativePurposesOnly ->
            { english = "For illustrative purposes only"
            , kinyarwanda = Nothing
            }

        FormError errorValue ->
            translateFormError errorValue

        FormField field ->
            translateFormField field

        FundalHeight ->
            { english = "Fundal Height"
            , kinyarwanda = Just "Uburebure bwa Nyababyeyi"
            }

        Gender gender ->
            case gender of
                Male ->
                    { english = "Male"
                    , kinyarwanda = Just "Gabo"
                    }

                Female ->
                    { english = "Female"
                    , kinyarwanda = Just "Gore"
                    }

        GenderLabel ->
            { english = "Gender"
            , kinyarwanda = Just "Igitsina"
            }

        GestationalDiabetesPreviousPregnancy ->
            { english = "Gestational Diabetes in previous pregnancy"
            , kinyarwanda = Just "Ubushize yarwaye Diyabete itewe no gutwita"
            }

        Glass ->
            { english = "Glass"
            , kinyarwanda = Just "Ikirahuri cyo kunyweramo"
            }

        GoHome ->
            { english = "Go to main page"
            , kinyarwanda = Just "Kujya ahabanza"
            }

        GroupAssessment ->
            { english = "Group Encounter"
            , kinyarwanda = Just "Gukorera itsinda"
            }

        GroupEncounter ->
            { english = "Group Encounter"
            , kinyarwanda = Nothing
            }

        Gravida ->
            { english = "Gravida"
            , kinyarwanda = Nothing
            }

        HandedReferralFormQuestion ->
            { english = "Did you hand the referral form to the patient"
            , kinyarwanda = Just "Wahaye umurwayi urupapuro rumwohereza"
            }

        Hands ->
            { english = "Hands"
            , kinyarwanda = Just "Ibiganza"
            }

        HandsCPESign option ->
            case option of
                PallorHands ->
                    translationSet Pallor

                EdemaHands ->
                    translationSet Edema

                NormalHands ->
                    translationSet Normal

        HCRecomendation recomendation ->
            case recomendation of
                SendAmbulance ->
                    { english = "agreed to call the District Hospital to send an ambulance"
                    , kinyarwanda = Just "wemeye guhamagare ibitaro ngo byohereza imbangukiragitabara"
                    }

                HomeIsolation ->
                    { english = "advised patient to stay home in isolation"
                    , kinyarwanda = Just "wagiriye inama umurwayi yo kuguma mu rugo ahantu ari wenyine?"
                    }

                ComeToHealthCenter ->
                    { english = "advised patient to come to the health center for further evaluation"
                    , kinyarwanda = Just "wagiriye inama umurwayi yo kujjya gukoresha isuzuma ryimbitse"
                    }

                ChwMonitoring ->
                    { english = "CHW should continue to monitor"
                    , kinyarwanda = Just "Umujyanama w'ubuzima agomba gukomeza gukurikirana umurwayi"
                    }

                HCRecomendationNotApplicable ->
                    { english = "Not Applicable"
                    , kinyarwanda = Just "Ibi ntibikorwa"
                    }

        HCResponseQuestion ->
            { english = "What was the Health Center's response"
            , kinyarwanda = Just "N'ikihe gisubizo cyavuye n'ikigo nderabuzima"
            }

        HCResponsePeriodQuestion ->
            { english = "How long did it take the Health Center to respond"
            , kinyarwanda = Just "Byatwaye igihe kingana gute ngo ikigo nderabuzima gisubize"
            }

        HeadHair ->
            { english = "Head/Hair"
            , kinyarwanda = Just "Umutwe/Umusatsi"
            }

        HealthCenter ->
            { english = "Health Center"
            , kinyarwanda = Just "Ikigo Nderabuzima"
            }

        HealthCenterDetermined ->
            { english = "Health center determined this is a"
            , kinyarwanda = Just "Ikigo nderabuzima cyagaragaje ko iki ari"
            }

        HealthEducationProvidedQuestion ->
            { english = "Have you provided health education (or anticipatory guidance)"
            , kinyarwanda = Just "Watanze ikiganiro ku buzima (Cyangwa ubujyanama bw'ibanze)"
            }

        Heart ->
            { english = "Heart"
            , kinyarwanda = Just "Umutima"
            }

        HeartMurmur ->
            { english = "Heart Murmur"
            , kinyarwanda = Just "Ijwi ry'umutima igihe utera"
            }

        HeartCPESign sign ->
            case sign of
                IrregularRhythm ->
                    { english = "Irregular Rhythm"
                    , kinyarwanda = Just "Injyana ihindagurika"
                    }

                NormalRateAndRhythm ->
                    { english = "Normal Rate And Rhythm"
                    , kinyarwanda = Just "Bimeze neza/Injyana imeze neza"
                    }

                SinusTachycardia ->
                    { english = "Sinus Tachycardia"
                    , kinyarwanda = Just "Gutera k'umutima birenze cyane igipimo gisanzwe"
                    }

        HeartRate ->
            { english = "Heart Rate"
            , kinyarwanda = Just "Gutera k'umutima (inshuro umutima utera)"
            }

        Height ->
            { english = "Height"
            , kinyarwanda = Just "Uburebure"
            }

        High ->
            { english = "High"
            , kinyarwanda = Nothing
            }

        HighRiskCase ->
            { english = "high-risk case"
            , kinyarwanda = Just "Afite ibyago byinshi byo kwandura"
            }

        HighRiskFactor factor ->
            case factor of
                PrenatalActivity.Model.ConvulsionsAndUnconsciousPreviousDelivery ->
                    { english = "Patient experienced convulsions in previous delivery and became unconscious after delivery"
                    , kinyarwanda = Nothing
                    }

                PrenatalActivity.Model.ConvulsionsPreviousDelivery ->
                    { english = "Patient experienced convulsions in previous delivery"
                    , kinyarwanda = Nothing
                    }

        HighRiskFactors ->
            { english = "High Risk Factors"
            , kinyarwanda = Just "Abafite ibyago byinshi byo"
            }

        HighSeverityAlert alert ->
            case alert of
                PrenatalActivity.Model.BodyTemperature ->
                    { english = "Body Temperature"
                    , kinyarwanda = Just "Ubushyuhe bw'umubiri"
                    }

                PrenatalActivity.Model.FetalHeartRate ->
                    { english = "No fetal heart rate noted"
                    , kinyarwanda = Just "Umutima w'umwana ntutera"
                    }

                PrenatalActivity.Model.FetalMovement ->
                    { english = "No fetal movement noted"
                    , kinyarwanda = Just "Umwana ntakina mu nda"
                    }

                PrenatalActivity.Model.HeartRate ->
                    { english = "Heart Rate"
                    , kinyarwanda = Nothing
                    }

                PrenatalActivity.Model.RespiratoryRate ->
                    { english = "Respiratory Rate"
                    , kinyarwanda = Just "Inshuro ahumeka"
                    }

        HighSeverityAlerts ->
            { english = "High Severity Alerts"
            , kinyarwanda = Just "Bimenyetso mpuruza bikabije"
            }

        HistoryTask task ->
            case task of
                Obstetric ->
                    { english = "Obstetric History"
                    , kinyarwanda = Just "Amateka y'inda zibanza (ku nda yatwise)"
                    }

                Medical ->
                    { english = "Medical History"
                    , kinyarwanda = Just "Amateka y'uburwayi busanzwe"
                    }

                Social ->
                    { english = "Partner Information"
                    , kinyarwanda = Just "Amakuru y'uwo bashakanye (umugabo)"
                    }

        HIV ->
            { english = "HIV"
            , kinyarwanda = Just "Amaguru atameze neza(yagize imitego)"
            }

        HIVStatus status ->
            case status of
                HIVExposedInfant ->
                    { english = "HIV-exposed Infant"
                    , kinyarwanda = Just "Umwana uvuka ku mubyeyi ubana n'ubwandu bwa virusi ya SIDA"
                    }

                Negative ->
                    { english = "Negative"
                    , kinyarwanda = Just "Nta bwandu afite"
                    }

                NegativeDiscordantCouple ->
                    { english = "Negative - discordant couple"
                    , kinyarwanda = Just "Nta bwandu afite ariko abana n'ubufite"
                    }

                Positive ->
                    { english = "Positive"
                    , kinyarwanda = Just "Afite ubwandu"
                    }

                Backend.Person.Model.Unknown ->
                    { english = "Unknown"
                    , kinyarwanda = Just "Ntabizi"
                    }

        HIVStatusLabel ->
            { english = "HIV Status"
            , kinyarwanda = Just "Uko ahagaze ku bijyanye n'ubwandu bwa virusi ya SIDA"
            }

        Home ->
            { english = "Home"
            , kinyarwanda = Nothing
            }

        HouseholdSize ->
            { english = "Household Size"
            , kinyarwanda = Nothing
            }

        HttpError error ->
            translateHttpError error

        HypertensionBeforePregnancy ->
            { english = "Hypertension before pregnancy"
            , kinyarwanda = Just "Umuvuduko w'amaraso mbere yo gutwita"
            }

        IncompleteCervixPreviousPregnancy ->
            { english = "Incomplete Cervix in previous pregnancy"
            , kinyarwanda = Just "Ubushize inkondo y'umura ntiyashoboye kwifunga neza "
            }

        IndividualEncounter ->
            { english = "Individual Encounter"
            , kinyarwanda = Just "Gukorera umuntu umwe"
            }

        IndividualEncounterFirstVisit encounterType ->
            case encounterType of
                AcuteIllnessEncounter ->
                    { english = "First Acute Illness Encounter"
                    , kinyarwanda = Just "Igikorwa cya mbere ku burwayi"
                    }

                AntenatalEncounter ->
                    { english = "First Antenatal Encounter"
                    , kinyarwanda = Nothing
                    }

                InmmunizationEncounter ->
                    { english = "First Inmmunization Encounter"
                    , kinyarwanda = Nothing
                    }

                NutritionEncounter ->
                    { english = "First Nutrition Encounter"
                    , kinyarwanda = Nothing
                    }

        IndividualEncounterLabel encounterType ->
            case encounterType of
                AcuteIllnessEncounter ->
                    { english = "Acute Illness Encounter"
                    , kinyarwanda = Just "Igikorwa ku burwayi butunguranye"
                    }

                AntenatalEncounter ->
                    { english = "Antenatal Encounter"
                    , kinyarwanda = Nothing
                    }

                InmmunizationEncounter ->
                    { english = "Inmmunization Encounter"
                    , kinyarwanda = Nothing
                    }

                NutritionEncounter ->
                    { english = "Nutrition Encounter"
                    , kinyarwanda = Nothing
                    }

        IndividualEncounterSelectVisit encounterType ->
            case encounterType of
                AcuteIllnessEncounter ->
                    { english = "Select Acute Illness Visit"
                    , kinyarwanda = Just "Hitamo inshuro aje kuri ubwo burwayi butunguranye"
                    }

                AntenatalEncounter ->
                    { english = "Select Antenatal Visit"
                    , kinyarwanda = Nothing
                    }

                InmmunizationEncounter ->
                    { english = "Select Inmmunization Visit"
                    , kinyarwanda = Nothing
                    }

                NutritionEncounter ->
                    { english = "Select Nutrition Visit"
                    , kinyarwanda = Nothing
                    }

        IndividualEncounterSubsequentVisit encounterType ->
            case encounterType of
                AcuteIllnessEncounter ->
                    { english = "Subsequent Acute Illness Encounter"
                    , kinyarwanda = Just "ibikorwa bikurikiyeho kuri ubwo burwayi butunguraye"
                    }

                AntenatalEncounter ->
                    { english = "Subsequent Antenatal Encounter"
                    , kinyarwanda = Nothing
                    }

                InmmunizationEncounter ->
                    { english = "Subsequent Inmmunization Encounter"
                    , kinyarwanda = Nothing
                    }

                NutritionEncounter ->
                    { english = "Subsequent Nutrition Encounter"
                    , kinyarwanda = Nothing
                    }

        IndividualEncounterType encounterType ->
            case encounterType of
                AcuteIllnessEncounter ->
                    { english = "Acute Illness"
                    , kinyarwanda = Just "Uburwayi butunguranye"
                    }

                AntenatalEncounter ->
                    { english = "Antenatal"
                    , kinyarwanda = Nothing
                    }

                InmmunizationEncounter ->
                    { english = "Inmmunization"
                    , kinyarwanda = Nothing
                    }

                NutritionEncounter ->
                    { english = "Child Nutrition"
                    , kinyarwanda = Just "Imirire y'umwana"
                    }

        IndividualEncounterTypes ->
            { english = "Individual Encounter Types"
            , kinyarwanda = Nothing
            }

        InitialResultsDisplay display ->
            case display of
                InitialResultsHidden ->
                    { english = "Display all mothers / caregivers"
                    , kinyarwanda = Just "Kugaragaza ababyeyi bose / abarezi"
                    }

                InitialResultsShown ->
                    { english = "Hide all mothers / caregivers"
                    , kinyarwanda = Just "Hisha ababyeyi bose / abarezi"
                    }

        IntractableVomitingQuestion ->
            { english = "Is Vomiting Intractable"
            , kinyarwanda = Just "Kuruka bikabije"
            }

        IsCurrentlyBreastfeeding ->
            { english = "Is the mother currently breastfeeding her infant"
            , kinyarwanda = Nothing
            }

        IsolatedAtHome ->
            { english = "Isolated at home"
            , kinyarwanda = Nothing
            }

        KilogramShorthand ->
            { english = "kg"
            , kinyarwanda = Just "kg"
            }

        KilogramsPerMonth ->
            { english = "kgs / month"
            , kinyarwanda = Nothing
            }

        LaboratoryTask task ->
            case task of
                LaboratoryMalariaTesting ->
                    { english = "Malaria"
                    , kinyarwanda = Just "Malariya"
                    }

        LastChecked ->
            { english = "Last checked"
            , kinyarwanda = Just "Isuzuma riheruka"
            }

        LastSuccesfulContactLabel ->
            { english = "Last Successful Contact"
            , kinyarwanda = Just "Itariki n'isaha yanyuma igikoresho giheruka gukoresherezaho interineti bikagenda neza"
            }

        Legs ->
            { english = "Legs"
            , kinyarwanda = Just "Amaguru"
            }

        LegsCPESign option ->
            case option of
                PallorLegs ->
                    translationSet Pallor

                EdemaLegs ->
                    translationSet Edema

                NormalLegs ->
                    translationSet Normal

        LevelOfEducationLabel ->
            { english = "Level of Education"
            , kinyarwanda = Just <| "Amashuri wize"
            }

        LevelOfEducation educationLevel ->
            case educationLevel of
                NoSchooling ->
                    { english = "No Schooling"
                    , kinyarwanda = Just "Ntayo"
                    }

                PrimarySchool ->
                    { english = "Primary School"
                    , kinyarwanda = Just "Abanza"
                    }

                VocationalTrainingSchool ->
                    { english = "Vocational Training School"
                    , kinyarwanda = Just "Imyuga"
                    }

                SecondarySchool ->
                    { english = "Secondary School"
                    , kinyarwanda = Just "Ayisumbuye"
                    }

                DiplomaProgram ->
                    { english = "Diploma Program (2 years of University)"
                    , kinyarwanda = Just "Amashuri 2 ya Kaminuza"
                    }

                HigherEducation ->
                    { english = "Higher Education (University)"
                    , kinyarwanda = Just "(A0)"
                    }

                AdvancedDiploma ->
                    { english = "Advanced Diploma"
                    , kinyarwanda = Just "(A1)"
                    }

        LinkToMother ->
            { english = "Link to mother"
            , kinyarwanda = Just "Guhuza n'amakuru y'umubyeyi"
            }

        LiveChildren ->
            { english = "Live Children"
            , kinyarwanda = Just "Abana bariho"
            }

        LmpDateConfidentHeader ->
            { english = "Is the Patient confident of LMP Date"
            , kinyarwanda = Just "Ese umubyeyi azi neza itariki aherukira mu mihango?"
            }

        LmpDateHeader ->
            { english = "Last Menstrual Period Date"
            , kinyarwanda = Just "Itariki aherukira mu mihango"
            }

        LmpRangeHeader ->
            { english = "When was the Patient's Last Menstrual Period"
            , kinyarwanda = Just "Ni ryari umubyeyi aherukira mu mihango?"
            }

        LmpRange range ->
            case range of
                OneMonth ->
                    { english = "Within 1 month"
                    , kinyarwanda = Just "Mu kwezi kumwe"
                    }

                ThreeMonth ->
                    { english = "Within 3 months"
                    , kinyarwanda = Just "Mu mezi atatu"
                    }

                SixMonth ->
                    { english = "Within 6 months"
                    , kinyarwanda = Just "Mu mezi atandatu"
                    }

        LoginPhrase phrase ->
            translateLoginPhrase phrase

        Low ->
            { english = "Low"
            , kinyarwanda = Just "Kwemeza amakosa"
            }

        LowRiskCase ->
            { english = "low-risk case"
            , kinyarwanda = Just "Nta byago byinshi afite byo kwandura"
            }

        Lungs ->
            { english = "Lungs"
            , kinyarwanda = Just "Ibihaha"
            }

        LungsCPESign option ->
            case option of
                Wheezes ->
                    { english = "Wheezes"
                    , kinyarwanda = Just "Ijwi ryumvikana igihe umuntu ahumeka"
                    }

                Crackles ->
                    { english = "Crackles"
                    , kinyarwanda = Just "Ijwi ryumvikana umuntu ahumeka ariko afite indwara z'ubuhumekero"
                    }

                NormalLungs ->
                    translationSet Normal

        MakeSureYouAreConnected ->
            { english = "Make sure you are connected to the internet. If the issue continues, call The Ihangane Project at +250 788 817 542."
            , kinyarwanda = Just "Banza urebe ko ufite interineti. Ikibazo nigikomeza, hamagara The Ihangane Project kuri +250 788 817 542"
            }

        MalariaRapidDiagnosticTest ->
            { english = "Malaria Rapid Diagnostic Test"
            , kinyarwanda = Just "Igikoresho gipima Malariya ku buryo bwihuse"
            }

        MalariaRapidTestResult result ->
            case result of
                RapidTestNegative ->
                    { english = "Negative"
                    , kinyarwanda = Just "Nta gakoko ka malariya afite"
                    }

                RapidTestPositive ->
                    { english = "Positive"
                    , kinyarwanda = Just "Afite agakoko gatera malariya "
                    }

                RapidTestPositiveAndPregnant ->
                    { english = "Positive and Pregnant"
                    , kinyarwanda = Nothing
                    }

                RapidTestIndeterminate ->
                    { english = "Indeterminate"
                    , kinyarwanda = Just "Ntibisobanutse"
                    }

        MaritalStatusLabel ->
            { english = "Marital Status"
            , kinyarwanda = Just "Irangamimerere"
            }

        MaritalStatus status ->
            case status of
                Divorced ->
                    { english = "Divorced"
                    , kinyarwanda = Just "Yatandukanye n'uwo bashakanye"
                    }

                Married ->
                    { english = "Married"
                    , kinyarwanda = Just "Arubatse"
                    }

                Single ->
                    { english = "Single"
                    , kinyarwanda = Just "Ingaragu"
                    }

                Widowed ->
                    { english = "Widowed"
                    , kinyarwanda = Just "Umupfakazi"
                    }

        MeasurementNoChange ->
            { english = "No Change"
            , kinyarwanda = Just "nta cyahindutse"
            }

        MeasurementGained amount ->
            { english = "Gained " ++ String.fromFloat amount
            , kinyarwanda = Just <| "Kwiyongera " ++ String.fromFloat amount
            }

        MeasurementLost amount ->
            { english = "Lost " ++ String.fromFloat amount
            , kinyarwanda = Just <| "Kwiyongera " ++ String.fromFloat amount
            }

        MedicalDiagnosis ->
            { english = "Medical Diagnosis"
            , kinyarwanda = Just "Uburwayi bwemejwe na Muganga"
            }

        MedicalDiagnosisAlert diagnosis ->
            case diagnosis of
                DiagnosisUterineMyoma ->
                    { english = "Uterine Myoma"
                    , kinyarwanda = Just "Ibibyimba byo mu mura/Nyababyeyi"
                    }

                DiagnosisDiabetes ->
                    { english = "Diabetes"
                    , kinyarwanda = Just "Diyabete (Indwara y'igisukari)"
                    }

                DiagnosisCardiacDisease ->
                    { english = "Cardiac Disease"
                    , kinyarwanda = Just "Indwara z'umutima"
                    }

                DiagnosisRenalDisease ->
                    { english = "Renal Disease"
                    , kinyarwanda = Just "Indwara z'impyiko"
                    }

                DiagnosisHypertensionBeforePregnancy ->
                    { english = "Hypertension"
                    , kinyarwanda = Nothing
                    }

                DiagnosisTuberculosis ->
                    { english = "Tuberculosis"
                    , kinyarwanda = Nothing
                    }

                DiagnosisAsthma ->
                    { english = "Asthma"
                    , kinyarwanda = Just "Asthma (Agahema)"
                    }

                DiagnosisBowedLegs ->
                    { english = "Bowed Legs"
                    , kinyarwanda = Just "Amaguru atameze neza (yagize imitego)"
                    }

                DiagnosisHIV ->
                    { english = "HIV"
                    , kinyarwanda = Just "Virus itera SIDA"
                    }

                DiagnosisMentalHealthHistory ->
                    { english = "History of Mental Health Problems"
                    , kinyarwanda = Just "Niba yaragize uburwayi bwo mumutwe"
                    }

        MedicationDistributionSign sign ->
            case sign of
                Amoxicillin ->
                    { english = "Amoxicillin"
                    , kinyarwanda = Just "Amoxicilline"
                    }

                Coartem ->
                    { english = "Coartem"
                    , kinyarwanda = Just "Kowariteme"
                    }

                ORS ->
                    { english = "Oral Rehydration Solution (ORS)"
                    , kinyarwanda = Just "SRO"
                    }

                Zinc ->
                    { english = "Zinc"
                    , kinyarwanda = Just "Zinc"
                    }

                LemonJuiceOrHoney ->
                    { english = "Lemon Juice and/or Honey"
                    , kinyarwanda = Just "Umutobe w'indimu n'ubuki"
                    }

                NoMedicationDistributionSigns ->
                    { english = ""
                    , kinyarwanda = Nothing
                    }

        MedicalFormHelper ->
            { english = "Please record if the mother was diagnosed with the following medical issues"
            , kinyarwanda = Just "Andika niba umubyeyi yaragaragaweho indwara zikurikira"
            }

        MedicationForFeverPast6HoursQuestion ->
            { english = "Have you taken any medication to treat a fever in the past six hours"
            , kinyarwanda = Just "Hari imiti y'umuriro waba wafashe mu masaha atandatu ashize"
            }

        MedicationForMalariaTodayQuestion ->
            { english = "Did you receive medication for malaria today before this visit"
            , kinyarwanda = Just "Hari imiti ivura Maraliya waba wanyoye mbere y'uko uza kwivuza"
            }

        MedicationForMalariaWithinPastMonthQuestion ->
            { english = "Have you received medication for malaria within the past month before today's visit"
            , kinyarwanda = Just "Hari imiti ivura Maraliya waba waranyoye mukwezi gushize mbere yuko uza hano kwivuza"
            }

        MedicationHelpedQuestion ->
            { english = "Do you feel better after taking this"
            , kinyarwanda = Just "Urumva umeze neza nyuma yo kunywa iyi miti"
            }

        MentalHealthHistory ->
            { english = "History of Mental Health Problems"
            , kinyarwanda = Just "Niba yaragize uburwayi bwo mumutwe"
            }

        MMHGUnit ->
            { english = "mmHG"
            , kinyarwanda = Nothing
            }

        MiddleName ->
            { english = "Middle Name"
            , kinyarwanda = Nothing
            }

        MinutesAgo minutes ->
            { english =
                if minutes == 0 then
                    "just now"

                else if minutes == 1 then
                    "one minute ago"

                else
                    String.fromInt minutes ++ " minutes ago"
            , kinyarwanda =
                if minutes == 0 then
                    Just "Nonaha"

                else if minutes == 1 then
                    Just "Umunota umwe ushize"

                else
                    Just <| String.fromInt minutes ++ " hashize iminota micye"
            }

        ModeOfDelivery mode ->
            case mode of
                VaginalDelivery (Spontaneous True) ->
                    { english = "Spontaneous vaginal delivery with episiotomy"
                    , kinyarwanda = Just "Yabyaye neza ariko bamwongereye"
                    }

                VaginalDelivery (Spontaneous False) ->
                    { english = "Spontaneous vaginal delivery without episiotomy"
                    , kinyarwanda = Just "Yabyaye neza"
                    }

                VaginalDelivery WithVacuumExtraction ->
                    { english = "Vaginal delivery with vacuum extraction"
                    , kinyarwanda = Just "Yabyaye neza ariko hanifashishijwe icyuma gikurura umwana"
                    }

                CesareanDelivery ->
                    { english = "Cesarean delivery"
                    , kinyarwanda = Just "Yabyaye bamubaze"
                    }

        ModeOfDeliveryLabel ->
            { english = "Mode of delivery"
            , kinyarwanda = Just "Uburyo yabyayemo"
            }

        Month ->
            { english = "Month"
            , kinyarwanda = Just "Ukwezi"
            }

        MonthAbbrev ->
            { english = "mo"
            , kinyarwanda = Just "am"
            }

        MonthsOld ->
            { english = "months old"
            , kinyarwanda = Just "Amezi"
            }

        Mother ->
            { english = "Mother"
            , kinyarwanda = Just "Umubyeyi"
            }

        MotherDemographicInformation ->
            { english = "Mother Demographic Information"
            , kinyarwanda = Nothing
            }

        MotherName name ->
            { english = "Mother/Caregiver: " ++ name
            , kinyarwanda = Just <| "Umubyeyi: " ++ name
            }

        MotherNameLabel ->
            { english = "Mother's Name"
            , kinyarwanda = Nothing
            }

        MotherNationalId ->
            { english = "Mother's National ID"
            , kinyarwanda = Nothing
            }

        Mothers ->
            { english = "Mothers"
            , kinyarwanda = Just "Ababyeyi"
            }

        MUAC ->
            { english = "MUAC"
            , kinyarwanda = Just "Ikizigira"
            }

        MuacIndication indication ->
            case indication of
                MuacRed ->
                    { english = "red"
                    , kinyarwanda = Just "Umutuku"
                    }

                MuacYellow ->
                    { english = "yellow"
                    , kinyarwanda = Just "Umuhondo"
                    }

                MuacGreen ->
                    { english = "green"
                    , kinyarwanda = Just "Icyatsi"
                    }

        MyAccount ->
            { english = "My Account"
            , kinyarwanda = Just "Konti yanjye"
            }

        MyRelatedBy relationship ->
            translateMyRelatedBy relationship

        MyRelatedByQuestion relationship ->
            translateMyRelatedByQuestion relationship

        Name ->
            { english = "Name"
            , kinyarwanda = Nothing
            }

        NationalIdNumber ->
            { english = "National ID Number"
            , kinyarwanda = Just "Numero y'irangamuntu"
            }

        Neck ->
            { english = "Neck"
            , kinyarwanda = Nothing
            }

        NeckCPESign option ->
            case option of
                EnlargedThyroid ->
                    { english = "Enlarged Thyroid"
                    , kinyarwanda = Just "Umwingo"
                    }

                EnlargedLymphNodes ->
                    { english = "Enlarged Lymph Nodes"
                    , kinyarwanda = Just "Inturugunyu/Amatakara"
                    }

                NormalNeck ->
                    translationSet Normal

        NegativeLabel ->
            { english = "Negative"
            , kinyarwanda = Just "Nta bwandu afite"
            }

        Next ->
            { english = "Next"
            , kinyarwanda = Just "Ibikurikiyeho"
            }

        NextStepsTask task ->
            case task of
                NextStepsIsolation ->
                    { english = "Isolate Patient"
                    , kinyarwanda = Just "Shyira umurwayi mu kato"
                    }

                NextStepsContactHC ->
                    { english = "Contact Health Center"
                    , kinyarwanda = Just "Menyesha ikigo nderabuzima"
                    }

                NextStepsMedicationDistribution ->
                    { english = "Medication Distribution"
                    , kinyarwanda = Just "Gutanga Imiti"
                    }

                NextStepsSendToHC ->
                    { english = "Send to Health Center"
                    , kinyarwanda = Just "Ohereza Ku kigo nderabuzima"
                    }

        No ->
            { english = "No"
            , kinyarwanda = Just "Oya"
            }

        NoActivitiesCompleted ->
            { english = "No activities are entirely completed for the attending participants."
            , kinyarwanda = Just "Nta gikorwa cyarangiye cyose kubitabiriye."
            }

        NoActivitiesPending ->
            { english = "All activities are completed for the attending participants."
            , kinyarwanda = Just "Ibikorwa byose byarangiye kubitabiriye."
            }

        NoActivitiesCompletedForThisParticipant ->
            { english = "No activities are completed for this participant."
            , kinyarwanda = Just "Nta gikorwa cyarangiye kubitabiriye."
            }

        NoActivitiesPendingForThisParticipant ->
            { english = "All activities are completed for this participant."
            , kinyarwanda = Just "Ibikorwa byose byarangiye kubitabiriye."
            }

        NoGroupsFound ->
            { english = "No groups found."
            , kinyarwanda = Nothing
            }

        NoMatchesFound ->
            { english = "No matches found"
            , kinyarwanda = Nothing
            }

        NoParticipantsCompleted ->
            { english = "No participants have completed all their activities yet."
            , kinyarwanda = Just "Ntagikorwa nakimwe kirarangira kubitabiriye."
            }

        NoParticipantsPending ->
            { english = "All attending participants have completed their activities."
            , kinyarwanda = Just "Abaje bose barangirijwe"
            }

        NoParticipantsCompletedForThisActivity ->
            { english = "No participants have completed this activity yet."
            , kinyarwanda = Just "Ntawaje warangirijwe kukorerwa."
            }

        NoParticipantsPendingForThisActivity ->
            { english = "All attending participants have completed this activitity."
            , kinyarwanda = Just "Ababje bose barangirijwe."
            }

        Normal ->
            { english = "Normal"
            , kinyarwanda = Just "Bimeze neza/Nta kibazo gihari"
            }

        NoChildrenRegisteredInTheSystem ->
            { english = "No children registered in the system"
            , kinyarwanda = Just "Ntamwana wanditswe muriyi sisiteme"
            }

        NoParticipantsFound ->
            { english = "No participants found"
            , kinyarwanda = Just "Ntamuntu ugaragaye"
            }

        NotAvailable ->
            { english = "not available"
            , kinyarwanda = Just "Ntibiboneste"
            }

        NotConnected ->
            { english = "Not Connected"
            , kinyarwanda = Just "Ntamurandasi"
            }

        NumberOfAbortions ->
            { english = "Number of Abortions"
            , kinyarwanda = Just "Umubare w'inda zavuyemo"
            }

        NumberOfChildrenUnder5 ->
            { english = "Number of Children under 5"
            , kinyarwanda = Just "Umubare w'abana bari munsi y'imyaka 5"
            }

        NumberOfCSections ->
            { english = "Number of C-Sections"
            , kinyarwanda = Just "Umubare w'inshuro yabazwe"
            }

        NumberOfLiveChildren ->
            { english = "Number of Live Children"
            , kinyarwanda = Just "Umubare w'abana bariho"
            }

        NumberOfStillbirthsAtTerm ->
            { english = "Number of Stillbirths at Term"
            , kinyarwanda = Just "Umubare w'abapfiriye mu nda bashyitse"
            }

        NumberOfStillbirthsPreTerm ->
            { english = "Number of Stillbirths pre Term"
            , kinyarwanda = Just "Umubare w'abapfiriye mu nda badashyitse"
            }

        NutritionActivityHelper activity ->
            case activity of
                NutritionActivity.Model.Muac ->
                    { english = "Make sure to measure at the center of the baby’s upper arm."
                    , kinyarwanda = Just "Ibuka gupima icya kabiri cy'akaboko ko hejuru kugira bigufashe guoima ikizigira cy'akaboko"
                    }

                NutritionActivity.Model.Height ->
                    { english = "Ask the mother to hold the baby’s head at the end of the measuring board. Move the slider to the baby’s heel and pull their leg straight."
                    , kinyarwanda = Just "Saba Umubyeyi guhagarara inyuma y’umwana we agaramye, afata umutwe ku gice cy’amatwi. Sunikira akabaho ku buryo gakora mu bworo by’ibirenge byombi."
                    }

                NutritionActivity.Model.Nutrition ->
                    { english = "Explain to the mother how to check the malnutrition signs for their own child."
                    , kinyarwanda = Just "Sobanurira umubyeyi gupima ibimenyetso by'imirire mibi ku giti cye."
                    }

                NutritionActivity.Model.Photo ->
                    { english = "Take each baby’s photo at each health assessment. Photos should show the entire body of each child."
                    , kinyarwanda = Just "Fata ifoto ya buri mwana kuri buri bikorwa by'ipimwa Ifoto igomba kwerekana ibice by'umubiri wose by'umwana"
                    }

                NutritionActivity.Model.Weight ->
                    { english = "Calibrate the scale before taking the first baby's weight. Place baby in harness with no clothes on."
                    , kinyarwanda = Just "Ibuka kuregera umunzani mbere yo gupima ibiro by'umwana wa mbere. Ambika umwana ikariso y'ibiro wabanje kumukuramo imyenda iremereye"
                    }

        NutritionActivityTitle activity ->
            case activity of
                NutritionActivity.Model.Muac ->
                    { english = "MUAC"
                    , kinyarwanda = Just "Ikizigira cy'akaboko"
                    }

                NutritionActivity.Model.Height ->
                    { english = "Height"
                    , kinyarwanda = Just "Uburebure"
                    }

                NutritionActivity.Model.Nutrition ->
                    { english = "Nutrition"
                    , kinyarwanda = Just "Imirire"
                    }

                NutritionActivity.Model.Photo ->
                    { english = "Photo"
                    , kinyarwanda = Just "Ifoto"
                    }

                NutritionActivity.Model.Weight ->
                    { english = "Weight"
                    , kinyarwanda = Just "Ibiro"
                    }

        ObstetricalDiagnosis ->
            { english = "Obstetrical Diagnosis"
            , kinyarwanda = Just "Uburwayi bwemejwe n'inzobere mu gusuzuma abagore batwite"
            }

        ObstetricalDiagnosisAlert diagnosis ->
            case diagnosis of
                DiagnosisRhNegative ->
                    { english = "Patient is RH Negative"
                    , kinyarwanda = Nothing
                    }

                DiagnosisModerateUnderweight ->
                    { english = "Moderate underweight"
                    , kinyarwanda = Nothing
                    }

                DiagnosisSevereUnderweight ->
                    { english = "Severe underweight"
                    , kinyarwanda = Just "Afite ibiro bikie bikabije"
                    }

                DiagnosisOverweight ->
                    { english = "Overweight"
                    , kinyarwanda = Nothing
                    }

                DiagnosisObese ->
                    { english = "Obese"
                    , kinyarwanda = Just "Kubyibuha gukabije"
                    }

                DisgnosisPeripheralEdema ->
                    { english = "Peripheral Edema"
                    , kinyarwanda = Nothing
                    }

                DiagnosisFetusBreech ->
                    { english = "Fetus is in breech"
                    , kinyarwanda = Nothing
                    }

                DiagnosisFetusTransverse ->
                    { english = "Fetus is transverse"
                    , kinyarwanda = Nothing
                    }

                DiagnosisBreastExamination ->
                    { english = "Breast exam showed"
                    , kinyarwanda = Nothing
                    }

                DiagnosisHypotension ->
                    { english = "Hypotension"
                    , kinyarwanda = Nothing
                    }

                DiagnosisPregnancyInducedHypertension ->
                    { english = "Pregnancy-induced hypertension"
                    , kinyarwanda = Nothing
                    }

                DiagnosisPreeclampsiaHighRisk ->
                    { english = "High Risk for Preeclampsia"
                    , kinyarwanda = Nothing
                    }

        OK ->
            { english = "OK"
            , kinyarwanda = Just "Nibyo, yego"
            }

        Old ->
            { english = "old"
            , kinyarwanda = Just "imyaka"
            }

        OneVisit ->
            { english = "One visit"
            , kinyarwanda = Just "Inshuro imwe"
            }

        OnceYouEndTheEncounter ->
            { english = "Once you end the Encounter, you will no longer be able to edit or add data."
            , kinyarwanda = Just "Igihe cyose urangije igikorwa ,nta bushobozi wongera kugira bwo guhindura ibyo winjije cyangwa amakuru."
            }

        OnceYouEndYourGroupEncounter ->
            { english = "Once you end your Group Encounter, you will no longer be able to edit or add data."
            , kinyarwanda = Just "Igihe ushoze igikorwa, ntabwo ushobora guhindura cg wongeremo andi makuru."
            }

        Or ->
            { english = "or"
            , kinyarwanda = Nothing
            }

        PackagesPerMonth ->
            { english = "packages / month"
            , kinyarwanda = Nothing
            }

        Page ->
            { english = "Page"
            , kinyarwanda = Just "Paji"
            }

        Page404 ->
            { english = "404 page"
            , kinyarwanda = Just "404 paji"
            }

        PageNotFoundMsg ->
            { english = "Sorry, nothing found in this URL."
            , kinyarwanda = Just "Mutwihanganire ntabwo ubufasha mwasabye mubashije kuboneka."
            }

        Pallor ->
            { english = "Pallor"
            , kinyarwanda = Just "Kweruruka (k'urugingo rw'umubiri)"
            }

        Para ->
            { english = "Para"
            , kinyarwanda = Nothing
            }

        PaleConjuctiva ->
            { english = "Pale Conjuctiva"
            , kinyarwanda = Just "Ibihenehene byeruruka"
            }

        PartialPlacentaPreviousDelivery ->
            { english = "Partial Placenta in previous delivery"
            , kinyarwanda = Just "Ubwo aheruka kubyara iya nyuma ntiyavuyeyo  yose (yaje igice)"
            }

        ParticipantDirectory ->
            { english = "Participant Directory"
            , kinyarwanda = Just "Ububiko bw'amakuru y'umurwayi"
            }

        Participants ->
            { english = "Participants"
            , kinyarwanda = Just "Ubwitabire"
            }

        ParticipantReviewed ->
            { english = "I have reviewed and understand the above."
            , kinyarwanda = Nothing
            }

        ParticipantSignature ->
            { english = "Participant Signature"
            , kinyarwanda = Nothing
            }

        ParticipantSummary ->
            { english = "Participant Summary"
            , kinyarwanda = Just "Umwirondoro w’urera umwana"
            }

        ParticipantDemographicInformation ->
            { english = "Participant Demographic Information"
            , kinyarwanda = Just "Umwirondoro w'umugenerwabikorwa"
            }

        ParticipantInformation ->
            { english = "Participant Information"
            , kinyarwanda = Nothing
            }

        PartnerHivTestResult ->
            { english = "What was the partners HIV Test result"
            , kinyarwanda = Nothing
            }

        PartnerReceivedHivCounseling ->
            { english = "Did partner receive HIV Counseling during this pregnancy"
            , kinyarwanda = Just "Umugabo yahawe ubujyanama kuri Virusi itera SIDA? "
            }

        PartnerReceivedHivTesting ->
            { english = "Did partner receive HIV Testing during this pregnancy"
            , kinyarwanda = Just "Umugabo  yasuzumwe Virusi itera SIDA?"
            }

        PatientExhibitAnyFindings ->
            { english = "Does the patient exhibit any of these findings"
            , kinyarwanda = Just "Umurwayi agaragaza bimwe muri ibi bikurikira"
            }

        PatientExhibitAnyRespiratoryFindings ->
            { english = "Does the patient exhibit any of these Respiratory findings"
            , kinyarwanda = Just "Umurwayi agaragaza bimwe muri ibi bimenyetso by'ubuhumekero"
            }

        PatientGotAnySymptoms ->
            { english = "Does the patient have any of these symptoms"
            , kinyarwanda = Just "Umurwayi yaba afite bimwe muri ibi bimenyetso"
            }

        PatientProgress ->
            { english = "Patient Progress"
            , kinyarwanda = Just "Uruhererekane rw'ibyakorewe umubyeyi"
            }

        PatientInformation ->
            { english = "Patient Information"
            , kinyarwanda = Just "Amakuru k'umurwayi"
            }

        PatientIsolatedQuestion ->
            { english = "Have you isolated the patient"
            , kinyarwanda = Just "Washyize umurwayi mu kato"
            }

        PatientProvisionsTask task ->
            case task of
                Medication ->
                    { english = "Medication"
                    , kinyarwanda = Nothing
                    }

                Resources ->
                    { english = "Resources"
                    , kinyarwanda = Just "Ibihabwa umubyeyi utwite"
                    }

        People ->
            { english = "People"
            , kinyarwanda = Just "Abantu"
            }

        PersistentStorage authorized ->
            if authorized then
                { english = "Persistent storage has been authorized. The browser will not delete locally cached data without your approval."
                , kinyarwanda = Just "Ububiko buhoraho bwaremejwe,amakuru wabitse ntabwo yatsibama udatanze uburenganzira/utabyemeje"
                }

            else
                { english = "Persistent storage has not been authorized. The browser may delete locally cached data if storage runs low."
                , kinyarwanda = Just "Ibikwa ry'amakuru ntabwo remejwe. Sisiteme mushakisha ukoreramo ishobora kubisiba umwanya ubaye muto."
                }

        Person ->
            { english = "Person"
            , kinyarwanda = Just "Umuntu"
            }

        PersonHasBeenSaved ->
            { english = "Person has been saved"
            , kinyarwanda = Just "Amakuru kuri uyu muntu yabitswe"
            }

        PhysicalExam ->
            { english = "Physical Exam"
            , kinyarwanda = Nothing
            }

        PhysicalExamTask task ->
            case task of
                PhysicalExamVitals ->
                    { english = "Vitals"
                    , kinyarwanda = Just "Ibipimo by'ubuzima"
                    }

                PhysicalExamAcuteFindings ->
                    { english = "Acute Findings"
                    , kinyarwanda = Just "Ibimenyetso biziyeho"
                    }

        PlaceholderEnterHeight ->
            { english = "Enter height here…"
            , kinyarwanda = Just "Andika uburebure hano…"
            }

        PlaceholderEnterMUAC ->
            { english = "Enter MUAC here…"
            , kinyarwanda = Just "Andika uburebure hano…"
            }

        PlaceholderEnterParticipantName ->
            { english = "Enter participant name here"
            , kinyarwanda = Just "Andika izina ry'umurwayi hano"
            }

        PlaceholderEnterWeight ->
            { english = "Enter weight here…"
            , kinyarwanda = Just "Andika ibiro hano…"
            }

        PleaseSelectGroup ->
            { english = "Please select the relevant Group for the new encounter"
            , kinyarwanda = Nothing
            }

        PleaseSync ->
            { english = "Please sync data for selected Health Center."
            , kinyarwanda = Nothing
            }

        PositiveLabel ->
            { english = "Positive"
            , kinyarwanda = Just "Afite ubwandu"
            }

        PreeclampsiaPreviousPregnancy ->
            { english = "Preeclampsia in previous pregnancy "
            , kinyarwanda = Just "Ubushize yagize ibimenyetso bibanziriza guhinda umushyitsi"
            }

        PregnancyTrimester trimester ->
            case trimester of
                FirstTrimester ->
                    { english = "First Trimester"
                    , kinyarwanda = Just "Igihembwe cya mbere"
                    }

                SecondTrimester ->
                    { english = "Second Trimester"
                    , kinyarwanda = Just "Igihembwe cya kabiri"
                    }

                ThirdTrimester ->
                    { english = "Third Trimester"
                    , kinyarwanda = Just "Igihembwe cya gatatu"
                    }

        PrenatalActivitiesTitle activity ->
            case activity of
                DangerSigns ->
                    { english = "Danger Signs"
                    , kinyarwanda = Just "Ibimenyetso mpuruza"
                    }

                Examination ->
                    { english = "Examination"
                    , kinyarwanda = Just "Gusuzuma"
                    }

                PrenatalActivity.Model.FamilyPlanning ->
                    { english = "Family Planning"
                    , kinyarwanda = Just "Kuboneza Urubyaro"
                    }

                History ->
                    { english = "History"
                    , kinyarwanda = Just "Amateka y'ibyamubayeho"
                    }

                PatientProvisions ->
                    { english = "Patient Provisions"
                    , kinyarwanda = Just "Ibyo umubyeyi/umurwayi yahawe"
                    }

                PregnancyDating ->
                    { english = "Pregnancy Dating"
                    , kinyarwanda = Just "Igihe inda imaze"
                    }

                PrenatalPhoto ->
                    { english = "Photo"
                    , kinyarwanda = Just "Ifoto"
                    }

        PrenatalPhotoHelper ->
            { english = "Take a picture of the mother's belly. Then you and the mother will see how the belly has grown!"
            , kinyarwanda = Just "Fata ifoto y'inda y'umubyeyi hanyuma uyimwereke arebe uko yakuze/yiyongereye."
            }

        PreTerm ->
            { english = "Pre Term"
            , kinyarwanda = Just "Inda itaragera igihe"
            }

        PregnancyConcludedLabel ->
            { english = "or Pregnancy Concluded"
            , kinyarwanda = Just "Cyangwa Iherezo ry'inda"
            }

        PregnancyOutcomeLabel ->
            { english = "Pregnancy Outcome"
            , kinyarwanda = Nothing
            }

        PregnancyOutcome outcome ->
            case outcome of
                OutcomeLiveAtTerm ->
                    { english = "Live Birth at Term (38 weeks EGA or more)"
                    , kinyarwanda = Just "Kubyara umwana muzima/Ushyitse (ku byumweru 38 kuzamura)"
                    }

                OutcomeLivePreTerm ->
                    { english = "Live Birth Preterm (less than 38 weeks EGA)"
                    , kinyarwanda = Just "Kubyara mwana udashyitse (munsi y'ibyumweru 38)"
                    }

                OutcomeStillAtTerm ->
                    { english = "Stillbirth at Term (38 weeks EGA or more)"
                    , kinyarwanda = Just "Abana bapfiriye mu nda bageze igihe cyo kuvuka (ku byumweru 38 kuzamura)"
                    }

                OutcomeStillPreTerm ->
                    { english = "Stillbirth Preterm (less than 38 weeks EGA)"
                    , kinyarwanda = Just "Abana bapfiriye mu nda batagejeje igihe cyo kuvuka (munsi y'ibyumweru 38)"
                    }

                OutcomeAbortions ->
                    { english = "Abortions (before 24 weeks EGA)"
                    , kinyarwanda = Just "Kuvanamo inda (mbere y'ibyumweru 24)"
                    }

        PreviousCSectionScar ->
            { english = "Previous C-section scar"
            , kinyarwanda = Just "Inkovu yaho bababze ubushize"
            }

        PreviousDelivery ->
            { english = "Previous Delivery"
            , kinyarwanda = Just "Kubyara guheruka"
            }

        PreviousDeliveryPeriods period ->
            case period of
                LessThan18Month ->
                    { english = "Less than 18 month ago"
                    , kinyarwanda = Just "Munsi y'amezi 18 ashize"
                    }

                MoreThan5Years ->
                    { english = "More than 5 years ago"
                    , kinyarwanda = Just "Hejuru y'imyaka itanu ishize"
                    }

                Neither ->
                    { english = "Neither"
                    , kinyarwanda = Just "Nta na kimwe"
                    }

        PreviousFloatMeasurement value ->
            { english = "Previous measurement: " ++ String.fromFloat value
            , kinyarwanda = Just <| "Ibipimo by'ubushize: " ++ String.fromFloat value
            }

        PreviousMeasurementNotFound ->
            { english = "No previous measurement on record"
            , kinyarwanda = Just "Nta gipimo cy'ubushize cyanditswe"
            }

        Profession ->
            { english = "Profession"
            , kinyarwanda = Nothing
            }

        Programs ->
            { english = "Programs"
            , kinyarwanda = Just "Porogaramu"
            }

        ProgressPhotos ->
            { english = "Progress Photos"
            , kinyarwanda = Just "Uko amafoto agenda ahinduka"
            }

        ProgressReport ->
            { english = "Progress Report"
            , kinyarwanda = Just "Raporo igaragaza imikurire y'umwana"
            }

        ProgressTimeline ->
            { english = "Progress Timeline"
            , kinyarwanda = Just "Uko inda igenda ikura"
            }

        ProgressTrends ->
            { english = "Progress Trends"
            , kinyarwanda = Just "Uko ibipimo bigenda bizamuka"
            }

        PrenatalParticipant ->
            { english = "Antenatal Participant"
            , kinyarwanda = Just "Umubyeyi witabiriye kwipimisha inda"
            }

        PrenatalParticipants ->
            { english = "Antenatal Participants"
            , kinyarwanda = Just "Ababyeyi bitabiriye kwipimisha inda"
            }

        PreTermPregnancy ->
            { english = "Number of Pre-term Pregnancies (Live Birth)"
            , kinyarwanda = Just "Umubare w'abavutse ari bazima badashyitse"
            }

        Province ->
            { english = "Province"
            , kinyarwanda = Just "Intara"
            }

        ReasonForCSection ->
            { english = "Reason for C-section"
            , kinyarwanda = Nothing
            }

        ReasonForNotIsolating reason ->
            case reason of
                NoSpace ->
                    { english = "No space avilable at home or clinic"
                    , kinyarwanda = Just "Nta mwanya uhaboneka  mu rugo no ku ivuriro"
                    }

                TooIll ->
                    { english = "Too ill to leave alone"
                    , kinyarwanda = Just "Umurwayi ararembye ntagomba gusigara wenyine"
                    }

                CanNotSeparateFromFamily ->
                    { english = "Unable to separate from family"
                    , kinyarwanda = Just "Ntibishoboka kumutandukanya n'umuryango"
                    }

                OtherReason ->
                    { english = "Other"
                    , kinyarwanda = Just "Ikindi"
                    }

                IsolationReasonNotApplicable ->
                    { english = "Not Applicable "
                    , kinyarwanda = Just "Ibi ntibikorwa"
                    }

        ReceivedDewormingPill ->
            { english = "Has the mother received deworming pill"
            , kinyarwanda = Nothing
            }

        ReceivedIronFolicAcid ->
            { english = "Has the mother received iron and folic acid supplement"
            , kinyarwanda = Just "Umubyeyi yahawe ibinini bya Fer cg Folic Acid byongera amaraso?"
            }

        ReceivedMosquitoNet ->
            { english = "Has the mother received a mosquito net"
            , kinyarwanda = Just "Umubyeyi yahawe inzitiramubu?"
            }

        RecordPregnancyOutcome ->
            { english = "Record Pregnancy Outcome"
            , kinyarwanda = Just "Andika iherezo ry'inda"
            }

        RecurringHighSeverityAlert alert ->
            case alert of
                PrenatalActivity.Model.BloodPressure ->
                    { english = "Blood Pressure"
                    , kinyarwanda = Just "Umuvuduko w'amaraso"
                    }

        ReferredPatientToHealthCenterQuestion ->
            { english = "Have you referred the patient to the health center"
            , kinyarwanda = Just "Waba wohereje umurwayi kukigo nderabuzima"
            }

        Register ->
            { english = "Register"
            , kinyarwanda = Nothing
            }

        RegisterHelper ->
            { english = "Not the participant you were looking for?"
            , kinyarwanda = Just "Umugenerwabikorwa ubonye si we washakaga?"
            }

        RegisterNewParticipant ->
            { english = "Register a new participant"
            , kinyarwanda = Just "Andika umurwayi mushya"
            }

        RegistratingHealthCenter ->
            { english = "Registrating Health Center"
            , kinyarwanda = Just "Izina ry'ikigo nderabuzima umugenerwabikorwa abarizwamo"
            }

        RegistrationSuccessful ->
            { english = "Registration Successful"
            , kinyarwanda = Nothing
            }

        RegistrationSuccessfulParticipantAdded ->
            { english = "The participant has been added to E-Heza."
            , kinyarwanda = Nothing
            }

        RegistrationSuccessfulSuggestAddingChild ->
            { english = "The participant has been added to E-Heza. Would you like to add a child for this participant?"
            , kinyarwanda = Nothing
            }

        RegistrationSuccessfulSuggestAddingMother ->
            { english = "The participant has been added to E-Heza. Would you like to add a mother for this participant?"
            , kinyarwanda = Nothing
            }

        RelationSuccessful ->
            { english = "Relation Successful"
            , kinyarwanda = Nothing
            }

        RelationSuccessfulChildWithMother ->
            { english = "Child succesfully assocoated with mother."
            , kinyarwanda = Nothing
            }

        RelationSuccessfulMotherWithChild ->
            { english = "Mother succesfully assocoated with child."
            , kinyarwanda = Nothing
            }

        RenalDisease ->
            { english = "Renal Disease"
            , kinyarwanda = Just "Indwara z'impyiko"
            }

        RemainingForDownloadLabel ->
            { english = "Remaining for Download"
            , kinyarwanda = Just "Ibisigaye gukurwa kuri seriveri"
            }

        RemainingForUploadLabel ->
            { english = "Remaining for Upload"
            , kinyarwanda = Just "Ibisigaye koherezwa kuri seriveri"
            }

        ReportAge age ->
            { english = "Age: " ++ age
            , kinyarwanda = Just <| "Imyaka: " ++ age
            }

        ReportDOB dob ->
            { english = "DOB: " ++ dob
            , kinyarwanda = Just <| "Itariki y'amavuko: " ++ dob
            }

        ReportRemaining remaining ->
            { english = String.fromInt remaining ++ " remaning"
            , kinyarwanda = Just <| String.fromInt remaining ++ " iyibutswa rya raporo"
            }

        ReportResultsOfSearch total ->
            case total of
                1 ->
                    { english = "There is 1 participant that matches your search."
                    , kinyarwanda = Just "Hari umujyenerwabikorwa 1 uhuye nuwo washatse"
                    }

                _ ->
                    { english = "There are " ++ String.fromInt total ++ " participants that match your search."
                    , kinyarwanda = Just <| "Hari abagenerwabikorwa " ++ String.fromInt total ++ " bahuye nuwo ushaka mu ishakiro"
                    }

        Reports ->
            { english = "Reports"
            , kinyarwanda = Just "Raporo"
            }

        RecentAndUpcomingGroupEncounters ->
            { english = "Recent and upcoming Group Encounters"
            , kinyarwanda = Just "Ahabarizwa amatsinda aheruka gukorerwa n'agiye gukorerwa"
            }

        ReportCompleted { pending, completed } ->
            { english = String.fromInt completed ++ " / " ++ String.fromInt (pending + completed) ++ " Completed"
            , kinyarwanda = Just <| String.fromInt completed ++ " / " ++ String.fromInt (pending + completed) ++ " Raporo irarangiye"
            }

        ResolveMonth month ->
            translateMonth month

        RespiratoryRate ->
            { english = "Respiratory Rate"
            , kinyarwanda = Just "Inshuro ahumeka"
            }

        ResponsePeriod period ->
            case period of
                LessThan30Min ->
                    { english = "Less than 30 min"
                    , kinyarwanda = Just "Munsi y'iminota mirongo itatu"
                    }

                Between30min1Hour ->
                    { english = "30 min - 1 hour"
                    , kinyarwanda = Just "Hagati y'niminota mirongo itatu n'isaha"
                    }

                Between1Hour2Hour ->
                    { english = "1 hour - 2 hours"
                    , kinyarwanda = Just "Hagati y'isaha n'amasaha abiri"
                    }

                Between2Hour1Day ->
                    { english = "2 hours - 1 day"
                    , kinyarwanda = Just "Hagati y'amasha abiri n'umunsi"
                    }

                ResponsePeriodNotApplicable ->
                    { english = "Not Applicable"
                    , kinyarwanda = Just "Ibi ntibikorwa"
                    }

        Retry ->
            { english = "Retry"
            , kinyarwanda = Just "Kongera kugerageza"
            }

        RhNegative ->
            { english = "RH Negative"
            , kinyarwanda = Just "Ubwoko bw'amaraso ni Negatifu"
            }

        RiskFactorAlert factor ->
            case factor of
                FactorNumberOfCSections number ->
                    if number == 1 then
                        { english = "1 previous C-section"
                        , kinyarwanda = Just "Yabazwe inshuro imwe ubushize"
                        }

                    else
                        { english = String.fromInt number ++ " previous C-sections"
                        , kinyarwanda = Just <| String.fromInt number ++ " ubushize yarabazwe"
                        }

                FactorCSectionInPreviousDelivery ->
                    { english = "C-section in previous delivery"
                    , kinyarwanda = Just "Yarabazwe ku nda ishize"
                    }

                FactorCSectionReason ->
                    { english = "C-section in previous delivery due to"
                    , kinyarwanda = Just "Ubushize yabazwe abyara kubera"
                    }

                FactorPreviousDeliveryPeriod ->
                    { english = "Previous delivery"
                    , kinyarwanda = Just "kubyara guheruka"
                    }

                FactorSuccessiveAbortions ->
                    { english = "Patient experienced successive abortions"
                    , kinyarwanda = Just "Umubyeyi yavanyemo inda zikurikiranye"
                    }

                FactorSuccessivePrematureDeliveries ->
                    { english = "Patient experienced successive preterm deliveries"
                    , kinyarwanda = Just "Umubyeyi yabyaye inda zidashyitse zikurikiranye"
                    }

                FactorStillbornPreviousDelivery ->
                    { english = "Stillbirth in previous delivery"
                    , kinyarwanda = Just "Ubushize yabyaye umwana upfuye(wapfiriye mu nda)"
                    }

                FactorBabyDiedOnDayOfBirthPreviousDelivery ->
                    { english = "Live Birth but the baby died the same day in previous delivery"
                    , kinyarwanda = Just "Aheruka kubyara umwana muzima apfa uwo munsi"
                    }

                FactorPartialPlacentaPreviousDelivery ->
                    { english = "Patient had partial placenta in previous pregnancy"
                    , kinyarwanda = Just "Ku nda y'ubushize iya nyuma ntiyavutse yose/yaje igice"
                    }

                FactorSevereHemorrhagingPreviousDelivery ->
                    { english = "Patient experienced severe hemorrhage in previous pregnancy"
                    , kinyarwanda = Just "Umubyeyi yaravuye cyane/bikabije ku nda y'ubushize"
                    }

                FactorPreeclampsiaPreviousPregnancy ->
                    { english = "Patient had preeclampsia in previous pregnancy"
                    , kinyarwanda = Just "Umubyeyi yagize ibimenyetso bibanziriza kugagara ku nda y'ubushize"
                    }

                FactorConvulsionsPreviousDelivery ->
                    { english = "Patient experienced convulsions in previous delivery"
                    , kinyarwanda = Just "Ubushize mubyeyi yagize ibimenyetso byo kugagara/Guhinda umushyitsi abyara"
                    }

                FactorConvulsionsAndUnconsciousPreviousDelivery ->
                    { english = "Patient experienced convulsions and resulted in becoming unconscious after delivery"
                    , kinyarwanda = Just "Umubyeyi yagize ibimenyetso byo kugagara nyuma yo kubyara bimuviramo kutumva/guta ubwenge"
                    }

                FactorIncompleteCervixPreviousPregnancy ->
                    { english = "Patient had an Incomplete Cervix in previous pregnancy"
                    , kinyarwanda = Just "Ku nda y'ubushize inkondo y'umura ntiyashoboye kwifunga neza"
                    }

                FactorVerticalCSectionScar ->
                    { english = "Vertical C-Section Scar"
                    , kinyarwanda = Just "Inkovu yo kubagwa irahagaze"
                    }

                FactorGestationalDiabetesPreviousPregnancy ->
                    { english = "Patient had Gestational Diabetes in previous pregnancy"
                    , kinyarwanda = Just "Ubushize umubyeyi yagize indwara ya Diyabete itewe no gutwita"
                    }

        RiskFactors ->
            { english = "Risk Factors"
            , kinyarwanda = Just "Abashobora kwibasirwa n'indwara runaka (kubera impamvu zitandukanye:kuba atwite..)"
            }

        Save ->
            { english = "Save"
            , kinyarwanda = Just "Kubika"
            }

        SaveAndNext ->
            { english = "Save & Next"
            , kinyarwanda = Nothing
            }

        SaveError ->
            { english = "Save Error"
            , kinyarwanda = Just "Kubika error (ikosa mu kubika)"
            }

        Search ->
            { english = "Search"
            , kinyarwanda = Nothing
            }

        SearchByName ->
            { english = "Search by Name"
            , kinyarwanda = Just "Gushakisha izina"
            }

        SearchExistingParticipants ->
            { english = "Search Existing Participants"
            , kinyarwanda = Just "Gushaka abagenerwabikorwa basanzwe muri sisiteme"
            }

        SearchHelper ->
            { english = "Search to see if the participant already exists in E-Heza. If the person you are looking for does not appear in the search, please create a new record for them."
            , kinyarwanda = Just "Shakisha kugirango urebe niba umugenerwabikorwa asanzwe ari muri E-Heza. Niba atagaragara, mwandike nku mushya."
            }

        SearchHelperFamilyMember ->
            { english = "Search to see if the additional family member already exists in E-Heza. If the person you are looking for does not appear in the search, please create a new record for them."
            , kinyarwanda = Just "Kanda ku Ishakiro kugirango urebe niba umugenerwabikorwa asanzwe ari muri E-Heza. Niba uwo muntu atagaragara mu ishakiro, mwandike nk'umugenerwabikorwa mushya."
            }

        SecondName ->
            { english = "Second Name"
            , kinyarwanda = Just "Izina ry'umuryango"
            }

        Sector ->
            { english = "Sector"
            , kinyarwanda = Just "Umurenge"
            }

        SelectAntenatalVisit ->
            { english = "Select an Antenatal Visit"
            , kinyarwanda = Just "Hitamo inshuro aje kwipimishaho inda"
            }

        SelectAllSigns ->
            { english = "Select all signs that are present"
            , kinyarwanda = Just "Hitamo ibimenyetso by'imirire byose bishoboka umwana afite"
            }

        SelectDangerSigns ->
            { english = "Please select one or more of the danger signs the patient is experiencing"
            , kinyarwanda = Just "Hitamo kimwe cg byinshi mu bimenyetso mpuruza umubyeyi yaba afite"
            }

        SelectEncounterType ->
            { english = "Select encounter type"
            , kinyarwanda = Just "Hitamo ubwoko bw'icyiciro cyo gukorera"
            }

        SelectLanguage ->
            { english = "Select language"
            , kinyarwanda = Nothing
            }

        SelectGroup ->
            { english = "Select Group..."
            , kinyarwanda = Just "Hitamo itsinda ryawe..."
            }

        SelectProgram ->
            { english = "Select Program"
            , kinyarwanda = Just "Hitamo porogaramu"
            }

        SelectYourGroup ->
            { english = "Select your Group"
            , kinyarwanda = Just "Hitamo itsinda ryawe"
            }

        SelectYourHealthCenter ->
            { english = "Select your Health Center"
            , kinyarwanda = Just "Hitamo ikigo nderabuzima"
            }

        SelectYourVillage ->
            { english = "Select your village"
            , kinyarwanda = Just "Hitamo umudugudu wawe"
            }

        SelectedHCDownloading ->
            { english = "Downloading data for selected Health Center. Please wait until completed."
            , kinyarwanda = Nothing
            }

        SelectedHCNotSynced ->
            { english = "Data is not synced"
            , kinyarwanda = Nothing
            }

        SelectedHCSyncing ->
            { english = "Data is syncing"
            , kinyarwanda = Nothing
            }

        SelectedHCUploading ->
            { english = "Uploading data for selected Health Center. Please wait until completed."
            , kinyarwanda = Nothing
            }

        ServiceWorkerActive ->
            { english = "The app is installed on this device."
            , kinyarwanda = Just "Apulikasiyo muri icyi cyuma cy'inkoranabuhanga yinjijwe."
            }

        ServiceWorkerCurrent ->
            { english = "You have the current version of the app."
            , kinyarwanda = Just "Ufite apulikasiyo nshya igezweho uyu munsi"
            }

        ServiceWorkerCheckForUpdates ->
            { english = "Check for updates"
            , kinyarwanda = Just "Kugenzura ibyavuguruwe"
            }

        ServiceWorkerInstalling ->
            { english = "A new version of the app has been detected and is being downloaded. You can continue to work while this is in progress."
            , kinyarwanda = Nothing
            }

        ServiceWorkerInstalled ->
            { english = "A new version of the app has been downloaded."
            , kinyarwanda = Just "Gufungura verisio nshyashya byarangiye."
            }

        ServiceWorkerSkipWaiting ->
            { english = "Activate new version of the app"
            , kinyarwanda = Just "Gufungura verisio nshyashya"
            }

        ServiceWorkerRestarting ->
            { english = "The app should reload momentarily with the new version."
            , kinyarwanda = Nothing
            }

        ServiceWorkerActivating ->
            { english = "A new version of the app is preparing itself for use."
            , kinyarwanda = Nothing
            }

        ServiceWorkerActivated ->
            { english = "A new version of the app is ready for use."
            , kinyarwanda = Nothing
            }

        ServiceWorkerRedundant ->
            { english = "An error occurred installing a new version of the app."
            , kinyarwanda = Nothing
            }

        ServiceWorkerInactive ->
            { english = "The app is not yet installed on this device."
            , kinyarwanda = Nothing
            }

        ServiceWorkerRegNotAsked ->
            { english = "We have not yet attempted to install the app on this device."
            , kinyarwanda = Nothing
            }

        ServiceWorkerRegLoading ->
            { english = "Installation of the app on this device is progressing."
            , kinyarwanda = Nothing
            }

        ServiceWorkerRegErr ->
            { english = "There was an error installing the app on this device. To try again, reload this page."
            , kinyarwanda = Nothing
            }

        ServiceWorkerRegSuccess ->
            { english = "The app was successfully registered with this device."
            , kinyarwanda = Just "Igikorwa cyo gushyira apulikasiyo kuri iki gikoresho cy'ikoranabuhanga cyagenze neza."
            }

        ServiceWorkerStatus ->
            { english = "Deployment Status"
            , kinyarwanda = Just "Ibijyanye no kuvugurura no kongerera ubushobozi sisiteme"
            }

        SevereHemorrhagingPreviousDelivery ->
            { english = "Severe Hemorrhaging in previous delivery (>500 ml)"
            , kinyarwanda = Just "Ubushize yavuye cyane akimara kubyara hejuru ya Ml 500"
            }

        SignOnDoorPostedQuestion ->
            { english = "Have you posted signs on the door indicating that the space is an isolation area"
            , kinyarwanda = Just "Waba washyize ibimenyetso ku rugi byerekana ko iki cyumba ari ikijyamo abantu bari mu kato"
            }

        SocialHistoryHivTestingResult result ->
            case result of
                ResultHivPositive ->
                    { english = "Positive"
                    , kinyarwanda = Nothing
                    }

                ResultHivNegative ->
                    { english = "Negative"
                    , kinyarwanda = Nothing
                    }

                ResultHivIndeterminate ->
                    { english = "Indeterminate"
                    , kinyarwanda = Nothing
                    }

                NoHivTesting ->
                    { english = "Ntibiboneste"
                    , kinyarwanda = Nothing
                    }

        StillbornPreviousDelivery ->
            { english = "Stillborn in previous delivery"
            , kinyarwanda = Just "Aheruka kubyara umwana upfuye"
            }

        SubsequentAntenatalVisit ->
            { english = "Subsequent Antenatal Visit"
            , kinyarwanda = Just "Igihe cyo kongera kwipimisha inda"
            }

        SuccessiveAbortions ->
            { english = "Successive Abortions"
            , kinyarwanda = Just "Inda zavuyemo zikurikiranye"
            }

        SuccessivePrematureDeliveries ->
            { english = "Successive Premature Deliveries"
            , kinyarwanda = Just "Inda zavutse zidashyitse zikurikiranye"
            }

        SuspectedCovid19CaseAlert ->
            { english = "Suspected COVID-19 case"
            , kinyarwanda = Just "Acyekwaho kwandura COVID-19"
            }

        SuspectedCovid19CaseAlertHelper ->
            { english = "Please isolate immediately from family and contact health center"
            , kinyarwanda = Just "Mutandukanye n'umuryango we byihuse uhite umenyesha Ikigo nderabuzima"
            }

        SuspectedCovid19CaseIsolate ->
            { english = "Isolate immediately from family"
            , kinyarwanda = Just "Mutandukanye ako kanya n'umuryango we umushyire mu kato"
            }

        SuspectedCovid19CaseContactHC ->
            { english = "Contact health center immediately"
            , kinyarwanda = Just "Menyesha ikigo nderabuzima ako kanya "
            }

        Symptoms ->
            { english = "Symptoms"
            , kinyarwanda = Nothing
            }

        SymptomsGeneralSign sign ->
            case sign of
                BodyAches ->
                    { english = "Body Aches"
                    , kinyarwanda = Just "Ububabare bw'umubiri wose"
                    }

                Chills ->
                    { english = "Chills"
                    , kinyarwanda = Just "Gutengurwa"
                    }

                SymptomGeneralFever ->
                    { english = "Fever"
                    , kinyarwanda = Just "Umuriro"
                    }

                Headache ->
                    { english = "Headache"
                    , kinyarwanda = Just "Kubabara umutwe"
                    }

                NightSweats ->
                    { english = "Night Sweats"
                    , kinyarwanda = Just "Kubira ibyuya nijoro"
                    }

                Lethargy ->
                    { english = "Lethargy"
                    , kinyarwanda = Just "Guhwera"
                    }

                PoorSuck ->
                    { english = "Poor Suck"
                    , kinyarwanda = Just "Yonka nta mbaraga"
                    }

                UnableToDrink ->
                    { english = "Unable to Drink"
                    , kinyarwanda = Just "Ntashobora kunywahing"
                    }

                UnableToEat ->
                    { english = "Unable to Eat"
                    , kinyarwanda = Just "Ntashobora kurya"
                    }

                IncreasedThirst ->
                    { english = "Increased Thirst"
                    , kinyarwanda = Just "Afite inyota cyane"
                    }

                DryMouth ->
                    { english = "Dry/Sticky Mouth"
                    , kinyarwanda = Just "Iminwa yumye"
                    }

                SevereWeakness ->
                    { english = "Severe Weakness"
                    , kinyarwanda = Just "Yacitse intege cyane"
                    }

                YellowEyes ->
                    { english = "Yellow Eyes"
                    , kinyarwanda = Just "Amaso y'umuhondo"
                    }

                CokeColoredUrine ->
                    { english = "Coca-Cola Colored Urine"
                    , kinyarwanda = Just "Inkari zisa na kokakola"
                    }

                SymptomsGeneralConvulsions ->
                    { english = "Convulsions"
                    , kinyarwanda = Just "Kugagara"
                    }

                SpontaneousBleeding ->
                    { english = "Spontaneous Bleeding"
                    , kinyarwanda = Just "Kuva amaraso"
                    }

                NoSymptomsGeneral ->
                    { english = "None of the above"
                    , kinyarwanda = Just "Nta na kimwe mu byavuzwe haruguru"
                    }

        SymptomsGISign sign ->
            case sign of
                SymptomGIAbdominalPain ->
                    { english = "Abdominal Pain"
                    , kinyarwanda = Just "Kubabara mu nda"
                    }

                BloodyDiarrhea ->
                    { english = "Bloody Diarrhea"
                    , kinyarwanda = Just "Arituma amaraso"
                    }

                Nausea ->
                    { english = "Nausea"
                    , kinyarwanda = Just "Afite iseseme"
                    }

                NonBloodyDiarrhea ->
                    { english = "Non-Bloody Diarrhea - >3 liquid stools in the last 24 hours"
                    , kinyarwanda = Just "Nta maraso yituma- yituma ibyoroshye inshuro zirenze 3 mu masaha 24"
                    }

                Vomiting ->
                    { english = "Vomiting"
                    , kinyarwanda = Just "Araruka"
                    }

                NoSymptomsGI ->
                    { english = "None of the above"
                    , kinyarwanda = Just "Nta na kimwe mu byavuzwe haruguru"
                    }

        SymptomsGISignAbbrev sign ->
            case sign of
                NonBloodyDiarrhea ->
                    { english = "Non-Bloody Diarrhea"
                    , kinyarwanda = Nothing
                    }

                _ ->
                    translationSet (SymptomsGISign sign)

        SymptomsRespiratorySign sign ->
            case sign of
                BloodInSputum ->
                    { english = "Blood in Sputum"
                    , kinyarwanda = Just "Amaraso mu gikororwa"
                    }

                Cough ->
                    { english = "Cough"
                    , kinyarwanda = Just "Inkorora"
                    }

                NasalCongestion ->
                    { english = "Nasal Congestion"
                    , kinyarwanda = Just "Gufungana mu mazuru"
                    }

                ShortnessOfBreath ->
                    { english = "Shortness of Breath"
                    , kinyarwanda = Just "Guhumeka nabi"
                    }

                SoreThroat ->
                    { english = "Sore Throat"
                    , kinyarwanda = Just "Kubabara mu muhogo"
                    }

                StabbingChestPain ->
                    { english = "Stabbing Chest Pain"
                    , kinyarwanda = Just "Kubabara mu gatuza"
                    }

                NoSymptomsRespiratory ->
                    { english = "None of the above"
                    , kinyarwanda = Just "Nta na kimwe mu byavuzwe haruguru"
                    }

        SymptomsTask task ->
            case task of
                SymptomsGeneral ->
                    { english = "General"
                    , kinyarwanda = Just "Ibimenyesto rusange"
                    }

                SymptomsRespiratory ->
                    { english = "Respiratory"
                    , kinyarwanda = Just "Ubuhumekero"
                    }

                SymptomsGI ->
                    { english = "GI"
                    , kinyarwanda = Just "Urwungano ngogozi"
                    }

        GroupEncounterClosed ->
            { english = "Group Encounter closed"
            , kinyarwanda = Nothing
            }

        GroupEncounterClosed2 sessionId ->
            { english =
                String.join " "
                    [ "Group Encounter"
                    , fromEntityUuid sessionId
                    , """is closed. If you need to make further modifications
            to it, please contact an administrator to have it
            re-opened."""
                    ]
            , kinyarwanda = Nothing
            }

        GroupEncounterLoading ->
            { english = "Loading Group Encounter"
            , kinyarwanda = Just "Gufungura icyiciro cyo gukorera"
            }

        GroupEncounterUnauthorized ->
            { english = "Group Encounter unauthorized"
            , kinyarwanda = Nothing
            }

        GroupEncounterUnauthorized2 ->
            { english =
                """You are not authorized to view this health assessment.
        Please contact the Ihangane project for further
        instructions."""
            , kinyarwanda = Nothing
            }

        SendPatientToHC ->
<<<<<<< HEAD
            { english = "Send patient to the health center"
            , kinyarwanda = Nothing
            }

        SentPatientToHC ->
            { english = "Sent patient to the health center"
            , kinyarwanda = Nothing
=======
            { english = "Send patient to the health center."
            , kinyarwanda = Just "Ohereza umurwayi ku kigo nderabuzima"
>>>>>>> 56dbcc58
            }

        ShowAll ->
            { english = "Show All"
            , kinyarwanda = Just "Erekana amazina yose"
            }

        StartEndDate ->
            { english = "Start - End"
            , kinyarwanda = Nothing
            }

        StartDate ->
            { english = "Start Date"
            , kinyarwanda = Just "Itariki utangireyeho"
            }

        EndDate ->
            { english = "End Date"
            , kinyarwanda = Just "Itariki urangirijeho"
            }

        StartSyncing ->
            { english = "Start Syncing"
            , kinyarwanda = Just "Tangira uhuze amakuru kuri seriveri"
            }

        StatusLabel ->
            { english = "Status"
            , kinyarwanda = Just "Uko bihagaze kugeza ubu"
            }

        StopSyncing ->
            { english = "Stop Syncing"
            , kinyarwanda = Just "Tangira gukura amakuru kuri seriveri"
            }

        Submit ->
            { english = "Submit"
            , kinyarwanda = Nothing
            }

        Success ->
            { english = "Success"
            , kinyarwanda = Just "Byagezweho"
            }

        SyncGeneral ->
            { english = "Sync Status (General)"
            , kinyarwanda = Just "Ibijyanye no guhuza amakuru yafashwe n'igikoresho cy'ikoranabuhanga n'abitse kuri seriveri"
            }

        Tachypnea ->
            { english = "Tachypnea (fast resp. rate)"
            , kinyarwanda = Nothing
            }

        TabletSinglePlural value ->
            if value == "1" then
                { english = "1 tablet"
                , kinyarwanda = Just "Ikinini cyimwe"
                }

            else
                { english = value ++ " tablets"
                , kinyarwanda = Just <| value ++ " ibinini"
                }

        TakenCareOfBy ->
            { english = "Taken care of by"
            , kinyarwanda = Nothing
            }

        TasksCompleted completed total ->
            { english = String.fromInt completed ++ "/" ++ String.fromInt total ++ " Tasks Completed"
            , kinyarwanda = Just <| String.fromInt completed ++ "/" ++ String.fromInt total ++ " Ibikorwa byarangiye"
            }

        TelephoneNumber ->
            { english = "Telephone Number"
            , kinyarwanda = Just "Numero ya telefoni"
            }

        Term ->
            { english = "Term"
            , kinyarwanda = Just "Inda igeze igihe"
            }

        TermPregnancy ->
            { english = "Number of Term Pregnancies (Live Birth)"
            , kinyarwanda = Just "Umubare w'abavutse ari bazima bashyitse"
            }

        ThisActionCannotBeUndone ->
            { english = "This action cannot be undone."
            , kinyarwanda = Nothing
            }

        ThisGroupHasNoMothers ->
            { english = "This Group has no mothers assigned to it."
            , kinyarwanda = Just "Iki cyiciro nta mubyeyi cyagenewe."
            }

        ToThePatient ->
            { english = "to the patient"
            , kinyarwanda = Just "ku umurwayi"
            }

        Training ->
            { english = "Training"
            , kinyarwanda = Nothing
            }

        TrainingGroupEncounterCreateSuccessMessage ->
            { english = "Training encounters were created."
            , kinyarwanda = Nothing
            }

        TrainingGroupEncounterDeleteSuccessMessage ->
            { english = "Training encounters were deleted."
            , kinyarwanda = Nothing
            }

        TraveledToCOVID19CountryQuestion ->
            { english = "Have you traveled to any country or district in Rwanda known to have Covid-19 in the past 14 days"
            , kinyarwanda = Just "Waba waragiye mu gihugu kirimo ubwandu bwa Covid 19 mu minsi 14 ishize"
            }

        PriorTreatmentTask task ->
            case task of
                TreatmentReview ->
                    { english = "Treatment Review"
                    , kinyarwanda = Just "Kureba imiti yahawe"
                    }

        TrySyncing ->
            { english = "Try syncing with backend"
            , kinyarwanda = Just "Gerageza guhuza amakuru y'iki gikoresho cy'ikoranabuhanga n'abakoze E-Heza"
            }

        TuberculosisPast ->
            { english = "Tuberculosis in the past"
            , kinyarwanda = Just "Yigeze kurwara igituntu"
            }

        TuberculosisPresent ->
            { english = "Tuberculosis in the present"
            , kinyarwanda = Just "Arwaye igituntu"
            }

        TwoVisits ->
            { english = "Two visits"
            , kinyarwanda = Just "Inshuro ebyiri"
            }

        UbudeheLabel ->
            { english = "Ubudehe: "
            , kinyarwanda = Nothing
            }

        Unknown ->
            { english = "Unknown"
            , kinyarwanda = Just "Ntabizi"
            }

        Update ->
            { english = "Update"
            , kinyarwanda = Just "Kuvugurura"
            }

        UpdateError ->
            { english = "Update Error"
            , kinyarwanda = Just "ikosa mwivugurura"
            }

        UterineMyoma ->
            { english = "Uterine Myoma"
            , kinyarwanda = Just "Ibibyimba byo mu mura/Nyababyeyi"
            }

        ValidationErrors ->
            { english = "Validation Errors"
            , kinyarwanda = Nothing
            }

        -- As in, the version the app
        Version ->
            { english = "Version"
            , kinyarwanda = Nothing
            }

        View ->
            { english = "View"
            , kinyarwanda = Nothing
            }

        ViewProgressReport ->
            { english = "View Progress Report"
            , kinyarwanda = Just "Garagaza uruhererekane rw'imikurire y'umwana"
            }

        Village ->
            { english = "Village"
            , kinyarwanda = Just "Umudugudu"
            }

        Warning ->
            { english = "Warning"
            , kinyarwanda = Just "Impuruza"
            }

        WasFbfDistirbuted activity ->
            case activity of
                ChildActivity _ ->
                    { english = "If distributed amount is not as per guidelines, select the reason"
                    , kinyarwanda = Nothing
                    }

                MotherActivity _ ->
                    { english = "If distributed amount is not as per guidelines, select the reason"
                    , kinyarwanda = Nothing
                    }

        WeekSinglePlural value ->
            if value == 1 then
                { english = "1 Week"
                , kinyarwanda = Just "1 Icyumweru"
                }

            else
                { english = String.fromInt value ++ " Weeks"
                , kinyarwanda = Just <| String.fromInt value ++ " Ibyumweru"
                }

        Weight ->
            { english = "Weight"
            , kinyarwanda = Just "Ibiro"
            }

        WelcomeUser name ->
            { english = "Welcome " ++ name
            , kinyarwanda = Just <| "Murakaza neza " ++ name
            }

        WhatDoYouWantToDo ->
            { english = "What do you want to do?"
            , kinyarwanda = Just "Urashaka gukora iki?"
            }

        WhyNot ->
            { english = "Why not"
            , kinyarwanda = Just "Kubera iki"
            }

        WhyDifferentFbfAmount activity ->
            case activity of
                ChildActivity _ ->
                    { english = "Select why child received a different amount of FBF"
                    , kinyarwanda = Nothing
                    }

                MotherActivity _ ->
                    { english = "Select why mother received a different amount of FBF"
                    , kinyarwanda = Nothing
                    }

        Year ->
            { english = "Year"
            , kinyarwanda = Just "Umwaka"
            }

        YearsOld int ->
            { english = String.fromInt int ++ " years old"
            , kinyarwanda = Nothing
            }

        Yes ->
            { english = "Yes"
            , kinyarwanda = Just "Yego"
            }

        YouAreNotAnAdmin ->
            { english = "You are not logged in as an Administrator."
            , kinyarwanda = Nothing
            }

        YourGroupEncounterHasBeenSaved ->
            { english = "Your Group Encounter has been saved."
            , kinyarwanda = Nothing
            }

        ZScoreHeightForAge ->
            { english = "Z-Score Height for Age: "
            , kinyarwanda = Just "Z-score Uburebure ku myaka: "
            }

        ZScoreMuacForAge ->
            { english = "MUAC for Age: "
            , kinyarwanda = Just "MUAC ku myaka: "
            }

        ZScoreWeightForAge ->
            { english = "Z-Score Weight for Age: "
            , kinyarwanda = Just "Z-score Ibiro ku myaka: "
            }

        ZScoreWeightForHeight ->
            { english = "Z-Score Weight for Height: "
            , kinyarwanda = Just "Z-score Ibiro ku uburebure: "
            }


translateMyRelatedBy : MyRelatedBy -> TranslationSet String
translateMyRelatedBy relationship =
    case relationship of
        MyChild ->
            { english = "Child"
            , kinyarwanda = Just "Umwana"
            }

        MyParent ->
            { english = "Parent"
            , kinyarwanda = Nothing
            }

        MyCaregiven ->
            { english = "Care given"
            , kinyarwanda = Nothing
            }

        MyCaregiver ->
            { english = "Caregiver"
            , kinyarwanda = Nothing
            }


{-| Basically, this is backwards. Our data is showing what the second
person is from the first person's point of view, but we want to
ask the question the opposite way.
-}
translateMyRelatedByQuestion : MyRelatedBy -> TranslationSet String
translateMyRelatedByQuestion relationship =
    case relationship of
        MyChild ->
            { english = "is the parent of"
            , kinyarwanda = Just "ni umubyeyi wa"
            }

        MyParent ->
            { english = "is the child of"
            , kinyarwanda = Nothing
            }

        MyCaregiven ->
            { english = "is the caregiver for"
            , kinyarwanda = Just "ni umurezi wa"
            }

        MyCaregiver ->
            { english = "is given care by"
            , kinyarwanda = Nothing
            }


translateActivePage : Page -> TranslationSet String
translateActivePage page =
    case page of
        DevicePage ->
            { english = "Device Status"
            , kinyarwanda = Just "Uko igikoresho cy'ikoranabuhanga gihagaze"
            }

        PinCodePage ->
            { english = "PIN Code"
            , kinyarwanda = Just "Umubare w'ibanga"
            }

        PageNotFound url ->
            { english = "Missing"
            , kinyarwanda = Just "Ibibura"
            }

        ServiceWorkerPage ->
            { english = "Deployment"
            , kinyarwanda = Nothing
            }

        UserPage userPage ->
            case userPage of
                ClinicalPage ->
                    { english = "Clinical"
                    , kinyarwanda = Nothing
                    }

                ClinicsPage _ ->
                    { english = "Groups"
                    , kinyarwanda = Just "Itsinda"
                    }

                ClinicalProgressReportPage _ ->
                    { english = "Clinical Progress Report"
                    , kinyarwanda = Just "Erekana raporo yibyavuye mu isuzuma"
                    }

                CreatePersonPage _ _ ->
                    { english = "Create Person"
                    , kinyarwanda = Nothing
                    }

                DemographicsReportPage _ ->
                    { english = "Demographics Report"
                    , kinyarwanda = Just "Raporo y'umwirondoro"
                    }

                EditPersonPage _ ->
                    { english = "Edit Person"
                    , kinyarwanda = Nothing
                    }

                MyAccountPage ->
                    { english = "My Account"
                    , kinyarwanda = Just "Compte"
                    }

                PersonPage _ _ ->
                    { english = "Person"
                    , kinyarwanda = Nothing
                    }

                PersonsPage _ _ ->
                    { english = "Participant Directory"
                    , kinyarwanda = Just "Ububiko bw'amakuru y'umurwayi"
                    }

                PrenatalParticipantPage _ ->
                    { english = "Antenatal Participant"
                    , kinyarwanda = Nothing
                    }

                IndividualEncounterParticipantsPage encounterType ->
                    case encounterType of
                        AcuteIllnessEncounter ->
                            { english = "Acute Illness Participants"
                            , kinyarwanda = Just "Abagaragweho n'uburwayi butunguranye"
                            }

                        AntenatalEncounter ->
                            { english = "Antenatal Participants"
                            , kinyarwanda = Nothing
                            }

                        InmmunizationEncounter ->
                            { english = "Inmmunization Participants"
                            , kinyarwanda = Nothing
                            }

                        NutritionEncounter ->
                            { english = "Nutrition Participants"
                            , kinyarwanda = Nothing
                            }

                RelationshipPage _ _ _ ->
                    { english = "Relationship"
                    , kinyarwanda = Nothing
                    }

                SessionPage sessionId sessionPage ->
                    case sessionPage of
                        ActivitiesPage ->
                            { english = "Activities"
                            , kinyarwanda = Just "Ibikorwa"
                            }

                        ActivityPage activityType ->
                            { english = "Activity"
                            , kinyarwanda = Just "Igikorwa"
                            }

                        AttendancePage ->
                            { english = "Attendance"
                            , kinyarwanda = Just "Ubwitabire"
                            }

                        ParticipantsPage ->
                            { english = "Participants"
                            , kinyarwanda = Just "Abagenerwabikorwa"
                            }

                        ChildPage childId ->
                            { english = "Child"
                            , kinyarwanda = Just "Umwana"
                            }

                        MotherPage motherId ->
                            { english = "Mother"
                            , kinyarwanda = Just "Umubyeyi"
                            }

                        ProgressReportPage childId ->
                            { english = "Progress Report"
                            , kinyarwanda = Just "Raporo igaragaza imikurire y'umwana"
                            }

                PrenatalEncounterPage _ ->
                    { english = "Antenatal Encounter"
                    , kinyarwanda = Nothing
                    }

                PrenatalActivityPage _ _ ->
                    { english = "Antenatal Activity"
                    , kinyarwanda = Nothing
                    }

                IndividualEncounterTypesPage ->
                    { english = "Encounter Types"
                    , kinyarwanda = Nothing
                    }

                PregnancyOutcomePage _ ->
                    { english = "Pregnancy Outcome"
                    , kinyarwanda = Nothing
                    }

                NutritionParticipantPage _ ->
                    { english = "Nutrition Encounter"
                    , kinyarwanda = Nothing
                    }

                NutritionEncounterPage _ ->
                    { english = "Nutrition Encounter"
                    , kinyarwanda = Nothing
                    }

                NutritionActivityPage _ _ ->
                    { english = "Nutrition Activity"
                    , kinyarwanda = Nothing
                    }

                NutritionProgressReportPage _ ->
                    { english = "Nutrition Progress Report"
                    , kinyarwanda = Nothing
                    }

                AcuteIllnessParticipantPage _ ->
                    { english = "Acute Illness Encounter"
                    , kinyarwanda = Just "Isuzuma  ry'uburwayi butunguranye"
                    }

                AcuteIllnessEncounterPage _ ->
                    { english = "Acute Illness Encounter"
                    , kinyarwanda = Just "Isuzuma  ry'uburwayi butunguranye"
                    }

                AcuteIllnessActivityPage _ _ ->
                    { english = "Acute Illness Activity"
                    , kinyarwanda = Just "Igikorwa cyo kuvura uburwayi butunguranye"
                    }

                AcuteIllnessProgressReportPage _ ->
                    { english = "Acute Illness Progress Report"
                    , kinyarwanda = Nothing
                    }


translateAdherence : Adherence -> TranslationSet String
translateAdherence adherence =
    case adherence of
        PrescribedAVRs ->
            { english = "Ask the mother to name or describe her prescribed AVRs. Can she correctly describe her medication?"
            , kinyarwanda = Just "Saba umubyeyi kuvuga izina ry’imiti igabanya ubukana bamuhaye. Ese abashije kuyivuga neza?"
            }

        CorrectDosage ->
            { english = "Can she tell you the correct dosage?"
            , kinyarwanda = Just "Yaba abasha kukubwira neza uburyo ayifata?"
            }

        TimeOfDay ->
            { english = "Can she tell you the correct time of day to make her ARVs?"
            , kinyarwanda = Just "Yaba abasha kukubwira amasaha ayifatiraho buri munsi?"
            }

        Adhering ->
            { english = "Based on your conversations with her, do you think she is adhering to her ARV regimen?"
            , kinyarwanda = Just "Ugendeye ku kiganiro mwagiranye, utekereza ko ari gufata imiti ye neza?"
            }


translateCounselingTimingHeading : CounselingTiming -> TranslationSet String
translateCounselingTimingHeading timing =
    case timing of
        Entry ->
            { english = "Entry Counseling Checklist:"
            , kinyarwanda = Just "Ibigomba kugirwaho inama ku ntangiriro:"
            }

        MidPoint ->
            { english = "Mid Program Review Checklist:"
            , kinyarwanda = Just "Ibigomba kugirwaho inama hagati mu gusubiramo gahunda:"
            }

        Exit ->
            { english = "Exit Counseling Checklist:"
            , kinyarwanda = Just "Ibigomba kugirwaho inama kumuntu usohotse muri gahunda:"
            }

        BeforeMidpoint ->
            { english = "Reminder"
            , kinyarwanda = Just "Kwibutsa"
            }

        BeforeExit ->
            { english = "Reminder"
            , kinyarwanda = Just "Kwibutsa"
            }


translateChartPhrase : ChartPhrase -> TranslationSet String
translateChartPhrase phrase =
    case phrase of
        AgeCompletedMonthsYears ->
            { english = "Age (completed months and years)"
            , kinyarwanda = Just "Imyaka uzuza amezi n'imyaka"
            }

        Birth ->
            { english = "Birth"
            , kinyarwanda = Just "kuvuka"
            }

        BirthToTwoYears ->
            { english = "Birth to 2 years (z-scores)"
            , kinyarwanda = Just "kuvuka (Kuva avutse)  kugeza ku myaka 2 Z-score"
            }

        TwoToFiveYears ->
            { english = "2 to 5 years (z-scores)"
            , kinyarwanda = Nothing
            }

        FiveToNineteenYears ->
            { english = "5 to 19 years (z-scores)"
            , kinyarwanda = Nothing
            }

        FiveToTenYears ->
            { english = "5 to 10 years (z-scores)"
            , kinyarwanda = Nothing
            }

        HeightCm ->
            { english = "Height (cm)"
            , kinyarwanda = Just "Uburebure cm"
            }

        HeightForAgeBoys ->
            { english = "Height-for-age BOYS"
            , kinyarwanda = Just "Uburebure ku myaka/ umuhungu"
            }

        HeightForAgeGirls ->
            { english = "Height-for-age GIRLS"
            , kinyarwanda = Just "Uburebure ku myaka/ umukobwa"
            }

        LengthCm ->
            { english = "Length (cm)"
            , kinyarwanda = Just "Uburebure cm"
            }

        LengthForAgeBoys ->
            { english = "Length-for-age BOYS"
            , kinyarwanda = Just "Uburebure ku myaka/ umuhungu"
            }

        LengthForAgeGirls ->
            { english = "Length-for-age GIRLS"
            , kinyarwanda = Just "uburebure ku myaka UMUKOBWA"
            }

        Months ->
            { english = "Months"
            , kinyarwanda = Just "Amezi"
            }

        OneYear ->
            { english = "1 year"
            , kinyarwanda = Just "Umwaka umwe"
            }

        WeightForAgeBoys ->
            { english = "Weight-for-age BOYS"
            , kinyarwanda = Just "Ibiro ku myaka umuhungu"
            }

        WeightForAgeGirls ->
            { english = "Weight-for-age GIRLS"
            , kinyarwanda = Just "ibiro ku myaka umukobwa"
            }

        WeightForLengthBoys ->
            { english = "Weight-for-length BOYS"
            , kinyarwanda = Just "Ibiro ku Uburebure umuhungu"
            }

        WeightForLengthGirls ->
            { english = "Weight-for-length GIRLS"
            , kinyarwanda = Just "ibiro ku uburebure umukobwa"
            }

        WeightKg ->
            { english = "Weight (kg)"
            , kinyarwanda = Just "Ibiro kg"
            }

        YearsPlural value ->
            { english = String.fromInt value ++ " years"
            , kinyarwanda = Just <| "Imyaka " ++ String.fromInt value
            }

        ZScoreChartsAvailableAt ->
            { english = "Z-score charts available at"
            , kinyarwanda = Just "Raporo ku mikurire y'umwana"
            }


translateLoginPhrase : LoginPhrase -> TranslationSet String
translateLoginPhrase phrase =
    case phrase of
        CheckingCachedCredentials ->
            { english = "Checking cached credentials"
            , kinyarwanda = Nothing
            }

        ForgotPassword1 ->
            { english = "Forgot your password?"
            , kinyarwanda = Just "Wibagiwe ijambo ry'ibanga?"
            }

        ForgotPassword2 ->
            { english = "Call The Ihangane Project at +250 788 817 542"
            , kinyarwanda = Just "Hamagara The Ihangane Project kuri +250 788 817 542(Hamagara kumushinga wa ihangane"
            }

        LoggedInAs ->
            { english = "Logged in as"
            , kinyarwanda = Just "Kwinjira nka"
            }

        LoginRejected method ->
            case method of
                ByAccessToken ->
                    { english = "Your access token has expired. You will need to sign in again."
                    , kinyarwanda = Just "Igihe cyo gukoresha sisitemu cyarangiye . Ongera winjore muri sisitemu"
                    }

                ByPassword ->
                    { english = "The server rejected your username or password."
                    , kinyarwanda = Just "Seriveri yanze ijambo ryo kwinjira cg ijambo ry'ibanga"
                    }

        LoginError error ->
            translateHttpError error

        LoginOrWorkOffline ->
            { english = "Either login below, or work offline without logging in."
            , kinyarwanda = Nothing
            }

        Logout ->
            { english = "Logout"
            , kinyarwanda = Just "Gufunga"
            }

        LogoutInProgress ->
            { english = "Logout in progress ..."
            , kinyarwanda = Just "sisitemi irikwifunga"
            }

        LogoutFailed ->
            { english = "Logout Failed"
            , kinyarwanda = Just "Gufunga byanze"
            }

        Password ->
            { english = "Password"
            , kinyarwanda = Just "Ijambo ry'ibanga"
            }

        PinCode ->
            { english = "PIN code"
            , kinyarwanda = Nothing
            }

        PinCodeRejected ->
            { english = "Your PIN code was not recognized."
            , kinyarwanda = Just "Umubare wawe w'ibanga ntabwo uzwi."
            }

        SignIn ->
            { english = "Sign In"
            , kinyarwanda = Just "Kwinjira"
            }

        SignOut ->
            { english = "Sign Out"
            , kinyarwanda = Just "Gusohoka muri sisiteme"
            }

        Username ->
            { english = "Username"
            , kinyarwanda = Just "Izina ryo kwinjira"
            }

        WorkOffline ->
            { english = "Work Offline"
            , kinyarwanda = Just "Gukora nta internet"
            }

        YouMustLoginBefore ->
            { english = "You must sign in before you can access the"
            , kinyarwanda = Just "Ugomba kubanza kwinjira muri sisitemi mbere yuko ubona"
            }


translateMonth : Month -> TranslationSet String
translateMonth month =
    case month of
        Jan ->
            { english = "January"
            , kinyarwanda = Just "Mutarama"
            }

        Feb ->
            { english = "February"
            , kinyarwanda = Just "Gashyantare"
            }

        Mar ->
            { english = "March"
            , kinyarwanda = Just "Werurwe"
            }

        Apr ->
            { english = "April"
            , kinyarwanda = Just "Mata"
            }

        May ->
            { english = "May"
            , kinyarwanda = Just "Gicurasi"
            }

        Jun ->
            { english = "June"
            , kinyarwanda = Just "Kamena"
            }

        Jul ->
            { english = "July"
            , kinyarwanda = Just "Nyakanga"
            }

        Aug ->
            { english = "August"
            , kinyarwanda = Just "Kanama"
            }

        Sep ->
            { english = "September"
            , kinyarwanda = Just "Nzeri"
            }

        Oct ->
            { english = "October"
            , kinyarwanda = Just "Ukwakira"
            }

        Nov ->
            { english = "November"
            , kinyarwanda = Just "Ugushyingo"
            }

        Dec ->
            { english = "December"
            , kinyarwanda = Just "Ukuboza"
            }


translateHttpError : Http.Error -> TranslationSet String
translateHttpError error =
    case error of
        Http.NetworkError ->
            { english = "A network error occurred contacting the server. Are you connected to the Internet?"
            , kinyarwanda = Just "Hari ikibazo cya reseau hamagara kuri seriveri. Ufite intereneti? (murandasi)"
            }

        Http.Timeout ->
            { english = "The request to the server timed out."
            , kinyarwanda = Just "Ibyo wasabye kuri seriveri byarengeje igihe."
            }

        Http.BadUrl url ->
            { english = "URL is not valid: " ++ url
            , kinyarwanda = Nothing
            }

        Http.BadStatus response ->
            { english = "The server indicated the following error:"
            , kinyarwanda = Just "Aya makosa yagaragaye hamagara kuri seriveri:"
            }

        Http.BadPayload message response ->
            { english = "The server responded with data of an unexpected type."
            , kinyarwanda = Nothing
            }


translateValidationError : ValidationError -> TranslationSet String
translateValidationError id =
    case id of
        DigitsOnly ->
            { english = "should contain only digit characters"
            , kinyarwanda = Nothing
            }

        InvalidBirthDate ->
            { english = "is invalid"
            , kinyarwanda = Nothing
            }

        InvalidBirthDateForAdult ->
            { english = "is invalid - adult should at least 13 years old"
            , kinyarwanda = Nothing
            }

        InvalidBirthDateForChild ->
            { english = "is invalid - child should be below the age of 13"
            , kinyarwanda = Nothing
            }

        InvalidHmisNumber ->
            { english = "is invalid - child should be between 1 and 15"
            , kinyarwanda = Nothing
            }

        LengthError correctLength ->
            { english = "should contain " ++ String.fromInt correctLength ++ " characters"
            , kinyarwanda = Nothing
            }

        LettersOnly ->
            { english = "should contain only letter characters"
            , kinyarwanda = Nothing
            }

        RequiredField ->
            { english = "is a required field"
            , kinyarwanda = Just "ni ngombwa kuhuzuza"
            }

        UnknownGroup ->
            { english = "is not a known Group"
            , kinyarwanda = Nothing
            }

        UnknownProvince ->
            { english = "is not a known province"
            , kinyarwanda = Nothing
            }

        UnknownDistrict ->
            { english = "is not a known district"
            , kinyarwanda = Nothing
            }

        UnknownSector ->
            { english = "is not a known sector"
            , kinyarwanda = Nothing
            }

        UnknownCell ->
            { english = "is not a known cell"
            , kinyarwanda = Nothing
            }

        UnknownVillage ->
            { english = "is not a known village"
            , kinyarwanda = Nothing
            }

        DecoderError err ->
            { english = "Decoder error: " ++ err
            , kinyarwanda = Nothing
            }


translateFormError : ErrorValue ValidationError -> TranslationSet String
translateFormError error =
    case error of
        Empty ->
            { english = "should not be empty"
            , kinyarwanda = Nothing
            }

        InvalidString ->
            { english = "is not a valid string"
            , kinyarwanda = Just "Ntibyemewe kwandikama inyuguti"
            }

        InvalidEmail ->
            { english = "is not a valid email"
            , kinyarwanda = Nothing
            }

        InvalidFormat ->
            { english = "is not a valid format"
            , kinyarwanda = Nothing
            }

        InvalidInt ->
            { english = "is not a valid integer"
            , kinyarwanda = Nothing
            }

        InvalidFloat ->
            { english = "is not a valid number"
            , kinyarwanda = Nothing
            }

        InvalidBool ->
            { english = "is not a valid boolean"
            , kinyarwanda = Nothing
            }

        SmallerIntThan int ->
            { english = "must be smaller than " ++ String.fromInt int
            , kinyarwanda = Nothing
            }

        GreaterIntThan int ->
            { english = "must be larger than " ++ String.fromInt int
            , kinyarwanda = Nothing
            }

        SmallerFloatThan float ->
            { english = "must be smaller than " ++ String.fromFloat float
            , kinyarwanda = Nothing
            }

        GreaterFloatThan float ->
            { english = "must be larger than " ++ String.fromFloat float
            , kinyarwanda = Nothing
            }

        ShorterStringThan int ->
            { english = "must have fewer than " ++ String.fromInt int ++ " characters"
            , kinyarwanda = Nothing
            }

        LongerStringThan int ->
            { english = "must have more than " ++ String.fromInt int ++ " characters"
            , kinyarwanda = Nothing
            }

        NotIncludedIn ->
            { english = "was not among the valid options"
            , kinyarwanda = Nothing
            }

        CustomError e ->
            translateValidationError e


{-| This one is hampered by the fact that the field names in etaque/elm-form
are untyped strings, but we do our best.
-}
translateFormField : String -> TranslationSet String
translateFormField field =
    case field of
        "clinic_id" ->
            translationSet Group

        "closed" ->
            translationSet Closed

        "training" ->
            translationSet Group

        "scheduled_date.start" ->
            translationSet StartDate

        "scheduled_date.end" ->
            translationSet EndDate

        _ ->
            { english = field
            , kinyarwanda = Nothing
            }<|MERGE_RESOLUTION|>--- conflicted
+++ resolved
@@ -1727,9 +1727,8 @@
             }
 
         CompleteHCReferralForm ->
-<<<<<<< HEAD
             { english = "Complete a health center referral form"
-            , kinyarwanda = Nothing
+            , kinyarwanda = Just "Uzuza urupapuro rwo kohereza umurwayi ku kigo Nderabuzima."
             }
 
         CompletedHCReferralForm ->
@@ -1740,10 +1739,6 @@
         ContactedHC ->
             { english = "Contacted Health Center"
             , kinyarwanda = Nothing
-=======
-            { english = "Complete a health center referral form."
-            , kinyarwanda = Just "Uzuza urupapuro rwo kohereza umurwayi ku kigo Nderabuzima."
->>>>>>> 56dbcc58
             }
 
         ContactedHCQuestion ->
@@ -4957,18 +4952,13 @@
             }
 
         SendPatientToHC ->
-<<<<<<< HEAD
             { english = "Send patient to the health center"
-            , kinyarwanda = Nothing
+            , kinyarwanda = Just "Ohereza umurwayi ku kigo nderabuzima"
             }
 
         SentPatientToHC ->
             { english = "Sent patient to the health center"
             , kinyarwanda = Nothing
-=======
-            { english = "Send patient to the health center."
-            , kinyarwanda = Just "Ohereza umurwayi ku kigo nderabuzima"
->>>>>>> 56dbcc58
             }
 
         ShowAll ->
