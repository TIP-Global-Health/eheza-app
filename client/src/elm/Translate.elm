--- conflicted
+++ resolved
@@ -8184,23 +8184,13 @@
             }
 
         VaccineDoseAdministeredPreviouslyQuestion vaccineType ->
-<<<<<<< HEAD
-            { english = "Did the child receive any " ++ vaccineType ++ " vaccines prior to today that are not recorded above"
+            { english = "Did the child receive any " ++ vaccineType ++ " immunizations prior to today that are not recorded above"
             , kinyarwanda = Just <| "Umwana yaba yarabonye " ++ vaccineType ++ " bakaba batarabyanditse"
-            }
-
-        VaccineDoseAdministeredTodayQuestion vaccineType ->
-            { english = "Will the child receive the " ++ vaccineType ++ " vaccine today"
-            , kinyarwanda = Just <| "Umwana arahabwa " ++ vaccineType ++ " uyu munsi"
-=======
-            { english = "Did the child receive any " ++ vaccineType ++ " immunizations prior to today that are not recorded above"
-            , kinyarwanda = Nothing
             }
 
         VaccineDoseAdministeredTodayQuestion vaccineType ->
             { english = "Will the child receive the " ++ vaccineType ++ " immunization today"
-            , kinyarwanda = Nothing
->>>>>>> 2a322bda
+            , kinyarwanda = Just <| "Umwana arahabwa " ++ vaccineType ++ " uyu munsi"
             }
 
         VaccineType vaccineType ->
@@ -8236,13 +8226,8 @@
                     }
 
                 VaccineMR ->
-<<<<<<< HEAD
-                    { english = "Measles - Rubella Vaccine"
+                    { english = "Measles-Rubella Vaccine"
                     , kinyarwanda = Just "Urukingo rw'Iseru na Rubeyole"
-=======
-                    { english = "Measles-Rubella Vaccine"
-                    , kinyarwanda = Nothing
->>>>>>> 2a322bda
                     }
 
                 VaccineHPV ->
@@ -8514,13 +8499,8 @@
                     }
 
                 VaccineMR ->
-<<<<<<< HEAD
-                    { english = "There are 2 doses of Measles - Rubella - at 9 months and 15 months."
+                    { english = "There are 2 doses of Measles-Rubella - at 9 months and 15 months."
                     , kinyarwanda = Just "Umwana ahabwa urukingo rw'Iseru na Rubeyole inshuro 2: Afite Amezi 9, n'amezi 15"
-=======
-                    { english = "There are 2 doses of Measles-Rubella - at 9 months and 15 months."
-                    , kinyarwanda = Nothing
->>>>>>> 2a322bda
                     }
 
                 VaccineOPV ->
@@ -8561,13 +8541,8 @@
                     }
 
                 VaccineMR ->
-<<<<<<< HEAD
-                    { english = "Measles - Rubella (MR)"
+                    { english = "Measles-Rubella (MR)"
                     , kinyarwanda = Just "Urukingo rw'Iseru na Rubeyole"
-=======
-                    { english = "Measles-Rubella (MR)"
-                    , kinyarwanda = Nothing
->>>>>>> 2a322bda
                     }
 
                 VaccineOPV ->
@@ -8608,13 +8583,8 @@
                     }
 
                 VaccineMR ->
-<<<<<<< HEAD
-                    { english = "Measles - Rubella History"
+                    { english = "Measles-Rubella History"
                     , kinyarwanda = Just "amakuru k'Urukingo rw'Iseru na Rubeyole"
-=======
-                    { english = "Measles-Rubella History"
-                    , kinyarwanda = Nothing
->>>>>>> 2a322bda
                     }
 
                 VaccineOPV ->
