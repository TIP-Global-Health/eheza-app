--- conflicted
+++ resolved
@@ -233,11 +233,7 @@
     | PleaseSelectClinic
     | PreviousFloatMeasurement Float
     | ProgressReport
-<<<<<<< HEAD
-    | ReadyToBeginSession
     | RegisterAPatient
-=======
->>>>>>> 764da303
     | ReportAge String
     | ReportDOB String
     | ReportRemaining Int
@@ -1226,19 +1222,11 @@
             , kinyarwanda = Just "Raporo igaragaza imikurire y'umwana"
             }
 
-<<<<<<< HEAD
-        ReadyToBeginSession ->
-            { english = "You are now ready to begin your session."
-            , kinyarwanda = Just "Ubu ushobora gutangira ibikorwa byawe."
-            }
-
         RegisterAPatient ->
             { english = "Register a patient"
             , kinyarwanda = Nothing
             }
 
-=======
->>>>>>> 764da303
         ReportAge age ->
             { english = "Age: " ++ age
             , kinyarwanda = Just <| "Imyaka: " ++ age
