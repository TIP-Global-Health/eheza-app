module Translate exposing
    ( Adherence(..)
    , ChartPhrase(..)
    , Language
    , LoginPhrase(..)
    , TranslationId(..)
    , ValidationError(..)
    , translate
    , translateActivePage
    , translateAdherence
    , translateChartPhrase
    , translateCounselingTimingHeading
    , translateFormError
    , translateFormField
    , translateHttpError
    , translateLoginPhrase
    , translateValidationError
    , translationSet
    )

{-| This module has just the translations ... for types and
general utilities, see `Translate.Model` and `Translate.Utils`.
-}

import Activity.Model exposing (Activity(..), ChildActivity(..), MotherActivity(..))
import AcuteIllnessActivity.Model exposing (AcuteIllnessActivity(..))
import Backend.Clinic.Model exposing (ClinicType(..))
import Backend.Counseling.Model exposing (CounselingTiming(..), CounselingTopic)
import Backend.Entities exposing (..)
import Backend.IndividualEncounterParticipant.Model exposing (IndividualEncounterType(..), PregnancyOutcome(..))
import Backend.Measurement.Model exposing (..)
import Backend.Person.Model
    exposing
        ( EducationLevel(..)
        , Gender(..)
        , HIVStatus(..)
        , MaritalStatus(..)
        , ModeOfDelivery(..)
        , VaginalDelivery(..)
        )
import Backend.Relationship.Model exposing (MyRelatedBy(..))
import Date exposing (Month)
import Form.Error exposing (ErrorValue(..))
import Http
import NutritionActivity.Model exposing (NutritionActivity(..))
import Pages.AcuteIllnessActivity.Model exposing (ExposureTask(..), LaboratoryTask(..), PhysicalExamTask(..), SymptomsTask(..))
import Pages.Attendance.Model exposing (InitialResultsDisplay(..))
import Pages.Page exposing (..)
import Pages.PrenatalActivity.Model
    exposing
        ( ExaminationTask(..)
        , HistoryTask(..)
        , LmpRange(..)
        , PatientProvisionsTask(..)
        )
import PrenatalActivity.Model
    exposing
        ( HighRiskFactor(..)
        , HighSeverityAlert(..)
        , MedicalDiagnosis(..)
        , ObstetricalDiagnosis(..)
        , PregnancyTrimester(..)
        , PrenatalActivity(..)
        , RecurringHighSeverityAlert(..)
        , RiskFactor(..)
        )
import Restful.Endpoint exposing (fromEntityUuid)
import Restful.Login exposing (LoginError(..), LoginMethod(..))
import Time exposing (Month(..))
import Translate.Model exposing (TranslationSet)
import Translate.Utils exposing (..)


{-| We re-export this one for convenience, so you don't have to import
`Translate.Model` in simple cases. That is, you can do this, which will be
enough for most "view" modules:

    import Translate exposing (translate, Language)

Note that importing `Language` from here gives you only the type, not the
constructors. For more complex cases, where you need `English` and
`Kinyarwanda` as well, you have to do this instead:

    import Translate.Model exposing (Language(..))

-}
type alias Language =
    Translate.Model.Language


translate : Language -> TranslationId -> String
translate lang trans =
    selectLanguage lang (translationSet trans)


type LoginPhrase
    = CheckingCachedCredentials
    | ForgotPassword1
    | ForgotPassword2
    | LoggedInAs
    | LoginError Http.Error
    | LoginRejected LoginMethod
    | LoginOrWorkOffline
    | Logout
    | LogoutInProgress
    | LogoutFailed
    | Password
    | PinCode
    | PinCodeRejected
    | SignIn
    | SignOut
    | Username
    | WorkOffline
    | YouMustLoginBefore


type ChartPhrase
    = AgeCompletedMonthsYears
    | Birth
    | BirthToTwoYears
    | LengthCm
    | LengthForAgeBoys
    | LengthForAgeGirls
    | Months
    | OneYear
    | WeightForAgeBoys
    | WeightForAgeGirls
    | WeightForLengthBoys
    | WeightForLengthGirls
    | WeightKg
    | YearsPlural Int
    | ZScoreChartsAvailableAt


type ValidationError
    = DigitsOnly
    | InvalidBirthDate
    | InvalidBirthDateForAdult
    | InvalidBirthDateForChild
    | InvalidHmisNumber
    | LengthError Int
    | LettersOnly
    | RequiredField
    | UnknownGroup
    | UnknownProvince
    | UnknownDistrict
    | UnknownSector
    | UnknownCell
    | UnknownVillage
    | DecoderError String


type Adherence
    = PrescribedAVRs
    | CorrectDosage
    | TimeOfDay
    | Adhering


type TranslationId
    = Abdomen
    | AbdomenCPESign AbdomenCPESign
    | Abnormal
    | Abortions
    | AccompaniedByPartner
    | AccessDenied
    | Activities
    | ActivitiesCompleted Int
    | ActivitiesHelp Activity
    | ActivitiesLabel Activity
    | ActivitiesTitle Activity
    | ActivitiesToComplete Int
    | ActivityProgressReport Activity
    | ActivePage Page
    | AcuteIllnessActivityTitle AcuteIllnessActivity
    | AddChild
    | AddFamilyMember
    | AddFamilyMemberFor String
    | AddParentOrCaregiver
    | AddToGroup
    | Admin
    | AddressInformation
    | Adherence Adherence
    | AgeWord
    | Age Int Int
    | AgeDays Int
    | AgeMonthsWithoutDay Int
    | AgeSingleBoth Int Int
    | AgeSingleMonth Int Int
    | AgeSingleMonthWithoutDay Int
    | AgeSingleDayWithMonth Int Int
    | AgeSingleDayWithoutMonth Int Int
    | AmbulancArrivalPeriodQuestion
    | And
    | AppName
    | AreYouSure
    | Assessment
    | Asthma
    | Attendance
    | Baby
    | BabyDiedOnDayOfBirthPreviousDelivery
    | BabyName String
    | Back
    | BackendError
    | BeginNewEncounter
    | BloodPressure
    | BloodPressureElevatedOcassions
    | BloodPressureDiaLabel
    | BloodPressureSysLabel
    | BMI
    | BMIHelper
    | BodyTemperature
    | Born
    | BowedLegs
    | BpmUnit
    | BreastExam
    | BreastExamSign BreastExamSign
    | BreastExamQuestion
    | BrittleHair
    | Cancel
    | CardiacDisease
    | CaregiverName
    | CaregiverNationalId
    | CentimeterShorthand
    | Celsius
    | Cell
    | ChartPhrase ChartPhrase
    | CheckAllThatApply
    | CheckIn
    | ChildHmisNumber
    | ChildDemographicInformation
    | ChildNutritionSignLabel ChildNutritionSign
    | ChildNutritionSignReport ChildNutritionSign
    | ChildOf
    | Children
    | ChildrenNames
    | ChildrenNationalId
    | Clear
    | ClickTheCheckMark
    | ClinicType ClinicType
    | Clinical
    | ClinicalProgressReport
    | ContactedHCQuestion
    | ContactWithCOVID19SymptomsHelper
    | ContactWithCOVID19SymptomsQuestion
    | ContactWithSimilarSymptomsQuestion
    | ConvulsionsAndUnconsciousPreviousDelivery
    | ConvulsionsPreviousDelivery
    | CSectionScar CSectionScar
    | GroupNotFound
    | Group
    | Groups
    | GroupUnauthorized
    | Close
    | Closed
    | ConfirmationRequired
    | ConfirmDeleteTrainingGroupEncounters
    | ConfirmRegisterParticipant
    | Connected
    | ContactInformation
    | Continue
    | CounselingTimingHeading CounselingTiming
    | CounselingTopic CounselingTopic
    | CounselorReviewed
    | CounselorSignature
    | CSectionInPreviousDelivery
    | CSectionReason
    | CSectionReasons CSectionReason
    | CreateGroupEncounter
    | CreateRelationship
    | CreateTrainingGroupEncounters
    | CurrentlyPregnant
    | DangerSign DangerSign
    | Dashboard
    | DateOfLastAssessment
    | DatePregnancyConcluded
    | Day
    | DaySinglePlural Int
    | DateOfBirth
    | Days
    | DaysPresent
    | Delete
    | DeleteTrainingGroupEncounters
    | DeliveryLocation
    | DeliveryOutcome
    | DemographicInformation
    | DemographicsReport
    | Device
    | DeviceNotAuthorized
    | DeviceStatus
    | Diabetes
    | District
    | DOB
    | DropzoneDefaultMessage
    | DueDate
    | Edd
    | EddHeader
    | Edema
    | EditRelationship
    | Ega
    | EgaHeader
    | EgaWeeks
    | EmptyString
    | EndEncounter
    | EndEncounterQuestion
    | EndGroupEncounter
    | EnterPairingCode
    | ErrorCheckLocalConfig
    | ErrorConfigurationError
    | Estimated
    | ExaminationTask ExaminationTask
    | ExposureTask ExposureTask
    | Extremities
    | Eyes
    | Facility
    | Failure
    | FamilyInformation
    | FamilyMembers
    | FamilyPlanningInFutureQuestion
    | FamilyPlanningSignLabel FamilyPlanningSign
    | FamilyUbudehe
    | FetalHeartRate
    | FetalMovement
    | FetalPresentationLabel
    | FetalPresentation FetalPresentation
    | Fetch
    | FatherName
    | FatherNationalId
    | FilterByName
    | FirstAntenatalVisit
    | FirstName
    | FiveVisits
    | ForIllustrativePurposesOnly
    | FormError (ErrorValue ValidationError)
    | FormField String
    | FundalHeight
    | Gender Gender
    | GenderLabel
    | GestationalDiabetesPreviousPregnancy
    | GoHome
    | GroupAssessment
    | Gravida
    | GroupEncounter
    | Hands
    | HandsCPESign HandsCPESign
    | HCRecomendation HCRecomendation
    | HCResponseQuestion
    | HCResponsePeriodQuestion
    | HeadHair
    | HealthCenter
    | HealthCenterDetermined
    | HealthEducationProvidedQuestion
    | Heart
    | HeartMurmur
    | HeartCPESign HeartCPESign
    | HeartRate
    | Height
    | High
    | HighRiskCase
    | HighRiskFactor HighRiskFactor
    | HighRiskFactors
    | HighSeverityAlert HighSeverityAlert
    | HighSeverityAlerts
    | HistoryTask HistoryTask
    | HIV
    | HIVStatus HIVStatus
    | HIVStatusLabel
    | Home
    | HouseholdSize
    | HttpError Http.Error
    | HypertensionBeforePregnancy
    | IncompleteCervixPreviousPregnancy
    | IndividualEncounter
    | IndividualEncounterFirstVisit IndividualEncounterType
    | IndividualEncounterLabel IndividualEncounterType
    | IndividualEncounterSelectVisit IndividualEncounterType
    | IndividualEncounterSubsequentVisit IndividualEncounterType
    | IndividualEncounterType IndividualEncounterType
    | IndividualEncounterTypes
    | InitialResultsDisplay InitialResultsDisplay
    | KilogramShorthand
    | LaboratoryTask LaboratoryTask
    | LastChecked
    | LastSuccesfulContactLabel
    | Legs
    | LegsCPESign LegsCPESign
    | LevelOfEducationLabel
    | LevelOfEducation EducationLevel
    | LinkToMother
    | LiveChildren
    | LmpDateConfidentHeader
    | LmpDateHeader
    | LmpRangeHeader
    | LmpRange LmpRange
    | LoginPhrase LoginPhrase
    | Low
    | LowRiskCase
    | Lungs
    | LungsCPESign LungsCPESign
    | MakeSureYouAreConnected
    | MaritalStatusLabel
    | MaritalStatus MaritalStatus
    | MeasurementNoChange
    | MeasurementGained Float
    | MeasurementLost Float
    | MedicalDiagnosis
    | MedicalDiagnosisAlert MedicalDiagnosis
    | MedicalFormHelper
    | MentalHealthHistory
    | MemoryQuota { totalJSHeapSize : Int, usedJSHeapSize : Int, jsHeapSizeLimit : Int }
    | MMHGUnit
    | MiddleName
    | MinutesAgo Int
    | ModeOfDelivery ModeOfDelivery
    | ModeOfDeliveryLabel
    | Month
    | MonthAbbrev
    | MonthsOld
    | Mother
    | MotherDemographicInformation
    | MotherName String
    | MotherNameLabel
    | MotherNationalId
    | Mothers
    | MUAC
    | MuacIndication MuacIndication
    | MyAccount
    | MyRelatedBy MyRelatedBy
    | MyRelatedByQuestion MyRelatedBy
    | Name
    | NationalIdNumber
    | Neck
    | NeckCPESign NeckCPESign
    | NegativeLabel
    | Next
    | No
    | NoActivitiesCompleted
    | NoActivitiesCompletedForThisParticipant
    | NoActivitiesPending
    | NoActivitiesPendingForThisParticipant
    | NoGroupsFound
    | NoMatchesFound
    | NoParticipantsPending
    | NoParticipantsPendingForThisActivity
    | NoParticipantsCompleted
    | NoParticipantsCompletedForThisActivity
    | Normal
    | NoChildrenRegisteredInTheSystem
    | NoParticipantsFound
    | NotAvailable
    | NotConnected
    | NumberOfAbortions
    | NumberOfChildrenUnder5
    | NumberOfCSections
    | NumberOfLiveChildren
    | NumberOfStillbirthsAtTerm
    | NumberOfStillbirthsPreTerm
    | NutritionActivityHelper NutritionActivity
    | NutritionActivityTitle NutritionActivity
    | ObstetricalDiagnosis
    | ObstetricalDiagnosisAlert ObstetricalDiagnosis
    | OK
    | Old
    | OneVisit
    | OnceYouEndTheEncounter
    | OnceYouEndYourGroupEncounter
    | Or
    | Page
    | Page404
    | PageNotFoundMsg
    | PaleConjuctiva
    | Pallor
    | Para
    | PartialPlacentaPreviousDelivery
    | ParticipantDirectory
    | Participants
    | ParticipantReviewed
    | ParticipantSignature
    | ParticipantSummary
    | ParticipantDemographicInformation
    | ParticipantInformation
    | PartnerHivTestResult
    | PartnerReceivedHivCounseling
    | PartnerReceivedHivTesting
    | PatientGotAnySymptoms
    | PatientProgress
    | PatientInformation
    | PatientIsolatedQuestion
    | PatientProvisionsTask PatientProvisionsTask
    | People
    | PersistentStorage Bool
    | Person
    | PersonHasBeenSaved
    | PhysicalExamTask PhysicalExamTask
    | PlaceholderEnterHeight
    | PlaceholderEnterMUAC
    | PlaceholderEnterParticipantName
    | PlaceholderEnterWeight
    | PleaseSelectGroup
    | PleaseSync
    | PositiveLabel
    | PreeclampsiaPreviousPregnancy
    | PregnancyTrimester PregnancyTrimester
    | PrenatalActivitiesTitle PrenatalActivity
    | PrenatalPhotoHelper
    | PreTerm
    | PregnancyConcludedLabel
    | PregnancyOutcomeLabel
    | PregnancyOutcome PregnancyOutcome
    | PreviousCSectionScar
    | PreviousDelivery
    | PreviousDeliveryPeriods PreviousDeliveryPeriod
    | PreviousFloatMeasurement Float
    | PreviousMeasurementNotFound
    | Profession
    | Programs
    | ProgressPhotos
    | ProgressReport
    | ProgressTimeline
    | ProgressTrends
    | PrenatalParticipant
    | PrenatalParticipants
    | PreTermPregnancy
    | Province
    | RapidTestResult
    | ReasonForCSection
    | ReasonForNotIsolating ReasonForNotIsolating
    | ReceivedDewormingPill
    | ReceivedIronFolicAcid
    | ReceivedMosquitoNet
    | RecordPregnancyOutcome
    | RecurringHighSeverityAlert RecurringHighSeverityAlert
    | Register
    | RegisterHelper
    | RegisterNewParticipant
    | RegistratingHealthCenter
    | RegistrationSuccessful
    | RegistrationSuccessfulParticipantAdded
    | RegistrationSuccessfulSuggestAddingChild
    | RegistrationSuccessfulSuggestAddingMother
    | RelationSuccessful
    | RelationSuccessfulChildWithMother
    | RelationSuccessfulMotherWithChild
    | RemainingForDownloadLabel
    | RemainingForUploadLabel
    | RenalDisease
    | ReportAge String
    | ReportDOB String
    | ReportRemaining Int
    | ReportResultsOfSearch Int
    | Reports
    | RecentAndUpcomingGroupEncounters
    | ReportCompleted { pending : Int, completed : Int }
    | ResolveMonth Month
    | RespiratoryRate
    | ResponsePeriod ResponsePeriod
    | Retry
    | RhNegative
    | RiskFactorAlert RiskFactor
    | RiskFactors
    | Save
    | SaveAndNext
    | SaveError
    | Search
    | SearchByName
    | SearchExistingParticipants
    | SearchHelper
    | SearchHelperFamilyMember
    | SecondName
    | Sector
    | SelectAntenatalVisit
    | SelectAllSigns
    | SelectDangerSigns
    | SelectEncounterType
    | SelectGroup
    | SelectProgram
    | SelectLanguage
    | SelectYourGroup
    | SelectYourHealthCenter
    | SelectYourVillage
    | SelectedHCDownloading
    | SelectedHCNotSynced
    | SelectedHCSyncing
    | SelectedHCUploading
    | ServiceWorkerActive
    | ServiceWorkerCurrent
    | ServiceWorkerCheckForUpdates
    | ServiceWorkerInstalling
    | ServiceWorkerInstalled
    | ServiceWorkerSkipWaiting
    | ServiceWorkerRestarting
    | ServiceWorkerActivating
    | ServiceWorkerActivated
    | ServiceWorkerRedundant
    | ServiceWorkerInactive
    | ServiceWorkerRegNotAsked
    | ServiceWorkerRegLoading
    | ServiceWorkerRegErr
    | ServiceWorkerRegSuccess
    | ServiceWorkerStatus
    | SevereHemorrhagingPreviousDelivery
    | SignOnDoorPostedQuestion
    | SocialHistoryHivTestingResult SocialHistoryHivTestingResult
    | StillbornPreviousDelivery
    | SubsequentAntenatalVisit
    | SuccessiveAbortions
    | SuccessivePrematureDeliveries
    | SuspectedCovid19CaseAlert
    | SuspectedCovid19CaseAlertHelper
    | SuspectedCovid19CaseIsolate
    | SuspectedCovid19CaseContactHC
    | SymptomsGeneralSign SymptomsGeneralSign
    | SymptomsGISign SymptomsGISign
    | SymptomsRespiratorySign SymptomsRespiratorySign
    | SymptomsTask SymptomsTask
    | GroupEncounterClosed
    | GroupEncounterClosed2 SessionId
    | GroupEncounterLoading
    | GroupEncounterUnauthorized
    | GroupEncounterUnauthorized2
    | ShowAll
    | StartEndDate
    | StartDate
    | EndDate
    | StartSyncing
    | StatusLabel
    | StopSyncing
    | StorageQuota { usage : Int, quota : Int }
    | Submit
    | SubmitPairingCode
    | Success
    | SyncGeneral
    | TakenCareOfBy
    | TasksCompleted Int Int
    | TelephoneNumber
    | Term
    | TermPregnancy
    | ThisActionCannotBeUndone
    | ThisGroupHasNoMothers
    | Training
    | TrainingGroupEncounterCreateSuccessMessage
    | TrainingGroupEncounterDeleteSuccessMessage
    | TraveledToCOVID19CountryQuestion
    | TrySyncing
    | TuberculosisPast
    | TuberculosisPresent
    | TwoVisits
    | UbudeheLabel
    | Unknown
    | Update
    | UpdateError
    | UterineMyoma
    | ValidationErrors
    | Version
    | View
    | ViewProgressReport
    | Village
    | Warning
    | WeekSinglePlural Int
    | Weight
    | WelcomeUser String
    | WhatDoYouWantToDo
    | WhyNot
    | Year
    | YearsOld Int
    | Yes
    | YouAreNotAnAdmin
    | YourGroupEncounterHasBeenSaved
    | ZScoreHeightForAge
    | ZScoreMuacForAge
    | ZScoreWeightForAge
    | ZScoreWeightForHeight


translationSet : TranslationId -> TranslationSet String
translationSet trans =
    case trans of
        Abdomen ->
            { english = "Abdomen"
            , kinyarwanda = Just "Isanzwe"
            }

        AbdomenCPESign option ->
            case option of
                Hepatomegaly ->
                    { english = "Hepatomegaly"
                    , kinyarwanda = Just "Kubyimba umwijima"
                    }

                Splenomegaly ->
                    { english = "Splenomegaly"
                    , kinyarwanda = Just "Kubyimba urwangashya"
                    }

                TPRightUpper ->
                    { english = "Tender to Palpation right upper"
                    , kinyarwanda = Just "Igice cyo hejuru iburyo kirababara  iyo ugikanze"
                    }

                TPRightLower ->
                    { english = "Tender to Palpation right lower"
                    , kinyarwanda = Just "Igice cyo hasi iburyo kirababara  iyo ugikanze"
                    }

                TPLeftUpper ->
                    { english = "Tender to Palpation left upper"
                    , kinyarwanda = Just "Igice cyo hejuru ibumoso kirababara  iyo ugikanze"
                    }

                TPLeftLower ->
                    { english = "Tender to Palpation left lower"
                    , kinyarwanda = Just "Igice cyo hasi ibumoso kirababara  iyo ugikanze"
                    }

                Hernia ->
                    { english = "Hernia"
                    , kinyarwanda = Just "Urugingo ruyobera cg rwinjira mu rundi"
                    }

                NormalAbdomen ->
                    translationSet Normal

        Abnormal ->
            { english = "Abnormal"
            , kinyarwanda = Nothing
            }

        Abortions ->
            { english = "Abortions"
            , kinyarwanda = Just "Inda yavuyemo"
            }

        AccompaniedByPartner ->
            { english = "Was the patient accompanied by partner during the assessment"
            , kinyarwanda = Just "Umubyeyi yaherekejwe n'umugabo we mu gihe yaje kwipimisha?"
            }

        AccessDenied ->
            { english = "Access denied"
            , kinyarwanda = Just "Kwinjira ntibyemera"
            }

        AddChild ->
            { english = "Add Child"
            , kinyarwanda = Just "Ongeraho umwana"
            }

        AddFamilyMember ->
            { english = "Add Family Member"
            , kinyarwanda = Nothing
            }

        AddFamilyMemberFor name ->
            { english = "Add Family Member for " ++ name
            , kinyarwanda = Nothing
            }

        AddParentOrCaregiver ->
            { english = "Add Parent or Caregiver"
            , kinyarwanda = Just "Ongeraho umubyeyi cyangwa umurezi"
            }

        AddToGroup ->
            { english = "Add to Group..."
            , kinyarwanda = Just "Ongeraho itsinda..."
            }

        Admin ->
            { english = "Administration"
            , kinyarwanda = Just "Abakuriye"
            }

        AddressInformation ->
            { english = "Address Information"
            , kinyarwanda = Just "Aho atuye/Aho abarizwa"
            }

        AgeWord ->
            { english = "Age"
            , kinyarwanda = Just "Imyaka"
            }

        Activities ->
            { english = "Activities"
            , kinyarwanda = Just "Ibikorwa"
            }

        ActivitiesCompleted count ->
            { english = "Completed (" ++ Debug.toString count ++ ")"
            , kinyarwanda = Just <| "Ibyarangiye (" ++ Debug.toString count ++ ")"
            }

        ActivitiesHelp activity ->
            case activity of
                MotherActivity Activity.Model.FamilyPlanning ->
                    { english = "Every mother should be asked about her family planning method(s) each month. If a mother needs family planning, refer her to a clinic."
                    , kinyarwanda = Just "Buri mubyeyi agomba kubazwa uburyo bwo kuboneza urubyaro akoresha buri kwezi. Niba umubyeyi akeneye kuboneza urubyaro mwohereze ku kigo nderabuzima k'ubishinzwe"
                    }

                MotherActivity ParticipantConsent ->
                    { english = "Please review the following forms with the participant."
                    , kinyarwanda = Nothing
                    }

                {- ChildActivity Counseling ->
                   { english = "Please refer to this list during counseling sessions and ensure that each task has been completed."
                   , kinyarwanda = Just "Kurikiza iyi lisiti mu gihe utanga ubujyanama, witondere kureba ko buri gikorwa cyakozwe."
                   }
                -}
                ChildActivity Activity.Model.Height ->
                    { english = "Ask the mother to hold the baby’s head at the end of the measuring board. Move the slider to the baby’s heel and pull their leg straight."
                    , kinyarwanda = Just "Saba Umubyeyi guhagarara inyuma y’umwana we agaramye, afata umutwe ku gice cy’amatwi. Sunikira akabaho ku buryo gakora mu bworo by’ibirenge byombi."
                    }

                ChildActivity Activity.Model.Muac ->
                    { english = "Make sure to measure at the center of the baby’s upper arm."
                    , kinyarwanda = Just "Ibuka gupima icya kabiri cy'akaboko ko hejuru kugira bigufashe guoima ikizigira cy'akaboko"
                    }

                ChildActivity Activity.Model.NutritionSigns ->
                    { english = "Explain to the mother how to check the malnutrition signs for their own child."
                    , kinyarwanda = Just "Sobanurira umubyeyi gupima ibimenyetso by'imirire mibi ku giti cye."
                    }

                ChildActivity Activity.Model.ChildPicture ->
                    { english = "Take each baby’s photo at each health assessment. Photos should show the entire body of each child."
                    , kinyarwanda = Just "Fata ifoto ya buri mwana kuri buri bikorwa by'ipimwa Ifoto igomba kwerekana ibice by'umubiri wose by'umwana"
                    }

                ChildActivity Activity.Model.Weight ->
                    { english = "Calibrate the scale before taking the first baby's weight. Place baby in harness with no clothes on."
                    , kinyarwanda = Just "Ibuka kuregera umunzani mbere yo gupima ibiro by'umwana wa mbere. Ambika umwana ikariso y'ibiro wabanje kumukuramo imyenda iremereye"
                    }

        ActivitiesLabel activity ->
            case activity of
                MotherActivity Activity.Model.FamilyPlanning ->
                    { english = "Which, if any, of the following methods do you use?"
                    , kinyarwanda = Just "Ni ubuhe buryo, niba hari ubuhari, mu buryo bukurikira bwo kuboneza urubyaro ukoresha? Muri ubu buryo bukurikira bwo kuboneza urubyaro, ni ubuhe buryo mukoresha?"
                    }

                MotherActivity ParticipantConsent ->
                    { english = "Forms:"
                    , kinyarwanda = Nothing
                    }

                {- ChildActivity Counseling ->
                   { english = "Please refer to this list during counseling sessions and ensure that each task has been completed."
                   , kinyarwanda = Just "Kurikiza iyi lisiti mu gihe utanga ubujyanama, witondere kureba ko buri gikorwa cyakozwe."
                   }
                -}
                ChildActivity Activity.Model.Height ->
                    { english = "Height:"
                    , kinyarwanda = Just "Uburere:"
                    }

                ChildActivity Activity.Model.Muac ->
                    { english = "MUAC:"
                    , kinyarwanda = Just "Ikizigira cy'akaboko:"
                    }

                ChildActivity Activity.Model.NutritionSigns ->
                    { english = "Select all signs that are present:"
                    , kinyarwanda = Just "Hitamo ibimenyetso by'imirire byose bishoboka umwana afite:"
                    }

                ChildActivity Activity.Model.ChildPicture ->
                    { english = "Photo:"
                    , kinyarwanda = Just "Ifoto"
                    }

                ChildActivity Activity.Model.Weight ->
                    { english = "Weight:"
                    , kinyarwanda = Just "Ibiro:"
                    }

        ActivitiesTitle activity ->
            case activity of
                MotherActivity Activity.Model.FamilyPlanning ->
                    { english = "Family Planning"
                    , kinyarwanda = Just "Kuboneza Urubyaro?"
                    }

                MotherActivity ParticipantConsent ->
                    { english = "Forms"
                    , kinyarwanda = Nothing
                    }

                {- ChildActivity Counseling ->
                   { english = "Counseling"
                   , kinyarwanda = Just "Ubujyanama"
                   }
                -}
                ChildActivity Activity.Model.Height ->
                    { english = "Height"
                    , kinyarwanda = Just "Uburebure"
                    }

                ChildActivity Activity.Model.Muac ->
                    { english = "MUAC"
                    , kinyarwanda = Just "Ikizigira cy'akaboko"
                    }

                ChildActivity Activity.Model.NutritionSigns ->
                    { english = "Nutrition"
                    , kinyarwanda = Just "Imirire"
                    }

                ChildActivity Activity.Model.ChildPicture ->
                    { english = "Photo"
                    , kinyarwanda = Just "Ifoto"
                    }

                ChildActivity Activity.Model.Weight ->
                    { english = "Weight"
                    , kinyarwanda = Just "Ibiro"
                    }

        ActivityProgressReport activity ->
            case activity of
                MotherActivity Activity.Model.FamilyPlanning ->
                    { english = "Family Planning"
                    , kinyarwanda = Just "Kuboneza Urubyaro? nticyaza muri raporo yimikurire yumwana"
                    }

                MotherActivity ParticipantConsent ->
                    { english = "Forms"
                    , kinyarwanda = Nothing
                    }

                {- ChildActivity Counseling ->
                   { english = "Counseling"
                   , kinyarwanda = Nothing
                   }
                -}
                ChildActivity Activity.Model.Height ->
                    { english = "Height"
                    , kinyarwanda = Just "Uburebure"
                    }

                ChildActivity Activity.Model.Muac ->
                    { english = "MUAC"
                    , kinyarwanda = Just "Ikizigira cy'akaboko"
                    }

                ChildActivity Activity.Model.NutritionSigns ->
                    { english = "Nutrition Signs"
                    , kinyarwanda = Just "Ibimenyetso by'imirire"
                    }

                ChildActivity Activity.Model.ChildPicture ->
                    { english = "Photo"
                    , kinyarwanda = Just "Ifoto"
                    }

                ChildActivity Activity.Model.Weight ->
                    { english = "Weight"
                    , kinyarwanda = Just "Ibiro"
                    }

        ActivitiesToComplete count ->
            { english = "To Do (" ++ Debug.toString count ++ ")"
            , kinyarwanda = Just <| "Ibisabwa gukora (" ++ Debug.toString count ++ ")"
            }

        ActivePage page ->
            translateActivePage page

        AcuteIllnessActivityTitle activity ->
            case activity of
                AcuteIllnessSymptoms ->
                    { english = "Symptom Review"
                    , kinyarwanda = Nothing
                    }

                AcuteIllnessPhysicalExam ->
                    { english = "Physical Exam"
                    , kinyarwanda = Nothing
                    }

                AcuteIllnessLaboratory ->
                    { english = "Laboratory"
                    , kinyarwanda = Nothing
                    }

                AcuteIllnessExposure ->
                    { english = "Exposure / Travel History"
                    , kinyarwanda = Nothing
                    }

        Adherence adherence ->
            translateAdherence adherence

        Age months days ->
            { english = Debug.toString months ++ " months " ++ Debug.toString days ++ " days"
            , kinyarwanda = Just <| Debug.toString months ++ " Amezi " ++ Debug.toString days ++ " iminsi"
            }

        AgeDays days ->
            { english = Debug.toString days ++ " days"
            , kinyarwanda = Just <| Debug.toString days ++ " Iminsi"
            }

        AgeMonthsWithoutDay months ->
            { english = Debug.toString months ++ " month"
            , kinyarwanda = Just <| Debug.toString months ++ " Ukwezi"
            }

        AgeSingleBoth months days ->
            { english = Debug.toString months ++ " month " ++ Debug.toString days ++ " day"
            , kinyarwanda = Just <| Debug.toString months ++ " Ukwezi " ++ Debug.toString days ++ " Umunsi"
            }

        AgeSingleMonth months days ->
            { english = Debug.toString months ++ " month " ++ Debug.toString days ++ " days"
            , kinyarwanda = Just <| Debug.toString months ++ " Ukwezi " ++ Debug.toString days ++ " Iminsi"
            }

        AgeSingleDayWithMonth months days ->
            { english = Debug.toString months ++ " months " ++ Debug.toString days ++ " day"
            , kinyarwanda = Just <| Debug.toString months ++ " Amezi " ++ Debug.toString days ++ " Umunsi"
            }

        AgeSingleDayWithoutMonth months days ->
            { english = Debug.toString days ++ " day"
            , kinyarwanda = Just <| Debug.toString days ++ " Umunsi"
            }

        And ->
            { english = "and"
            , kinyarwanda = Nothing
            }

        AmbulancArrivalPeriodQuestion ->
            { english = "How long did it take the ambulance to arrive"
            , kinyarwanda = Nothing
            }

        AgeSingleMonthWithoutDay month ->
            { english = Debug.toString month ++ " month"
            , kinyarwanda = Just <| Debug.toString month ++ " Ukwezi"
            }

        AppName ->
            { english = "E-Heza System"
            , kinyarwanda = Just "E-heza sisiteme"
            }

        AreYouSure ->
            { english = "Are you sure?"
            , kinyarwanda = Just "Urabyizeye?"
            }

        Assessment ->
            { english = "Assessment"
            , kinyarwanda = Just "Ipimwa"
            }

        Asthma ->
            { english = "Asthma"
            , kinyarwanda = Just "Asthma (Agahema)"
            }

        Attendance ->
            { english = "Attendance"
            , kinyarwanda = Just "Ubwitabire"
            }

        Baby ->
            { english = "Baby"
            , kinyarwanda = Just "Umwana"
            }

        BabyDiedOnDayOfBirthPreviousDelivery ->
            { english = "Live Birth but the baby died the same day in previous delivery"
            , kinyarwanda = Just "Aheruka kubyara umwana muzima apfa uwo munsi"
            }

        BabyName name ->
            { english = "Baby: " ++ name
            , kinyarwanda = Just <| "Umwana: " ++ name
            }

        Back ->
            { english = "Back"
            , kinyarwanda = Nothing
            }

        BackendError ->
            { english = "Error contacting backend"
            , kinyarwanda = Just "Seriveri yerekanye amakosa akurikira"
            }

        BeginNewEncounter ->
            { english = "Begin a New Encounter"
            , kinyarwanda = Nothing
            }

        BloodPressure ->
            { english = "Blood Pressure"
            , kinyarwanda = Just "Umuvuduko w'amaraso"
            }

        BloodPressureElevatedOcassions ->
            { english = "Blood Pressure Elevated occasions"
            , kinyarwanda = Nothing
            }

        BloodPressureDiaLabel ->
            { english = "Diastolic"
            , kinyarwanda = Just "Umuvuduko w'amaraso wo hasi"
            }

        BloodPressureSysLabel ->
            { english = "Systolic"
            , kinyarwanda = Just "Umubare w'umuviduko w'amaraso wo hejuru"
            }

        BMI ->
            { english = "BMI"
            , kinyarwanda = Nothing
            }

        BMIHelper ->
            { english = "Calculated based on Height and Weight"
            , kinyarwanda = Just "Byabazwe hashingiwe ku burebure n'ibiro"
            }

        BodyTemperature ->
            { english = "Body Temperature"
            , kinyarwanda = Just "Ubushyuhe bw'umubiri"
            }

        Born ->
            { english = "Born"
            , kinyarwanda = Just "Kuvuka/ itariki y'amavuko"
            }

        BowedLegs ->
            { english = "Bowed Legs"
            , kinyarwanda = Just "Amaguru atameze neza (yagize imitego)"
            }

        BpmUnit ->
            { english = "bpm"
            , kinyarwanda = Just "Inshuro ahumeka ku munota"
            }

        BreastExam ->
            { english = "Breast Exam"
            , kinyarwanda = Just "Gusuzuma amabere"
            }

        BreastExamQuestion ->
            { english = "Did you show the patient how to perform a self breast exam"
            , kinyarwanda = Just "Weretse umubyeyi uko yakwisuzuma amabere?"
            }

        BreastExamSign option ->
            case option of
                Mass ->
                    { english = "Mass"
                    , kinyarwanda = Just "Uburemere"
                    }

                Discharge ->
                    { english = "Discharge"
                    , kinyarwanda = Just "Gusezererwa"
                    }

                Infection ->
                    { english = "Infection"
                    , kinyarwanda = Just "Indwara iterwa n'udukoko tutabonwa n'amaso (Microbes)"
                    }

                NormalBreast ->
                    translationSet Normal

        BrittleHair ->
            { english = "Brittle Hair"
            , kinyarwanda = Just "Gucurama no guhindura ibara ku misatsi"
            }

        Cancel ->
            { english = "Cancel"
            , kinyarwanda = Just "Guhagarika"
            }

        CardiacDisease ->
            { english = "Cardiac Disease"
            , kinyarwanda = Just "Indwara z'umutima"
            }

        CaregiverName ->
            { english = "Caregiver's Name"
            , kinyarwanda = Nothing
            }

        CaregiverNationalId ->
            { english = "Caregiver's National ID"
            , kinyarwanda = Nothing
            }

        Cell ->
            { english = "Cell"
            , kinyarwanda = Just "Akagali"
            }

        CentimeterShorthand ->
            { english = "cm"
            , kinyarwanda = Just "cm"
            }

        Celsius ->
            { english = "Celsius"
            , kinyarwanda = Nothing
            }

        ChartPhrase phrase ->
            translateChartPhrase phrase

        CheckAllThatApply ->
            { english = "Please check all that apply"
            , kinyarwanda = Nothing
            }

        CheckIn ->
            { english = "Check in:"
            , kinyarwanda = Just "Kureba abaje"
            }

        ChildHmisNumber ->
            { english = "Child HMIS Number"
            , kinyarwanda = Just "Numero y'umwana muri HMIS"
            }

        ChildDemographicInformation ->
            { english = "Child Demographic Information"
            , kinyarwanda = Nothing
            }

        ChildNutritionSignLabel sign ->
            case sign of
                AbdominalDistension ->
                    { english = "Abdominal Distension"
                    , kinyarwanda = Just "Kubyimba inda"
                    }

                Apathy ->
                    { english = "Apathy"
                    , kinyarwanda = Just "Kwigunga"
                    }

                Backend.Measurement.Model.BrittleHair ->
                    translationSet BrittleHair

                DrySkin ->
                    { english = "Dry Skin"
                    , kinyarwanda = Just "Uruhu ryumye"
                    }

                Backend.Measurement.Model.Edema ->
                    translationSet Edema

                NormalChildNutrition ->
                    { english = "None of these"
                    , kinyarwanda = Just "Nta bimenyetso "
                    }

                PoorAppetite ->
                    { english = "Poor Appetite"
                    , kinyarwanda = Just "Kubura apeti /kunanirwa kurya"
                    }

        ChildNutritionSignReport sign ->
            case sign of
                AbdominalDistension ->
                    { english = "Abdominal Distension"
                    , kinyarwanda = Just "Kubyimba inda"
                    }

                Apathy ->
                    { english = "Apathy"
                    , kinyarwanda = Just "Kwigunga"
                    }

                Backend.Measurement.Model.BrittleHair ->
                    translationSet BrittleHair

                DrySkin ->
                    { english = "Dry Skin"
                    , kinyarwanda = Just "Uruhu ryumye"
                    }

                Backend.Measurement.Model.Edema ->
                    translationSet Edema

                NormalChildNutrition ->
                    { english = "None"
                    , kinyarwanda = Just "Nta bimenyetso"
                    }

                PoorAppetite ->
                    { english = "Poor Appetite"
                    , kinyarwanda = Just "kubura apeti (kunanirwa kurya)"
                    }

        Children ->
            { english = "Children"
            , kinyarwanda = Just "Abana"
            }

        ChildrenNames ->
            { english = "Children's names"
            , kinyarwanda = Just "Amazina y'umwana"
            }

        ChildrenNationalId ->
            { english = "Children's National ID"
            , kinyarwanda = Just "Indangamuntu y'umwana"
            }

        ChildOf ->
            { english = "Child of"
            , kinyarwanda = Just "Umwana wa"
            }

        Clear ->
            { english = "Clear"
            , kinyarwanda = Just "Gukuraho"
            }

        ClickTheCheckMark ->
            { english = "Click the check mark if the mother / caregiver is in attendance. The check mark will appear green when a mother / caregiver has been signed in."
            , kinyarwanda = Just "Kanda (kuri) ku kazu niba umubyeyi ahari. Ku kazu harahita hahindura ibara habe icyaytsi niba wemeje ko umubyeyi ahari"
            }

        ClinicType clinicType ->
            case clinicType of
                Chw ->
                    { english = "CHW"
                    , kinyarwanda = Nothing
                    }

                Fbf ->
                    { english = "Fbf"
                    , kinyarwanda = Nothing
                    }

                Pmtct ->
                    { english = "Pmtct"
                    , kinyarwanda = Nothing
                    }

                Sorwathe ->
                    { english = "Sorwathe"
                    , kinyarwanda = Nothing
                    }

        Clinical ->
            { english = "Clinical"
            , kinyarwanda = Just "Ikigo Nderabuzima"
            }

        ClinicalProgressReport ->
            { english = "Clinical Progress Report"
            , kinyarwanda = Just "Erekana raporo yibyavuye mu isuzuma"
            }

        ContactedHCQuestion ->
            { english = "Have you contacted the health center"
            , kinyarwanda = Nothing
            }

        ContactWithCOVID19SymptomsHelper ->
            { english = "Symptoms include fever, dry cough, and shortness of breath"
            , kinyarwanda = Nothing
            }

        ContactWithCOVID19SymptomsQuestion ->
            { english = "Have you had contacts with others who exhibit symptoms or have been exposed to COVID-19"
            , kinyarwanda = Nothing
            }

        ContactWithSimilarSymptomsQuestion ->
            { english = "Have you had contacts with others who have similar symptoms to you"
            , kinyarwanda = Nothing
            }

        ConvulsionsAndUnconsciousPreviousDelivery ->
            { english = "Experienced convulsions and resulted in becoming unconscious after delivery"
            , kinyarwanda = Just "Ubushize yahinze umushyitsi bimuviramo kutumva akimara kubyara"
            }

        ConvulsionsPreviousDelivery ->
            { english = "Experienced convulsions in previous delivery"
            , kinyarwanda = Just "Ubushize yahinze umushyitsi abyara"
            }

        CSectionScar scar ->
            case scar of
                Vertical ->
                    { english = "Vertical"
                    , kinyarwanda = Just "Irahagaze"
                    }

                Horizontal ->
                    { english = "Horizontal"
                    , kinyarwanda = Just "Iratambitse"
                    }

                NoScar ->
                    { english = "None"
                    , kinyarwanda = Just "Ntabyo"
                    }

        GroupNotFound ->
            { english = "Group not found"
            , kinyarwanda = Nothing
            }

        Group ->
            { english = "Group"
            , kinyarwanda = Just "Itsinda"
            }

        Groups ->
            { english = "Groups"
            , kinyarwanda = Just "Itsinda"
            }

        Close ->
            { english = "Close"
            , kinyarwanda = Nothing
            }

        Closed ->
            { english = "Closed"
            , kinyarwanda = Just "Gufunga"
            }

        GroupUnauthorized ->
            { english = "You are not authorized to work with this Group."
            , kinyarwanda = Nothing
            }

        ConfirmDeleteTrainingGroupEncounters ->
            { english = "Are you sure you want to delete all training Group Encounters?"
            , kinyarwanda = Nothing
            }

        ConfirmRegisterParticipant ->
            { english = "Are you sure you want to save this participant's data?"
            , kinyarwanda = Nothing
            }

        ConfirmationRequired ->
            { english = "Please confirm:"
            , kinyarwanda = Nothing
            }

        Connected ->
            { english = "Connected"
            , kinyarwanda = Just "Ufite interineti (murandasi)"
            }

        ContactInformation ->
            { english = "Contact Information"
            , kinyarwanda = Just "Uburyo bwakwifashishwa mu kugera ku mugenerwabikorwa"
            }

        Continue ->
            { english = "Continue"
            , kinyarwanda = Just "Gukomeza"
            }

        CounselingTimingHeading timing ->
            translateCounselingTimingHeading timing

        CounselingTopic topic ->
            { english = topic.english
            , kinyarwanda = topic.kinyarwanda
            }

        CounselorReviewed ->
            { english = "I have reviewed the above with the participant."
            , kinyarwanda = Nothing
            }

        CounselorSignature ->
            { english = "Entry Counselor Signature"
            , kinyarwanda = Nothing
            }

        CSectionInPreviousDelivery ->
            { english = "C-section in previous delivery"
            , kinyarwanda = Just "Yarabazwe ku nda ishize"
            }

        CSectionReason ->
            { english = "Reason for C-section"
            , kinyarwanda = Just "Impamvu yo kubagwa"
            }

        CSectionReasons reason ->
            case reason of
                Breech ->
                    { english = "Breech"
                    , kinyarwanda = Just "Abanje ikibuno(umwana yaje yicaye)"
                    }

                Emergency ->
                    { english = "Emergency"
                    , kinyarwanda = Just "Ibyihutirwa"
                    }

                FailureToProgress ->
                    { english = "Failure to Progress"
                    , kinyarwanda = Just "Ntibyiyongera"
                    }

                Backend.Measurement.Model.None ->
                    { english = "None"
                    , kinyarwanda = Just "Ntabyo"
                    }

                Other ->
                    { english = "Other"
                    , kinyarwanda = Just "Ibindi"
                    }

        CreateGroupEncounter ->
            { english = "Create Group Encounter"
            , kinyarwanda = Just "Tangira igikorwa"
            }

        CreateRelationship ->
            { english = "Create Relationship"
            , kinyarwanda = Just "Ibijyanye no guhuza amasano"
            }

        CreateTrainingGroupEncounters ->
            { english = "Create All Training Group Encounters"
            , kinyarwanda = Nothing
            }

        CurrentlyPregnant ->
            { english = "Currently Pregnant"
            , kinyarwanda = Just "Aratwite"
            }

        DeleteTrainingGroupEncounters ->
            { english = "Delete All Training Group Encounters"
            , kinyarwanda = Nothing
            }

        DeliveryLocation ->
            { english = "Delivery Location"
            , kinyarwanda = Nothing
            }

        DeliveryOutcome ->
            { english = "Delivery Outcome"
            , kinyarwanda = Nothing
            }

        DangerSign sign ->
            case sign of
                VaginalBleeding ->
                    { english = "Vaginal bleeding"
                    , kinyarwanda = Just "Kuva"
                    }

                HeadacheBlurredVision ->
                    { english = "Severe headaches with blurred vision"
                    , kinyarwanda = Just "Kuribwa umutwe bidasanzwe ukareba ibikezikezi"
                    }

                Convulsions ->
                    { english = "Convulsions"
                    , kinyarwanda = Just "Kugagara"
                    }

                AbdominalPain ->
                    { english = "Abdominal pain"
                    , kinyarwanda = Just "Kuribwa mu nda"
                    }

                DifficultyBreathing ->
                    { english = "Difficulty breathing"
                    , kinyarwanda = Just "Guhumeka nabi"
                    }

                Fever ->
                    { english = "Fever"
                    , kinyarwanda = Just "Umuriro"
                    }

                ExtremeWeakness ->
                    { english = "Extreme weakness"
                    , kinyarwanda = Just "Gucika intege cyane"
                    }

                NoDangerSign ->
                    { english = "None of these"
                    , kinyarwanda = Just "Nta bimenyetso/nta na kimwe"
                    }

        Dashboard ->
            { english = "Dashboard"
            , kinyarwanda = Just "Tabeau de bord"
            }

        DateOfLastAssessment ->
            { english = "Date of last Assessment"
            , kinyarwanda = Just "Amakuru y'ipimwa ry'ubushize"
            }

        DatePregnancyConcluded ->
            { english = "Date Pregnancy Concluded"
            , kinyarwanda = Just "Date Pregnancy Concluded"
            }

        Day ->
            { english = "Day"
            , kinyarwanda = Just "Umunsi"
            }

        DaySinglePlural value ->
            if value == 1 then
                { english = "1 Day"
                , kinyarwanda = Just "1 Umunsi"
                }

            else
                { english = Debug.toString value ++ " Days"
                , kinyarwanda = Just <| Debug.toString value ++ " Iminsi"
                }

        DateOfBirth ->
            { english = "Date of Birth"
            , kinyarwanda = Just "Itariki y'amavuko"
            }

        Days ->
            { english = "days"
            , kinyarwanda = Just "Iminsi"
            }

        DaysPresent ->
            { english = "Days present"
            , kinyarwanda = Nothing
            }

        Delete ->
            { english = "Delete"
            , kinyarwanda = Nothing
            }

        DemographicInformation ->
            { english = "Demographic Information"
            , kinyarwanda = Just "Umwirondoro"
            }

        DemographicsReport ->
            { english = "Demographics Report"
            , kinyarwanda = Just "Raporo y'umwirondoro"
            }

        Device ->
            { english = "Device"
            , kinyarwanda = Nothing
            }

        DeviceNotAuthorized ->
            { english =
                """This device has not yet been authorized to sync data with the backend, or the
                authorization has expired or been revoked. To authorize or re-authorize this
                device, enter a pairing code below. This will permit sensitive data to be stored
                on this device and updated to the backend. You should only authorize devices that
                are under your control and which are secure."""
            , kinyarwanda = Nothing
            }

        DeviceStatus ->
            { english = "Device Status"
            , kinyarwanda = Just "Uko igikoresho cy'ikoranabuhanga gihagaze"
            }

        Diabetes ->
            { english = "Diabetes"
            , kinyarwanda = Just "Diyabete (Indwara y'igisukari)"
            }

        District ->
            { english = "District"
            , kinyarwanda = Just "Akarere"
            }

        DOB ->
            { english = "DOB"
            , kinyarwanda = Nothing
            }

        DropzoneDefaultMessage ->
            { english = "Touch here to take a photo, or drop a photo file here."
            , kinyarwanda = Just "Kanda hano niba ushaka gufotora cg ukure ifoto mu bubiko hano."
            }

        DueDate ->
            { english = "Due Date"
            , kinyarwanda = Just "Itariki azabyariraho"
            }

        Edd ->
            { english = "EDD"
            , kinyarwanda = Nothing
            }

        EddHeader ->
            { english = "Estimated Date of Delivery"
            , kinyarwanda = Just "Itariki y'agateganyo azabyariraho"
            }

        Edema ->
            { english = "Edema"
            , kinyarwanda = Just "Kubyimba"
            }

        EditRelationship ->
            { english = "Edit Relationship"
            , kinyarwanda = Nothing
            }

        Ega ->
            { english = "EGA"
            , kinyarwanda = Nothing
            }

        EgaHeader ->
            { english = "Estimated Gestational Age"
            , kinyarwanda = Just "Amezi y'agateganyo y'inda"
            }

        EgaWeeks ->
            { english = "EGA (Weeks)"
            , kinyarwanda = Just "EGA (Ibyumweru)"
            }

        EmptyString ->
            { english = ""
            , kinyarwanda = Just ""
            }

        EndEncounter ->
            { english = "End Encounter"
            , kinyarwanda = Just "Rangiza ibyo wakoraga"
            }

        EndEncounterQuestion ->
            { english = "End Encounter?"
            , kinyarwanda = Nothing
            }

        EndGroupEncounter ->
            { english = "End Group Encounter"
            , kinyarwanda = Just "Gusoza igikorwa"
            }

        EnterPairingCode ->
            { english = "Enter pairing code"
            , kinyarwanda = Just "Umubare uhuza igikoresho cy'ikoranabuhanga na apulikasiyo"
            }

        MemoryQuota quota ->
            { english = "Memory used " ++ Debug.toString (quota.usedJSHeapSize // (1024 * 1024)) ++ " MB of available " ++ Debug.toString (quota.jsHeapSizeLimit // (1024 * 1024)) ++ " MB"
            , kinyarwanda = Just <| "Hamaze gukoreshwa umwanya wa memori (ushobora kubika amakuru igihe gito) ungana na MB" ++ Debug.toString (quota.usedJSHeapSize // (1024 * 1024)) ++ " kuri MB" ++ Debug.toString (quota.jsHeapSizeLimit // (1024 * 1024))
            }

        StorageQuota quota ->
            { english = "Storage used " ++ Debug.toString (quota.usage // (1024 * 1024)) ++ " MB of available " ++ Debug.toString (quota.quota // (1024 * 1024)) ++ " MB"
            , kinyarwanda = Just <| "Hamaze gukoreshwa umwanya ungana na MB" ++ Debug.toString (quota.usage // (1024 * 1024)) ++ " umwanya wose ungana na MB" ++ Debug.toString (quota.quota // (1024 * 1024))
            }

        SubmitPairingCode ->
            { english = "Submit Pairing Code"
            , kinyarwanda = Just "Umubare uhuza igikoresho cy'ikoranabuhanga na apulikasiyo"
            }

        ErrorCheckLocalConfig ->
            { english = "Check your LocalConfig.elm file and make sure you have defined the enviorement properly"
            , kinyarwanda = Nothing
            }

        ErrorConfigurationError ->
            { english = "Configuration error"
            , kinyarwanda = Just "Ikosa mu igena miterere"
            }

        Estimated ->
            { english = "Estimated"
            , kinyarwanda = Just "Itariki y'amavuko igenekerejwe"
            }

        ExaminationTask task ->
            case task of
                Vitals ->
                    { english = "Vitals"
                    , kinyarwanda = Just "Ibimenyetso by'ubuzima"
                    }

                NutritionAssessment ->
                    { english = "Nutrition Assessment"
                    , kinyarwanda = Just "Gusuzuma imirire"
                    }

                CorePhysicalExam ->
                    { english = "Core Physical Exam"
                    , kinyarwanda = Just "Isuzuma ryimbitse"
                    }

                ObstetricalExam ->
                    { english = "Obstetrical Exam"
                    , kinyarwanda = Just "Ibipimo by'inda"
                    }

                Pages.PrenatalActivity.Model.BreastExam ->
                    translationSet BreastExam

        ExposureTask task ->
            case task of
                ExposureTravel ->
                    { english = "Travel History"
                    , kinyarwanda = Nothing
                    }

                ExposureExposure ->
                    { english = "Contact Exposure"
                    , kinyarwanda = Nothing
                    }

                ExposureIsolation ->
                    { english = "Isolate Patient"
                    , kinyarwanda = Nothing
                    }

                ExposureContactHC ->
                    { english = "Contact Health Center"
                    , kinyarwanda = Nothing
                    }

        Failure ->
            { english = "Failure"
            , kinyarwanda = Nothing
            }

        Extremities ->
            { english = "Extremities"
            , kinyarwanda = Nothing
            }

        Eyes ->
            { english = "Eyes"
            , kinyarwanda = Just "Amaso"
            }

        Facility ->
            { english = "Facility"
            , kinyarwanda = Nothing
            }

        FamilyInformation ->
            { english = "Family Information"
            , kinyarwanda = Just "Amakuru ku muryango"
            }

        FamilyMembers ->
            { english = "Family Members"
            , kinyarwanda = Just "Abagize umuryango"
            }

        FamilyPlanningInFutureQuestion ->
            { english = "Which, if any, of these methods will you use after your pregnancy"
            , kinyarwanda = Just "Niba buhari, ni ubuhe buryo uzakoresha nyuma yo kubyara?"
            }

        FamilyPlanningSignLabel sign ->
            case sign of
                AutoObservation ->
                    { english = "Auto-observation"
                    , kinyarwanda = Just "Kwigenzura ururenda"
                    }

                Condoms ->
                    { english = "Condoms"
                    , kinyarwanda = Just "Udukingirizo"
                    }

                CycleBeads ->
                    { english = "Cycle beads"
                    , kinyarwanda = Just "Urunigi"
                    }

                CycleCounting ->
                    { english = "Cycle counting"
                    , kinyarwanda = Just "Kubara "
                    }

                Hysterectomy ->
                    { english = "Hysterectomy"
                    , kinyarwanda = Just "Bakuyemo nyababyeyi"
                    }

                Implants ->
                    { english = "Implants"
                    , kinyarwanda = Just "Akapira ko mu kaboko"
                    }

                Injectables ->
                    { english = "Injectables"
                    , kinyarwanda = Just "Urushinge"
                    }

                IUD ->
                    { english = "IUD"
                    , kinyarwanda = Just "Akapira ko mu mura (agapira ko munda ibyara)"
                    }

                LactationAmenorrhea ->
                    { english = "Lactation amenorrhea"
                    , kinyarwanda = Just "Uburyo bwo konsa"
                    }

                NoFamilyPlanning ->
                    { english = "None of these"
                    , kinyarwanda = Just "Nta buryo bwo kuboneza urubyaro akoresha"
                    }

                OralContraceptives ->
                    { english = "Oral contraceptives"
                    , kinyarwanda = Just "Ibinini"
                    }

                Spermicide ->
                    { english = "Spermicide"
                    , kinyarwanda = Just "Ibinini byica intangangabo bicishwa mu gitsina"
                    }

                TubalLigatures ->
                    { english = "Tubal ligatures"
                    , kinyarwanda = Just "Gufunga umuyoborantanga ku bagore"
                    }

                Vasectomy ->
                    { english = "Vasectomy"
                    , kinyarwanda = Just "Gufunga umuyoborantanga ku bagabo"
                    }

        FamilyUbudehe ->
            { english = "Family Ubudehe"
            , kinyarwanda = Just "Icyiciro cy'ubudehe umuryango uherereyemo"
            }

        FatherName ->
            { english = "Father's Name"
            , kinyarwanda = Nothing
            }

        FatherNationalId ->
            { english = "Father's National ID"
            , kinyarwanda = Nothing
            }

        FetalHeartRate ->
            { english = "Fetal Heart Rate"
            , kinyarwanda = Just "Uko umutima w'umwana utera"
            }

        FetalMovement ->
            { english = "Fetal Movement"
            , kinyarwanda = Just "Uko umwana akina mu nda"
            }

        FetalPresentationLabel ->
            { english = "Fetal Presentation"
            , kinyarwanda = Just "Uko umwana ameze mu nda"
            }

        FetalPresentation option ->
            case option of
                FetalBreech ->
                    { english = "Breech"
                    , kinyarwanda = Just "Abanje ikibuno(umwana yaje yicaye)"
                    }

                Cephalic ->
                    { english = "Cephalic"
                    , kinyarwanda = Just "Umwana abanje umutwe"
                    }

                Transverse ->
                    { english = "Transverse"
                    , kinyarwanda = Just "Gitambitse (Umwana aritambitse)"
                    }

                Twins ->
                    { english = "Twins"
                    , kinyarwanda = Just "Impanga"
                    }

                Backend.Measurement.Model.Unknown ->
                    { english = "Unknown"
                    , kinyarwanda = Just "Ntibizwi"
                    }

        Fetch ->
            { english = "Fetch"
            , kinyarwanda = Just "Gushakisha"
            }

        FilterByName ->
            { english = "Filter by name"
            , kinyarwanda = Just "Hitamo izina ryuwo ushaka"
            }

        FirstAntenatalVisit ->
            { english = "First Antenatal Visit"
            , kinyarwanda = Just "Kwipimisha inda bwa mbere"
            }

        FirstName ->
            { english = "First Name"
            , kinyarwanda = Just "Izina ry'idini"
            }

        FiveVisits ->
            { english = "Five visits"
            , kinyarwanda = Just "Inshuro eshanu"
            }

        ForIllustrativePurposesOnly ->
            { english = "For illustrative purposes only"
            , kinyarwanda = Nothing
            }

        FormError errorValue ->
            translateFormError errorValue

        FormField field ->
            translateFormField field

        FundalHeight ->
            { english = "Fundal Height"
            , kinyarwanda = Just "Uburebure bwa Nyababyeyi"
            }

        Gender gender ->
            case gender of
                Male ->
                    { english = "Male"
                    , kinyarwanda = Just "Gabo"
                    }

                Female ->
                    { english = "Female"
                    , kinyarwanda = Just "Gore"
                    }

        GenderLabel ->
            { english = "Gender"
            , kinyarwanda = Just "Igitsina"
            }

        GestationalDiabetesPreviousPregnancy ->
            { english = "Gestational Diabetes in previous pregnancy"
            , kinyarwanda = Just "Ubushize yarwaye Diyabete itewe no gutwita"
            }

        GoHome ->
            { english = "Go to main page"
            , kinyarwanda = Just "Kujya ahabanza"
            }

        GroupAssessment ->
            { english = "Group Encounter"
            , kinyarwanda = Just "Gukorera itsinda"
            }

        GroupEncounter ->
            { english = "Group Encounter"
            , kinyarwanda = Nothing
            }

        Gravida ->
            { english = "Gravida"
            , kinyarwanda = Nothing
            }

        Hands ->
            { english = "Hands"
            , kinyarwanda = Just "Ibiganza"
            }

        HandsCPESign option ->
            case option of
                PallorHands ->
                    translationSet Pallor

                EdemaHands ->
                    translationSet Edema

                NormalHands ->
                    translationSet Normal

        HCRecomendation recomendation ->
            case recomendation of
                SendAmbulance ->
                    { english = "agreed to call the District Hospital to send an ambulance"
                    , kinyarwanda = Nothing
                    }

                HomeIsolation ->
                    { english = "advised patient to stay home in isolation"
                    , kinyarwanda = Nothing
                    }

                ComeToHealthCenter ->
                    { english = "advised patient to come to the health center for further evaluation"
                    , kinyarwanda = Nothing
                    }

                ChwMonitoring ->
                    { english = "CHW should continue to monitor"
                    , kinyarwanda = Nothing
                    }

                HCRecomendationNotApplicable ->
                    { english = "Not Applicable"
                    , kinyarwanda = Nothing
                    }

        HCResponseQuestion ->
            { english = "What was the Health Center's response"
            , kinyarwanda = Nothing
            }

        HCResponsePeriodQuestion ->
            { english = "How long did it take the Health Center to respond"
            , kinyarwanda = Nothing
            }

        HeadHair ->
            { english = "Head/Hair"
            , kinyarwanda = Just "Umutwe/Umusatsi"
            }

        HealthCenter ->
            { english = "Health Center"
            , kinyarwanda = Just "Ikigo Nderabuzima"
            }

        HealthCenterDetermined ->
            { english = "Health center determined this is a"
            , kinyarwanda = Nothing
            }

        HealthEducationProvidedQuestion ->
            { english = "Have you provided health education (or anticipatory guidance)"
            , kinyarwanda = Nothing
            }

        Heart ->
            { english = "Heart"
            , kinyarwanda = Just "Umutima"
            }

        HeartMurmur ->
            { english = "Heart Murmur"
            , kinyarwanda = Just "Ijwi ry'umutima igihe utera"
            }

        HeartCPESign sign ->
            case sign of
                IrregularRhythm ->
                    { english = "Irregular Rhythm"
                    , kinyarwanda = Just "Injyana ihindagurika"
                    }

                NormalRateAndRhythm ->
                    { english = "Normal Rate And Rhythm"
                    , kinyarwanda = Just "Bimeze neza/Injyana imeze neza"
                    }

                SinusTachycardia ->
                    { english = "Sinus Tachycardia"
                    , kinyarwanda = Just "Gutera k'umutima birenze cyane igipimo gisanzwe"
                    }

        HeartRate ->
            { english = "Heart Rate"
            , kinyarwanda = Just "Gutera k'umutima (inshuro umutima utera)"
            }

        Height ->
            { english = "Height"
            , kinyarwanda = Just "Uburebure"
            }

        High ->
            { english = "High"
            , kinyarwanda = Nothing
            }

        HighRiskCase ->
            { english = "high-risk case"
            , kinyarwanda = Nothing
            }

        HighRiskFactor factor ->
            case factor of
                PrenatalActivity.Model.ConvulsionsAndUnconsciousPreviousDelivery ->
                    { english = "Patient experienced convulsions in previous delivery and became unconscious after delivery"
                    , kinyarwanda = Nothing
                    }

                PrenatalActivity.Model.ConvulsionsPreviousDelivery ->
                    { english = "Patient experienced convulsions in previous delivery"
                    , kinyarwanda = Nothing
                    }

        HighRiskFactors ->
            { english = "High Risk Factors"
            , kinyarwanda = Just "Abafite ibyago byinshi byo"
            }

        HighSeverityAlert alert ->
            case alert of
                PrenatalActivity.Model.BodyTemperature ->
                    { english = "Body Temperature"
                    , kinyarwanda = Just "Ubushyuhe bw'umubiri"
                    }

                PrenatalActivity.Model.FetalHeartRate ->
                    { english = "No fetal heart rate noted"
                    , kinyarwanda = Just "Umutima w'umwana ntutera"
                    }

                PrenatalActivity.Model.FetalMovement ->
                    { english = "No fetal movement noted"
                    , kinyarwanda = Just "Umwana ntakina mu nda"
                    }

                PrenatalActivity.Model.HeartRate ->
                    { english = "Heart Rate"
                    , kinyarwanda = Nothing
                    }

                PrenatalActivity.Model.RespiratoryRate ->
                    { english = "Respiratory Rate"
                    , kinyarwanda = Just "Inshuro ahumeka"
                    }

        HighSeverityAlerts ->
            { english = "High Severity Alerts"
            , kinyarwanda = Just "Bimenyetso mpuruza bikabije"
            }

        HistoryTask task ->
            case task of
                Obstetric ->
                    { english = "Obstetric History"
                    , kinyarwanda = Just "Amateka y'inda zibanza (ku nda yatwise)"
                    }

                Medical ->
                    { english = "Medical History"
                    , kinyarwanda = Just "Amateka y'uburwayi busanzwe"
                    }

                Social ->
                    { english = "Partner Information"
                    , kinyarwanda = Just "Amakuru y'uwo bashakanye (umugabo)"
                    }

        HIV ->
            { english = "HIV"
            , kinyarwanda = Just "Amaguru atameze neza(yagize imitego)"
            }

        HIVStatus status ->
            case status of
                HIVExposedInfant ->
                    { english = "HIV-exposed Infant"
                    , kinyarwanda = Just "Umwana uvuka ku mubyeyi ubana n'ubwandu bwa virusi ya SIDA"
                    }

                Negative ->
                    { english = "Negative"
                    , kinyarwanda = Just "Nta bwandu afite"
                    }

                NegativeDiscordantCouple ->
                    { english = "Negative - discordant couple"
                    , kinyarwanda = Just "Nta bwandu afite ariko abana n'ubufite"
                    }

                Positive ->
                    { english = "Positive"
                    , kinyarwanda = Just "Afite ubwandu"
                    }

                Backend.Person.Model.Unknown ->
                    { english = "Unknown"
                    , kinyarwanda = Just "Ntabizi"
                    }

        HIVStatusLabel ->
            { english = "HIV Status"
            , kinyarwanda = Just "Uko ahagaze ku bijyanye n'ubwandu bwa virusi ya SIDA"
            }

        Home ->
            { english = "Home"
            , kinyarwanda = Nothing
            }

        HouseholdSize ->
            { english = "Household Size"
            , kinyarwanda = Nothing
            }

        HttpError error ->
            translateHttpError error

        HypertensionBeforePregnancy ->
            { english = "Hypertension before pregnancy"
            , kinyarwanda = Just "Umuvuduko w'amaraso mbere yo gutwita"
            }

        IncompleteCervixPreviousPregnancy ->
            { english = "Incomplete Cervix in previous pregnancy"
            , kinyarwanda = Just "Ubushize inkondo y'umura ntiyashoboye kwifunga neza "
            }

        IndividualEncounter ->
            { english = "Individual Encounter"
            , kinyarwanda = Just "Gukorera umuntu umwe"
            }

        IndividualEncounterFirstVisit encounterType ->
            case encounterType of
                AcuteIllnessEncounter ->
                    { english = "First Acute Illness Encounter"
                    , kinyarwanda = Nothing
                    }

                AntenatalEncounter ->
                    { english = "First Antenatal Encounter"
                    , kinyarwanda = Nothing
                    }

                InmmunizationEncounter ->
                    { english = "First Inmmunization Encounter"
                    , kinyarwanda = Nothing
                    }

                NutritionEncounter ->
                    { english = "First Nutrition Encounter"
                    , kinyarwanda = Nothing
                    }

        IndividualEncounterLabel encounterType ->
            case encounterType of
                AcuteIllnessEncounter ->
                    { english = "Acute Illness Encounter"
                    , kinyarwanda = Nothing
                    }

                AntenatalEncounter ->
                    { english = "Antenatal Encounter"
                    , kinyarwanda = Nothing
                    }

                InmmunizationEncounter ->
                    { english = "Inmmunization Encounter"
                    , kinyarwanda = Nothing
                    }

                NutritionEncounter ->
                    { english = "Nutrition Encounter"
                    , kinyarwanda = Nothing
                    }

        IndividualEncounterSelectVisit encounterType ->
            case encounterType of
                AcuteIllnessEncounter ->
                    { english = "Select Acute Illness Visit"
                    , kinyarwanda = Nothing
                    }

                AntenatalEncounter ->
                    { english = "Select Antenatal Visit"
                    , kinyarwanda = Nothing
                    }

                InmmunizationEncounter ->
                    { english = "Select Inmmunization Visit"
                    , kinyarwanda = Nothing
                    }

                NutritionEncounter ->
                    { english = "Select Nutrition Visit"
                    , kinyarwanda = Nothing
                    }

        IndividualEncounterSubsequentVisit encounterType ->
            case encounterType of
                AcuteIllnessEncounter ->
                    { english = "Subsequent Acute Illness Encounter"
                    , kinyarwanda = Nothing
                    }

                AntenatalEncounter ->
                    { english = "Subsequent Antenatal Encounter"
                    , kinyarwanda = Nothing
                    }

                InmmunizationEncounter ->
                    { english = "Subsequent Inmmunization Encounter"
                    , kinyarwanda = Nothing
                    }

                NutritionEncounter ->
                    { english = "Subsequent Nutrition Encounter"
                    , kinyarwanda = Nothing
                    }

        IndividualEncounterType encounterType ->
            case encounterType of
                AcuteIllnessEncounter ->
                    { english = "Acute Illness"
                    , kinyarwanda = Nothing
                    }

                AntenatalEncounter ->
                    { english = "Antenatal"
                    , kinyarwanda = Nothing
                    }

                InmmunizationEncounter ->
                    { english = "Inmmunization"
                    , kinyarwanda = Nothing
                    }

                NutritionEncounter ->
                    { english = "Child Nutrition"
                    , kinyarwanda = Nothing
                    }

        IndividualEncounterTypes ->
            { english = "Individual Encounter Types"
            , kinyarwanda = Nothing
            }

        InitialResultsDisplay display ->
            case display of
                InitialResultsHidden ->
                    { english = "Display all mothers / caregivers"
                    , kinyarwanda = Just "Kugaragaza ababyeyi bose / abarezi"
                    }

                InitialResultsShown ->
                    { english = "Hide all mothers / caregivers"
                    , kinyarwanda = Just "Hisha ababyeyi bose / abarezi"
                    }

        KilogramShorthand ->
            { english = "kg"
            , kinyarwanda = Just "kg"
            }

        LaboratoryTask task ->
            case task of
                LaboratoryMalariaTesting ->
                    { english = "Malaria Results"
                    , kinyarwanda = Nothing
                    }

        LastChecked ->
            { english = "Last checked"
            , kinyarwanda = Just "Isuzuma riheruka"
            }

        LastSuccesfulContactLabel ->
            { english = "Last Successful Contact"
            , kinyarwanda = Just "Itariki n'isaha yanyuma igikoresho giheruka gukoresherezaho interineti bikagenda neza"
            }

        Legs ->
            { english = "Legs"
            , kinyarwanda = Just "Amaguru"
            }

        LegsCPESign option ->
            case option of
                PallorLegs ->
                    translationSet Pallor

                EdemaLegs ->
                    translationSet Edema

                NormalLegs ->
                    translationSet Normal

        LevelOfEducationLabel ->
            { english = "Level of Education"
            , kinyarwanda = Just <| "Amashuri wize"
            }

        LevelOfEducation educationLevel ->
            case educationLevel of
                NoSchooling ->
                    { english = "No Schooling"
                    , kinyarwanda = Just "Ntayo"
                    }

                PrimarySchool ->
                    { english = "Primary School"
                    , kinyarwanda = Just "Abanza"
                    }

                VocationalTrainingSchool ->
                    { english = "Vocational Training School"
                    , kinyarwanda = Just "Imyuga"
                    }

                SecondarySchool ->
                    { english = "Secondary School"
                    , kinyarwanda = Just "Ayisumbuye"
                    }

                DiplomaProgram ->
                    { english = "Diploma Program (2 years of University)"
                    , kinyarwanda = Just "Amashuri 2 ya Kaminuza"
                    }

                HigherEducation ->
                    { english = "Higher Education (University)"
                    , kinyarwanda = Just "(A0)"
                    }

                AdvancedDiploma ->
                    { english = "Advanced Diploma"
                    , kinyarwanda = Just "(A1)"
                    }

        LinkToMother ->
            { english = "Link to mother"
            , kinyarwanda = Just "Guhuza n'amakuru y'umubyeyi"
            }

        LiveChildren ->
            { english = "Live Children"
            , kinyarwanda = Just "Abana bariho"
            }

        LmpDateConfidentHeader ->
            { english = "Is the Patient confident of LMP Date"
            , kinyarwanda = Just "Ese umubyeyi azi neza itariki aherukira mu mihango?"
            }

        LmpDateHeader ->
            { english = "Last Menstrual Period Date"
            , kinyarwanda = Just "Itariki aherukira mu mihango"
            }

        LmpRangeHeader ->
            { english = "When was the Patient's Last Menstrual Period"
            , kinyarwanda = Just "Ni ryari umubyeyi aherukira mu mihango?"
            }

        LmpRange range ->
            case range of
                OneMonth ->
                    { english = "Within 1 month"
                    , kinyarwanda = Just "Mu kwezi kumwe"
                    }

                ThreeMonth ->
                    { english = "Within 3 months"
                    , kinyarwanda = Just "Mu mezi atatu"
                    }

                SixMonth ->
                    { english = "Within 6 months"
                    , kinyarwanda = Just "Mu mezi atandatu"
                    }

        LoginPhrase phrase ->
            translateLoginPhrase phrase

        Low ->
            { english = "Low"
            , kinyarwanda = Just "Kwemeza amakosa"
            }

        LowRiskCase ->
            { english = "low-risk case"
            , kinyarwanda = Nothing
            }

        Lungs ->
            { english = "Lungs"
            , kinyarwanda = Just "Ibihaha"
            }

        LungsCPESign option ->
            case option of
                Wheezes ->
                    { english = "Wheezes"
                    , kinyarwanda = Just "Ijwi ryumvikana igihe umuntu ahumeka"
                    }

                Crackles ->
                    { english = "Crackles"
                    , kinyarwanda = Just "Ijwi ryumvikana umuntu ahumeka ariko afite indwara z'ubuhumekero"
                    }

                NormalLungs ->
                    translationSet Normal

        MakeSureYouAreConnected ->
            { english = "Make sure you are connected to the internet. If the issue continues, call The Ihangane Project at +250 788 817 542."
            , kinyarwanda = Just "Banza urebe ko ufite interineti. Ikibazo nigikomeza, hamagara The Ihangane Project kuri +250 788 817 542"
            }

        MaritalStatusLabel ->
            { english = "Marital Status"
            , kinyarwanda = Just "Irangamimerere"
            }

        MaritalStatus status ->
            case status of
                Divorced ->
                    { english = "Divorced"
                    , kinyarwanda = Just "Yatandukanye n'uwo bashakanye"
                    }

                Married ->
                    { english = "Married"
                    , kinyarwanda = Just "Arubatse"
                    }

                Single ->
                    { english = "Single"
                    , kinyarwanda = Just "Ingaragu"
                    }

                Widowed ->
                    { english = "Widowed"
                    , kinyarwanda = Just "Umupfakazi"
                    }

        MeasurementNoChange ->
            { english = "No Change"
            , kinyarwanda = Just "nta cyahindutse"
            }

        MeasurementGained amount ->
            { english = "Gained " ++ Debug.toString amount
            , kinyarwanda = Just <| "Kwiyongera " ++ Debug.toString amount
            }

        MeasurementLost amount ->
            { english = "Lost " ++ Debug.toString amount
            , kinyarwanda = Just <| "Kwiyongera " ++ Debug.toString amount
            }

        MedicalDiagnosis ->
            { english = "Medical Diagnosis"
            , kinyarwanda = Just "Uburwayi bwemejwe na Muganga"
            }

        MedicalDiagnosisAlert diagnosis ->
            case diagnosis of
                DiagnosisUterineMyoma ->
                    { english = "Uterine Myoma"
                    , kinyarwanda = Just "Ibibyimba byo mu mura/Nyababyeyi"
                    }

                DiagnosisDiabetes ->
                    { english = "Diabetes"
                    , kinyarwanda = Just "Diyabete (Indwara y'igisukari)"
                    }

                DiagnosisCardiacDisease ->
                    { english = "Cardiac Disease"
                    , kinyarwanda = Just "Indwara z'umutima"
                    }

                DiagnosisRenalDisease ->
                    { english = "Renal Disease"
                    , kinyarwanda = Just "Indwara z'impyiko"
                    }

                DiagnosisHypertensionBeforePregnancy ->
                    { english = "Hypertension"
                    , kinyarwanda = Nothing
                    }

                DiagnosisTuberculosis ->
                    { english = "Tuberculosis"
                    , kinyarwanda = Nothing
                    }

                DiagnosisAsthma ->
                    { english = "Asthma"
                    , kinyarwanda = Just "Asthma (Agahema)"
                    }

                DiagnosisBowedLegs ->
                    { english = "Bowed Legs"
                    , kinyarwanda = Just "Amaguru atameze neza (yagize imitego)"
                    }

                DiagnosisHIV ->
                    { english = "HIV"
                    , kinyarwanda = Just "Virus itera SIDA"
                    }

                DiagnosisMentalHealthHistory ->
                    { english = "History of Mental Health Problems"
                    , kinyarwanda = Just "Niba yaragize uburwayi bwo mumutwe"
                    }

        MedicalFormHelper ->
            { english = "Please record if the mother was diagnosed with the following medical issues"
            , kinyarwanda = Just "Andika niba umubyeyi yaragaragaweho indwara zikurikira"
            }

        MentalHealthHistory ->
            { english = "History of Mental Health Problems"
            , kinyarwanda = Just "Niba yaragize uburwayi bwo mumutwe"
            }

        MMHGUnit ->
            { english = "mmHG"
            , kinyarwanda = Nothing
            }

        MiddleName ->
            { english = "Middle Name"
            , kinyarwanda = Nothing
            }

        MinutesAgo minutes ->
            { english =
                if minutes == 0 then
                    "just now"

                else if minutes == 1 then
                    "one minute ago"

                else
                    Debug.toString minutes ++ " minutes ago"
            , kinyarwanda =
                if minutes == 0 then
                    Just "Nonaha"

                else if minutes == 1 then
                    Just "Umunota umwe ushize"

                else
                    Just <| Debug.toString minutes ++ " hashize iminota micye"
            }

        ModeOfDelivery mode ->
            case mode of
                VaginalDelivery (Spontaneous True) ->
                    { english = "Spontaneous vaginal delivery with episiotomy"
                    , kinyarwanda = Just "Yabyaye neza ariko bamwongereye"
                    }

                VaginalDelivery (Spontaneous False) ->
                    { english = "Spontaneous vaginal delivery without episiotomy"
                    , kinyarwanda = Just "Yabyaye neza"
                    }

                VaginalDelivery WithVacuumExtraction ->
                    { english = "Vaginal delivery with vacuum extraction"
                    , kinyarwanda = Just "Yabyaye neza ariko hanifashishijwe icyuma gikurura umwana"
                    }

                CesareanDelivery ->
                    { english = "Cesarean delivery"
                    , kinyarwanda = Just "Yabyaye bamubaze"
                    }

        ModeOfDeliveryLabel ->
            { english = "Mode of delivery"
            , kinyarwanda = Just "Uburyo yabyayemo"
            }

        Month ->
            { english = "Month"
            , kinyarwanda = Just "Ukwezi"
            }

        MonthAbbrev ->
            { english = "mo"
            , kinyarwanda = Just "amezi"
            }

        MonthsOld ->
            { english = "months old"
            , kinyarwanda = Just "Amezi"
            }

        Mother ->
            { english = "Mother"
            , kinyarwanda = Just "Umubyeyi"
            }

        MotherDemographicInformation ->
            { english = "Mother Demographic Information"
            , kinyarwanda = Nothing
            }

        MotherName name ->
            { english = "Mother/Caregiver: " ++ name
            , kinyarwanda = Just <| "Umubyeyi: " ++ name
            }

        MotherNameLabel ->
            { english = "Mother's Name"
            , kinyarwanda = Nothing
            }

        MotherNationalId ->
            { english = "Mother's National ID"
            , kinyarwanda = Nothing
            }

        Mothers ->
            { english = "Mothers"
            , kinyarwanda = Just "Ababyeyi"
            }

        MUAC ->
            { english = "MUAC"
            , kinyarwanda = Just "Ikizigira"
            }

        MuacIndication indication ->
            case indication of
                MuacRed ->
                    { english = "red"
                    , kinyarwanda = Just "Umutuku"
                    }

                MuacYellow ->
                    { english = "yellow"
                    , kinyarwanda = Just "Umuhondo"
                    }

                MuacGreen ->
                    { english = "green"
                    , kinyarwanda = Just "Icyatsi"
                    }

        MyAccount ->
            { english = "My Account"
            , kinyarwanda = Just "Konti yanjye"
            }

        MyRelatedBy relationship ->
            translateMyRelatedBy relationship

        MyRelatedByQuestion relationship ->
            translateMyRelatedByQuestion relationship

        Name ->
            { english = "Name"
            , kinyarwanda = Nothing
            }

        NationalIdNumber ->
            { english = "National ID Number"
            , kinyarwanda = Just "Numero y'irangamuntu"
            }

        Neck ->
            { english = "Neck"
            , kinyarwanda = Nothing
            }

        NeckCPESign option ->
            case option of
                EnlargedThyroid ->
                    { english = "Enlarged Thyroid"
                    , kinyarwanda = Just "Umwingo"
                    }

                EnlargedLymphNodes ->
                    { english = "Enlarged Lymph Nodes"
                    , kinyarwanda = Just "Inturugunyu/Amatakara"
                    }

                NormalNeck ->
                    translationSet Normal

        NegativeLabel ->
            { english = "Negative"
            , kinyarwanda = Just "Nta bwandu afite"
            }

        Next ->
            { english = "Nexst"
            , kinyarwanda = Nothing
            }

        No ->
            { english = "No"
            , kinyarwanda = Just "Oya"
            }

        NoActivitiesCompleted ->
            { english = "No activities are entirely completed for the attending participants."
            , kinyarwanda = Just "Nta gikorwa cyarangiye cyose kubitabiriye."
            }

        NoActivitiesPending ->
            { english = "All activities are completed for the attending participants."
            , kinyarwanda = Just "Ibikorwa byose byarangiye kubitabiriye."
            }

        NoActivitiesCompletedForThisParticipant ->
            { english = "No activities are completed for this participant."
            , kinyarwanda = Just "Nta gikorwa cyarangiye kubitabiriye."
            }

        NoActivitiesPendingForThisParticipant ->
            { english = "All activities are completed for this participant."
            , kinyarwanda = Just "Ibikorwa byose byarangiye kubitabiriye."
            }

        NoGroupsFound ->
            { english = "No groups found."
            , kinyarwanda = Nothing
            }

        NoMatchesFound ->
            { english = "No matches found"
            , kinyarwanda = Nothing
            }

        NoParticipantsCompleted ->
            { english = "No participants have completed all their activities yet."
            , kinyarwanda = Just "Ntagikorwa nakimwe kirarangira kubitabiriye."
            }

        NoParticipantsPending ->
            { english = "All attending participants have completed their activities."
            , kinyarwanda = Just "Abaje bose barangirijwe"
            }

        NoParticipantsCompletedForThisActivity ->
            { english = "No participants have completed this activity yet."
            , kinyarwanda = Just "Ntawaje warangirijwe kukorerwa."
            }

        NoParticipantsPendingForThisActivity ->
            { english = "All attending participants have completed this activitity."
            , kinyarwanda = Just "Ababje bose barangirijwe."
            }

        Normal ->
            { english = "Normal"
            , kinyarwanda = Just "Bimeze neza/Nta kibazo gihari"
            }

        NoChildrenRegisteredInTheSystem ->
            { english = "No children registered in the system"
            , kinyarwanda = Just "Ntamwana wanditswe muriyi sisiteme"
            }

        NoParticipantsFound ->
            { english = "No participants found"
            , kinyarwanda = Just "Ntamuntu ugaragaye"
            }

        NotAvailable ->
            { english = "not available"
            , kinyarwanda = Just "Ntibiboneste"
            }

        NotConnected ->
            { english = "Not Connected"
            , kinyarwanda = Just "Ntamurandasi"
            }

        NumberOfAbortions ->
            { english = "Number of Abortions"
            , kinyarwanda = Just "Umubare w'inda zavuyemo"
            }

        NumberOfChildrenUnder5 ->
            { english = "Number of Children under 5"
            , kinyarwanda = Just "Umubare w'abana bari munsi y'imyaka 5"
            }

        NumberOfCSections ->
            { english = "Number of C-Sections"
            , kinyarwanda = Just "Umubare w'inshuro yabazwe"
            }

        NumberOfLiveChildren ->
            { english = "Number of Live Children"
            , kinyarwanda = Just "Umubare w'abana bariho"
            }

        NumberOfStillbirthsAtTerm ->
            { english = "Number of Stillbirths at Term"
            , kinyarwanda = Just "Umubare w'abapfiriye mu nda bashyitse"
            }

        NumberOfStillbirthsPreTerm ->
            { english = "Number of Stillbirths pre Term"
            , kinyarwanda = Just "Umubare w'abapfiriye mu nda badashyitse"
            }

        NutritionActivityHelper activity ->
            case activity of
                NutritionActivity.Model.Muac ->
                    { english = "Make sure to measure at the center of the baby’s upper arm."
                    , kinyarwanda = Just "Ibuka gupima icya kabiri cy'akaboko ko hejuru kugira bigufashe guoima ikizigira cy'akaboko"
                    }

                NutritionActivity.Model.Height ->
                    { english = "Ask the mother to hold the baby’s head at the end of the measuring board. Move the slider to the baby’s heel and pull their leg straight."
                    , kinyarwanda = Just "Saba Umubyeyi guhagarara inyuma y’umwana we agaramye, afata umutwe ku gice cy’amatwi. Sunikira akabaho ku buryo gakora mu bworo by’ibirenge byombi."
                    }

                NutritionActivity.Model.Nutrition ->
                    { english = "Explain to the mother how to check the malnutrition signs for their own child."
                    , kinyarwanda = Just "Sobanurira umubyeyi gupima ibimenyetso by'imirire mibi ku giti cye."
                    }

                NutritionActivity.Model.Photo ->
                    { english = "Take each baby’s photo at each health assessment. Photos should show the entire body of each child."
                    , kinyarwanda = Just "Fata ifoto ya buri mwana kuri buri bikorwa by'ipimwa Ifoto igomba kwerekana ibice by'umubiri wose by'umwana"
                    }

                NutritionActivity.Model.Weight ->
                    { english = "Calibrate the scale before taking the first baby's weight. Place baby in harness with no clothes on."
                    , kinyarwanda = Just "Ibuka kuregera umunzani mbere yo gupima ibiro by'umwana wa mbere. Ambika umwana ikariso y'ibiro wabanje kumukuramo imyenda iremereye"
                    }

        NutritionActivityTitle activity ->
            case activity of
                NutritionActivity.Model.Muac ->
                    { english = "MUAC"
                    , kinyarwanda = Just "Ikizigira cy'akaboko"
                    }

                NutritionActivity.Model.Height ->
                    { english = "Height"
                    , kinyarwanda = Just "Uburebure"
                    }

                NutritionActivity.Model.Nutrition ->
                    { english = "Nutrition"
                    , kinyarwanda = Just "Imirire"
                    }

                NutritionActivity.Model.Photo ->
                    { english = "Photo"
                    , kinyarwanda = Just "Ifoto"
                    }

                NutritionActivity.Model.Weight ->
                    { english = "Weight"
                    , kinyarwanda = Just "Ibiro"
                    }

        ObstetricalDiagnosis ->
            { english = "Obstetrical Diagnosis"
            , kinyarwanda = Just "Uburwayi bwemejwe n'inzobere mu gusuzuma abagore batwite"
            }

        ObstetricalDiagnosisAlert diagnosis ->
            case diagnosis of
                DiagnosisRhNegative ->
                    { english = "Patient is RH Negative"
                    , kinyarwanda = Nothing
                    }

                DiagnosisModerateUnderweight ->
                    { english = "Moderate underweight"
                    , kinyarwanda = Nothing
                    }

                DiagnosisSevereUnderweight ->
                    { english = "Severe underweight"
                    , kinyarwanda = Just "Afite ibiro bikie bikabije"
                    }

                DiagnosisOverweight ->
                    { english = "Overweight"
                    , kinyarwanda = Nothing
                    }

                DiagnosisObese ->
                    { english = "Obese"
                    , kinyarwanda = Just "Kubyibuha gukabije"
                    }

                DisgnosisPeripheralEdema ->
                    { english = "Peripheral Edema"
                    , kinyarwanda = Nothing
                    }

                DiagnosisFetusBreech ->
                    { english = "Fetus is in breech"
                    , kinyarwanda = Nothing
                    }

                DiagnosisFetusTransverse ->
                    { english = "Fetus is transverse"
                    , kinyarwanda = Nothing
                    }

                DiagnosisBreastExamination ->
                    { english = "Breast exam showed"
                    , kinyarwanda = Nothing
                    }

                DiagnosisHypotension ->
                    { english = "Hypotension"
                    , kinyarwanda = Nothing
                    }

                DiagnosisPregnancyInducedHypertension ->
                    { english = "Pregnancy-induced hypertension"
                    , kinyarwanda = Nothing
                    }

                DiagnosisPreeclampsiaHighRisk ->
                    { english = "High Risk for Preeclampsia"
                    , kinyarwanda = Nothing
                    }

        OK ->
            { english = "OK"
            , kinyarwanda = Just "Nibyo, yego"
            }

        Old ->
            { english = "old"
            , kinyarwanda = Just "imyaka"
            }

        OneVisit ->
            { english = "One visit"
            , kinyarwanda = Just "Inshuro imwe"
            }

        OnceYouEndTheEncounter ->
            { english = "Once you end the Encounter, you will no longer be able to edit or add data."
            , kinyarwanda = Nothing
            }

        OnceYouEndYourGroupEncounter ->
            { english = "Once you end your Group Encounter, you will no longer be able to edit or add data."
            , kinyarwanda = Just "Igihe ushoze igikorwa, ntabwo ushobora guhindura cg wongeremo andi makuru."
            }

        Or ->
            { english = "or"
            , kinyarwanda = Nothing
            }

        Page ->
            { english = "Page"
            , kinyarwanda = Just "Paji"
            }

        Page404 ->
            { english = "404 page"
            , kinyarwanda = Just "404 paji"
            }

        PageNotFoundMsg ->
            { english = "Sorry, nothing found in this URL."
            , kinyarwanda = Just "Mutwihanganire ntabwo ubufasha mwasabye mubashije kuboneka."
            }

        Pallor ->
            { english = "Pallor"
            , kinyarwanda = Just "Kweruruka (k'urugingo rw'umubiri)"
            }

        Para ->
            { english = "Para"
            , kinyarwanda = Nothing
            }

        PaleConjuctiva ->
            { english = "Pale Conjuctiva"
            , kinyarwanda = Just "Ibihenehene byeruruka"
            }

        PartialPlacentaPreviousDelivery ->
            { english = "Partial Placenta in previous delivery"
            , kinyarwanda = Just "Ubwo aheruka kubyara iya nyuma ntiyavuyeyo  yose (yaje igice)"
            }

        ParticipantDirectory ->
            { english = "Participant Directory"
            , kinyarwanda = Just "Ububiko bw'amakuru y'umurwayi"
            }

        Participants ->
            { english = "Participants"
            , kinyarwanda = Just "Ubwitabire"
            }

        ParticipantReviewed ->
            { english = "I have reviewed and understand the above."
            , kinyarwanda = Nothing
            }

        ParticipantSignature ->
            { english = "Participant Signature"
            , kinyarwanda = Nothing
            }

        ParticipantSummary ->
            { english = "Participant Summary"
            , kinyarwanda = Just "Umwirondoro w’urera umwana"
            }

        ParticipantDemographicInformation ->
            { english = "Participant Demographic Information"
            , kinyarwanda = Just "Umwirondoro w'umugenerwabikorwa"
            }

        ParticipantInformation ->
            { english = "Participant Information"
            , kinyarwanda = Nothing
            }

        PartnerHivTestResult ->
            { english = "What was the partners HIV Test result"
            , kinyarwanda = Nothing
            }

        PartnerReceivedHivCounseling ->
            { english = "Did partner receive HIV Counseling during this pregnancy"
            , kinyarwanda = Just "Umugabo yahawe ubujyanama kuri Virusi itera SIDA? "
            }

        PartnerReceivedHivTesting ->
            { english = "Did partner receive HIV Testing during this pregnancy"
            , kinyarwanda = Just "Umugabo  yasuzumwe Virusi itera SIDA?"
            }

        PatientGotAnySymptoms ->
            { english = "Does the patient have any of these symptoms"
            , kinyarwanda = Nothing
            }

        PatientProgress ->
            { english = "Patient Progress"
            , kinyarwanda = Just "Uruhererekane rw'ibyakorewe umubyeyi"
            }

        PatientInformation ->
            { english = "Patient Information"
            , kinyarwanda = Just "Amakuru k'umurwayi"
            }

        PatientIsolatedQuestion ->
            { english = "Have you isolated the patient"
            , kinyarwanda = Nothing
            }

        PatientProvisionsTask task ->
            case task of
                Medication ->
                    { english = "Medication"
                    , kinyarwanda = Nothing
                    }

                Resources ->
                    { english = "Resources"
                    , kinyarwanda = Just "Ibihabwa umubyeyi utwite"
                    }

        People ->
            { english = "People"
            , kinyarwanda = Just "Abantu"
            }

        PersistentStorage authorized ->
            if authorized then
                { english = "Persistent storage has been authorized. The browser will not delete locally cached data without your approval."
                , kinyarwanda = Just "Ububiko buhoraho bwaremejwe,amakuru wabitse ntabwo yatsibama udatanze uburenganzira/utabyemeje"
                }

            else
                { english = "Persistent storage has not been authorized. The browser may delete locally cached data if storage runs low."
                , kinyarwanda = Just "Ibikwa ry'amakuru ntabwo remejwe. Sisiteme mushakisha ukoreramo ishobora kubisiba umwanya ubaye muto."
                }

        Person ->
            { english = "Person"
            , kinyarwanda = Just "Umuntu"
            }

        PersonHasBeenSaved ->
            { english = "Person has been saved"
            , kinyarwanda = Just "Amakuru kuri uyu muntu yabitswe"
            }

        PhysicalExamTask task ->
            case task of
                PhysicalExamVitals ->
                    { english = "Vitals"
                    , kinyarwanda = Nothing
                    }

        PlaceholderEnterHeight ->
            { english = "Enter height here…"
            , kinyarwanda = Just "Andika uburebure hano…"
            }

        PlaceholderEnterMUAC ->
            { english = "Enter MUAC here…"
            , kinyarwanda = Just "Andika uburebure hano…"
            }

        PlaceholderEnterParticipantName ->
            { english = "Enter participant name here"
            , kinyarwanda = Just "Andika izina ry'umurwayi hano"
            }

        PlaceholderEnterWeight ->
            { english = "Enter weight here…"
            , kinyarwanda = Just "Andika ibiro hano…"
            }

        PleaseSelectGroup ->
            { english = "Please select the relevant Group for the new encounter"
            , kinyarwanda = Nothing
            }

        PleaseSync ->
            { english = "Please sync data for selected Health Center."
            , kinyarwanda = Nothing
            }

        PositiveLabel ->
            { english = "Positive"
            , kinyarwanda = Just "Afite ubwandu"
            }

        PreeclampsiaPreviousPregnancy ->
            { english = "Preeclampsia in previous pregnancy "
            , kinyarwanda = Just "Ubushize yagize ibimenyetso bibanziriza guhinda umushyitsi"
            }

        PregnancyTrimester trimester ->
            case trimester of
                FirstTrimester ->
                    { english = "First Trimester"
                    , kinyarwanda = Just "Igihembwe cya mbere"
                    }

                SecondTrimester ->
                    { english = "Second Trimester"
                    , kinyarwanda = Just "Igihembwe cya kabiri"
                    }

                ThirdTrimester ->
                    { english = "Third Trimester"
                    , kinyarwanda = Just "Igihembwe cya gatatu"
                    }

        PrenatalActivitiesTitle activity ->
            case activity of
                DangerSigns ->
                    { english = "Danger Signs"
                    , kinyarwanda = Just "Ibimenyetso mpuruza"
                    }

                Examination ->
                    { english = "Examination"
                    , kinyarwanda = Just "Gusuzuma"
                    }

                PrenatalActivity.Model.FamilyPlanning ->
                    { english = "Family Planning"
                    , kinyarwanda = Just "Kuboneza Urubyaro"
                    }

                History ->
                    { english = "History"
                    , kinyarwanda = Just "Amateka y'ibyamubayeho"
                    }

                PatientProvisions ->
                    { english = "Patient Provisions"
                    , kinyarwanda = Just "Ibyo umubyeyi/umurwayi yahawe"
                    }

                PregnancyDating ->
                    { english = "Pregnancy Dating"
                    , kinyarwanda = Just "Igihe inda imaze"
                    }

                PrenatalPhoto ->
                    { english = "Photo"
                    , kinyarwanda = Just "Ifoto"
                    }

        PrenatalPhotoHelper ->
            { english = "Take a picture of the mother's belly. Then you and the mother will see how the belly has grown!"
            , kinyarwanda = Just "Fata ifoto y'inda y'umubyeyi hanyuma uyimwereke arebe uko yakuze/yiyongereye."
            }

        PreTerm ->
            { english = "Pre Term"
            , kinyarwanda = Just "Inda itaragera igihe"
            }

        PregnancyConcludedLabel ->
            { english = "or Pregnancy Concluded"
            , kinyarwanda = Just "Cyangwa Iherezo ry'inda"
            }

        PregnancyOutcomeLabel ->
            { english = "Pregnancy Outcome"
            , kinyarwanda = Nothing
            }

        PregnancyOutcome outcome ->
            case outcome of
                OutcomeLiveAtTerm ->
                    { english = "Live Birth at Term (38 weeks EGA or more)"
                    , kinyarwanda = Just "Kubyara umwana muzima/Ushyitse (ku byumweru 38 kuzamura)"
                    }

                OutcomeLivePreTerm ->
                    { english = "Live Birth Preterm (less than 38 weeks EGA)"
                    , kinyarwanda = Just "Kubyara mwana udashyitse (munsi y'ibyumweru 38)"
                    }

                OutcomeStillAtTerm ->
                    { english = "Stillbirth at Term (38 weeks EGA or more)"
                    , kinyarwanda = Just "Abana bapfiriye mu nda bageze igihe cyo kuvuka (ku byumweru 38 kuzamura)"
                    }

                OutcomeStillPreTerm ->
                    { english = "Stillbirth Preterm (less than 38 weeks EGA)"
                    , kinyarwanda = Just "Abana bapfiriye mu nda batagejeje igihe cyo kuvuka (munsi y'ibyumweru 38)"
                    }

                OutcomeAbortions ->
                    { english = "Abortions (before 24 weeks EGA)"
                    , kinyarwanda = Just "Kuvanamo inda (mbere y'ibyumweru 24)"
                    }

        PreviousCSectionScar ->
            { english = "Previous C-section scar"
            , kinyarwanda = Just "Inkovu yaho bababze ubushize"
            }

        PreviousDelivery ->
            { english = "Previous Delivery"
            , kinyarwanda = Just "Kubyara guheruka"
            }

        PreviousDeliveryPeriods period ->
            case period of
                LessThan18Month ->
                    { english = "Less than 18 month ago"
                    , kinyarwanda = Just "Munsi y'amezi 18 ashize"
                    }

                MoreThan5Years ->
                    { english = "More than 5 years ago"
                    , kinyarwanda = Just "Hejuru y'imyaka itanu ishize"
                    }

                Neither ->
                    { english = "Neither"
                    , kinyarwanda = Just "Nta na kimwe"
                    }

        PreviousFloatMeasurement value ->
            { english = "Previous measurement: " ++ Debug.toString value
            , kinyarwanda = Just <| "Ibipimo by'ubushize: " ++ Debug.toString value
            }

        PreviousMeasurementNotFound ->
            { english = "No previous measurement on record"
            , kinyarwanda = Just "Nta gipimo cy'ubushize cyanditswe"
            }

        Profession ->
            { english = "Profession"
            , kinyarwanda = Nothing
            }

        Programs ->
            { english = "Programs"
            , kinyarwanda = Just "Porogaramu"
            }

        ProgressPhotos ->
            { english = "Progress Photos"
            , kinyarwanda = Just "Uko amafoto agenda ahinduka"
            }

        ProgressReport ->
            { english = "Progress Report"
            , kinyarwanda = Just "Raporo igaragaza imikurire y'umwana"
            }

        ProgressTimeline ->
            { english = "Progress Timeline"
            , kinyarwanda = Just "Uko inda igenda ikura"
            }

        ProgressTrends ->
            { english = "Progress Trends"
            , kinyarwanda = Just "Uko ibipimo bigenda bizamuka"
            }

        PrenatalParticipant ->
            { english = "Antenatal Participant"
            , kinyarwanda = Just "Umubyeyi witabiriye kwipimisha inda"
            }

        PrenatalParticipants ->
            { english = "Antenatal Participants"
            , kinyarwanda = Just "Ababyeyi bitabiriye kwipimisha inda"
            }

        PreTermPregnancy ->
            { english = "Number of Pre-term Pregnancies (Live Birth)"
            , kinyarwanda = Just "Umubare w'abavutse ari bazima badashyitse"
            }

        Province ->
            { english = "Province"
            , kinyarwanda = Just "Intara"
            }

        RapidTestResult ->
            { english = "Rapid Test Result"
            , kinyarwanda = Nothing
            }

        ReasonForCSection ->
            { english = "Reason for C-section"
            , kinyarwanda = Nothing
            }

        ReasonForNotIsolating reason ->
            case reason of
                NoSpace ->
                    { english = "No space avilable at home or clinic"
                    , kinyarwanda = Nothing
                    }

                TooIll ->
                    { english = "Too ill to leave alone"
                    , kinyarwanda = Nothing
                    }

                CanNotSeparateFromFamily ->
                    { english = "Unable to separate from family"
                    , kinyarwanda = Nothing
                    }

                OtherReason ->
                    { english = "Other"
                    , kinyarwanda = Nothing
                    }

                IsolationReasonNotApplicable ->
                    { english = "Not Applicable "
                    , kinyarwanda = Nothing
                    }

        ReceivedDewormingPill ->
            { english = "Has the mother received deworming pill"
            , kinyarwanda = Nothing
            }

        ReceivedIronFolicAcid ->
            { english = "Has the mother received iron and folic acid supplement"
            , kinyarwanda = Just "Umubyeyi yahawe ibinini bya Fer cg Folic Acid byongera amaraso?"
            }

        ReceivedMosquitoNet ->
            { english = "Has the mother received a mosquito net"
            , kinyarwanda = Just "Umubyeyi yahawe inzitiramubu?"
            }

        RecordPregnancyOutcome ->
            { english = "Record Pregnancy Outcome"
            , kinyarwanda = Just "Andika iherezo ry'inda"
            }

        RecurringHighSeverityAlert alert ->
            case alert of
                PrenatalActivity.Model.BloodPressure ->
                    { english = "Blood Pressure"
                    , kinyarwanda = Just "Umuvuduko w'amaraso"
                    }

        Register ->
            { english = "Register"
            , kinyarwanda = Nothing
            }

        RegisterHelper ->
            { english = "Not the participant you were looking for?"
            , kinyarwanda = Just "Umugenerwabikorwa ubonye si we washakaga?"
            }

        RegisterNewParticipant ->
            { english = "Register a new participant"
            , kinyarwanda = Just "Andika umurwayi mushya"
            }

        RegistratingHealthCenter ->
            { english = "Registrating Health Center"
            , kinyarwanda = Just "Izina ry'ikigo nderabuzima umugenerwabikorwa abarizwamo"
            }

        RegistrationSuccessful ->
            { english = "Registration Successful"
            , kinyarwanda = Nothing
            }

        RegistrationSuccessfulParticipantAdded ->
            { english = "The participant has been added to E-Heza."
            , kinyarwanda = Nothing
            }

        RegistrationSuccessfulSuggestAddingChild ->
            { english = "The participant has been added to E-Heza. Would you like to add a child for this participant?"
            , kinyarwanda = Nothing
            }

        RegistrationSuccessfulSuggestAddingMother ->
            { english = "The participant has been added to E-Heza. Would you like to add a mother for this participant?"
            , kinyarwanda = Nothing
            }

        RelationSuccessful ->
            { english = "Relation Successful"
            , kinyarwanda = Nothing
            }

        RelationSuccessfulChildWithMother ->
            { english = "Child succesfully assocoated with mother."
            , kinyarwanda = Nothing
            }

        RelationSuccessfulMotherWithChild ->
            { english = "Mother succesfully assocoated with child."
            , kinyarwanda = Nothing
            }

        RenalDisease ->
            { english = "Renal Disease"
            , kinyarwanda = Just "Indwara z'impyiko"
            }

        RemainingForDownloadLabel ->
            { english = "Remaining for Download"
            , kinyarwanda = Just "Ibisigaye gukurwa kuri seriveri"
            }

        RemainingForUploadLabel ->
            { english = "Remaining for Upload"
            , kinyarwanda = Just "Ibisigaye koherezwa kuri seriveri"
            }

        ReportAge age ->
            { english = "Age: " ++ age
            , kinyarwanda = Just <| "Imyaka: " ++ age
            }

        ReportDOB dob ->
            { english = "DOB: " ++ dob
            , kinyarwanda = Just <| "Itariki y'amavuko: " ++ dob
            }

        ReportRemaining remaining ->
            { english = Debug.toString remaining ++ " remaning"
            , kinyarwanda = Just <| Debug.toString remaining ++ " iyibutswa rya raporo"
            }

        ReportResultsOfSearch total ->
            case total of
                1 ->
                    { english = "There is 1 participant that matches your search."
                    , kinyarwanda = Just "Hari umujyenerwabikorwa 1 uhuye nuwo washatse"
                    }

                _ ->
                    { english = "There are " ++ Debug.toString total ++ " participants that match your search."
                    , kinyarwanda = Just <| "Hari abagenerwabikorwa " ++ Debug.toString total ++ " bahuye nuwo ushaka mu ishakiro"
                    }

        Reports ->
            { english = "Reports"
            , kinyarwanda = Just "Raporo"
            }

        RecentAndUpcomingGroupEncounters ->
            { english = "Recent and upcoming Group Encounters"
            , kinyarwanda = Just "Ahabarizwa amatsinda aheruka gukorerwa n'agiye gukorerwa"
            }

        ReportCompleted { pending, completed } ->
            { english = Debug.toString completed ++ " / " ++ Debug.toString (pending + completed) ++ " Completed"
            , kinyarwanda = Just <| Debug.toString completed ++ " / " ++ Debug.toString (pending + completed) ++ " Raporo irarangiye"
            }

        ResolveMonth month ->
            translateMonth month

        RespiratoryRate ->
            { english = "Respiratory Rate"
            , kinyarwanda = Just "Inshuro ahumeka"
            }

        ResponsePeriod period ->
            case period of
                LessThan30Min ->
                    { english = "Less than 30 min"
                    , kinyarwanda = Nothing
                    }

                Between30min1Hour ->
                    { english = "30 min - 1 hour"
                    , kinyarwanda = Nothing
                    }

                Between1Hour2Hour ->
                    { english = "1 hour - 2 hours"
                    , kinyarwanda = Nothing
                    }

                Between2Hour1Day ->
                    { english = "2 hours - 1 day"
                    , kinyarwanda = Nothing
                    }

                ResponsePeriodNotApplicable ->
                    { english = "Not Applicable"
                    , kinyarwanda = Nothing
                    }

        Retry ->
            { english = "Retry"
            , kinyarwanda = Just "Kongera kugerageza"
            }

        RhNegative ->
            { english = "RH Negative"
            , kinyarwanda = Just "Ubwoko bw'amaraso ni Negatifu"
            }

        RiskFactorAlert factor ->
            case factor of
                FactorNumberOfCSections number ->
                    if number == 1 then
                        { english = "1 previous C-section"
                        , kinyarwanda = Just "Yabazwe inshuro imwe ubushize"
                        }

                    else
                        { english = Debug.toString number ++ " previous C-sections"
                        , kinyarwanda = Just <| Debug.toString number ++ " ubushize yarabazwe"
                        }

                FactorCSectionInPreviousDelivery ->
                    { english = "C-section in previous delivery"
                    , kinyarwanda = Just "Yarabazwe ku nda ishize"
                    }

                FactorCSectionReason ->
                    { english = "C-section in previous delivery due to"
                    , kinyarwanda = Just "Ubushize yabazwe abyara kubera"
                    }

                FactorPreviousDeliveryPeriod ->
                    { english = "Previous delivery"
                    , kinyarwanda = Just "kubyara guheruka"
                    }

                FactorSuccessiveAbortions ->
                    { english = "Patient experienced successive abortions"
                    , kinyarwanda = Just "Umubyeyi yavanyemo inda zikurikiranye"
                    }

                FactorSuccessivePrematureDeliveries ->
                    { english = "Patient experienced successive preterm deliveries"
                    , kinyarwanda = Just "Umubyeyi yabyaye inda zidashyitse zikurikiranye"
                    }

                FactorStillbornPreviousDelivery ->
                    { english = "Stillbirth in previous delivery"
                    , kinyarwanda = Just "Ubushize yabyaye umwana upfuye(wapfiriye mu nda)"
                    }

                FactorBabyDiedOnDayOfBirthPreviousDelivery ->
                    { english = "Live Birth but the baby died the same day in previous delivery"
                    , kinyarwanda = Just "Aheruka kubyara umwana muzima apfa uwo munsi"
                    }

                FactorPartialPlacentaPreviousDelivery ->
                    { english = "Patient had partial placenta in previous pregnancy"
                    , kinyarwanda = Just "Ku nda y'ubushize iya nyuma ntiyavutse yose/yaje igice"
                    }

                FactorSevereHemorrhagingPreviousDelivery ->
                    { english = "Patient experienced severe hemorrhage in previous pregnancy"
                    , kinyarwanda = Just "Umubyeyi yaravuye cyane/bikabije ku nda y'ubushize"
                    }

                FactorPreeclampsiaPreviousPregnancy ->
                    { english = "Patient had preeclampsia in previous pregnancy"
                    , kinyarwanda = Just "Umubyeyi yagize ibimenyetso bibanziriza kugagara ku nda y'ubushize"
                    }

                FactorConvulsionsPreviousDelivery ->
                    { english = "Patient experienced convulsions in previous delivery"
                    , kinyarwanda = Just "Ubushize mubyeyi yagize ibimenyetso byo kugagara/Guhinda umushyitsi abyara"
                    }

                FactorConvulsionsAndUnconsciousPreviousDelivery ->
                    { english = "Patient experienced convulsions and resulted in becoming unconscious after delivery"
                    , kinyarwanda = Just "Umubyeyi yagize ibimenyetso byo kugagara nyuma yo kubyara bimuviramo kutumva/guta ubwenge"
                    }

                FactorIncompleteCervixPreviousPregnancy ->
                    { english = "Patient had an Incomplete Cervix in previous pregnancy"
                    , kinyarwanda = Just "Ku nda y'ubushize inkondo y'umura ntiyashoboye kwifunga neza"
                    }

                FactorVerticalCSectionScar ->
                    { english = "Vertical C-Section Scar"
                    , kinyarwanda = Just "Inkovu yo kubagwa irahagaze"
                    }

                FactorGestationalDiabetesPreviousPregnancy ->
                    { english = "Patient had Gestational Diabetes in previous pregnancy"
                    , kinyarwanda = Just "Ubushize umubyeyi yagize indwara ya Diyabete itewe no gutwita"
                    }

        RiskFactors ->
            { english = "Risk Factors"
            , kinyarwanda = Just "Abashobora kwibasirwa n'indwara runaka (kubera impamvu zitandukanye:kuba atwite..)"
            }

        Save ->
            { english = "Save"
            , kinyarwanda = Just "Kubika"
            }

        SaveAndNext ->
            { english = "Save & Next"
            , kinyarwanda = Nothing
            }

        SaveError ->
            { english = "Save Error"
            , kinyarwanda = Just "Kubika error (ikosa mu kubika)"
            }

        Search ->
            { english = "Search"
            , kinyarwanda = Nothing
            }

        SearchByName ->
            { english = "Search by Name"
            , kinyarwanda = Just "Gushakisha izina"
            }

        SearchExistingParticipants ->
            { english = "Search Existing Participants"
            , kinyarwanda = Just "Gushaka abagenerwabikorwa basanzwe muri sisiteme"
            }

        SearchHelper ->
            { english = "Search to see if the participant already exists in E-Heza. If the person you are looking for does not appear in the search, please create a new record for them."
            , kinyarwanda = Just "Shakisha kugirango urebe niba umugenerwabikorwa asanzwe ari muri E-Heza. Niba atagaragara, mwandike nku mushya."
            }

        SearchHelperFamilyMember ->
            { english = "Search to see if the additional family member already exists in E-Heza. If the person you are looking for does not appear in the search, please create a new record for them."
            , kinyarwanda = Just "Kanda ku Ishakiro kugirango urebe niba umugenerwabikorwa asanzwe ari muri E-Heza. Niba uwo muntu atagaragara mu ishakiro, mwandike nk'umugenerwabikorwa mushya."
            }

        SecondName ->
            { english = "Second Name"
            , kinyarwanda = Just "Izina ry'umuryango"
            }

        Sector ->
            { english = "Sector"
            , kinyarwanda = Just "Umurenge"
            }

        SelectAntenatalVisit ->
            { english = "Select an Antenatal Visit"
            , kinyarwanda = Just "Hitamo inshuro aje kwipimishaho inda"
            }

        SelectAllSigns ->
            { english = "Select all signs that are present"
            , kinyarwanda = Just "Hitamo ibimenyetso by'imirire byose bishoboka umwana afite"
            }

        SelectDangerSigns ->
            { english = "Please select one or more of the danger signs the patient is experiencing"
            , kinyarwanda = Just "Hitamo kimwe cg byinshi mu bimenyetso mpuruza umubyeyi yaba afite"
            }

        SelectEncounterType ->
<<<<<<< HEAD
            { english = "Select Encounter Type"
            , kinyarwanda = Nothing
=======
            { english = "Select encounter type"
            , kinyarwanda = Just "Hitamo ubwoko bw'icyiciro cyo gukorera"
>>>>>>> 41cccc14
            }

        SelectLanguage ->
            { english = "Select language"
            , kinyarwanda = Nothing
            }

        SelectGroup ->
            { english = "Select Group..."
            , kinyarwanda = Just "Hitamo itsinda ryawe..."
            }

        SelectProgram ->
            { english = "Select Program"
            , kinyarwanda = Just "Hitamo porogaramu"
            }

        SelectYourGroup ->
            { english = "Select your Group"
            , kinyarwanda = Just "Hitamo itsinda ryawe"
            }

        SelectYourHealthCenter ->
            { english = "Select your Health Center"
            , kinyarwanda = Just "Hitamo ikigo nderabuzima"
            }

        SelectYourVillage ->
            { english = "Select your village"
            , kinyarwanda = Just "Hitamo umudugudu wawe"
            }

        SelectedHCDownloading ->
            { english = "Downloading data for selected Health Center. Please wait until completed."
            , kinyarwanda = Nothing
            }

        SelectedHCNotSynced ->
            { english = "Data is not synced"
            , kinyarwanda = Nothing
            }

        SelectedHCSyncing ->
            { english = "Data is syncing"
            , kinyarwanda = Nothing
            }

        SelectedHCUploading ->
            { english = "Uploading data for selected Health Center. Please wait until completed."
            , kinyarwanda = Nothing
            }

        ServiceWorkerActive ->
            { english = "The app is installed on this device."
            , kinyarwanda = Just "Apulikasiyo muri icyi cyuma cy'inkoranabuhanga yinjijwe."
            }

        ServiceWorkerCurrent ->
            { english = "You have the current version of the app."
            , kinyarwanda = Just "Ufite apulikasiyo nshya igezweho uyu munsi"
            }

        ServiceWorkerCheckForUpdates ->
            { english = "Check for updates"
            , kinyarwanda = Just "Kugenzura ibyavuguruwe"
            }

        ServiceWorkerInstalling ->
            { english = "A new version of the app has been detected and is being downloaded. You can continue to work while this is in progress."
            , kinyarwanda = Nothing
            }

        ServiceWorkerInstalled ->
            { english = "A new version of the app has been downloaded."
            , kinyarwanda = Just "Gufungura verisio nshyashya byarangiye."
            }

        ServiceWorkerSkipWaiting ->
            { english = "Activate new version of the app"
            , kinyarwanda = Just "Gufungura verisio nshyashya"
            }

        ServiceWorkerRestarting ->
            { english = "The app should reload momentarily with the new version."
            , kinyarwanda = Nothing
            }

        ServiceWorkerActivating ->
            { english = "A new version of the app is preparing itself for use."
            , kinyarwanda = Nothing
            }

        ServiceWorkerActivated ->
            { english = "A new version of the app is ready for use."
            , kinyarwanda = Nothing
            }

        ServiceWorkerRedundant ->
            { english = "An error occurred installing a new version of the app."
            , kinyarwanda = Nothing
            }

        ServiceWorkerInactive ->
            { english = "The app is not yet installed on this device."
            , kinyarwanda = Nothing
            }

        ServiceWorkerRegNotAsked ->
            { english = "We have not yet attempted to install the app on this device."
            , kinyarwanda = Nothing
            }

        ServiceWorkerRegLoading ->
            { english = "Installation of the app on this device is progressing."
            , kinyarwanda = Nothing
            }

        ServiceWorkerRegErr ->
            { english = "There was an error installing the app on this device. To try again, reload this page."
            , kinyarwanda = Nothing
            }

        ServiceWorkerRegSuccess ->
            { english = "The app was successfully registered with this device."
            , kinyarwanda = Just "Igikorwa cyo gushyira apulikasiyo kuri iki gikoresho cy'ikoranabuhanga cyagenze neza."
            }

        ServiceWorkerStatus ->
            { english = "Deployment Status"
            , kinyarwanda = Just "Ibijyanye no kuvugurura no kongerera ubushobozi sisiteme"
            }

        SevereHemorrhagingPreviousDelivery ->
            { english = "Severe Hemorrhaging in previous delivery (>500 ml)"
            , kinyarwanda = Just "Ubushize yavuye cyane akimara kubyara hejuru ya Ml 500"
            }

        SignOnDoorPostedQuestion ->
            { english = "Have you posted signs on the door indicating that the space is an isolation area"
            , kinyarwanda = Nothing
            }

        SocialHistoryHivTestingResult result ->
            case result of
                ResultHivPositive ->
                    { english = "Positive"
                    , kinyarwanda = Nothing
                    }

                ResultHivNegative ->
                    { english = "Negative"
                    , kinyarwanda = Nothing
                    }

                ResultHivIndeterminate ->
                    { english = "Indeterminate"
                    , kinyarwanda = Nothing
                    }

                NoHivTesting ->
                    { english = "Ntibiboneste"
                    , kinyarwanda = Nothing
                    }

        StillbornPreviousDelivery ->
            { english = "Stillborn in previous delivery"
            , kinyarwanda = Just "Aheruka kubyara umwana upfuye"
            }

        SubsequentAntenatalVisit ->
            { english = "Subsequent Antenatal Visit"
            , kinyarwanda = Just "Igihe cyo kongera kwipimisha inda"
            }

        SuccessiveAbortions ->
            { english = "Successive Abortions"
            , kinyarwanda = Just "Inda zavuyemo zikurikiranye"
            }

        SuccessivePrematureDeliveries ->
            { english = "Successive Premature Deliveries"
            , kinyarwanda = Just "Inda zavutse zidashyitse zikurikiranye"
            }

        SuspectedCovid19CaseAlert ->
            { english = "Suspected COVID-19 case"
            , kinyarwanda = Nothing
            }

        SuspectedCovid19CaseAlertHelper ->
            { english = "Please isolate immediately from family and contact health center"
            , kinyarwanda = Nothing
            }

        SuspectedCovid19CaseIsolate ->
            { english = "Isolate immediately from family"
            , kinyarwanda = Nothing
            }

        SuspectedCovid19CaseContactHC ->
            { english = "Contact health center immediately"
            , kinyarwanda = Nothing
            }

        SymptomsGeneralSign sign ->
            case sign of
                BodyAches ->
                    { english = "Body Aches"
                    , kinyarwanda = Nothing
                    }

                Chills ->
                    { english = "Chills"
                    , kinyarwanda = Nothing
                    }

                SymptomGeneralFever ->
                    { english = "Fever"
                    , kinyarwanda = Nothing
                    }

                Headache ->
                    { english = "Headache"
                    , kinyarwanda = Nothing
                    }

                NightSweats ->
                    { english = "Night Sweats"
                    , kinyarwanda = Nothing
                    }

                NoSymptomsGeneral ->
                    { english = "None of the above"
                    , kinyarwanda = Nothing
                    }

        SymptomsGISign sign ->
            case sign of
                SymptomGIAbdominalPain ->
                    { english = "Abdominal Pain"
                    , kinyarwanda = Nothing
                    }

                BloodyDiarrhea ->
                    { english = "Bloody Diarrhea"
                    , kinyarwanda = Nothing
                    }

                Nausea ->
                    { english = "Nausea"
                    , kinyarwanda = Nothing
                    }

                NonBloodyDiarrhea ->
                    { english = "Non-Bloody Diarrhea"
                    , kinyarwanda = Nothing
                    }

                Vomiting ->
                    { english = "Vomiting"
                    , kinyarwanda = Nothing
                    }

                NoSymptomsGI ->
                    { english = "None of the above"
                    , kinyarwanda = Nothing
                    }

        SymptomsRespiratorySign sign ->
            case sign of
                BloodInSputum ->
                    { english = "Blood in Sputum"
                    , kinyarwanda = Nothing
                    }

                Cough ->
                    { english = "Cough"
                    , kinyarwanda = Nothing
                    }

                NasalCongestion ->
                    { english = "Nasal Congestion"
                    , kinyarwanda = Nothing
                    }

                ShortnessOfBreath ->
                    { english = "Shortness of Breath"
                    , kinyarwanda = Nothing
                    }

                SoreThroat ->
                    { english = "Sore Throat"
                    , kinyarwanda = Nothing
                    }

                NoSymptomsRespiratory ->
                    { english = "None of the above"
                    , kinyarwanda = Nothing
                    }

        SymptomsTask task ->
            case task of
                SymptomsGeneral ->
                    { english = "General"
                    , kinyarwanda = Nothing
                    }

                SymptomsRespiratory ->
                    { english = "Respiratory"
                    , kinyarwanda = Nothing
                    }

                SymptomsGI ->
                    { english = "GI"
                    , kinyarwanda = Nothing
                    }

        GroupEncounterClosed ->
            { english = "Group Encounter closed"
            , kinyarwanda = Nothing
            }

        GroupEncounterClosed2 sessionId ->
            { english =
                String.join " "
                    [ "Group Encounter"
                    , fromEntityUuid sessionId
                    , """is closed. If you need to make further modifications
            to it, please contact an administrator to have it
            re-opened."""
                    ]
            , kinyarwanda = Nothing
            }

        GroupEncounterLoading ->
            { english = "Loading Group Encounter"
            , kinyarwanda = Just "Gufungura icyiciro cyo gukorera"
            }

        GroupEncounterUnauthorized ->
            { english = "Group Encounter unauthorized"
            , kinyarwanda = Nothing
            }

        GroupEncounterUnauthorized2 ->
            { english =
                """You are not authorized to view this health assessment.
        Please contact the Ihangane project for further
        instructions."""
            , kinyarwanda = Nothing
            }

        ShowAll ->
            { english = "Show All"
            , kinyarwanda = Just "Erekana amazina yose"
            }

        StartEndDate ->
            { english = "Start - End"
            , kinyarwanda = Nothing
            }

        StartDate ->
            { english = "Start Date"
            , kinyarwanda = Just "Itariki utangireyeho"
            }

        EndDate ->
            { english = "End Date"
            , kinyarwanda = Just "Itariki urangirijeho"
            }

        StartSyncing ->
            { english = "Start Syncing"
            , kinyarwanda = Just "Tangira uhuze amakuru kuri seriveri"
            }

        StatusLabel ->
            { english = "Status"
            , kinyarwanda = Just "Uko bihagaze kugeza ubu"
            }

        StopSyncing ->
            { english = "Stop Syncing"
            , kinyarwanda = Just "Tangira gukura amakuru kuri seriveri"
            }

        Submit ->
            { english = "Submit"
            , kinyarwanda = Nothing
            }

        Success ->
            { english = "Success"
            , kinyarwanda = Just "Byagezweho"
            }

        SyncGeneral ->
            { english = "Sync Status (General)"
            , kinyarwanda = Just "Ibijyanye no guhuza amakuru yafashwe n'igikoresho cy'ikoranabuhanga n'abitse kuri seriveri"
            }

        TakenCareOfBy ->
            { english = "Taken care of by"
            , kinyarwanda = Nothing
            }

        TasksCompleted completed total ->
            { english = Debug.toString completed ++ "/" ++ Debug.toString total ++ " Tasks Completed"
            , kinyarwanda = Just <| Debug.toString completed ++ "/" ++ Debug.toString total ++ " Ibikorwa byarangiye"
            }

        TelephoneNumber ->
            { english = "Telephone Number"
            , kinyarwanda = Just "Numero ya telefoni"
            }

        Term ->
            { english = "Term"
            , kinyarwanda = Just "Inda igeze igihe"
            }

        TermPregnancy ->
            { english = "Number of Term Pregnancies (Live Birth)"
            , kinyarwanda = Just "Umubare w'abavutse ari bazima bashyitse"
            }

        ThisActionCannotBeUndone ->
            { english = "This action cannot be undone."
            , kinyarwanda = Nothing
            }

        ThisGroupHasNoMothers ->
            { english = "This Group has no mothers assigned to it."
            , kinyarwanda = Just "Iki cyiciro nta mubyeyi cyagenewe."
            }

        Training ->
            { english = "Training"
            , kinyarwanda = Nothing
            }

        TrainingGroupEncounterCreateSuccessMessage ->
            { english = "Training encounters were created."
            , kinyarwanda = Nothing
            }

        TrainingGroupEncounterDeleteSuccessMessage ->
            { english = "Training encounters were deleted."
            , kinyarwanda = Nothing
            }

        TraveledToCOVID19CountryQuestion ->
            { english = "Have you traveled to any country known to have COVID-19 in the past 14 days"
            , kinyarwanda = Nothing
            }

        TrySyncing ->
            { english = "Try syncing with backend"
            , kinyarwanda = Just "Gerageza guhuza amakuru y'iki gikoresho cy'ikoranabuhanga n'abakoze E-Heza"
            }

        TuberculosisPast ->
            { english = "Tuberculosis in the past"
            , kinyarwanda = Just "Yigeze kurwara igituntu"
            }

        TuberculosisPresent ->
            { english = "Tuberculosis in the present"
            , kinyarwanda = Just "Arwaye igituntu"
            }

        TwoVisits ->
            { english = "Two visits"
            , kinyarwanda = Just "Inshuro ebyiri"
            }

        UbudeheLabel ->
            { english = "Ubudehe: "
            , kinyarwanda = Nothing
            }

        Unknown ->
            { english = "Unknown"
            , kinyarwanda = Just "Ntabizi"
            }

        Update ->
            { english = "Update"
            , kinyarwanda = Just "Kuvugurura"
            }

        UpdateError ->
            { english = "Update Error"
            , kinyarwanda = Just "ikosa mwivugurura"
            }

        UterineMyoma ->
            { english = "Uterine Myoma"
            , kinyarwanda = Just "Ibibyimba byo mu mura/Nyababyeyi"
            }

        ValidationErrors ->
            { english = "Validation Errors"
            , kinyarwanda = Nothing
            }

        -- As in, the version the app
        Version ->
            { english = "Version"
            , kinyarwanda = Nothing
            }

        View ->
            { english = "View"
            , kinyarwanda = Nothing
            }

        ViewProgressReport ->
            { english = "View Progress Report"
            , kinyarwanda = Just "Garagaza uruhererekane rw'imikurire y'umwana"
            }

        Village ->
            { english = "Village"
            , kinyarwanda = Just "Umudugudu"
            }

        Warning ->
            { english = "Warning"
            , kinyarwanda = Nothing
            }

        WeekSinglePlural value ->
            if value == 1 then
                { english = "1 Week"
                , kinyarwanda = Just "1 Icyumweru"
                }

            else
                { english = Debug.toString value ++ " Weeks"
                , kinyarwanda = Just <| Debug.toString value ++ " Ibyumweru"
                }

        Weight ->
            { english = "Weight"
            , kinyarwanda = Just "Ibiro"
            }

        WelcomeUser name ->
            { english = "Welcome " ++ name
            , kinyarwanda = Just <| "Murakaza neza " ++ name
            }

        WhatDoYouWantToDo ->
            { english = "What do you want to do?"
            , kinyarwanda = Just "Urashaka gukora iki?"
            }

        WhyNot ->
            { english = "Why not"
            , kinyarwanda = Nothing
            }

        Year ->
            { english = "Year"
            , kinyarwanda = Just "Umwaka"
            }

        YearsOld int ->
            { english = Debug.toString int ++ " years old"
            , kinyarwanda = Nothing
            }

        Yes ->
            { english = "Yes"
            , kinyarwanda = Just "Yego"
            }

        YouAreNotAnAdmin ->
            { english = "You are not logged in as an Administrator."
            , kinyarwanda = Nothing
            }

        YourGroupEncounterHasBeenSaved ->
            { english = "Your Group Encounter has been saved."
            , kinyarwanda = Nothing
            }

        ZScoreHeightForAge ->
            { english = "Z-Score Height for Age: "
            , kinyarwanda = Just "Z-score Uburebure ku myaka: "
            }

        ZScoreMuacForAge ->
            { english = "MUAC for Age: "
            , kinyarwanda = Just "MUAC ku myaka: "
            }

        ZScoreWeightForAge ->
            { english = "Z-Score Weight for Age: "
            , kinyarwanda = Just "Z-score Ibiro ku myaka: "
            }

        ZScoreWeightForHeight ->
            { english = "Z-Score Weight for Height: "
            , kinyarwanda = Just "Z-score Ibiro ku uburebure: "
            }


translateMyRelatedBy : MyRelatedBy -> TranslationSet String
translateMyRelatedBy relationship =
    case relationship of
        MyChild ->
            { english = "Child"
            , kinyarwanda = Just "Umwana"
            }

        MyParent ->
            { english = "Parent"
            , kinyarwanda = Nothing
            }

        MyCaregiven ->
            { english = "Care given"
            , kinyarwanda = Nothing
            }

        MyCaregiver ->
            { english = "Caregiver"
            , kinyarwanda = Nothing
            }


{-| Basically, this is backwards. Our data is showing what the second
person is from the first person's point of view, but we want to
ask the question the opposite way.
-}
translateMyRelatedByQuestion : MyRelatedBy -> TranslationSet String
translateMyRelatedByQuestion relationship =
    case relationship of
        MyChild ->
            { english = "is the parent of"
            , kinyarwanda = Just "ni umubyeyi wa"
            }

        MyParent ->
            { english = "is the child of"
            , kinyarwanda = Nothing
            }

        MyCaregiven ->
            { english = "is the caregiver for"
            , kinyarwanda = Just "ni umurezi wa"
            }

        MyCaregiver ->
            { english = "is given care by"
            , kinyarwanda = Nothing
            }


translateActivePage : Page -> TranslationSet String
translateActivePage page =
    case page of
        DevicePage ->
            { english = "Device Status"
            , kinyarwanda = Just "Uko igikoresho cy'ikoranabuhanga gihagaze"
            }

        PinCodePage ->
            { english = "PIN Code"
            , kinyarwanda = Just "Umubare w'ibanga"
            }

        PageNotFound url ->
            { english = "Missing"
            , kinyarwanda = Just "Ibibura"
            }

        ServiceWorkerPage ->
            { english = "Deployment"
            , kinyarwanda = Nothing
            }

        UserPage userPage ->
            case userPage of
                ClinicalPage ->
                    { english = "Clinical"
                    , kinyarwanda = Nothing
                    }

                ClinicsPage _ ->
                    { english = "Groups"
                    , kinyarwanda = Just "Itsinda"
                    }

                ClinicalProgressReportPage _ ->
                    { english = "Clinical Progress Report"
                    , kinyarwanda = Just "Erekana raporo yibyavuye mu isuzuma"
                    }

                CreatePersonPage _ _ ->
                    { english = "Create Person"
                    , kinyarwanda = Nothing
                    }

                DemographicsReportPage _ ->
                    { english = "Demographics Report"
                    , kinyarwanda = Just "Raporo y'umwirondoro"
                    }

                EditPersonPage _ ->
                    { english = "Edit Person"
                    , kinyarwanda = Nothing
                    }

                MyAccountPage ->
                    { english = "My Account"
                    , kinyarwanda = Just "Compte"
                    }

                PersonPage id ->
                    { english = "Person"
                    , kinyarwanda = Nothing
                    }

                PersonsPage _ ->
                    { english = "Participant Directory"
                    , kinyarwanda = Just "Ububiko bw'amakuru y'umurwayi"
                    }

                PrenatalParticipantPage _ ->
                    { english = "Antenatal Participant"
                    , kinyarwanda = Nothing
                    }

                IndividualEncounterParticipantsPage encounterType ->
                    case encounterType of
                        AcuteIllnessEncounter ->
                            { english = "Acute Illness Participants"
                            , kinyarwanda = Nothing
                            }

                        AntenatalEncounter ->
                            { english = "Antenatal Participants"
                            , kinyarwanda = Nothing
                            }

                        InmmunizationEncounter ->
                            { english = "Inmmunization Participants"
                            , kinyarwanda = Nothing
                            }

                        NutritionEncounter ->
                            { english = "Nutrition Participants"
                            , kinyarwanda = Nothing
                            }

                RelationshipPage _ _ ->
                    { english = "Relationship"
                    , kinyarwanda = Nothing
                    }

                SessionPage sessionId sessionPage ->
                    case sessionPage of
                        ActivitiesPage ->
                            { english = "Activities"
                            , kinyarwanda = Just "Ibikorwa"
                            }

                        ActivityPage activityType ->
                            { english = "Activity"
                            , kinyarwanda = Just "Igikorwa"
                            }

                        AttendancePage ->
                            { english = "Attendance"
                            , kinyarwanda = Just "Ubwitabire"
                            }

                        ParticipantsPage ->
                            { english = "Participants"
                            , kinyarwanda = Just "Abagenerwabikorwa"
                            }

                        ChildPage childId ->
                            { english = "Child"
                            , kinyarwanda = Just "Umwana"
                            }

                        MotherPage motherId ->
                            { english = "Mother"
                            , kinyarwanda = Just "Umubyeyi"
                            }

                        ProgressReportPage childId ->
                            { english = "Progress Report"
                            , kinyarwanda = Just "Raporo igaragaza imikurire y'umwana"
                            }

                PrenatalEncounterPage _ ->
                    { english = "Antenatal Encounter"
                    , kinyarwanda = Nothing
                    }

                PrenatalActivityPage _ _ ->
                    { english = "Antenatal Activity"
                    , kinyarwanda = Nothing
                    }

                IndividualEncounterTypesPage ->
                    { english = "Encounter Types"
                    , kinyarwanda = Nothing
                    }

                PregnancyOutcomePage _ ->
                    { english = "Pregnancy Outcome"
                    , kinyarwanda = Nothing
                    }

                NutritionParticipantPage _ ->
                    { english = "Nutrition Encounter"
                    , kinyarwanda = Nothing
                    }

                NutritionEncounterPage _ ->
                    { english = "Nutrition Encounter"
                    , kinyarwanda = Nothing
                    }

                NutritionActivityPage _ _ ->
                    { english = "Nutrition Activity"
                    , kinyarwanda = Nothing
                    }

<<<<<<< HEAD
                AcuteIllnessParticipantPage _ ->
                    { english = "Acute Illness Encounter"
                    , kinyarwanda = Nothing
                    }

                AcuteIllnessEncounterPage _ ->
                    { english = "AcuteIllness Encounter"
                    , kinyarwanda = Nothing
                    }

                AcuteIllnessActivityPage _ _ ->
                    { english = "Acute Illness Activity"
=======
                NutritionProgressReportPage _ ->
                    { english = "Nutrition Progress Report"
>>>>>>> 41cccc14
                    , kinyarwanda = Nothing
                    }


translateAdherence : Adherence -> TranslationSet String
translateAdherence adherence =
    case adherence of
        PrescribedAVRs ->
            { english = "Ask the mother to name or describe her prescribed AVRs. Can she correctly describe her medication?"
            , kinyarwanda = Just "Saba umubyeyi kuvuga izina ry’imiti igabanya ubukana bamuhaye. Ese abashije kuyivuga neza?"
            }

        CorrectDosage ->
            { english = "Can she tell you the correct dosage?"
            , kinyarwanda = Just "Yaba abasha kukubwira neza uburyo ayifata?"
            }

        TimeOfDay ->
            { english = "Can she tell you the correct time of day to make her ARVs?"
            , kinyarwanda = Just "Yaba abasha kukubwira amasaha ayifatiraho buri munsi?"
            }

        Adhering ->
            { english = "Based on your conversations with her, do you think she is adhering to her ARV regimen?"
            , kinyarwanda = Just "Ugendeye ku kiganiro mwagiranye, utekereza ko ari gufata imiti ye neza?"
            }


translateCounselingTimingHeading : CounselingTiming -> TranslationSet String
translateCounselingTimingHeading timing =
    case timing of
        Entry ->
            { english = "Entry Counseling Checklist:"
            , kinyarwanda = Just "Ibigomba kugirwaho inama ku ntangiriro:"
            }

        MidPoint ->
            { english = "Mid Program Review Checklist:"
            , kinyarwanda = Just "Ibigomba kugirwaho inama hagati mu gusubiramo gahunda:"
            }

        Exit ->
            { english = "Exit Counseling Checklist:"
            , kinyarwanda = Just "Ibigomba kugirwaho inama kumuntu usohotse muri gahunda:"
            }

        BeforeMidpoint ->
            { english = "Reminder"
            , kinyarwanda = Just "Kwibutsa"
            }

        BeforeExit ->
            { english = "Reminder"
            , kinyarwanda = Just "Kwibutsa"
            }


translateChartPhrase : ChartPhrase -> TranslationSet String
translateChartPhrase phrase =
    case phrase of
        AgeCompletedMonthsYears ->
            { english = "Age (completed months and years)"
            , kinyarwanda = Just "Imyaka uzuza amazi n'imyaka"
            }

        Birth ->
            { english = "Birth"
            , kinyarwanda = Just "kuvuka"
            }

        BirthToTwoYears ->
            { english = "Birth to 2 years (z-scores)"
            , kinyarwanda = Just "kuvuka (Kuva avutse)  kugeza ku myaka 2 Z-score"
            }

        LengthCm ->
            { english = "Length (cm)"
            , kinyarwanda = Just "Uburere cm"
            }

        LengthForAgeBoys ->
            { english = "Length-for-age BOYS"
            , kinyarwanda = Just "Uburebure ku myaka/ umuhungu"
            }

        LengthForAgeGirls ->
            { english = "Length-for-age GIRLS"
            , kinyarwanda = Just "uburebure ku myaka umukobwa"
            }

        Months ->
            { english = "Months"
            , kinyarwanda = Just "Amezi"
            }

        OneYear ->
            { english = "1 year"
            , kinyarwanda = Just "Umwaka umwe"
            }

        WeightForAgeBoys ->
            { english = "Weight-for-age BOYS"
            , kinyarwanda = Just "Ibiro ku myaka umuhungu"
            }

        WeightForAgeGirls ->
            { english = "Weight-for-age GIRLS"
            , kinyarwanda = Just "ibiro ku myaka umukobwa"
            }

        WeightForLengthBoys ->
            { english = "Weight-for-length BOYS"
            , kinyarwanda = Just "Ibiro ku Uburebure umuhungu"
            }

        WeightForLengthGirls ->
            { english = "Weight-for-length GIRLS"
            , kinyarwanda = Just "ibiro ku uburebure umukobwa"
            }

        WeightKg ->
            { english = "Weight (kg)"
            , kinyarwanda = Just "Ibiro kg"
            }

        YearsPlural value ->
            { english = Debug.toString value ++ " years"
            , kinyarwanda = Just <| "Imyaka " ++ Debug.toString value
            }

        ZScoreChartsAvailableAt ->
            { english = "Z-score charts available at"
            , kinyarwanda = Just "Raporo ku mikurire y'umwana"
            }


translateLoginPhrase : LoginPhrase -> TranslationSet String
translateLoginPhrase phrase =
    case phrase of
        CheckingCachedCredentials ->
            { english = "Checking cached credentials"
            , kinyarwanda = Nothing
            }

        ForgotPassword1 ->
            { english = "Forgot your password?"
            , kinyarwanda = Just "Wibagiwe ijambo ry'ibanga?"
            }

        ForgotPassword2 ->
            { english = "Call The Ihangane Project at +250 788 817 542"
            , kinyarwanda = Just "Hamagara The Ihangane Project kuri +250 788 817 542(Hamagara kumushinga wa ihangane"
            }

        LoggedInAs ->
            { english = "Logged in as"
            , kinyarwanda = Just "Kwinjira nka"
            }

        LoginRejected method ->
            case method of
                ByAccessToken ->
                    { english = "Your access token has expired. You will need to sign in again."
                    , kinyarwanda = Just "Igihe cyo gukoresha sisitemu cyarangiye . Ongera winjore muri sisitemu"
                    }

                ByPassword ->
                    { english = "The server rejected your username or password."
                    , kinyarwanda = Just "Seriveri yanze ijambo ryo kwinjira cg ijambo ry'ibanga"
                    }

        LoginError error ->
            translateHttpError error

        LoginOrWorkOffline ->
            { english = "Either login below, or work offline without logging in."
            , kinyarwanda = Nothing
            }

        Logout ->
            { english = "Logout"
            , kinyarwanda = Just "Gufunga"
            }

        LogoutInProgress ->
            { english = "Logout in progress ..."
            , kinyarwanda = Just "sisitemi irikwifunga"
            }

        LogoutFailed ->
            { english = "Logout Failed"
            , kinyarwanda = Just "Gufunga byanze"
            }

        Password ->
            { english = "Password"
            , kinyarwanda = Just "Ijambo ry'ibanga"
            }

        PinCode ->
            { english = "PIN code"
            , kinyarwanda = Nothing
            }

        PinCodeRejected ->
            { english = "Your PIN code was not recognized."
            , kinyarwanda = Just "Umubare wawe w'ibanga ntabwo uzwi."
            }

        SignIn ->
            { english = "Sign In"
            , kinyarwanda = Just "Kwinjira"
            }

        SignOut ->
            { english = "Sign Out"
            , kinyarwanda = Just "Gusohoka muri sisiteme"
            }

        Username ->
            { english = "Username"
            , kinyarwanda = Just "Izina ryo kwinjira"
            }

        WorkOffline ->
            { english = "Work Offline"
            , kinyarwanda = Just "Gukora nta internet"
            }

        YouMustLoginBefore ->
            { english = "You must sign in before you can access the"
            , kinyarwanda = Just "Ugomba kubanza kwinjira muri sisitemi mbere yuko ubona"
            }


translateMonth : Month -> TranslationSet String
translateMonth month =
    case month of
        Jan ->
            { english = "January"
            , kinyarwanda = Just "Mutarama"
            }

        Feb ->
            { english = "February"
            , kinyarwanda = Just "Gashyantare"
            }

        Mar ->
            { english = "March"
            , kinyarwanda = Just "Werurwe"
            }

        Apr ->
            { english = "April"
            , kinyarwanda = Just "Mata"
            }

        May ->
            { english = "May"
            , kinyarwanda = Just "Gicurasi"
            }

        Jun ->
            { english = "June"
            , kinyarwanda = Just "Kamena"
            }

        Jul ->
            { english = "July"
            , kinyarwanda = Just "Nyakanga"
            }

        Aug ->
            { english = "August"
            , kinyarwanda = Just "Kanama"
            }

        Sep ->
            { english = "September"
            , kinyarwanda = Just "Nzeri"
            }

        Oct ->
            { english = "October"
            , kinyarwanda = Just "Ukwakira"
            }

        Nov ->
            { english = "November"
            , kinyarwanda = Just "Ugushyingo"
            }

        Dec ->
            { english = "December"
            , kinyarwanda = Just "Ukuboza"
            }


translateHttpError : Http.Error -> TranslationSet String
translateHttpError error =
    case error of
        Http.NetworkError ->
            { english = "A network error occurred contacting the server. Are you connected to the Internet?"
            , kinyarwanda = Just "Hari ikibazo cya reseau hamagara kuri seriveri. Ufite intereneti? (murandasi)"
            }

        Http.Timeout ->
            { english = "The request to the server timed out."
            , kinyarwanda = Just "Ibyo wasabye kuri seriveri byarengeje igihe."
            }

        Http.BadUrl url ->
            { english = "URL is not valid: " ++ url
            , kinyarwanda = Nothing
            }

        Http.BadStatus response ->
            { english = "The server indicated the following error:"
            , kinyarwanda = Just "Aya makosa yagaragaye hamagara kuri seriveri:"
            }

        Http.BadPayload message response ->
            { english = "The server responded with data of an unexpected type."
            , kinyarwanda = Nothing
            }


translateValidationError : ValidationError -> TranslationSet String
translateValidationError id =
    case id of
        DigitsOnly ->
            { english = "should contain only digit characters"
            , kinyarwanda = Nothing
            }

        InvalidBirthDate ->
            { english = "is invalid"
            , kinyarwanda = Nothing
            }

        InvalidBirthDateForAdult ->
            { english = "is invalid - adult should at least 13 years old"
            , kinyarwanda = Nothing
            }

        InvalidBirthDateForChild ->
            { english = "is invalid - child should be below the age of 13"
            , kinyarwanda = Nothing
            }

        InvalidHmisNumber ->
            { english = "is invalid - child should be between 1 and 15"
            , kinyarwanda = Nothing
            }

        LengthError correctLength ->
            { english = "should contain " ++ Debug.toString correctLength ++ " characters"
            , kinyarwanda = Nothing
            }

        LettersOnly ->
            { english = "should contain only letter characters"
            , kinyarwanda = Nothing
            }

        RequiredField ->
            { english = "is a required field"
            , kinyarwanda = Just "ni ngombwa kuhuzuza"
            }

        UnknownGroup ->
            { english = "is not a known Group"
            , kinyarwanda = Nothing
            }

        UnknownProvince ->
            { english = "is not a known province"
            , kinyarwanda = Nothing
            }

        UnknownDistrict ->
            { english = "is not a known district"
            , kinyarwanda = Nothing
            }

        UnknownSector ->
            { english = "is not a known sector"
            , kinyarwanda = Nothing
            }

        UnknownCell ->
            { english = "is not a known cell"
            , kinyarwanda = Nothing
            }

        UnknownVillage ->
            { english = "is not a known village"
            , kinyarwanda = Nothing
            }

        DecoderError err ->
            { english = "Decoder error: " ++ err
            , kinyarwanda = Nothing
            }


translateFormError : ErrorValue ValidationError -> TranslationSet String
translateFormError error =
    case error of
        Empty ->
            { english = "should not be empty"
            , kinyarwanda = Nothing
            }

        InvalidString ->
            { english = "is not a valid string"
            , kinyarwanda = Just "Ntibyemewe kwandikama inyuguti"
            }

        InvalidEmail ->
            { english = "is not a valid email"
            , kinyarwanda = Nothing
            }

        InvalidFormat ->
            { english = "is not a valid format"
            , kinyarwanda = Nothing
            }

        InvalidInt ->
            { english = "is not a valid integer"
            , kinyarwanda = Nothing
            }

        InvalidFloat ->
            { english = "is not a valid number"
            , kinyarwanda = Nothing
            }

        InvalidBool ->
            { english = "is not a valid boolean"
            , kinyarwanda = Nothing
            }

        SmallerIntThan int ->
            { english = "must be smaller than " ++ Debug.toString int
            , kinyarwanda = Nothing
            }

        GreaterIntThan int ->
            { english = "must be larger than " ++ Debug.toString int
            , kinyarwanda = Nothing
            }

        SmallerFloatThan float ->
            { english = "must be smaller than " ++ Debug.toString float
            , kinyarwanda = Nothing
            }

        GreaterFloatThan float ->
            { english = "must be larger than " ++ Debug.toString float
            , kinyarwanda = Nothing
            }

        ShorterStringThan int ->
            { english = "must have fewer than " ++ Debug.toString int ++ " characters"
            , kinyarwanda = Nothing
            }

        LongerStringThan int ->
            { english = "must have more than " ++ Debug.toString int ++ " characters"
            , kinyarwanda = Nothing
            }

        NotIncludedIn ->
            { english = "was not among the valid options"
            , kinyarwanda = Nothing
            }

        CustomError e ->
            translateValidationError e


{-| This one is hampered by the fact that the field names in etaque/elm-form
are untyped strings, but we do our best.
-}
translateFormField : String -> TranslationSet String
translateFormField field =
    case field of
        "clinic_id" ->
            translationSet Group

        "closed" ->
            translationSet Closed

        "training" ->
            translationSet Group

        "scheduled_date.start" ->
            translationSet StartDate

        "scheduled_date.end" ->
            translationSet EndDate

        _ ->
            { english = field
            , kinyarwanda = Nothing
            }<|MERGE_RESOLUTION|>--- conflicted
+++ resolved
@@ -3938,13 +3938,8 @@
             }
 
         SelectEncounterType ->
-<<<<<<< HEAD
-            { english = "Select Encounter Type"
-            , kinyarwanda = Nothing
-=======
             { english = "Select encounter type"
             , kinyarwanda = Just "Hitamo ubwoko bw'icyiciro cyo gukorera"
->>>>>>> 41cccc14
             }
 
         SelectLanguage ->
@@ -4780,8 +4775,12 @@
                     { english = "Nutrition Activity"
                     , kinyarwanda = Nothing
                     }
-
-<<<<<<< HEAD
+                    
+                NutritionProgressReportPage _ ->
+                    { english = "Nutrition Progress Report"
+                    , kinyarwanda = Nothing
+                    }                    
+
                 AcuteIllnessParticipantPage _ ->
                     { english = "Acute Illness Encounter"
                     , kinyarwanda = Nothing
@@ -4794,12 +4793,8 @@
 
                 AcuteIllnessActivityPage _ _ ->
                     { english = "Acute Illness Activity"
-=======
-                NutritionProgressReportPage _ ->
-                    { english = "Nutrition Progress Report"
->>>>>>> 41cccc14
-                    , kinyarwanda = Nothing
-                    }
+                    , kinyarwanda = Nothing
+                    }       
 
 
 translateAdherence : Adherence -> TranslationSet String
