--- conflicted
+++ resolved
@@ -285,11 +285,8 @@
     | StorageQuota { usage : Int, quota : Int }
     | SubmitPairingCode
     | Success
-<<<<<<< HEAD
     | SyncGeneral
-=======
     | TakenCareOfBy
->>>>>>> ae2e2d47
     | ThisActionCannotBeUndone
     | ThisClinicHasNoMothers
     | TitleHealthAssessment
@@ -1510,13 +1507,13 @@
             , kinyarwanda = Just "Byagezweho"
             }
 
-<<<<<<< HEAD
         SyncGeneral ->
             { english = "Sync status (general)"
-=======
+            , kinyarwanda = Nothing
+            }
+
         TakenCareOfBy ->
             { english = "Taken care of by"
->>>>>>> ae2e2d47
             , kinyarwanda = Nothing
             }
 
