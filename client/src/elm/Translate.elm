module Translate exposing
    ( Adherence(..)
    , ChartPhrase(..)
    , Language
    , LoginPhrase(..)
    , TranslationId(..)
    , ValidationError(..)
    , translate
    , translateActivePage
    , translateAdherence
    , translateChartPhrase
    , translateCounselingTimingHeading
    , translateFormError
    , translateFormField
    , translateHttpError
    , translateLoginPhrase
    , translateValidationError
    , translationSet
    )

{-| This module has just the translations ... for types and
general utilities, see `Translate.Model` and `Translate.Utils`.
-}

import Activity.Model exposing (Activity(..), ChildActivity(..), MotherActivity(..))
import Backend.Clinic.Model exposing (ClinicType(..))
import Backend.Counseling.Model exposing (CounselingTiming(..), CounselingTopic)
import Backend.Entities exposing (..)
import Backend.Measurement.Model exposing (ChildNutritionSign(..), DistributionNotice(..), FamilyPlanningSign(..), MuacIndication(..))
import Backend.Person.Model exposing (EducationLevel(..), Gender(..), HIVStatus(..), MaritalStatus(..), ModeOfDelivery(..), VaginalDelivery(..))
import Backend.Relationship.Model exposing (MyRelatedBy(..))
import Date exposing (Month)
import Form.Error exposing (ErrorValue(..))
import Http
import Pages.Attendance.Model exposing (InitialResultsDisplay(..))
import Pages.Page exposing (..)
import Restful.Endpoint exposing (fromEntityUuid)
import Restful.Login exposing (LoginError(..), LoginMethod(..))
import Time exposing (Month(..))
import Translate.Model exposing (TranslationSet)
import Translate.Utils exposing (..)


{-| We re-export this one for convenience, so you don't have to import
`Translate.Model` in simple cases. That is, you can do this, which will be
enough for most "view" modules:

    import Translate exposing (translate, Language)

Note that importing `Language` from here gives you only the type, not the
constructors. For more complex cases, where you need `English` and
`Kinyarwanda` as well, you have to do this instead:

    import Translate.Model exposing (Language(..))

-}
type alias Language =
    Translate.Model.Language


translate : Language -> TranslationId -> String
translate lang trans =
    selectLanguage lang (translationSet trans)


type LoginPhrase
    = CheckingCachedCredentials
    | ForgotPassword1
    | ForgotPassword2
    | LoggedInAs
    | LoginError Http.Error
    | LoginRejected LoginMethod
    | LoginOrWorkOffline
    | Logout
    | LogoutInProgress
    | LogoutFailed
    | Password
    | PinCode
    | PinCodeRejected
    | SignIn
    | SignOut
    | Username
    | WorkOffline
    | YouMustLoginBefore


type ChartPhrase
    = AgeCompletedMonthsYears
    | Birth
    | BirthToTwoYears
    | LengthCm
    | LengthForAgeBoys
    | LengthForAgeGirls
    | Months
    | OneYear
    | WeightForAgeBoys
    | WeightForAgeGirls
    | WeightForLengthBoys
    | WeightForLengthGirls
    | WeightKg
    | YearsPlural Int
    | ZScoreChartsAvailableAt


type ValidationError
    = DigitsOnly
    | InvalidBirthDate
    | InvalidBirthDateForAdult
    | InvalidBirthDateForChild
    | InvalidHmisNumber
    | LengthError Int
    | LettersOnly
    | RequiredField
    | UnknownGroup
    | UnknownProvince
    | UnknownDistrict
    | UnknownSector
    | UnknownCell
    | UnknownVillage
    | DecoderError String


type Adherence
    = PrescribedAVRs
    | CorrectDosage
    | TimeOfDay
    | Adhering


type TranslationId
    = AccessDenied
    | Activities
    | ActivitiesCompleted Int
    | ActivitiesHelp Activity
    | ActivitiesLabel Activity
    | ActivitiesTitle Activity
    | ActivitiesToComplete Int
    | ActivityProgressReport Activity
    | ActivePage Page
    | AddChild
    | AddFamilyMember
    | AddFamilyMemberFor String
    | AddParentOrCaregiver
    | AddToGroup
    | Admin
    | AddressInformation
    | Adherence Adherence
    | AgeWord
    | Age Int Int
    | AgeDays Int
    | AgeMonthsWithoutDay Int
    | AgeSingleBoth Int Int
    | AgeSingleMonth Int Int
    | AgeSingleMonthWithoutDay Int
    | AgeSingleDayWithMonth Int Int
    | AgeSingleDayWithoutMonth Int Int
    | AppName
    | AreYouSure
    | Assessment
    | Attendance
    | Baby
    | BabyName String
    | Back
    | BackendError
    | Born
    | Cancel
    | CaregiverName
    | CaregiverNationalId
    | CentimeterShorthand
    | Cell
    | ChartPhrase ChartPhrase
    | CheckIn
    | ChildHmisNumber
    | ChildDemographicInformation
    | ChildNutritionSignLabel ChildNutritionSign
    | ChildNutritionSignReport ChildNutritionSign
    | ChildOf
    | Children
    | Clear
    | ClickTheCheckMark
    | ClinicType ClinicType
    | Clinical
    | GroupNotFound
    | Group
    | Groups
    | GroupUnauthorized
    | Closed
    | ConfirmationRequired
    | ConfirmDeleteTrainingGroupEncounters
    | ConfirmRegisterParticipant
    | Connected
    | ContactInformation
    | Continue
    | CounselingTimingHeading CounselingTiming
    | CounselingTopic CounselingTopic
    | CounselorReviewed
    | CounselorSignature
    | CreateGroupEncounter
    | CreateRelationship
    | CreateTrainingGroupEncounters
    | DeleteTrainingGroupEncounters
    | Dashboard
    | DateOfLastAssessment
    | Day
    | DateOfBirth
    | Days
    | Delete
    | DemographicInformation
    | Device
    | DeviceNotAuthorized
    | DeviceStatus
    | DistributionNotice DistributionNotice
    | District
    | DOB
    | DropzoneDefaultMessage
    | EditRelationship
    | EndGroupEncounter
    | EnterAmountDistributed
    | EnterPairingCode
    | ErrorCheckLocalConfig
    | ErrorConfigurationError
    | Estimated
    | FamilyInformation
    | FamilyMembers
    | FamilyPlanningSignLabel FamilyPlanningSign
    | FamilyUbudehe
    | FbfDistribution
    | FbfToReceive Activity Float
    | Fetch
    | FatherName
    | FatherNationalId
    | FilterByName
    | FirstName
    | FormError (ErrorValue ValidationError)
    | FormField String
    | Gender Gender
    | GenderLabel
    | GoHome
    | GroupAssessment
    | GroupEncounter
    | HaveYouSynced
    | HealthCenter
    | HIVStatus HIVStatus
    | HIVStatusLabel
    | HouseholdSize
    | HttpError Http.Error
    | InitialResultsDisplay InitialResultsDisplay
    | IsCurrentlyBreastfeeding
    | KilogramShorthand
    | KilogramsPerMonth
    | LastChecked
    | LastSuccesfulContactLabel
    | LevelOfEducationLabel
    | LevelOfEducation EducationLevel
    | LinkToMother
    | LoginPhrase LoginPhrase
    | MakeSureYouAreConnected
    | MaritalStatusLabel
    | MaritalStatus MaritalStatus
    | MeasurementNoChange
    | MeasurementGained Float
    | MeasurementLost Float
    | MemoryQuota { totalJSHeapSize : Int, usedJSHeapSize : Int, jsHeapSizeLimit : Int }
    | MiddleName
    | MinutesAgo Int
    | ModeOfDelivery ModeOfDelivery
    | ModeOfDeliveryLabel
    | Month
    | MonthAbbrev
    | MonthsOld
    | Mother
    | MotherDemographicInformation
    | MotherName String
    | MotherNameLabel
    | MotherNationalId
    | Mothers
    | MuacIndication MuacIndication
    | MyAccount
    | MyRelatedBy MyRelatedBy
    | MyRelatedByQuestion MyRelatedBy
    | NationalIdNumber
    | Next
    | No
    | NoActivitiesCompleted
    | NoActivitiesCompletedForThisParticipant
    | NoActivitiesPending
    | NoActivitiesPendingForThisParticipant
    | NoGroupsFound
    | NoMatchesFound
    | NoParticipantsPending
    | NoParticipantsPendingForThisActivity
    | NoParticipantsCompleted
    | NoParticipantsCompletedForThisActivity
    | NoChildrenRegisteredInTheSystem
    | NoParticipantsFound
    | NotAvailable
    | NotConnected
    | NumberOfChildrenUnder5
    | OK
    | Old
    | OnceYouEndYourGroupEncounter
    | Or
    | Page
    | Page404
    | PageNotFoundMsg
    | ParticipantDirectory
    | Participants
    | ParticipantReviewed
    | ParticipantSignature
    | ParticipantSummary
    | ParticipantDemographicInformation
    | ParticipantInformation
    | People
    | PersistentStorage Bool
    | Person
    | PersonHasBeenSaved
    | PlaceholderEnterHeight
    | PlaceholderEnterMUAC
    | PlaceholderEnterParticipantName
    | PlaceholderEnterWeight
    | PleaseSelectGroup
    | PreviousFloatMeasurement Float
    | Profession
    | Programs
    | ProgressReport
    | Province
    | Register
    | RegisterHelper
    | RegisterNewParticipant
    | RegistratingHealthCenter
    | RegistrationSuccessful
    | RegistrationSuccessfulParticipantAdded
    | RegistrationSuccessfulSuggestAddingChild
    | RegistrationSuccessfulSuggestAddingMother
    | RelationSuccessful
    | RelationSuccessfulChildWithMother
    | RelationSuccessfulMotherWithChild
    | RemainingForDownloadLabel
    | RemainingForUploadLabel
    | ReportAge String
    | ReportDOB String
    | ReportRemaining Int
    | ReportResultsOfSearch Int
    | RecentAndUpcomingGroupEncounters
    | ReportCompleted { pending : Int, completed : Int }
    | ResolveMonth Month
    | Retry
    | Save
    | SaveError
    | Search
    | SearchByName
    | SearchHelper
    | SearchHelperFamilyMember
    | SecondName
    | Sector
    | SelectGroup
    | SelectProgram
    | SelectLanguage
    | SelectYourGroup
    | SelectYourHealthCenter
    | ServiceWorkerActive
    | ServiceWorkerCurrent
    | ServiceWorkerCheckForUpdates
    | ServiceWorkerInstalling
    | ServiceWorkerInstalled
    | ServiceWorkerSkipWaiting
    | ServiceWorkerRestarting
    | ServiceWorkerActivating
    | ServiceWorkerActivated
    | ServiceWorkerRedundant
    | ServiceWorkerInactive
    | ServiceWorkerRegNotAsked
    | ServiceWorkerRegLoading
    | ServiceWorkerRegErr
    | ServiceWorkerRegSuccess
    | ServiceWorkerStatus
    | GroupEncounterClosed
    | GroupEncounterClosed2 SessionId
    | GroupEncounterLoading
    | GroupEncounterUnauthorized
    | GroupEncounterUnauthorized2
    | ShowAll
    | StartEndDate
    | StartDate
    | EndDate
    | StartSyncing
    | StatusLabel
    | StopSyncing
    | StorageQuota { usage : Int, quota : Int }
    | Submit
    | SubmitPairingCode
    | Success
    | SyncGeneral
    | TelephoneNumber
    | TakenCareOfBy
    | ThisActionCannotBeUndone
    | ThisGroupHasNoMothers
    | Training
    | TrainingGroupEncounterCreateSuccessMessage
    | TrainingGroupEncounterDeleteSuccessMessage
    | TrySyncing
    | UbudeheLabel
    | Unknown
    | Update
    | UpdateError
    | ValidationErrors
    | Version
    | ViewProgressReport
    | Village
    | WasFbfDistirbuted Activity
    | WhyDifferentFbfAmount Activity
    | WelcomeUser String
    | WhatDoYouWantToDo
    | Year
    | Yes
    | YouAreNotAnAdmin
    | YourGroupEncounterHasBeenSaved
    | ZScoreHeightForAge
    | ZScoreMuacForAge
    | ZScoreWeightForAge
    | ZScoreWeightForHeight


translationSet : TranslationId -> TranslationSet String
translationSet trans =
    case trans of
        AccessDenied ->
            { english = "Access denied"
            , kinyarwanda = Just "Kwinjira ntibyemera"
            }

        AddChild ->
            { english = "Add Child"
            , kinyarwanda = Just "Ongeraho umwana"
            }

        AddFamilyMember ->
            { english = "Add Family Member"
            , kinyarwanda = Nothing
            }

        AddFamilyMemberFor name ->
            { english = "Add Family Member for " ++ name
            , kinyarwanda = Nothing
            }

        AddParentOrCaregiver ->
            { english = "Add Parent or Caregiver"
            , kinyarwanda = Just "Ongeraho umubyeyi cyangwa umurezi"
            }

        AddToGroup ->
            { english = "Add to Group..."
            , kinyarwanda = Just "Ongeraho itsinda..."
            }

        Admin ->
            { english = "Administration"
            , kinyarwanda = Just "Abakuriye"
            }

        AddressInformation ->
            { english = "Address Information"
            , kinyarwanda = Just "Aho atuye/Aho abarizwa"
            }

        AgeWord ->
            { english = "Age"
            , kinyarwanda = Just "Imyaka"
            }

        Activities ->
            { english = "Activities"
            , kinyarwanda = Just "Ibikorwa"
            }

        ActivitiesCompleted count ->
            { english = "Completed (" ++ Debug.toString count ++ ")"
            , kinyarwanda = Just <| "Ibyarangiye (" ++ Debug.toString count ++ ")"
            }

        ActivitiesHelp activity ->
            case activity of
                MotherActivity FamilyPlanning ->
                    { english = "Every mother should be asked about her family planning method(s) each month. If a mother needs family planning, refer her to a clinic."
                    , kinyarwanda = Just "Buri mubyeyi agomba kubazwa uburyo bwo kuboneza urubyaro akoresha buri kwezi. Niba umubyeyi akeneye kuboneza urubyaro mwohereze ku kigo nderabuzima k'ubishinzwe"
                    }

<<<<<<< HEAD
                MotherActivity Lactation ->
                    { english = "Ideally a mother exclusively breastfeeds her infant for at least 6 months. Every mother should be asked about how she is feeding her infant each month."
                    , kinyarwanda = Nothing
                    }

                MotherActivity MotherFbf ->
                    { english = "If a mother is breastfeeding, she should receive FBF every month. If she did not receive the specified amount, please record the amount distributed and select the reason why."
                    , kinyarwanda = Nothing
                    }

                {- MotherActivity ParticipantConsent ->
                       { english = "Please review the following forms with the participant."
                       , kinyarwanda = Nothing
                       }

                   ChildActivity Counseling ->
                       { english = "Please refer to this list during counseling sessions and ensure that each task has been completed."
                       , kinyarwanda = Just "Kurikiza iyi lisiti mu gihe utanga ubujyanama, witondere kureba ko buri gikorwa cyakozwe."
                       }
=======
                MotherActivity ParticipantConsent ->
                    { english = "Please review the following forms with the participant."
                    , kinyarwanda = Nothing
                    }

                {- ChildActivity Counseling ->
                   { english = "Please refer to this list during counseling sessions and ensure that each task has been completed."
                   , kinyarwanda = Just "Kurikiza iyi lisiti mu gihe utanga ubujyanama, witondere kureba ko buri gikorwa cyakozwe."
                   }
>>>>>>> d40548f6
                -}
                ChildActivity ChildFbf ->
                    { english = "Every child should receive FBF every month. If he/she did not receive the specified amount, please record the amount distributed and select the reason why."
                    , kinyarwanda = Nothing
                    }

                ChildActivity Height ->
                    { english = "Ask the mother to hold the baby’s head at the end of the measuring board. Move the slider to the baby’s heel and pull their leg straight."
                    , kinyarwanda = Just "Saba Umubyeyi guhagarara inyuma y’umwana we agaramye, afata umutwe ku gice cy’amatwi. Sunikira akabaho ku buryo gakora mu bworo by’ibirenge byombi."
                    }

                ChildActivity Muac ->
                    { english = "Make sure to measure at the center of the baby’s upper arm."
                    , kinyarwanda = Just "Ibuka gupima icya kabiri cy'akaboko ko hejuru kugira bigufashe guoima ikizigira cy'akaboko"
                    }

                ChildActivity NutritionSigns ->
                    { english = "Explain to the mother how to check the malnutrition signs for their own child."
                    , kinyarwanda = Just "Sobanurira umubyeyi gupima ibimenyetso by'imirire mibi ku giti cye"
                    }

                ChildActivity ChildPicture ->
                    { english = "Take each baby’s photo at each health assessment. Photos should show the entire body of each child."
                    , kinyarwanda = Just "Fata ifoto ya buri mwana kuri buri bikorwa by'ipimwa Ifoto igomba kwerekana ibice by'umubiri wose by'umwana"
                    }

                ChildActivity Weight ->
                    { english = "Calibrate the scale before taking the first baby's weight. Place baby in harness with no clothes on."
                    , kinyarwanda = Just "Ibuka kuregera umunzani mbere yo gupima ibiro by'umwana wa mbere. Ambika umwana ikariso y'ibiro wabanje kumukuramo imyenda iremereye"
                    }

        ActivitiesLabel activity ->
            case activity of
                MotherActivity FamilyPlanning ->
                    { english = "Which, if any, of the following methods do you use?"
                    , kinyarwanda = Just "Ni ubuhe buryo, niba hari ubuhari, mu buryo bukurikira bwo kuboneza urubyaro ukoresha? Muri ubu buryo bukurikira bwo kuboneza urubyaro, ni ubuhe buryo mukoresha?"
                    }

<<<<<<< HEAD
                MotherActivity Lactation ->
                    { english = ""
                    , kinyarwanda = Nothing
                    }

                MotherActivity MotherFbf ->
                    { english = "The amount of CSB++ (FBF) is calculated below. If mother did not receive the specified amount, please record the amount distributed, and select the reason why."
                    , kinyarwanda = Nothing
                    }

                {- MotherActivity ParticipantConsent ->
                       { english = "Forms:"
                       , kinyarwanda = Nothing
                       }
=======
                MotherActivity ParticipantConsent ->
                    { english = "Forms:"
                    , kinyarwanda = Nothing
                    }
>>>>>>> d40548f6

                {- ChildActivity Counseling ->
                   { english = "Please refer to this list during counseling sessions and ensure that each task has been completed."
                   , kinyarwanda = Just "Kurikiza iyi lisiti mu gihe utanga ubujyanama, witondere kureba ko buri gikorwa cyakozwe."
                   }
                -}
                ChildActivity ChildFbf ->
                    { english = "The amount of CSB++ (FBF) is calculated below. If child did not receive the specified amount, please record the amount distributed, and select the reason why."
                    , kinyarwanda = Nothing
                    }

                ChildActivity Height ->
                    { english = "Height:"
                    , kinyarwanda = Just "Uburere:"
                    }

                ChildActivity Muac ->
                    { english = "MUAC:"
                    , kinyarwanda = Just "Ikizigira cy'akaboko:"
                    }

                ChildActivity NutritionSigns ->
                    { english = "Select all signs that are present:"
                    , kinyarwanda = Just "Hitamo ibimenyetso by'imirire byose bishoboka umwana afite:"
                    }

                ChildActivity ChildPicture ->
                    { english = "Photo:"
                    , kinyarwanda = Just "Ifoto"
                    }

                ChildActivity Weight ->
                    { english = "Weight:"
                    , kinyarwanda = Just "Ibiro:"
                    }

        ActivitiesTitle activity ->
            case activity of
                MotherActivity FamilyPlanning ->
                    { english = "Family Planning"
                    , kinyarwanda = Just "Kuboneza Urubyaro?"
                    }

<<<<<<< HEAD
                MotherActivity Lactation ->
                    { english = "Lactation"
                    , kinyarwanda = Nothing
                    }

                MotherActivity MotherFbf ->
                    { english = "FBF Mother"
                    , kinyarwanda = Nothing
                    }

                {- MotherActivity ParticipantConsent ->
                       { english = "Forms"
                       , kinyarwanda = Nothing
                       }
=======
                MotherActivity ParticipantConsent ->
                    { english = "Forms"
                    , kinyarwanda = Nothing
                    }
>>>>>>> d40548f6

                {- ChildActivity Counseling ->
                   { english = "Counseling"
                   , kinyarwanda = Just "Ubujyanama"
                   }
                -}
                ChildActivity ChildFbf ->
                    { english = "FBF Child"
                    , kinyarwanda = Nothing
                    }

                ChildActivity Height ->
                    { english = "Height"
                    , kinyarwanda = Just "Uburebure"
                    }

                ChildActivity Muac ->
                    { english = "MUAC"
                    , kinyarwanda = Just "Ikizigira cy'akaboko"
                    }

                ChildActivity NutritionSigns ->
                    { english = "Nutrition"
                    , kinyarwanda = Just "Imirire"
                    }

                ChildActivity ChildPicture ->
                    { english = "Photo"
                    , kinyarwanda = Just "Ifoto"
                    }

                ChildActivity Weight ->
                    { english = "Weight"
                    , kinyarwanda = Just "Ibiro"
                    }

        ActivityProgressReport activity ->
            case activity of
                MotherActivity FamilyPlanning ->
                    { english = "Family Planning"
                    , kinyarwanda = Just "Kuboneza Urubyaro? nticyaza muri raporo yimikurire yumwana"
                    }

<<<<<<< HEAD
                MotherActivity Lactation ->
                    { english = "Lactation"
                    , kinyarwanda = Nothing
                    }

                MotherActivity MotherFbf ->
                    { english = "FBF"
                    , kinyarwanda = Nothing
                    }

                {- MotherActivity ParticipantConsent ->
                       { english = "Forms"
                       , kinyarwanda = Nothing
                       }
=======
                MotherActivity ParticipantConsent ->
                    { english = "Forms"
                    , kinyarwanda = Nothing
                    }
>>>>>>> d40548f6

                {- ChildActivity Counseling ->
                   { english = "Counseling"
                   , kinyarwanda = Nothing
                   }
                -}
                ChildActivity ChildFbf ->
                    { english = "FBF"
                    , kinyarwanda = Nothing
                    }

                ChildActivity Height ->
                    { english = "Height"
                    , kinyarwanda = Just "Uburebure"
                    }

                ChildActivity Muac ->
                    { english = "MUAC"
                    , kinyarwanda = Just "Ikizigira cy'akaboko"
                    }

                ChildActivity NutritionSigns ->
                    { english = "Nutrition Signs"
                    , kinyarwanda = Just "Ibimenyetso by'imirire"
                    }

                ChildActivity ChildPicture ->
                    { english = "Photo"
                    , kinyarwanda = Just "Ifoto"
                    }

                ChildActivity Weight ->
                    { english = "Weight"
                    , kinyarwanda = Just "Ibiro"
                    }

        ActivitiesToComplete count ->
            { english = "To Do (" ++ Debug.toString count ++ ")"
            , kinyarwanda = Just <| "Ibisabwa gukora (" ++ Debug.toString count ++ ")"
            }

        ActivePage page ->
            translateActivePage page

        Adherence adherence ->
            translateAdherence adherence

        Age months days ->
            { english = Debug.toString months ++ " months " ++ Debug.toString days ++ " days"
            , kinyarwanda = Just <| Debug.toString months ++ " Amezi " ++ Debug.toString days ++ " iminsi"
            }

        AgeDays days ->
            { english = Debug.toString days ++ " days"
            , kinyarwanda = Just <| Debug.toString days ++ " Iminsi"
            }

        AgeMonthsWithoutDay months ->
            { english = Debug.toString months ++ " month"
            , kinyarwanda = Just <| Debug.toString months ++ " Ukwezi"
            }

        AgeSingleBoth months days ->
            { english = Debug.toString months ++ " month " ++ Debug.toString days ++ " day"
            , kinyarwanda = Just <| Debug.toString months ++ " Ukwezi " ++ Debug.toString days ++ " Umunsi"
            }

        AgeSingleMonth months days ->
            { english = Debug.toString months ++ " month " ++ Debug.toString days ++ " days"
            , kinyarwanda = Just <| Debug.toString months ++ " Ukwezi " ++ Debug.toString days ++ " Iminsi"
            }

        AgeSingleDayWithMonth months days ->
            { english = Debug.toString months ++ " months " ++ Debug.toString days ++ " day"
            , kinyarwanda = Just <| Debug.toString months ++ " Amezi " ++ Debug.toString days ++ " Umunsi"
            }

        AgeSingleDayWithoutMonth months days ->
            { english = Debug.toString days ++ " day"
            , kinyarwanda = Just <| Debug.toString days ++ " Umunsi"
            }

        AgeSingleMonthWithoutDay month ->
            { english = Debug.toString month ++ " month"
            , kinyarwanda = Just <| Debug.toString month ++ " Ukwezi"
            }

        AppName ->
            { english = "E-Heza System"
            , kinyarwanda = Just "E-heza sisiteme"
            }

        AreYouSure ->
            { english = "Are you sure?"
            , kinyarwanda = Just "Urabyizeye?"
            }

        Assessment ->
            { english = "Assessment"
            , kinyarwanda = Just "Ipimwa"
            }

        Attendance ->
            { english = "Attendance"
            , kinyarwanda = Just "Ubwitabire"
            }

        Baby ->
            { english = "Baby"
            , kinyarwanda = Just "Umwana"
            }

        BabyName name ->
            { english = "Baby: " ++ name
            , kinyarwanda = Just <| "Umwana: " ++ name
            }

        Back ->
            { english = "Back"
            , kinyarwanda = Nothing
            }

        BackendError ->
            { english = "Error contacting backend"
            , kinyarwanda = Just "Seriveri yerekanye amakosa akurikira"
            }

        Born ->
            { english = "Born"
            , kinyarwanda = Just "Kuvuka/ itariki y'amavuko"
            }

        Cancel ->
            { english = "Cancel"
            , kinyarwanda = Just "Guhagarika"
            }

        CaregiverName ->
            { english = "Caregiver's Name"
            , kinyarwanda = Nothing
            }

        CaregiverNationalId ->
            { english = "Caregiver's National ID"
            , kinyarwanda = Nothing
            }

        Cell ->
            { english = "Cell"
            , kinyarwanda = Just "Akagali"
            }

        CentimeterShorthand ->
            { english = "cm"
            , kinyarwanda = Just "cm"
            }

        ChartPhrase phrase ->
            translateChartPhrase phrase

        CheckIn ->
            { english = "Check in:"
            , kinyarwanda = Just "Kureba abaje"
            }

        ChildHmisNumber ->
            { english = "Child HMIS Number"
            , kinyarwanda = Just "Numero y'umwana muri HMIS"
            }

        ChildDemographicInformation ->
            { english = "Child Demographic Information"
            , kinyarwanda = Nothing
            }

        ChildNutritionSignLabel sign ->
            case sign of
                AbdominalDistension ->
                    { english = "Abdominal Distension"
                    , kinyarwanda = Just "Kubyimba inda"
                    }

                Apathy ->
                    { english = "Apathy"
                    , kinyarwanda = Just "Kwigunga"
                    }

                BrittleHair ->
                    { english = "Brittle Hair"
                    , kinyarwanda = Just "Gucurama no guhindura ibara ku misatsi"
                    }

                DrySkin ->
                    { english = "Dry Skin"
                    , kinyarwanda = Just "Uruhu ryumye"
                    }

                Edema ->
                    { english = "Edema"
                    , kinyarwanda = Just "Kubyimba"
                    }

                None ->
                    { english = "None of these"
                    , kinyarwanda = Just "Nta bimenyetso "
                    }

                PoorAppetite ->
                    { english = "Poor Appetite"
                    , kinyarwanda = Just "Kubura apeti /kunanirwa kurya"
                    }

        ChildNutritionSignReport sign ->
            case sign of
                AbdominalDistension ->
                    { english = "Abdominal Distension"
                    , kinyarwanda = Just "Kubyimba inda"
                    }

                Apathy ->
                    { english = "Apathy"
                    , kinyarwanda = Just "Kwigunga"
                    }

                BrittleHair ->
                    { english = "Brittle Hair"
                    , kinyarwanda = Just "Gucurama umusatsi"
                    }

                DrySkin ->
                    { english = "Dry Skin"
                    , kinyarwanda = Just "Uruhu ryumye"
                    }

                Edema ->
                    { english = "Edema"
                    , kinyarwanda = Just "Kubyimba"
                    }

                None ->
                    { english = "None"
                    , kinyarwanda = Just "Nta bimenyetso"
                    }

                PoorAppetite ->
                    { english = "Poor Appetite"
                    , kinyarwanda = Just "kubura apeti (kunanirwa kurya)"
                    }

        Children ->
            { english = "Children"
            , kinyarwanda = Just "Abana"
            }

        ChildOf ->
            { english = "Child of"
            , kinyarwanda = Just "Umwana wa"
            }

        Clear ->
            { english = "Clear"
            , kinyarwanda = Nothing
            }

        ClickTheCheckMark ->
            { english = "Click the check mark if the mother / caregiver is in attendance. The check mark will appear green when a mother / caregiver has been signed in."
            , kinyarwanda = Just "Kanda (kuri) ku kazu niba umubyeyi ahari. Ku kazu harahita hahindura ibara habe icyaytsi niba wemeje ko umubyeyi ahari"
            }

        ClinicType clinicType ->
            case clinicType of
                Fbf ->
                    { english = "Fbf"
                    , kinyarwanda = Nothing
                    }

                Pmtct ->
                    { english = "Pmtct"
                    , kinyarwanda = Nothing
                    }

                Sorwathe ->
                    { english = "Sorwathe"
                    , kinyarwanda = Nothing
                    }

        Clinical ->
            { english = "Clinical"
            , kinyarwanda = Just "Ikigo Nderabuzima"
            }

        GroupNotFound ->
            { english = "Group not found"
            , kinyarwanda = Nothing
            }

        Group ->
            { english = "Group"
            , kinyarwanda = Just "Itsinda"
            }

        Groups ->
            { english = "Groups"
            , kinyarwanda = Just "Itsinda"
            }

        Closed ->
            { english = "Closed"
            , kinyarwanda = Just "Gufunga"
            }

        GroupUnauthorized ->
            { english = "You are not authorized to work with this Group."
            , kinyarwanda = Nothing
            }

        ConfirmDeleteTrainingGroupEncounters ->
            { english = "Are you sure you want to delete all training Group Encounters?"
            , kinyarwanda = Nothing
            }

        ConfirmRegisterParticipant ->
            { english = "Are you sure you want to save this participant's data?"
            , kinyarwanda = Nothing
            }

        ConfirmationRequired ->
            { english = "Please confirm:"
            , kinyarwanda = Nothing
            }

        Connected ->
            { english = "Connected"
            , kinyarwanda = Just "Ufite interineti (murandasi)"
            }

        ContactInformation ->
            { english = "Contact Information"
            , kinyarwanda = Just "Uburyo bwakwifashishwa mu kugera ku mugenerwabikorwa"
            }

        Continue ->
            { english = "Continue"
            , kinyarwanda = Just "Gukomeza"
            }

        CounselingTimingHeading timing ->
            translateCounselingTimingHeading timing

        CounselingTopic topic ->
            { english = topic.english
            , kinyarwanda = topic.kinyarwanda
            }

        CounselorReviewed ->
            { english = "I have reviewed the above with the participant."
            , kinyarwanda = Nothing
            }

        CounselorSignature ->
            { english = "Entry Counselor Signature"
            , kinyarwanda = Nothing
            }

        CreateGroupEncounter ->
            { english = "Create Group Encounter"
            , kinyarwanda = Just "Tangira igikorwa"
            }

        CreateRelationship ->
            { english = "Create Relationship"
            , kinyarwanda = Just "Ibijyanye no guhuza amasano"
            }

        CreateTrainingGroupEncounters ->
            { english = "Create All Training Group Encounters"
            , kinyarwanda = Nothing
            }

        DeleteTrainingGroupEncounters ->
            { english = "Delete All Training Group Encounters"
            , kinyarwanda = Nothing
            }

        Dashboard ->
            { english = "Dashboard"
            , kinyarwanda = Just "Tabeau de bord"
            }

        DateOfLastAssessment ->
            { english = "Date of last Assessment"
            , kinyarwanda = Just "Amakuru y'ipimwa ry'ubushize"
            }

        Day ->
            { english = "Day"
            , kinyarwanda = Just "Umunsi"
            }

        DateOfBirth ->
            { english = "Date of Birth"
            , kinyarwanda = Just "Itariki y'amavuko"
            }

        Days ->
            { english = "days"
            , kinyarwanda = Just "Iminsi"
            }

        Delete ->
            { english = "Delete"
            , kinyarwanda = Nothing
            }

        DemographicInformation ->
            { english = "Demographic Information"
            , kinyarwanda = Just "Umwirondoro"
            }

        Device ->
            { english = "Device"
            , kinyarwanda = Nothing
            }

        DeviceNotAuthorized ->
            { english =
                """This device has not yet been authorized to sync data with the backend, or the
                authorization has expired or been revoked. To authorize or re-authorize this
                device, enter a pairing code below. This will permit sensitive data to be stored
                on this device and updated to the backend. You should only authorize devices that
                are under your control and which are secure."""
            , kinyarwanda = Nothing
            }

        DeviceStatus ->
            { english = "Device Status"
            , kinyarwanda = Just "Uko igikoresho cy'ikoranabuhanga gihagaze"
            }

        DistributionNotice notice ->
            case notice of
                DistributedFully ->
                    { english = "Complete"
                    , kinyarwanda = Nothing
                    }

                DistributedPartiallyLackOfStock ->
                    { english = "Lack of stock"
                    , kinyarwanda = Nothing
                    }

                DistributedPartiallyOther ->
                    { english = "Other"
                    , kinyarwanda = Nothing
                    }

        District ->
            { english = "District"
            , kinyarwanda = Just "Akarere"
            }

        DOB ->
            { english = "DOB"
            , kinyarwanda = Nothing
            }

        DropzoneDefaultMessage ->
            { english = "Touch here to take a photo, or drop a photo file here."
            , kinyarwanda = Just "Kanda hano niba ushaka gufotora cg ukure ifoto mu bubiko hano."
            }

        EditRelationship ->
            { english = "Edit Relationship"
            , kinyarwanda = Nothing
            }

        EndGroupEncounter ->
            { english = "End Group Encounter"
            , kinyarwanda = Just "Gusoza igikorwa"
            }

        EnterAmountDistributed ->
            { english = "Enter amount distributed"
            , kinyarwanda = Nothing
            }

        EnterPairingCode ->
            { english = "Enter pairing code"
            , kinyarwanda = Just "Umubare uhuza igikoresho cy'ikoranabuhanga na apulikasiyo"
            }

        MemoryQuota quota ->
            { english = "Memory used " ++ Debug.toString (quota.usedJSHeapSize // (1024 * 1024)) ++ " MB of available " ++ Debug.toString (quota.jsHeapSizeLimit // (1024 * 1024)) ++ " MB"
            , kinyarwanda = Just <| "Hamaze gukoreshwa umwanya wa memori (ushobora kubika amakuru igihe gito) ungana na MB" ++ Debug.toString (quota.usedJSHeapSize // (1024 * 1024)) ++ " kuri MB" ++ Debug.toString (quota.jsHeapSizeLimit // (1024 * 1024))
            }

        StorageQuota quota ->
            { english = "Storage used " ++ Debug.toString (quota.usage // (1024 * 1024)) ++ " MB of available " ++ Debug.toString (quota.quota // (1024 * 1024)) ++ " MB"
            , kinyarwanda = Just <| "Hamaze gukoreshwa umwanya ungana na MB" ++ Debug.toString (quota.usage // (1024 * 1024)) ++ " umwanya wose ungana na MB" ++ Debug.toString (quota.quota // (1024 * 1024))
            }

        SubmitPairingCode ->
            { english = "Submit Pairing Code"
            , kinyarwanda = Just "Umubare uhuza igikoresho cy'ikoranabuhanga na apulikasiyo"
            }

        ErrorCheckLocalConfig ->
            { english = "Check your LocalConfig.elm file and make sure you have defined the enviorement properly"
            , kinyarwanda = Nothing
            }

        ErrorConfigurationError ->
            { english = "Configuration error"
            , kinyarwanda = Just "Ikosa mu igena miterere"
            }

        Estimated ->
            { english = "Estimated"
            , kinyarwanda = Just "Itariki y'amavuko igenekerejwe"
            }

        FamilyInformation ->
            { english = "Family Information"
            , kinyarwanda = Just "Amakuru ku muryango"
            }

        FamilyMembers ->
            { english = "Family Members"
            , kinyarwanda = Just "Abagize umuryango"
            }

        FamilyPlanningSignLabel sign ->
            case sign of
                AutoObservation ->
                    { english = "Auto-observation"
                    , kinyarwanda = Just "Kwigenzura ururenda"
                    }

                Condoms ->
                    { english = "Condoms"
                    , kinyarwanda = Just "Udukingirizo"
                    }

                CycleBeads ->
                    { english = "Cycle beads"
                    , kinyarwanda = Just "Urunigi"
                    }

                CycleCounting ->
                    { english = "Cycle counting"
                    , kinyarwanda = Just "Kubara "
                    }

                Hysterectomy ->
                    { english = "Hysterectomy"
                    , kinyarwanda = Just "Bakuyemo nyababyeyi"
                    }

                Implants ->
                    { english = "Implants"
                    , kinyarwanda = Just "Akapira ko mu kaboko"
                    }

                Injectables ->
                    { english = "Injectables"
                    , kinyarwanda = Just "Urushinge"
                    }

                IUD ->
                    { english = "IUD"
                    , kinyarwanda = Just "Akapira ko mu mura (agapira ko munda ibyara)"
                    }

                LactationAmenorrhea ->
                    { english = "Lactation amenorrhea"
                    , kinyarwanda = Just "Uburyo bwo konsa"
                    }

                NoFamilyPlanning ->
                    { english = "None of these"
                    , kinyarwanda = Just "Nta buryo bwo kuboneza urubyaro akoresha"
                    }

                OralContraceptives ->
                    { english = "Oral contraceptives"
                    , kinyarwanda = Just "Ibinini"
                    }

                Spermicide ->
                    { english = "Spermicide"
                    , kinyarwanda = Just "Ibinini byica intangangabo bicishwa mu gitsina"
                    }

                TubalLigatures ->
                    { english = "Tubal ligatures"
                    , kinyarwanda = Just "Gufunga umuyoborantanga ku bagore"
                    }

                Vasectomy ->
                    { english = "Vasectomy"
                    , kinyarwanda = Just "Gufunga umuyoborantanga ku bagabo"
                    }

        FamilyUbudehe ->
            { english = "Family Ubudehe"
            , kinyarwanda = Just "Icyiciro cy'ubudehe umuryango uherereyemo"
            }

        FbfDistribution ->
            { english = "FBF Distribution"
            , kinyarwanda = Nothing
            }

        FbfToReceive activity amount ->
            case activity of
                MotherActivity _ ->
                    { english = "Mother should receive: " ++ String.fromFloat amount ++ " kgs of CSB++ (FBF)"
                    , kinyarwanda = Nothing
                    }

                ChildActivity _ ->
                    { english = "Child should receive: " ++ String.fromFloat amount ++ " kgs of CSB++ (FBF)"
                    , kinyarwanda = Nothing
                    }

        FatherName ->
            { english = "Father's Name"
            , kinyarwanda = Nothing
            }

        FatherNationalId ->
            { english = "Father's National ID"
            , kinyarwanda = Nothing
            }

        Fetch ->
            { english = "Fetch"
            , kinyarwanda = Just "Gushakisha"
            }

        FilterByName ->
            { english = "Filter by name"
            , kinyarwanda = Just "Hitamo izina ryuwo ushaka"
            }

        FirstName ->
            { english = "First Name"
            , kinyarwanda = Just "Izina ry'idini"
            }

        FormError errorValue ->
            translateFormError errorValue

        FormField field ->
            translateFormField field

        Gender gender ->
            case gender of
                Male ->
                    { english = "Male"
                    , kinyarwanda = Just "Gabo"
                    }

                Female ->
                    { english = "Female"
                    , kinyarwanda = Just "Gore"
                    }

        GenderLabel ->
            { english = "Gender"
            , kinyarwanda = Just "Igitsina"
            }

        GoHome ->
            { english = "Go to main page"
            , kinyarwanda = Just "Kujya ahabanza"
            }

        GroupAssessment ->
            { english = "Group Assessment"
            , kinyarwanda = Just "Gukorera itsinda"
            }

        GroupEncounter ->
            { english = "Group Encounter"
            , kinyarwanda = Nothing
            }

        HaveYouSynced ->
            { english = "Have you synced data for the health center you are working with?"
            , kinyarwanda = Just "Waba wohereje amakuru y' ikigo nderabuzima uri gukorera?"
            }

        HealthCenter ->
            { english = "Health Center"
            , kinyarwanda = Just "Ikigo Nderabuzima"
            }

        HIVStatus status ->
            case status of
                HIVExposedInfant ->
                    { english = "HIV-exposed Infant"
                    , kinyarwanda = Just "Umwana uvuka ku mubyeyi ubana n'ubwandu bwa virusi ya SIDA"
                    }

                Negative ->
                    { english = "Negative"
                    , kinyarwanda = Just "Nta bwandu afite"
                    }

                NegativeDiscordantCouple ->
                    { english = "Negative - discordant couple"
                    , kinyarwanda = Just "Nta bwandu afite ariko abana n'ubufite"
                    }

                Positive ->
                    { english = "Positive"
                    , kinyarwanda = Just "Afite ubwandu"
                    }

                Backend.Person.Model.Unknown ->
                    { english = "Unknown"
                    , kinyarwanda = Just "Ntabizi"
                    }

        HIVStatusLabel ->
            { english = "HIV Status"
            , kinyarwanda = Just "Uko ahagaze ku bijyanye n'ubwandu bwa virusi ya SIDA"
            }

        HouseholdSize ->
            { english = "Household Size"
            , kinyarwanda = Nothing
            }

        HttpError error ->
            translateHttpError error

        InitialResultsDisplay display ->
            case display of
                InitialResultsHidden ->
                    { english = "Display all mothers / caregivers"
                    , kinyarwanda = Just "Kugaragaza ababyeyi bose / abarezi"
                    }

                InitialResultsShown ->
                    { english = "Hide all mothers / caregivers"
                    , kinyarwanda = Just "Hisha ababyeyi bose / abarezi"
                    }

        IsCurrentlyBreastfeeding ->
            { english = "Is the mother currently breastfeeding her infant"
            , kinyarwanda = Nothing
            }

        KilogramShorthand ->
            { english = "kg"
            , kinyarwanda = Just "kg"
            }

        KilogramsPerMonth ->
            { english = "kgs / months"
            , kinyarwanda = Nothing
            }

        LastChecked ->
            { english = "Last checked"
            , kinyarwanda = Just "Isuzuma riheruka"
            }

        LastSuccesfulContactLabel ->
            { english = "Last Successful Contact"
            , kinyarwanda = Just "Itariki n'isaha yanyuma igikoresho giheruka gukoresherezaho interineti bikagenda neza"
            }

        LevelOfEducationLabel ->
            { english = "Level of Education"
            , kinyarwanda = Just <| "Amashuri wize"
            }

        LevelOfEducation educationLevel ->
            case educationLevel of
                NoSchooling ->
                    { english = "No Schooling"
                    , kinyarwanda = Just "Ntayo"
                    }

                PrimarySchool ->
                    { english = "Primary School"
                    , kinyarwanda = Just "Abanza"
                    }

                VocationalTrainingSchool ->
                    { english = "Vocational Training School"
                    , kinyarwanda = Just "Imyuga"
                    }

                SecondarySchool ->
                    { english = "Secondary School"
                    , kinyarwanda = Just "Ayisumbuye"
                    }

                DiplomaProgram ->
                    { english = "Diploma Program (2 years of University)"
                    , kinyarwanda = Just "Amashuri 2 ya Kaminuza"
                    }

                HigherEducation ->
                    { english = "Higher Education (University)"
                    , kinyarwanda = Just "(A0)"
                    }

                AdvancedDiploma ->
                    { english = "Advanced Diploma"
                    , kinyarwanda = Just "(A1)"
                    }

        LinkToMother ->
            { english = "Link to mother"
            , kinyarwanda = Just "Guhuza n'amakuru y'umubyeyi"
            }

        LoginPhrase phrase ->
            translateLoginPhrase phrase

        MakeSureYouAreConnected ->
            { english = "Make sure you are connected to the internet. If the issue continues, call The Ihangane Project at +250 788 817 542."
            , kinyarwanda = Just "Banza urebe ko ufite interineti. Ikibazo nigikomeza, hamagara The Ihangane Project kuri +250 788 817 542"
            }

        MaritalStatusLabel ->
            { english = "Marital Status"
            , kinyarwanda = Just "Irangamimerere"
            }

        MaritalStatus status ->
            case status of
                Divorced ->
                    { english = "Divorced"
                    , kinyarwanda = Just "Yatandukanye n'uwo bashakanye"
                    }

                Married ->
                    { english = "Married"
                    , kinyarwanda = Just "Arubatse"
                    }

                Single ->
                    { english = "Single"
                    , kinyarwanda = Just "Ingaragu"
                    }

                Widowed ->
                    { english = "Widowed"
                    , kinyarwanda = Just "Umupfakazi"
                    }

        MeasurementNoChange ->
            { english = "No Change"
            , kinyarwanda = Just "nta cyahindutse"
            }

        MeasurementGained amount ->
            { english = "Gained " ++ Debug.toString amount
            , kinyarwanda = Just <| "Kwiyongera " ++ Debug.toString amount
            }

        MeasurementLost amount ->
            { english = "Lost " ++ Debug.toString amount
            , kinyarwanda = Just <| "Kwiyongera " ++ Debug.toString amount
            }

        MiddleName ->
            { english = "Middle Name"
            , kinyarwanda = Nothing
            }

        MinutesAgo minutes ->
            { english =
                if minutes == 0 then
                    "just now"

                else if minutes == 1 then
                    "one minute ago"

                else
                    Debug.toString minutes ++ " minutes ago"
            , kinyarwanda = Nothing
            }

        ModeOfDelivery mode ->
            case mode of
                VaginalDelivery (Spontaneous True) ->
                    { english = "Spontaneous vaginal delivery with episiotomy"
                    , kinyarwanda = Just "Yabyaye neza ariko bamwongereye"
                    }

                VaginalDelivery (Spontaneous False) ->
                    { english = "Spontaneous vaginal delivery without episiotomy"
                    , kinyarwanda = Just "Yabyaye neza"
                    }

                VaginalDelivery WithVacuumExtraction ->
                    { english = "Vaginal delivery with vacuum extraction"
                    , kinyarwanda = Just "Yabyaye neza ariko hanifashishijwe icyuma gikurura umwana"
                    }

                CesareanDelivery ->
                    { english = "Cesarean delivery"
                    , kinyarwanda = Just "Yabyaye bamubaze"
                    }

        ModeOfDeliveryLabel ->
            { english = "Mode of delivery"
            , kinyarwanda = Just "Uburyo yabyayemo"
            }

        Month ->
            { english = "Month"
            , kinyarwanda = Just "Ukwezi"
            }

        MonthAbbrev ->
            { english = "mo"
            , kinyarwanda = Just "amezi"
            }

        MonthsOld ->
            { english = "months old"
            , kinyarwanda = Just "Amezi"
            }

        Mother ->
            { english = "Mother"
            , kinyarwanda = Just "Umubyeyi"
            }

        MotherDemographicInformation ->
            { english = "Mother Demographic Information"
            , kinyarwanda = Nothing
            }

        MotherName name ->
            { english = "Mother/Caregiver: " ++ name
            , kinyarwanda = Just <| "Umubyeyi: " ++ name
            }

        MotherNameLabel ->
            { english = "Mother's Name"
            , kinyarwanda = Nothing
            }

        MotherNationalId ->
            { english = "Mother's National ID"
            , kinyarwanda = Nothing
            }

        Mothers ->
            { english = "Mothers"
            , kinyarwanda = Just "Ababyeyi"
            }

        MuacIndication indication ->
            case indication of
                MuacRed ->
                    { english = "red"
                    , kinyarwanda = Just "Umutuku"
                    }

                MuacYellow ->
                    { english = "yellow"
                    , kinyarwanda = Just "Umuhondo"
                    }

                MuacGreen ->
                    { english = "green"
                    , kinyarwanda = Just "Icyatsi"
                    }

        MyAccount ->
            { english = "My Account"
            , kinyarwanda = Just "Konti yanjye"
            }

        MyRelatedBy relationship ->
            translateMyRelatedBy relationship

        MyRelatedByQuestion relationship ->
            translateMyRelatedByQuestion relationship

        NationalIdNumber ->
            { english = "National ID Number"
            , kinyarwanda = Just "Numero y'irangamuntu"
            }

        Next ->
            { english = "Next"
            , kinyarwanda = Nothing
            }

        No ->
            { english = "No"
            , kinyarwanda = Just "Oya"
            }

        NoActivitiesCompleted ->
            { english = "No activities are entirely completed for the attending participants."
            , kinyarwanda = Just "Nta gikorwa cyarangiye cyose kubitabiriye."
            }

        NoActivitiesPending ->
            { english = "All activities are completed for the attending participants."
            , kinyarwanda = Just "Ibikorwa byose byarangiye kubitabiriye."
            }

        NoActivitiesCompletedForThisParticipant ->
            { english = "No activities are completed for this participant."
            , kinyarwanda = Just "Nta gikorwa cyarangiye kubitabiriye."
            }

        NoActivitiesPendingForThisParticipant ->
            { english = "All activities are completed for this participant."
            , kinyarwanda = Just "Ibikorwa byose byarangiye kubitabiriye."
            }

        NoGroupsFound ->
            { english = "No groups found."
            , kinyarwanda = Nothing
            }

        NoMatchesFound ->
            { english = "No matches found"
            , kinyarwanda = Nothing
            }

        NoParticipantsCompleted ->
            { english = "No participants have completed all their activities yet."
            , kinyarwanda = Just "Ntagikorwa nakimwe kirarangira kubitabiriye."
            }

        NoParticipantsPending ->
            { english = "All attending participants have completed their activities."
            , kinyarwanda = Just "Abaje bose barangirijwe"
            }

        NoParticipantsCompletedForThisActivity ->
            { english = "No participants have completed this activity yet."
            , kinyarwanda = Just "Ntawaje warangirijwe kukorerwa."
            }

        NoParticipantsPendingForThisActivity ->
            { english = "All attending participants have completed this activitity."
            , kinyarwanda = Just "Ababje bose barangirijwe."
            }

        NoChildrenRegisteredInTheSystem ->
            { english = "No children registered in the system"
            , kinyarwanda = Just "Ntamwana wanditswe muriyi sisiteme"
            }

        NoParticipantsFound ->
            { english = "No participants found"
            , kinyarwanda = Just "Ntamuntu ugaragaye"
            }

        NotAvailable ->
            { english = "not available"
            , kinyarwanda = Just "Ntibiboneste"
            }

        NotConnected ->
            { english = "Not Connected"
            , kinyarwanda = Just "Ntamurandasi"
            }

        NumberOfChildrenUnder5 ->
            { english = "Number of Children under 5"
            , kinyarwanda = Just "Umubare w'abana bari munsi y'imyaka 5"
            }

        OK ->
            { english = "OK"
            , kinyarwanda = Just "Nibyo, yego"
            }

        Old ->
            { english = "old"
            , kinyarwanda = Just "imyaka"
            }

        OnceYouEndYourGroupEncounter ->
            { english = "Once you end your Group Encounter, you will no longer be able to edit or add data."
            , kinyarwanda = Just "Igihe ushoze igikorwa, ntabwo ushobora guhindura cg wongeremo andi makuru."
            }

        Or ->
            { english = "or"
            , kinyarwanda = Nothing
            }

        Page ->
            { english = "Page"
            , kinyarwanda = Just "Paji"
            }

        Page404 ->
            { english = "404 page"
            , kinyarwanda = Just "404 paji"
            }

        PageNotFoundMsg ->
            { english = "Sorry, nothing found in this URL."
            , kinyarwanda = Just "Mutwihanganire ntabwo ubufasha mwasabye mubashije kuboneka."
            }

        ParticipantDirectory ->
            { english = "Participant Directory"
            , kinyarwanda = Just "Ububiko bw'amakuru y'umurwayi"
            }

        Participants ->
            { english = "Participants"
            , kinyarwanda = Just "Ubwitabire"
            }

        ParticipantReviewed ->
            { english = "I have reviewed and understand the above."
            , kinyarwanda = Nothing
            }

        ParticipantSignature ->
            { english = "Participant Signature"
            , kinyarwanda = Nothing
            }

        ParticipantSummary ->
            { english = "Participant Summary"
            , kinyarwanda = Just "Umwirondoro w’urera umwana"
            }

        ParticipantDemographicInformation ->
            { english = "Participant Demographic Information"
            , kinyarwanda = Just "Umwirondoro w'umugenerwabikorwa"
            }

        ParticipantInformation ->
            { english = "Participant Information"
            , kinyarwanda = Nothing
            }

        People ->
            { english = "People"
            , kinyarwanda = Just "Abantu"
            }

        PersistentStorage authorized ->
            if authorized then
                { english = "Persistent storage has been authorized. The browser will not delete locally cached data without your approval."
                , kinyarwanda = Nothing
                }

            else
                { english = "Persistent storage has not been authorized. The browser may delete locally cached data if storage runs low."
                , kinyarwanda = Just "Ibikwa ry'amakuru ntabwo remejwe. Sisiteme mushakisha ukoreramo ishobora kubisiba umwanya ubaye muto."
                }

        Person ->
            { english = "Person"
            , kinyarwanda = Just "Umuntu"
            }

        PersonHasBeenSaved ->
            { english = "Person has been saved"
            , kinyarwanda = Just "Amakuru kuri uyu muntu yabitswe"
            }

        PlaceholderEnterHeight ->
            { english = "Enter height here…"
            , kinyarwanda = Just "Andika uburebure hano…"
            }

        PlaceholderEnterMUAC ->
            { english = "Enter MUAC here…"
            , kinyarwanda = Just "Andika uburebure hano…"
            }

        PlaceholderEnterParticipantName ->
            { english = "Enter participant name here"
            , kinyarwanda = Just "Andika izina ry'umurwayi hano"
            }

        PlaceholderEnterWeight ->
            { english = "Enter weight here…"
            , kinyarwanda = Just "Andika ibiro hano…"
            }

        PleaseSelectGroup ->
            { english = "Please select the relevant Group for the new encounter"
            , kinyarwanda = Nothing
            }

        PreviousFloatMeasurement value ->
            { english = "Previous measurement: " ++ Debug.toString value
            , kinyarwanda = Just <| "Ibipimo by'ubushize: " ++ Debug.toString value
            }

        Profession ->
            { english = "Profession"
            , kinyarwanda = Nothing
            }

        Programs ->
            { english = "Programs"
            , kinyarwanda = Just "Porogaramu"
            }

        ProgressReport ->
            { english = "Progress Report"
            , kinyarwanda = Just "Raporo igaragaza imikurire y'umwana"
            }

        Province ->
            { english = "Province"
            , kinyarwanda = Just "Intara"
            }

        Register ->
            { english = "Register"
            , kinyarwanda = Nothing
            }

        RegisterHelper ->
            { english = "Not the participant you were looking for?"
            , kinyarwanda = Just "Umugenerwabikorwa ubonye si we washakaga?"
            }

        RegisterNewParticipant ->
            { english = "Register a new participant"
            , kinyarwanda = Just "Andika umurwayi mushya"
            }

        RegistratingHealthCenter ->
            { english = "Registrating Health Center"
            , kinyarwanda = Just "Izina ry'ikigo nderabuzima umugenerwabikorwa abarizwamo"
            }

        RegistrationSuccessful ->
            { english = "Registration Successful"
            , kinyarwanda = Nothing
            }

        RegistrationSuccessfulParticipantAdded ->
            { english = "The participant has been added to E-Heza."
            , kinyarwanda = Nothing
            }

        RegistrationSuccessfulSuggestAddingChild ->
            { english = "The participant has been added to E-Heza. Would you like to add a child for this participant?"
            , kinyarwanda = Nothing
            }

        RegistrationSuccessfulSuggestAddingMother ->
            { english = "The participant has been added to E-Heza. Would you like to add a mother for this participant?"
            , kinyarwanda = Nothing
            }

        RelationSuccessful ->
            { english = "Relation Successful"
            , kinyarwanda = Nothing
            }

        RelationSuccessfulChildWithMother ->
            { english = "Child succesfully assocoated with mother."
            , kinyarwanda = Nothing
            }

        RelationSuccessfulMotherWithChild ->
            { english = "Mother succesfully assocoated with child."
            , kinyarwanda = Nothing
            }

        RemainingForDownloadLabel ->
            { english = "Remaining for Download"
            , kinyarwanda = Just "Ibisigaye gukurwa kuri seriveri"
            }

        RemainingForUploadLabel ->
            { english = "Remaining for Upload"
            , kinyarwanda = Just "Ibisigaye koherezwa kuri seriveri"
            }

        ReportAge age ->
            { english = "Age: " ++ age
            , kinyarwanda = Just <| "Imyaka: " ++ age
            }

        ReportDOB dob ->
            { english = "DOB: " ++ dob
            , kinyarwanda = Just <| "Itariki y'amavuko: " ++ dob
            }

        ReportRemaining remaining ->
            { english = Debug.toString remaining ++ " remaning"
            , kinyarwanda = Just <| Debug.toString remaining ++ " iyibutswa rya raporo"
            }

        ReportResultsOfSearch total ->
            case total of
                1 ->
                    { english = "There is 1 participant that matches your search."
                    , kinyarwanda = Just "Hari umujyenerwabikorwa 1 uhuye nuwo washatse"
                    }

                _ ->
                    { english = "There are " ++ Debug.toString total ++ " participants that match your search."
                    , kinyarwanda = Just <| "Hari abagenerwabikorwa " ++ Debug.toString total ++ " bahuye nuwo ushaka mu ishakiro"
                    }

        RecentAndUpcomingGroupEncounters ->
            { english = "Recent and upcoming Group Encounters"
            , kinyarwanda = Just "Ahabarizwa amatsinda aheruka gukorerwa n'agiye gukorerwa"
            }

        ReportCompleted { pending, completed } ->
            { english = Debug.toString completed ++ " / " ++ Debug.toString (pending + completed) ++ " Completed"
            , kinyarwanda = Just <| Debug.toString completed ++ " / " ++ Debug.toString (pending + completed) ++ " Raporo irarangiye"
            }

        ResolveMonth month ->
            translateMonth month

        Retry ->
            { english = "Retry"
            , kinyarwanda = Just "Kongera kugerageza"
            }

        Save ->
            { english = "Save"
            , kinyarwanda = Just "Kubika"
            }

        SaveError ->
            { english = "Save Error"
            , kinyarwanda = Just "Kubika error (ikosa mu kubika)"
            }

        Search ->
            { english = "Search"
            , kinyarwanda = Nothing
            }

        SearchByName ->
            { english = "Search by Name"
            , kinyarwanda = Just "Gushakisha izina"
            }

        SearchHelper ->
            { english = "Search to see if the participant already exists in E-Heza. If the person you are looking for does not appear in the search, please create a new record for them."
            , kinyarwanda = Just "Shakisha kugirango urebe niba umugenerwabikorwa asanzwe ari muri E-Heza. Niba atagaragara, mwandike nku mushya."
            }

        SearchHelperFamilyMember ->
            { english = "Search to see if the additional family member already exists in E-Heza. If the person you are looking for does not appear in the search, please create a new record for them."
            , kinyarwanda = Just "Kanda ku Ishakiro kugirango urebe niba umugenerwabikorwa asanzwe ari muri E-Heza. Niba uwo muntu atagaragara mu ishakiro, mwandike nk'umugenerwabikorwa mushya."
            }

        SecondName ->
            { english = "Second Name"
            , kinyarwanda = Just "Izina ry'umuryango"
            }

        Sector ->
            { english = "Sector"
            , kinyarwanda = Just "Umurenge"
            }

        SelectLanguage ->
            { english = "Select language"
            , kinyarwanda = Nothing
            }

        SelectGroup ->
            { english = "Select Group..."
            , kinyarwanda = Just "Hitamo itsinda ryawe..."
            }

        SelectProgram ->
            { english = "Select Program"
            , kinyarwanda = Just "Hitamo porogaramu"
            }

        SelectYourGroup ->
            { english = "Select your Group"
            , kinyarwanda = Just "Hitamo itsinda ryawe"
            }

        SelectYourHealthCenter ->
            { english = "Select your Health Center"
            , kinyarwanda = Just "Hitamo ikigo nderabuzima"
            }

        ServiceWorkerActive ->
            { english = "The app is installed on this device."
            , kinyarwanda = Just "Apulikasiyo  muri icyi cyuma cy'inkoranabuhanga yinjijwe."
            }

        ServiceWorkerCurrent ->
            { english = "You have the current version of the app."
            , kinyarwanda = Just "Ufite apulikasiyo nshya igezweho uyu munsi"
            }

        ServiceWorkerCheckForUpdates ->
            { english = "Check for updates"
            , kinyarwanda = Just "Kugenzura ibyavuguruwe"
            }

        ServiceWorkerInstalling ->
            { english = "A new version of the app has been detected and is being downloaded. You can continue to work while this is in progress."
            , kinyarwanda = Nothing
            }

        ServiceWorkerInstalled ->
            { english = "A new version of the app has been downloaded."
            , kinyarwanda = Nothing
            }

        ServiceWorkerSkipWaiting ->
            { english = "Activate new version of the app"
            , kinyarwanda = Nothing
            }

        ServiceWorkerRestarting ->
            { english = "The app should reload momentarily with the new version."
            , kinyarwanda = Nothing
            }

        ServiceWorkerActivating ->
            { english = "A new version of the app is preparing itself for use."
            , kinyarwanda = Nothing
            }

        ServiceWorkerActivated ->
            { english = "A new version of the app is ready for use."
            , kinyarwanda = Nothing
            }

        ServiceWorkerRedundant ->
            { english = "An error occurred installing a new version of the app."
            , kinyarwanda = Nothing
            }

        ServiceWorkerInactive ->
            { english = "The app is not yet installed on this device."
            , kinyarwanda = Nothing
            }

        ServiceWorkerRegNotAsked ->
            { english = "We have not yet attempted to install the app on this device."
            , kinyarwanda = Nothing
            }

        ServiceWorkerRegLoading ->
            { english = "Installation of the app on this device is progressing."
            , kinyarwanda = Nothing
            }

        ServiceWorkerRegErr ->
            { english = "There was an error installing the app on this device. To try again, reload this page."
            , kinyarwanda = Nothing
            }

        ServiceWorkerRegSuccess ->
            { english = "The app was successfully registered with this device."
            , kinyarwanda = Just "Igikorwa cyo gushyira apulikasiyo kuri iki gikoresho cy'ikoranabuhanga cyagenze neza."
            }

        ServiceWorkerStatus ->
            { english = "Deployment Status"
            , kinyarwanda = Just "Ibijyanye no kuvugurura no kongerera ubushobozi sisiteme"
            }

        GroupEncounterClosed ->
            { english = "Group Encounter closed"
            , kinyarwanda = Nothing
            }

        GroupEncounterClosed2 sessionId ->
            { english =
                String.join " "
                    [ "Group Encounter"
                    , fromEntityUuid sessionId
                    , """is closed. If you need to make further modifications
                    to it, please contact an administrator to have it
                    re-opened."""
                    ]
            , kinyarwanda = Nothing
            }

        GroupEncounterLoading ->
            { english = "Loading Group Encounter"
            , kinyarwanda = Nothing
            }

        GroupEncounterUnauthorized ->
            { english = "Group Encounter unauthorized"
            , kinyarwanda = Nothing
            }

        GroupEncounterUnauthorized2 ->
            { english =
                """You are not authorized to view this health assessment.
                Please contact the Ihangane project for further
                instructions."""
            , kinyarwanda = Nothing
            }

        ShowAll ->
            { english = "Show All"
            , kinyarwanda = Just "Erekana amazina yose"
            }

        StartEndDate ->
            { english = "Start - End"
            , kinyarwanda = Nothing
            }

        StartDate ->
            { english = "Start Date"
            , kinyarwanda = Just "Itariki utangireyeho"
            }

        EndDate ->
            { english = "End Date"
            , kinyarwanda = Just "Itariki urangirijeho"
            }

        StartSyncing ->
            { english = "Start Syncing"
            , kinyarwanda = Just "Tangira uhuze amakuru kuri seriveri"
            }

        StatusLabel ->
            { english = "Status"
            , kinyarwanda = Just "Uko bihagaze kugeza ubu"
            }

        StopSyncing ->
            { english = "Stop Syncing"
            , kinyarwanda = Just "Tangira gukura amakuru kuri seriveri"
            }

        Submit ->
            { english = "Submit"
            , kinyarwanda = Nothing
            }

        Success ->
            { english = "Success"
            , kinyarwanda = Just "Byagezweho"
            }

        SyncGeneral ->
            { english = "Sync Status (General)"
            , kinyarwanda = Just "Ibijyanye no guhuza amakuru yafashwe n'igikoresho cy'ikoranabuhanga n'abitse kuri seriveri"
            }

        TakenCareOfBy ->
            { english = "Taken care of by"
            , kinyarwanda = Nothing
            }

        TelephoneNumber ->
            { english = "Telephone Number"
            , kinyarwanda = Just "Numero ya telefoni"
            }

        ThisActionCannotBeUndone ->
            { english = "This action cannot be undone."
            , kinyarwanda = Nothing
            }

        ThisGroupHasNoMothers ->
            { english = "This Group has no mothers assigned to it."
            , kinyarwanda = Nothing
            }

        Training ->
            { english = "Training"
            , kinyarwanda = Nothing
            }

        TrainingGroupEncounterCreateSuccessMessage ->
            { english = "Training encounters were created."
            , kinyarwanda = Nothing
            }

        TrainingGroupEncounterDeleteSuccessMessage ->
            { english = "Training encounters were deleted."
            , kinyarwanda = Nothing
            }

        TrySyncing ->
            { english = "Try syncing with backend"
            , kinyarwanda = Just "Gerageza guhuza amakuru y'iki gikoresho cy'ikoranabuhanga n'abakoze E-Heza"
            }

        UbudeheLabel ->
            { english = "Ubudehe: "
            , kinyarwanda = Nothing
            }

        Unknown ->
            { english = "Unknown"
            , kinyarwanda = Just "Ntabizi"
            }

        Update ->
            { english = "Update"
            , kinyarwanda = Just "Kuvugurura"
            }

        UpdateError ->
            { english = "Update Error"
            , kinyarwanda = Just "ikosa mwivugurura"
            }

        ValidationErrors ->
            { english = "Validation Errors"
            , kinyarwanda = Nothing
            }

        -- As in, the version the app
        Version ->
            { english = "Version"
            , kinyarwanda = Nothing
            }

        ViewProgressReport ->
            { english = "View Progress Report"
            , kinyarwanda = Just "Garagaza uruhererekane rw'imikurire y'umwana"
            }

        Village ->
            { english = "Village"
            , kinyarwanda = Just "Umudugudu"
            }

        WasFbfDistirbuted activity ->
            case activity of
                ChildActivity _ ->
                    { english = "Was this amount distirbuted to the child"
                    , kinyarwanda = Nothing
                    }

                MotherActivity _ ->
                    { english = "Was this amount distirbuted to the mother"
                    , kinyarwanda = Nothing
                    }

        WhyDifferentFbfAmount activity ->
            case activity of
                ChildActivity _ ->
                    { english = "Select why child receiverd a different amount of FBF"
                    , kinyarwanda = Nothing
                    }

                MotherActivity _ ->
                    { english = "Select why mother receiverd a different amount of FBF"
                    , kinyarwanda = Nothing
                    }

        WelcomeUser name ->
            { english = "Welcome " ++ name
            , kinyarwanda = Just <| "Murakaza neza " ++ name
            }

        WhatDoYouWantToDo ->
            { english = "What do you want to do?"
            , kinyarwanda = Just "Urashaka gukora iki?"
            }

        Year ->
            { english = "Year"
            , kinyarwanda = Just "Umwaka"
            }

        Yes ->
            { english = "Yes"
            , kinyarwanda = Just "Yego"
            }

        YouAreNotAnAdmin ->
            { english = "You are not logged in as an Administrator."
            , kinyarwanda = Nothing
            }

        YourGroupEncounterHasBeenSaved ->
            { english = "Your Group Encounter has been saved."
            , kinyarwanda = Nothing
            }

        ZScoreHeightForAge ->
            { english = "Z-Score Height for Age: "
            , kinyarwanda = Just "Z-score Uburebure ku myaka: "
            }

        ZScoreMuacForAge ->
            { english = "MUAC for Age: "
            , kinyarwanda = Just "MUAC ku myaka: "
            }

        ZScoreWeightForAge ->
            { english = "Z-Score Weight for Age: "
            , kinyarwanda = Just "Z-score Ibiro ku myaka: "
            }

        ZScoreWeightForHeight ->
            { english = "Z-Score Weight for Height: "
            , kinyarwanda = Just "Z-score Ibiro ku uburebure: "
            }


translateMyRelatedBy : MyRelatedBy -> TranslationSet String
translateMyRelatedBy relationship =
    case relationship of
        MyChild ->
            { english = "Child"
            , kinyarwanda = Just "Umwana"
            }

        MyParent ->
            { english = "Parent"
            , kinyarwanda = Nothing
            }

        MyCaregiven ->
            { english = "Care given"
            , kinyarwanda = Nothing
            }

        MyCaregiver ->
            { english = "Caregiver"
            , kinyarwanda = Nothing
            }


{-| Basically, this is backwards. Our data is showing what the second
person is from the first person's point of view, but we want to
ask the question the opposite way.
-}
translateMyRelatedByQuestion : MyRelatedBy -> TranslationSet String
translateMyRelatedByQuestion relationship =
    case relationship of
        MyChild ->
            { english = "is the parent of"
            , kinyarwanda = Just "ni umubyeyi wa"
            }

        MyParent ->
            { english = "is the child of"
            , kinyarwanda = Nothing
            }

        MyCaregiven ->
            { english = "is the caregiver for"
            , kinyarwanda = Just "ni umurezi wa"
            }

        MyCaregiver ->
            { english = "is given care by"
            , kinyarwanda = Nothing
            }


translateActivePage : Page -> TranslationSet String
translateActivePage page =
    case page of
        DevicePage ->
            { english = "Device Status"
            , kinyarwanda = Just "Uko igikoresho cy'ikoranabuhanga gihagaze"
            }

        PinCodePage ->
            { english = "PIN Code"
            , kinyarwanda = Just "Umubare w'ibanga"
            }

        PageNotFound url ->
            { english = "Missing"
            , kinyarwanda = Just "Ibibura"
            }

        ServiceWorkerPage ->
            { english = "Deployment"
            , kinyarwanda = Nothing
            }

        UserPage userPage ->
            case userPage of
                ClinicsPage _ ->
                    { english = "Groups"
                    , kinyarwanda = Just "Itsinda"
                    }

                MyAccountPage ->
                    { english = "My Account"
                    , kinyarwanda = Just "Compte"
                    }

                CreatePersonPage _ ->
                    { english = "Create Person"
                    , kinyarwanda = Nothing
                    }

                EditPersonPage _ ->
                    { english = "Edit Person"
                    , kinyarwanda = Nothing
                    }

                PersonPage id ->
                    { english = "Person"
                    , kinyarwanda = Nothing
                    }

                PersonsPage _ ->
                    { english = "Participant Directory"
                    , kinyarwanda = Just "Ububiko bw'amakuru y'umurwayi"
                    }

                RelationshipPage _ _ ->
                    { english = "Relationship"
                    , kinyarwanda = Nothing
                    }

                SessionPage sessionId sessionPage ->
                    case sessionPage of
                        ActivitiesPage ->
                            { english = "Activities"
                            , kinyarwanda = Just "Ibikorwa"
                            }

                        ActivityPage activityType ->
                            { english = "Activity"
                            , kinyarwanda = Just "Igikorwa"
                            }

                        AttendancePage ->
                            { english = "Attendance"
                            , kinyarwanda = Just "Ubwitabire"
                            }

                        ParticipantsPage ->
                            { english = "Participants"
                            , kinyarwanda = Just "Abagenerwabikorwa"
                            }

                        ChildPage childId ->
                            { english = "Child"
                            , kinyarwanda = Just "Umwana"
                            }

                        MotherPage motherId ->
                            { english = "Mother"
                            , kinyarwanda = Just "Umubyeyi"
                            }

                        ProgressReportPage childId ->
                            { english = "Progress Report"
                            , kinyarwanda = Just "Raporo igaragaza imikurire y'umwana"
                            }


translateAdherence : Adherence -> TranslationSet String
translateAdherence adherence =
    case adherence of
        PrescribedAVRs ->
            { english = "Ask the mother to name or describe her prescribed AVRs. Can she correctly describe her medication?"
            , kinyarwanda = Just "Saba umubyeyi kuvuga izina ry’imiti igabanya ubukana bamuhaye. Ese abashije kuyivuga neza?"
            }

        CorrectDosage ->
            { english = "Can she tell you the correct dosage?"
            , kinyarwanda = Just "Yaba abasha kukubwira neza uburyo ayifata?"
            }

        TimeOfDay ->
            { english = "Can she tell you the correct time of day to make her ARVs?"
            , kinyarwanda = Just "Yaba abasha kukubwira amasaha ayifatiraho buri munsi?"
            }

        Adhering ->
            { english = "Based on your conversations with her, do you think she is adhering to her ARV regimen?"
            , kinyarwanda = Just "Ugendeye ku kiganiro mwagiranye, utekereza ko ari gufata imiti ye neza?"
            }


translateCounselingTimingHeading : CounselingTiming -> TranslationSet String
translateCounselingTimingHeading timing =
    case timing of
        Entry ->
            { english = "Entry Counseling Checklist:"
            , kinyarwanda = Just "Ibigomba kugirwaho inama ku ntangiriro:"
            }

        MidPoint ->
            { english = "Mid Program Review Checklist:"
            , kinyarwanda = Just "Ibigomba kugirwaho inama hagati mu gusubiramo gahunda:"
            }

        Exit ->
            { english = "Exit Counseling Checklist:"
            , kinyarwanda = Just "Ibigomba kugirwaho inama kumuntu usohotse muri gahunda:"
            }

        BeforeMidpoint ->
            { english = "Reminder"
            , kinyarwanda = Just "Kwibutsa"
            }

        BeforeExit ->
            { english = "Reminder"
            , kinyarwanda = Just "Kwibutsa"
            }


translateChartPhrase : ChartPhrase -> TranslationSet String
translateChartPhrase phrase =
    case phrase of
        AgeCompletedMonthsYears ->
            { english = "Age (completed months and years)"
            , kinyarwanda = Just "Imyaka uzuza amazi n'imyaka"
            }

        Birth ->
            { english = "Birth"
            , kinyarwanda = Just "kuvuka"
            }

        BirthToTwoYears ->
            { english = "Birth to 2 years (z-scores)"
            , kinyarwanda = Just "kuvuka (Kuva avutse)  kugeza ku myaka 2 Z-score"
            }

        LengthCm ->
            { english = "Length (cm)"
            , kinyarwanda = Just "Uburere cm"
            }

        LengthForAgeBoys ->
            { english = "Length-for-age BOYS"
            , kinyarwanda = Just "Uburebure ku myaka/ umuhungu"
            }

        LengthForAgeGirls ->
            { english = "Length-for-age GIRLS"
            , kinyarwanda = Just "uburebure ku myaka umukobwa"
            }

        Months ->
            { english = "Months"
            , kinyarwanda = Just "Amezi"
            }

        OneYear ->
            { english = "1 year"
            , kinyarwanda = Just "Umwaka umwe"
            }

        WeightForAgeBoys ->
            { english = "Weight-for-age BOYS"
            , kinyarwanda = Just "Ibiro ku myaka umuhungu"
            }

        WeightForAgeGirls ->
            { english = "Weight-for-age GIRLS"
            , kinyarwanda = Just "ibiro ku myaka umukobwa"
            }

        WeightForLengthBoys ->
            { english = "Weight-for-length BOYS"
            , kinyarwanda = Just "Ibiro ku Uburebure umuhungu"
            }

        WeightForLengthGirls ->
            { english = "Weight-for-length GIRLS"
            , kinyarwanda = Just "ibiro ku uburebure umukobwa"
            }

        WeightKg ->
            { english = "Weight (kg)"
            , kinyarwanda = Just "Ibiro kg"
            }

        YearsPlural value ->
            { english = Debug.toString value ++ " years"
            , kinyarwanda = Just <| "Imyaka " ++ Debug.toString value
            }

        ZScoreChartsAvailableAt ->
            { english = "Z-score charts available at"
            , kinyarwanda = Just "Raporo ku mikurire y'umwana"
            }


translateLoginPhrase : LoginPhrase -> TranslationSet String
translateLoginPhrase phrase =
    case phrase of
        CheckingCachedCredentials ->
            { english = "Checking cached credentials"
            , kinyarwanda = Nothing
            }

        ForgotPassword1 ->
            { english = "Forgot your password?"
            , kinyarwanda = Just "Wibagiwe ijambo ry'ibanga?"
            }

        ForgotPassword2 ->
            { english = "Call The Ihangane Project at +250 788 817 542"
            , kinyarwanda = Just "Hamagara The Ihangane Project kuri +250 788 817 542(Hamagara kumushinga wa ihangane"
            }

        LoggedInAs ->
            { english = "Logged in as"
            , kinyarwanda = Just "Kwinjira nka"
            }

        LoginRejected method ->
            case method of
                ByAccessToken ->
                    { english = "Your access token has expired. You will need to sign in again."
                    , kinyarwanda = Just "Igihe cyo gukoresha sisitemu cyarangiye . Ongera winjore muri sisitemu"
                    }

                ByPassword ->
                    { english = "The server rejected your username or password."
                    , kinyarwanda = Just "Seriveri yanze ijambo ryo kwinjira cg ijambo ry'ibanga"
                    }

        LoginError error ->
            translateHttpError error

        LoginOrWorkOffline ->
            { english = "Either login below, or work offline without logging in."
            , kinyarwanda = Nothing
            }

        Logout ->
            { english = "Logout"
            , kinyarwanda = Just "Gufunga"
            }

        LogoutInProgress ->
            { english = "Logout in progress ..."
            , kinyarwanda = Just "sisitemi irikwifunga"
            }

        LogoutFailed ->
            { english = "Logout Failed"
            , kinyarwanda = Just "Gufunga byanze"
            }

        Password ->
            { english = "Password"
            , kinyarwanda = Just "Ijambo ry'ibanga"
            }

        PinCode ->
            { english = "PIN code"
            , kinyarwanda = Nothing
            }

        PinCodeRejected ->
            { english = "Your PIN code was not recognized."
            , kinyarwanda = Just "Umubare wawe w'ibanga ntabwo uzwi."
            }

        SignIn ->
            { english = "Sign In"
            , kinyarwanda = Just "Kwinjira"
            }

        SignOut ->
            { english = "Sign Out"
            , kinyarwanda = Just "Gusohoka muri sisiteme"
            }

        Username ->
            { english = "Username"
            , kinyarwanda = Just "Izina ryo kwinjira"
            }

        WorkOffline ->
            { english = "Work Offline"
            , kinyarwanda = Just "Gukora nta internet"
            }

        YouMustLoginBefore ->
            { english = "You must sign in before you can access the"
            , kinyarwanda = Just "Ugomba kubanza kwinjira muri sisitemi mbere yuko ubona"
            }


translateMonth : Month -> TranslationSet String
translateMonth month =
    case month of
        Jan ->
            { english = "January"
            , kinyarwanda = Just "Mutarama"
            }

        Feb ->
            { english = "February"
            , kinyarwanda = Just "Gashyantare"
            }

        Mar ->
            { english = "March"
            , kinyarwanda = Just "Werurwe"
            }

        Apr ->
            { english = "April"
            , kinyarwanda = Just "Mata"
            }

        May ->
            { english = "May"
            , kinyarwanda = Just "Gicurasi"
            }

        Jun ->
            { english = "June"
            , kinyarwanda = Just "Kamena"
            }

        Jul ->
            { english = "July"
            , kinyarwanda = Just "Nyakanga"
            }

        Aug ->
            { english = "August"
            , kinyarwanda = Just "Kanama"
            }

        Sep ->
            { english = "September"
            , kinyarwanda = Just "Nzeri"
            }

        Oct ->
            { english = "October"
            , kinyarwanda = Just "Ukwakira"
            }

        Nov ->
            { english = "November"
            , kinyarwanda = Just "Ugushyingo"
            }

        Dec ->
            { english = "December"
            , kinyarwanda = Just "Ukuboza"
            }


translateHttpError : Http.Error -> TranslationSet String
translateHttpError error =
    case error of
        Http.NetworkError ->
            { english = "A network error occurred contacting the server. Are you connected to the Internet?"
            , kinyarwanda = Just "Hari ikibazo cya reseau hamagara kuri seriveri. Ufite intereneti? (murandasi)"
            }

        Http.Timeout ->
            { english = "The request to the server timed out."
            , kinyarwanda = Just "Ibyo wasabye kuri seriveri byarengeje igihe."
            }

        Http.BadUrl url ->
            { english = "URL is not valid: " ++ url
            , kinyarwanda = Nothing
            }

        Http.BadStatus response ->
            { english = "The server indicated the following error:"
            , kinyarwanda = Just "Aya makosa yagaragaye hamagara kuri seriveri:"
            }

        Http.BadPayload message response ->
            { english = "The server responded with data of an unexpected type."
            , kinyarwanda = Nothing
            }


translateValidationError : ValidationError -> TranslationSet String
translateValidationError id =
    case id of
        DigitsOnly ->
            { english = "should contain only digit characters"
            , kinyarwanda = Nothing
            }

        InvalidBirthDate ->
            { english = "is invalid"
            , kinyarwanda = Nothing
            }

        InvalidBirthDateForAdult ->
            { english = "is invalid - adult should at least 13 years old"
            , kinyarwanda = Nothing
            }

        InvalidBirthDateForChild ->
            { english = "is invalid - child should be below the age of 13"
            , kinyarwanda = Nothing
            }

        InvalidHmisNumber ->
            { english = "is invalid - child should be between 1 and 15"
            , kinyarwanda = Nothing
            }

        LengthError correctLength ->
            { english = "should contain " ++ Debug.toString correctLength ++ " characters"
            , kinyarwanda = Nothing
            }

        LettersOnly ->
            { english = "should contain only letter characters"
            , kinyarwanda = Nothing
            }

        RequiredField ->
            { english = "is a required field"
            , kinyarwanda = Nothing
            }

        UnknownGroup ->
            { english = "is not a known Group"
            , kinyarwanda = Nothing
            }

        UnknownProvince ->
            { english = "is not a known province"
            , kinyarwanda = Nothing
            }

        UnknownDistrict ->
            { english = "is not a known district"
            , kinyarwanda = Nothing
            }

        UnknownSector ->
            { english = "is not a known sector"
            , kinyarwanda = Nothing
            }

        UnknownCell ->
            { english = "is not a known cell"
            , kinyarwanda = Nothing
            }

        UnknownVillage ->
            { english = "is not a known village"
            , kinyarwanda = Nothing
            }

        DecoderError err ->
            { english = "Decoder error: " ++ err
            , kinyarwanda = Nothing
            }


translateFormError : ErrorValue ValidationError -> TranslationSet String
translateFormError error =
    case error of
        Empty ->
            { english = "should not be empty"
            , kinyarwanda = Nothing
            }

        InvalidString ->
            { english = "is not a valid string"
            , kinyarwanda = Nothing
            }

        InvalidEmail ->
            { english = "is not a valid email"
            , kinyarwanda = Nothing
            }

        InvalidFormat ->
            { english = "is not a valid format"
            , kinyarwanda = Nothing
            }

        InvalidInt ->
            { english = "is not a valid integer"
            , kinyarwanda = Nothing
            }

        InvalidFloat ->
            { english = "is not a valid number"
            , kinyarwanda = Nothing
            }

        InvalidBool ->
            { english = "is not a valid boolean"
            , kinyarwanda = Nothing
            }

        SmallerIntThan int ->
            { english = "must be smaller than " ++ Debug.toString int
            , kinyarwanda = Nothing
            }

        GreaterIntThan int ->
            { english = "must be larger than " ++ Debug.toString int
            , kinyarwanda = Nothing
            }

        SmallerFloatThan float ->
            { english = "must be smaller than " ++ Debug.toString float
            , kinyarwanda = Nothing
            }

        GreaterFloatThan float ->
            { english = "must be larger than " ++ Debug.toString float
            , kinyarwanda = Nothing
            }

        ShorterStringThan int ->
            { english = "must have fewer than " ++ Debug.toString int ++ " characters"
            , kinyarwanda = Nothing
            }

        LongerStringThan int ->
            { english = "must have more than " ++ Debug.toString int ++ " characters"
            , kinyarwanda = Nothing
            }

        NotIncludedIn ->
            { english = "was not among the valid options"
            , kinyarwanda = Nothing
            }

        CustomError e ->
            translateValidationError e


{-| This one is hampered by the fact that the field names in etaque/elm-form
are untyped strings, but we do our best.
-}
translateFormField : String -> TranslationSet String
translateFormField field =
    case field of
        "clinic_id" ->
            translationSet Group

        "closed" ->
            translationSet Closed

        "training" ->
            translationSet Group

        "scheduled_date.start" ->
            translationSet StartDate

        "scheduled_date.end" ->
            translationSet EndDate

        _ ->
            { english = field
            , kinyarwanda = Nothing
            }<|MERGE_RESOLUTION|>--- conflicted
+++ resolved
@@ -486,7 +486,6 @@
                     , kinyarwanda = Just "Buri mubyeyi agomba kubazwa uburyo bwo kuboneza urubyaro akoresha buri kwezi. Niba umubyeyi akeneye kuboneza urubyaro mwohereze ku kigo nderabuzima k'ubishinzwe"
                     }
 
-<<<<<<< HEAD
                 MotherActivity Lactation ->
                     { english = "Ideally a mother exclusively breastfeeds her infant for at least 6 months. Every mother should be asked about how she is feeding her infant each month."
                     , kinyarwanda = Nothing
@@ -497,16 +496,6 @@
                     , kinyarwanda = Nothing
                     }
 
-                {- MotherActivity ParticipantConsent ->
-                       { english = "Please review the following forms with the participant."
-                       , kinyarwanda = Nothing
-                       }
-
-                   ChildActivity Counseling ->
-                       { english = "Please refer to this list during counseling sessions and ensure that each task has been completed."
-                       , kinyarwanda = Just "Kurikiza iyi lisiti mu gihe utanga ubujyanama, witondere kureba ko buri gikorwa cyakozwe."
-                       }
-=======
                 MotherActivity ParticipantConsent ->
                     { english = "Please review the following forms with the participant."
                     , kinyarwanda = Nothing
@@ -516,7 +505,6 @@
                    { english = "Please refer to this list during counseling sessions and ensure that each task has been completed."
                    , kinyarwanda = Just "Kurikiza iyi lisiti mu gihe utanga ubujyanama, witondere kureba ko buri gikorwa cyakozwe."
                    }
->>>>>>> d40548f6
                 -}
                 ChildActivity ChildFbf ->
                     { english = "Every child should receive FBF every month. If he/she did not receive the specified amount, please record the amount distributed and select the reason why."
@@ -555,7 +543,6 @@
                     , kinyarwanda = Just "Ni ubuhe buryo, niba hari ubuhari, mu buryo bukurikira bwo kuboneza urubyaro ukoresha? Muri ubu buryo bukurikira bwo kuboneza urubyaro, ni ubuhe buryo mukoresha?"
                     }
 
-<<<<<<< HEAD
                 MotherActivity Lactation ->
                     { english = ""
                     , kinyarwanda = Nothing
@@ -566,16 +553,10 @@
                     , kinyarwanda = Nothing
                     }
 
-                {- MotherActivity ParticipantConsent ->
-                       { english = "Forms:"
-                       , kinyarwanda = Nothing
-                       }
-=======
                 MotherActivity ParticipantConsent ->
                     { english = "Forms:"
                     , kinyarwanda = Nothing
                     }
->>>>>>> d40548f6
 
                 {- ChildActivity Counseling ->
                    { english = "Please refer to this list during counseling sessions and ensure that each task has been completed."
@@ -619,7 +600,6 @@
                     , kinyarwanda = Just "Kuboneza Urubyaro?"
                     }
 
-<<<<<<< HEAD
                 MotherActivity Lactation ->
                     { english = "Lactation"
                     , kinyarwanda = Nothing
@@ -630,16 +610,10 @@
                     , kinyarwanda = Nothing
                     }
 
-                {- MotherActivity ParticipantConsent ->
-                       { english = "Forms"
-                       , kinyarwanda = Nothing
-                       }
-=======
                 MotherActivity ParticipantConsent ->
                     { english = "Forms"
                     , kinyarwanda = Nothing
                     }
->>>>>>> d40548f6
 
                 {- ChildActivity Counseling ->
                    { english = "Counseling"
@@ -683,7 +657,6 @@
                     , kinyarwanda = Just "Kuboneza Urubyaro? nticyaza muri raporo yimikurire yumwana"
                     }
 
-<<<<<<< HEAD
                 MotherActivity Lactation ->
                     { english = "Lactation"
                     , kinyarwanda = Nothing
@@ -694,16 +667,10 @@
                     , kinyarwanda = Nothing
                     }
 
-                {- MotherActivity ParticipantConsent ->
-                       { english = "Forms"
-                       , kinyarwanda = Nothing
-                       }
-=======
                 MotherActivity ParticipantConsent ->
                     { english = "Forms"
                     , kinyarwanda = Nothing
                     }
->>>>>>> d40548f6
 
                 {- ChildActivity Counseling ->
                    { english = "Counseling"
