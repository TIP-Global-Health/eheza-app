module Translate exposing
    ( Adherence(..)
    , ChartPhrase(..)
    , Language
    , LoginPhrase(..)
    , TranslationId(..)
    , ValidationError(..)
    , translate
    , translateActivePage
    , translateAdherence
    , translateChartPhrase
    , translateCounselingTimingHeading
    , translateFormError
    , translateFormField
    , translateHttpError
    , translateLoginPhrase
    , translateMonth
    , translateValidationError
    , translationSet
    )

{-| This module has just the translations ... for types and
general utilities, see `Translate.Model` and `Translate.Utils`.
-}

import Activity.Model exposing (Activity(..), ChildActivity(..), MotherActivity(..))
import Backend.Counseling.Model exposing (CounselingTiming(..), CounselingTopic)
import Backend.Entities exposing (..)
import Backend.Measurement.Model exposing (ChildNutritionSign(..), FamilyPlanningSign(..), MuacIndication(..))
import Backend.Person.Model exposing (EducationLevel(..), Gender(..), HIVStatus(..), MaritalStatus(..), ModeOfDelivery(..), VaginalDelivery(..))
import Backend.Relationship.Model exposing (MyRelatedBy(..))
import Date exposing (Month(..))
import Form.Error exposing (ErrorValue(..))
import Http
import Pages.Page exposing (..)
import Pages.PrenatalActivity.Model
    exposing
        ( AbdomenCPEOption(..)
        , BreastBEOption(..)
        , CSectionReason(..)
        , DangerSign(..)
        , ExaminationTask(..)
        , FetalPresentation(..)
        , HandsCPEOption(..)
        , HistoryTask(..)
        , LegsCPEOption(..)
        , LmpRange(..)
        , LungsCPEOption(..)
        , NeckCPEOption(..)
        , PatientProvisionsTask(..)
        , PreviousDeliveryPeriod(..)
        )
import PrenatalActivity.Model exposing (PrenatalActivity(..))
import Restful.Endpoint exposing (fromEntityUuid)
import Restful.Login exposing (LoginError(..), LoginMethod(..))
import Translate.Model exposing (TranslationSet)
import Translate.Utils exposing (..)


{-| We re-export this one for convenience, so you don't have to import
`Translate.Model` in simple cases. That is, you can do this, which will be
enough for most "view" modules:

    import Translate exposing (translate, Language)

Note that importing `Language` from here gives you only the type, not the
constructors. For more complex cases, where you need `English` and
`Kinyarwanda` as well, you have to do this instead:

    import Translate.Model exposing (Language(..))

-}
type alias Language =
    Translate.Model.Language


translate : Language -> TranslationId -> String
translate lang trans =
    selectLanguage lang (translationSet trans)


type LoginPhrase
    = CheckingCachedCredentials
    | ForgotPassword1
    | ForgotPassword2
    | LoggedInAs
    | LoginError Http.Error
    | LoginRejected LoginMethod
    | LoginOrWorkOffline
    | Logout
    | LogoutInProgress
    | LogoutFailed
    | Password
    | PinCode
    | PinCodeRejected
    | SignIn
    | SignOut
    | Username
    | WorkOffline
    | YouMustLoginBefore


type ChartPhrase
    = AgeCompletedMonthsYears
    | Birth
    | BirthToTwoYears
    | LengthCm
    | LengthForAgeBoys
    | LengthForAgeGirls
    | Months
    | OneYear
    | WeightForAgeBoys
    | WeightForAgeGirls
    | WeightForLengthBoys
    | WeightForLengthGirls
    | WeightKg
    | YearsPlural Int
    | ZScoreChartsAvailableAt


type ValidationError
    = DigitsOnly
    | InvalidBirthDate
    | InvalidBirthDateForAdult
    | InvalidBirthDateForChild
    | LengthError Int
    | LettersOnly
    | RequiredField
    | UnknownGroup
    | UnknownProvince
    | UnknownDistrict
    | UnknownSector
    | UnknownCell
    | UnknownVillage
    | DecoderError String


type Adherence
    = PrescribedAVRs
    | CorrectDosage
    | TimeOfDay
    | Adhering


type TranslationId
    = Abdomen
    | AbdomenCPEOption AbdomenCPEOption
    | Abnormal
    | AccompaniedByPartner
    | AccessDenied
    | Activities
    | ActivitiesCompleted Int
    | ActivitiesHelp Activity
    | ActivitiesLabel Activity
    | ActivitiesTitle Activity
    | ActivitiesToComplete Int
    | ActivityProgressReport Activity
    | ActivePage Page
    | AddChild
    | AddFamilyMember
    | AddFamilyMemberFor String
    | AddParentOrCaregiver
    | AddToGroup
    | Admin
    | AddressInformation
    | Adherence Adherence
    | AgeWord
    | Age Int Int
    | AgeDays Int
    | AgeMonthsWithoutDay Int
    | AgeSingleBoth Int Int
    | AgeSingleMonth Int Int
    | AgeSingleMonthWithoutDay Int
    | AgeSingleDayWithMonth Int Int
    | AgeSingleDayWithoutMonth Int Int
    | AppName
    | AreYouSure
    | Assessment
    | Asthma
    | Attendance
    | Baby
    | BabyDiedOnDayOfBirthPreviousDelivery
    | BabyName String
    | Back
    | BackendError
    | BloodPressure
    | BloodPressureDiaLabel
    | BloodPressureSysLabel
    | BMI
    | BMIHelper
    | BodyTemperature
    | Born
    | BowedLegs
    | BpmUnit
    | BreastExam
    | BreastBEOption BreastBEOption
    | BreastExamQuestion
    | BrittleHair
    | Cancel
    | CardiacDisease
    | CaregiverName
    | CaregiverNationalId
    | CentimeterShorthand
    | Celcius
    | Cell
    | ChartPhrase ChartPhrase
    | CheckIn
    | ChildDemographicInformation
    | ChildNutritionSignLabel ChildNutritionSign
    | ChildNutritionSignReport ChildNutritionSign
    | ChildOf
    | Children
    | ClickTheCheckMark
<<<<<<< HEAD
    | ConvulsionsAndUnconciousPreviousDelivery
    | ConvulsionsPreviousDelivery
=======
    | Clinical
>>>>>>> 8bde1787
    | GroupNotFound
    | Group
    | Groups
    | GroupUnauthorized
    | Closed
    | ConfirmationRequired
    | ConfirmDeleteTrainingGroupEncounters
    | ConfirmRegisterParticipant
    | Connected
    | ContactInformation
    | Continue
    | CounselingTimingHeading CounselingTiming
    | CounselingTopic CounselingTopic
    | CounselorReviewed
    | CounselorSignature
    | CSectionInPreviousDelivery
    | CSectionReason
    | CSectionReasons CSectionReason
    | CreateGroupEncounter
    | CreateTrainingGroupEncounters
    | CurrentlyPregnant
    | DangerSign DangerSign
    | Dashboard
    | DateOfLastAssessment
    | Day
    | DaySinglePlural Int
    | DateOfBirth
    | Days
    | Delete
    | DeleteTrainingGroupEncounters
    | DemographicInformation
    | Device
    | DeviceNotAuthorized
    | DeviceStatus
    | Diabates
    | District
    | DOB
    | DropzoneDefaultMessage
    | Edd
    | EddHeader
    | Edema
    | EditRelationship
    | Ega
    | EgaHeader
    | EmptyString
    | EndEncounter
    | EndGroupEncounter
    | EnterPairingCode
    | ErrorCheckLocalConfig
    | ErrorConfigurationError
    | Estimated
    | ExaminationTask ExaminationTask
    | Extremities
    | Eyes
    | Failure
    | FamilyInformation
    | FamilyMembers
    | FamilyPlanningInFutureQuestion
    | FamilyPlanningSignLabel FamilyPlanningSign
    | FamilyUbudehe
    | FetalHeartRate
    | FetalMovement
    | FetalPresentationLabel
    | FetalPresentation FetalPresentation
    | Fetch
    | FatherName
    | FatherNationalId
    | FilterByName
    | FirstName
    | FormError (ErrorValue ValidationError)
    | FormField String
    | FundalHeight
    | Gender Gender
    | GenderLabel
    | GestatipnalDiabetesPreviousPregnancy
    | GoHome
<<<<<<< HEAD
    | Gravida
    | Hands
    | HandsCPEOption HandsCPEOption
=======
    | GroupAssessment
>>>>>>> 8bde1787
    | HaveYouSynced
    | HeadHair
    | HealthCenter
    | Heart
    | HeartRate
    | Height
    | HistoryTask HistoryTask
    | HIV
    | HIVStatus HIVStatus
    | HIVStatusLabel
    | HouseholdSize
    | HttpError Http.Error
    | HypertensionBeforePregnancy
    | IncompleteCervixPreviousPregnancy
    | KilogramShorthand
    | LastChecked
    | Legs
    | LegsCPEOption LegsCPEOption
    | LevelOfEducationLabel
    | LevelOfEducation EducationLevel
    | LinkToMother
    | LmpDateConfidentHeader
    | LmpDateHeader
    | LmpRangeHeader
    | LmpRange LmpRange
    | LoginPhrase LoginPhrase
    | Lungs
    | LungsCPEOption LungsCPEOption
    | MakeSureYouAreConnected
    | MaritalStatusLabel
    | MaritalStatus MaritalStatus
    | MeasurementNoChange
    | MeasurementGained Float
    | MeasurementLost Float
    | MedicalFormHelper
    | MemoryQuota { totalJSHeapSize : Int, usedJSHeapSize : Int, jsHeapSizeLimit : Int }
    | MMHGUnit
    | MentalHealthHistory
    | MiddleName
    | MinutesAgo Int
    | ModeOfDelivery ModeOfDelivery
    | ModeOfDeliveryLabel
    | Month
    | MonthAbbrev
    | MonthsOld
    | Mother
    | MotherDemographicInformation
    | MotherName String
    | MotherNameLabel
    | MotherNationalId
    | Mothers
    | MUAC
    | MuacIndication MuacIndication
    | MyAccount
    | MyRelatedBy MyRelatedBy
    | MyRelatedByQuestion MyRelatedBy
    | NationalIdNumber
    | Neck
    | NeckCPEOption NeckCPEOption
    | Next
    | No
    | NoActivitiesCompleted
    | NoActivitiesCompletedForThisParticipant
    | NoActivitiesPending
    | NoActivitiesPendingForThisParticipant
    | NoGroupsFound
    | NoMatchesFound
    | NoParticipantsPending
    | NoParticipantsPendingForThisActivity
    | NoParticipantsCompleted
    | NoParticipantsCompletedForThisActivity
    | Normal
    | NoChildrenRegisteredInTheSystem
    | NoParticipantsFound
    | NotAvailable
    | NotConnected
    | NumberOfAbortions
    | NumberOfChildrenUnder5
    | NumberOfCSections
    | NumberOfLiveChildren
    | NumberOfStillbirthsAtTerm
    | NumberOfStillbirthsPreTerm
    | OK
    | Old
    | OnceYouEndYourGroupEncounter
    | Page
    | Page404
    | PageNotFoundMsg
    | PaleConjuctiva
    | Pallor
    | Para
    | PartialPlacentaPreviousDelivery
    | ParticipantDirectory
    | Participants
    | ParticipantReviewed
    | ParticipantSignature
    | ParticipantSummary
    | ParticipantDemographicInformation
    | ParticipantInformation
    | PartnerReceivedCounseling
    | PatientProvisionsTask PatientProvisionsTask
    | People
    | PersistentStorage Bool
    | Person
    | PersonHasBeenSaved
    | PlaceholderEnterHeight
    | PlaceholderEnterMUAC
    | PlaceholderEnterParticipantName
    | PlaceholderEnterWeight
    | PleaseSelectGroup
    | PreeclampsiaPreviousPregnancy
    | PrenatalActivitiesTitle PrenatalActivity
    | PrenatalEncounter
    | PreviousCSectionScar
    | PreviousDelivery
    | PreviousDeliveryPeriods PreviousDeliveryPeriod
    | PreviousFloatMeasurement Float
    | PreviousMeasurementNotFound
    | Profession
    | ProgressReport
    | PreTermPregnancy
    | Province
    | ReasonForCSection
    | ReceivedDewormingPill
    | ReceivedIronFolicAcid
    | ReceivedMosquitoNet
    | Register
    | RegisterAParticipant
    | RegisterHelper
    | RegisterNewParticipant
    | RegistratingHealthCenter
    | RegistrationSuccessful
    | RegistrationSuccessfulParticipantAdded
    | RegistrationSuccessfulSuggestAddingChild
    | RegistrationSuccessfulSuggestAddingMother
    | RelationSuccessful
    | RelationSuccessfulChildWithMother
    | RelationSuccessfulMotherWithChild
    | RenalDisease
    | ReportAge String
    | ReportDOB String
    | ReportRemaining Int
    | ReportResultsOfSearch Int
    | Reports
    | RecentAndUpcomingGroupEncounters
    | ReportCompleted { pending : Int, completed : Int }
    | ResolveMonth Month
    | RespiratoryRate
    | Retry
    | RhNegative
    | Save
    | SaveAndNext
    | SaveError
    | Search
    | SearchByName
    | SearchHelper
    | SearchHelperFamilyMember
    | SecondName
    | Sector
    | SelectDangerSigns
    | SelectGroup
    | SelectLanguage
    | SelectYourGroup
    | SelectYourHealthCenter
    | ServiceWorkerActive
    | ServiceWorkerCurrent
    | ServiceWorkerCheckForUpdates
    | ServiceWorkerInstalling
    | ServiceWorkerInstalled
    | ServiceWorkerSkipWaiting
    | ServiceWorkerRestarting
    | ServiceWorkerActivating
    | ServiceWorkerActivated
    | ServiceWorkerRedundant
    | ServiceWorkerInactive
    | ServiceWorkerRegNotAsked
    | ServiceWorkerRegLoading
    | ServiceWorkerRegErr
    | ServiceWorkerRegSuccess
    | ServiceWorkerStatus
    | SevereHemorrhagingPreviousDelivery
    | StillbornPreviousDelivery
    | SuccessiveAbortions
    | SuccessivePrimatureDeliveries
    | GroupEncounterClosed
    | GroupEncounterClosed2 SessionId
    | GroupEncounterLoading SessionId
    | GroupEncounterUnauthorized
    | GroupEncounterUnauthorized2
    | ShowAll
    | StartEndDate
    | StartDate
    | EndDate
    | StartSyncing
    | StopSyncing
    | StorageQuota { usage : Int, quota : Int }
    | Submit
    | SubmitPairingCode
    | Success
    | SyncGeneral
    | TakenCareOfBy
    | TasksCompleted Int Int
    | TelephoneNumber
    | TermPregnancy
    | ThisActionCannotBeUndone
    | ThisGroupHasNoMothers
    | Training
    | TrainingGroupEncounterCreateSuccessMessage
    | TrainingGroupEncounterDeleteSuccessMessage
    | TrySyncing
    | TuberculosisPast
    | TuberculosisPresent
    | UbudeheLabel
    | Unknown
    | Update
    | UpdateError
    | UterineMyoma
    | ValidationErrors
    | Version
    | ViewProgressReport
    | Village
    | WeekSinglePlural Int
    | Weight
    | WelcomeUser String
    | WhatDoYouWantToDo
    | Year
    | YearsOld Int
    | Yes
    | YouAreNotAnAdmin
    | YourGroupEncounterHasBeenSaved
    | ZScoreHeightForAge
    | ZScoreMuacForAge
    | ZScoreWeightForAge
    | ZScoreWeightForHeight


translationSet : TranslationId -> TranslationSet String
translationSet trans =
    case trans of
        Abdomen ->
            { english = "Abdomen"
            , kinyarwanda = Nothing
            }

        AbdomenCPEOption option ->
            case option of
                Heptomegaly ->
                    { english = "Heptomegaly"
                    , kinyarwanda = Nothing
                    }

                Splenomegaly ->
                    { english = "Splenomegaly"
                    , kinyarwanda = Nothing
                    }

                TPRightUpper ->
                    { english = "Tender to Palpation right upper"
                    , kinyarwanda = Nothing
                    }

                TPRightLower ->
                    { english = "Tender to Palpation right lower"
                    , kinyarwanda = Nothing
                    }

                TPLeftUpper ->
                    { english = "Tender to Palpation left upper"
                    , kinyarwanda = Nothing
                    }

                TPLeftLower ->
                    { english = "Tender to Palpation left lower"
                    , kinyarwanda = Nothing
                    }

                Hernia ->
                    { english = "Hernia"
                    , kinyarwanda = Nothing
                    }

                NormalAbdomen ->
                    translationSet Normal

        Abnormal ->
            { english = "Abnormal"
            , kinyarwanda = Nothing
            }

        AccompaniedByPartner ->
            { english = "Was the patient accompanied by partner during the assessment"
            , kinyarwanda = Nothing
            }

        AccessDenied ->
            { english = "Access denied"
            , kinyarwanda = Just "Kwinjira ntibyemera"
            }

        AddChild ->
            { english = "Add Child"
            , kinyarwanda = Nothing
            }

        AddFamilyMember ->
            { english = "Add Family Member"
            , kinyarwanda = Nothing
            }

        AddFamilyMemberFor name ->
            { english = "Add Family Member for " ++ name
            , kinyarwanda = Nothing
            }

        AddParentOrCaregiver ->
            { english = "Add Parent or Caregiver"
            , kinyarwanda = Nothing
            }

        AddToGroup ->
            { english = "Add to Group..."
            , kinyarwanda = Nothing
            }

        Admin ->
            { english = "Administration"
            , kinyarwanda = Just "Abakuriye"
            }

        AddressInformation ->
            { english = "Address Information"
            , kinyarwanda = Nothing
            }

        AgeWord ->
            { english = "Age"
            , kinyarwanda = Just "Imyaka"
            }

        Activities ->
            { english = "Activities"
            , kinyarwanda = Just "Ibikorwa"
            }

        ActivitiesCompleted count ->
            { english = "Completed (" ++ toString count ++ ")"
            , kinyarwanda = Just <| "Ibyarangiye (" ++ toString count ++ ")"
            }

        ActivitiesHelp activity ->
            case activity of
                MotherActivity Activity.Model.FamilyPlanning ->
                    { english = "Every mother should be asked about her family planning method(s) each month. If a mother needs family planning, refer her to a clinic."
                    , kinyarwanda = Just "Buri mubyeyi agomba kubazwa uburyo bwo kuboneza urubyaro akoresha buri kwezi. Niba umubyeyi akeneye kuboneza urubyaro mwohereze ku kigo nderabuzima k'ubishinzwe"
                    }

                {- MotherActivity ParticipantConsent ->
                       { english = "Please review the following forms with the participant."
                       , kinyarwanda = Nothing
                       }

                   ChildActivity Counseling ->
                       { english = "Please refer to this list during counseling sessions and ensure that each task has been completed."
                       , kinyarwanda = Just "Kurikiza iyi lisiti mu gihe utanga ubujyanama, witondere kureba ko buri gikorwa cyakozwe."
                       }
                -}
                ChildActivity Activity.Model.Height ->
                    { english = "Ask the mother to hold the baby’s head at the end of the measuring board. Move the slider to the baby’s heel and pull their leg straight."
                    , kinyarwanda = Just "Saba Umubyeyi guhagarara inyuma y’umwana we agaramye, afata umutwe ku gice cy’amatwi. Sunikira akabaho ku buryo gakora mu bworo by’ibirenge byombi."
                    }

                ChildActivity Activity.Model.Muac ->
                    { english = "Make sure to measure at the center of the baby’s upper arm."
                    , kinyarwanda = Just "Ibuka gupima icya kabiri cy'akaboko ko hejuru kugira bigufashe guoima ikizigira cy'akaboko"
                    }

                ChildActivity Activity.Model.NutritionSigns ->
                    { english = "Explain to the mother how to check the malnutrition signs for their own child."
                    , kinyarwanda = Just "Sobanurira umubyeyi gupima ibimenyetso by'imirire mibi ku giti cye"
                    }

                ChildActivity Activity.Model.ChildPicture ->
                    { english = "Take each baby’s photo at each health assessment. Photos should show the entire body of each child."
                    , kinyarwanda = Just "Fata ifoto ya buri mwana kuri buri bikorwa by'ipimwa Ifoto igomba kwerekana ibice by'umubiri wose by'umwana"
                    }

                ChildActivity Activity.Model.Weight ->
                    { english = "Calibrate the scale before taking the first baby's weight. Place baby in harness with no clothes on."
                    , kinyarwanda = Just "Ibuka kuregera umunzani mbere yo gupima ibiro by'umwana wa mbere. Ambika umwana ikariso y'ibiro wabanje kumukuramo imyenda iremereye"
                    }

        ActivitiesLabel activity ->
            case activity of
                MotherActivity Activity.Model.FamilyPlanning ->
                    { english = "Which, if any, of the following methods do you use?"
                    , kinyarwanda = Just "Ni ubuhe buryo, niba hari ubuhari, mu buryo bukurikira bwo kuboneza urubyaro ukoresha? Muri ubu buryo bukurikira bwo kuboneza urubyaro, ni ubuhe buryo mukoresha?"
                    }

                {- MotherActivity ParticipantConsent ->
                       { english = "Forms:"
                       , kinyarwanda = Nothing
                       }

                   ChildActivity Counseling ->
                       { english = "Please refer to this list during counseling sessions and ensure that each task has been completed."
                       , kinyarwanda = Just "Kurikiza iyi lisiti mu gihe utanga ubujyanama, witondere kureba ko buri gikorwa cyakozwe."
                       }
                -}
                ChildActivity Activity.Model.Height ->
                    { english = "Height:"
                    , kinyarwanda = Just "Uburere:"
                    }

                ChildActivity Activity.Model.Muac ->
                    { english = "MUAC:"
                    , kinyarwanda = Just "Ikizigira cy'akaboko:"
                    }

                ChildActivity Activity.Model.NutritionSigns ->
                    { english = "Select all signs that are present:"
                    , kinyarwanda = Just "Hitamo ibimenyetso by'imirire byose bishoboka umwana afite:"
                    }

                ChildActivity Activity.Model.ChildPicture ->
                    { english = "Photo:"
                    , kinyarwanda = Just "Ifoto"
                    }

                ChildActivity Activity.Model.Weight ->
                    { english = "Weight:"
                    , kinyarwanda = Just "Ibiro:"
                    }

        ActivitiesTitle activity ->
            case activity of
                MotherActivity Activity.Model.FamilyPlanning ->
                    { english = "Family Planning"
                    , kinyarwanda = Just "Kuboneza Urubyaro? nticyaza muri raporo yimikurire yumwana"
                    }

                {- MotherActivity ParticipantConsent ->
                       { english = "Forms"
                       , kinyarwanda = Nothing
                       }

                   ChildActivity Counseling ->
                       { english = "Counseling"
                       , kinyarwanda = Just "Ubujyanama"
                       }
                -}
                ChildActivity Activity.Model.Height ->
                    { english = "Height"
                    , kinyarwanda = Just "Uburebure"
                    }

                ChildActivity Activity.Model.Muac ->
                    { english = "MUAC"
                    , kinyarwanda = Just "Ikizigira cy'akaboko"
                    }

                ChildActivity Activity.Model.NutritionSigns ->
                    { english = "Nutrition"
                    , kinyarwanda = Just "Imirire"
                    }

                ChildActivity Activity.Model.ChildPicture ->
                    { english = "Photo"
                    , kinyarwanda = Just "Ifoto"
                    }

                ChildActivity Activity.Model.Weight ->
                    { english = "Weight"
                    , kinyarwanda = Just "Ibiro"
                    }

        ActivityProgressReport activity ->
            case activity of
                MotherActivity Activity.Model.FamilyPlanning ->
                    { english = "Family Planning"
                    , kinyarwanda = Just "Kuboneza Urubyaro? nticyaza muri raporo yimikurire yumwana"
                    }

                {- MotherActivity ParticipantConsent ->
                       { english = "Forms"
                       , kinyarwanda = Nothing
                       }

                   ChildActivity Counseling ->
                       { english = "Counseling"
                       , kinyarwanda = Nothing
                       }
                -}
                ChildActivity Activity.Model.Height ->
                    { english = "Height"
                    , kinyarwanda = Just "Uburebure"
                    }

                ChildActivity Activity.Model.Muac ->
                    { english = "MUAC"
                    , kinyarwanda = Just "Ikizigira cy'akaboko"
                    }

                ChildActivity Activity.Model.NutritionSigns ->
                    { english = "Nutrition Signs"
                    , kinyarwanda = Just "Ibimenyetso by'imirire"
                    }

                ChildActivity Activity.Model.ChildPicture ->
                    { english = "Photo"
                    , kinyarwanda = Just "Ifoto"
                    }

                ChildActivity Activity.Model.Weight ->
                    { english = "Weight"
                    , kinyarwanda = Just "Ibiro"
                    }

        ActivitiesToComplete count ->
            { english = "To Do (" ++ toString count ++ ")"
            , kinyarwanda = Just <| "Ibisabwa gukora (" ++ toString count ++ ")"
            }

        ActivePage page ->
            translateActivePage page

        Adherence adherence ->
            translateAdherence adherence

        Age months days ->
            { english = toString months ++ " months " ++ toString days ++ " days"
            , kinyarwanda = Just <| toString months ++ " Amezi " ++ toString days ++ " iminsi"
            }

        AgeDays days ->
            { english = toString days ++ " days"
            , kinyarwanda = Just <| toString days ++ " Iminsi"
            }

        AgeMonthsWithoutDay months ->
            { english = toString months ++ " month"
            , kinyarwanda = Just <| toString months ++ " Ukwezi"
            }

        AgeSingleBoth months days ->
            { english = toString months ++ " month " ++ toString days ++ " day"
            , kinyarwanda = Just <| toString months ++ " Ukwezi " ++ toString days ++ " Umunsi"
            }

        AgeSingleMonth months days ->
            { english = toString months ++ " month " ++ toString days ++ " days"
            , kinyarwanda = Just <| toString months ++ " Ukwezi " ++ toString days ++ " Iminsi"
            }

        AgeSingleDayWithMonth months days ->
            { english = toString months ++ " months " ++ toString days ++ " day"
            , kinyarwanda = Just <| toString months ++ " Amezi " ++ toString days ++ " Umunsi"
            }

        AgeSingleDayWithoutMonth months days ->
            { english = toString days ++ " day"
            , kinyarwanda = Just <| toString days ++ " Umunsi"
            }

        AgeSingleMonthWithoutDay month ->
            { english = toString month ++ " month"
            , kinyarwanda = Just <| toString month ++ " Ukwezi"
            }

        AppName ->
            { english = "E-Heza System"
            , kinyarwanda = Just "E-heza sisiteme"
            }

        AreYouSure ->
            { english = "Are you sure?"
            , kinyarwanda = Just "Urabyizeye?"
            }

        Assessment ->
            { english = "Assessment"
            , kinyarwanda = Just "Ipimwa"
            }

        Asthma ->
            { english = "Asthma"
            , kinyarwanda = Nothing
            }

        Attendance ->
            { english = "Attendance"
            , kinyarwanda = Just "Ubwitabire"
            }

        Baby ->
            { english = "Baby"
            , kinyarwanda = Just "Umwana"
            }

        BabyDiedOnDayOfBirthPreviousDelivery ->
            { english = "Live Birth but the baby died the same day in previous delivery"
            , kinyarwanda = Nothing
            }

        BabyName name ->
            { english = "Baby: " ++ name
            , kinyarwanda = Just <| "Umwana: " ++ name
            }

        Back ->
            { english = "Back"
            , kinyarwanda = Nothing
            }

        BackendError ->
            { english = "Error contacting backend"
            , kinyarwanda = Just "Seriveri yerekanye amakosa akurikira"
            }

        BloodPressure ->
            { english = "Blood Pressure"
            , kinyarwanda = Nothing
            }

        BloodPressureDiaLabel ->
            { english = "DIA"
            , kinyarwanda = Nothing
            }

        BloodPressureSysLabel ->
            { english = "SYS"
            , kinyarwanda = Nothing
            }

        BMI ->
            { english = "BMI"
            , kinyarwanda = Nothing
            }

        BMIHelper ->
            { english = "Calculated based on Height and Weight"
            , kinyarwanda = Nothing
            }

        BodyTemperature ->
            { english = "Body Temperature"
            , kinyarwanda = Nothing
            }

        Born ->
            { english = "Born"
            , kinyarwanda = Just "Kuvuka/ itariki y'amavuko"
            }

        BowedLegs ->
            { english = "Bowed Legs"
            , kinyarwanda = Nothing
            }

        BpmUnit ->
            { english = "bpm"
            , kinyarwanda = Nothing
            }

        BreastExam ->
            { english = "Breast Exam"
            , kinyarwanda = Nothing
            }

        BreastExamQuestion ->
            { english = "Did you show the patient how to perform a self breast exam"
            , kinyarwanda = Nothing
            }

        BreastBEOption option ->
            case option of
                Mass ->
                    { english = "Mass"
                    , kinyarwanda = Nothing
                    }

                Discharge ->
                    { english = "Discharge"
                    , kinyarwanda = Nothing
                    }

                Infection ->
                    { english = "Infection"
                    , kinyarwanda = Nothing
                    }

                NormalBreast ->
                    translationSet Normal

        BrittleHair ->
            { english = "Brittle Hair"
            , kinyarwanda = Just "Gucurama no guhindura ibara ku misatsi"
            }

        Cancel ->
            { english = "Cancel"
            , kinyarwanda = Just "Guhagarika"
            }

        CardiacDisease ->
            { english = "Cardiac Disease"
            , kinyarwanda = Nothing
            }

        CaregiverName ->
            { english = "Caregiver's Name"
            , kinyarwanda = Nothing
            }

        CaregiverNationalId ->
            { english = "Caregiver's National ID"
            , kinyarwanda = Nothing
            }

        Cell ->
            { english = "Cell"
            , kinyarwanda = Nothing
            }

        CentimeterShorthand ->
            { english = "cm"
            , kinyarwanda = Just "cm"
            }

        Celcius ->
            { english = "celcius"
            , kinyarwanda = Nothing
            }

        ChartPhrase phrase ->
            translateChartPhrase phrase

        CheckIn ->
            { english = "Check in:"
            , kinyarwanda = Just "Kureba abaje"
            }

        ChildDemographicInformation ->
            { english = "Child Demographic Information"
            , kinyarwanda = Nothing
            }

        ChildNutritionSignLabel sign ->
            case sign of
                AbdominalDistension ->
                    { english = "Abdominal Distension"
                    , kinyarwanda = Just "Kubyimba inda"
                    }

                Apathy ->
                    { english = "Apathy"
                    , kinyarwanda = Just "Kwigunga"
                    }

                Backend.Measurement.Model.BrittleHair ->
                    translationSet BrittleHair

                DrySkin ->
                    { english = "Dry Skin"
                    , kinyarwanda = Just "Uruhu ryumye"
                    }

                Backend.Measurement.Model.Edema ->
                    translationSet Edema

                Backend.Measurement.Model.None ->
                    { english = "None of these"
                    , kinyarwanda = Just "Nta bimenyetso "
                    }

                PoorAppetite ->
                    { english = "Poor Appetite"
                    , kinyarwanda = Just "Kubura apeti /kunanirwa kurya"
                    }

        ChildNutritionSignReport sign ->
            case sign of
                AbdominalDistension ->
                    { english = "Abdominal Distension"
                    , kinyarwanda = Just "Kubyimba inda"
                    }

                Apathy ->
                    { english = "Apathy"
                    , kinyarwanda = Just "Kwigunga"
                    }

                Backend.Measurement.Model.BrittleHair ->
                    translationSet BrittleHair

                DrySkin ->
                    { english = "Dry Skin"
                    , kinyarwanda = Just "Uruhu ryumye"
                    }

                Backend.Measurement.Model.Edema ->
                    translationSet Edema

                Backend.Measurement.Model.None ->
                    { english = "None"
                    , kinyarwanda = Just "Nta bimenyetso"
                    }

                PoorAppetite ->
                    { english = "Poor Appetite"
                    , kinyarwanda = Just "kubura apeti (kunanirwa kurya)"
                    }

        Children ->
            { english = "Children"
            , kinyarwanda = Just "Abana"
            }

        ChildOf ->
            { english = "Child of"
            , kinyarwanda = Just "Umwana wa"
            }

        ClickTheCheckMark ->
            { english = "Click the check mark if the mother / caregiver is in attendance. The check mark will appear green when a mother / caregiver has been signed in."
            , kinyarwanda = Just "Kanda (kuri) ku kazu niba umubyeyi ahari. Ku kazu harahita hahindura ibara habe icyaytsi niba wemeje ko umubyeyi ahari"
            }

<<<<<<< HEAD
        ConvulsionsAndUnconciousPreviousDelivery ->
            { english = "Experienced convulsions and resulted in becoming unconscious after delivery"
            , kinyarwanda = Nothing
            }

        ConvulsionsPreviousDelivery ->
            { english = "Experienced convulsions in previous delivery"
=======
        Clinical ->
            { english = "Clinical"
>>>>>>> 8bde1787
            , kinyarwanda = Nothing
            }

        GroupNotFound ->
            { english = "Group not found"
            , kinyarwanda = Nothing
            }

        Group ->
            { english = "Group"
            , kinyarwanda = Nothing
            }

        Groups ->
            { english = "Groups"
            , kinyarwanda = Nothing
            }

        Closed ->
            { english = "Closed"
            , kinyarwanda = Just "Gufunga"
            }

        GroupUnauthorized ->
            { english = "You are not authorized to work with this Group."
            , kinyarwanda = Nothing
            }

        ConfirmDeleteTrainingGroupEncounters ->
            { english = "Are you sure you want to delete all training Group Encounters?"
            , kinyarwanda = Nothing
            }

        ConfirmRegisterParticipant ->
            { english = "Are you sure you want to save this participant's data?"
            , kinyarwanda = Nothing
            }

        ConfirmationRequired ->
            { english = "Please confirm:"
            , kinyarwanda = Nothing
            }

        Connected ->
            { english = "Connected"
            , kinyarwanda = Just "Ufite interineti (murandasi)"
            }

        ContactInformation ->
            { english = "Contact Information"
            , kinyarwanda = Nothing
            }

        Continue ->
            { english = "Continue"
            , kinyarwanda = Just "Gukomeza"
            }

        CounselingTimingHeading timing ->
            translateCounselingTimingHeading timing

        CounselingTopic topic ->
            { english = topic.english
            , kinyarwanda = topic.kinyarwanda
            }

        CounselorReviewed ->
            { english = "I have reviewed the above with the participant."
            , kinyarwanda = Nothing
            }

        CounselorSignature ->
            { english = "Entry Counselor Signature"
            , kinyarwanda = Nothing
            }

        CSectionInPreviousDelivery ->
            { english = "C-section in previous delivery"
            , kinyarwanda = Nothing
            }

        CSectionReason ->
            { english = "Reason for C-section"
            , kinyarwanda = Nothing
            }

        CSectionReasons reason ->
            case reason of
                Breech ->
                    { english = "Breech"
                    , kinyarwanda = Nothing
                    }

                Emergency ->
                    { english = "Emergency"
                    , kinyarwanda = Nothing
                    }

                FailureToProgress ->
                    { english = "Failure to Progress"
                    , kinyarwanda = Nothing
                    }

                Pages.PrenatalActivity.Model.None ->
                    { english = "None"
                    , kinyarwanda = Nothing
                    }

                Other ->
                    { english = "Other"
                    , kinyarwanda = Nothing
                    }

        CreateGroupEncounter ->
            { english = "Create Group Encounter"
            , kinyarwanda = Just "Tangira igikorwa"
            }

        CreateTrainingGroupEncounters ->
            { english = "Create All Training Group Encounters"
            , kinyarwanda = Nothing
            }

        CurrentlyPregnant ->
            { english = "Currently Pregnant"
            , kinyarwanda = Nothing
            }

        DeleteTrainingGroupEncounters ->
            { english = "Delete All Training Group Encounters"
            , kinyarwanda = Nothing
            }

        DangerSign sign ->
            case sign of
                VaginalBleeding ->
                    { english = "Vaginal bleeding"
                    , kinyarwanda = Nothing
                    }

                HeadacheBlurredVision ->
                    { english = "Severe headaches with blurred vision"
                    , kinyarwanda = Nothing
                    }

                Convulsions ->
                    { english = "Convulsions"
                    , kinyarwanda = Nothing
                    }

                AbdominalPain ->
                    { english = "Abdominal pain"
                    , kinyarwanda = Nothing
                    }

                DificultyBreathing ->
                    { english = "Dificulty breathing"
                    , kinyarwanda = Nothing
                    }

                Fever ->
                    { english = "Fever"
                    , kinyarwanda = Nothing
                    }

                ExtremeWeakness ->
                    { english = "Extreme weakness"
                    , kinyarwanda = Nothing
                    }

                NoDangerSign ->
                    { english = "None of these"
                    , kinyarwanda = Nothing
                    }

        Dashboard ->
            { english = "Dashboard"
            , kinyarwanda = Just "Tabeau de bord"
            }

        DateOfLastAssessment ->
            { english = "Date of last Assessment"
            , kinyarwanda = Just "Amakuru y'ipimwa ry'ubushize"
            }

        Day ->
            { english = "Day"
            , kinyarwanda = Just "Umunsi"
            }

        DaySinglePlural value ->
            if value == 1 then
                { english = "1 Day"
                , kinyarwanda = Nothing
                }

            else
                { english = toString value ++ " Days"
                , kinyarwanda = Nothing
                }

        DateOfBirth ->
            { english = "Date of Birth"
            , kinyarwanda = Nothing
            }

        Days ->
            { english = "days"
            , kinyarwanda = Just "Iminsi"
            }

        Delete ->
            { english = "Delete"
            , kinyarwanda = Nothing
            }

        DemographicInformation ->
            { english = "Demographic Information"
            , kinyarwanda = Nothing
            }

        Device ->
            { english = "Device"
            , kinyarwanda = Nothing
            }

        DeviceNotAuthorized ->
            { english =
                """This device has not yet been authorized to sync data with the backend, or the
                authorization has expired or been revoked. To authorize or re-authorize this
                device, enter a pairing code below. This will permit sensitive data to be stored
                on this device and updated to the backend. You should only authorize devices that
                are under your control and which are secure."""
            , kinyarwanda = Nothing
            }

        DeviceStatus ->
            { english = "Device Status"
            , kinyarwanda = Nothing
            }

        Diabates ->
            { english = "Diabates"
            , kinyarwanda = Nothing
            }

        District ->
            { english = "District"
            , kinyarwanda = Nothing
            }

        DOB ->
            { english = "DOB"
            , kinyarwanda = Nothing
            }

        DropzoneDefaultMessage ->
            { english = "Touch here to take a photo, or drop a photo file here."
            , kinyarwanda = Just "Kanda hano niba ushaka gufotora cg ukure ifoto mu bubiko hano."
            }

        Edd ->
            { english = "EDD"
            , kinyarwanda = Nothing
            }

        EddHeader ->
            { english = "Estimated Date of Delivery"
            , kinyarwanda = Nothing
            }

        Edema ->
            { english = "Edema"
            , kinyarwanda = Just "Kubyimba"
            }

        EditRelationship ->
            { english = "Edit Relationship"
            , kinyarwanda = Nothing
            }

        Ega ->
            { english = "EGA"
            , kinyarwanda = Nothing
            }

        EgaHeader ->
            { english = "Estimated Gestational Age"
            , kinyarwanda = Nothing
            }

        EmptyString ->
            { english = ""
            , kinyarwanda = Just ""
            }

        EndEncounter ->
            { english = "End Encounter"
            , kinyarwanda = Nothing
            }

        EndGroupEncounter ->
            { english = "End Group Encounter"
            , kinyarwanda = Nothing
            }

        EnterPairingCode ->
            { english = "Enter pairing code"
            , kinyarwanda = Nothing
            }

        MemoryQuota quota ->
            { english = "Memory used " ++ toString (quota.usedJSHeapSize // (1024 * 1024)) ++ " MB of available " ++ toString (quota.jsHeapSizeLimit // (1024 * 1024)) ++ " MB"
            , kinyarwanda = Nothing
            }

        StorageQuota quota ->
            { english = "Storage used " ++ toString (quota.usage // (1024 * 1024)) ++ " MB of available " ++ toString (quota.quota // (1024 * 1024)) ++ " MB"
            , kinyarwanda = Nothing
            }

        SubmitPairingCode ->
            { english = "Submit Pairing Code"
            , kinyarwanda = Nothing
            }

        ErrorCheckLocalConfig ->
            { english = "Check your LocalConfig.elm file and make sure you have defined the enviorement properly"
            , kinyarwanda = Nothing
            }

        ErrorConfigurationError ->
            { english = "Configuration error"
            , kinyarwanda = Just "Ikosa mu igena miterere"
            }

        Estimated ->
            { english = "Estimated"
            , kinyarwanda = Nothing
            }

        ExaminationTask task ->
            case task of
                Vitals ->
                    { english = "Vitals"
                    , kinyarwanda = Nothing
                    }

                NutritionAssessment ->
                    { english = "Nutrition Assessment"
                    , kinyarwanda = Nothing
                    }

                CorePhysicalExam ->
                    { english = "Core Physical Exam"
                    , kinyarwanda = Nothing
                    }

                ObstetricalExam ->
                    { english = "Obstetrical Exam"
                    , kinyarwanda = Nothing
                    }

                Pages.PrenatalActivity.Model.BreastExam ->
                    translationSet BreastExam

        Failure ->
            { english = "Failure"
            , kinyarwanda = Nothing
            }

        Extremities ->
            { english = "Extremities"
            , kinyarwanda = Nothing
            }

        Eyes ->
            { english = "Eyes"
            , kinyarwanda = Nothing
            }

        FamilyInformation ->
            { english = "Family Information"
            , kinyarwanda = Nothing
            }

        FamilyMembers ->
            { english = "Family Members"
            , kinyarwanda = Nothing
            }

        FamilyPlanningInFutureQuestion ->
            { english = "Which, if any, of these methods will you use after your pregnancy"
            , kinyarwanda = Nothing
            }

        FamilyPlanningSignLabel sign ->
            case sign of
                Condoms ->
                    { english = "Condoms"
                    , kinyarwanda = Just "Udukingirizo"
                    }

                IUD ->
                    { english = "IUD"
                    , kinyarwanda = Just "Akapira ko mu mura (agapira ko munda ibyara)"
                    }

                Implant ->
                    { english = "Implant"
                    , kinyarwanda = Just "Akapira ko mu kaboko"
                    }

                Injection ->
                    { english = "Injection"
                    , kinyarwanda = Just "Urushinge"
                    }

                Necklace ->
                    { english = "Necklace"
                    , kinyarwanda = Just "Urunigi"
                    }

                Pill ->
                    { english = "Pill"
                    , kinyarwanda = Just "Ibinini"
                    }

                NoFamilyPlanning ->
                    { english = "None of these"
                    , kinyarwanda = Just "nta buryo bwo kuboneza urubyaro akoresha"
                    }

        FamilyUbudehe ->
            { english = "Family Ubudehe"
            , kinyarwanda = Nothing
            }

        FatherName ->
            { english = "Father's Name"
            , kinyarwanda = Nothing
            }

        FatherNationalId ->
            { english = "Father's National ID"
            , kinyarwanda = Nothing
            }

        FetalHeartRate ->
            { english = "Fetal Heart Rate"
            , kinyarwanda = Nothing
            }

        FetalMovement ->
            { english = "Fetal Movement"
            , kinyarwanda = Nothing
            }

        FetalPresentationLabel ->
            { english = "Fetal Presentation"
            , kinyarwanda = Nothing
            }

        FetalPresentation option ->
            case option of
                Breach ->
                    { english = "Breach"
                    , kinyarwanda = Nothing
                    }

                Cephalic ->
                    { english = "Cephalic"
                    , kinyarwanda = Nothing
                    }

                Transverse ->
                    { english = "Transverse"
                    , kinyarwanda = Nothing
                    }

        Fetch ->
            { english = "Fetch"
            , kinyarwanda = Just "Gushakisha"
            }

        FilterByName ->
            { english = "Filter by name"
            , kinyarwanda = Nothing
            }

        FirstName ->
            { english = "First Name"
            , kinyarwanda = Nothing
            }

        FormError errorValue ->
            translateFormError errorValue

        FormField field ->
            translateFormField field

        FundalHeight ->
            { english = "Fundal Height"
            , kinyarwanda = Nothing
            }

        Gender gender ->
            case gender of
                Male ->
                    { english = "Male"
                    , kinyarwanda = Just "Gabo"
                    }

                Female ->
                    { english = "Female"
                    , kinyarwanda = Just "Gore"
                    }

        GenderLabel ->
            { english = "Gender"
            , kinyarwanda = Nothing
            }

        GestatipnalDiabetesPreviousPregnancy ->
            { english = "Gestatipnal Diabetes in previous pregnancy"
            , kinyarwanda = Nothing
            }

        GoHome ->
            { english = "Go to main page"
            , kinyarwanda = Just "Kujya ahabanza"
            }

<<<<<<< HEAD
        Gravida ->
            { english = "Gravida"
            , kinyarwanda = Nothing
            }

        Hands ->
            { english = "Hands"
            , kinyarwanda = Nothing
            }

        HandsCPEOption option ->
            case option of
                PallorHands ->
                    translationSet Pallor

                EdemaHands ->
                    translationSet Edema

                NormalHands ->
                    translationSet Normal

=======
        GroupAssessment ->
            { english = "Group Assessment"
            , kinyarwanda = Nothing
            }

>>>>>>> 8bde1787
        HaveYouSynced ->
            { english = "Have you synced data for the health center you are working with?"
            , kinyarwanda = Nothing
            }

        HeadHair ->
            { english = "Head/Hair"
            , kinyarwanda = Nothing
            }

        HealthCenter ->
            { english = "Health Center"
            , kinyarwanda = Nothing
            }

        Heart ->
            { english = "Heart"
            , kinyarwanda = Nothing
            }

        HeartRate ->
            { english = "Heart Rate"
            , kinyarwanda = Nothing
            }

        Height ->
            { english = "Height"
            , kinyarwanda = Just "Uburebure"
            }

        HistoryTask task ->
            case task of
                Obstetric ->
                    { english = "Obstetric History"
                    , kinyarwanda = Nothing
                    }

                Medical ->
                    { english = "Medical History"
                    , kinyarwanda = Nothing
                    }

                Social ->
                    { english = "Social History"
                    , kinyarwanda = Nothing
                    }

        HIV ->
            { english = "HIV"
            , kinyarwanda = Nothing
            }

        HIVStatus status ->
            case status of
                HIVExposedInfant ->
                    { english = "HIV-exposed Infant"
                    , kinyarwanda = Nothing
                    }

                Negative ->
                    { english = "Negative"
                    , kinyarwanda = Nothing
                    }

                NegativeDiscordantCouple ->
                    { english = "Negative - discordant couple"
                    , kinyarwanda = Nothing
                    }

                Positive ->
                    { english = "Positive"
                    , kinyarwanda = Nothing
                    }

                Backend.Person.Model.Unknown ->
                    { english = "Unknown"
                    , kinyarwanda = Nothing
                    }

        HIVStatusLabel ->
            { english = "HIV Status"
            , kinyarwanda = Nothing
            }

        HouseholdSize ->
            { english = "Household Size"
            , kinyarwanda = Nothing
            }

        HttpError error ->
            translateHttpError error

        HypertensionBeforePregnancy ->
            { english = "Hypertension before pregnancy"
            , kinyarwanda = Nothing
            }

        IncompleteCervixPreviousPregnancy ->
            { english = "Incomplete Cervix in previous pregnancy"
            , kinyarwanda = Nothing
            }

        KilogramShorthand ->
            { english = "kg"
            , kinyarwanda = Just "kg"
            }

        LastChecked ->
            { english = "Last checked"
            , kinyarwanda = Nothing
            }

        Legs ->
            { english = "Legs"
            , kinyarwanda = Nothing
            }

        LegsCPEOption option ->
            case option of
                PallorLegs ->
                    translationSet Pallor

                EdemaLegs ->
                    translationSet Edema

                NormalLegs ->
                    translationSet Normal

        LevelOfEducationLabel ->
            { english = "Level of Education"
            , kinyarwanda = Just <| "Amashuri wize"
            }

        LevelOfEducation educationLevel ->
            case educationLevel of
                NoSchooling ->
                    { english = "No Schooling"
                    , kinyarwanda = Just "Ntayo"
                    }

                PrimarySchool ->
                    { english = "Primary School"
                    , kinyarwanda = Just "Abanza"
                    }

                VocationalTrainingSchool ->
                    { english = "Vocational Training School"
                    , kinyarwanda = Just "Imyuga"
                    }

                SecondarySchool ->
                    { english = "Secondary School"
                    , kinyarwanda = Just "Ayisumbuye"
                    }

                DiplomaProgram ->
                    { english = "Diploma Program (2 years of University)"
                    , kinyarwanda = Just "Amashuri 2 ya Kaminuza"
                    }

                HigherEducation ->
                    { english = "Higher Education (University)"
                    , kinyarwanda = Just "(A0)"
                    }

                AdvancedDiploma ->
                    { english = "Advanced Diploma"
                    , kinyarwanda = Just "(A1)"
                    }

        LinkToMother ->
            { english = "Link to mother"
            , kinyarwanda = Just "Guhuza n'amakuru y'umubyeyi"
            }

        LmpDateConfidentHeader ->
            { english = "Is the Patient confident of LMP Date"
            , kinyarwanda = Nothing
            }

        LmpDateHeader ->
            { english = "Last Menstrual Period Date"
            , kinyarwanda = Nothing
            }

        LmpRangeHeader ->
            { english = "When was the Patient's Last Menstrual Period"
            , kinyarwanda = Nothing
            }

        LmpRange range ->
            case range of
                OneMonth ->
                    { english = "Within 1 month"
                    , kinyarwanda = Nothing
                    }

                ThreeMonth ->
                    { english = "Within 3 months"
                    , kinyarwanda = Nothing
                    }

                SixMonth ->
                    { english = "Within 6 months"
                    , kinyarwanda = Nothing
                    }

        LoginPhrase phrase ->
            translateLoginPhrase phrase

        Lungs ->
            { english = "Lungs"
            , kinyarwanda = Nothing
            }

        LungsCPEOption option ->
            case option of
                Wheezes ->
                    { english = "Wheezes"
                    , kinyarwanda = Nothing
                    }

                Crackles ->
                    { english = "Crackles"
                    , kinyarwanda = Nothing
                    }

                NormalLungs ->
                    translationSet Normal

        MakeSureYouAreConnected ->
            { english = "Make sure you are connected to the internet. If the issue continues, call The Ihangane Project at +250 788 817 542."
            , kinyarwanda = Just "Banza urebe ko ufite interineti. Ikibazo nigikomeza, hamagara The Ihangane Project kuri +250 788 817 542"
            }

        MaritalStatusLabel ->
            { english = "Marital Status"
            , kinyarwanda = Nothing
            }

        MaritalStatus status ->
            case status of
                Divorced ->
                    { english = "Divorced"
                    , kinyarwanda = Nothing
                    }

                Married ->
                    { english = "Married"
                    , kinyarwanda = Nothing
                    }

                Single ->
                    { english = "Single"
                    , kinyarwanda = Nothing
                    }

                Widowed ->
                    { english = "Widowed"
                    , kinyarwanda = Nothing
                    }

        MeasurementNoChange ->
            { english = "No Change"
            , kinyarwanda = Just "nta cyahindutse"
            }

        MeasurementGained amount ->
            { english = "Gained " ++ toString amount
            , kinyarwanda = Just <| "Kwiyongera " ++ toString amount
            }

        MeasurementLost amount ->
            { english = "Lost " ++ toString amount
            , kinyarwanda = Just <| "Kwiyongera " ++ toString amount
            }

        MedicalFormHelper ->
            { english = "Please recode if the mother was diagnosed with the following medical issues"
            , kinyarwanda = Nothing
            }

        MMHGUnit ->
            { english = "mmHG"
            , kinyarwanda = Nothing
            }

        MentalHealthHistory ->
            { english = "Mental Health History"
            , kinyarwanda = Nothing
            }

        MiddleName ->
            { english = "Middle Name"
            , kinyarwanda = Nothing
            }

        MinutesAgo minutes ->
            { english =
                if minutes == 0 then
                    "just now"

                else if minutes == 1 then
                    "one minute ago"

                else
                    toString minutes ++ " minutes ago"
            , kinyarwanda = Nothing
            }

        ModeOfDelivery mode ->
            case mode of
                VaginalDelivery (Spontaneous True) ->
                    { english = "Spontaneous vaginal delivery with episiotomy"
                    , kinyarwanda = Nothing
                    }

                VaginalDelivery (Spontaneous False) ->
                    { english = "Spontaneous vaginal delivery without episiotomy"
                    , kinyarwanda = Nothing
                    }

                VaginalDelivery WithVacuumExtraction ->
                    { english = "Vaginal delivery with vacuum extraction"
                    , kinyarwanda = Nothing
                    }

                CesareanDelivery ->
                    { english = "Cesarean delivery"
                    , kinyarwanda = Nothing
                    }

        ModeOfDeliveryLabel ->
            { english = "Mode of delivery"
            , kinyarwanda = Nothing
            }

        Month ->
            { english = "Month"
            , kinyarwanda = Nothing
            }

        MonthAbbrev ->
            { english = "mo"
            , kinyarwanda = Just "amezi"
            }

        MonthsOld ->
            { english = "months old"
            , kinyarwanda = Just "Amezi"
            }

        Mother ->
            { english = "Mother"
            , kinyarwanda = Just "Umubyeyi"
            }

        MotherDemographicInformation ->
            { english = "Mother Demographic Information"
            , kinyarwanda = Nothing
            }

        MotherName name ->
            { english = "Mother/Caregiver: " ++ name
            , kinyarwanda = Just <| "Umubyeyi: " ++ name
            }

        MotherNameLabel ->
            { english = "Mother's Name"
            , kinyarwanda = Nothing
            }

        MotherNationalId ->
            { english = "Mother's National ID"
            , kinyarwanda = Nothing
            }

        Mothers ->
            { english = "Mothers"
            , kinyarwanda = Just "Ababyeyi"
            }

        MUAC ->
            { english = "MUAC"
            , kinyarwanda = Just "Ikizigira"
            }

        MuacIndication indication ->
            case indication of
                MuacRed ->
                    { english = "red"
                    , kinyarwanda = Just "Umutuku"
                    }

                MuacYellow ->
                    { english = "yellow"
                    , kinyarwanda = Just "Umuhondo"
                    }

                MuacGreen ->
                    { english = "green"
                    , kinyarwanda = Just "Icyatsi"
                    }

        MyAccount ->
            { english = "My Account"
            , kinyarwanda = Just "Konti yanjye"
            }

        MyRelatedBy relationship ->
            translateMyRelatedBy relationship

        MyRelatedByQuestion relationship ->
            translateMyRelatedByQuestion relationship

        NationalIdNumber ->
            { english = "National ID Number"
            , kinyarwanda = Nothing
            }

        Neck ->
            { english = "Neck"
            , kinyarwanda = Nothing
            }

        NeckCPEOption option ->
            case option of
                EnlargedThyroid ->
                    { english = "Enlarged Thyroid"
                    , kinyarwanda = Nothing
                    }

                EnlargedLymphNodes ->
                    { english = "Enlarged Lymph Nodes"
                    , kinyarwanda = Nothing
                    }

                NormalNeck ->
                    translationSet Normal

        Next ->
            { english = "Next"
            , kinyarwanda = Nothing
            }

        No ->
            { english = "No"
            , kinyarwanda = Nothing
            }

        NoActivitiesCompleted ->
            { english = "No activities are entirely completed for the attending participants."
            , kinyarwanda = Just "Nta gikorwa cyarangiye cyose kubitabiriye."
            }

        NoActivitiesPending ->
            { english = "All activities are completed for the attending participants."
            , kinyarwanda = Just "Ibikorwa byose byarangiye kubitabiriye."
            }

        NoActivitiesCompletedForThisParticipant ->
            { english = "No activities are completed for this participant."
            , kinyarwanda = Just "Nta gikorwa cyarangiye kubitabiriye."
            }

        NoActivitiesPendingForThisParticipant ->
            { english = "All activities are completed for this participant."
            , kinyarwanda = Just "Ibikorwa byose byarangiye kubitabiriye."
            }

        NoGroupsFound ->
            { english = "No groups found."
            , kinyarwanda = Nothing
            }

        NoMatchesFound ->
            { english = "No matches found"
            , kinyarwanda = Nothing
            }

        NoParticipantsCompleted ->
            { english = "No participants have completed all their activities yet."
            , kinyarwanda = Just "Ntagikorwa nakimwe kirarangira kubitabiriye."
            }

        NoParticipantsPending ->
            { english = "All attending participants have completed their activities."
            , kinyarwanda = Just "Abaje bose barangirijwe"
            }

        NoParticipantsCompletedForThisActivity ->
            { english = "No participants have completed this activity yet."
            , kinyarwanda = Just "Ntawaje warangirijwe kukorerwa."
            }

        NoParticipantsPendingForThisActivity ->
            { english = "All attending participants have completed this activitity."
            , kinyarwanda = Just "Ababje bose barangirijwe."
            }

        Normal ->
            { english = "Normal"
            , kinyarwanda = Nothing
            }

        NoChildrenRegisteredInTheSystem ->
            { english = "No children registered in the system"
            , kinyarwanda = Just "Ntamwana wanditswe muriyi sisiteme"
            }

        NoParticipantsFound ->
            { english = "No participants found"
            , kinyarwanda = Just "Ntamuntu ugaragaye"
            }

        NotAvailable ->
            { english = "not available"
            , kinyarwanda = Just "Ntibiboneste"
            }

        NotConnected ->
            { english = "Not Connected"
            , kinyarwanda = Just "Ntamurandasi"
            }

        NumberOfAbortions ->
            { english = "Number of Abortions"
            , kinyarwanda = Nothing
            }

        NumberOfChildrenUnder5 ->
            { english = "Number of Children under 5"
            , kinyarwanda = Nothing
            }

        NumberOfCSections ->
            { english = "Number of C-Sections"
            , kinyarwanda = Nothing
            }

        NumberOfLiveChildren ->
            { english = "Number of Live Children"
            , kinyarwanda = Nothing
            }

        NumberOfStillbirthsAtTerm ->
            { english = "Number of Stillbirths at Term"
            , kinyarwanda = Nothing
            }

        NumberOfStillbirthsPreTerm ->
            { english = "Number of Stillbirths pre Term"
            , kinyarwanda = Nothing
            }

        OK ->
            { english = "OK"
            , kinyarwanda = Just "Nibyo, yego"
            }

        Old ->
            { english = "old"
            , kinyarwanda = Just "imyaka"
            }

        OnceYouEndYourGroupEncounter ->
            { english = "Once you end your Group Encounter, you will no longer be able to edit or add data."
            , kinyarwanda = Nothing
            }

        Page ->
            { english = "Page"
            , kinyarwanda = Just "Paji"
            }

        Page404 ->
            { english = "404 page"
            , kinyarwanda = Just "404 paji"
            }

        PageNotFoundMsg ->
            { english = "Sorry, nothing found in this URL."
            , kinyarwanda = Just "Mutwihanganire ntabwo ubufasha mwasabye mubashije kuboneka."
            }

        Pallor ->
            { english = "Pallor"
            , kinyarwanda = Nothing
            }

        Para ->
            { english = "Para"
            , kinyarwanda = Nothing
            }

        PaleConjuctiva ->
            { english = "Pale Conjuctiva"
            , kinyarwanda = Nothing
            }

        PartialPlacentaPreviousDelivery ->
            { english = "Partial Placenta in previous delivery"
            , kinyarwanda = Nothing
            }

        ParticipantDirectory ->
            { english = "Participant Directory"
            , kinyarwanda = Nothing
            }

        Participants ->
            { english = "Participants"
            , kinyarwanda = Just "Ubwitabire"
            }

        ParticipantReviewed ->
            { english = "I have reviewed and understand the above."
            , kinyarwanda = Nothing
            }

        ParticipantSignature ->
            { english = "Participant Signature"
            , kinyarwanda = Nothing
            }

        ParticipantSummary ->
            { english = "Participant Summary"
            , kinyarwanda = Just "Umwirondoro w’urera umwana"
            }

        ParticipantDemographicInformation ->
            { english = "Participant Demographic Information"
            , kinyarwanda = Nothing
            }

        ParticipantInformation ->
            { english = "Participant Information"
            , kinyarwanda = Nothing
            }

        PartnerReceivedCounseling ->
            { english = "Did partner receive HIV Counseling and Testing during this pregnancy"
            , kinyarwanda = Nothing
            }

        PatientProvisionsTask task ->
            case task of
                Medication ->
                    { english = "Medication"
                    , kinyarwanda = Nothing
                    }

                Resources ->
                    { english = "Resources"
                    , kinyarwanda = Nothing
                    }

        People ->
            { english = "People"
            , kinyarwanda = Nothing
            }

        PersistentStorage authorized ->
            if authorized then
                { english = "Persistent storage has been authorized. The browser will not delete locally cached data without your approval."
                , kinyarwanda = Nothing
                }

            else
                { english = "Persistent storage has not been authorized. The browser may delete locally cached data if storage runs low."
                , kinyarwanda = Nothing
                }

        Person ->
            { english = "Person"
            , kinyarwanda = Nothing
            }

        PersonHasBeenSaved ->
            { english = "Person has been saved"
            , kinyarwanda = Nothing
            }

        PlaceholderEnterHeight ->
            { english = "Enter height here…"
            , kinyarwanda = Just "Andika uburebure hano…"
            }

        PlaceholderEnterMUAC ->
            { english = "Enter MUAC here…"
            , kinyarwanda = Just "Andika uburebure hano…"
            }

        PlaceholderEnterParticipantName ->
            { english = "Enter participant name here"
            , kinyarwanda = Nothing
            }

        PlaceholderEnterWeight ->
            { english = "Enter weight here…"
            , kinyarwanda = Just "Andika ibiro hano…"
            }

        PleaseSelectGroup ->
            { english = "Please select the relevant Group for the new encounter"
            , kinyarwanda = Nothing
            }

        PreeclampsiaPreviousPregnancy ->
            { english = "Preeclampsia in previous pregnancy "
            , kinyarwanda = Nothing
            }

        PrenatalActivitiesTitle activity ->
            case activity of
                DangerSigns ->
                    { english = "Danger Signs"
                    , kinyarwanda = Nothing
                    }

                Examination ->
                    { english = "Examination"
                    , kinyarwanda = Nothing
                    }

                PrenatalActivity.Model.FamilyPlanning ->
                    { english = "Family Planning"
                    , kinyarwanda = Nothing
                    }

                History ->
                    { english = "History"
                    , kinyarwanda = Nothing
                    }

                PatientProvisions ->
                    { english = "Patient Provisions"
                    , kinyarwanda = Nothing
                    }

                PregnancyDating ->
                    { english = "Pregnancy Dating"
                    , kinyarwanda = Nothing
                    }

        PrenatalEncounter ->
            { english = "Prenatal Encounter"
            , kinyarwanda = Nothing
            }

        PreviousCSectionScar ->
            { english = "Presence of previous C-section scar"
            , kinyarwanda = Nothing
            }

        PreviousDelivery ->
            { english = "Previous Delivery"
            , kinyarwanda = Nothing
            }

        PreviousDeliveryPeriods period ->
            case period of
                LessThan18Month ->
                    { english = "Less than 18 month ago"
                    , kinyarwanda = Nothing
                    }

                MoreThan5Years ->
                    { english = "More than 5 years ago"
                    , kinyarwanda = Nothing
                    }

                Neither ->
                    { english = "Neither"
                    , kinyarwanda = Nothing
                    }

        PreviousFloatMeasurement value ->
            { english = "Previous measurement: " ++ toString value
            , kinyarwanda = Just <| "Ibipimo by'ubushize: " ++ toString value
            }

        PreviousMeasurementNotFound ->
            { english = "No previous measurement on record"
            , kinyarwanda = Nothing
            }

        Profession ->
            { english = "Profession"
            , kinyarwanda = Nothing
            }

        ProgressReport ->
            { english = "Progress Report"
            , kinyarwanda = Just "Raporo igaragaza imikurire y'umwana"
            }

        PreTermPregnancy ->
            { english = "Pre Term Pregnancy"
            , kinyarwanda = Nothing
            }

        Province ->
            { english = "Province"
            , kinyarwanda = Nothing
            }

        ReasonForCSection ->
            { english = "Reason for C-section"
            , kinyarwanda = Nothing
            }

        ReceivedDewormingPill ->
            { english = "Has the mother received deworming pill"
            , kinyarwanda = Nothing
            }

        ReceivedIronFolicAcid ->
            { english = "Has the mother received iron and folic acid supplement"
            , kinyarwanda = Nothing
            }

        ReceivedMosquitoNet ->
            { english = "Has the mother received a mosquito net"
            , kinyarwanda = Nothing
            }

        Register ->
            { english = "Register"
            , kinyarwanda = Nothing
            }

        RegisterAParticipant ->
            { english = "Register a participant"
            , kinyarwanda = Nothing
            }

        RegisterHelper ->
            { english = "Not the participant you were looking for?"
            , kinyarwanda = Nothing
            }

        RegisterNewParticipant ->
            { english = "Register a new participant"
            , kinyarwanda = Nothing
            }

        RegistratingHealthCenter ->
            { english = "Registrating Health Center"
            , kinyarwanda = Nothing
            }

        RegistrationSuccessful ->
            { english = "Registration Successful"
            , kinyarwanda = Nothing
            }

        RegistrationSuccessfulParticipantAdded ->
            { english = "The participant has been added to E-Heza."
            , kinyarwanda = Nothing
            }

        RegistrationSuccessfulSuggestAddingChild ->
            { english = "The participant has been added to E-Heza. Would you like to add a child for this participant?"
            , kinyarwanda = Nothing
            }

        RegistrationSuccessfulSuggestAddingMother ->
            { english = "The participant has been added to E-Heza. Would you like to add a mother for this participant?"
            , kinyarwanda = Nothing
            }

        RelationSuccessful ->
            { english = "Relation Successful"
            , kinyarwanda = Nothing
            }

        RelationSuccessfulChildWithMother ->
            { english = "Child succesfully assocoated with mother."
            , kinyarwanda = Nothing
            }

        RelationSuccessfulMotherWithChild ->
            { english = "Mother succesfully assocoated with child."
            , kinyarwanda = Nothing
            }

        RenalDisease ->
            { english = "Renal Disease"
            , kinyarwanda = Nothing
            }

        ReportAge age ->
            { english = "Age: " ++ age
            , kinyarwanda = Just <| "Imyaka: " ++ age
            }

        ReportDOB dob ->
            { english = "DOB: " ++ dob
            , kinyarwanda = Just <| "Itariki y'amavuko: " ++ dob
            }

        ReportRemaining remaining ->
            { english = toString remaining ++ " remaning"
            , kinyarwanda = Just <| toString remaining ++ " iyibutswa rya raporo"
            }

        ReportResultsOfSearch total ->
            case total of
                1 ->
                    { english = "There is 1 participant that matches your search."
                    , kinyarwanda = Nothing
                    }

                _ ->
                    { english = "There are " ++ toString total ++ " participants that match your search."
                    , kinyarwanda = Nothing
                    }

        Reports ->
            { english = "Reports"
            , kinyarwanda = Nothing
            }

        RecentAndUpcomingGroupEncounters ->
            { english = "Recent and upcoming Group Encounters"
            , kinyarwanda = Nothing
            }

        ReportCompleted { pending, completed } ->
            { english = toString completed ++ " / " ++ toString (pending + completed) ++ " Completed"
            , kinyarwanda = Just <| toString completed ++ " / " ++ toString (pending + completed) ++ " Raporo irarangiye"
            }

        ResolveMonth month ->
            translateMonth month

        RespiratoryRate ->
            { english = "Respiratory Rate"
            , kinyarwanda = Nothing
            }

        Retry ->
            { english = "Retry"
            , kinyarwanda = Just "Kongera kugerageza"
            }

        RhNegative ->
            { english = "RH Negative"
            , kinyarwanda = Nothing
            }

        Save ->
            { english = "Save"
            , kinyarwanda = Just "Kubika"
            }

        SaveAndNext ->
            { english = "Save & Next"
            , kinyarwanda = Nothing
            }

        SaveError ->
            { english = "Save Error"
            , kinyarwanda = Just "Kubika error (ikosa mu kubika)"
            }

        Search ->
            { english = "Search"
            , kinyarwanda = Nothing
            }

        SearchByName ->
            { english = "Search by Name"
            , kinyarwanda = Just "Gushakisha izina"
            }

        SearchHelper ->
            { english = "Search to see if the participant already exists in E-Heza. If the person you are looking for does not appear in the search, please create a new record for them."
            , kinyarwanda = Nothing
            }

        SearchHelperFamilyMember ->
            { english = "Search to see if the additional family member already exists in E-Heza. If the person you are looking for does not appear in the search, please create a new record for them."
            , kinyarwanda = Nothing
            }

        SecondName ->
            { english = "Second Name"
            , kinyarwanda = Nothing
            }

        Sector ->
            { english = "Sector"
            , kinyarwanda = Nothing
            }

        SelectDangerSigns ->
            { english = "Please select one or more of the danger signs the patient is experiencing"
            , kinyarwanda = Nothing
            }

        SelectLanguage ->
            { english = "Select language"
            , kinyarwanda = Nothing
            }

        SelectGroup ->
            { english = "Select Group..."
            , kinyarwanda = Nothing
            }

        SelectYourGroup ->
            { english = "Select your Group"
            , kinyarwanda = Nothing
            }

        SelectYourHealthCenter ->
            { english = "Select your Health Center"
            , kinyarwanda = Nothing
            }

        ServiceWorkerActive ->
            { english = "The app is installed on this device."
            , kinyarwanda = Nothing
            }

        ServiceWorkerCurrent ->
            { english = "You have the current version of the app."
            , kinyarwanda = Nothing
            }

        ServiceWorkerCheckForUpdates ->
            { english = "Check for updates"
            , kinyarwanda = Nothing
            }

        ServiceWorkerInstalling ->
            { english = "A new version of the app has been detected and is being downloaded. You can continue to work while this is in progress."
            , kinyarwanda = Nothing
            }

        ServiceWorkerInstalled ->
            { english = "A new version of the app has been downloaded."
            , kinyarwanda = Nothing
            }

        ServiceWorkerSkipWaiting ->
            { english = "Activate new version of the app"
            , kinyarwanda = Nothing
            }

        ServiceWorkerRestarting ->
            { english = "The app should reload momentarily with the new version."
            , kinyarwanda = Nothing
            }

        ServiceWorkerActivating ->
            { english = "A new version of the app is preparing itself for use."
            , kinyarwanda = Nothing
            }

        ServiceWorkerActivated ->
            { english = "A new version of the app is ready for use."
            , kinyarwanda = Nothing
            }

        ServiceWorkerRedundant ->
            { english = "An error occurred installing a new version of the app."
            , kinyarwanda = Nothing
            }

        ServiceWorkerInactive ->
            { english = "The app is not yet installed on this device."
            , kinyarwanda = Nothing
            }

        ServiceWorkerRegNotAsked ->
            { english = "We have not yet attempted to install the app on this device."
            , kinyarwanda = Nothing
            }

        ServiceWorkerRegLoading ->
            { english = "Installation of the app on this device is progressing."
            , kinyarwanda = Nothing
            }

        ServiceWorkerRegErr ->
            { english = "There was an error installing the app on this device. To try again, reload this page."
            , kinyarwanda = Nothing
            }

        ServiceWorkerRegSuccess ->
            { english = "The app was successfully registered with this device."
            , kinyarwanda = Nothing
            }

        ServiceWorkerStatus ->
            { english = "Deployment Status"
            , kinyarwanda = Nothing
            }

        SevereHemorrhagingPreviousDelivery ->
            { english = "Severe Hemorrhaging in previous delivery (>500 ml)"
            , kinyarwanda = Nothing
            }

        StillbornPreviousDelivery ->
            { english = "Stillborn in previous delivery"
            , kinyarwanda = Nothing
            }

        SuccessiveAbortions ->
            { english = "Successive Abortions"
            , kinyarwanda = Nothing
            }

        SuccessivePrimatureDeliveries ->
            { english = "Successive Primature Deliveries"
            , kinyarwanda = Nothing
            }

        GroupEncounterClosed ->
            { english = "Group Encounter closed"
            , kinyarwanda = Nothing
            }

        GroupEncounterClosed2 sessionId ->
            { english =
                String.join " "
                    [ "Group Encounter"
                    , fromEntityUuid sessionId
                    , """is closed. If you need to make further modifications
            to it, please contact an administrator to have it
            re-opened."""
                    ]
            , kinyarwanda = Nothing
            }

        GroupEncounterLoading sessionId ->
            { english = "Loading Group Encounter " ++ fromEntityUuid sessionId
            , kinyarwanda = Nothing
            }

        GroupEncounterUnauthorized ->
            { english = "Group Encounter unauthorized"
            , kinyarwanda = Nothing
            }

        GroupEncounterUnauthorized2 ->
            { english =
                """You are not authorized to view this health assessment.
        Please contact the Ihangane project for further
        instructions."""
            , kinyarwanda = Nothing
            }

        ShowAll ->
            { english = "Show All"
            , kinyarwanda = Nothing
            }

        StartEndDate ->
            { english = "Start - End"
            , kinyarwanda = Nothing
            }

        StartDate ->
            { english = "Start Date"
            , kinyarwanda = Just "Itariki utangireyeho"
            }

        EndDate ->
            { english = "End Date"
            , kinyarwanda = Just "Itariki urangirijeho"
            }

        StartSyncing ->
            { english = "Start Syncing"
            , kinyarwanda = Nothing
            }

        StopSyncing ->
            { english = "Stop Syncing"
            , kinyarwanda = Nothing
            }

        Submit ->
            { english = "Submit"
            , kinyarwanda = Nothing
            }

        Success ->
            { english = "Success"
            , kinyarwanda = Just "Byagezweho"
            }

        SyncGeneral ->
            { english = "Sync Status (General)"
            , kinyarwanda = Nothing
            }

        TakenCareOfBy ->
            { english = "Taken care of by"
            , kinyarwanda = Nothing
            }

        TasksCompleted completed total ->
            { english = toString completed ++ "/" ++ toString total ++ " Tasks Completed"
            , kinyarwanda = Nothing
            }

        TelephoneNumber ->
            { english = "Telephone Number"
            , kinyarwanda = Nothing
            }

        TermPregnancy ->
            { english = "Term Pregnancy"
            , kinyarwanda = Nothing
            }

        ThisActionCannotBeUndone ->
            { english = "This action cannot be undone."
            , kinyarwanda = Nothing
            }

        ThisGroupHasNoMothers ->
            { english = "This Group has no mothers assigned to it."
            , kinyarwanda = Nothing
            }

        Training ->
            { english = "Training"
            , kinyarwanda = Nothing
            }

        TrainingGroupEncounterCreateSuccessMessage ->
            { english = "Training encounters were created."
            , kinyarwanda = Nothing
            }

        TrainingGroupEncounterDeleteSuccessMessage ->
            { english = "Training encounters were deleted."
            , kinyarwanda = Nothing
            }

        TrySyncing ->
            { english = "Try syncing with backend"
            , kinyarwanda = Nothing
            }

        TuberculosisPast ->
            { english = "Tuberculosis in the past"
            , kinyarwanda = Nothing
            }

        TuberculosisPresent ->
            { english = "Tuberculosis in the present"
            , kinyarwanda = Nothing
            }

        UbudeheLabel ->
            { english = "Ubudehe: "
            , kinyarwanda = Nothing
            }

        Unknown ->
            { english = "Unknown"
            , kinyarwanda = Nothing
            }

        Update ->
            { english = "Update"
            , kinyarwanda = Just "Kuvugurura"
            }

        UpdateError ->
            { english = "Update Error"
            , kinyarwanda = Just "ikosa mwivugurura"
            }

        UterineMyoma ->
            { english = "Uterine Myoma"
            , kinyarwanda = Nothing
            }

        ValidationErrors ->
            { english = "Validation Errors"
            , kinyarwanda = Nothing
            }

        -- As in, the version the app
        Version ->
            { english = "Version"
            , kinyarwanda = Nothing
            }

        ViewProgressReport ->
            { english = "View Progress Report"
            , kinyarwanda = Just "Garagaza uruhererekane rw'imikurire y'umwana"
            }

        Village ->
            { english = "Village"
            , kinyarwanda = Nothing
            }

        WeekSinglePlural value ->
            if value == 1 then
                { english = "1 Week"
                , kinyarwanda = Nothing
                }

            else
                { english = toString value ++ " Weeks"
                , kinyarwanda = Nothing
                }

        Weight ->
            { english = "Weight"
            , kinyarwanda = Just "Ibiro"
            }

        WelcomeUser name ->
            { english = "Welcome " ++ name
            , kinyarwanda = Just <| "Murakaza neza " ++ name
            }

        WhatDoYouWantToDo ->
            { english = "What do you want to do?"
            , kinyarwanda = Nothing
            }

        Year ->
            { english = "Year"
            , kinyarwanda = Nothing
            }

        YearsOld int ->
            { english = toString int ++ " years old"
            , kinyarwanda = Nothing
            }

        Yes ->
            { english = "Yes"
            , kinyarwanda = Nothing
            }

        YouAreNotAnAdmin ->
            { english = "You are not logged in as an Administrator."
            , kinyarwanda = Nothing
            }

        YourGroupEncounterHasBeenSaved ->
            { english = "Your Group Encounter has been saved."
            , kinyarwanda = Nothing
            }

        ZScoreHeightForAge ->
            { english = "Z-Score Height for Age: "
            , kinyarwanda = Just "Z-score Uburebure ku myaka: "
            }

        ZScoreMuacForAge ->
            { english = "MUAC for Age: "
            , kinyarwanda = Just "MUAC ku myaka: "
            }

        ZScoreWeightForAge ->
            { english = "Z-Score Weight for Age: "
            , kinyarwanda = Just "Z-score Ibiro ku myaka: "
            }

        ZScoreWeightForHeight ->
            { english = "Z-Score Weight for Height: "
            , kinyarwanda = Just "Z-score Ibiro ku uburebure: "
            }


translateMyRelatedBy : MyRelatedBy -> TranslationSet String
translateMyRelatedBy relationship =
    case relationship of
        MyChild ->
            { english = "Child"
            , kinyarwanda = Just "Umwana"
            }

        MyParent ->
            { english = "Parent"
            , kinyarwanda = Nothing
            }

        MyCaregiven ->
            { english = "Care given"
            , kinyarwanda = Nothing
            }

        MyCaregiver ->
            { english = "Caregiver"
            , kinyarwanda = Nothing
            }


{-| Basically, this is backwards. Our data is showing what the second
person is from the first person's point of view, but we want to
ask the question the opposite way.
-}
translateMyRelatedByQuestion : MyRelatedBy -> TranslationSet String
translateMyRelatedByQuestion relationship =
    case relationship of
        MyChild ->
            { english = "is the parent of"
            , kinyarwanda = Nothing
            }

        MyParent ->
            { english = "is the child of"
            , kinyarwanda = Nothing
            }

        MyCaregiven ->
            { english = "is the caregiver for"
            , kinyarwanda = Nothing
            }

        MyCaregiver ->
            { english = "is given care by"
            , kinyarwanda = Nothing
            }


translateActivePage : Page -> TranslationSet String
translateActivePage page =
    case page of
        DevicePage ->
            { english = "Device Status"
            , kinyarwanda = Nothing
            }

        PinCodePage ->
            { english = "PIN Code"
            , kinyarwanda = Nothing
            }

        PageNotFound url ->
            { english = "Missing"
            , kinyarwanda = Just "Ibibura"
            }

        ServiceWorkerPage ->
            { english = "Deployment"
            , kinyarwanda = Nothing
            }

        UserPage userPage ->
            case userPage of
                ClinicsPage _ ->
                    { english = "Groups"
                    , kinyarwanda = Nothing
                    }

                MyAccountPage ->
                    { english = "My Account"
                    , kinyarwanda = Just "Compte"
                    }

                CreatePersonPage relationId ->
                    { english = "Create Person"
                    , kinyarwanda = Nothing
                    }

                PersonPage id ->
                    { english = "Person"
                    , kinyarwanda = Nothing
                    }

                PersonsPage _ ->
                    { english = "Participant Directory"
                    , kinyarwanda = Nothing
                    }

                RelationshipPage _ _ ->
                    { english = "Relationship"
                    , kinyarwanda = Nothing
                    }

                SessionPage sessionId sessionPage ->
                    case sessionPage of
                        ActivitiesPage ->
                            { english = "Activities"
                            , kinyarwanda = Just "Ibikorwa"
                            }

                        ActivityPage activityType ->
                            { english = "Activity"
                            , kinyarwanda = Just "Igikorwa"
                            }

                        AttendancePage ->
                            { english = "Attendance"
                            , kinyarwanda = Just "Ubwitabire"
                            }

                        ParticipantsPage ->
                            { english = "Participants"
                            , kinyarwanda = Just "Abagenerwabikorwa"
                            }

                        ChildPage childId ->
                            { english = "Child"
                            , kinyarwanda = Just "Umwana"
                            }

                        MotherPage motherId ->
                            { english = "Mother"
                            , kinyarwanda = Just "Umubyeyi"
                            }

                        ProgressReportPage childId ->
                            { english = "Progress Report"
                            , kinyarwanda = Just "Raporo igaragaza imikurire y'umwana"
                            }

                PrenatalEncounterPage _ ->
                    { english = "Prenatal Encounter"
                    , kinyarwanda = Nothing
                    }

                PrenatalActivityPage _ _ ->
                    { english = "Prenatal Activity"
                    , kinyarwanda = Nothing
                    }


translateAdherence : Adherence -> TranslationSet String
translateAdherence adherence =
    case adherence of
        PrescribedAVRs ->
            { english = "Ask the mother to name or describe her prescribed AVRs. Can she correctly describe her medication?"
            , kinyarwanda = Just "Saba umubyeyi kuvuga izina ry’imiti igabanya ubukana bamuhaye. Ese abashije kuyivuga neza?"
            }

        CorrectDosage ->
            { english = "Can she tell you the correct dosage?"
            , kinyarwanda = Just "Yaba abasha kukubwira neza uburyo ayifata?"
            }

        TimeOfDay ->
            { english = "Can she tell you the correct time of day to make her ARVs?"
            , kinyarwanda = Just "Yaba abasha kukubwira amasaha ayifatiraho buri munsi?"
            }

        Adhering ->
            { english = "Based on your conversations with her, do you think she is adhering to her ARV regimen?"
            , kinyarwanda = Just "Ugendeye ku kiganiro mwagiranye, utekereza ko ari gufata imiti ye neza?"
            }


translateCounselingTimingHeading : CounselingTiming -> TranslationSet String
translateCounselingTimingHeading timing =
    case timing of
        Entry ->
            { english = "Entry Counseling Checklist:"
            , kinyarwanda = Just "Ibigomba kugirwaho inama ku ntangiriro:"
            }

        MidPoint ->
            { english = "Mid Program Review Checklist:"
            , kinyarwanda = Just "Ibigomba kugirwaho inama hagati mu gusubiramo gahunda:"
            }

        Exit ->
            { english = "Exit Counseling Checklist:"
            , kinyarwanda = Just "Ibigomba kugirwaho inama kumuntu usohotse muri gahunda:"
            }

        BeforeMidpoint ->
            { english = "Reminder"
            , kinyarwanda = Just "Kwibutsa"
            }

        BeforeExit ->
            { english = "Reminder"
            , kinyarwanda = Just "Kwibutsa"
            }


translateChartPhrase : ChartPhrase -> TranslationSet String
translateChartPhrase phrase =
    case phrase of
        AgeCompletedMonthsYears ->
            { english = "Age (completed months and years)"
            , kinyarwanda = Just "Imyaka uzuza amazi n'imyaka"
            }

        Birth ->
            { english = "Birth"
            , kinyarwanda = Just "kuvuka"
            }

        BirthToTwoYears ->
            { english = "Birth to 2 years (z-scores)"
            , kinyarwanda = Just "kuvuka (Kuva avutse)  kugeza ku myaka 2 Z-score"
            }

        LengthCm ->
            { english = "Length (cm)"
            , kinyarwanda = Just "Uburere cm"
            }

        LengthForAgeBoys ->
            { english = "Length-for-age BOYS"
            , kinyarwanda = Just "Uburebure ku myaka/ umuhungu"
            }

        LengthForAgeGirls ->
            { english = "Length-for-age GIRLS"
            , kinyarwanda = Just "uburebure ku myaka umukobwa"
            }

        Months ->
            { english = "Months"
            , kinyarwanda = Just "Amezi"
            }

        OneYear ->
            { english = "1 year"
            , kinyarwanda = Just "Umwaka umwe"
            }

        WeightForAgeBoys ->
            { english = "Weight-for-age BOYS"
            , kinyarwanda = Just "Ibiro ku myaka umuhungu"
            }

        WeightForAgeGirls ->
            { english = "Weight-for-age GIRLS"
            , kinyarwanda = Just "ibiro ku myaka umukobwa"
            }

        WeightForLengthBoys ->
            { english = "Weight-for-length BOYS"
            , kinyarwanda = Just "Ibiro ku Uburebure umuhungu"
            }

        WeightForLengthGirls ->
            { english = "Weight-for-length GIRLS"
            , kinyarwanda = Just "ibiro ku uburebure umukobwa"
            }

        WeightKg ->
            { english = "Weight (kg)"
            , kinyarwanda = Just "Ibiro kg"
            }

        YearsPlural value ->
            { english = toString value ++ " years"
            , kinyarwanda = Just <| "Imyaka " ++ toString value
            }

        ZScoreChartsAvailableAt ->
            { english = "Z-score charts available at"
            , kinyarwanda = Just "Raporo ku mikurire y'umwana"
            }


translateLoginPhrase : LoginPhrase -> TranslationSet String
translateLoginPhrase phrase =
    case phrase of
        CheckingCachedCredentials ->
            { english = "Checking cached credentials"
            , kinyarwanda = Nothing
            }

        ForgotPassword1 ->
            { english = "Forgot your password?"
            , kinyarwanda = Just "Wibagiwe ijambo ry'ibanga?"
            }

        ForgotPassword2 ->
            { english = "Call The Ihangane Project at +250 788 817 542"
            , kinyarwanda = Just "Hamagara The Ihangane Project kuri +250 788 817 542(Hamagara kumushinga wa ihangane"
            }

        LoggedInAs ->
            { english = "Logged in as"
            , kinyarwanda = Just "Kwinjira nka"
            }

        LoginRejected method ->
            case method of
                ByAccessToken ->
                    { english = "Your access token has expired. You will need to sign in again."
                    , kinyarwanda = Just "Igihe cyo gukoresha sisitemu cyarangiye . Ongera winjore muri sisitemu"
                    }

                ByPassword ->
                    { english = "The server rejected your username or password."
                    , kinyarwanda = Just "Seriveri yanze ijambo ryo kwinjira cg ijambo ry'ibanga"
                    }

        LoginError error ->
            translateHttpError error

        LoginOrWorkOffline ->
            { english = "Either login below, or work offline without logging in."
            , kinyarwanda = Nothing
            }

        Logout ->
            { english = "Logout"
            , kinyarwanda = Just "Gufunga"
            }

        LogoutInProgress ->
            { english = "Logout in progress ..."
            , kinyarwanda = Just "sisitemi irikwifunga"
            }

        LogoutFailed ->
            { english = "Logout Failed"
            , kinyarwanda = Just "Gufunga byanze"
            }

        Password ->
            { english = "Password"
            , kinyarwanda = Just "Ijambo ry'ibanga"
            }

        PinCode ->
            { english = "PIN code"
            , kinyarwanda = Nothing
            }

        PinCodeRejected ->
            { english = "Your PIN code was not recognized."
            , kinyarwanda = Nothing
            }

        SignIn ->
            { english = "Sign In"
            , kinyarwanda = Just "Kwinjira"
            }

        SignOut ->
            { english = "Sign Out"
            , kinyarwanda = Nothing
            }

        Username ->
            { english = "Username"
            , kinyarwanda = Just "Izina ryo kwinjira"
            }

        WorkOffline ->
            { english = "Work Offline"
            , kinyarwanda = Just "Gukora nta internet"
            }

        YouMustLoginBefore ->
            { english = "You must sign in before you can access the"
            , kinyarwanda = Just "Ugomba kubanza kwinjira muri sisitemi mbere yuko ubona"
            }


translateMonth : Month -> TranslationSet String
translateMonth month =
    case month of
        Jan ->
            { english = "January"
            , kinyarwanda = Just "Mutarama"
            }

        Feb ->
            { english = "February"
            , kinyarwanda = Just "Gashyantare"
            }

        Mar ->
            { english = "March"
            , kinyarwanda = Just "Werurwe"
            }

        Apr ->
            { english = "April"
            , kinyarwanda = Just "Mata"
            }

        May ->
            { english = "May"
            , kinyarwanda = Just "Gicurasi"
            }

        Jun ->
            { english = "June"
            , kinyarwanda = Just "Kamena"
            }

        Jul ->
            { english = "July"
            , kinyarwanda = Just "Nyakanga"
            }

        Aug ->
            { english = "August"
            , kinyarwanda = Just "Kanama"
            }

        Sep ->
            { english = "September"
            , kinyarwanda = Just "Nzeri"
            }

        Oct ->
            { english = "October"
            , kinyarwanda = Just "Ukwakira"
            }

        Nov ->
            { english = "November"
            , kinyarwanda = Just "Ugushyingo"
            }

        Dec ->
            { english = "December"
            , kinyarwanda = Just "Ukuboza"
            }


translateHttpError : Http.Error -> TranslationSet String
translateHttpError error =
    case error of
        Http.NetworkError ->
            { english = "A network error occurred contacting the server. Are you connected to the Internet?"
            , kinyarwanda = Just "Hari ikibazo cya reseau hamagara kuri seriveri. Ufite intereneti? (murandasi)"
            }

        Http.Timeout ->
            { english = "The request to the server timed out."
            , kinyarwanda = Just "Ibyo wasabye kuri seriveri byarengeje igihe."
            }

        Http.BadUrl url ->
            { english = "URL is not valid: " ++ url
            , kinyarwanda = Nothing
            }

        Http.BadStatus response ->
            { english = "The server indicated the following error:"
            , kinyarwanda = Just "Aya makosa yagaragaye hamagara kuri seriveri:"
            }

        Http.BadPayload message response ->
            { english = "The server responded with data of an unexpected type."
            , kinyarwanda = Nothing
            }


translateValidationError : ValidationError -> TranslationSet String
translateValidationError id =
    case id of
        DigitsOnly ->
            { english = "should contain only digit characters"
            , kinyarwanda = Nothing
            }

        InvalidBirthDate ->
            { english = "is invalid"
            , kinyarwanda = Nothing
            }

        InvalidBirthDateForAdult ->
            { english = "is invalid - adult should at least 13 years old"
            , kinyarwanda = Nothing
            }

        InvalidBirthDateForChild ->
            { english = "is invalid - child should be below the age of 13"
            , kinyarwanda = Nothing
            }

        LengthError correctLength ->
            { english = "should contain " ++ toString correctLength ++ " characters"
            , kinyarwanda = Nothing
            }

        LettersOnly ->
            { english = "should contain only letter characters"
            , kinyarwanda = Nothing
            }

        RequiredField ->
            { english = "is a required field"
            , kinyarwanda = Nothing
            }

        UnknownGroup ->
            { english = "is not a known Group"
            , kinyarwanda = Nothing
            }

        UnknownProvince ->
            { english = "is not a known province"
            , kinyarwanda = Nothing
            }

        UnknownDistrict ->
            { english = "is not a known district"
            , kinyarwanda = Nothing
            }

        UnknownSector ->
            { english = "is not a known sector"
            , kinyarwanda = Nothing
            }

        UnknownCell ->
            { english = "is not a known cell"
            , kinyarwanda = Nothing
            }

        UnknownVillage ->
            { english = "is not a known village"
            , kinyarwanda = Nothing
            }

        DecoderError err ->
            { english = "Decoder error: " ++ err
            , kinyarwanda = Nothing
            }


translateFormError : ErrorValue ValidationError -> TranslationSet String
translateFormError error =
    case error of
        Empty ->
            { english = "should not be empty"
            , kinyarwanda = Nothing
            }

        InvalidString ->
            { english = "is not a valid string"
            , kinyarwanda = Nothing
            }

        InvalidEmail ->
            { english = "is not a valid email"
            , kinyarwanda = Nothing
            }

        InvalidFormat ->
            { english = "is not a valid format"
            , kinyarwanda = Nothing
            }

        InvalidInt ->
            { english = "is not a valid integer"
            , kinyarwanda = Nothing
            }

        InvalidFloat ->
            { english = "is not a valid number"
            , kinyarwanda = Nothing
            }

        InvalidBool ->
            { english = "is not a valid boolean"
            , kinyarwanda = Nothing
            }

        InvalidDate ->
            { english = "is not a valid date"
            , kinyarwanda = Nothing
            }

        SmallerIntThan int ->
            { english = "must be smaller than " ++ toString int
            , kinyarwanda = Nothing
            }

        GreaterIntThan int ->
            { english = "must be larger than " ++ toString int
            , kinyarwanda = Nothing
            }

        SmallerFloatThan float ->
            { english = "must be smaller than " ++ toString float
            , kinyarwanda = Nothing
            }

        GreaterFloatThan float ->
            { english = "must be larger than " ++ toString float
            , kinyarwanda = Nothing
            }

        ShorterStringThan int ->
            { english = "must have fewer than " ++ toString int ++ " characters"
            , kinyarwanda = Nothing
            }

        LongerStringThan int ->
            { english = "must have more than " ++ toString int ++ " characters"
            , kinyarwanda = Nothing
            }

        NotIncludedIn ->
            { english = "was not among the valid options"
            , kinyarwanda = Nothing
            }

        CustomError e ->
            translateValidationError e


{-| This one is hampered by the fact that the field names in etaque/elm-form
are untyped strings, but we do our best.
-}
translateFormField : String -> TranslationSet String
translateFormField field =
    case field of
        "clinic_id" ->
            translationSet Group

        "closed" ->
            translationSet Closed

        "training" ->
            translationSet Group

        "scheduled_date.start" ->
            translationSet StartDate

        "scheduled_date.end" ->
            translationSet EndDate

        _ ->
            { english = field
            , kinyarwanda = Nothing
            }<|MERGE_RESOLUTION|>--- conflicted
+++ resolved
@@ -211,12 +211,9 @@
     | ChildOf
     | Children
     | ClickTheCheckMark
-<<<<<<< HEAD
+    | Clinical
     | ConvulsionsAndUnconciousPreviousDelivery
     | ConvulsionsPreviousDelivery
-=======
-    | Clinical
->>>>>>> 8bde1787
     | GroupNotFound
     | Group
     | Groups
@@ -293,13 +290,10 @@
     | GenderLabel
     | GestatipnalDiabetesPreviousPregnancy
     | GoHome
-<<<<<<< HEAD
+    | GroupAssessment
     | Gravida
     | Hands
     | HandsCPEOption HandsCPEOption
-=======
-    | GroupAssessment
->>>>>>> 8bde1787
     | HaveYouSynced
     | HeadHair
     | HealthCenter
@@ -1127,7 +1121,11 @@
             , kinyarwanda = Just "Kanda (kuri) ku kazu niba umubyeyi ahari. Ku kazu harahita hahindura ibara habe icyaytsi niba wemeje ko umubyeyi ahari"
             }
 
-<<<<<<< HEAD
+        Clinical ->
+            { english = "Clinical"
+            , kinyarwanda = Nothing
+            }
+
         ConvulsionsAndUnconciousPreviousDelivery ->
             { english = "Experienced convulsions and resulted in becoming unconscious after delivery"
             , kinyarwanda = Nothing
@@ -1135,10 +1133,6 @@
 
         ConvulsionsPreviousDelivery ->
             { english = "Experienced convulsions in previous delivery"
-=======
-        Clinical ->
-            { english = "Clinical"
->>>>>>> 8bde1787
             , kinyarwanda = Nothing
             }
 
@@ -1672,7 +1666,11 @@
             , kinyarwanda = Just "Kujya ahabanza"
             }
 
-<<<<<<< HEAD
+        GroupAssessment ->
+            { english = "Group Assessment"
+            , kinyarwanda = Nothing
+            }
+
         Gravida ->
             { english = "Gravida"
             , kinyarwanda = Nothing
@@ -1694,13 +1692,6 @@
                 NormalHands ->
                     translationSet Normal
 
-=======
-        GroupAssessment ->
-            { english = "Group Assessment"
-            , kinyarwanda = Nothing
-            }
-
->>>>>>> 8bde1787
         HaveYouSynced ->
             { english = "Have you synced data for the health center you are working with?"
             , kinyarwanda = Nothing
