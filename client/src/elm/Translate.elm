--- conflicted
+++ resolved
@@ -240,11 +240,8 @@
     | HIVStatusLabel
     | HouseholdSize
     | HttpError Http.Error
-<<<<<<< HEAD
     | IndividualEncounter
-=======
     | InitialResultsDisplay InitialResultsDisplay
->>>>>>> d40548f6
     | KilogramShorthand
     | LastChecked
     | LastSuccesfulContactLabel
@@ -1312,12 +1309,11 @@
         HttpError error ->
             translateHttpError error
 
-<<<<<<< HEAD
         IndividualEncounter ->
             { english = "Individual Encounter"
             , kinyarwanda = Nothing
             }
-=======
+
         InitialResultsDisplay display ->
             case display of
                 InitialResultsHidden ->
@@ -1329,7 +1325,6 @@
                     { english = "Hide all mothers / caregivers"
                     , kinyarwanda = Just "Hisha ababyeyi bose / abarezi"
                     }
->>>>>>> d40548f6
 
         KilogramShorthand ->
             { english = "kg"
