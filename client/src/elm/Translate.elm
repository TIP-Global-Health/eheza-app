module Translate exposing
    ( Adherence(..)
    , ChartPhrase(..)
    , Language
    , LoginPhrase(..)
    , TranslationId(..)
    , ValidationError(..)
    , translate
    , translateActivePage
    , translateAdherence
    , translateChartPhrase
    , translateCounselingTimingHeading
    , translateFormError
    , translateFormField
    , translateHttpError
    , translateLoginPhrase
    , translateMonth
    , translateValidationError
    , translationSet
    )

{-| This module has just the translations ... for types and
general utilities, see `Translate.Model` and `Translate.Utils`.
-}

<<<<<<< HEAD
import Activity.Model exposing (ActivityType(..), ChildActivityType(..), MotherActivityType(..))
import Backend.Child.Model exposing (Gender(..), ModeOfDelivery(..))
=======
import Activity.Model exposing (Activity(..), ChildActivity(..), MotherActivity(..))
import Backend.Child.Model exposing (Gender(..))
import Backend.Counseling.Model exposing (CounselingTiming(..), CounselingTopic)
>>>>>>> b9a47b61
import Backend.Entities exposing (..)
import Backend.Measurement.Model exposing (ChildNutritionSign(..), FamilyPlanningSign(..), MuacIndication(..))
import Backend.Mother.Model exposing (EducationLevel(..), HIVStatus(..), MaritalStatus(..))
import Date exposing (Month(..))
import Form.Error exposing (ErrorValue(..))
import Http
import Pages.Page exposing (..)
import Restful.Endpoint exposing (fromEntityId)
import Restful.Login exposing (LoginError(..), LoginMethod(..))
import Translate.Model exposing (TranslationSet)
import Translate.Utils exposing (..)


{-| We re-export this one for convenience, so you don't have to import
`Translate.Model` in simple cases. That is, you can do this, which will be
enough for most "view" modules:

    import Translate exposing (translate, Language)

Note that importing `Language` from here gives you only the type, not the
constructors. For more complex cases, where you need `English` and
`Kinyarwanda` as well, you have to do this instead:

    import Translate.Model exposing (Language(..))

-}
type alias Language =
    Translate.Model.Language


translate : Language -> TranslationId -> String
translate lang trans =
    selectLanguage lang (translationSet trans)


type LoginPhrase
    = CheckingCachedCredentials
    | ForgotPassword1
    | ForgotPassword2
    | LoggedInAs
    | LoginError Http.Error
    | LoginRejected LoginMethod
    | LoginOrWorkOffline
    | Logout
    | LogoutInProgress
    | LogoutFailed
    | Password
    | SignIn
    | Username
    | WorkOffline
    | YouMustLoginBefore


type ChartPhrase
    = AgeCompletedMonthsYears
    | Birth
    | BirthToTwoYears
    | LengthCm
    | LengthForAgeBoys
    | LengthForAgeGirls
    | Months
    | OneYear
    | WeightForAgeBoys
    | WeightForAgeGirls
    | WeightForLengthBoys
    | WeightForLengthGirls
    | WeightKg
    | YearsPlural Int
    | ZScoreChartsAvailableAt


type ValidationError
    = UnknownClinic


type Adherence
    = PrescribedAVRs
    | CorrectDosage
    | TimeOfDay
    | Adhering


type TranslationId
    = AccessDenied
    | Activities
    | ActivitiesCompleted Int
    | ActivitiesHelp Activity
    | ActivitiesLabel Activity
    | ActivitiesTitle Activity
    | ActivitiesToComplete Int
    | ActivityProgressReport Activity
    | ActivePage Page
    | AddChild
    | AddChildToFamily
    | Admin
<<<<<<< HEAD
    | AddressInformation
=======
    | Adherence Adherence
>>>>>>> b9a47b61
    | AgeWord
    | Age Int Int
    | AgeDays Int
    | AgeMonthsWithoutDay Int
    | AgeSingleBoth Int Int
    | AgeSingleMonth Int Int
    | AgeSingleMonthWithoutDay Int
    | AgeSingleDayWithMonth Int Int
    | AgeSingleDayWithoutMonth Int Int
    | AppName
    | AreYouSure
    | Assessment
    | Attendance
    | Baby
    | BabyName String
    | Back
    | BackendError
    | BeginHealthAssessment
    | Born
    | Cancel
    | CaregiverName
    | CaregiverNationalId
    | CentimeterShorthand
    | Cell
    | ChartPhrase ChartPhrase
    | CheckIn
    | ChildNutritionSignLabel ChildNutritionSign
    | ChildNutritionSignReport ChildNutritionSign
    | ChildOf
    | Children
    | ClickTheCheckMark
    | ClinicNotFound
    | Clinic
    | Clinics
    | Closed
    | ConfirmationRequired
    | ConfirmDeleteTrainingSessions
    | ConfirmRegisterPatient
    | Connected
    | ContactInformation
    | Continue
    | CounselingTimingHeading CounselingTiming
    | CounselingTopic CounselingTopic
    | CounselorReviewed
    | CounselorSignature
    | CreateSession
    | CreateTrainingSessions
    | DeleteTrainingSessions
    | Dashboard
    | DataIsNowSaved
    | DateOfLastAssessment
    | Day
    | DateOfBirth
    | Days
    | Delete
    | Device
    | DeviceNotAuthorized
    | DeviceStatus
    | District
    | DownloadHealthAssessment
    | DownloadSession1
    | DownloadSession2
    | DownloadSuccessful
    | DownloadingSession1
    | DownloadingSession2
    | DropzoneDefaultMessage
    | EndSession
    | EnterPairingCode
    | ErrorCheckLocalConfig
    | ErrorConfigurationError
    | ErrorFetchingCachedSessionTitle
    | ErrorFetchingCachedSessionMessage
    | Estimated
    | FamilyInformation
    | FamilyPlanningSignLabel FamilyPlanningSign
    | FamilyUbudehe
    | Fetch
<<<<<<< HEAD
    | FatherName
    | FatherNationalId
    | FirstName
=======
    | FilterByName
>>>>>>> b9a47b61
    | FormError (ErrorValue ValidationError)
    | FormField String
    | FutureSessions
    | Gender Gender
    | GenderLabel
    | GoHome
    | HealthCenterName
    | HIVStatusLabel
    | HIVStatus HIVStatus
    | HouseholdSize
    | HttpError Http.Error
    | KilogramShorthand
    | LastChecked
    | LevelOfEducationLabel
    | LevelOfEducation EducationLevel
    | LinkToMother
    | LoginPhrase LoginPhrase
    | MakeSureYouAreConnected
    | MaritalStatusLabel
    | MaritalStatus MaritalStatus
    | MeasurementNoChange
    | MeasurementGained Float
    | MeasurementLost Float
    | MiddleName
    | MinutesAgo Int
    | ModeOfDelivery ModeOfDelivery
    | ModeOfDeliveryLabel
    | Month
    | MonthAbbrev
    | MonthsOld
    | Mother
    | MotherName String
    | MotherNameLabel
    | MotherNationalId
    | Mothers
    | MuacIndication MuacIndication
    | MyAccount
    | NationalIdNumber
    | Next
    | No
    | NoActiveIncidents
    | NoActivitiesCompleted
    | NoActivitiesCompletedForThisParticipant
    | NoActivitiesPending
    | NoActivitiesPendingForThisParticipant
    | NoMatchesFound
    | NoParticipantsPending
    | NoParticipantsPendingForThisActivity
    | NoParticipantsCompleted
    | NoParticipantsCompletedForThisActivity
    | NoCachedSession
    | NoChildrenRegisteredInTheSystem
    | NoParticipantsFound
    | NotAvailable
    | NotConnected
    | NumberOfChildren
    | OK
    | Old
    | OnceYouEndYourSession
    | Page
    | Page404
    | PageNotFoundMsg
    | Participants
    | ParticipantReviewed
    | ParticipantSignature
    | ParticipantSummary
<<<<<<< HEAD
    | PatientDemographicInformation
=======
    | PersistentStorage Bool
>>>>>>> b9a47b61
    | PlaceholderEnterHeight
    | PlaceholderEnterMUAC
    | PlaceholderEnterWeight
    | PlaceholderTextGroupDate
    | PlaceholderTextJoined
    | PleaseSelectClinic
    | PreviousFloatMeasurement Float
<<<<<<< HEAD
    | Profession
    | Province
=======
    | ProgressReport
>>>>>>> b9a47b61
    | ReadyToBeginSession
    | RegisterPatient
    | RegisterNewPatient
    | RegistratingHealthCenter
    | ReportAge String
    | ReportDOB String
    | ReportRemaining Int
    | ReloadParticipant
    | ReportCompleted { pending : Int, completed : Int }
    | ResolveMonth Month
    | Retry
    | Save
    | SaveError
    | SearchByName
    | SecondName
    | Sector
    | SelectClinic
    | SelectLanguage
    | SelectYourClinic
    | ServiceWorkerActive
    | ServiceWorkerCurrent
    | ServiceWorkerCheckForUpdates
    | ServiceWorkerInstalling
    | ServiceWorkerInstalled
    | ServiceWorkerSkipWaiting
    | ServiceWorkerRestarting
    | ServiceWorkerActivating
    | ServiceWorkerActivated
    | ServiceWorkerRedundant
    | ServiceWorkerInactive
    | ServiceWorkerRegNotAsked
    | ServiceWorkerRegLoading
    | ServiceWorkerRegErr
    | ServiceWorkerRegSuccess
    | ServiceWorkerStatus
    | SessionClosed
    | SessionClosed2 SessionId
    | SessionInProgress
    | SessionUnauthorized
    | SessionUnauthorized2
    | ShowAll
    | StartEndDate
    | StartDate
    | EndDate
<<<<<<< HEAD
    | Submit
    | SubmitPairingCode
    | Success
    | TelephoneNumber
=======
    | StartSyncing
    | StopSyncing
    | StorageQuota { usage : Int, quota : Int }
    | SubmitPairingCode
    | Success
    | SyncGeneral
    | TakenCareOfBy
>>>>>>> b9a47b61
    | ThisActionCannotBeUndone
    | ThisClinicHasNoMothers
    | TitleHealthAssessment
    | Training
    | TrainingSessionCreateSuccessMessage
    | TrainingSessionDeleteSuccessMessage
    | TrySyncing
    | UbudeheLabel
    | UnableToDownload
    | UnableToUpload
    | Unknown
    | Update
    | UpdateError
    | UploadHealthAssessment
    | UploadingSession1
    | UploadingSession2
    | UploadSuccessful
    | ValidationErrors
    | Version
    | ViewProgressReport
    | Village
    | WelcomeUser String
    | Year
    | Yes
    | YouAreNotAnAdmin
    | YouHaveACompletedSession
    | YourSessionHasBeenSaved
    | ZScoreHeightForAge
    | ZScoreMuacForAge
    | ZScoreWeightForAge
    | ZScoreWeightForHeight


translationSet : TranslationId -> TranslationSet String
translationSet trans =
    case trans of
        AccessDenied ->
            { english = "Access denied"
            , kinyarwanda = Just "Kwinjira ntibyemera"
            }

        Admin ->
            { english = "Administration"
            , kinyarwanda = Just "Abakuriye"
            }

        AddressInformation ->
            { english = "Address Information"
            , kinyarwanda = Nothing
            }

        AgeWord ->
            { english = "Age"
            , kinyarwanda = Just "Imyaka"
            }

        Activities ->
            { english = "Activities"
            , kinyarwanda = Just "Ibikorwa"
            }

        ActivitiesCompleted count ->
            { english = "Completed (" ++ toString count ++ ")"
            , kinyarwanda = Just <| "Ibyarangiye (" ++ toString count ++ ")"
            }

        ActivitiesHelp activity ->
            case activity of
                MotherActivity FamilyPlanning ->
                    { english = "Every mother should be asked about her family planning method(s) each month. If a mother needs family planning, refer her to a clinic."
                    , kinyarwanda = Just "Buri mubyeyi agomba kubazwa uburyo bwo kuboneza urubyaro akoresha buri kwezi. Niba umubyeyi akeneye kuboneza urubyaro mwohereze ku kigo nderabuzima k'ubishinzwe"
                    }

                MotherActivity ParticipantConsent ->
                    { english = "Please review the following forms with the participant."
                    , kinyarwanda = Nothing
                    }

                ChildActivity Counseling ->
                    { english = "Please refer to this list during counseling sessions and ensure that each task has been completed."
                    , kinyarwanda = Just "Kurikiza iyi lisiti mu gihe utanga ubujyanama, witondere kureba ko buri gikorwa cyakozwe."
                    }

                ChildActivity Height ->
                    { english = "Ask the mother to hold the baby’s head at the end of the measuring board. Move the slider to the baby’s heel and pull their leg straight."
                    , kinyarwanda = Just "Saba Umubyeyi guhagarara inyuma y’umwana we agaramye, afata umutwe ku gice cy’amatwi. Sunikira akabaho ku buryo gakora mu bworo by’ibirenge byombi."
                    }

                ChildActivity Muac ->
                    { english = "Make sure to measure at the center of the baby’s upper arm."
                    , kinyarwanda = Just "Ibuka gupima icya kabiri cy'akaboko ko hejuru kugira bigufashe guoima ikizigira cy'akaboko"
                    }

                ChildActivity NutritionSigns ->
                    { english = "Explain to the mother how to check the malnutrition signs for their own child."
                    , kinyarwanda = Just "Sobanurira umubyeyi gupima ibimenyetso by'imirire mibi ku giti cye"
                    }

                ChildActivity ChildPicture ->
                    { english = "Take each baby’s photo at each health assessment. Photos should show the entire body of each child."
                    , kinyarwanda = Just "Fata ifoto ya buri mwana kuri buri bikorwa by'ipimwa Ifoto igomba kwerekana ibice by'umubiri wose by'umwana"
                    }

                ChildActivity Weight ->
                    { english = "Calibrate the scale before taking the first baby's weight. Place baby in harness with no clothes on."
                    , kinyarwanda = Just "Ibuka kuregera umunzani mbere yo gupima ibiro by'umwana wa mbere. Ambika umwana ikariso y'ibiro wabanje kumukuramo imyenda iremereye"
                    }

        ActivitiesLabel activity ->
            case activity of
                MotherActivity FamilyPlanning ->
                    { english = "Which, if any, of the following methods do you use?"
                    , kinyarwanda = Just "Ni ubuhe buryo, niba hari ubuhari, mu buryo bukurikira bwo kuboneza urubyaro ukoresha? Muri ubu buryo bukurikira bwo kuboneza urubyaro, ni ubuhe buryo mukoresha?"
                    }

                MotherActivity ParticipantConsent ->
                    { english = "Forms:"
                    , kinyarwanda = Nothing
                    }

                ChildActivity Counseling ->
                    { english = "Please refer to this list during counseling sessions and ensure that each task has been completed."
                    , kinyarwanda = Just "Kurikiza iyi lisiti mu gihe utanga ubujyanama, witondere kureba ko buri gikorwa cyakozwe."
                    }

                ChildActivity Height ->
                    { english = "Height:"
                    , kinyarwanda = Just "Uburere:"
                    }

                ChildActivity Muac ->
                    { english = "MUAC:"
                    , kinyarwanda = Just "Ikizigira cy'akaboko:"
                    }

                ChildActivity NutritionSigns ->
                    { english = "Select all signs that are present:"
                    , kinyarwanda = Just "Hitamo ibimenyetso by'imirire byose bishoboka umwana afite:"
                    }

                ChildActivity ChildPicture ->
                    { english = "Photo:"
                    , kinyarwanda = Just "Ifoto"
                    }

                ChildActivity Weight ->
                    { english = "Weight:"
                    , kinyarwanda = Just "Ibiro:"
                    }

        ActivitiesTitle activity ->
            case activity of
                MotherActivity FamilyPlanning ->
                    { english = "Family Planning"
                    , kinyarwanda = Just "Kuboneza Urubyaro? nticyaza muri raporo yimikurire yumwana"
                    }

                MotherActivity ParticipantConsent ->
                    { english = "Forms"
                    , kinyarwanda = Nothing
                    }

                ChildActivity Counseling ->
                    { english = "Counseling"
                    , kinyarwanda = Just "Ubujyanama"
                    }

                ChildActivity Height ->
                    { english = "Height"
                    , kinyarwanda = Just "Uburebure"
                    }

                ChildActivity Muac ->
                    { english = "MUAC"
                    , kinyarwanda = Just "Ikizigira cy'akaboko"
                    }

                ChildActivity NutritionSigns ->
                    { english = "Nutrition"
                    , kinyarwanda = Just "Imirire"
                    }

                ChildActivity ChildPicture ->
                    { english = "Photo"
                    , kinyarwanda = Just "Ifoto"
                    }

                ChildActivity Weight ->
                    { english = "Weight"
                    , kinyarwanda = Just "Ibiro"
                    }

        ActivityProgressReport activity ->
            case activity of
                MotherActivity FamilyPlanning ->
                    { english = "Family Planning"
                    , kinyarwanda = Just "Kuboneza Urubyaro? nticyaza muri raporo yimikurire yumwana"
                    }

                MotherActivity ParticipantConsent ->
                    { english = "Forms"
                    , kinyarwanda = Nothing
                    }

                ChildActivity Counseling ->
                    { english = "Counseling"
                    , kinyarwanda = Nothing
                    }

                ChildActivity Height ->
                    { english = "Height"
                    , kinyarwanda = Just "Uburebure"
                    }

                ChildActivity Muac ->
                    { english = "MUAC"
                    , kinyarwanda = Just "Ikizigira cy'akaboko"
                    }

                ChildActivity NutritionSigns ->
                    { english = "Nutrition Signs"
                    , kinyarwanda = Just "Ibimenyetso by'imirire"
                    }

                ChildActivity ChildPicture ->
                    { english = "Photo"
                    , kinyarwanda = Just "Ifoto"
                    }

                ChildActivity Weight ->
                    { english = "Weight"
                    , kinyarwanda = Just "Ibiro"
                    }

        ActivitiesToComplete count ->
            { english = "To Do (" ++ toString count ++ ")"
            , kinyarwanda = Just <| "Ibisabwa gukora (" ++ toString count ++ ")"
            }

        ActivePage page ->
            translateActivePage page

<<<<<<< HEAD
        AddChild ->
            { english = "Add a Child"
            , kinyarwanda = Nothing
            }

        AddChildToFamily ->
            { english = "Add a child to this family"
            , kinyarwanda = Nothing
            }
=======
        Adherence adherence ->
            translateAdherence adherence
>>>>>>> b9a47b61

        Age months days ->
            { english = toString months ++ " months " ++ toString days ++ " days"
            , kinyarwanda = Just <| toString months ++ " Amezi " ++ toString days ++ " iminsi"
            }

        AgeDays days ->
            { english = toString days ++ " days"
            , kinyarwanda = Just <| toString days ++ " Iminsi"
            }

        AgeMonthsWithoutDay months ->
            { english = toString months ++ " month"
            , kinyarwanda = Just <| toString months ++ " Ukwezi"
            }

        AgeSingleBoth months days ->
            { english = toString months ++ " month " ++ toString days ++ " day"
            , kinyarwanda = Just <| toString months ++ " Ukwezi " ++ toString days ++ " Umunsi"
            }

        AgeSingleMonth months days ->
            { english = toString months ++ " month " ++ toString days ++ " days"
            , kinyarwanda = Just <| toString months ++ " Ukwezi " ++ toString days ++ " Iminsi"
            }

        AgeSingleDayWithMonth months days ->
            { english = toString months ++ " months " ++ toString days ++ " day"
            , kinyarwanda = Just <| toString months ++ " Amezi " ++ toString days ++ " Umunsi"
            }

        AgeSingleDayWithoutMonth months days ->
            { english = toString days ++ " day"
            , kinyarwanda = Just <| toString days ++ " Umunsi"
            }

        AgeSingleMonthWithoutDay month ->
            { english = toString month ++ " month"
            , kinyarwanda = Just <| toString month ++ " Ukwezi"
            }

        AppName ->
            { english = "E-Heza System"
            , kinyarwanda = Just "E-heza sisiteme"
            }

        AreYouSure ->
            { english = "Are you sure?"
            , kinyarwanda = Just "Urabyizeye?"
            }

        Assessment ->
            { english = "Assessment"
            , kinyarwanda = Just "Ipimwa"
            }

        Attendance ->
            { english = "Attendance"
            , kinyarwanda = Just "Ubwitabire"
            }

        Baby ->
            { english = "Baby"
            , kinyarwanda = Just "Umwana"
            }

        BabyName name ->
            { english = "Baby: " ++ name
            , kinyarwanda = Just <| "Umwana: " ++ name
            }

        Back ->
            { english = "Back"
            , kinyarwanda = Nothing
            }

        BackendError ->
            { english = "Error contacting backend"
            , kinyarwanda = Just "Seriveri yerekanye amakosa akurikira"
            }

        Born ->
            { english = "Born"
            , kinyarwanda = Just "Kuvuka/ itariki y'amavuko"
            }

        BeginHealthAssessment ->
            { english = "Begin Health Assessment"
            , kinyarwanda = Just "Gutangira igikorwa cy'ipima"
            }

        Cancel ->
            { english = "Cancel"
            , kinyarwanda = Just "Guhagarika"
            }

        CaregiverName ->
            { english = "Caregiver's Name"
            , kinyarwanda = Nothing
            }

        CaregiverNationalId ->
            { english = "Caregiver's National ID"
            , kinyarwanda = Nothing
            }

        Cell ->
            { english = "Cell"
            , kinyarwanda = Nothing
            }

        CentimeterShorthand ->
            { english = "cm"
            , kinyarwanda = Just "cm"
            }

        ChartPhrase phrase ->
            translateChartPhrase phrase

        CheckIn ->
            { english = "Check in:"
            , kinyarwanda = Just "Kureba abaje"
            }

        ChildNutritionSignLabel sign ->
            case sign of
                AbdominalDistension ->
                    { english = "Abdominal Distension"
                    , kinyarwanda = Just "Kubyimba inda"
                    }

                Apathy ->
                    { english = "Apathy"
                    , kinyarwanda = Just "Kwigunga"
                    }

                BrittleHair ->
                    { english = "Brittle Hair"
                    , kinyarwanda = Just "Gucurama no guhindura ibara ku misatsi"
                    }

                DrySkin ->
                    { english = "Dry Skin"
                    , kinyarwanda = Just "Uruhu ryumye"
                    }

                Edema ->
                    { english = "Edema"
                    , kinyarwanda = Just "Kubyimba"
                    }

                None ->
                    { english = "None of these"
                    , kinyarwanda = Just "Nta bimenyetso "
                    }

                PoorAppetite ->
                    { english = "Poor Appetite"
                    , kinyarwanda = Just "Kubura apeti /kunanirwa kurya"
                    }

        ChildNutritionSignReport sign ->
            case sign of
                AbdominalDistension ->
                    { english = "Abdominal Distension"
                    , kinyarwanda = Just "Kubyimba inda"
                    }

                Apathy ->
                    { english = "Apathy"
                    , kinyarwanda = Just "Kwigunga"
                    }

                BrittleHair ->
                    { english = "Brittle Hair"
                    , kinyarwanda = Just "Gucurama umusatsi"
                    }

                DrySkin ->
                    { english = "Dry Skin"
                    , kinyarwanda = Just "Uruhu ryumye"
                    }

                Edema ->
                    { english = "Edema"
                    , kinyarwanda = Just "Kubyimba"
                    }

                None ->
                    { english = "None"
                    , kinyarwanda = Just "Nta bimenyetso"
                    }

                PoorAppetite ->
                    { english = "Poor Appetite"
                    , kinyarwanda = Just "kubura apeti (kunanirwa kurya)"
                    }

        Children ->
            { english = "Children"
            , kinyarwanda = Just "Abana"
            }

        ChildOf ->
            { english = "Child of"
            , kinyarwanda = Just "Umwana wa"
            }

        ClickTheCheckMark ->
            { english = "Click the check mark if the mother / caregiver is in attendance. The check mark will appear green when a mother / caregiver has been signed in."
            , kinyarwanda = Just "Kanda (kuri) ku kazu niba umubyeyi ahari. Ku kazu harahita hahindura ibara habe icyaytsi niba wemeje ko umubyeyi ahari"
            }

        ClinicNotFound ->
            { english = "Clinic not found"
            , kinyarwanda = Just "Ikigo nderabuzima nticyabonetse"
            }

        Clinic ->
            { english = "Clinic"
            , kinyarwanda = Just "Ikigo nderabuzima"
            }

        Clinics ->
            { english = "Clinics"
            , kinyarwanda = Just "Ibigo nderebuzima"
            }

        Closed ->
            { english = "Closed"
            , kinyarwanda = Just "Gufunga"
            }

        ConfirmationRequired ->
            { english = "Please confirm:"
            , kinyarwanda = Nothing
            }

        ConfirmDeleteTrainingSessions ->
            { english = "Are you sure you want to delete all training sessions?"
            , kinyarwanda = Nothing
            }

        ConfirmRegisterPatient ->
            { english = "Are you sure you want to save this patient's data?"
            , kinyarwanda = Nothing
            }

        Connected ->
            { english = "Connected"
            , kinyarwanda = Just "Ufite interineti (murandasi)"
            }

        ContactInformation ->
            { english = "Contact Information"
            , kinyarwanda = Nothing
            }

        Continue ->
            { english = "Continue"
            , kinyarwanda = Just "Gukomeza"
            }

        CounselingTimingHeading timing ->
            translateCounselingTimingHeading timing

        CounselingTopic topic ->
            { english = topic.english
            , kinyarwanda = topic.kinyarwanda
            }

        CounselorReviewed ->
            { english = "I have reviewed the above with the participant."
            , kinyarwanda = Nothing
            }

        CounselorSignature ->
            { english = "Entry Counselor Signature"
            , kinyarwanda = Nothing
            }

        CreateSession ->
            { english = "Create Session"
            , kinyarwanda = Just "Tangira igikorwa"
            }

        CreateTrainingSessions ->
            { english = "Create All Training Sessions"
            , kinyarwanda = Nothing
            }

        DeleteTrainingSessions ->
            { english = "Delete All Training Sessions"
            , kinyarwanda = Nothing
            }

        Dashboard ->
            { english = "Dashboard"
            , kinyarwanda = Just "Tabeau de bord"
            }

        DataIsNowSaved ->
            { english = "Data is now saved on the server."
            , kinyarwanda = Just "Amakuru ubu abitswe kri seriveri."
            }

        DateOfLastAssessment ->
            { english = "Date of last Assessment"
            , kinyarwanda = Just "Amakuru y'ipimwa ry'ubushize"
            }

        Day ->
            { english = "Day"
            , kinyarwanda = Just "Umunsi"
            }

        DateOfBirth ->
            { english = "Date of Birth"
            , kinyarwanda = Nothing
            }

        Days ->
            { english = "days"
            , kinyarwanda = Just "Iminsi"
            }

        Delete ->
            { english = "Delete"
            , kinyarwanda = Nothing
            }

        Device ->
            { english = "Device"
            , kinyarwanda = Nothing
            }

        DeviceNotAuthorized ->
            { english =
                """This device has not yet been authorized to sync data with the backend, or the
                authorization has expired or been revoked. To authorize or re-authorize this
                device, enter a pairing code below. This will permit sensitive data to be stored
                on this device and updated to the backend. You should only authorize devices that
                are under your control and which are secure."""
            , kinyarwanda = Nothing
            }

        DeviceStatus ->
            { english = "Device Status"
            , kinyarwanda = Nothing
            }

        District ->
            { english = "District"
            , kinyarwanda = Nothing
            }

        DownloadHealthAssessment ->
            { english = "Download Health Assessment"
            , kinyarwanda = Just "Gukurura Igikorwa cy’ipima"
            }

        DownloadSuccessful ->
            { english = "Download Successful"
            , kinyarwanda = Just "Gukurura Igikorwa cy’ipima byagenze neza"
            }

        DownloadingSession1 ->
            { english = "Downloading…"
            , kinyarwanda = Just "Uri gukurura Igikorwa cy’ipima (gukurura amakuru y'ipima)"
            }

        DownloadingSession2 ->
            { english = "Downloading may take a few minutes, or a few hours. Do not leave this page while data is downloading."
            , kinyarwanda = Just "Gukurura Igikorwa cy’ipima bishobora gutwara iminota mike cg amasaha make. Ub uretse gufunga iyi paji mu gihe ugikurura amakuru."
            }

        DropzoneDefaultMessage ->
            { english = "Touch here to take a photo, or drop a photo file here."
            , kinyarwanda = Just "Kanda hano niba ushaka gufotora cg ukure ifoto mu bubiko hano."
            }

        DownloadSession1 ->
            { english = "You have no sessions loaded to this device. Your next session will be available for download the day before it is scheduled to begin."
            , kinyarwanda = Just "Nta bikirwa ry'ipimwa byinjijwe kuri tablet, ibikorwa by'ipimwa bikurikira bazaboneka kuba byakurwa kuri internet umunsi ubanziriza ipima. "
            }

        DownloadSession2 ->
            { english = "You must be connected to the internet to download a session."
            , kinyarwanda = Just "Ugomba gukoresha internet (murandasi) kugirango ubone amakuru y'ipima."
            }

        EndSession ->
            { english = "End Session"
            , kinyarwanda = Just "Kurangiza ipima (gupima)"
            }

        EnterPairingCode ->
            { english = "Enter pairing code"
            , kinyarwanda = Nothing
            }

        StorageQuota quota ->
            { english = "Used " ++ toString (quota.usage // (1024 * 1024)) ++ " MB of available " ++ toString (quota.quota // (1024 * 1024)) ++ " MB"
            , kinyarwanda = Nothing
            }

        SubmitPairingCode ->
            { english = "Submit Pairing Code"
            , kinyarwanda = Nothing
            }

        ErrorCheckLocalConfig ->
            { english = "Check your LocalConfig.elm file and make sure you have defined the enviorement properly"
            , kinyarwanda = Nothing
            }

        ErrorConfigurationError ->
            { english = "Configuration error"
            , kinyarwanda = Just "Ikosa mu igena miterere"
            }

        ErrorFetchingCachedSessionTitle ->
            { english = "Error Loading Cached Session"
            , kinyarwanda = Nothing
            }

        ErrorFetchingCachedSessionMessage ->
            { english = """
                There was an error loading the session data cached on this
                device. An error report has been sent (or will be sent when the
                device is online). Contact the Ihangane project for further
                instructions.
                """
            , kinyarwanda = Nothing
            }

        Estimated ->
            { english = "Estimated"
            , kinyarwanda = Nothing
            }

        FamilyInformation ->
            { english = "Family Information"
            , kinyarwanda = Nothing
            }

        FamilyPlanningSignLabel sign ->
            case sign of
                Condoms ->
                    { english = "Condoms"
                    , kinyarwanda = Just "Udukingirizo"
                    }

                IUD ->
                    { english = "IUD"
                    , kinyarwanda = Just "Akapira ko mu mura (agapira ko munda ibyara)"
                    }

                Implant ->
                    { english = "Implant"
                    , kinyarwanda = Just "Akapira ko mu kaboko"
                    }

                Injection ->
                    { english = "Injection"
                    , kinyarwanda = Just "Urushinge"
                    }

                Necklace ->
                    { english = "Necklace"
                    , kinyarwanda = Just "Urunigi"
                    }

                Pill ->
                    { english = "Pill"
                    , kinyarwanda = Just "Ibinini"
                    }

                NoFamilyPlanning ->
                    { english = "None of these"
                    , kinyarwanda = Just "nta buryo bwo kuboneza urubyaro akoresha"
                    }

        FamilyUbudehe ->
            { english = "Family Ubudehe"
            , kinyarwanda = Nothing
            }

        Fetch ->
            { english = "Fetch"
            , kinyarwanda = Just "Gushakisha"
            }

<<<<<<< HEAD
        FatherName ->
            { english = "Father's Name"
            , kinyarwanda = Nothing
            }

        FatherNationalId ->
            { english = "Father's National ID"
            , kinyarwanda = Nothing
            }

        FirstName ->
            { english = "First Name"
=======
        FilterByName ->
            { english = "Filter by name"
>>>>>>> b9a47b61
            , kinyarwanda = Nothing
            }

        FormError errorValue ->
            translateFormError errorValue

        FormField field ->
            translateFormField field

        FutureSessions ->
            { english = "Future Sessions"
            , kinyarwanda = Nothing
            }

        Gender gender ->
            case gender of
                Male ->
                    { english = "Male"
                    , kinyarwanda = Just "Gabo"
                    }

                Female ->
                    { english = "Female"
                    , kinyarwanda = Just "Gore"
                    }

        GenderLabel ->
            { english = "Gender"
            , kinyarwanda = Nothing
            }

        GoHome ->
            { english = "Go to main page"
            , kinyarwanda = Just "Kujya ahabanza"
            }

        HealthCenterName ->
            { english = "Health Center Name"
            , kinyarwanda = Nothing
            }

        HIVStatusLabel ->
            { english = "HIV Status"
            , kinyarwanda = Nothing
            }

        HIVStatus status ->
            case status of
                HIVExposedInfant ->
                    { english = "HIV-exposed Infant"
                    , kinyarwanda = Nothing
                    }

                Negative ->
                    { english = "Negative"
                    , kinyarwanda = Nothing
                    }

                NegativeDiscordantCouple ->
                    { english = "Negative - discordant couple"
                    , kinyarwanda = Nothing
                    }

                Positive ->
                    { english = "Positive"
                    , kinyarwanda = Nothing
                    }

                Unknown ->
                    { english = "Unknown"
                    , kinyarwanda = Nothing
                    }

        HouseholdSize ->
            { english = "Household Size"
            , kinyarwanda = Nothing
            }

        HttpError error ->
            translateHttpError error

        KilogramShorthand ->
            { english = "kg"
            , kinyarwanda = Just "kg"
            }

        LastChecked ->
            { english = "Last checked"
            , kinyarwanda = Nothing
            }

        LevelOfEducationLabel ->
            { english = "Level of Education"
            , kinyarwanda = Just <| "Amashuri wize"
            }

        LevelOfEducation educationLevel ->
            case educationLevel of
                NoSchooling ->
                    { english = "No Schooling"
                    , kinyarwanda = Just "Ntayo"
                    }

                PrimarySchool ->
                    { english = "Primary School"
                    , kinyarwanda = Just "Abanza"
                    }

                VocationalTrainingSchool ->
                    { english = "Vocational Training School"
                    , kinyarwanda = Just "Imyuga"
                    }

                SecondarySchool ->
                    { english = "Secondary School"
                    , kinyarwanda = Just "Ayisumbuye"
                    }

                DiplomaProgram ->
                    { english = "Diploma Program (2 years of University)"
                    , kinyarwanda = Just "Amashuri 2 ya Kaminuza"
                    }

                HigherEducation ->
                    { english = "Higher Education (University)"
                    , kinyarwanda = Just "(A0)"
                    }

                AdvancedDiploma ->
                    { english = "Advanced Diploma"
                    , kinyarwanda = Just "(A1)"
                    }

        LinkToMother ->
            { english = "Link to mother"
            , kinyarwanda = Just "Guhuza n'amakuru y'umubyeyi"
            }

        LoginPhrase phrase ->
            translateLoginPhrase phrase

        MakeSureYouAreConnected ->
            { english = "Make sure you are connected to the internet. If the issue continues, call The Ihangane Project at +250 788 817 542."
            , kinyarwanda = Just "Banza urebe ko ufite interineti. Ikibazo nigikomeza, hamagara The Ihangane Project kuri +250 788 817 542"
            }

        MaritalStatusLabel ->
            { english = "Marital Status"
            , kinyarwanda = Nothing
            }

        MaritalStatus status ->
            case status of
                Divorced ->
                    { english = "Divorced"
                    , kinyarwanda = Nothing
                    }

                Married ->
                    { english = "Married"
                    , kinyarwanda = Nothing
                    }

                Single ->
                    { english = "Single"
                    , kinyarwanda = Nothing
                    }

                Widowed ->
                    { english = "Widowed"
                    , kinyarwanda = Nothing
                    }

        MeasurementNoChange ->
            { english = "No Change"
            , kinyarwanda = Just "nta cyahindutse"
            }

        MeasurementGained amount ->
            { english = "Gained " ++ toString amount
            , kinyarwanda = Just <| "Kwiyongera " ++ toString amount
            }

        MeasurementLost amount ->
            { english = "Lost " ++ toString amount
            , kinyarwanda = Just <| "Kwiyongera " ++ toString amount
            }

        MiddleName ->
            { english = "Middle Name"
            , kinyarwanda = Nothing
            }

        MinutesAgo minutes ->
            { english =
                if minutes == 0 then
                    "just now"

                else if minutes == 1 then
                    "one minute ago"

                else
                    toString minutes ++ " minutes ago"
            , kinyarwanda = Nothing
            }

        ModeOfDelivery mode ->
            case mode of
                SpontaneousVaginalDeliveryWithEpisiotomy ->
                    { english = "Spontaneous vaginal delivery with episiotomy"
                    , kinyarwanda = Nothing
                    }

                SpontaneousVaginalDeliveryWithoutEpisiotomy ->
                    { english = "Spontaneous vaginal delivery without episiotomy"
                    , kinyarwanda = Nothing
                    }

                VaginalDeliveryWithVacuumExtraction ->
                    { english = "Vaginal delivery with vacuum extraction"
                    , kinyarwanda = Nothing
                    }

                CesareanDelivery ->
                    { english = "Cesarean delivery"
                    , kinyarwanda = Nothing
                    }

        ModeOfDeliveryLabel ->
            { english = "Mode of delivery"
            , kinyarwanda = Nothing
            }

        Month ->
            { english = "Month"
            , kinyarwanda = Nothing
            }

        MonthAbbrev ->
            { english = "mo"
            , kinyarwanda = Just "amezi"
            }

        MonthsOld ->
            { english = "months old"
            , kinyarwanda = Just "Amezi"
            }

        Mother ->
            { english = "Mother"
            , kinyarwanda = Just "Umubyeyi"
            }

        MotherName name ->
            { english = "Mother/Caregiver: " ++ name
            , kinyarwanda = Just <| "Umubyeyi: " ++ name
            }

        MotherNameLabel ->
            { english = "Mother's Name"
            , kinyarwanda = Nothing
            }

        MotherNationalId ->
            { english = "Mother's National ID"
            , kinyarwanda = Nothing
            }

        Mothers ->
            { english = "Mothers"
            , kinyarwanda = Just "Ababyeyi"
            }

        MuacIndication indication ->
            case indication of
                MuacRed ->
                    { english = "red"
                    , kinyarwanda = Just "Umutuku"
                    }

                MuacYellow ->
                    { english = "yellow"
                    , kinyarwanda = Just "Umuhondo"
                    }

                MuacGreen ->
                    { english = "green"
                    , kinyarwanda = Just "Icyatsi"
                    }

        MyAccount ->
            { english = "My Account"
            , kinyarwanda = Just "Konti yanjye"
            }

        NationalIdNumber ->
            { english = "National ID Number"
            , kinyarwanda = Nothing
            }

        Next ->
            { english = "Next"
            , kinyarwanda = Nothing
            }

        No ->
            { english = "No"
            , kinyarwanda = Nothing
            }

        NoActiveIncidents ->
            { english = "No active incidents!"
            , kinyarwanda = Nothing
            }

        NoActivitiesCompleted ->
            { english = "No activities are entirely completed for the attending participants."
            , kinyarwanda = Just "Nta gikorwa cyarangiye cyose kubitabiriye."
            }

        NoActivitiesPending ->
            { english = "All activities are completed for the attending participants."
            , kinyarwanda = Just "Ibikorwa byose byarangiye kubitabiriye."
            }

        NoActivitiesCompletedForThisParticipant ->
            { english = "No activities are completed for this participant."
            , kinyarwanda = Just "Nta gikorwa cyarangiye kubitabiriye."
            }

        NoActivitiesPendingForThisParticipant ->
            { english = "All activities are completed for this participant."
            , kinyarwanda = Just "Ibikorwa byose byarangiye kubitabiriye."
            }

        NoMatchesFound ->
            { english = "No matches found"
            , kinyarwanda = Nothing
            }

        NoParticipantsCompleted ->
            { english = "No participants have completed all their activities yet."
            , kinyarwanda = Just "Ntagikorwa nakimwe kirarangira kubitabiriye."
            }

        NoParticipantsPending ->
            { english = "All attending participants have completed their activities."
            , kinyarwanda = Just "Abaje bose barangirijwe"
            }

        NoParticipantsCompletedForThisActivity ->
            { english = "No participants have completed this activity yet."
            , kinyarwanda = Just "Ntawaje warangirijwe kukorerwa."
            }

        NoParticipantsPendingForThisActivity ->
            { english = "All attending participants have completed this activitity."
            , kinyarwanda = Just "Ababje bose barangirijwe."
            }

        NoCachedSession ->
            { english = "No session was found on this device."
            , kinyarwanda = Nothing
            }

        NoChildrenRegisteredInTheSystem ->
            { english = "No children registered in the system"
            , kinyarwanda = Just "Ntamwana wanditswe muriyi sisiteme"
            }

        NoParticipantsFound ->
            { english = "No participants found"
            , kinyarwanda = Just "Ntamuntu ugaragaye"
            }

        NotAvailable ->
            { english = "not available"
            , kinyarwanda = Just "Ntibiboneste"
            }

        NotConnected ->
            { english = "Not Connected"
            , kinyarwanda = Just "Ntamurandasi"
            }

        NumberOfChildren ->
            { english = "Number of Children"
            , kinyarwanda = Nothing
            }

        OK ->
            { english = "OK"
            , kinyarwanda = Just "Nibyo, yego"
            }

        Old ->
            { english = "old"
            , kinyarwanda = Just "imyaka"
            }

        OnceYouEndYourSession ->
            { english = "Once you end your session, you will no longer be able to edit or add data. Remember to upload this session within the next 48 hours."
            , kinyarwanda = Just "Igihe igikorwa cyawe ukirangije, ntubasha guhindura cyangwa kongera kubipimo, ibka kubyohereza mumasaha 48"
            }

        Page ->
            { english = "Page"
            , kinyarwanda = Just "Paji"
            }

        Page404 ->
            { english = "404 page"
            , kinyarwanda = Just "404 paji"
            }

        PageNotFoundMsg ->
            { english = "Sorry, nothing found in this URL."
            , kinyarwanda = Just "Mutwihanganire ntabwo ubufasha mwasabye mubashije kuboneka."
            }

        Participants ->
            { english = "Participants"
            , kinyarwanda = Just "Ubwitabire"
            }

        ParticipantReviewed ->
            { english = "I have reviewed and understand the above."
            , kinyarwanda = Nothing
            }

        ParticipantSignature ->
            { english = "Participant Signature"
            , kinyarwanda = Nothing
            }

        ParticipantSummary ->
            { english = "Participant Summary"
            , kinyarwanda = Just "Umwirondoro w’urera umwana"
            }

<<<<<<< HEAD
        PatientDemographicInformation ->
            { english = "Patient Demographic Information"
            , kinyarwanda = Nothing
            }
=======
        PersistentStorage authorized ->
            if authorized then
                { english = "Persistent storage has been authorized. The browser will not delete locally cached data without your approval."
                , kinyarwanda = Nothing
                }

            else
                { english = "Persistent storage has not been authorized. The browser may delete locally cached data if storage runs low."
                , kinyarwanda = Nothing
                }
>>>>>>> b9a47b61

        PlaceholderEnterHeight ->
            { english = "Enter height here…"
            , kinyarwanda = Just "Andika uburebure hano…"
            }

        PlaceholderEnterMUAC ->
            { english = "Enter MUAC here…"
            , kinyarwanda = Just "Andika uburebure hano…"
            }

        PlaceholderEnterWeight ->
            { english = "Enter weight here…"
            , kinyarwanda = Just "Andika ibiro hano…"
            }

        PlaceholderTextGroupDate ->
            { english = "Group Date"
            , kinyarwanda = Just "Itariki y'itsinda"
            }

        PlaceholderTextJoined ->
            { english = "Joined in June 2017"
            , kinyarwanda = Just "Yinjiye muri kamena 2017"
            }

        PleaseSelectClinic ->
            { english = "Please select the relevant clinic for the new session"
            , kinyarwanda = Nothing
            }

        PreviousFloatMeasurement value ->
            { english = "Previous measurement: " ++ toString value
            , kinyarwanda = Just <| "Ibipimo by'ubushize: " ++ toString value
            }

<<<<<<< HEAD
        Profession ->
            { english = "Profession"
            , kinyarwanda = Nothing
            }

        Province ->
            { english = "Province"
            , kinyarwanda = Nothing
=======
        ProgressReport ->
            { english = "Progress Report"
            , kinyarwanda = Just "Raporo igaragaza imikurire y'umwana"
>>>>>>> b9a47b61
            }

        ReadyToBeginSession ->
            { english = "You are now ready to begin your session."
            , kinyarwanda = Just "Ubu ushobora gutangira ibikorwa byawe."
            }

        RegisterPatient ->
            { english = "Register a patient"
            , kinyarwanda = Nothing
            }

        RegisterNewPatient ->
            { english = "Register a new patient"
            , kinyarwanda = Nothing
            }

        RegistratingHealthCenter ->
            { english = "Registrating Health Center"
            , kinyarwanda = Nothing
            }

        ReportAge age ->
            { english = "Age: " ++ age
            , kinyarwanda = Just <| "Imyaka: " ++ age
            }

        ReportDOB dob ->
            { english = "DOB: " ++ dob
            , kinyarwanda = Just <| "Itariki y'amavuko: " ++ dob
            }

        ReportRemaining remaining ->
            { english = toString remaining ++ " remaning"
            , kinyarwanda = Just <| toString remaining ++ " iyibutswa rya raporo"
            }

        ReloadParticipant ->
            { english = "Re-load Participant"
            , kinyarwanda = Just "Ishakisha ryabaritabira"
            }

        ReportCompleted { pending, completed } ->
            { english = toString completed ++ " / " ++ toString (pending + completed) ++ " Completed"
            , kinyarwanda = Just <| toString completed ++ " / " ++ toString (pending + completed) ++ " Raporo irarangiye"
            }

        ResolveMonth month ->
            translateMonth month

        Retry ->
            { english = "Retry"
            , kinyarwanda = Just "Kongera kugerageza"
            }

        Save ->
            { english = "Save"
            , kinyarwanda = Just "Kubika"
            }

        SaveError ->
            { english = "Save Error"
            , kinyarwanda = Just "Kubika error (ikosa mu kubika)"
            }

        SearchByName ->
            { english = "Search by Name"
            , kinyarwanda = Just "Gushakisha izina"
            }

        SecondName ->
            { english = "Second Name"
            , kinyarwanda = Nothing
            }

        Sector ->
            { english = "Sector"
            , kinyarwanda = Nothing
            }

        SelectLanguage ->
            { english = "Select language"
            , kinyarwanda = Nothing
            }

        SelectClinic ->
            { english = "Select Clinic..."
            , kinyarwanda = Just "hitamo ikigo nderabuzima..."
            }

        SelectYourClinic ->
            { english = "Select your clinic"
            , kinyarwanda = Just "Guhitamo ikigo nderabuzima"
            }

        ServiceWorkerActive ->
            { english = "The app is installed on this device."
            , kinyarwanda = Nothing
            }

        ServiceWorkerCurrent ->
            { english = "You have the current version of the app."
            , kinyarwanda = Nothing
            }

        ServiceWorkerCheckForUpdates ->
            { english = "Check for updates"
            , kinyarwanda = Nothing
            }

        ServiceWorkerInstalling ->
            { english = "A new version of the app has been detected and is being downloaded. You can continue to work while this is in progress."
            , kinyarwanda = Nothing
            }

        ServiceWorkerInstalled ->
            { english = "A new version of the app has been downloaded."
            , kinyarwanda = Nothing
            }

        ServiceWorkerSkipWaiting ->
            { english = "Activate new version of the app"
            , kinyarwanda = Nothing
            }

        ServiceWorkerRestarting ->
            { english = "The app should reload momentarily with the new version."
            , kinyarwanda = Nothing
            }

        ServiceWorkerActivating ->
            { english = "A new version of the app is preparing itself for use."
            , kinyarwanda = Nothing
            }

        ServiceWorkerActivated ->
            { english = "A new version of the app is ready for use."
            , kinyarwanda = Nothing
            }

        ServiceWorkerRedundant ->
            { english = "An error occurred installing a new version of the app."
            , kinyarwanda = Nothing
            }

        ServiceWorkerInactive ->
            { english = "The app is not yet installed on this device."
            , kinyarwanda = Nothing
            }

        ServiceWorkerRegNotAsked ->
            { english = "We have not yet attempted to install the app on this device."
            , kinyarwanda = Nothing
            }

        ServiceWorkerRegLoading ->
            { english = "Installation of the app on this device is progressing."
            , kinyarwanda = Nothing
            }

        ServiceWorkerRegErr ->
            { english = "There was an error installing the app on this device. To try again, reload this page."
            , kinyarwanda = Nothing
            }

        ServiceWorkerRegSuccess ->
            { english = "The app was successfully registered with this device."
            , kinyarwanda = Nothing
            }

        ServiceWorkerStatus ->
            { english = "Deployment Status"
            , kinyarwanda = Nothing
            }

        SessionClosed ->
            { english = "Session closed"
            , kinyarwanda = Just "igikorwa kirafunze:"
            }

        SessionClosed2 sessionId ->
            { english =
                "You have stored data on the device for session "
                    ++ toString (fromEntityId sessionId)
                    ++ ", but it was not uploaded to the server and the session is closed. "
                    ++ "Please contact the Ihangane project for further instructions."
            , kinyarwanda = Nothing
            }

        SessionInProgress ->
            { english = "A health assessment is already in progress for another clinic."
            , kinyarwanda = Just "Hari igikorwa cy’ipima kiri gukorwa mu kindi kigo nderabuzima."
            }

        SessionUnauthorized ->
            { english = "Session unauthorized"
            , kinyarwanda = Nothing
            }

        SessionUnauthorized2 ->
            { english =
                """A health assessment is in progress on this device, but you are not authorized to view it.
        Please contact the Ihangane project for further instructions."""
            , kinyarwanda = Nothing
            }

        ShowAll ->
            { english = "Show All"
            , kinyarwanda = Nothing
            }

        StartEndDate ->
            { english = "Start - End"
            , kinyarwanda = Nothing
            }

        StartDate ->
            { english = "Start Date"
            , kinyarwanda = Just "Itariki utangireyeho"
            }

        EndDate ->
            { english = "End Date"
            , kinyarwanda = Just "Itariki urangirijeho"
            }

<<<<<<< HEAD
        Submit ->
            { english = "Submit"
=======
        StartSyncing ->
            { english = "Start Syncing"
            , kinyarwanda = Nothing
            }

        StopSyncing ->
            { english = "Stop Syncing"
>>>>>>> b9a47b61
            , kinyarwanda = Nothing
            }

        Success ->
            { english = "Success"
            , kinyarwanda = Just "Byagezweho"
            }

<<<<<<< HEAD
        TelephoneNumber ->
            { english = "Telephone Number"
=======
        SyncGeneral ->
            { english = "Sync status (general)"
            , kinyarwanda = Nothing
            }

        TakenCareOfBy ->
            { english = "Taken care of by"
>>>>>>> b9a47b61
            , kinyarwanda = Nothing
            }

        ThisActionCannotBeUndone ->
            { english = "This action cannot be undone."
            , kinyarwanda = Nothing
            }

        ThisClinicHasNoMothers ->
            { english = "This clinic has no mothers assigned to it."
            , kinyarwanda = Nothing
            }

        TitleHealthAssessment ->
            { english = "2017 July Health Assessment"
            , kinyarwanda = Just "Igikorwa kipima ,kamena2017"
            }

        Training ->
            { english = "Training"
            , kinyarwanda = Nothing
            }

        TrainingSessionCreateSuccessMessage ->
            { english = "Training sessions were created."
            , kinyarwanda = Nothing
            }

        TrainingSessionDeleteSuccessMessage ->
            { english = "Training sessions were deleted."
            , kinyarwanda = Nothing
            }

        TrySyncing ->
            { english = "Try syncing with backend"
            , kinyarwanda = Nothing
            }

        UbudeheLabel ->
            { english = "Ubudehe: "
            , kinyarwanda = Nothing
            }

        UnableToDownload ->
            { english = "Unable to Download"
            , kinyarwanda = Just "ntibishoboka gukurura"
            }

        UnableToUpload ->
            { english = "Unable to Upload"
            , kinyarwanda = Just "Kwohereza ntibikunda"
            }

        Unknown ->
            { english = "Unknown"
            , kinyarwanda = Nothing
            }

        Update ->
            { english = "Update"
            , kinyarwanda = Just "Kuvugurura"
            }

        UpdateError ->
            { english = "Update Error"
            , kinyarwanda = Just "ikosa mwivugurura"
            }

        UploadHealthAssessment ->
            { english = "Upload Health Assessment"
            , kinyarwanda = Just "Kwohereza Igikorwa cy’ipima"
            }

        UploadingSession1 ->
            { english = "Uploading…"
            , kinyarwanda = Just "Kohereza"
            }

        UploadingSession2 ->
            { english = "Uploading may take a few minutes, or a few hours. Do not leave this page while data is uploading."
            , kinyarwanda = Just "Kohereza igikorwa bishobora gufata iminota mike cyangwa amasaha make. Wifunga iyi paji mugihe iki gikorwa kitararangira."
            }

        UploadSuccessful ->
            { english = "Upload Successful"
            , kinyarwanda = Just "Kwohereza byagenze neza"
            }

        ValidationErrors ->
            { english = "Validation Errors"
            , kinyarwanda = Nothing
            }

        -- As in, the version the app
        Version ->
            { english = "Version"
            , kinyarwanda = Nothing
            }

        ViewProgressReport ->
            { english = "View Progress Report"
            , kinyarwanda = Just "Garagaza uruhererekane rw'imikurire y'umwana"
            }

        Village ->
            { english = "Village"
            , kinyarwanda = Nothing
            }

        WelcomeUser name ->
            { english = "Welcome " ++ name
            , kinyarwanda = Just <| "Murakaza neza " ++ name
            }

        Year ->
            { english = "Year"
            , kinyarwanda = Nothing
            }

        Yes ->
            { english = "Yes"
            , kinyarwanda = Nothing
            }

        YouAreNotAnAdmin ->
            { english = "You are not logged in as an Administrator."
            , kinyarwanda = Nothing
            }

        YouHaveACompletedSession ->
            { english = "You have a completed session that needs to be uploaded. Please connect to the internet and upload this session within 48 hours."
            , kinyarwanda = Just "Ufite igikorwa cyarangiye ukeneye kohereza. Jya kuri intereneti ucyohereze bitarenze  amasaha 48."
            }

        YourSessionHasBeenSaved ->
            { english = "Your session has been saved."
            , kinyarwanda = Just "Igikorwa cyawe cyabitswe."
            }

        ZScoreHeightForAge ->
            { english = "Z-Score Height for Age: "
            , kinyarwanda = Just "Z-score Uburebure ku myaka: "
            }

        ZScoreMuacForAge ->
            { english = "MUAC for Age: "
            , kinyarwanda = Just "MUAC ku myaka: "
            }

        ZScoreWeightForAge ->
            { english = "Z-Score Weight for Age: "
            , kinyarwanda = Just "Z-score Ibiro ku myaka: "
            }

        ZScoreWeightForHeight ->
            { english = "Z-Score Weight for Height: "
            , kinyarwanda = Just "Z-score Ibiro ku uburebure: "
            }


translateActivePage : Page -> TranslationSet String
translateActivePage page =
    case page of
        DevicePage ->
            { english = "Device Status"
            , kinyarwanda = Nothing
            }

        LoginPage ->
            { english = "Login"
            , kinyarwanda = Just "Kwinjira"
            }

        PageNotFound url ->
            { english = "Missing"
            , kinyarwanda = Just "Ibibura"
            }

        ServiceWorkerPage ->
            { english = "Deployment"
            , kinyarwanda = Nothing
            }

        SessionPage sessionPage ->
            case sessionPage of
                ActivitiesPage ->
                    { english = "Activities"
                    , kinyarwanda = Just "Ibikorwa"
                    }

                ActivityPage activityType ->
                    { english = "Activity"
                    , kinyarwanda = Just "Igikorwa"
                    }

                AttendancePage ->
                    { english = "Attendance"
                    , kinyarwanda = Just "Ubwitabire"
                    }

                ParticipantsPage ->
                    { english = "Participants"
                    , kinyarwanda = Just "Abagenerwabikorwa"
                    }

                ChildPage childId ->
                    { english = "Child"
                    , kinyarwanda = Just "Umwana"
                    }

                MotherPage motherId ->
                    { english = "Mother"
                    , kinyarwanda = Just "Umubyeyi"
                    }

                ProgressReportPage childId ->
                    { english = "Progress Report"
                    , kinyarwanda = Just "Raporo igaragaza imikurire y'umwana"
                    }

        UserPage userPage ->
            case userPage of
                AdminPage ->
                    { english = "Admin"
                    , kinyarwanda = Nothing
                    }

                ClinicsPage _ ->
                    { english = "Clinics"
                    , kinyarwanda = Just "Ibigo nderabuzima"
                    }

                MyAccountPage ->
                    { english = "'My Account'"
                    , kinyarwanda = Just "Compte"
                    }

                PatientRegistartionPage ->
                    { english = "Patient Registartion"
                    , kinyarwanda = Nothing
                    }


translateAdherence : Adherence -> TranslationSet String
translateAdherence adherence =
    case adherence of
        PrescribedAVRs ->
            { english = "Ask the mother to name or describe her prescribed AVRs. Can she correctly describe her medication?"
            , kinyarwanda = Just "Saba umubyeyi kuvuga izina ry’imiti igabanya ubukana bamuhaye. Ese abashije kuyivuga neza?"
            }

        CorrectDosage ->
            { english = "Can she tell you the correct dosage?"
            , kinyarwanda = Just "Yaba abasha kukubwira neza uburyo ayifata?"
            }

        TimeOfDay ->
            { english = "Can she tell you the correct time of day to make her ARVs?"
            , kinyarwanda = Just "Yaba abasha kukubwira amasaha ayifatiraho buri munsi?"
            }

        Adhering ->
            { english = "Based on your conversations with her, do you think she is adhering to her ARV regimen?"
            , kinyarwanda = Just "Ugendeye ku kiganiro mwagiranye, utekereza ko ari gufata imiti ye neza?"
            }


translateCounselingTimingHeading : CounselingTiming -> TranslationSet String
translateCounselingTimingHeading timing =
    case timing of
        Entry ->
            { english = "Entry Counseling Checklist:"
            , kinyarwanda = Just "Ibigomba kugirwaho inama ku ntangiriro:"
            }

        MidPoint ->
            { english = "Mid Program Review Checklist:"
            , kinyarwanda = Just "Ibigomba kugirwaho inama hagati mu gusubiramo gahunda:"
            }

        Exit ->
            { english = "Exit Counseling Checklist:"
            , kinyarwanda = Just "Ibigomba kugirwaho inama kumuntu usohotse muri gahunda:"
            }

        BeforeMidpoint ->
            { english = "Reminder"
            , kinyarwanda = Just "Kwibutsa"
            }

        BeforeExit ->
            { english = "Reminder"
            , kinyarwanda = Just "Kwibutsa"
            }


translateChartPhrase : ChartPhrase -> TranslationSet String
translateChartPhrase phrase =
    case phrase of
        AgeCompletedMonthsYears ->
            { english = "Age (completed months and years)"
            , kinyarwanda = Just "Imyaka uzuza amazi n'imyaka"
            }

        Birth ->
            { english = "Birth"
            , kinyarwanda = Just "kuvuka"
            }

        BirthToTwoYears ->
            { english = "Birth to 2 years (z-scores)"
            , kinyarwanda = Just "kuvuka (Kuva avutse)  kugeza ku myaka 2 Z-score"
            }

        LengthCm ->
            { english = "Length (cm)"
            , kinyarwanda = Just "Uburere cm"
            }

        LengthForAgeBoys ->
            { english = "Length-for-age BOYS"
            , kinyarwanda = Just "Uburebure ku myaka/ umuhungu"
            }

        LengthForAgeGirls ->
            { english = "Length-for-age GIRLS"
            , kinyarwanda = Just "uburebure ku myaka umukobwa"
            }

        Months ->
            { english = "Months"
            , kinyarwanda = Just "Amezi"
            }

        OneYear ->
            { english = "1 year"
            , kinyarwanda = Just "Umwaka umwe"
            }

        WeightForAgeBoys ->
            { english = "Weight-for-age BOYS"
            , kinyarwanda = Just "Ibiro ku myaka umuhungu"
            }

        WeightForAgeGirls ->
            { english = "Weight-for-age GIRLS"
            , kinyarwanda = Just "ibiro ku myaka umukobwa"
            }

        WeightForLengthBoys ->
            { english = "Weight-for-length BOYS"
            , kinyarwanda = Just "Ibiro ku Uburebure umuhungu"
            }

        WeightForLengthGirls ->
            { english = "Weight-for-length GIRLS"
            , kinyarwanda = Just "ibiro ku uburebure umukobwa"
            }

        WeightKg ->
            { english = "Weight (kg)"
            , kinyarwanda = Just "Ibiro kg"
            }

        YearsPlural value ->
            { english = toString value ++ " years"
            , kinyarwanda = Just <| "Imyaka " ++ toString value
            }

        ZScoreChartsAvailableAt ->
            { english = "Z-score charts available at"
            , kinyarwanda = Just "Raporo ku mikurire y'umwana"
            }


translateLoginPhrase : LoginPhrase -> TranslationSet String
translateLoginPhrase phrase =
    case phrase of
        CheckingCachedCredentials ->
            { english = "Checking cached credentials"
            , kinyarwanda = Nothing
            }

        ForgotPassword1 ->
            { english = "Forgot your password?"
            , kinyarwanda = Just "Wibagiwe ijambo ry'ibanga?"
            }

        ForgotPassword2 ->
            { english = "Call The Ihangane Project at +250 788 817 542"
            , kinyarwanda = Just "Hamagara The Ihangane Project kuri +250 788 817 542(Hamagara kumushinga wa ihangane"
            }

        LoggedInAs ->
            { english = "Logged in as"
            , kinyarwanda = Just "Kwinjira nka"
            }

        LoginRejected method ->
            case method of
                ByAccessToken ->
                    { english = "Your access token has expired. You will need to sign in again."
                    , kinyarwanda = Just "Igihe cyo gukoresha sisitemu cyarangiye . Ongera winjore muri sisitemu"
                    }

                ByPassword ->
                    { english = "The server rejected your username or password."
                    , kinyarwanda = Just "Seriveri yanze ijambo ryo kwinjira cg ijambo ry'ibanga"
                    }

        LoginError error ->
            translateHttpError error

        LoginOrWorkOffline ->
            { english = "Either login below, or work offline without logging in."
            , kinyarwanda = Nothing
            }

        Logout ->
            { english = "Logout"
            , kinyarwanda = Just "Gufunga"
            }

        LogoutInProgress ->
            { english = "Logout in progress ..."
            , kinyarwanda = Just "sisitemi irikwifunga"
            }

        LogoutFailed ->
            { english = "Logout Failed"
            , kinyarwanda = Just "Gufunga byanze"
            }

        Password ->
            { english = "Password"
            , kinyarwanda = Just "Ijambo ry'ibanga"
            }

        SignIn ->
            { english = "Sign In"
            , kinyarwanda = Just "Kwinjira"
            }

        Username ->
            { english = "Username"
            , kinyarwanda = Just "Izina ryo kwinjira"
            }

        WorkOffline ->
            { english = "Work Offline"
            , kinyarwanda = Just "Gukora nta internet"
            }

        YouMustLoginBefore ->
            { english = "You must sign in before you can access the"
            , kinyarwanda = Just "Ugomba kubanza kwinjira muri sisitemi mbere yuko ubona"
            }


translateMonth : Month -> TranslationSet String
translateMonth month =
    case month of
        Jan ->
            { english = "January"
            , kinyarwanda = Just "Mutarama"
            }

        Feb ->
            { english = "February"
            , kinyarwanda = Just "Gashyantare"
            }

        Mar ->
            { english = "March"
            , kinyarwanda = Just "Werurwe"
            }

        Apr ->
            { english = "April"
            , kinyarwanda = Just "Mata"
            }

        May ->
            { english = "May"
            , kinyarwanda = Just "Gicurasi"
            }

        Jun ->
            { english = "June"
            , kinyarwanda = Just "Kamena"
            }

        Jul ->
            { english = "July"
            , kinyarwanda = Just "Nyakanga"
            }

        Aug ->
            { english = "August"
            , kinyarwanda = Just "Kanama"
            }

        Sep ->
            { english = "September"
            , kinyarwanda = Just "Nzeri"
            }

        Oct ->
            { english = "October"
            , kinyarwanda = Just "Ukwakira"
            }

        Nov ->
            { english = "November"
            , kinyarwanda = Just "Ugushyingo"
            }

        Dec ->
            { english = "December"
            , kinyarwanda = Just "Ukuboza"
            }


translateHttpError : Http.Error -> TranslationSet String
translateHttpError error =
    case error of
        Http.NetworkError ->
            { english = "A network error occurred contacting the server. Are you connected to the Internet?"
            , kinyarwanda = Just "Hari ikibazo cya reseau hamagara kuri seriveri. Ufite intereneti? (murandasi)"
            }

        Http.Timeout ->
            { english = "The request to the server timed out."
            , kinyarwanda = Just "Ibyo wasabye kuri seriveri byarengeje igihe."
            }

        Http.BadUrl url ->
            { english = "URL is not valid: " ++ url
            , kinyarwanda = Nothing
            }

        Http.BadStatus response ->
            { english = "The server indicated the following error:"
            , kinyarwanda = Just "Aya makosa yagaragaye hamagara kuri seriveri:"
            }

        Http.BadPayload message response ->
            { english = "The server responded with data of an unexpected type."
            , kinyarwanda = Nothing
            }


translateValidationError : ValidationError -> TranslationSet String
translateValidationError id =
    case id of
        UnknownClinic ->
            { english = "is not a known clinic"
            , kinyarwanda = Nothing
            }


translateFormError : ErrorValue ValidationError -> TranslationSet String
translateFormError error =
    case error of
        Empty ->
            { english = "should not be empty"
            , kinyarwanda = Nothing
            }

        InvalidString ->
            { english = "is not a valid string"
            , kinyarwanda = Nothing
            }

        InvalidEmail ->
            { english = "is not a valid email"
            , kinyarwanda = Nothing
            }

        InvalidFormat ->
            { english = "is not a valid format"
            , kinyarwanda = Nothing
            }

        InvalidInt ->
            { english = "is not a valid integer"
            , kinyarwanda = Nothing
            }

        InvalidFloat ->
            { english = "is not a valid number"
            , kinyarwanda = Nothing
            }

        InvalidBool ->
            { english = "is not a valid boolean"
            , kinyarwanda = Nothing
            }

        InvalidDate ->
            { english = "is not a valid date"
            , kinyarwanda = Nothing
            }

        SmallerIntThan int ->
            { english = "must be smaller than " ++ toString int
            , kinyarwanda = Nothing
            }

        GreaterIntThan int ->
            { english = "must be larger than " ++ toString int
            , kinyarwanda = Nothing
            }

        SmallerFloatThan float ->
            { english = "must be smaller than " ++ toString float
            , kinyarwanda = Nothing
            }

        GreaterFloatThan float ->
            { english = "must be larger than " ++ toString float
            , kinyarwanda = Nothing
            }

        ShorterStringThan int ->
            { english = "must have fewer than " ++ toString int ++ " characters"
            , kinyarwanda = Nothing
            }

        LongerStringThan int ->
            { english = "must have more than " ++ toString int ++ " characters"
            , kinyarwanda = Nothing
            }

        NotIncludedIn ->
            { english = "was not among the valid options"
            , kinyarwanda = Nothing
            }

        CustomError e ->
            translateValidationError e


{-| This one is hampered by the fact that the field names in etaque/elm-form
are untyped strings, but we do our best.
-}
translateFormField : String -> TranslationSet String
translateFormField field =
    case field of
        "clinic_id" ->
            translationSet Clinic

        "closed" ->
            translationSet Closed

        "training" ->
            translationSet Clinic

        "scheduled_date.start" ->
            translationSet StartDate

        "scheduled_date.end" ->
            translationSet EndDate

        _ ->
            { english = field
            , kinyarwanda = Nothing
            }<|MERGE_RESOLUTION|>--- conflicted
+++ resolved
@@ -23,14 +23,9 @@
 general utilities, see `Translate.Model` and `Translate.Utils`.
 -}
 
-<<<<<<< HEAD
-import Activity.Model exposing (ActivityType(..), ChildActivityType(..), MotherActivityType(..))
+import Activity.Model exposing (Activity(..), ChildActivity(..), MotherActivity(..))
 import Backend.Child.Model exposing (Gender(..), ModeOfDelivery(..))
-=======
-import Activity.Model exposing (Activity(..), ChildActivity(..), MotherActivity(..))
-import Backend.Child.Model exposing (Gender(..))
 import Backend.Counseling.Model exposing (CounselingTiming(..), CounselingTopic)
->>>>>>> b9a47b61
 import Backend.Entities exposing (..)
 import Backend.Measurement.Model exposing (ChildNutritionSign(..), FamilyPlanningSign(..), MuacIndication(..))
 import Backend.Mother.Model exposing (EducationLevel(..), HIVStatus(..), MaritalStatus(..))
@@ -126,11 +121,8 @@
     | AddChild
     | AddChildToFamily
     | Admin
-<<<<<<< HEAD
     | AddressInformation
-=======
     | Adherence Adherence
->>>>>>> b9a47b61
     | AgeWord
     | Age Int Int
     | AgeDays Int
@@ -208,13 +200,10 @@
     | FamilyPlanningSignLabel FamilyPlanningSign
     | FamilyUbudehe
     | Fetch
-<<<<<<< HEAD
     | FatherName
     | FatherNationalId
+    | FilterByName
     | FirstName
-=======
-    | FilterByName
->>>>>>> b9a47b61
     | FormError (ErrorValue ValidationError)
     | FormField String
     | FutureSessions
@@ -281,11 +270,8 @@
     | ParticipantReviewed
     | ParticipantSignature
     | ParticipantSummary
-<<<<<<< HEAD
     | PatientDemographicInformation
-=======
     | PersistentStorage Bool
->>>>>>> b9a47b61
     | PlaceholderEnterHeight
     | PlaceholderEnterMUAC
     | PlaceholderEnterWeight
@@ -293,12 +279,9 @@
     | PlaceholderTextJoined
     | PleaseSelectClinic
     | PreviousFloatMeasurement Float
-<<<<<<< HEAD
     | Profession
+    | ProgressReport
     | Province
-=======
-    | ProgressReport
->>>>>>> b9a47b61
     | ReadyToBeginSession
     | RegisterPatient
     | RegisterNewPatient
@@ -343,20 +326,15 @@
     | StartEndDate
     | StartDate
     | EndDate
-<<<<<<< HEAD
+    | StartSyncing
+    | StopSyncing
+    | StorageQuota { usage : Int, quota : Int }
     | Submit
     | SubmitPairingCode
     | Success
+    | SyncGeneral
     | TelephoneNumber
-=======
-    | StartSyncing
-    | StopSyncing
-    | StorageQuota { usage : Int, quota : Int }
-    | SubmitPairingCode
-    | Success
-    | SyncGeneral
     | TakenCareOfBy
->>>>>>> b9a47b61
     | ThisActionCannotBeUndone
     | ThisClinicHasNoMothers
     | TitleHealthAssessment
@@ -599,7 +577,6 @@
         ActivePage page ->
             translateActivePage page
 
-<<<<<<< HEAD
         AddChild ->
             { english = "Add a Child"
             , kinyarwanda = Nothing
@@ -609,10 +586,9 @@
             { english = "Add a child to this family"
             , kinyarwanda = Nothing
             }
-=======
+
         Adherence adherence ->
             translateAdherence adherence
->>>>>>> b9a47b61
 
         Age months days ->
             { english = toString months ++ " months " ++ toString days ++ " days"
@@ -1101,28 +1077,28 @@
             , kinyarwanda = Nothing
             }
 
+        FatherName ->
+            { english = "Father's Name"
+            , kinyarwanda = Nothing
+            }
+
+        FatherNationalId ->
+            { english = "Father's National ID"
+            , kinyarwanda = Nothing
+            }
+
         Fetch ->
             { english = "Fetch"
             , kinyarwanda = Just "Gushakisha"
             }
 
-<<<<<<< HEAD
-        FatherName ->
-            { english = "Father's Name"
-            , kinyarwanda = Nothing
-            }
-
-        FatherNationalId ->
-            { english = "Father's National ID"
+        FilterByName ->
+            { english = "Filter by name"
             , kinyarwanda = Nothing
             }
 
         FirstName ->
             { english = "First Name"
-=======
-        FilterByName ->
-            { english = "Filter by name"
->>>>>>> b9a47b61
             , kinyarwanda = Nothing
             }
 
@@ -1191,7 +1167,7 @@
                     , kinyarwanda = Nothing
                     }
 
-                Unknown ->
+                Backend.Mother.Model.Unknown ->
                     { english = "Unknown"
                     , kinyarwanda = Nothing
                     }
@@ -1563,12 +1539,11 @@
             , kinyarwanda = Just "Umwirondoro w’urera umwana"
             }
 
-<<<<<<< HEAD
         PatientDemographicInformation ->
             { english = "Patient Demographic Information"
             , kinyarwanda = Nothing
             }
-=======
+
         PersistentStorage authorized ->
             if authorized then
                 { english = "Persistent storage has been authorized. The browser will not delete locally cached data without your approval."
@@ -1579,7 +1554,6 @@
                 { english = "Persistent storage has not been authorized. The browser may delete locally cached data if storage runs low."
                 , kinyarwanda = Nothing
                 }
->>>>>>> b9a47b61
 
         PlaceholderEnterHeight ->
             { english = "Enter height here…"
@@ -1616,20 +1590,19 @@
             , kinyarwanda = Just <| "Ibipimo by'ubushize: " ++ toString value
             }
 
-<<<<<<< HEAD
         Profession ->
             { english = "Profession"
             , kinyarwanda = Nothing
             }
 
-        Province ->
-            { english = "Province"
-            , kinyarwanda = Nothing
-=======
         ProgressReport ->
             { english = "Progress Report"
             , kinyarwanda = Just "Raporo igaragaza imikurire y'umwana"
->>>>>>> b9a47b61
+            }
+
+        Province ->
+            { english = "Province"
+            , kinyarwanda = Nothing
             }
 
         ReadyToBeginSession ->
@@ -1856,18 +1829,18 @@
             , kinyarwanda = Just "Itariki urangirijeho"
             }
 
-<<<<<<< HEAD
+        StartSyncing ->
+            { english = "Start Syncing"
+            , kinyarwanda = Nothing
+            }
+
+        StopSyncing ->
+            { english = "Stop Syncing"
+            , kinyarwanda = Nothing
+            }
+
         Submit ->
             { english = "Submit"
-=======
-        StartSyncing ->
-            { english = "Start Syncing"
-            , kinyarwanda = Nothing
-            }
-
-        StopSyncing ->
-            { english = "Stop Syncing"
->>>>>>> b9a47b61
             , kinyarwanda = Nothing
             }
 
@@ -1876,18 +1849,18 @@
             , kinyarwanda = Just "Byagezweho"
             }
 
-<<<<<<< HEAD
+        SyncGeneral ->
+            { english = "Sync status (general)"
+            , kinyarwanda = Nothing
+            }
+
+        TakenCareOfBy ->
+            { english = "Taken care of by"
+            , kinyarwanda = Nothing
+            }
+
         TelephoneNumber ->
             { english = "Telephone Number"
-=======
-        SyncGeneral ->
-            { english = "Sync status (general)"
-            , kinyarwanda = Nothing
-            }
-
-        TakenCareOfBy ->
-            { english = "Taken care of by"
->>>>>>> b9a47b61
             , kinyarwanda = Nothing
             }
 
