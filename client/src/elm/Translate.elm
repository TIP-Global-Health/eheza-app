--- conflicted
+++ resolved
@@ -51,9 +51,6 @@
     | ActivitiesWeightHelp
     | ActivitiesWeightLabel
     | ActivitiesWeightTitle
-<<<<<<< HEAD
-    | Assessment
-=======
     | Age Int Int
     | AgeDays Int
     | AgeMonthsWithoutDay Int
@@ -62,7 +59,7 @@
     | AgeSingleMonthWithoutDay Int
     | AgeSingleDayWithMonth Int Int
     | AgeSingleDayWithoutMonth Int Int
->>>>>>> b14957b5
+    | Assessment
     | Baby
     | BabyName String
     | CentimeterShorthand
@@ -222,35 +219,33 @@
                 ActivitiesWeightTitle ->
                     { english = "Weight:" }
 
-<<<<<<< HEAD
+                Age months days ->
+                    { english = toString months ++ " months and " ++ toString days ++ " days" }
+
+                AgeDays days ->
+                    { english = toString days ++ " days" }
+
+                AgeMonthsWithoutDay months ->
+                    { english = toString months ++ " month" }
+
+                AgeSingleBoth months days ->
+                    { english = toString months ++ " month and " ++ toString days ++ " day" }
+
+                AgeSingleMonth months days ->
+                    { english = toString months ++ " month and " ++ toString days ++ " days" }
+
+                AgeSingleDayWithMonth months days ->
+                    { english = toString months ++ " months and " ++ toString days ++ " day" }
+
+                AgeSingleDayWithoutMonth months days ->
+                    { english = toString days ++ " day" }
+
+                AgeSingleMonthWithoutDay month ->
+                    { english = toString month ++ " month" }
+                    
                 Assessment ->
                     { english = "Assessment" }
-=======
-                Age months days ->
-                    { english = toString months ++ " months and " ++ toString days ++ " days" }
-
-                AgeDays days ->
-                    { english = toString days ++ " days" }
-
-                AgeMonthsWithoutDay months ->
-                    { english = toString months ++ " month" }
-
-                AgeSingleBoth months days ->
-                    { english = toString months ++ " month and " ++ toString days ++ " day" }
-
-                AgeSingleMonth months days ->
-                    { english = toString months ++ " month and " ++ toString days ++ " days" }
-
-                AgeSingleDayWithMonth months days ->
-                    { english = toString months ++ " months and " ++ toString days ++ " day" }
-
-                AgeSingleDayWithoutMonth months days ->
-                    { english = toString days ++ " day" }
-
-                AgeSingleMonthWithoutDay month ->
-                    { english = toString month ++ " month" }
->>>>>>> b14957b5
-
+                    
                 Baby ->
                     { english = "Baby" }
 
