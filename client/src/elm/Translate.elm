--- conflicted
+++ resolved
@@ -3119,15 +3119,14 @@
             , kinyarwanda = Nothing
             }
 
-<<<<<<< HEAD
-        ReasonForCSection ->
-            { english = "Reason for C-section"
-            , kinyarwanda = Nothing
-=======
         PreviousFloatMeasurement value ->
             { english = "Previous measurement: " ++ Debug.toString value
             , kinyarwanda = Just <| "Ibipimo by'ubushize: " ++ Debug.toString value
->>>>>>> 5307bcdc
+            }
+
+        ReasonForCSection ->
+            { english = "Reason for C-section"
+            , kinyarwanda = Nothing
             }
 
         ReceivedDewormingPill ->
@@ -3965,18 +3964,18 @@
                     , kinyarwanda = Nothing
                     }
 
-<<<<<<< HEAD
                 CreatePersonPage _ _ ->
-=======
-                CreatePersonPage _ ->
->>>>>>> 5307bcdc
                     { english = "Create Person"
                     , kinyarwanda = Nothing
                     }
 
-<<<<<<< HEAD
                 DemographicsReportPage _ ->
                     { english = "Demographics Report"
+                    , kinyarwanda = Nothing
+                    }
+
+                EditPersonPage _ ->
+                    { english = "Edit Person"
                     , kinyarwanda = Nothing
                     }
 
@@ -3985,13 +3984,6 @@
                     , kinyarwanda = Just "Compte"
                     }
 
-=======
-                EditPersonPage _ ->
-                    { english = "Edit Person"
-                    , kinyarwanda = Nothing
-                    }
-
->>>>>>> 5307bcdc
                 PersonPage id ->
                     { english = "Person"
                     , kinyarwanda = Nothing
