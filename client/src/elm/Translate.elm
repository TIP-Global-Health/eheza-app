--- conflicted
+++ resolved
@@ -105,12 +105,8 @@
     | ReportDOB String
     | ReportRemaining Int
     | ReloadParticipant
-<<<<<<< HEAD
     | ReportCompleted ( Int, Int )
-    | Retake
-=======
     | ResolveMonth Month
->>>>>>> 9c9f59f5
     | Retry
     | Save
     | SaveError
@@ -383,13 +379,9 @@
                 ReloadParticipant ->
                     { english = "Re-load Participant" }
 
-<<<<<<< HEAD
                 ReportCompleted ( pending, total ) ->
                     { english = (toString (total - pending)) ++ "/" ++ (toString total) ++ " Completed" }
 
-                Retake ->
-                    { english = "Retake" }
-=======
                 ResolveMonth month ->
                     case month of
                         Jan ->
@@ -427,7 +419,6 @@
 
                         Dec ->
                             { english = "December" }
->>>>>>> 9c9f59f5
 
                 Retry ->
                     { english = "Retry" }
