module Translate exposing
    ( Adherence(..)
    , ChartPhrase(..)
    , Dashboard(..)
    , Language
    , LoginPhrase(..)
    , TranslationId(..)
    , ValidationError(..)
    , translate
    , translateActivePage
    , translateAdherence
    , translateChartPhrase
    , translateCounselingTimingHeading
    , translateFormError
    , translateFormField
    , translateHttpError
    , translateLoginPhrase
    , translateText
    , translateValidationError
    , translationSet
    )

{-| This module has just the translations ... for types and
general utilities, see `Translate.Model` and `Translate.Utils`.
-}

import Activity.Model exposing (Activity(..), ChildActivity(..), MotherActivity(..))
import Backend.AcuteIllnessActivity.Model exposing (AcuteIllnessActivity(..))
import Backend.AcuteIllnessEncounter.Model exposing (AcuteIllnessDiagnosis(..))
import Backend.Clinic.Model exposing (ClinicType(..))
import Backend.Counseling.Model exposing (CounselingTiming(..), CounselingTopic)
import Backend.Entities exposing (..)
import Backend.HomeVisitActivity.Model exposing (HomeVisitActivity(..))
import Backend.IndividualEncounterParticipant.Model exposing (AcuteIllnessOutcome(..), IndividualEncounterType(..), PregnancyOutcome(..))
import Backend.Measurement.Model exposing (..)
import Backend.NutritionActivity.Model exposing (NutritionActivity(..))
import Backend.Person.Model
    exposing
        ( EducationLevel(..)
        , HIVStatus(..)
        , MaritalStatus(..)
        , ModeOfDelivery(..)
        , VaginalDelivery(..)
        )
import Backend.PrenatalActivity.Model
    exposing
        ( HighRiskFactor(..)
        , HighSeverityAlert(..)
        , MedicalDiagnosis(..)
        , ObstetricalDiagnosis(..)
        , PregnancyTrimester(..)
        , PrenatalActivity(..)
        , RecurringHighSeverityAlert(..)
        , RiskFactor(..)
        )
import Backend.PrenatalEncounter.Model exposing (PrenatalEncounterType(..))
import Backend.Relationship.Model exposing (MyRelatedBy(..))
import Backend.WellChildActivity.Model exposing (WellChildActivity(..))
import Backend.WellChildEncounter.Model exposing (EncounterWarning(..), PediatricCareMilestone(..))
import Date exposing (Month)
import Form.Error exposing (ErrorValue(..))
import Html exposing (Html, text)
import Http
import Measurement.Model exposing (FloatInputConstraints, NextStepsTask(..), ReferralFacility(..))
import Pages.AcuteIllnessActivity.Types
    exposing
        ( DangerSignsTask(..)
        , ExposureTask(..)
        , LaboratoryTask(..)
        , NextStepsTask(..)
        , OngoingTreatmentTask(..)
        , PhysicalExamTask(..)
        , PriorTreatmentTask(..)
        , SymptomReliefType(..)
        , SymptomsTask(..)
        )
import Pages.AcuteIllnessProgressReport.Model exposing (AcuteIllnessStatus(..))
import Pages.Attendance.Model exposing (InitialResultsDisplay(..))
import Pages.Dashboard.Model as Dashboard
    exposing
        ( BeneficiariesTableLabels(..)
        , DashboardFilter(..)
        , DashboardSubFilter(..)
        , FeverCause(..)
        , FilterPeriod(..)
        , FilterProgramType(..)
        )
import Pages.GlobalCaseManagement.Model exposing (CaseManagementFilter(..), FollowUpDueOption(..), PrenatalLabsEntryState(..))
import Pages.NutritionActivity.Model
import Pages.Page exposing (..)
import Pages.PrenatalActivity.Types
    exposing
        ( ExaminationTask(..)
        , HistoryTask(..)
        , LmpRange(..)
        )
import Pages.TraceContact.Model exposing (NoContactReason(..))
import Pages.WellChildActivity.Types exposing (NextStepsTask(..), NutritionAssessmentTask(..), VaccinationStatus(..))
import Pages.WellChildEncounter.Model exposing (ECDPopupType(..), WarningPopupType(..))
import Pages.WellChildProgressReport.Model exposing (DiagnosisEntryStatus(..), ECDStatus(..))
import Restful.Endpoint exposing (fromEntityUuid)
import Restful.Login exposing (LoginError(..), LoginMethod(..))
import Time exposing (Month(..))
import Translate.Model exposing (TranslationSet)
import Translate.Utils exposing (..)
import ZScore.Model exposing (ChartAgeRange(..))


{-| We re-export this one for convenience, so you don't have to import
`Translate.Model` in simple cases. That is, you can do this, which will be
enough for most "view" modules:

    import Translate exposing (translate, Language)

Note that importing `Language` from here gives you only the type, not the
constructors. For more complex cases, where you need `English` and
`Kinyarwanda` as well, you have to do this instead:

    import Translate.Model exposing (Language(..))

-}
type alias Language =
    Translate.Model.Language


translate : Language -> TranslationId -> String
translate lang trans =
    selectLanguage lang (translationSet trans)


translateText : Language -> TranslationId -> Html msg
translateText lang trans =
    translate lang trans
        |> text


type LoginPhrase
    = CheckingCachedCredentials
    | ForgotPassword1
    | ForgotPassword2
    | LoggedInAs
    | LoginError Http.Error
    | LoginRejected LoginMethod
    | LoginToSyncHealthCenters
    | Logout
    | LogoutInProgress
    | LogoutFailed
    | Password
    | PinCode
    | PinCodeRejected
    | SignIn
    | SignOut
    | Username
    | WorkOffline
    | YouMustLoginBefore


type ChartPhrase
    = AgeCompletedMonthsYears
    | AgeWeeks
    | Birth
    | ChartAgeRange ChartAgeRange
    | HeadCircumferenceCm
    | HeadCircumferenceForAge Gender
    | HeightCm
    | HeightForAge Gender
    | LengthCm
    | LengthForAge Gender
    | Months
    | OneYear
    | WeightForAge Gender
    | WeightForLength Gender
    | WeightKg
    | YearsPlural Int
    | ZScoreChartsAvailableAt


type ValidationError
    = DigitsOnly
    | InvalidBirthDate
    | InvalidBirthDateForAdult
    | InvalidBirthDateForChild
    | InvalidHmisNumber
    | LengthError Int
    | LettersOnly
    | RequiredField
    | UnknownGroup
    | UnknownProvince
    | UnknownDistrict
    | UnknownSector
    | UnknownCell
    | UnknownVillage
    | DecoderError String


type Adherence
    = PrescribedAVRs
    | CorrectDosage
    | TimeOfDay
    | Adhering


type Dashboard
    = AcuteIllnessDiagnosed
    | BeneficiariesLabel
    | BeneficiariesTableColumnLabel BeneficiariesTableLabels
    | BeneficiariesTableLabel
    | BoysFilterLabel
    | CallsTo114
    | CaseManagementFirstWordHelper
    | CaseManagementHelper
    | CaseManagementLabel
    | ChildrenWhoDied
    | CompletedProgramLabel
    | CommunityLevelCases
    | ComplicatedMalariaReferredToHC
    | ComplicatedGIInfectionsReferredToHc
    | CurrentPregnancies
    | DiagnosisUndetermined
    | DiagnosedCases
    | FamilyPlanningLabel
    | FamilyPlanningOutOfWomen { total : Int, useFamilyPlanning : Int }
    | FamilyThatMoved
    | FeversByCause
    | FeverCause FeverCause
    | FeverOfUnknownOrigin
    | Filter DashboardFilter
    | FilterProgramType FilterProgramType
    | Filters
    | GirlsFilterLabel
    | GoodNutritionLabel
    | HomeDeliveries
    | HealthFacilityDeliveries
    | HealthCenterReferrals
    | IncidenceOf
    | LastUpdated
    | LoadingDataGeneral
    | MissedSessionsLabel
    | Moderate
    | ModeratelyMalnourished
    | MothersInANC
    | NewBeneficiaries
    | NewbornsInCare
    | NewCasesLabel
    | NewCasesPerMonth
    | NewPregnancy
    | NoDataGeneral
    | NoDataForPeriod
    | PatientsManagedAtHome
    | PatientCurrentlyUnderCare
    | PercentageLabel FilterPeriod
    | PeriodFilter FilterPeriod
    | ProgramType
    | ResolvedCases
    | Severe
    | SeverelyMalnourished
    | StatisticsFirstWordHelper
    | StatisticsHelper
    | SubFilter DashboardSubFilter
    | SyncNotice
    | TotalBeneficiaries
    | TotalMalnourished
    | TotalEncountersLabel
    | TotalAssessment
    | UncomplicatedMalariaByChws
    | UncomplicatedMalariaInPregnancyReferredToHc
    | UncomplicatedGIInfectionByCHWS
    | UseFamilyPlanning
    | Within4MonthsOfDueDate
    | WithDangerSigns


type TranslationId
    = Abdomen
    | AbdomenCPESign AbdomenCPESign
    | Abnormal
    | Abortions
    | AccompaniedByPartner
    | AccompanyToHCQuestion
    | AccessDenied
    | ActionsTaken
    | ActionsToTake
    | AcuteFindingsGeneralSign AcuteFindingsGeneralSign
    | AcuteFindingsRespiratorySign AcuteFindingsRespiratorySign
    | AcuteIllnessAdverseEvent AdverseEvent
    | AcuteIllnessAdverseEventKindsQuestion
    | AcuteIllnessDangerSign AcuteIllnessDangerSign
    | AcuteIllnessDiagnosis AcuteIllnessDiagnosis
    | AcuteIllnessDiagnosisWarning AcuteIllnessDiagnosis
    | AcuteIllnessExisting
    | AcuteIllnessHistory
    | AcuteIllnessHighRiskCaseHelper
    | AcuteIllnessLowRiskCaseHelper
    | AcuteIllnessNew
    | AcuteIllnessOutcome AcuteIllnessOutcome
    | AcuteIllnessOutcomeLabel
    | AcuteIllnessStatus AcuteIllnessStatus
    | ActiveDiagnosis
    | Activities
    | ActivitiesCompleted Int
    | ActivitiesHelp Activity
    | ActivitiesLabel Activity
    | ActivitiesTitle Activity
    | ActivitityTitleAchi
    | ActivitiesToComplete Int
    | ActivitityLabelAchi
    | ActivityProgressReport Activity
    | ActivePage Page
    | AcuteIllnessActivityTitle AcuteIllnessActivity
    | AddChild
    | AddContact
    | AddFamilyMember
    | AddFamilyMemberFor String
    | AddNewParticipant
    | AddParentOrCaregiver
    | AddToGroup
    | Admin
    | Administer
    | AdministerMebendezoleHelper
    | AdministerAlbendazoleHelper
    | AdministeVitaminAHelper
    | Administered
    | AdministeredMedicationQuestion
    | AdministeredOneOfAboveMedicinesQuestion
    | AddressInformation
    | Adherence Adherence
    | AdverseEventSinglePlural Int
    | AfterEachLiquidStool
    | AgeWord
    | Age Int Int
    | AgeDays Int
    | AgeMonthsWithoutDay Int
    | AgeSingleBoth Int Int
    | AgeSingleMonth Int Int
    | AgeSingleMonthWithoutDay Int
    | AgeSingleDayWithMonth Int Int
    | AgeSingleDayWithoutMonth Int Int
    | AlertChwToFollowUp
    | AgeOneYearOld
    | AgeOneYearAndOneMonth
    | AgeOneYearWithMonths Int
    | AgeYearsWithSingleMonth Int Int
    | AgeYearsAndMonths Int Int
    | All
    | AllowedValuesRangeHelper FloatInputConstraints
    | AmbulancArrivalPeriodQuestion
    | And
    | AndSentence
    | AppName
    | AppointmentConfirmation
    | AppointmentConfirmationInstrunction
    | AreYouSure
    | Assessment
    | Asthma
    | At
    | Attendance
    | Baby
    | BabyDiedOnDayOfBirthPreviousDelivery
    | BabyName String
    | Back
    | BackendError
    | BeginNewEncounter
    | BloodPressure
    | BloodPressureElevatedOcassions
    | BloodPressureDiaLabel
    | BloodPressureSysLabel
    | BMI
    | BMIHelper
    | BodyTemperature
    | Born
    | BoughtClothesQuestion
    | BowedLegs
    | BpmUnit Int
    | BpmUnitLabel
    | BreastExam
    | BreastExamSign BreastExamSign
    | BreastExamQuestion
    | BrittleHair
    | ByMouthDaylyForXDays Int
    | ByMouthTwiceADayForXDays Int
    | ByMouthThreeTimesADayForXDays Int
    | Call114
    | Called114Question
    | Cancel
    | CannotStartEncounterLabel
    | CardiacDisease
    | CaregiverAccompanyQuestion
    | CaregiverName
    | CaregiverNationalId
    | CaseManagement
    | CaseManagementFilterLabel CaseManagementFilter
    | CaseManagementPaneHeader CaseManagementFilter
    | CentimeterShorthand
    | Celsius
    | CelsiusAbbrev
    | Cell
    | ChartPhrase ChartPhrase
    | CheckAllThatApply
    | CheckIn
    | ChildCleanQuestion
    | ChildHmisNumber
    | ChildDemographicInformation
    | ChildNutritionSignLabel ChildNutritionSign
    | ChildNutritionSignReport ChildNutritionSign
    | ChildOf
    | Children
    | ChildrenNames
    | ChildrenNationalId
    | Clear
    | ClickTheCheckMark
    | ClinicType ClinicType
    | Clinical
    | ClinicalProgressReport
    | CloseAcuteIllnessLabel
    | CloseAndContinue
    | ColorAlertIndication ColorAlertIndication
    | Completed
    | CompleteFacilityReferralForm ReferralFacility
    | Contacted114
    | ContactedHC
    | ContactedHCQuestion
    | ContactedRecommendedSiteQuestion
    | ContactInitiatedQuestion
    | ContactName
    | ContactsTracingCompleteDetails
    | ContactsTracingHelper
    | ContactWithCOVID19SymptomsHelper
    | ContactWithCOVID19SymptomsQuestion
    | ContributingFactor ContributingFactorsSign
    | ContributingFactorsQuestion
    | ConvulsionsAndUnconsciousPreviousDelivery
    | ConvulsionsPreviousDelivery
    | CurrentIllnessBegan
    | CSectionScar CSectionScar
    | Dashboard Dashboard
    | GroupNotFound
    | Group
    | Groups
    | GroupUnauthorized
    | Close
    | Closed
    | ConditionImproving Bool
    | ConditionImprovingQuestion
    | ConfirmationRequired
    | ConfirmDeleteTrainingGroupEncounters
    | Connected
    | ContactExposure
    | ContactInformation
    | Continue
    | CounselingTimingHeading CounselingTiming
    | CounselingTopic CounselingTopic
    | CounselorReviewed
    | CovidContactTracing
    | CovidTestingInstructions
    | CounselorSignature
    | CSectionInPreviousDelivery
    | CSectionReason
    | CSectionReasons CSectionReason
    | CreateGroupEncounter
    | CreateRelationship
    | CreateTrainingGroupEncounters
    | ChwDashboardLabel
    | CurrentlyPregnant
    | CurrentlyPregnantQuestion
    | DangerSign DangerSign
    | DangerSignsLabel
    | DangerSignsHelper
    | DangerSignsTask DangerSignsTask
    | Date
    | DateConcludedEstimatedQuestion
    | DateOfContact
    | DateOfLastAssessment
    | DatePregnancyConcluded
    | DashboardLabel
    | DateReceived
    | DateOfBirth
    | Day
    | DayAbbrev
    | DaySinglePlural Int
    | Days
    | DaysAbbrev
    | DaysPresent
    | DaysSinglePlural Int
    | Delete
    | DeleteTrainingGroupEncounters
    | DeliveryComplication DeliveryComplication
    | DeliveryComplicationsPresentQuestion
    | DeliveryComplicationsSelectionLabel
    | DeliveryLocation
    | DeliveryOutcome
    | DemographicInformation
    | DemographicsReport
    | Device
    | DeviceNotAuthorized
    | DeviceStatus
    | Diabetes
    | Diagnosis
    | DiagnosisDate
    | DiagnosisEntryStatus DiagnosisEntryStatus
    | DifferenceBetweenDueAndDeliveryDates
    | Disabled
    | DistributionNotice DistributionNotice
    | District
    | DOB
    | Done
    | Downloading
    | DropzoneDefaultMessage
    | DueDate
    | EarlyChildhoodDevelopment
    | ECDSignQuestion ECDSign
    | ECDStatus ECDStatus
    | Edd
    | EddHeader
    | Edema
    | EditRelationship
    | Ega
    | EgaHeader
    | EgaWeeks
    | EmptyString
    | EncounterTypePageLabel ChwDashboardPage
    | EncounterTypeFollowUpQuestion IndividualEncounterType
    | EncounterWarningForDiagnosisPane EncounterWarning String
    | EndEncounter
    | EndEncounterQuestion
    | EndGroupEncounter
    | EnrolNewborn
    | EnrolNewbornHelper Bool
    | EnrollToProgramAction
    | EnrollToProgramQuestion
    | EnterAmountDistributed
    | EnterPairingCode
    | ErrorCheckLocalConfig
    | ErrorConfigurationError
    | Estimated
    | ExaminationTask ExaminationTask
    | ExposureTask ExposureTask
    | Extremities
    | Eyes
    | Facility
    | Failure
    | FamilyInformation
    | FamilyMembers
    | FamilyPlanningInFutureQuestion
    | FamilyPlanningSignLabel FamilyPlanningSign
    | FamilyUbudehe
    | FatherName
    | FatherNationalId
    | FbfDistribution ClinicType
    | FbfToReceive Activity Float
    | FetalHeartRate
    | FetalMovement
    | FetalPresentationLabel
    | FetalPresentation FetalPresentation
    | Fetch
    | FilterByName
    | Finish
    | FirstAntenatalVisit
    | FirstName
    | FiveVisits
    | ForIllustrativePurposesOnly
    | FollowUpWithPatientIn
    | FollowUpWithPatientOn
    | FollowUpByChwLabel
    | FollowUpLabel
    | FollowUpWithMotherLabel
    | FollowUpOption FollowUpOption
    | FollowUpDueOption FollowUpDueOption
    | FormError (ErrorValue ValidationError)
    | FormField String
    | FundalHeight
    | Gender Gender
    | GenderLabel
    | GestationalDiabetesPreviousPregnancy
    | Glass String
    | GoHome
    | GroupAssessment
    | Gravida
    | GroupEncounter
    | Growth
    | HalfOfDosage String
    | HandedReferralFormQuestion
    | Hands
    | HandsCPESign HandsCPESign
    | HCRecommendation HCRecommendation
    | HCResponseQuestion
    | HCResponsePeriodQuestion
    | HeadCircumferenceHelper
    | HeadCircumferenceNotTakenLabel
    | HeadHair
    | HealthCenter
    | HealthCenterDetermined
    | HealthEducationProvidedQuestion
    | HealthInsuranceQuestion
    | Heart
    | HeartMurmur
    | HeartCPESign HeartCPESign
    | HeartRate
    | Height
    | High
    | HighRiskCase
    | HighRiskFactor HighRiskFactor
    | HighRiskFactors
    | HighSeverityAlert HighSeverityAlert
    | HighSeverityAlerts
    | HistoryTask HistoryTask
    | HIV
    | HIVStatus HIVStatus
    | HIVStatusLabel
    | Home
    | HomeVisitActivityTitle HomeVisitActivity
    | HouseholdSize
    | HowManyDoses
    | HaveAnyOfTheFollowingQuestion
    | HttpError Http.Error
    | HypertensionBeforePregnancy
    | IdleWaitingForSync
    | Immunisation
    | ImmunisationHistory
    | IncompleteCervixPreviousPregnancy
    | IndexPatient
    | IndividualEncounter
    | IndividualEncounterFirstVisit IndividualEncounterType
    | IndividualEncounterLabel IndividualEncounterType Bool
    | IndividualEncounterSelectVisit IndividualEncounterType Bool
    | IndividualEncounterSubsequentVisit IndividualEncounterType
    | IndividualEncounterType IndividualEncounterType Bool
    | IndividualEncounterTypes
    | InitialResultsDisplay InitialResultsDisplay
    | IntractableVomiting Bool
    | IntractableVomitingQuestion
    | IsCurrentlyBreastfeeding
    | IsolatedAtHome
    | KilogramShorthand
    | KilogramsPerMonth
    | LabelOnePregnancyEpisodeOpen
    | LabelSeenHealthcareProviderForPregnancy
    | LabelDocumentPregnancyOutcome
    | LaboratoryTask LaboratoryTask
    | LastChecked
    | LastContacted
    | LastSuccesfulContactLabel
    | Legs
    | LegsCPESign LegsCPESign
    | LevelOfEducationLabel
    | LevelOfEducation EducationLevel
    | LinkToMother
    | LiveChildren
    | LmpDateConfirmationLabel
    | LmpDateConfirmationQuestion
    | LmpDateConfidentHeader
    | LmpDateHeader
    | LmpLabel
    | LmpRangeHeader
    | LmpRange LmpRange
    | Location
    | LoginPhrase LoginPhrase
    | Low
    | LowRiskCase
    | Lungs
    | LungsCPESign LungsCPESign
    | MainIncomeSource MainIncomeSource
    | MainIncomeSourceQuestion
    | MainWaterSource MainWaterSource
    | MainWaterPreparationOption WaterPreparationOption
    | MainWaterSourceQuestion
    | MainWaterPreparationQuestion
    | MakeSureYouAreConnected
    | MalariaRapidDiagnosticTest
    | RapidTestResult RapidTestResult
    | MalnutritionWithComplications
    | MaritalStatusLabel
    | MaritalStatus MaritalStatus
    | MeasurementNoChange
    | MeasurementGained Float
    | MeasurementLost Float
    | MedicalDiagnosis
    | MedicalDiagnosisAlert MedicalDiagnosis
    | MedicationCausesSideEffectsQuestion
    | MedicationDistributionSign MedicationDistributionSign
    | MedicationDoxycycline
    | MedicationDosesMissedQuestion
    | MedicationForFeverPast6Hours
    | MedicationHelpedEnding Bool
    | MedicationFeelBetterAfterTakingQuestion
    | MedicationForMalariaToday
    | MedicationForMalariaPastMonth
    | MedicalFormHelper
    | MedicationForFeverPast6HoursQuestion
    | MedicationForMalariaTodayQuestion
    | MedicationForMalariaWithinPastMonthQuestion
    | MedicationHelpedQuestion
    | MedicationTaken
    | MedicationTakenAsPrescribedQuestion
    | MentalHealthHistory
    | MemoryQuota { totalJSHeapSize : Int, usedJSHeapSize : Int, jsHeapSizeLimit : Int }
    | MMHGUnit
    | MiddleName
    | MinutesAgo Int
    | MissedDosesOfMedicatgion Int
    | ModeOfDelivery ModeOfDelivery
    | ModeOfDeliveryLabel
    | ModeratelyUnderweight
    | Month
    | MonthAbbrev
    | MonthSinglePlural Int
    | MonthsOld
    | Mother
    | MotherDemographicInformation
    | MotherName String
    | MotherNameLabel
    | MotherNationalId
    | Mothers
    | MUAC
    | MuacHelper
    | MyAccount
    | MyRelatedBy MyRelatedBy
    | MyRelatedByQuestion MyRelatedBy
    | Name
    | NationalIdNumber
    | Neck
    | NeckCPESign NeckCPESign
    | NegativeLabel
    | Never
    | Next
    | NextAppointment
    | NextDue
    | NextDoseDue
    | NextImmunisationVisit
    | NextPediatricVisit
    | NextSteps
    | NextStepsTask Bool Pages.AcuteIllnessActivity.Types.NextStepsTask
    | No
    | NoActivitiesCompleted
    | NoActivitiesCompletedForThisParticipant
    | NoActivitiesPending
    | NoActivitiesPendingForThisParticipant
    | NoContactReason NoContactReason
    | NoGroupsFound
    | NoMatchesFound
    | NutritionSigns
    | ReasonForNotSendingToHC ReasonForNotSendingToHC
    | AdministrationNote AdministrationNote
    | AdministrationNoteForWellChild AdministrationNote
    | NoParticipantsPending
    | NoParticipantsPendingForThisActivity
    | NoParticipantsCompleted
    | NoParticipantsCompletedForThisActivity
    | Normal
    | NoChildrenRegisteredInTheSystem
    | NoParticipantsFound
    | NotAvailable
    | NotConnected
    | NotTaken
    | NumberOfAbortions
    | NumberOfChildrenUnder5
    | NumberOfCSections
    | NumberOfLiveChildren
    | NumberOfStillbirthsAtTerm
    | NumberOfStillbirthsPreTerm
    | NutritionActivityHelper NutritionActivity
    | NutritionActivityTitle NutritionActivity
    | NutritionAssessment NutritionAssessment
    | NutritionAssessmentTask NutritionAssessmentTask
    | NutritionCaringOption CaringOption
    | NutritionFeedingSignQuestion NutritionFeedingSign
    | NutritionFoodSecuritySignQuestion NutritionFoodSecuritySign
    | NutritionHelper
    | NutritionHygieneSignQuestion NutritionHygieneSign
    | NutritionNextStepsTask Measurement.Model.NextStepsTask
    | NitritionSigns
    | NutritionSupplementType NutritionSupplementType
    | ObstetricalDiagnosis
    | ObstetricalDiagnosisAlert ObstetricalDiagnosis
    | OK
    | Old
    | On
    | OneVisit
    | OnceYouEndTheEncounter
    | OnceYouEndYourGroupEncounter
    | OngoingTreatmentTask OngoingTreatmentTask
    | OnlySickChild
    | Or
    | PackagesPerMonth
    | Page
    | Page404
    | PageNotFoundMsg
    | PaleConjuctiva
    | Pallor
    | Para
    | ParacetamolPrescriptionForAdult
    | ParentsAliveAndHealthyQuestion
    | PartialPlacentaPreviousDelivery
    | ParticipantDirectory
    | Participants
    | ParticipantReviewed
    | ParticipantSignature
    | ParticipantSummary
    | ParticipantDemographicInformation
    | ParticipantInformation
    | PartnerHivTestResult
    | PartnerReceivedHivCounseling
    | PartnerReceivedHivTesting
    | PatientExhibitAnyFindings
    | PatientExhibitAnyRespiratoryFindings
    | PatientGotAnySymptoms
    | PatientProgress
    | PatientInformation
    | PatientIsolatedQuestion Bool
    | PatientNotYetSeenAtHCLabel
    | PatientShowsNoSignsOfCovid
    | PediatricCareMilestone PediatricCareMilestone
    | PediatricVisit
    | People
    | PersistentStorage Bool
    | Person
    | PersonHasBeenSaved
    | PertinentSymptoms
    | PhotosTransferStatus
    | PhysicalExam
    | PhysicalExamTask PhysicalExamTask
    | PlaceholderEnterHeight
    | PlaceholderEnterMUAC
    | PlaceholderEnterParticipantName
    | PlaceholderEnterWeight
    | PlaceholderSearchContactName
    | PleaseCall
    | PleaseContact
    | PleaseSelectGroup
    | PleaseSync
    | PositiveLabel
    | PostpartumEncounter
    | PostpartumChildDangerSign PostpartumChildDangerSign
    | PostpartumMotherDangerSign PostpartumMotherDangerSign
    | PreeclampsiaPreviousPregnancy
    | PregnancyTestResult PregnancyTestResult
    | PregnancyTrimester PregnancyTrimester
    | PregnancyUrineTest
    | PrenatalActivitiesTitle PrenatalActivity
    | PrenatalAssesment PrenatalAssesment
    | PrenatalEncounterType PrenatalEncounterType
    | PrenatalHealthEducationQuestion PrenatalHealthEducationSign
<<<<<<< HEAD
    | PrenatalLaboratoryBloodGroupTestResult
    | PrenatalLaboratoryBloodGroup BloodGroup
    | PrenatalLaboratoryRhesusTestResult
    | PrenatalLaboratoryRhesus Rhesus
    | PrenatalLaboratoryProteinTestResult
    | PrenatalLaboratoryProteinValue ProteinValue
    | PrenatalLaboratoryPHTestResult
    | PrenatalLaboratoryPHValue PHValue
    | PrenatalLaboratoryGlucoseTestResult
    | PrenatalLaboratoryGlucoseValue GlucoseValue
    | PrenatalLaboratoryLeukocytesTestResult
    | PrenatalLaboratoryLeukocytesValue LeukocytesValue
    | PrenatalLaboratoryNitriteTestResult
    | PrenatalLaboratoryNitriteValue NitriteValue
    | PrenatalLaboratoryUrobilinogenTestResult
    | PrenatalLaboratoryUrobilinogenValue UrobilinogenValue
    | PrenatalLaboratoryHaemoglobinTestResult
    | PrenatalLaboratoryHaemoglobinValue HaemoglobinValue
    | PrenatalLaboratorySpecificGravityTestResult
    | PrenatalLaboratorySpecificGravityValue SpecificGravityValue
    | PrenatalLaboratoryKetoneTestResult
    | PrenatalLaboratoryKetoneValue KetoneValue
    | PrenatalLaboratoryBilirubinTestResult
    | PrenatalLaboratoryBilirubinValue BilirubinValue
    | PrenatalLaboratoryHemoglobinTestResult
    | PrenatalLaboratoryRandomBloodSugarTestResult
    | PrenatalLaboratoryTask Pages.PrenatalActivity.Model.LaboratoryTask
    | PrenatalLaboratoryTaskLabel Pages.PrenatalActivity.Model.LaboratoryTask
    | PrenatalLaboratoryTaskDate Pages.PrenatalActivity.Model.LaboratoryTask
    | PrenatalLaboratoryTaskResult Pages.PrenatalActivity.Model.LaboratoryTask
    | PrenatalLaboratoryTaskResultsHelper
    | PrenatalLabsCaseManagementType
    | PrenatalLabsEntryState PrenatalLabsEntryState
    | PrenatalNextStepsTask Pages.PrenatalActivity.Model.NextStepsTask
=======
    | PrenatalNextStepsTask Pages.PrenatalActivity.Types.NextStepsTask
>>>>>>> eed00dfb
    | PrenatalPhotoHelper
    | PrenatalTestExecutionNote PrenatalTestExecutionNote
    | PrenatalTestResult PrenatalTestResult
    | PrenatalUrineDipstickTestVariant PrenatalTestVariant
    | PreTerm
    | PregnancyConcludedLabel
    | PregnancyOutcomeLabel
    | PregnancyOutcome PregnancyOutcome
    | PreviousCSectionScar
    | PreviousDelivery
    | PreviousDeliveryPeriods PreviousDeliveryPeriod
    | PreviousFloatMeasurement Float
    | PreviousMeasurementNotFound
    | PriorTreatmentTask PriorTreatmentTask
    | Profession
    | Programs
    | ProgressPhotos
    | ProgressReport
    | ProgressTimeline
    | ProgressTrends
    | ProvideHealthEducationAndInstructToIsolate
    | PrenatalParticipant
    | PrenatalParticipants
    | PreTermPregnancy
    | PriorDiagnosis
    | ProvideHealthEducation
    | ProvideHealthEducationShort
    | ProvidedHealthEducationAction
    | ProvidedPreventionEducationQuestion
    | ProvidedPreventionEducationQuestionShort
    | ProvidedSymtomReliefGuidanceQuestion
    | Province
    | ReasonForCSection
    | ReasonForNotIsolating ReasonForNotIsolating
    | ReasonForNotTaking ReasonForNotTaking
    | ReasonForNotProvidingHealthEducation ReasonForNotProvidingHealthEducation
    | ReceivedDewormingPill
    | ReceivedIronFolicAcid
    | ReceivedMosquitoNet
    | Recommendation114 Recommendation114
    | RecommendationSite RecommendationSite
    | RecommendedButNotGivenDueTo
    | RecommendedSymptomRelief
    | RecordAcuteIllnessOutcome
    | RecordPregnancyOutcome
    | RecurringHighSeverityAlert RecurringHighSeverityAlert
    | ReferredPatientToFacilityQuestion ReferralFacility
    | ReferToProgramAction
    | ReferToProgramQuestion
    | Register
    | RegisterContactHelper
    | RegisterParticipantHelper
    | RegisterNewContact
    | RegisterNewParticipant
    | RegistratingHealthCenter
    | RegistrationSuccessful
    | RegistrationSuccessfulParticipantAdded
    | RegistrationSuccessfulSuggestAddingChild
    | RegistrationSuccessfulSuggestAddingMother
    | RelationSuccessful
    | RelationSuccessfulChildWithMother
    | RelationSuccessfulMotherWithChild
    | RemainingForDownloadLabel
    | RemainingForUploadLabel
    | RemainingTotalToUpload
    | RenalDisease
    | ReportAge String
    | ReportDOB String
    | ReportRemaining Int
    | ReportResultsOfContactsSearch Int
    | ReportResultsOfParticipantsSearch Int
    | Reports
    | RecentAndUpcomingGroupEncounters
    | ReportCompleted { pending : Int, completed : Int }
    | ResolveMonth Bool Month
    | ResolveMonthYY Int Bool Month
    | RespiratoryDistress
    | RespiratoryRate
    | ResponsePeriod ResponsePeriod
    | ResultOfContacting114 Recommendation114
    | ResultOfContactingRecommendedSite RecommendationSite
    | Retry
    | ReviewCaseWith144Respondent
    | Reviewed
    | ReviewPriorDiagnosis
    | RhNegative
    | RiskFactorAlert RiskFactor
    | RiskFactors
    | SachetsPerDayHelper Float Float
    | SachetsPerDayQuestion
    | Save
    | SaveAndNext
    | SaveAndRecordOutcome
    | SavedMoneyQuestion
    | SaveError
    | ScheduleFollowUp
    | Search
    | SearchByName
    | SearchEhezaForExistingParticipants
    | SearchExistingParticipants
    | SearchHelper
    | SearchHelperFamilyMember
    | SecondName
    | Sector
    | SeeDosageScheduleByWeight
    | SeeMore
    | SelectAntenatalVisit
    | SelectAllSigns
    | SelectPostpartumChildDangerSigns
    | SelectDangerSigns
    | SelectDate
    | SelectPostpartumMotherDangerSigns
    | SelectedProgram
    | SelectedVillage
    | SelectEncounterType
    | SelectExistingAcuteIllness
    | SelectExistingAcuteIllnessToRecordOutcome
    | SelectGroup
    | SelectProgram
    | SelectLanguage
    | SelectYourGroup
    | SelectYourHealthCenter
    | SelectYourVillage
    | SelectedHCDownloading
    | SelectedHCNotSynced
    | SelectedHCSyncing
    | SelectedHCUploading
    | ServiceWorkerActive
    | ServiceWorkerCurrent
    | ServiceWorkerCheckForUpdates
    | ServiceWorkerInstalling
    | ServiceWorkerInstalled
    | ServiceWorkerSkipWaiting
    | ServiceWorkerRestarting
    | ServiceWorkerActivating
    | ServiceWorkerActivated
    | ServiceWorkerRedundant
    | ServiceWorkerInactive
    | ServiceWorkerRegNotAsked
    | ServiceWorkerRegLoading
    | ServiceWorkerRegErr
    | ServiceWorkerRegSuccess
    | ServiceWorkerStatus
    | SevereAcuteMalnutrition
    | SevereHemorrhagingPreviousDelivery
    | Shared
    | SignOnDoorPostedQuestion
    | SocialHistoryHivTestingResult SocialHistoryHivTestingResult
    | StillbornPreviousDelivery
    | SubsequentEncounter
    | SubsequentAntenatalVisit
    | SuccessiveAbortions
    | SuccessivePrematureDeliveries
    | SuspectedCovid19CaseAlert
    | SuspectedCovid19CaseAlertHelper
    | SuspectedCovid19CaseIsolate
    | SuspectedCovid19CaseContactHC
    | SuspectedCovid19CasePerformRapidTest
    | SuspectedCovid19CaseReferToHCForTesting
    | SymptomRelief SymptomReliefType
    | Symptoms
    | SymptomsAtFirstEncounter
    | SymptomsGeneralSign SymptomsGeneralSign
    | SymptomsGISign SymptomsGISign
    | SymptomsGISignAbbrev SymptomsGISign
    | SymptomsRespiratorySign SymptomsRespiratorySign
    | SymptomsTask SymptomsTask
    | GroupEncounterClosed
    | GroupEncounterClosed2 SessionId
    | GroupEncounterLoading
    | GroupEncounterUnauthorized
    | GroupEncounterUnauthorized2
    | SendPatientToFacility ReferralFacility
    | ShowAll
    | StartEndDate
    | StrartNewAcuteIllnessHelper
    | StartDate
    | EndDate
    | StartSyncing
    | StatusLabel
    | StopSyncing
    | StorageQuota { usage : Int, quota : Int }
    | Submit
    | SubmitPairingCode
    | Success
    | SyncGeneral
    | TabletSinglePlural String
    | TakenCareOfBy
    | TakingMedicationAsPrescribed Bool
    | TasksCompleted Int Int
    | TelephoneNumber
    | Term
    | TermPregnancy
    | TestPerformedQuestion
    | TestPerformedTodayQuestion
    | TestResultQuestion
    | TestVariantUrineDipstickQuestion
    | ThisActionCannotBeUndone
    | ThisGroupHasNoMothers
    | To
    | ToThePatient
    | Training
    | TrainingGroupEncounterCreateSuccessMessage
    | TrainingGroupEncounterDeleteSuccessMessage
    | TransportationPlanQuestion
    | TraveledToCOVID19CountryQuestion
    | TravelHistory
    | Treatment
    | TrySyncing
    | TuberculosisPast
    | TuberculosisPresent
    | TwoVisits
    | Type
    | UbudeheLabel
    | UnitGramsPerDeciliter
    | UnitMilliGramsPerDeciliter
    | Unknown
    | Update
    | UpdateError
    | Uploading
    | UterineMyoma
    | VaccinationCatchUpRequiredQuestion
    | VaccinationStatus VaccinationStatus
    | VaccinationNoDosesAdministered
    | VaccineDoseAdministeredPreviouslyQuestion String
    | VaccineDoseAdministeredTodayQuestion String
    | VaccineType VaccineType
    | ValidationErrors
    | Version
    | View
    | ViewProgressReport
    | Village
    | Warning
    | WasFbfDistirbuted Activity
    | WeekSinglePlural Int
    | Weight
    | WelcomeUser String
    | WellChildActivityTitle WellChildActivity
    | WellChildDangerSignsTask Pages.WellChildActivity.Types.DangerSignsTask
    | WellChildEncounterPopup WarningPopupType
    | WellChildECDMilestoneForDiagnosisPane PediatricCareMilestone
    | WellChildMacrocephalyWarning
    | WellChildMicrocephalyWarning
    | WellChildImmunisationDescription VaccineType
    | WellChildImmunisationDosage VaccineType
    | WellChildImmunisationHeader VaccineType
    | WellChildImmunisationHistory VaccineType
    | WellChildImmunisationTask Pages.WellChildActivity.Types.ImmunisationTask
    | WellChildMedicationTask Pages.WellChildActivity.Types.MedicationTask
    | WellChildNextStepsTask Bool Pages.WellChildActivity.Types.NextStepsTask
    | WellChildSymptom WellChildSymptom
    | WellChildVaccineLabel VaccineType
    | WhatDoYouWantToDo
    | WhatType
    | WhatWasTheirResponse
    | WhoCaresForTheChildDuringTheDay
    | WhyNot
    | WhyDifferentFbfAmount Activity
    | Year
    | YearsOld Int
    | Yes
    | YouAreNotAnAdmin
    | YourGroupEncounterHasBeenSaved
    | ZScoreHeadCircumferenceForAge
    | ZScoreHeightForAge
    | ZScoreMuacForAge
    | ZScoreWeightForAge
    | ZScoreWeightForHeight


translationSet : TranslationId -> TranslationSet String
translationSet trans =
    case trans of
        Abdomen ->
            { english = "Abdomen"
            , kinyarwanda = Just "Isanzwe"
            }

        AbdomenCPESign option ->
            case option of
                Hepatomegaly ->
                    { english = "Hepatomegaly"
                    , kinyarwanda = Just "Kubyimba umwijima"
                    }

                Splenomegaly ->
                    { english = "Splenomegaly"
                    , kinyarwanda = Just "Kubyimba urwangashya"
                    }

                TPRightUpper ->
                    { english = "Tender to Palpation right upper"
                    , kinyarwanda = Just "Igice cyo hejuru iburyo kirababara  iyo ugikanze"
                    }

                TPRightLower ->
                    { english = "Tender to Palpation right lower"
                    , kinyarwanda = Just "Igice cyo hasi iburyo kirababara  iyo ugikanze"
                    }

                TPLeftUpper ->
                    { english = "Tender to Palpation left upper"
                    , kinyarwanda = Just "Igice cyo hejuru ibumoso kirababara  iyo ugikanze"
                    }

                TPLeftLower ->
                    { english = "Tender to Palpation left lower"
                    , kinyarwanda = Just "Igice cyo hasi ibumoso kirababara  iyo ugikanze"
                    }

                Hernia ->
                    { english = "Hernia"
                    , kinyarwanda = Just "Urugingo ruyobera cg rwinjira mu rundi"
                    }

                NormalAbdomen ->
                    translationSet Normal

        Abnormal ->
            { english = "Abnormal"
            , kinyarwanda = Nothing
            }

        Abortions ->
            { english = "Abortions"
            , kinyarwanda = Just "Inda yavuyemo"
            }

        AccompaniedByPartner ->
            { english = "Was the patient accompanied by partner during the assessment"
            , kinyarwanda = Just "Umubyeyi yaherekejwe n'umugabo we mu gihe yaje kwipimisha?"
            }

        AccompanyToHCQuestion ->
            { english = "Will you accompany the patient to the health center"
            , kinyarwanda = Just "Uraherekeza umubyeyi ku kigonderabuzima"
            }

        AccessDenied ->
            { english = "Access denied"
            , kinyarwanda = Just "Kwinjira ntibyemera"
            }

        ActionsTaken ->
            { english = "Actions Taken"
            , kinyarwanda = Just "Ibyakozwe"
            }

        ActionsToTake ->
            { english = "Actions To Take"
            , kinyarwanda = Just "Ibigomba gukorwa"
            }

        AcuteFindingsGeneralSign sign ->
            case sign of
                LethargicOrUnconscious ->
                    { english = "Lethargic Or Unconscious"
                    , kinyarwanda = Just "Yahwereye cyangwa yataye ubwenge"
                    }

                AcuteFindingsPoorSuck ->
                    { english = "Poor Suck"
                    , kinyarwanda = Just "Yonka nta mbaraga"
                    }

                SunkenEyes ->
                    { english = "Sunken Eyes"
                    , kinyarwanda = Just "Amaso yahenengeye"
                    }

                PoorSkinTurgor ->
                    { english = "Poor Skin Turgor"
                    , kinyarwanda = Just "Uruhu rwumye"
                    }

                Jaundice ->
                    { english = "Jaundice"
                    , kinyarwanda = Just "Umuhondo/umubiri wahindutse umuhondo"
                    }

                NoAcuteFindingsGeneralSigns ->
                    { english = "None of the above"
                    , kinyarwanda = Just "Nta na kimwe mu byavuzwe haruguru"
                    }

        AcuteFindingsRespiratorySign sign ->
            case sign of
                Stridor ->
                    { english = "Stridor"
                    , kinyarwanda = Just "Guhumeka ajwigira"
                    }

                NasalFlaring ->
                    { english = "Nasal Flaring"
                    , kinyarwanda = Just "Amazuru abyina igihe ahumeka"
                    }

                SevereWheezing ->
                    { english = "Severe Wheezing"
                    , kinyarwanda = Just "Guhumeka nabi cyane ajwigira"
                    }

                SubCostalRetractions ->
                    { english = "Sub-Costal Retractions"
                    , kinyarwanda = Just "Icyena mu mbavu"
                    }

                NoAcuteFindingsRespiratorySigns ->
                    { english = "None of the above"
                    , kinyarwanda = Just "Nta na kimwe mu byavuzwe haruguru"
                    }

        AcuteIllnessAdverseEvent event ->
            case event of
                AdverseEventRashOrItching ->
                    { english = "Rash or Itching"
                    , kinyarwanda = Just "Kwishima cyangwa gusesa uduheri (turyaryata)"
                    }

                AdverseEventFever ->
                    { english = "Fever"
                    , kinyarwanda = Just "Umuriro"
                    }

                AdverseEventDiarrhea ->
                    { english = "Diarrhea"
                    , kinyarwanda = Just "Impiswi"
                    }

                AdverseEventVomiting ->
                    { english = "Vomiting"
                    , kinyarwanda = Just "Kuruka"
                    }

                AdverseEventFatigue ->
                    { english = "Fatigue"
                    , kinyarwanda = Just "umunaniro"
                    }

                AdverseEventOther ->
                    { english = "Other"
                    , kinyarwanda = Just "Ibindi"
                    }

                NoAdverseEvent ->
                    { english = "None of the above"
                    , kinyarwanda = Just "Nta na kimwe mu byavuzwe haruguru"
                    }

        AcuteIllnessAdverseEventKindsQuestion ->
            { english = "What kind of adverse events"
            , kinyarwanda = Just "Ni ibihe bintu wabonye bidasanzwe (bitewe n'imiti wafashe)"
            }

        AcuteIllnessDangerSign sign ->
            case sign of
                DangerSignConditionNotImproving ->
                    { english = "Condition not improving"
                    , kinyarwanda = Just "Yanyoye imiti ariko ntiyoroherwa"
                    }

                DangerSignUnableDrinkSuck ->
                    { english = "Unable to Drink/Suck"
                    , kinyarwanda = Just "Ntashoboye kunywa/konka"
                    }

                DangerSignVomiting ->
                    { english = "Vomiting"
                    , kinyarwanda = Just "Araruka"
                    }

                DangerSignConvulsions ->
                    { english = "Convulsions"
                    , kinyarwanda = Just "Kugagara"
                    }

                DangerSignLethargyUnconsciousness ->
                    { english = "Lethargy or Unconsciousness"
                    , kinyarwanda = Just "Yahwereye cyangwa ntiyumva"
                    }

                DangerSignRespiratoryDistress ->
                    { english = "Respiratory Distress"
                    , kinyarwanda = Just "Ahumeka bimugoye"
                    }

                DangerSignSpontaneousBleeding ->
                    { english = "Spontaneous Bleeding"
                    , kinyarwanda = Just "Kuva amaraso bitunguranye"
                    }

                DangerSignBloodyDiarrhea ->
                    { english = "Bloody Diarrhea"
                    , kinyarwanda = Just "Arituma amaraso"
                    }

                DangerSignNewSkinRash ->
                    { english = "New Skin Rash"
                    , kinyarwanda = Just "Yasheshe uduheri dushya"
                    }

                NoAcuteIllnessDangerSign ->
                    { english = "None of the above"
                    , kinyarwanda = Just "Nta na kimwe mu byavuzwe haruguru"
                    }

        AcuteIllnessDiagnosis diagnosis ->
            case diagnosis of
                DiagnosisCovid19Suspect ->
                    { english = "Suspected COVID-19"
                    , kinyarwanda = Just "Aracyekwaho indwara ya COVID-19"
                    }

                DiagnosisSevereCovid19 ->
                    { english = "Severe COVID-19"
                    , kinyarwanda = Just "Uburwayi bwa Covid-19 bukabije"
                    }

                DiagnosisPneuminialCovid19 ->
                    { english = "COVID-19 with signs of Pneumonia"
                    , kinyarwanda = Just "Uburwayi bwa Covid-19 hamwe n'ibimenyetso by'Umusonga"
                    }

                DiagnosisLowRiskCovid19 ->
                    { english = "Simple COVID-19"
                    , kinyarwanda = Just "Uburwayi bwa Covid-19 bworoheje"
                    }

                DiagnosisMalariaComplicated ->
                    { english = "Complicated Malaria"
                    , kinyarwanda = Just "Malariya y'igikatu"
                    }

                DiagnosisMalariaUncomplicated ->
                    { english = "Uncomplicated Malaria"
                    , kinyarwanda = Just "Malariya yoroheje"
                    }

                DiagnosisMalariaUncomplicatedAndPregnant ->
                    { english = "Uncomplicated Malaria"
                    , kinyarwanda = Just "Malariya yoroheje"
                    }

                DiagnosisGastrointestinalInfectionComplicated ->
                    { english = "Gastrointestinal Infection with Complications"
                    , kinyarwanda = Just "Indwara yo mu nda ikabije"
                    }

                DiagnosisGastrointestinalInfectionUncomplicated ->
                    { english = "Gastrointestinal Infection without Complications"
                    , kinyarwanda = Just "Indwara yo mu nda yoroheje"
                    }

                DiagnosisSimpleColdAndCough ->
                    { english = "Simple Cold and Cough"
                    , kinyarwanda = Just "Ibicurane n'inkorora byoroheje"
                    }

                DiagnosisRespiratoryInfectionComplicated ->
                    { english = "Acute Respiratory Infection with Complications"
                    , kinyarwanda = Just "Indwara y'ubuhumekero ikabije"
                    }

                DiagnosisRespiratoryInfectionUncomplicated ->
                    { english = "Uncomplicated Pneumonia"
                    , kinyarwanda = Just "Umusonga woroheje"
                    }

                DiagnosisFeverOfUnknownOrigin ->
                    { english = "Fever of Unknown Origin"
                    , kinyarwanda = Just "Umuriro utazi icyawuteye"
                    }

                DiagnosisUndeterminedMoreEvaluationNeeded ->
                    { english = "Undetermined - More Evaluation Needed"
                    , kinyarwanda = Just "Ntibisobanutse - Hakenewe Isuzuma Ryimbitse"
                    }

                NoAcuteIllnessDiagnosis ->
                    { english = "No Diagnosis"
                    , kinyarwanda = Nothing
                    }

        AcuteIllnessDiagnosisWarning diagnosis ->
            case diagnosis of
                DiagnosisCovid19Suspect ->
                    { english = "Suspected COVID-19 case"
                    , kinyarwanda = Just "Aracyekwaho indwara ya COVID-19"
                    }

                DiagnosisSevereCovid19 ->
                    { english = "Severe COVID-19"
                    , kinyarwanda = Just "Uburwayi bwa Covid-19 bukabije"
                    }

                DiagnosisPneuminialCovid19 ->
                    { english = "COVID-19 with signs of Pneumonia"
                    , kinyarwanda = Just "Uburwayi bwa Covid-19 hamwe n'ibimenyetso by'Umusonga"
                    }

                DiagnosisLowRiskCovid19 ->
                    { english = "Simple COVID-19"
                    , kinyarwanda = Just "Uburwayi bwa Covid-19 bworoheje"
                    }

                DiagnosisMalariaComplicated ->
                    { english = "Malaria with Complications"
                    , kinyarwanda = Just "Afite Malariya y'igikatu"
                    }

                DiagnosisMalariaUncomplicated ->
                    { english = "Malaria Without Complications"
                    , kinyarwanda = Just "Afite Malariya yoroheje"
                    }

                DiagnosisMalariaUncomplicatedAndPregnant ->
                    { english = "Malaria Without Complications"
                    , kinyarwanda = Just "Afite Malariya yoroheje"
                    }

                DiagnosisGastrointestinalInfectionComplicated ->
                    { english = "Suspected Gastrointestinal Infection (with Complications)"
                    , kinyarwanda = Just "Aracyekwaho indwara yo mu nda ikabije"
                    }

                DiagnosisGastrointestinalInfectionUncomplicated ->
                    { english = "Suspected Gastrointestinal Infection (without Complications)"
                    , kinyarwanda = Just "Aracyekwaho indwara yo mu nda yoroheje"
                    }

                DiagnosisSimpleColdAndCough ->
                    { english = "Simple Cold and Cough"
                    , kinyarwanda = Just "Inkorora n'ibicurane byoroheje "
                    }

                DiagnosisRespiratoryInfectionComplicated ->
                    { english = "Suspected Acute Respiratory Infection (with Complications)"
                    , kinyarwanda = Just "Aracyekwaho indwara y'ubuhumekero ikabije"
                    }

                DiagnosisRespiratoryInfectionUncomplicated ->
                    { english = "Suspected Uncomplicated Pneumonia"
                    , kinyarwanda = Just "Aracyekwaho umusonga woroheje"
                    }

                DiagnosisFeverOfUnknownOrigin ->
                    { english = "Fever of Unknown Origin"
                    , kinyarwanda = Just "Umuriro utazi icyawuteye"
                    }

                DiagnosisUndeterminedMoreEvaluationNeeded ->
                    { english = "Undetermined - More Evaluation Needed"
                    , kinyarwanda = Just "Ntibisobanutse - Hakenewe Isuzuma Ryimbitse"
                    }

                NoAcuteIllnessDiagnosis ->
                    { english = "No Diagnosis"
                    , kinyarwanda = Nothing
                    }

        AcuteIllnessExisting ->
            { english = "Existing Acute Illness"
            , kinyarwanda = Just "Indwara ifatiyeho iheruka kuvurwa"
            }

        AcuteIllnessHistory ->
            { english = "Acute Illness History"
            , kinyarwanda = Nothing
            }

        AcuteIllnessHighRiskCaseHelper ->
            { english = "This patient is a high risk case and should be sent to a hospital for further treatment"
            , kinyarwanda = Just "Uyu murwayi afite ibyago byinshi byo kuba yaranduye Covid-19, agomba koherezwa ku bitaro bakamuha ubuvuzi bwimbitse"
            }

        AcuteIllnessLowRiskCaseHelper ->
            { english = "This patient is a low risk case and should be sent home to be monitored by a CHW"
            , kinyarwanda = Just "Uyu murwayi nta byago afite byo kuba yaranduye Covid-19, agomba koherezwa mu rugo agakurikiranwa n'umujyanama w'ubuzima"
            }

        AcuteIllnessNew ->
            { english = "New Acute Illness"
            , kinyarwanda = Just "Indwara ifatiyeho nshyashya"
            }

        AcuteIllnessOutcomeLabel ->
            { english = "Acute Illness Outcome"
            , kinyarwanda = Just "Iherezo ry'indwara ifatiyeho\n"
            }

        AcuteIllnessStatus status ->
            case status of
                AcuteIllnessBegan ->
                    { english = "Began"
                    , kinyarwanda = Nothing
                    }

                AcuteIllnessUpdated ->
                    { english = "Updated"
                    , kinyarwanda = Nothing
                    }

                AcuteIllnessResolved ->
                    { english = "Resolved"
                    , kinyarwanda = Nothing
                    }

        ActiveDiagnosis ->
            { english = "Active Diagnosis"
            , kinyarwanda = Just "Uburwayi Bwasuzumwe"
            }

        AcuteIllnessOutcome outcome ->
            case outcome of
                OutcomeIllnessResolved ->
                    { english = "Illness Resolved"
                    , kinyarwanda = Just "Indwara Yarakize"
                    }

                OutcomeLostToFollowUp ->
                    { english = "Lost to Follow Up"
                    , kinyarwanda = Just "Umurwayi yaburiwe irengero"
                    }

                OutcomeMovedOutsideCA ->
                    { english = "Moved outside the catchment area"
                    , kinyarwanda = Just "Umurwayi yimukiye ahandi"
                    }

                OutcomePatientDied ->
                    { english = "Patient Died"
                    , kinyarwanda = Just "Umurwayi yarapfuye"
                    }

                Backend.IndividualEncounterParticipant.Model.OutcomeReferredToHC ->
                    { english = "Referred to Health Center"
                    , kinyarwanda = Just "Yoherejwe ku kigo nderabuzima"
                    }

                OutcomeOther ->
                    { english = "Other"
                    , kinyarwanda = Just "Ibindi"
                    }

        AddChild ->
            { english = "Add Child"
            , kinyarwanda = Just "Ongeraho umwana"
            }

        AddContact ->
            { english = "Add Contact"
            , kinyarwanda = Just "Ongeraho uwo bahuye"
            }

        AddFamilyMember ->
            { english = "Add Family Member"
            , kinyarwanda = Nothing
            }

        AddFamilyMemberFor name ->
            { english = "Add Family Member for " ++ name
            , kinyarwanda = Nothing
            }

        AddNewParticipant ->
            { english = "Add new participant"
            , kinyarwanda = Just "Ongeramo Umugenerwabikorwa musha"
            }

        AddParentOrCaregiver ->
            { english = "Add Parent or Caregiver"
            , kinyarwanda = Just "Ongeraho umubyeyi cyangwa umurezi"
            }

        AddToGroup ->
            { english = "Add to Group..."
            , kinyarwanda = Just "Ongeraho itsinda..."
            }

        Admin ->
            { english = "Administration"
            , kinyarwanda = Just "Abakuriye"
            }

        Administer ->
            { english = "Administer"
            , kinyarwanda = Just "Tanga umuti"
            }

        AdministerMebendezoleHelper ->
            { english = "Give the child one tablet by mouth"
            , kinyarwanda = Just "Ha umwana ikinini kimwe akinywe"
            }

        AdministerAlbendazoleHelper ->
            { english = "Give the child one tablet by mouth"
            , kinyarwanda = Just "Ha umwana ikinini kimwe akinywe"
            }

        AdministeVitaminAHelper ->
            { english = "Put the correct number of drops directly into the mouth of the child"
            , kinyarwanda = Just "Shyira mu kanwa k'umwana ibitonyanga bigenwe"
            }

        Administered ->
            { english = "Administered"
            , kinyarwanda = Just "Umuti watanzwe"
            }

        AdministeredMedicationQuestion ->
            { english = "Have you administered"
            , kinyarwanda = Just "Watanze umuti"
            }

        AdministeredOneOfAboveMedicinesQuestion ->
            { english = "Have you administered one of the above medicines to the patient"
            , kinyarwanda = Just "Waba wahaye umurwyayi umwe mu miti yavuzwe haruguru"
            }

        AddressInformation ->
            { english = "Address Information"
            , kinyarwanda = Just "Aho atuye/Aho abarizwa"
            }

        AfterEachLiquidStool ->
            { english = "after each liquid stool"
            , kinyarwanda = Just "buri uko amaze kwituma ibyoroshye"
            }

        AgeWord ->
            { english = "Age"
            , kinyarwanda = Just "Imyaka"
            }

        Activities ->
            { english = "Activities"
            , kinyarwanda = Just "Ibikorwa"
            }

        ActivitiesCompleted count ->
            { english = "Completed (" ++ String.fromInt count ++ ")"
            , kinyarwanda = Just <| "Ibyarangiye (" ++ String.fromInt count ++ ")"
            }

        ActivitiesHelp activity ->
            case activity of
                MotherActivity Activity.Model.FamilyPlanning ->
                    { english = "Every mother should be asked about her family planning method(s) each month. If a mother needs family planning, refer her to a clinic."
                    , kinyarwanda = Just "Buri mubyeyi agomba kubazwa uburyo bwo kuboneza urubyaro akoresha buri kwezi. Niba umubyeyi akeneye kuboneza urubyaro mwohereze ku kigo nderabuzima k'ubishinzwe"
                    }

                MotherActivity Lactation ->
                    { english = "Ideally a mother exclusively breastfeeds her infant for at least 6 months. Every mother should be asked about how she is feeding her infant each month."
                    , kinyarwanda = Just "Ni byiza ko umubyeyi yonsa umwana we byibuze amezi 6 nta kindi amuvangiye. Buri mubyeyi agomba kubazwa uko agaburira umwana we buri kwezi."
                    }

                MotherActivity MotherFbf ->
                    { english = "If a mother is breastfeeding, she should receive FBF every month. If she did not receive the specified amount, please record the amount distributed and select the reason why."
                    , kinyarwanda = Nothing
                    }

                MotherActivity ParticipantConsent ->
                    { english = "Please review the following forms with the participant."
                    , kinyarwanda = Nothing
                    }

                {- ChildActivity Counseling ->
                   { english = "Please refer to this list during counseling sessions and ensure that each task has been completed."
                   , kinyarwanda = Just "Kurikiza iyi lisiti mu gihe utanga ubujyanama, witondere kureba ko buri gikorwa cyakozwe."
                   }
                -}
                ChildActivity ChildFbf ->
                    { english = "Every child should receive FBF every month. If he/she did not receive the specified amount, please record the amount distributed and select the reason why."
                    , kinyarwanda = Nothing
                    }

                ChildActivity Activity.Model.Height ->
                    { english = "Ask the mother to hold the baby’s head at the end of the measuring board. Move the slider to the baby’s heel and pull their leg straight."
                    , kinyarwanda = Just "Saba Umubyeyi guhagarara inyuma y’umwana we agaramye, afata umutwe ku gice cy’amatwi. Sunikira akabaho ku buryo gakora mu bworo by’ibirenge byombi."
                    }

                ChildActivity Activity.Model.Muac ->
                    { english = "Make sure to measure at the center of the baby’s upper arm."
                    , kinyarwanda = Just "Ibuka gupima icya kabiri cy'akaboko ko hejuru kugira bigufashe gupima ikizigira cy'akaboko"
                    }

                ChildActivity Activity.Model.NutritionSigns ->
                    { english = "Explain to the mother how to check the malnutrition signs for their own child."
                    , kinyarwanda = Just "Sobanurira umubyeyi gupima ibimenyetso by'imirire mibi ku giti cye."
                    }

                ChildActivity Activity.Model.ChildPicture ->
                    { english = "Take each baby’s photo at each health assessment. Photos should show the entire body of each child."
                    , kinyarwanda = Just "Fata ifoto ya buri mwana kuri buri bikorwa by'ipimwa Ifoto igomba kwerekana ibice by'umubiri wose by'umwana"
                    }

                ChildActivity Activity.Model.Weight ->
                    { english = "Calibrate the scale before taking the first baby's weight. Place baby in harness with no clothes on."
                    , kinyarwanda = Just "Ibuka kuregera umunzani mbere yo gupima ibiro by'umwana wa mbere. Ambika umwana ikariso y'ibiro wabanje kumukuramo imyenda iremereye"
                    }

                ChildActivity Activity.Model.ContributingFactors ->
                    { english = "Contributing Factors"
                    , kinyarwanda = Just "Impamvu zateye uburwayi"
                    }

                ChildActivity Activity.Model.FollowUp ->
                    { english = "Follow Up"
                    , kinyarwanda = Just "Gukurikirana umurwayi"
                    }

                ChildActivity Activity.Model.HealthEducation ->
                    { english = "Health Education"
                    , kinyarwanda = Just "Inyigisho ku buzima"
                    }

                ChildActivity Activity.Model.SendToHC ->
                    { english = "Send to Health Center"
                    , kinyarwanda = Just "Ohereza Ku kigo nderabuzima"
                    }

        ActivitiesLabel activity ->
            case activity of
                MotherActivity Activity.Model.FamilyPlanning ->
                    { english = "Which, if any, of the following methods do you use?"
                    , kinyarwanda = Just "Ni ubuhe buryo, niba hari ubuhari, mu buryo bukurikira bwo kuboneza urubyaro ukoresha? Muri ubu buryo bukurikira bwo kuboneza urubyaro, ni ubuhe buryo mukoresha?"
                    }

                MotherActivity Lactation ->
                    { english = ""
                    , kinyarwanda = Nothing
                    }

                MotherActivity MotherFbf ->
                    { english = "Enter the amount of CSB++ (FBF) distributed below."
                    , kinyarwanda = Just "Andika ingano ya  CSB++ (FBF) yahawe hano."
                    }

                MotherActivity ParticipantConsent ->
                    { english = "Forms:"
                    , kinyarwanda = Nothing
                    }

                {- ChildActivity Counseling ->
                   { english = "Please refer to this list during counseling sessions and ensure that each task has been completed."
                   , kinyarwanda = Just "Kurikiza iyi lisiti mu gihe utanga ubujyanama, witondere kureba ko buri gikorwa cyakozwe."
                   }
                -}
                ChildActivity ChildFbf ->
                    { english = "Enter the amount of CSB++ (FBF) distributed below."
                    , kinyarwanda = Just "Andika ingano ya  CSB++ (FBF) yahawe hano."
                    }

                ChildActivity Activity.Model.Height ->
                    { english = "Height:"
                    , kinyarwanda = Just "Uburebure:"
                    }

                ChildActivity Activity.Model.Muac ->
                    { english = "MUAC:"
                    , kinyarwanda = Just "Ikizigira cy'akaboko:"
                    }

                ChildActivity Activity.Model.NutritionSigns ->
                    { english = "Select all signs that are present:"
                    , kinyarwanda = Just "Hitamo ibimenyetso by'imirire byose bishoboka umwana afite:"
                    }

                ChildActivity Activity.Model.ChildPicture ->
                    { english = "Photo:"
                    , kinyarwanda = Just "Ifoto"
                    }

                ChildActivity Activity.Model.Weight ->
                    { english = "Weight:"
                    , kinyarwanda = Just "Ibiro:"
                    }

                ChildActivity Activity.Model.ContributingFactors ->
                    { english = "Contributing Factors:"
                    , kinyarwanda = Just "Impamvu zateye uburwayi:"
                    }

                ChildActivity Activity.Model.FollowUp ->
                    { english = "Follow Up:"
                    , kinyarwanda = Just "Gukurikirana umurwayi:"
                    }

                ChildActivity Activity.Model.HealthEducation ->
                    { english = "Health Education:"
                    , kinyarwanda = Just "Inyigisho ku buzima:"
                    }

                ChildActivity Activity.Model.SendToHC ->
                    { english = "Send to Health Center:"
                    , kinyarwanda = Just "Ohereza Ku kigo nderabuzima:"
                    }

        ActivitiesTitle activity ->
            case activity of
                MotherActivity Activity.Model.FamilyPlanning ->
                    { english = "Family Planning"
                    , kinyarwanda = Just "Kuboneza Urubyaro?"
                    }

                MotherActivity Lactation ->
                    { english = "Lactation"
                    , kinyarwanda = Just "Konsa"
                    }

                MotherActivity MotherFbf ->
                    { english = "FBF Mother"
                    , kinyarwanda = Just "FBF y'umubyeyi"
                    }

                MotherActivity ParticipantConsent ->
                    { english = "Forms"
                    , kinyarwanda = Nothing
                    }

                {- ChildActivity Counseling ->
                   { english = "Counseling"
                   , kinyarwanda = Just "Ubujyanama"
                   }
                -}
                ChildActivity ChildFbf ->
                    { english = "FBF Child"
                    , kinyarwanda = Just "FBF y'umwana"
                    }

                ChildActivity Activity.Model.Height ->
                    { english = "Height"
                    , kinyarwanda = Just "Uburebure"
                    }

                ChildActivity Activity.Model.Muac ->
                    { english = "MUAC"
                    , kinyarwanda = Just "Ikizigira cy'akaboko"
                    }

                ChildActivity Activity.Model.NutritionSigns ->
                    { english = "Nutrition"
                    , kinyarwanda = Just "Imirire"
                    }

                ChildActivity Activity.Model.ChildPicture ->
                    { english = "Photo"
                    , kinyarwanda = Just "Ifoto"
                    }

                ChildActivity Activity.Model.Weight ->
                    { english = "Weight"
                    , kinyarwanda = Just "Ibiro"
                    }

                ChildActivity Activity.Model.ContributingFactors ->
                    { english = "Contributing Factors"
                    , kinyarwanda = Just "Impamvu zateye uburwayi"
                    }

                ChildActivity Activity.Model.FollowUp ->
                    { english = "Follow Up"
                    , kinyarwanda = Just "Gukurikirana umurwayi"
                    }

                ChildActivity Activity.Model.HealthEducation ->
                    { english = "Health Education"
                    , kinyarwanda = Just "Inyigisho ku buzima"
                    }

                ChildActivity Activity.Model.SendToHC ->
                    { english = "Send to Health Center"
                    , kinyarwanda = Just "Ohereza Ku kigo nderabuzima"
                    }

        ActivitityTitleAchi ->
            { english = "Aheza Child"
            , kinyarwanda = Just "Aheza igenewe umwana"
            }

        ActivityProgressReport activity ->
            case activity of
                MotherActivity Activity.Model.FamilyPlanning ->
                    { english = "Family Planning"
                    , kinyarwanda = Just "Kuboneza Urubyaro? nticyaza muri raporo yimikurire yumwana"
                    }

                MotherActivity Lactation ->
                    { english = "Lactation"
                    , kinyarwanda = Nothing
                    }

                MotherActivity MotherFbf ->
                    { english = "FBF"
                    , kinyarwanda = Nothing
                    }

                MotherActivity ParticipantConsent ->
                    { english = "Forms"
                    , kinyarwanda = Nothing
                    }

                {- ChildActivity Counseling ->
                   { english = "Counseling"
                   , kinyarwanda = Nothing
                   }
                -}
                ChildActivity ChildFbf ->
                    { english = "FBF"
                    , kinyarwanda = Nothing
                    }

                ChildActivity Activity.Model.Height ->
                    { english = "Height"
                    , kinyarwanda = Just "Uburebure"
                    }

                ChildActivity Activity.Model.Muac ->
                    { english = "MUAC"
                    , kinyarwanda = Just "Ikizigira cy'akaboko"
                    }

                ChildActivity Activity.Model.NutritionSigns ->
                    { english = "Nutrition Signs"
                    , kinyarwanda = Just "Ibimenyetso by'imirire"
                    }

                ChildActivity Activity.Model.ChildPicture ->
                    { english = "Photo"
                    , kinyarwanda = Just "Ifoto"
                    }

                ChildActivity Activity.Model.Weight ->
                    { english = "Weight"
                    , kinyarwanda = Just "Ibiro"
                    }

                ChildActivity Activity.Model.ContributingFactors ->
                    { english = "Contributing Factors"
                    , kinyarwanda = Just "Impamvu zateye uburwayi"
                    }

                ChildActivity Activity.Model.FollowUp ->
                    { english = "Follow Up"
                    , kinyarwanda = Just "Gukurikirana umurwayi"
                    }

                ChildActivity Activity.Model.HealthEducation ->
                    { english = "Health Education"
                    , kinyarwanda = Just "Inyigisho ku buzima"
                    }

                ChildActivity Activity.Model.SendToHC ->
                    { english = "Send to Health Center"
                    , kinyarwanda = Just "Ohereza Ku kigo nderabuzima"
                    }

        ActivitiesToComplete count ->
            { english = "To Do (" ++ String.fromInt count ++ ")"
            , kinyarwanda = Just <| "Ibisabwa gukora (" ++ String.fromInt count ++ ")"
            }

        ActivitityLabelAchi ->
            { english = "Enter the amount of Aheza distributed below."
            , kinyarwanda = Just "Uzuza hano ingano ya Aheza utanze"
            }

        ActivePage page ->
            translateActivePage page

        AcuteIllnessActivityTitle activity ->
            case activity of
                AcuteIllnessSymptoms ->
                    { english = "Symptom Review"
                    , kinyarwanda = Just "Kongera kureba ibimenyetso"
                    }

                AcuteIllnessPhysicalExam ->
                    { english = "Physical Exam"
                    , kinyarwanda = Just "Gusuzuma"
                    }

                AcuteIllnessPriorTreatment ->
                    { english = "Prior Treatment History"
                    , kinyarwanda = Just "Amakuru ku miti yafashe"
                    }

                AcuteIllnessLaboratory ->
                    { english = "Laboratory"
                    , kinyarwanda = Just "Ibizamini"
                    }

                AcuteIllnessExposure ->
                    { english = "Exposure / Travel History"
                    , kinyarwanda = Just "Afite ibyago byo kwandura/amakuru ku ngendo yakoze"
                    }

                AcuteIllnessNextSteps ->
                    { english = "Next Steps"
                    , kinyarwanda = Just "Ibikurikiyeho"
                    }

                AcuteIllnessOngoingTreatment ->
                    { english = "Treatment Review"
                    , kinyarwanda = Just "Kureba imiti yahawe"
                    }

                AcuteIllnessDangerSigns ->
                    { english = "Danger Signs"
                    , kinyarwanda = Just "Ibimenyetso Mpuruza"
                    }

        Adherence adherence ->
            translateAdherence adherence

        AdverseEventSinglePlural val ->
            if val == 1 then
                { english = "Adverse event"
                , kinyarwanda = Just "Ikintu kidasanzwe (bitewe n'imiti wafashe)"
                }

            else
                { english = "Adverse events"
                , kinyarwanda = Just "Ibintu bidasanzwe (bitewe n'imiti wafashe)"
                }

        Age months days ->
            { english = String.fromInt months ++ " months " ++ String.fromInt days ++ " days"
            , kinyarwanda = Just <| String.fromInt months ++ " Amezi " ++ String.fromInt days ++ " iminsi"
            }

        AgeDays days ->
            { english = String.fromInt days ++ " days"
            , kinyarwanda = Just <| String.fromInt days ++ " Iminsi"
            }

        AgeMonthsWithoutDay months ->
            { english = String.fromInt months ++ " months"
            , kinyarwanda = Just <| String.fromInt months ++ " Amezi"
            }

        AgeSingleBoth months days ->
            { english = String.fromInt months ++ " month " ++ String.fromInt days ++ " day"
            , kinyarwanda = Just <| String.fromInt months ++ " Ukwezi " ++ String.fromInt days ++ " Umunsi"
            }

        AgeSingleMonth months days ->
            { english = String.fromInt months ++ " month " ++ String.fromInt days ++ " days"
            , kinyarwanda = Just <| String.fromInt months ++ " Ukwezi " ++ String.fromInt days ++ " Iminsi"
            }

        AgeSingleDayWithMonth months days ->
            { english = String.fromInt months ++ " months " ++ String.fromInt days ++ " day"
            , kinyarwanda = Just <| String.fromInt months ++ " Amezi " ++ String.fromInt days ++ " Umunsi"
            }

        AgeSingleDayWithoutMonth months days ->
            { english = String.fromInt days ++ " day"
            , kinyarwanda = Just <| String.fromInt days ++ " Umunsi"
            }

        AlertChwToFollowUp ->
            { english = "Alert CHW to follow up with patient"
            , kinyarwanda = Just "Menyesha umujyanama w'ubuzima gukurikirana umurwayi"
            }

        AgeOneYearOld ->
            { english = "One year old"
            , kinyarwanda = Just "Umwaka umwe"
            }

        AgeOneYearAndOneMonth ->
            { english = "One year and one month"
            , kinyarwanda = Just "Umwaka n'ukwezi kumwe"
            }

        AgeOneYearWithMonths months ->
            { english = "One year and " ++ String.fromInt months ++ " months"
            , kinyarwanda = Just <| "Umwaka n'amezi " ++ String.fromInt months
            }

        AgeYearsWithSingleMonth years month ->
            { english = String.fromInt years ++ " years " ++ String.fromInt month ++ " month"
            , kinyarwanda = Just <| " Imyaka " ++ String.fromInt years ++ " Ukwezi " ++ String.fromInt month
            }

        AgeYearsAndMonths years months ->
            { english = String.fromInt years ++ " years " ++ String.fromInt months ++ " months"
            , kinyarwanda = Just <| " Imyaka " ++ String.fromInt years ++ " Amezi " ++ String.fromInt months
            }

        And ->
            { english = "and"
            , kinyarwanda = Just "na"
            }

        AndSentence ->
            { english = "and"
            , kinyarwanda = Just "maze"
            }

        AmbulancArrivalPeriodQuestion ->
            { english = "How long did it take the ambulance to arrive"
            , kinyarwanda = Just "Bitwara igihe kingana gute ngo imbangukiragutabara ihagere"
            }

        AgeSingleMonthWithoutDay month ->
            { english = String.fromInt month ++ " month"
            , kinyarwanda = Just <| String.fromInt month ++ " Ukwezi"
            }

        AppName ->
            { english = "E-Heza System"
            , kinyarwanda = Just "E-heza sisiteme"
            }

        AppointmentConfirmation ->
            { english = "Appointment Confirmation"
            , kinyarwanda = Just "Kwemeza itariki yo kugaruka"
            }

        AppointmentConfirmationInstrunction ->
            { english = "The patient should visit the health center on the following date"
            , kinyarwanda = Just "Umubyeyi agomba kujya ku kigo nderabuzima ku itariki ikurikira"
            }

        All ->
            { english = "All"
            , kinyarwanda = Just "Uburwayi bwose"
            }

        AllowedValuesRangeHelper constraints ->
            { english = "Allowed values are between " ++ String.fromFloat constraints.minVal ++ " and " ++ String.fromFloat constraints.maxVal ++ "."
            , kinyarwanda = Just <| "Imibare yemewe iri hagati ya " ++ String.fromFloat constraints.minVal ++ " na " ++ String.fromFloat constraints.maxVal ++ "."
            }

        AreYouSure ->
            { english = "Are you sure?"
            , kinyarwanda = Just "Urabyizeye?"
            }

        Assessment ->
            { english = "Assessment"
            , kinyarwanda = Just "Ipimwa"
            }

        Asthma ->
            { english = "Asthma"
            , kinyarwanda = Just "Asthma (Agahema)"
            }

        At ->
            { english = "at"
            , kinyarwanda = Nothing
            }

        Attendance ->
            { english = "Attendance"
            , kinyarwanda = Just "Ubwitabire"
            }

        Baby ->
            { english = "Baby"
            , kinyarwanda = Just "Umwana"
            }

        BabyDiedOnDayOfBirthPreviousDelivery ->
            { english = "Live Birth but the baby died the same day in previous delivery"
            , kinyarwanda = Just "Aheruka kubyara umwana muzima apfa uwo munsi"
            }

        BabyName name ->
            { english = "Baby: " ++ name
            , kinyarwanda = Just <| "Umwana: " ++ name
            }

        Back ->
            { english = "Back"
            , kinyarwanda = Nothing
            }

        BackendError ->
            { english = "Error contacting backend"
            , kinyarwanda = Just "Seriveri yerekanye amakosa akurikira"
            }

        BeginNewEncounter ->
            { english = "Begin a New Encounter"
            , kinyarwanda = Just "Tangira igikorwa gishya"
            }

        BloodPressure ->
            { english = "Blood Pressure"
            , kinyarwanda = Just "Umuvuduko w'amaraso"
            }

        BloodPressureElevatedOcassions ->
            { english = "Blood Pressure Elevated occasions"
            , kinyarwanda = Nothing
            }

        BloodPressureDiaLabel ->
            { english = "Diastolic"
            , kinyarwanda = Just "Umuvuduko w'amaraso wo hasi"
            }

        BloodPressureSysLabel ->
            { english = "Systolic"
            , kinyarwanda = Just "Umubare w'umuvuduko w'amaraso wo hejuru"
            }

        BMI ->
            { english = "BMI"
            , kinyarwanda = Nothing
            }

        BMIHelper ->
            { english = "Calculated based on Height and Weight"
            , kinyarwanda = Just "Byabazwe hashingiwe ku burebure n'ibiro"
            }

        BodyTemperature ->
            { english = "Body Temperature"
            , kinyarwanda = Just "Ubushyuhe bw'umubiri"
            }

        Born ->
            { english = "Born"
            , kinyarwanda = Just "Kuvuka/ itariki y'amavuko"
            }

        BoughtClothesQuestion ->
            { english = "Have you bought clothes and other essential items for the child"
            , kinyarwanda = Just "Waba waraguze imyenda n'ibindi bikoresho by'ibanze bikenewe ku mwana"
            }

        BowedLegs ->
            { english = "Bowed Legs"
            , kinyarwanda = Just "Amaguru atameze neza (yagize imitego)"
            }

        BpmUnit respiratoryRate ->
            { english = String.fromInt respiratoryRate ++ " bpm"
            , kinyarwanda = Just <| "Inshuro ahumeka ku munota " ++ String.fromInt respiratoryRate
            }

        BpmUnitLabel ->
            { english = "bpm"
            , kinyarwanda = Just "Inshuro ahumeka ku munota"
            }

        BreastExam ->
            { english = "Breast Exam"
            , kinyarwanda = Just "Gusuzuma amabere"
            }

        BreastExamQuestion ->
            { english = "Did you show the patient how to perform a self breast exam"
            , kinyarwanda = Just "Weretse umubyeyi uko yakwisuzuma amabere?"
            }

        BreastExamSign option ->
            case option of
                Mass ->
                    { english = "Mass"
                    , kinyarwanda = Just "Uburemere"
                    }

                Discharge ->
                    { english = "Discharge"
                    , kinyarwanda = Just "Gusohoka kw'ibintu bidasanzwe"
                    }

                Infection ->
                    { english = "Infection"
                    , kinyarwanda = Just "Indwara iterwa n'udukoko tutabonwa n'amaso (Microbes)"
                    }

                NormalBreast ->
                    translationSet Normal

        BrittleHair ->
            { english = "Brittle Hair"
            , kinyarwanda = Just "Gucurama no guhindura ibara ku misatsi"
            }

        ByMouthDaylyForXDays days ->
            { english = "by mouth daily x " ++ String.fromInt days ++ " days"
            , kinyarwanda = Just <| "ku munsi / mu  minsi " ++ String.fromInt days
            }

        ByMouthTwiceADayForXDays days ->
            { english = "by mouth twice per day x " ++ String.fromInt days ++ " days"
            , kinyarwanda = Just <| "inshuro ebyiri ku munsi/ mu minsi " ++ String.fromInt days
            }

        ByMouthThreeTimesADayForXDays days ->
            { english = "by mouth three times per day x " ++ String.fromInt days ++ " days"
            , kinyarwanda = Just <| "inshuro ebyiri ku munsi/ mu minsi " ++ String.fromInt days
            }

        Call114 ->
            { english = "Call 114"
            , kinyarwanda = Just "Hamagara 114"
            }

        Called114Question ->
            { english = "Were you able to talk with 114"
            , kinyarwanda = Just "Wabashije kuvugana n’abantu bo kuri 114"
            }

        Cancel ->
            { english = "Cancel"
            , kinyarwanda = Just "Guhagarika"
            }

        CannotStartEncounterLabel ->
            { english = "You cannot open a new encounter, as there's already a completed encounter today for"
            , kinyarwanda = Just "Ntago bishoboka gutangira isuzuma rishya, kuko hari isuzuma ryarangiye uyu munsi rya"
            }

        CardiacDisease ->
            { english = "Cardiac Disease"
            , kinyarwanda = Just "Indwara z'umutima"
            }

        CaregiverAccompanyQuestion ->
            { english = "Do you have a caregiver to accompany you to the health center when you give birth"
            , kinyarwanda = Just "Ufite umuntu wo kuguherekeza ku kigo nderabuzima igihe ugiye kubyara"
            }

        CaregiverName ->
            { english = "Caregiver's Name"
            , kinyarwanda = Nothing
            }

        CaregiverNationalId ->
            { english = "Caregiver's National ID"
            , kinyarwanda = Nothing
            }

        Cell ->
            { english = "Cell"
            , kinyarwanda = Just "Akagali"
            }

        CaseManagement ->
            { english = "Case Management"
            , kinyarwanda = Just "Kuvura Uburwayi"
            }

        CaseManagementFilterLabel filter ->
            case filter of
                FilterAcuteIllness ->
                    { english = "Acute Illness"
                    , kinyarwanda = Just "Uburwayi butunguranye"
                    }

                FilterAntenatal ->
                    { english = "Antenatal Care"
                    , kinyarwanda = Just "Isuzuma ku mugore utwite"
                    }

                FilterNutrition ->
                    { english = "Home Visit"
                    , kinyarwanda = Nothing
                    }

                FilterContactsTrace ->
                    { english = "Contact Tracing"
                    , kinyarwanda = Just "Gushakisha abahuye n'uwanduye"
                    }

                FilterPrenatalLabs ->
                    { english = "Lab Results"
                    , kinyarwanda = Nothing
                    }

        CaseManagementPaneHeader encounterType ->
            case encounterType of
                FilterAcuteIllness ->
                    { english = "Acute Illness Follow Up"
                    , kinyarwanda = Just "Gukurikirana umurwayi wavuwe indwara zifatiyeho"
                    }

                FilterAntenatal ->
                    { english = "Antenatal Care Follow Up"
                    , kinyarwanda = Just "Gukurikirana umugore utwite"
                    }

                FilterNutrition ->
                    { english = "Child Nutrition Follow Up"
                    , kinyarwanda = Just "Gukurikirana imirire y'umwana"
                    }

                FilterContactsTrace ->
                    { english = "Contact Tracing"
                    , kinyarwanda = Just "Gushakisha abahuye n'uwanduye"
                    }

                FilterPrenatalLabs ->
                    { english = "Lab Results"
                    , kinyarwanda = Nothing
                    }

        CentimeterShorthand ->
            { english = "cm"
            , kinyarwanda = Just "cm"
            }

        Celsius ->
            { english = "Celsius"
            , kinyarwanda = Just "Serisiyusi"
            }

        CelsiusAbbrev ->
            { english = "°C"
            , kinyarwanda = Nothing
            }

        ChartPhrase phrase ->
            translateChartPhrase phrase

        CheckAllThatApply ->
            { english = "Please check all that apply"
            , kinyarwanda = Just "Emeza ibiribyo/ibishoboka byose"
            }

        CheckIn ->
            { english = "Check in:"
            , kinyarwanda = Just "Kureba abaje"
            }

        ChildCleanQuestion ->
            { english = "Is the sick child clean"
            , kinyarwanda = Just "Ese umwana urwaye afite isuku"
            }

        ChildHmisNumber ->
            { english = "Child HMIS Number"
            , kinyarwanda = Just "Numero y'umwana muri HMIS"
            }

        ChildDemographicInformation ->
            { english = "Child Demographic Information"
            , kinyarwanda = Nothing
            }

        ChildNutritionSignLabel sign ->
            case sign of
                AbdominalDistension ->
                    { english = "Abdominal Distension"
                    , kinyarwanda = Just "Kubyimba inda"
                    }

                Apathy ->
                    { english = "Apathy"
                    , kinyarwanda = Just "Kwigunga"
                    }

                Backend.Measurement.Model.BrittleHair ->
                    translationSet BrittleHair

                DrySkin ->
                    { english = "Dry Skin"
                    , kinyarwanda = Just "Uruhu ryumye"
                    }

                Backend.Measurement.Model.Edema ->
                    translationSet Edema

                NormalChildNutrition ->
                    { english = "None of these"
                    , kinyarwanda = Just "Nta bimenyetso"
                    }

                PoorAppetite ->
                    { english = "Poor Appetite"
                    , kinyarwanda = Just "Kubura apeti /kunanirwa kurya"
                    }

        ChildNutritionSignReport sign ->
            case sign of
                AbdominalDistension ->
                    { english = "Abdominal Distension"
                    , kinyarwanda = Just "Kubyimba inda"
                    }

                Apathy ->
                    { english = "Apathy"
                    , kinyarwanda = Just "Kwigunga"
                    }

                Backend.Measurement.Model.BrittleHair ->
                    translationSet BrittleHair

                DrySkin ->
                    { english = "Dry Skin"
                    , kinyarwanda = Just "Uruhu ryumye"
                    }

                Backend.Measurement.Model.Edema ->
                    translationSet Edema

                NormalChildNutrition ->
                    { english = "None"
                    , kinyarwanda = Just "Nta bimenyetso"
                    }

                PoorAppetite ->
                    { english = "Poor Appetite"
                    , kinyarwanda = Just "kubura apeti (kunanirwa kurya)"
                    }

        Children ->
            { english = "Children"
            , kinyarwanda = Just "Abana"
            }

        ChildrenNames ->
            { english = "Children's names"
            , kinyarwanda = Just "Amazina y'umwana"
            }

        ChildrenNationalId ->
            { english = "Children's National ID"
            , kinyarwanda = Just "Indangamuntu y'umwana"
            }

        ChildOf ->
            { english = "Child of"
            , kinyarwanda = Just "Umwana wa"
            }

        Clear ->
            { english = "Clear"
            , kinyarwanda = Just "Gukuraho"
            }

        ClickTheCheckMark ->
            { english = "Click the check mark if the mother / caregiver is in attendance. The check mark will appear green when a mother / caregiver has been signed in."
            , kinyarwanda = Just "Kanda (kuri) ku kazu niba umubyeyi ahari. Ku kazu harahita hahindura ibara habe icyaytsi niba wemeje ko umubyeyi ahari"
            }

        ClinicType clinicType ->
            case clinicType of
                Achi ->
                    { english = "Achi"
                    , kinyarwanda = Nothing
                    }

                Chw ->
                    { english = "CHW"
                    , kinyarwanda = Nothing
                    }

                Fbf ->
                    { english = "Fbf"
                    , kinyarwanda = Nothing
                    }

                Pmtct ->
                    { english = "Pmtct"
                    , kinyarwanda = Nothing
                    }

                Sorwathe ->
                    { english = "Sorwathe"
                    , kinyarwanda = Nothing
                    }

        Clinical ->
            { english = "Clinical"
            , kinyarwanda = Just "Amakuru y’ubuvuzi"
            }

        Dashboard dashboard ->
            translateDashboard dashboard

        ClinicalProgressReport ->
            { english = "Clinical Progress Report"
            , kinyarwanda = Just "Erekana raporo yibyavuye mu isuzuma"
            }

        CloseAcuteIllnessLabel ->
            { english = "or Close an Acute Illness"
            , kinyarwanda = Just "Cyangwa Ufunge Indwara ifatiyeho iheruka kuvurwa"
            }

        CloseAndContinue ->
            { english = "Close & Continue"
            , kinyarwanda = Nothing
            }

        ColorAlertIndication indication ->
            case indication of
                ColorAlertRed ->
                    { english = "Red"
                    , kinyarwanda = Just "Umutuku"
                    }

                ColorAlertYellow ->
                    { english = "Yellow"
                    , kinyarwanda = Just "Umuhondo"
                    }

                ColorAlertGreen ->
                    { english = "Green"
                    , kinyarwanda = Just "Icyatsi"
                    }

        Completed ->
            { english = "Completed"
            , kinyarwanda = Nothing
            }

        CompleteFacilityReferralForm facility ->
            case facility of
                FacilityHealthCenter ->
                    { english = "Complete a health center referral form"
                    , kinyarwanda = Just "Uzuza urupapuro rwo kohereza umurwayi ku kigo Nderabuzima."
                    }

                FacilityHospital ->
                    { english = "Complete a hospital referral form"
                    , kinyarwanda = Nothing
                    }

        Contacted114 ->
            { english = "Contacted 114"
            , kinyarwanda = Just "Namenyesheje 114"
            }

        ContactedHC ->
            { english = "Contacted health center"
            , kinyarwanda = Just "Yamenyesheje ikigo nderabuzima"
            }

        ContactedHCQuestion ->
            { english = "Have you contacted the health center"
            , kinyarwanda = Just "Wamenyesheje ikigo nderabuzima"
            }

        ContactedRecommendedSiteQuestion ->
            { english = "Did you contact the recommended site"
            , kinyarwanda = Just "Wamenyesheje urwego rushinzwe gukurikirana umurwayi"
            }

        ContactInitiatedQuestion ->
            { english = "Where you able to speak with the contact"
            , kinyarwanda = Nothing
            }

        ContactName ->
            { english = "Contact Name"
            , kinyarwanda = Nothing
            }

        ContactsTracingCompleteDetails ->
            { english = "Please fill in contact details"
            , kinyarwanda = Just "Uzuza amakuru arambuye y'umuntu wahuye n'umurwayi"
            }

        ContactsTracingHelper ->
            { english = "Please record everyone that the patient has come into contact within 2 days of their symptoms beginning"
            , kinyarwanda = Just "Andika umuntu wese wahuye n'umurwayi mu minshi 2 ishize ibimenyetso bigaragaye"
            }

        ContactWithCOVID19SymptomsHelper ->
            { english = "Symptoms include: fever, dry cough, and shortness of breath"
            , kinyarwanda = Just "Ibimenyetso birimo: umuriro, inkorora y'akayi no guhumeka nabi"
            }

        ContactWithCOVID19SymptomsQuestion ->
            { english = "Have you had contacts with others who exhibit symptoms or have been exposed to COVID-19"
            , kinyarwanda = Just "Waba warigeze uhura n'abantu bagaragaje ibimenyetso bya covid-19 cyangwa n'abari bafite ibyago byo kuyandura"
            }

        ContributingFactor factor ->
            case factor of
                FactorLackOfBreastMilk ->
                    { english = "Lack of breast milk (for children < 6 months)"
                    , kinyarwanda = Just "Kubura kw'amashereka (ku mwana uri munsi y'amezi atandatu)"
                    }

                FactorMaternalMastitis ->
                    { english = "Maternal mastitis (for children < 6 months)"
                    , kinyarwanda = Just "Umubyeyi yabyimbye amabere (ku mwana uri munsi y'amezi atandatu)"
                    }

                FactorPoorSuck ->
                    { english = "Poor suck"
                    , kinyarwanda = Just "Yonka nta mbaraga"
                    }

                FactorDiarrheaOrVomiting ->
                    { english = "Diarrhea or vomiting"
                    , kinyarwanda = Just "Impiswi cyangwa kuruka"
                    }

                NoContributingFactorsSign ->
                    { english = "None of these"
                    , kinyarwanda = Just "Nta kimenyetso na kimwe"
                    }

        ContributingFactorsQuestion ->
            { english = "Has patient or patient’s mother experienced any of the following"
            , kinyarwanda = Just "Umurwayi cyangwa umubyeyi we bagaragaje ibimenyetso bikurikira"
            }

        ConvulsionsAndUnconsciousPreviousDelivery ->
            { english = "Experienced convulsions and resulted in becoming unconscious after delivery"
            , kinyarwanda = Just "Ubushize yahinze umushyitsi bimuviramo kutumva akimara kubyara"
            }

        ConvulsionsPreviousDelivery ->
            { english = "Experienced convulsions in previous delivery"
            , kinyarwanda = Just "Ubushize yahinze umushyitsi abyara"
            }

        CurrentIllnessBegan ->
            { english = "Current illness began"
            , kinyarwanda = Just "Igihe ubu burwayi afite bwatangiriye"
            }

        CSectionScar scar ->
            case scar of
                Vertical ->
                    { english = "Vertical"
                    , kinyarwanda = Just "Irahagaze"
                    }

                Horizontal ->
                    { english = "Horizontal"
                    , kinyarwanda = Just "Iratambitse"
                    }

                NoScar ->
                    { english = "None"
                    , kinyarwanda = Just "Ntabyo"
                    }

        GroupNotFound ->
            { english = "Group not found"
            , kinyarwanda = Nothing
            }

        Group ->
            { english = "Group"
            , kinyarwanda = Just "Itsinda"
            }

        Groups ->
            { english = "Groups"
            , kinyarwanda = Just "Itsinda"
            }

        Close ->
            { english = "Close"
            , kinyarwanda = Just "Gufunga"
            }

        Closed ->
            { english = "Closed"
            , kinyarwanda = Just "Gufunga"
            }

        GroupUnauthorized ->
            { english = "You are not authorized to work with this Group."
            , kinyarwanda = Nothing
            }

        ConfirmDeleteTrainingGroupEncounters ->
            { english = "Are you sure you want to delete all training Group Encounters?"
            , kinyarwanda = Nothing
            }

        DeliveryComplication complication ->
            case complication of
                ComplicationGestationalDiabetes ->
                    { english = "Gestational Diabetes"
                    , kinyarwanda = Just "Diyabete yaje umugore utwite"
                    }

                ComplicationEmergencyCSection ->
                    { english = "Emergency C-Section"
                    , kinyarwanda = Just "Kubagwa bitewe n'impamvu zihutirwa"
                    }

                ComplicationPreclampsia ->
                    { english = "Preeclampsia"
                    , kinyarwanda = Just "Umuvuduko w'amaraso uza uje k'umugore twite (Preclampsia)"
                    }

                ComplicationMaternalHemmorhage ->
                    { english = "Maternal Hemorrhage"
                    , kinyarwanda = Just "Kuva amaraso ku mubyeyi utwite cyangwa nyuma yo kubyara"
                    }

                ComplicationHiv ->
                    { english = "HIV"
                    , kinyarwanda = Just "Virusi itera SIDA"
                    }

                ComplicationMaternalDeath ->
                    { english = "Maternal Death"
                    , kinyarwanda = Just "Urupfu rw'umubyeyi"
                    }

                ComplicationOther ->
                    { english = "Other"
                    , kinyarwanda = Just "Ibindi"
                    }

                NoDeliveryComplications ->
                    { english = "None of these"
                    , kinyarwanda = Just "Nta na kimwe"
                    }

        DeliveryComplicationsPresentQuestion ->
            { english = "Were there any complications with the delivery"
            , kinyarwanda = Just "Ni iyihe taliki yari iteganyijwe ko umubyeyi azabyariraho"
            }

        DeliveryComplicationsSelectionLabel ->
            { english = "Which of the following were present"
            , kinyarwanda = Just "Ni ibiki byagaragaye muri ibi bikurikira"
            }

        ConditionImproving isImproving ->
            if isImproving then
                { english = "Improving"
                , kinyarwanda = Just "Ari koroherwa"
                }

            else
                { english = "Not improving"
                , kinyarwanda = Just "Ntabwo ari koroherwa"
                }

        ConditionImprovingQuestion ->
            { english = "Is your condition improving"
            , kinyarwanda = Just "Urumva uri koroherwa"
            }

        ConfirmationRequired ->
            { english = "Please confirm:"
            , kinyarwanda = Nothing
            }

        Connected ->
            { english = "Connected"
            , kinyarwanda = Just "Ufite interineti (murandasi)"
            }

        ContactExposure ->
            { english = "Contact Exposure"
            , kinyarwanda = Nothing
            }

        ContactInformation ->
            { english = "Contact Information"
            , kinyarwanda = Just "Uburyo bwakwifashishwa mu kugera ku mugenerwabikorwa"
            }

        Continue ->
            { english = "Continue"
            , kinyarwanda = Just "Gukomeza"
            }

        CounselingTimingHeading timing ->
            translateCounselingTimingHeading timing

        CounselingTopic topic ->
            { english = topic.english
            , kinyarwanda = topic.kinyarwanda
            }

        CounselorReviewed ->
            { english = "I have reviewed the above with the participant."
            , kinyarwanda = Nothing
            }

        CovidContactTracing ->
            { english = "Covid Contact Tracing"
            , kinyarwanda = Just "Gushakisha abahuye n'uwanduye Covid-19"
            }

        CovidTestingInstructions ->
            { english = "Perform a COVID-19 Rapid Test to confirm patient’s diagnosis"
            , kinyarwanda = Just "Kora ikizamini cyihuse cya Covid-19 kugira ngo hemezwe icyo umurwayi arwaye"
            }

        CounselorSignature ->
            { english = "Entry Counselor Signature"
            , kinyarwanda = Nothing
            }

        CSectionInPreviousDelivery ->
            { english = "C-section in previous delivery"
            , kinyarwanda = Just "Yarabazwe ku nda ishize"
            }

        CSectionReason ->
            { english = "Reason for C-section"
            , kinyarwanda = Just "Impamvu yo kubagwa"
            }

        CSectionReasons reason ->
            case reason of
                Breech ->
                    { english = "Breech"
                    , kinyarwanda = Just "Abanje ikibuno(umwana yaje yicaye)"
                    }

                Emergency ->
                    { english = "Emergency"
                    , kinyarwanda = Just "Ibyihutirwa"
                    }

                FailureToProgress ->
                    { english = "Failure to Progress"
                    , kinyarwanda = Just "Ntibyiyongera"
                    }

                Backend.Measurement.Model.None ->
                    { english = "None"
                    , kinyarwanda = Just "Ntabyo"
                    }

                Other ->
                    { english = "Other"
                    , kinyarwanda = Just "Ibindi"
                    }

        CreateGroupEncounter ->
            { english = "Create Group Encounter"
            , kinyarwanda = Just "Tangira igikorwa"
            }

        CreateRelationship ->
            { english = "Create Relationship"
            , kinyarwanda = Just "Ibijyanye no guhuza amasano"
            }

        CreateTrainingGroupEncounters ->
            { english = "Create All Training Group Encounters"
            , kinyarwanda = Nothing
            }

        CurrentlyPregnant ->
            { english = "Currently Pregnant"
            , kinyarwanda = Just "Aratwite"
            }

        CurrentlyPregnantQuestion ->
            { english = "Is the patient currently pregnant"
            , kinyarwanda = Just "Umurwayi aratwite"
            }

        ChwDashboardLabel ->
            { english = "CHW Snapshot"
            , kinyarwanda = Just "Ishusho y'ibyagezweho"
            }

        DeleteTrainingGroupEncounters ->
            { english = "Delete All Training Group Encounters"
            , kinyarwanda = Nothing
            }

        DashboardLabel ->
            { english = "Dashboard"
            , kinyarwanda = Just "Ikibaho cy’amakuru y’ingenzi"
            }

        DateReceived ->
            { english = "Date Received"
            , kinyarwanda = Just "Italiki yakiriweho"
            }

        DeliveryLocation ->
            { english = "Delivery Location"
            , kinyarwanda = Just "Aho yabyariye"
            }

        DeliveryOutcome ->
            { english = "Delivery Outcome"
            , kinyarwanda = Nothing
            }

        DangerSign sign ->
            case sign of
                VaginalBleeding ->
                    { english = "Vaginal bleeding"
                    , kinyarwanda = Just "Kuva"
                    }

                HeadacheBlurredVision ->
                    { english = "Severe headaches with blurred vision"
                    , kinyarwanda = Just "Kuribwa umutwe bidasanzwe ukareba ibikezikezi"
                    }

                Convulsions ->
                    { english = "Convulsions"
                    , kinyarwanda = Just "Kugagara"
                    }

                AbdominalPain ->
                    { english = "Abdominal pain"
                    , kinyarwanda = Just "Kuribwa mu nda"
                    }

                DifficultyBreathing ->
                    { english = "Difficulty breathing"
                    , kinyarwanda = Just "Guhumeka nabi"
                    }

                Backend.Measurement.Model.Fever ->
                    { english = "Fever"
                    , kinyarwanda = Just "Umuriro"
                    }

                ExtremeWeakness ->
                    { english = "Extreme weakness"
                    , kinyarwanda = Just "Gucika intege cyane"
                    }

                NoDangerSign ->
                    { english = "None of these"
                    , kinyarwanda = Just "Nta bimenyetso/nta na kimwe"
                    }

        DangerSignsLabel ->
            { english = "Danger Signs"
            , kinyarwanda = Just "Ibimenyetso Mpuruza"
            }

        DangerSignsHelper ->
            { english = "Refer patient to health center immediately"
            , kinyarwanda = Just "Ibimenyetso Mpuruza"
            }

        DangerSignsTask task ->
            case task of
                ReviewDangerSigns ->
                    { english = "Review Danger Signs"
                    , kinyarwanda = Just "Kureba ibimenyetso mpuruza"
                    }

        Date ->
            { english = "Date"
            , kinyarwanda = Just "Itariki"
            }

        DateConcludedEstimatedQuestion ->
            { english = "What was the estimated due date for the child"
            , kinyarwanda = Just "Ni iyihe taliki yari iteganyijwe ko umubyeyi azabyariraho"
            }

        DateOfContact ->
            { english = "Date of Contact"
            , kinyarwanda = Just "Itariki bahuriyeho"
            }

        DateOfLastAssessment ->
            { english = "Date of last Assessment"
            , kinyarwanda = Just "Amakuru y'ipimwa rirangiye"
            }

        DatePregnancyConcluded ->
            { english = "Date Pregnancy Concluded"
            , kinyarwanda = Just "Itariki y'iherezo ryo gutwita"
            }

        Day ->
            { english = "Day"
            , kinyarwanda = Just "Umunsi"
            }

        DayAbbrev ->
            { english = "Day"
            , kinyarwanda = Just "Umu"
            }

        DaySinglePlural value ->
            if value == 1 then
                { english = "1 Day"
                , kinyarwanda = Just "1 Umunsi"
                }

            else
                { english = String.fromInt value ++ " Days"
                , kinyarwanda = Just <| String.fromInt value ++ " Iminsi"
                }

        DateOfBirth ->
            { english = "Date of Birth"
            , kinyarwanda = Just "Itariki y'amavuko"
            }

        Days ->
            { english = "days"
            , kinyarwanda = Just "Iminsi"
            }

        DaysAbbrev ->
            { english = "days"
            , kinyarwanda = Just "Imi"
            }

        DaysPresent ->
            { english = "Days present"
            , kinyarwanda = Just "Igihe gishize"
            }

        DaysSinglePlural value ->
            if value == 1 then
                { english = "1 day"
                , kinyarwanda = Just "Umunsi 1"
                }

            else
                { english = String.fromInt value ++ " days"
                , kinyarwanda = Just <| "Iminsi " ++ String.fromInt value
                }

        Delete ->
            { english = "Delete"
            , kinyarwanda = Nothing
            }

        DemographicInformation ->
            { english = "Demographic Information"
            , kinyarwanda = Just "Umwirondoro"
            }

        DemographicsReport ->
            { english = "Demographics Report"
            , kinyarwanda = Just "Raporo y'umwirondoro"
            }

        Device ->
            { english = "Device"
            , kinyarwanda = Just "Igikoresho"
            }

        DeviceNotAuthorized ->
            { english =
                """This device has not yet been authorized to sync data with the backend, or the
                authorization has expired or been revoked. To authorize or re-authorize this
                device, enter a pairing code below. This will permit sensitive data to be stored
                on this device and updated to the backend. You should only authorize devices that
                are under your control and which are secure."""
            , kinyarwanda = Nothing
            }

        DeviceStatus ->
            { english = "Device Status"
            , kinyarwanda = Just "Uko igikoresho cy'ikoranabuhanga gihagaze"
            }

        Diabetes ->
            { english = "Diabetes"
            , kinyarwanda = Just "Diyabete (Indwara y'igisukari)"
            }

        Diagnosis ->
            { english = "Diagnosis"
            , kinyarwanda = Just "Uburwayi bwabonetse"
            }

        DiagnosisDate ->
            { english = "Diagnosis Date"
            , kinyarwanda = Just "Itariki y'Isuzuma"
            }

        DiagnosisEntryStatus status ->
            case status of
                StatusOngoing ->
                    { english = "Ongoing"
                    , kinyarwanda = Nothing
                    }

                StatusResolved ->
                    { english = "Resolved"
                    , kinyarwanda = Nothing
                    }

        DifferenceBetweenDueAndDeliveryDates ->
            { english = "Difference between due date and delivery date"
            , kinyarwanda = Just "Ikinyuranyo kiri hagati y'amatariki"
            }

        Disabled ->
            { english = "Disabled"
            , kinyarwanda = Nothing
            }

        DistributionNotice notice ->
            case notice of
                DistributedFully ->
                    { english = "Complete"
                    , kinyarwanda = Nothing
                    }

                DistributedPartiallyLackOfStock ->
                    { english = "Lack of stock"
                    , kinyarwanda = Just "Byashize mu bubiko"
                    }

                DistributedPartiallyOther ->
                    { english = "Other"
                    , kinyarwanda = Just "Izindi mpamvu"
                    }

        District ->
            { english = "District"
            , kinyarwanda = Just "Akarere"
            }

        DOB ->
            { english = "DOB"
            , kinyarwanda = Nothing
            }

        Done ->
            { english = "Done"
            , kinyarwanda = Nothing
            }

        Downloading ->
            { english = "Downloading"
            , kinyarwanda = Nothing
            }

        DropzoneDefaultMessage ->
            { english = "Touch here to take a photo, or drop a photo file here."
            , kinyarwanda = Just "Kanda hano niba ushaka gufotora cg ukure ifoto mu bubiko hano."
            }

        DueDate ->
            { english = "Due Date"
            , kinyarwanda = Just "Itariki azabyariraho"
            }

        EarlyChildhoodDevelopment ->
            { english = "Early Childhood Development"
            , kinyarwanda = Just "Gahunda ikomatanije y'imikurire"
            }

        ECDSignQuestion sign ->
            case sign of
                FollowMothersEyes ->
                    { english = "Does the child follow their mothers eyes"
                    , kinyarwanda = Just "Umwana akurikiza amaso nyina"
                    }

                MoveArmsAndLegs ->
                    { english = "Does the child move their arms and legs"
                    , kinyarwanda = Just "Umwana anyeganyeza amaboko n'amaguru"
                    }

                RaiseHandsUp ->
                    { english = "Does the child raise their hands up"
                    , kinyarwanda = Just "Umwana azamura ibiganza"
                    }

                Smile ->
                    { english = "Does the child smile"
                    , kinyarwanda = Just "Umwana araseka"
                    }

                RollSideways ->
                    { english = "Does the child roll from left to right and right to left"
                    , kinyarwanda = Just "Umwana yihindukiza ku mpande, iburyo ni’ibumoso ikindi gihe akagana ibumoso n'iburyo"
                    }

                BringHandsToMouth ->
                    { english = "Does the child bring their hands to their mouth"
                    , kinyarwanda = Just "Umwana akoza ibiganza bye ku murwa"
                    }

                HoldHeadWithoutSupport ->
                    { english = "Does the child hold their head steady without support"
                    , kinyarwanda = Just "Umwana abasha kwemesha umutwe we ubwe ntawumufashe"
                    }

                HoldAndShakeToys ->
                    { english = "Does the child hold and shake toys and swing at dangling toys"
                    , kinyarwanda = Just "Umwana ashobora gufata akanazunguza ibikinisho ndetse akabinyeganyeza iyo afite ibikinisho bivuga"
                    }

                ReactToSuddenSounds ->
                    { english = "Does the child react to sudden noises or sounds"
                    , kinyarwanda = Just "Umwana agaragaza ko yumvise amajwi cg urusaku bitunguranye"
                    }

                UseConsonantSounds ->
                    { english = "Is the child using consonant sounds in babbling, for example “da, da, da”"
                    , kinyarwanda = Just "Umwana akoresha amajwi yumvikanamo inyuguti igihe yivugisha, urugero:da,da,da,.."
                    }

                RespondToSoundWithSound ->
                    { english = "Does the child respond to sound by making sound"
                    , kinyarwanda = Just "Umwana asubirisha ijwi igihe yumvise irindi ijwi"
                    }

                TurnHeadWhenCalled ->
                    { english = "Does the child turn their head when their name is called"
                    , kinyarwanda = Just "Umwana ahindukiza umutwe iyo hari uhamagaye izina rye"
                    }

                SitWithoutSupport ->
                    { english = "Can the child sit without support for a short while, for example sit on the floor on their own"
                    , kinyarwanda = Just "Umwana ashobora kwicara akanya gato nta kintu cyangwa umuntu umufashe"
                    }

                SmileBack ->
                    { english = "Does the child smile back at you"
                    , kinyarwanda = Just "Umwana yaba agusekera iyo umusekeye"
                    }

                RollTummyToBack ->
                    { english = "Can the child roll from their tummy to their back on their own"
                    , kinyarwanda = Just "Umwana ashobora kubura inda akagarama nta muntu umufashije"
                    }

                ReachForToys ->
                    { english = "Does the child reach for nearby toys on their own"
                    , kinyarwanda = Just "Umwana ashobora gufata ibikinisho bimwegereye"
                    }

                UseSimpleGestures ->
                    { english = "Does the child use simple gestures such as waving “bye-bye”"
                    , kinyarwanda = Just "Umwana akoresha ibimenyetso byoroheje nko gupepera iyo musezeranaho"
                    }

                StandOnTheirOwn ->
                    { english = "Can the child stand on their own"
                    , kinyarwanda = Just "Umwana ashobora guhagarara nta muntu umufashe"
                    }

                CopyDuringPlay ->
                    { english = "Does the child copy you during play"
                    , kinyarwanda = Just "Umwana yigana ibyo urimo gukora igihe mukina"
                    }

                SayMamaDada ->
                    { english = "Does the child say “mama” and “dada”"
                    , kinyarwanda = Just "Umwana ashobora kuvuga “mama” cyangwa “dada”"
                    }

                CanHoldSmallObjects ->
                    { english = "Can the child hold small objects that fit inside their hands"
                    , kinyarwanda = Just "Umwana ashobora gufata ibintu bito bikwiye mu kiganza cye"
                    }

                LooksWhenPointedAt ->
                    { english = "Does the child look at something when you point to it and say “look”"
                    , kinyarwanda = Just "Umwana ashobora kwerekeza amaso ku kintu cyose umweretse"
                    }

                UseSingleWords ->
                    { english = "Does the child use several single words to get what they want"
                    , kinyarwanda = Just "Umwana akoresha amagambo mato mato kandi yungikanye ashaka kugira icyo akubwira /agusaba"
                    }

                WalkWithoutHelp ->
                    { english = "Does the child walk without help"
                    , kinyarwanda = Just "Umwana ashobora kugenda nta muntu umufashije"
                    }

                PlayPretend ->
                    { english = "Does the child play pretend - like talking on a toy phone"
                    , kinyarwanda = Just "Umwana ajya akina asa nk'uvugira kuri telefoni"
                    }

                PointToThingsOfInterest ->
                    { english = "Does the child point to interesting things"
                    , kinyarwanda = Just "Umwana atunga intoki ibintu bimunejeje"
                    }

                UseShortPhrases ->
                    { english = "Does the child use 2-4 word phrases"
                    , kinyarwanda = Just "Umwana ashobora gukora interuro igizwe n'amagambo 2 kugera kuri 4"
                    }

                InterestedInOtherChildren ->
                    { english = "Does the child show interest in other children"
                    , kinyarwanda = Just "Umwana agaragaza ko yishimiye abandi bana"
                    }

                FollowSimpleInstructions ->
                    { english = "Does the child follow simple instructions"
                    , kinyarwanda = Just "Umwana akurikiza amabwiriza yoroheje ahawe"
                    }

                KickBall ->
                    { english = "Can the child kick a ball"
                    , kinyarwanda = Just "Umwana ashobora gutera umupira"
                    }

                PointAtNamedObjects ->
                    { english = "Does the child point to something - like a toy or a picture - when you name it"
                    , kinyarwanda = Just "Umwana ashobora kukwereka ikintu agitunga urutoki iyo uvuze izina ryacyo, Urugero:Igikinisho cg ifoto"
                    }

                DressThemselves ->
                    { english = "Can the child dress themselves"
                    , kinyarwanda = Just "Umwana ashobora kwiyambika"
                    }

                WashHandsGoToToiled ->
                    { english = "Can the child wash their hands on their own and go to the toilet in the designated area on their own"
                    , kinyarwanda = Just "Umwana ashobora kwikarabya intoki, akanijyana mu bwiherero ahateganijwe wenyine"
                    }

                KnowsColorsAndNumbers ->
                    { english = "Does the child know basic colors and numbers"
                    , kinyarwanda = Just "Umwana azi amabara n'imibare by'ibanze"
                    }

                UseMediumPhrases ->
                    { english = "Does the child use 4-5 word sentences"
                    , kinyarwanda = Just "Umwana ashobora gukora interuro zigizwe n'amagambo 2 kugera kuri 4"
                    }

                PlayMakeBelieve ->
                    { english = "Does the child play make-believe"
                    , kinyarwanda = Just "Umwana akunda gukina yigana"
                    }

                FollowThreeStepInstructions ->
                    { english = "Does the child follow 3-step commands - like “get dressed, comb your hair, and wash your face“"
                    , kinyarwanda = Just "Umwana ashobora gukurikiza amabwiriza nka 3 aherewe icyarimwe, Urugero:Ambara, Sokoza umusatsi unakarabe mu maso"
                    }

                StandOnOneFootFiveSeconds ->
                    { english = "Can the child hop and stand on one foot for up to 5 seconds"
                    , kinyarwanda = Just "Umwana ashobora guhagarara ku kaguru kamwe akandi kanenetse mu gihe cy'amasegonda 5"
                    }

                UseLongPhrases ->
                    { english = "Does the child use 5-6 word sentences"
                    , kinyarwanda = Just "Umwana ashobora gukora interuro zigizwe n'amagambo atanu cyangwa atandatu"
                    }

                ShareWithOtherChildren ->
                    { english = "Does the child share and take turns with other children"
                    , kinyarwanda = Just "Umwana ashobora gusangira no kujya ahererekanya ibintu n'abandi bana"
                    }

                CountToTen ->
                    { english = "Can the child count to 10"
                    , kinyarwanda = Just "Umwana ashobora kubara kugeza ku 10"
                    }

                NoECDSigns ->
                    { english = "None"
                    , kinyarwanda = Just "Ntabyo"
                    }

        ECDStatus status ->
            case status of
                StatusOnTrack ->
                    { english = "On Track"
                    , kinyarwanda = Nothing
                    }

                StatusECDBehind ->
                    { english = "Behind"
                    , kinyarwanda = Nothing
                    }

                StatusOffTrack ->
                    { english = "Off Track"
                    , kinyarwanda = Nothing
                    }

                NoECDStatus ->
                    { english = "No Status"
                    , kinyarwanda = Nothing
                    }

        Edd ->
            { english = "EDD"
            , kinyarwanda = Nothing
            }

        EddHeader ->
            { english = "Estimated Date of Delivery"
            , kinyarwanda = Just "Itariki y'agateganyo azabyariraho"
            }

        Edema ->
            { english = "Edema"
            , kinyarwanda = Just "Kubyimba"
            }

        EditRelationship ->
            { english = "Edit Relationship"
            , kinyarwanda = Nothing
            }

        Ega ->
            { english = "EGA"
            , kinyarwanda = Nothing
            }

        EgaHeader ->
            { english = "Estimated Gestational Age"
            , kinyarwanda = Just "Amezi y'agateganyo y'inda"
            }

        EgaWeeks ->
            { english = "EGA (Weeks)"
            , kinyarwanda = Just "EGA (Ibyumweru)"
            }

        EmptyString ->
            { english = ""
            , kinyarwanda = Just ""
            }

        EncounterTypeFollowUpQuestion encounterType ->
            case encounterType of
                AcuteIllnessEncounter ->
                    { english = "Do you want to start a subsequent Acute Illness encounter for"
                    , kinyarwanda = Just "Urashaka Gutangira Ibikorwa bikurikiyeho ku burwayi bwa"
                    }

                AntenatalEncounter ->
                    { english = "What type of Antenatal encounter would you like to start for"
                    , kinyarwanda = Just "Ni irihe suzuma ku mugore utwite ushaka gutangira kuri"
                    }

                HomeVisitEncounter ->
                    { english = "Do you want to start a Home Visit assessment for"
                    , kinyarwanda = Just "Urashaka gutangira igikorwa cyo gusura mu rugo"
                    }

                InmmunizationEncounter ->
                    { english = ""
                    , kinyarwanda = Nothing
                    }

                NutritionEncounter ->
                    { english = ""
                    , kinyarwanda = Nothing
                    }

                WellChildEncounter ->
                    { english = ""
                    , kinyarwanda = Nothing
                    }

        EncounterTypePageLabel page ->
            case page of
                AcuteIllnessPage subPage ->
                    case subPage of
                        OverviewPage ->
                            { english = "Overview"
                            , kinyarwanda = Just "Ishusho Rusange"
                            }

                        Covid19Page ->
                            { english = "COVID-19"
                            , kinyarwanda = Nothing
                            }

                        MalariaPage ->
                            { english = "Malaria"
                            , kinyarwanda = Just "Malariya"
                            }

                        GastroPage ->
                            { english = "Gastro"
                            , kinyarwanda = Just "Indwara yo mu nda"
                            }

                NutritionPage ->
                    { english = "Child Nutrition"
                    , kinyarwanda = Just "Imirire y'Umwana"
                    }

                AntenatalPage ->
                    { english = "Antenatal Care"
                    , kinyarwanda = Just "Isuzuma ku Mugore Utwite"
                    }

        EncounterWarningForDiagnosisPane warning suffix ->
            let
                suffix_ =
                    if not (String.isEmpty suffix) then
                        " - " ++ suffix

                    else
                        ""
            in
            case warning of
                WarningECDMilestoneBehind ->
                    { english = "Missed ECD Milestone" ++ suffix_
                    , kinyarwanda = Nothing
                    }

                WarningECDMilestoneReferToSpecialist ->
                    { english = "Missed ECD Milestone" ++ suffix_
                    , kinyarwanda = Nothing
                    }

                WarningHeadCircumferenceMicrocephaly ->
                    { english = "Microcephaly"
                    , kinyarwanda = Nothing
                    }

                WarningHeadCircumferenceMacrocephaly ->
                    { english = "Macrocephaly"
                    , kinyarwanda = Nothing
                    }

                _ ->
                    { english = ""
                    , kinyarwanda = Nothing
                    }

        EndEncounter ->
            { english = "End Encounter"
            , kinyarwanda = Just "Rangiza ibyo wakoraga"
            }

        EndEncounterQuestion ->
            { english = "End Encounter?"
            , kinyarwanda = Just "Gusoza igikorwa?"
            }

        EndGroupEncounter ->
            { english = "End Group Encounter"
            , kinyarwanda = Just "Gusoza igikorwa"
            }

        EnrolNewborn ->
            { english = "Enroll Newborn"
            , kinyarwanda = Just "Andika Uruhinja"
            }

        EnrolNewbornHelper enrolled ->
            if enrolled then
                { english = "Newborn is already enrolled"
                , kinyarwanda = Just "Uruhinja rusanzwe rwanditse"
                }

            else
                { english = "Click on 'Enroll Newborn' button to perform enrollment"
                , kinyarwanda = Just "Kanda kuri 'Andika Uruhinja' kugira ngo urwandike"
                }

        EnrollToProgramAction ->
            { english = "Enroll patient in program and direct them to the next program session"
            , kinyarwanda = Nothing
            }

        EnrollToProgramQuestion ->
            { english = "Have you enrolled the patient in the appropriate nutrition program"
            , kinyarwanda = Nothing
            }

        EnterAmountDistributed ->
            { english = "Enter amount distributed"
            , kinyarwanda = Nothing
            }

        EnterPairingCode ->
            { english = "Enter pairing code"
            , kinyarwanda = Just "Umubare uhuza igikoresho cy'ikoranabuhanga na apulikasiyo"
            }

        MemoryQuota quota ->
            { english = "Memory used " ++ String.fromInt (quota.usedJSHeapSize // (1024 * 1024)) ++ " MB of available " ++ String.fromInt (quota.jsHeapSizeLimit // (1024 * 1024)) ++ " MB"
            , kinyarwanda = Just <| "Hamaze gukoreshwa umwanya wa memori (ushobora kubika amakuru igihe gito) ungana na MB" ++ String.fromInt (quota.usedJSHeapSize // (1024 * 1024)) ++ " kuri MB" ++ String.fromInt (quota.jsHeapSizeLimit // (1024 * 1024))
            }

        StorageQuota quota ->
            { english = "Storage used " ++ String.fromInt (quota.usage // (1024 * 1024)) ++ " MB of available " ++ String.fromInt (quota.quota // (1024 * 1024)) ++ " MB"
            , kinyarwanda = Just <| "Hamaze gukoreshwa umwanya ungana na MB" ++ String.fromInt (quota.usage // (1024 * 1024)) ++ " umwanya wose ungana na MB" ++ String.fromInt (quota.quota // (1024 * 1024))
            }

        SubmitPairingCode ->
            { english = "Submit Pairing Code"
            , kinyarwanda = Just "Umubare uhuza igikoresho cy'ikoranabuhanga na apulikasiyo"
            }

        ErrorCheckLocalConfig ->
            { english = "Check your LocalConfig.elm file and make sure you have defined the enviorement properly"
            , kinyarwanda = Nothing
            }

        ErrorConfigurationError ->
            { english = "Configuration error"
            , kinyarwanda = Just "Ikosa mu igena miterere"
            }

        Estimated ->
            { english = "Estimated"
            , kinyarwanda = Just "Itariki y'amavuko igenekerejwe"
            }

        ExaminationTask task ->
            case task of
                Vitals ->
                    { english = "Vitals"
                    , kinyarwanda = Just "Ibimenyetso by'ubuzima"
                    }

                Pages.PrenatalActivity.Types.NutritionAssessment ->
                    { english = "Nutrition Assessment"
                    , kinyarwanda = Just "Gusuzuma imirire"
                    }

                CorePhysicalExam ->
                    { english = "Core Physical Exam"
                    , kinyarwanda = Just "Isuzuma ryimbitse"
                    }

                ObstetricalExam ->
                    { english = "Obstetrical Exam"
                    , kinyarwanda = Just "Ibipimo by'inda"
                    }

                Pages.PrenatalActivity.Types.BreastExam ->
                    translationSet BreastExam

        ExposureTask task ->
            case task of
                ExposureTravel ->
                    { english = "Travel History"
                    , kinyarwanda = Just "Amakuru y'ingendo wakoze"
                    }

                ExposureExposure ->
                    { english = "Contact Exposure"
                    , kinyarwanda = Just "Abantu mwahuye"
                    }

        Failure ->
            { english = "Failure"
            , kinyarwanda = Nothing
            }

        Extremities ->
            { english = "Extremities"
            , kinyarwanda = Just "Ku mpera z'ibice by'umubiri (ibiganza,ibirenge)"
            }

        Eyes ->
            { english = "Eyes"
            , kinyarwanda = Just "Amaso"
            }

        Facility ->
            { english = "Facility"
            , kinyarwanda = Just "Ivuriro"
            }

        FamilyInformation ->
            { english = "Family Information"
            , kinyarwanda = Just "Amakuru ku muryango"
            }

        FamilyMembers ->
            { english = "Family Members"
            , kinyarwanda = Just "Abagize umuryango"
            }

        FamilyPlanningInFutureQuestion ->
            { english = "Which, if any, of these methods will you use after your pregnancy"
            , kinyarwanda = Just "Niba buhari, ni ubuhe buryo uzakoresha nyuma yo kubyara?"
            }

        FamilyPlanningSignLabel sign ->
            case sign of
                AutoObservation ->
                    { english = "Auto-observation"
                    , kinyarwanda = Just "Kwigenzura ururenda"
                    }

                Condoms ->
                    { english = "Condoms"
                    , kinyarwanda = Just "Udukingirizo"
                    }

                CycleBeads ->
                    { english = "Cycle beads"
                    , kinyarwanda = Just "Urunigi"
                    }

                CycleCounting ->
                    { english = "Cycle counting"
                    , kinyarwanda = Just "Kubara "
                    }

                Hysterectomy ->
                    { english = "Hysterectomy"
                    , kinyarwanda = Just "Bakuyemo nyababyeyi"
                    }

                Implants ->
                    { english = "Implants"
                    , kinyarwanda = Just "Akapira ko mu kaboko"
                    }

                Injectables ->
                    { english = "Injectables"
                    , kinyarwanda = Just "Urushinge"
                    }

                IUD ->
                    { english = "IUD"
                    , kinyarwanda = Just "Akapira ko mu mura (agapira ko munda ibyara)"
                    }

                LactationAmenorrhea ->
                    { english = "Lactation amenorrhea"
                    , kinyarwanda = Just "Uburyo bwo konsa"
                    }

                NoFamilyPlanning ->
                    { english = "None of these"
                    , kinyarwanda = Just "Nta buryo bwo kuboneza urubyaro yahisemo"
                    }

                OralContraceptives ->
                    { english = "Oral contraceptives"
                    , kinyarwanda = Just "Ibinini"
                    }

                Spermicide ->
                    { english = "Spermicide"
                    , kinyarwanda = Just "Ibinini byica intangangabo bicishwa mu gitsina"
                    }

                TubalLigatures ->
                    { english = "Tubal ligatures"
                    , kinyarwanda = Just "Gufunga umuyoborantanga ku bagore"
                    }

                Vasectomy ->
                    { english = "Vasectomy"
                    , kinyarwanda = Just "Gufunga umuyoborantanga ku bagabo"
                    }

        FamilyUbudehe ->
            { english = "Family Ubudehe"
            , kinyarwanda = Just "Icyiciro cy'ubudehe umuryango uherereyemo"
            }

        FbfDistribution clinicType ->
            case clinicType of
                Achi ->
                    { english = "Aheza Distribution"
                    , kinyarwanda = Just "Gutanga Aheza"
                    }

                _ ->
                    { english = "FBF Distribution"
                    , kinyarwanda = Just "Gutanga FBF (Shishakibondo)"
                    }

        FbfToReceive activity amount ->
            case activity of
                MotherActivity _ ->
                    { english = "Mother should receive: " ++ String.fromFloat amount ++ " kgs of CSB++ (FBF)"
                    , kinyarwanda = Nothing
                    }

                ChildActivity _ ->
                    { english = "Child should receive: " ++ String.fromFloat amount ++ " kgs of CSB++ (FBF)"
                    , kinyarwanda = Nothing
                    }

        FatherName ->
            { english = "Father's Name"
            , kinyarwanda = Nothing
            }

        FatherNationalId ->
            { english = "Father's National ID"
            , kinyarwanda = Nothing
            }

        FetalHeartRate ->
            { english = "Fetal Heart Rate"
            , kinyarwanda = Just "Uko umutima w'umwana utera"
            }

        FetalMovement ->
            { english = "Fetal Movement"
            , kinyarwanda = Just "Uko umwana akina mu nda"
            }

        FetalPresentationLabel ->
            { english = "Fetal Presentation"
            , kinyarwanda = Just "Uko umwana ameze mu nda"
            }

        FetalPresentation option ->
            case option of
                FetalBreech ->
                    { english = "Breech"
                    , kinyarwanda = Just "Abanje ikibuno(umwana yaje yicaye)"
                    }

                Cephalic ->
                    { english = "Cephalic"
                    , kinyarwanda = Just "Umwana abanje umutwe"
                    }

                Transverse ->
                    { english = "Transverse"
                    , kinyarwanda = Just "Gitambitse (Umwana aritambitse)"
                    }

                Twins ->
                    { english = "Twins"
                    , kinyarwanda = Just "Impanga"
                    }

                Backend.Measurement.Model.Unknown ->
                    { english = "Unknown"
                    , kinyarwanda = Just "Ntibizwi"
                    }

        Fetch ->
            { english = "Fetch"
            , kinyarwanda = Just "Gushakisha"
            }

        FilterByName ->
            { english = "Filter by name"
            , kinyarwanda = Just "Hitamo izina ryuwo ushaka"
            }

        Finish ->
            { english = "Finish"
            , kinyarwanda = Just "Soza igikorwa"
            }

        FirstAntenatalVisit ->
            { english = "First Antenatal Visit"
            , kinyarwanda = Just "Kwipimisha inda bwa mbere"
            }

        FirstName ->
            { english = "First Name"
            , kinyarwanda = Just "Izina ry'idini"
            }

        FiveVisits ->
            { english = "Five visits"
            , kinyarwanda = Just "Inshuro eshanu"
            }

        ForIllustrativePurposesOnly ->
            { english = "For illustrative purposes only"
            , kinyarwanda = Nothing
            }

        FollowUpWithPatientIn ->
            { english = "Follow up with patient in"
            , kinyarwanda = Just "Kurikirana umurwayi uri mu bitaro"
            }

        FollowUpWithPatientOn ->
            { english = "Follow up with patient on"
            , kinyarwanda = Just "Gukurikirana Umurwayi Ku itariki"
            }

        FollowUpByChwLabel ->
            { english = "CHW should follow up with patient in"
            , kinyarwanda = Just "Umujyanama w'ubuzima agomba gukurikirana umurwayi mu"
            }

        FollowUpLabel ->
            { english = "Follow up with the patient in"
            , kinyarwanda = Just "Gukurikirana umurwayi mu"
            }

        FollowUpWithMotherLabel ->
            { english = "Follow up with the mother in"
            , kinyarwanda = Just "Gukurikirana umubyeyi mu"
            }

        FollowUpOption option ->
            case option of
                OneDay ->
                    { english = "1 Day"
                    , kinyarwanda = Just "Umunsi 1"
                    }

                ThreeDays ->
                    { english = "3 Days"
                    , kinyarwanda = Just "Iminsi 3"
                    }

                OneWeek ->
                    { english = "1 Week"
                    , kinyarwanda = Just "Icyumweru 1"
                    }

                TwoWeeks ->
                    { english = "2 Weeks"
                    , kinyarwanda = Just "Ibyumweru 2"
                    }

                OneMonths ->
                    { english = "1 Month"
                    , kinyarwanda = Just "Ukwezi 1"
                    }

                TwoMonths ->
                    { english = "2 Months"
                    , kinyarwanda = Just "Amezi 2"
                    }

                ThreeMonths ->
                    { english = "3 Months"
                    , kinyarwanda = Just "Amezi 3"
                    }

        FollowUpDueOption option ->
            case option of
                OverDue ->
                    { english = "Past Due"
                    , kinyarwanda = Just "Itariki yarenze"
                    }

                DueToday ->
                    { english = "Due Today"
                    , kinyarwanda = Just "Itariki yageze uyu munsi"
                    }

                DueThisWeek ->
                    { english = "This week"
                    , kinyarwanda = Just "Iki cyumweru"
                    }

                DueThisMonth ->
                    { english = "This Month"
                    , kinyarwanda = Just "Uku kwezi"
                    }

                DueNextMonth ->
                    { english = "Next Month"
                    , kinyarwanda = Just "Ukwezi gutaha"
                    }

        FormError errorValue ->
            translateFormError errorValue

        FormField field ->
            translateFormField field

        FundalHeight ->
            { english = "Fundal Height"
            , kinyarwanda = Just "Uburebure bwa Nyababyeyi"
            }

        Gender gender ->
            case gender of
                Male ->
                    { english = "Male"
                    , kinyarwanda = Just "Gabo"
                    }

                Female ->
                    { english = "Female"
                    , kinyarwanda = Just "Gore"
                    }

        GenderLabel ->
            { english = "Gender"
            , kinyarwanda = Just "Igitsina"
            }

        GestationalDiabetesPreviousPregnancy ->
            { english = "Gestational Diabetes in previous pregnancy"
            , kinyarwanda = Just "Ubushize yarwaye Diyabete itewe no gutwita"
            }

        Glass value ->
            { english = value ++ " Glass"
            , kinyarwanda = Just <| "Ikirahuri " ++ value
            }

        GoHome ->
            { english = "Go to main page"
            , kinyarwanda = Just "Kujya ahabanza"
            }

        GroupAssessment ->
            { english = "Group Encounter"
            , kinyarwanda = Just "Gukorera itsinda"
            }

        GroupEncounter ->
            { english = "Group Encounter"
            , kinyarwanda = Nothing
            }

        Growth ->
            { english = "Growth"
            , kinyarwanda = Just "Imikurire"
            }

        Gravida ->
            { english = "Gravida"
            , kinyarwanda = Nothing
            }

        HalfOfDosage dosage ->
            { english = "half of " ++ dosage ++ " dosage"
            , kinyarwanda = Nothing
            }

        HandedReferralFormQuestion ->
            { english = "Did you hand the referral form to the patient"
            , kinyarwanda = Just "Wahaye umurwayi urupapuro rumwohereza"
            }

        Hands ->
            { english = "Hands"
            , kinyarwanda = Just "Ibiganza"
            }

        HandsCPESign option ->
            case option of
                PallorHands ->
                    translationSet Pallor

                EdemaHands ->
                    translationSet Edema

                NormalHands ->
                    translationSet Normal

        HCRecommendation recommendation ->
            case recommendation of
                SendAmbulance ->
                    { english = "agreed to call the District Hospital to send an ambulance"
                    , kinyarwanda = Just "bemeranya guhamagara ibitaro ngo byohereze imbangukiragutabara"
                    }

                HomeIsolation ->
                    { english = "advised patient to stay home in isolation"
                    , kinyarwanda = Just "bagira inama umurwayi yo kuguma mu rugo mu kato"
                    }

                ComeToHealthCenter ->
                    { english = "advised patient to go to the health center for further evaluation"
                    , kinyarwanda = Just "kimugira inama yo kujya ku kigo nderabuzima gukoresha isuzuma ryimbitse"
                    }

                ChwMonitoring ->
                    { english = "CHW should continue to monitor"
                    , kinyarwanda = Just "cyemeza ko umujyanama w’ubuzima agomba gukomeza gukurikirana umurwayi"
                    }

                HCRecommendationNotApplicable ->
                    { english = "Not Applicable"
                    , kinyarwanda = Just "Ibi ntibikorwa"
                    }

        HCResponseQuestion ->
            { english = "What was the Health Center's response"
            , kinyarwanda = Just "Ni ikihe gisubizo cyavuye ku kigo nderabuzima"
            }

        HCResponsePeriodQuestion ->
            { english = "How long did it take the Health Center to respond"
            , kinyarwanda = Just "Byatwaye igihe kingana gute ngo ikigo nderabuzima gisubize"
            }

        HeadCircumferenceHelper ->
            { english = "Using a tape measure, wrap the tape around the widest possible circumference; above the ears and midway between the eyebrows and the hairline to the occipital prominence on the back of the head."
            , kinyarwanda = Just "Wifashishije metero bushumi kandi umwana aryamye agaramye, zengurutsa iyo metero ku mutwe w'umwana hejuru y'amatwi uhereye inyuma, izenguruke ku gahanga  kugeza ugeze aho watangiriye."
            }

        HeadCircumferenceNotTakenLabel ->
            { english = "Please check if the head circumference was not taken today"
            , kinyarwanda = Just "Reba niba ibipimo by'umuzenguruko w'umutwe bitafashwe uyu munsi"
            }

        HeadHair ->
            { english = "Head/Hair"
            , kinyarwanda = Just "Umutwe/Umusatsi"
            }

        HealthCenter ->
            { english = "Health Center"
            , kinyarwanda = Just "Ikigo Nderabuzima"
            }

        HealthCenterDetermined ->
            { english = "Health center determined this is a"
            , kinyarwanda = Just "Ikigo nderabuzima cyagaragaje ko"
            }

        HealthEducationProvidedQuestion ->
            { english = "Have you provided health education (or anticipatory guidance)"
            , kinyarwanda = Just "Watanze ikiganiro ku buzima (Cyangwa ubujyanama bw'ibanze)"
            }

        HealthInsuranceQuestion ->
            { english = "Do you have health insurance"
            , kinyarwanda = Just "Ufite ubwishingizi bwo kwivuza"
            }

        Heart ->
            { english = "Heart"
            , kinyarwanda = Just "Umutima"
            }

        HeartMurmur ->
            { english = "Heart Murmur"
            , kinyarwanda = Just "Ijwi ry'umutima igihe utera"
            }

        HeartCPESign sign ->
            case sign of
                IrregularRhythm ->
                    { english = "Irregular Rhythm"
                    , kinyarwanda = Just "Injyana ihindagurika"
                    }

                NormalRateAndRhythm ->
                    { english = "Normal Rate And Rhythm"
                    , kinyarwanda = Just "Bimeze neza/Injyana imeze neza"
                    }

                SinusTachycardia ->
                    { english = "Sinus Tachycardia"
                    , kinyarwanda = Just "Gutera k'umutima birenze cyane igipimo gisanzwe"
                    }

        HeartRate ->
            { english = "Heart Rate"
            , kinyarwanda = Just "Gutera k'umutima (inshuro umutima utera)"
            }

        Height ->
            { english = "Height"
            , kinyarwanda = Just "Uburebure"
            }

        High ->
            { english = "High"
            , kinyarwanda = Nothing
            }

        HighRiskCase ->
            { english = "high-risk case"
            , kinyarwanda = Just "afite ibyago byinshi byo kuba yaranduye"
            }

        HighRiskFactor factor ->
            case factor of
                HighRiskConvulsionsAndUnconsciousPreviousDelivery ->
                    { english = "Patient experienced convulsions in previous delivery and became unconscious after delivery"
                    , kinyarwanda = Nothing
                    }

                HighRiskConvulsionsPreviousDelivery ->
                    { english = "Patient experienced convulsions in previous delivery"
                    , kinyarwanda = Nothing
                    }

        HighRiskFactors ->
            { english = "High Risk Factors"
            , kinyarwanda = Just "Abafite ibyago byinshi byo"
            }

        HighSeverityAlert alert ->
            case alert of
                Backend.PrenatalActivity.Model.BodyTemperature ->
                    { english = "Body Temperature"
                    , kinyarwanda = Just "Ubushyuhe bw'umubiri"
                    }

                Backend.PrenatalActivity.Model.FetalHeartRate ->
                    { english = "No fetal heart rate noted"
                    , kinyarwanda = Just "Umutima w'umwana ntutera"
                    }

                Backend.PrenatalActivity.Model.FetalMovement ->
                    { english = "No fetal movement noted"
                    , kinyarwanda = Just "Umwana ntakina mu nda"
                    }

                Backend.PrenatalActivity.Model.HeartRate ->
                    { english = "Heart Rate"
                    , kinyarwanda = Nothing
                    }

                Backend.PrenatalActivity.Model.RespiratoryRate ->
                    { english = "Respiratory Rate"
                    , kinyarwanda = Just "Inshuro ahumeka"
                    }

        HighSeverityAlerts ->
            { english = "High Severity Alerts"
            , kinyarwanda = Just "Bimenyetso mpuruza bikabije"
            }

        HistoryTask task ->
            case task of
                Obstetric ->
                    { english = "Obstetric History"
                    , kinyarwanda = Just "Amateka y'inda zibanza (ku nda yatwise)"
                    }

                Medical ->
                    { english = "Medical History"
                    , kinyarwanda = Just "Amateka y'uburwayi busanzwe"
                    }

                Social ->
                    { english = "Partner Information"
                    , kinyarwanda = Just "Amakuru y'uwo bashakanye (umugabo)"
                    }

        HIV ->
            { english = "HIV"
            , kinyarwanda = Just "Amaguru atameze neza(yagize imitego)"
            }

        HIVStatus status ->
            case status of
                HIVExposedInfant ->
                    { english = "HIV-exposed Infant"
                    , kinyarwanda = Just "Umwana uvuka ku mubyeyi ubana n'ubwandu bwa virusi ya SIDA"
                    }

                Negative ->
                    { english = "Negative"
                    , kinyarwanda = Just "Nta bwandu afite"
                    }

                NegativeDiscordantCouple ->
                    { english = "Negative - discordant couple"
                    , kinyarwanda = Just "Nta bwandu afite ariko abana n'ubufite"
                    }

                Positive ->
                    { english = "Positive"
                    , kinyarwanda = Just "Afite ubwandu"
                    }

                Backend.Person.Model.Unknown ->
                    { english = "Unknown"
                    , kinyarwanda = Just "Ntabizi"
                    }

        HIVStatusLabel ->
            { english = "HIV Status"
            , kinyarwanda = Just "Uko ahagaze ku bijyanye n'ubwandu bwa virusi ya SIDA"
            }

        Home ->
            { english = "Home"
            , kinyarwanda = Just "Mu rugo"
            }

        HomeVisitActivityTitle activity ->
            case activity of
                Feeding ->
                    { english = "Feeding"
                    , kinyarwanda = Just "Kugaburira umwana"
                    }

                Caring ->
                    { english = "Caring"
                    , kinyarwanda = Just "Kwita ku mwana"
                    }

                Hygiene ->
                    { english = "Hygiene"
                    , kinyarwanda = Just "Isuku"
                    }

                FoodSecurity ->
                    { english = "Food Security"
                    , kinyarwanda = Just "Kwihaza ku biribwa"
                    }

        HouseholdSize ->
            { english = "Household Size"
            , kinyarwanda = Nothing
            }

        HowManyDoses ->
            { english = "How many doses"
            , kinyarwanda = Just "Ingahe"
            }

        HaveAnyOfTheFollowingQuestion ->
            { english = "Do you have any of the following"
            , kinyarwanda = Just "Waba wagize ibi bikurikira?"
            }

        HttpError error ->
            translateHttpError error

        HypertensionBeforePregnancy ->
            { english = "Hypertension before pregnancy"
            , kinyarwanda = Just "Umuvuduko w'amaraso mbere yo gutwita"
            }

        IdleWaitingForSync ->
            { english = "Idle, waiting for next Sync cycle"
            , kinyarwanda = Nothing
            }

        Immunisation ->
            { english = "Immunization"
            , kinyarwanda = Just "Inkingo"
            }

        ImmunisationHistory ->
            { english = "Immunization History"
            , kinyarwanda = Just "Amakuru ku nkingo yafashe"
            }

        IncompleteCervixPreviousPregnancy ->
            { english = "Incomplete Cervix in previous pregnancy"
            , kinyarwanda = Just "Ubushize inkondo y'umura ntiyashoboye kwifunga neza "
            }

        IndexPatient ->
            { english = "Index Patient"
            , kinyarwanda = Just "Umubare w'umurwayi"
            }

        IndividualEncounter ->
            { english = "Individual Encounter"
            , kinyarwanda = Just "Gukorera umuntu umwe"
            }

        IndividualEncounterFirstVisit encounterType ->
            case encounterType of
                AcuteIllnessEncounter ->
                    { english = "First Acute Illness Encounter"
                    , kinyarwanda = Just "Igikorwa cya mbere ku burwayi"
                    }

                AntenatalEncounter ->
                    { english = "First Antenatal Encounter"
                    , kinyarwanda = Just "Isuzuma rya mbere ku mugore utwite"
                    }

                InmmunizationEncounter ->
                    { english = "First Inmmunization Encounter"
                    , kinyarwanda = Nothing
                    }

                NutritionEncounter ->
                    { english = "First Nutrition Encounter"
                    , kinyarwanda = Just "Isuzuma rya mbere ku mirire"
                    }

                HomeVisitEncounter ->
                    { english = "First Home Visit Encounter"
                    , kinyarwanda = Just "Gusura abarwayi mu rugo bwambere"
                    }

                WellChildEncounter ->
                    { english = "First Standard Pediatric Visit Encounter"
                    , kinyarwanda = Just "Isura rya mbere ku mwana"
                    }

        IndividualEncounterLabel encounterType isChw ->
            case encounterType of
                AcuteIllnessEncounter ->
                    { english = "Acute Illness Encounter"
                    , kinyarwanda = Just "Igikorwa ku burwayi butunguranye"
                    }

                AntenatalEncounter ->
                    { english = "Antenatal Encounter"
                    , kinyarwanda = Just "Isuzuma k’umugore utwite"
                    }

                InmmunizationEncounter ->
                    { english = "Inmmunization Encounter"
                    , kinyarwanda = Nothing
                    }

                NutritionEncounter ->
                    { english = "Nutrition Encounter"
                    , kinyarwanda = Just "Isuzuma ry’imirire"
                    }

                HomeVisitEncounter ->
                    { english = "Home Visit Encounter"
                    , kinyarwanda = Just "Gusura abarwayi mu rugo"
                    }

                WellChildEncounter ->
                    if isChw then
                        { english = "Newborn Exam"
                        , kinyarwanda = Just "Isuzuma ry'uruhinja"
                        }

                    else
                        { english = "Standard Pediatric Visit Encounter"
                        , kinyarwanda = Just "Isura risanzwe ry'Umwana"
                        }

        IndividualEncounterSelectVisit encounterType isChw ->
            case encounterType of
                AcuteIllnessEncounter ->
                    { english = "Select Acute Illness Visit"
                    , kinyarwanda = Just "Hitamo inshuro aje kuri ubwo burwayi butunguranye"
                    }

                AntenatalEncounter ->
                    { english = "Select Antenatal Visit"
                    , kinyarwanda = Just "Hitamo isuzuma k’umugore utwite"
                    }

                InmmunizationEncounter ->
                    { english = "Select Inmmunization Visit"
                    , kinyarwanda = Nothing
                    }

                NutritionEncounter ->
                    { english = "Select Nutrition Visit"
                    , kinyarwanda = Just "Hitamo isuzuma ry’imirire"
                    }

                HomeVisitEncounter ->
                    { english = "Select Home Visit"
                    , kinyarwanda = Nothing
                    }

                WellChildEncounter ->
                    if isChw then
                        { english = "Select Newborn Exam Visit"
                        , kinyarwanda = Just "Hitamo isuzuma ry'Uruhinja"
                        }

                    else
                        { english = "Select Standard Pediatric Visit"
                        , kinyarwanda = Just "Hitamo isura ry'umwana"
                        }

        IndividualEncounterSubsequentVisit encounterType ->
            case encounterType of
                AcuteIllnessEncounter ->
                    { english = "Subsequent Acute Illness Encounter"
                    , kinyarwanda = Just "Ibikorwa bikurikiyeho kuri ubwo burwayi butunguraye"
                    }

                AntenatalEncounter ->
                    { english = "Subsequent Antenatal Encounter"
                    , kinyarwanda = Just "Isuzuma rikurikiyeho ku mugore utwite"
                    }

                InmmunizationEncounter ->
                    { english = "Subsequent Inmmunization Encounter"
                    , kinyarwanda = Nothing
                    }

                NutritionEncounter ->
                    { english = "Subsequent Nutrition Encounter"
                    , kinyarwanda = Just "Isuzuma rikurikiyeho ku mugore utwite"
                    }

                HomeVisitEncounter ->
                    { english = "Subsequent Home Visit"
                    , kinyarwanda = Nothing
                    }

                WellChildEncounter ->
                    { english = "Subsequent Standard Pediatric Visit"
                    , kinyarwanda = Nothing
                    }

        IndividualEncounterType encounterType isChw ->
            case encounterType of
                AcuteIllnessEncounter ->
                    { english = "Acute Illness"
                    , kinyarwanda = Just "Uburwayi butunguranye"
                    }

                AntenatalEncounter ->
                    { english = "Antenatal Care"
                    , kinyarwanda = Just "Isuzuma ku mugore utwite"
                    }

                InmmunizationEncounter ->
                    { english = "Inmmunization"
                    , kinyarwanda = Nothing
                    }

                NutritionEncounter ->
                    { english = "Child Nutrition"
                    , kinyarwanda = Just "Imirire y'umwana"
                    }

                HomeVisitEncounter ->
                    { english = "Home Visit"
                    , kinyarwanda = Nothing
                    }

                WellChildEncounter ->
                    if isChw then
                        { english = "Newborn Exam"
                        , kinyarwanda = Just "Isuzuma ry'uruhinja"
                        }

                    else
                        { english = "Standard Pediatric Visit"
                        , kinyarwanda = Just "Kujyana Umwana mu Isuzumiro"
                        }

        IndividualEncounterTypes ->
            { english = "Individual Encounter Types"
            , kinyarwanda = Nothing
            }

        InitialResultsDisplay display ->
            case display of
                InitialResultsHidden ->
                    { english = "Display all mothers / caregivers"
                    , kinyarwanda = Just "Kugaragaza ababyeyi bose / abarezi"
                    }

                InitialResultsShown ->
                    { english = "Hide all mothers / caregivers"
                    , kinyarwanda = Just "Hisha ababyeyi bose / abarezi"
                    }

        IntractableVomiting isIntractable ->
            if isIntractable then
                { english = "Intractable Vomiting"
                , kinyarwanda = Just "Kuruka Bikabije"
                }

            else
                { english = "Non-intractable Vomiting"
                , kinyarwanda = Just "Kuruka Bidakabije"
                }

        IntractableVomitingQuestion ->
            { english = "Is Vomiting Intractable"
            , kinyarwanda = Just "Kuruka bikabije"
            }

        IsCurrentlyBreastfeeding ->
            { english = "Is the mother currently breastfeeding her infant"
            , kinyarwanda = Just "Muri iki gihe, umubyeyi yonsa umwana we?"
            }

        IsolatedAtHome ->
            { english = "Isolated at home"
            , kinyarwanda = Just "Yashyizwe mu kato mu rugo"
            }

        KilogramShorthand ->
            { english = "kg"
            , kinyarwanda = Just "kg"
            }

        KilogramsPerMonth ->
            { english = "kgs / month"
            , kinyarwanda = Nothing
            }

        LabelOnePregnancyEpisodeOpen ->
            { english = "There is one pregnancy episode that is open"
            , kinyarwanda = Nothing
            }

        LabelSeenHealthcareProviderForPregnancy ->
            { english = "Have you seen a healthcare provider for current pregnancy"
            , kinyarwanda = Nothing
            }

        LabelDocumentPregnancyOutcome ->
            { english = "No - document pregnancy outcome"
            , kinyarwanda = Nothing
            }

        LaboratoryTask task ->
            case task of
                LaboratoryMalariaTesting ->
                    { english = "Malaria"
                    , kinyarwanda = Just "Malariya"
                    }

                LaboratoryCovidTesting ->
                    { english = "Covid Rapid Test"
                    , kinyarwanda = Just "Ikizamini cya Covid-19 cyihuse"
                    }

        LastChecked ->
            { english = "Last checked"
            , kinyarwanda = Just "Isuzuma riheruka"
            }

        LastContacted ->
            { english = "Last Contacted"
            , kinyarwanda = Just "Igihe baheruka guhurira"
            }

        LastSuccesfulContactLabel ->
            { english = "Last Successful Contact"
            , kinyarwanda = Just "Itariki n'isaha yanyuma igikoresho giheruka gukoresherezaho interineti bikagenda neza"
            }

        Legs ->
            { english = "Legs"
            , kinyarwanda = Just "Amaguru"
            }

        LegsCPESign option ->
            case option of
                PallorLegs ->
                    translationSet Pallor

                EdemaLegs ->
                    translationSet Edema

                NormalLegs ->
                    translationSet Normal

        LevelOfEducationLabel ->
            { english = "Level of Education"
            , kinyarwanda = Just <| "Amashuri wize"
            }

        LevelOfEducation educationLevel ->
            case educationLevel of
                NoSchooling ->
                    { english = "No Schooling"
                    , kinyarwanda = Just "Ntayo"
                    }

                PrimarySchool ->
                    { english = "Primary School"
                    , kinyarwanda = Just "Abanza"
                    }

                VocationalTrainingSchool ->
                    { english = "Vocational Training School"
                    , kinyarwanda = Just "Imyuga"
                    }

                SecondarySchool ->
                    { english = "Secondary School"
                    , kinyarwanda = Just "Ayisumbuye"
                    }

                DiplomaProgram ->
                    { english = "Diploma Program (2 years of University)"
                    , kinyarwanda = Just "Amashuri 2 ya Kaminuza"
                    }

                HigherEducation ->
                    { english = "Higher Education (University)"
                    , kinyarwanda = Just "(A0)"
                    }

                AdvancedDiploma ->
                    { english = "Advanced Diploma"
                    , kinyarwanda = Just "(A1)"
                    }

        LinkToMother ->
            { english = "Link to mother"
            , kinyarwanda = Just "Guhuza n'amakuru y'umubyeyi"
            }

        LiveChildren ->
            { english = "Live Children"
            , kinyarwanda = Just "Abana bariho"
            }

        LmpDateConfirmationLabel ->
            { english = "Please confirm the last menstrual period submitted by the CHW"
            , kinyarwanda = Nothing
            }

        LmpDateConfirmationQuestion ->
            { english = "Do you want to confirm the above LMP"
            , kinyarwanda = Nothing
            }

        LmpDateConfidentHeader ->
            { english = "Is the Patient confident of LMP Date"
            , kinyarwanda = Just "Ese umubyeyi azi neza itariki aherukira mu mihango?"
            }

        LmpDateHeader ->
            { english = "Last Menstrual Period Date"
            , kinyarwanda = Just "Itariki aherukira mu mihango"
            }

        LmpLabel ->
            { english = "Last Menstrual Period"
            , kinyarwanda = Nothing
            }

        LmpRangeHeader ->
            { english = "When was the Patient's Last Menstrual Period"
            , kinyarwanda = Just "Ni ryari umubyeyi aherukira mu mihango?"
            }

        LmpRange range ->
            case range of
                OneMonth ->
                    { english = "Within 1 month"
                    , kinyarwanda = Just "Mu kwezi kumwe"
                    }

                ThreeMonth ->
                    { english = "Within 3 months"
                    , kinyarwanda = Just "Mu mezi atatu"
                    }

                SixMonth ->
                    { english = "Within 6 months"
                    , kinyarwanda = Just "Mu mezi atandatu"
                    }

        Location ->
            { english = "Location"
            , kinyarwanda = Just "Aho Ruzatangirwa"
            }

        LoginPhrase phrase ->
            translateLoginPhrase phrase

        Low ->
            { english = "Low"
            , kinyarwanda = Just "Kwemeza amakosa"
            }

        LowRiskCase ->
            { english = "low-risk case"
            , kinyarwanda = Just "afite ibyago bike byo kuba yaranduye"
            }

        Lungs ->
            { english = "Lungs"
            , kinyarwanda = Just "Ibihaha"
            }

        LungsCPESign option ->
            case option of
                Wheezes ->
                    { english = "Wheezes"
                    , kinyarwanda = Just "Ijwi ryumvikana igihe umuntu ahumeka"
                    }

                Crackles ->
                    { english = "Crackles"
                    , kinyarwanda = Just "Ijwi ryumvikana umuntu ahumeka ariko afite indwara z'ubuhumekero"
                    }

                NormalLungs ->
                    translationSet Normal

        MainIncomeSource source ->
            case source of
                HomeBasedAgriculture ->
                    { english = "Homebased Agriculture / Livestock"
                    , kinyarwanda = Just "Ubuhinzi / Ubworozi"
                    }

                CommercialAgriculture ->
                    { english = "Commercial Agriculture / Livestock"
                    , kinyarwanda = Just "Ubucuruzi bw'imyaka / Amatungo"
                    }

                PublicEmployee ->
                    { english = "Public Employee"
                    , kinyarwanda = Just "Umukozi wa Leta"
                    }

                PrivateBusinessEmpployee ->
                    { english = "Private Business Employee"
                    , kinyarwanda = Just "Umukozi w'igenga"
                    }

        MainIncomeSourceQuestion ->
            { english = "What is the most important source of income for the household"
            , kinyarwanda = Just "Ese nihe urugo rukura ubushobozi bwo gutunga urugo"
            }

        MainWaterSource source ->
            case source of
                PipedWaterToHome ->
                    { english = "Piped Water to Home"
                    , kinyarwanda = Just "Amazi agera mu rugo"
                    }

                PublicWaterTap ->
                    { english = "Public Water Tap"
                    , kinyarwanda = Just "Ivomo rusange"
                    }

                RainWaterCollectionSystem ->
                    { english = "Rain Water Collection System"
                    , kinyarwanda = Just "Amazi y'imvura"
                    }

                NaturalSourceFlowingWater ->
                    { english = "Natural Source - Flowing Water"
                    , kinyarwanda = Just "Umugezi utemba"
                    }

                NaturalSourceStandingWater ->
                    { english = "Natural Source - Standing Water"
                    , kinyarwanda = Just "Amazi y'ibiyaga"
                    }

                BottledWater ->
                    { english = "Bottled Water"
                    , kinyarwanda = Just "Amazi akorwa mu nganda (aza mu macupa)"
                    }

        MainWaterPreparationOption option ->
            case option of
                Boiled ->
                    { english = "Boiled"
                    , kinyarwanda = Just "Barayateka"
                    }

                PurificationSolution ->
                    { english = "Purification solution"
                    , kinyarwanda = Just "Bakoresha umuti usukura amazi"
                    }

                Filtered ->
                    { english = "Filtered"
                    , kinyarwanda = Just "Barayayungurura"
                    }

                Bottled ->
                    { english = "Bottled"
                    , kinyarwanda = Just "Amazi yo mu nganda (afunze mu macupa)"
                    }

                NoWaterPreparationOption ->
                    { english = "None of these"
                    , kinyarwanda = Just "Nta na kimwe"
                    }

        MainWaterSourceQuestion ->
            { english = "What is the household's main source of water"
            , kinyarwanda = Just "Ni hehe h'ibanze urugo ruvana amazi"
            }

        MainWaterPreparationQuestion ->
            { english = "How is drinking water prepared"
            , kinyarwanda = Just "Ni gute amazi yo kunywa ategurwa"
            }

        MakeSureYouAreConnected ->
            { english = "Make sure you are connected to the internet. If the issue continues, call The Ihangane Project at +250 788 817 542."
            , kinyarwanda = Just "Banza urebe ko ufite interineti. Ikibazo nigikomeza, hamagara The Ihangane Project kuri +250 788 817 542"
            }

        MalariaRapidDiagnosticTest ->
            { english = "Malaria Rapid Diagnostic Test"
            , kinyarwanda = Just "Igikoresho gipima Malariya ku buryo bwihuse"
            }

        RapidTestResult result ->
            case result of
                RapidTestNegative ->
                    { english = "Negative"
                    , kinyarwanda = Just "Nta bwandu afite"
                    }

                RapidTestPositive ->
                    { english = "Positive"
                    , kinyarwanda = Just "Afite ubwandu"
                    }

                RapidTestPositiveAndPregnant ->
                    { english = "Positive and Pregnant"
                    , kinyarwanda = Just "Afite ubwandu kandi aratwite"
                    }

                RapidTestIndeterminate ->
                    { english = "Indeterminate"
                    , kinyarwanda = Just "Ntibisobanutse"
                    }

                RapidTestUnableToRun ->
                    { english = "Unable to run"
                    , kinyarwanda = Just "Ikizamini nticyakozwe"
                    }

                RapidTestUnableToRunAndPregnant ->
                    { english = "Unable to run and Pregnant"
                    , kinyarwanda = Nothing
                    }

        MalnutritionWithComplications ->
            { english = "Malnutrition with complications"
            , kinyarwanda = Just "Imirire mibi n'indwara ziyikomokaho"
            }

        MaritalStatusLabel ->
            { english = "Marital Status"
            , kinyarwanda = Just "Irangamimerere"
            }

        MaritalStatus status ->
            case status of
                Divorced ->
                    { english = "Divorced"
                    , kinyarwanda = Just "Yatandukanye n'uwo bashakanye"
                    }

                Married ->
                    { english = "Married"
                    , kinyarwanda = Just "Arubatse"
                    }

                Single ->
                    { english = "Single"
                    , kinyarwanda = Just "Ingaragu"
                    }

                Widowed ->
                    { english = "Widowed"
                    , kinyarwanda = Just "Umupfakazi"
                    }

        MeasurementNoChange ->
            { english = "No Change"
            , kinyarwanda = Just "nta cyahindutse"
            }

        MeasurementGained amount ->
            { english = "Gained " ++ String.fromFloat amount
            , kinyarwanda = Just <| "Kwiyongera " ++ String.fromFloat amount
            }

        MeasurementLost amount ->
            { english = "Lost " ++ String.fromFloat amount
            , kinyarwanda = Just <| "Kwiyongera " ++ String.fromFloat amount
            }

        MedicalDiagnosis ->
            { english = "Medical Diagnosis"
            , kinyarwanda = Just "Uburwayi bwemejwe na Muganga"
            }

        MedicalDiagnosisAlert diagnosis ->
            case diagnosis of
                DiagnosisUterineMyoma ->
                    { english = "Uterine Myoma"
                    , kinyarwanda = Just "Ibibyimba byo mu mura/Nyababyeyi"
                    }

                DiagnosisDiabetes ->
                    { english = "Diabetes"
                    , kinyarwanda = Just "Diyabete (Indwara y'igisukari)"
                    }

                DiagnosisCardiacDisease ->
                    { english = "Cardiac Disease"
                    , kinyarwanda = Just "Indwara z'umutima"
                    }

                DiagnosisRenalDisease ->
                    { english = "Renal Disease"
                    , kinyarwanda = Just "Indwara z'impyiko"
                    }

                DiagnosisHypertensionBeforePregnancy ->
                    { english = "Hypertension"
                    , kinyarwanda = Nothing
                    }

                DiagnosisTuberculosis ->
                    { english = "Tuberculosis"
                    , kinyarwanda = Just "Igituntu"
                    }

                DiagnosisAsthma ->
                    { english = "Asthma"
                    , kinyarwanda = Just "Asthma (Agahema)"
                    }

                DiagnosisBowedLegs ->
                    { english = "Bowed Legs"
                    , kinyarwanda = Just "Amaguru atameze neza (yagize imitego)"
                    }

                DiagnosisHIV ->
                    { english = "HIV"
                    , kinyarwanda = Just "Virus itera SIDA"
                    }

                DiagnosisMentalHealthHistory ->
                    { english = "History of Mental Health Problems"
                    , kinyarwanda = Just "Niba yaragize uburwayi bwo mumutwe"
                    }

        MedicationCausesSideEffectsQuestion ->
            { english = "Did you experience adverse events of the medication"
            , kinyarwanda = Just "Waba hari ibintu wabonye bidasanzwe(bitewe n'imiti wafashe)"
            }

        MedicationDistributionSign sign ->
            case sign of
                Amoxicillin ->
                    { english = "Amoxicillin"
                    , kinyarwanda = Nothing
                    }

                Coartem ->
                    { english = "Coartem"
                    , kinyarwanda = Just "Kowariteme"
                    }

                ORS ->
                    { english = "Oral Rehydration Solution (ORS)"
                    , kinyarwanda = Just "SRO"
                    }

                Zinc ->
                    { english = "Zinc"
                    , kinyarwanda = Nothing
                    }

                LemonJuiceOrHoney ->
                    { english = "Lemon Juice and/or Honey"
                    , kinyarwanda = Just "Umutobe w'indimu n'ubuki"
                    }

                Albendazole ->
                    { english = "Albendazole"
                    , kinyarwanda = Nothing
                    }

                Mebendezole ->
                    { english = "Mebendezole"
                    , kinyarwanda = Nothing
                    }

                VitaminA ->
                    { english = "Vitamin A"
                    , kinyarwanda = Nothing
                    }

                Paracetamol ->
                    { english = "Paracetamol"
                    , kinyarwanda = Nothing
                    }

                NoMedicationDistributionSigns ->
                    { english = ""
                    , kinyarwanda = Nothing
                    }

        MedicationDoxycycline ->
            { english = "Doxycycline"
            , kinyarwanda = Nothing
            }

        MedicationDosesMissedQuestion ->
            { english = "Did you miss any doses of medications"
            , kinyarwanda = Just "Waba hari imiti wibagiwe gufata"
            }

        MedicationForFeverPast6Hours ->
            { english = "Patient took medication to treat a fever in the past six hours"
            , kinyarwanda = Just "Umurwayi yanyoye imiti y’umuriro mu masaha atandatu ashize"
            }

        MedicationHelpedEnding helped ->
            if helped then
                { english = "and improved"
                , kinyarwanda = Just "none yorohewe"
                }

            else
                { english = "but no improvement"
                , kinyarwanda = Just "ariko ntiyorohewe"
                }

        MedicationFeelBetterAfterTakingQuestion ->
            { english = "Do you feel better after taking medications"
            , kinyarwanda = Just "Wumva umeze neza nyuma yo gufata imiti"
            }

        MedicationForMalariaToday ->
            { english = "Patient received medication for malaria today before this visit"
            , kinyarwanda = Just "Umurwayi yahawe imiti ya malariya uyu munsi mbere yuko aza mu isuzuma"
            }

        MedicationForMalariaPastMonth ->
            { english = "Patient received medication for malaria within the past month before today's visit"
            , kinyarwanda = Just "Umurwayi yahawe imiti ya malariya mu kwezi gushize mbere yuko aza mu isuzuma uyu munsi "
            }

        MedicalFormHelper ->
            { english = "Please record if the mother was diagnosed with the following medical issues"
            , kinyarwanda = Just "Andika niba umubyeyi yaragaragaweho indwara zikurikira"
            }

        MedicationForFeverPast6HoursQuestion ->
            { english = "Have you taken any medication to treat a fever in the past six hours"
            , kinyarwanda = Just "Hari imiti y'umuriro waba wafashe mu masaha atandatu ashize"
            }

        MedicationForMalariaTodayQuestion ->
            { english = "Did you receive medication for malaria today before this visit"
            , kinyarwanda = Just "Hari imiti ivura Maraliya waba wanyoye mbere y'uko uza kwivuza"
            }

        MedicationForMalariaWithinPastMonthQuestion ->
            { english = "Have you received medication for malaria within the past month before today's visit"
            , kinyarwanda = Just "Hari imiti ivura Maraliya waba waranyoye mukwezi gushize mbere yuko uza hano kwivuza"
            }

        MedicationHelpedQuestion ->
            { english = "Do you feel better after taking this"
            , kinyarwanda = Just "Urumva umeze neza nyuma yo kunywa iyi miti"
            }

        MedicationTaken ->
            { english = "Medication taken"
            , kinyarwanda = Just "Imiti yafashe"
            }

        MedicationTakenAsPrescribedQuestion ->
            { english = "Did you take the medication as prescribed"
            , kinyarwanda = Just "Wafashe imiti neza uko wayandikiwe na muganga"
            }

        MentalHealthHistory ->
            { english = "History of Mental Health Problems"
            , kinyarwanda = Just "Niba yaragize uburwayi bwo mumutwe"
            }

        MMHGUnit ->
            { english = "mmHG"
            , kinyarwanda = Nothing
            }

        MiddleName ->
            { english = "Middle Name"
            , kinyarwanda = Nothing
            }

        MinutesAgo minutes ->
            { english =
                if minutes == 0 then
                    "just now"

                else if minutes == 1 then
                    "one minute ago"

                else
                    String.fromInt minutes ++ " minutes ago"
            , kinyarwanda =
                if minutes == 0 then
                    Just "Nonaha"

                else if minutes == 1 then
                    Just "Umunota umwe ushize"

                else
                    Just <| String.fromInt minutes ++ " hashize iminota micye"
            }

        MissedDosesOfMedicatgion val ->
            if val == 0 then
                { english = "No missed doses of medication"
                , kinyarwanda = Just "Yafashe kandi arangiza neza imiti uko yayandikiwe"
                }

            else
                { english = "Missed " ++ String.fromInt val ++ " doses of medication"
                , kinyarwanda = Just <| "Yasimbutse gufata imiti inshuro " ++ String.fromInt val
                }

        ModeOfDelivery mode ->
            case mode of
                VaginalDelivery (Spontaneous True) ->
                    { english = "Spontaneous vaginal delivery with episiotomy"
                    , kinyarwanda = Just "Yabyaye neza ariko bamwongereye"
                    }

                VaginalDelivery (Spontaneous False) ->
                    { english = "Spontaneous vaginal delivery without episiotomy"
                    , kinyarwanda = Just "Yabyaye neza"
                    }

                VaginalDelivery WithVacuumExtraction ->
                    { english = "Vaginal delivery with vacuum extraction"
                    , kinyarwanda = Just "Yabyaye neza ariko hanifashishijwe icyuma gikurura umwana"
                    }

                CesareanDelivery ->
                    { english = "Cesarean delivery"
                    , kinyarwanda = Just "Yabyaye bamubaze"
                    }

        ModeOfDeliveryLabel ->
            { english = "Mode of delivery"
            , kinyarwanda = Just "Uburyo yabyayemo"
            }

        ModeratelyUnderweight ->
            { english = "Moderately Underweight"
            , kinyarwanda = Just "Imirire mibi yoroheje ku biro"
            }

        Month ->
            { english = "Month"
            , kinyarwanda = Just "Ukwezi"
            }

        MonthAbbrev ->
            { english = "mo"
            , kinyarwanda = Just "am"
            }

        MonthSinglePlural value ->
            if value == 1 then
                { english = "1 Month"
                , kinyarwanda = Just "Ukwezi 1"
                }

            else
                { english = String.fromInt value ++ " Months"
                , kinyarwanda = Just <| "Amezi " ++ String.fromInt value
                }

        MonthsOld ->
            { english = "months old"
            , kinyarwanda = Just "Amezi"
            }

        Mother ->
            { english = "Mother"
            , kinyarwanda = Just "Umubyeyi"
            }

        MotherDemographicInformation ->
            { english = "Mother Demographic Information"
            , kinyarwanda = Nothing
            }

        MotherName name ->
            { english = "Mother/Caregiver: " ++ name
            , kinyarwanda = Just <| "Umubyeyi: " ++ name
            }

        MotherNameLabel ->
            { english = "Mother's Name"
            , kinyarwanda = Nothing
            }

        MotherNationalId ->
            { english = "Mother's National ID"
            , kinyarwanda = Nothing
            }

        Mothers ->
            { english = "Mothers"
            , kinyarwanda = Just "Ababyeyi"
            }

        MUAC ->
            { english = "MUAC"
            , kinyarwanda = Just "Ikizigira"
            }

        MuacHelper ->
            { english = "Make sure to measure at the center of the baby’s upper arm."
            , kinyarwanda = Just "Ibuka gupima icya kabiri cy'akaboko ko hejuru kugira bigufashe gupima ikizigira cy'akaboko"
            }

        MyAccount ->
            { english = "My Account"
            , kinyarwanda = Just "Konti yanjye"
            }

        MyRelatedBy relationship ->
            translateMyRelatedBy relationship

        MyRelatedByQuestion relationship ->
            translateMyRelatedByQuestion relationship

        Name ->
            { english = "Name"
            , kinyarwanda = Nothing
            }

        NationalIdNumber ->
            { english = "National ID Number"
            , kinyarwanda = Just "Numero y'irangamuntu"
            }

        Neck ->
            { english = "Neck"
            , kinyarwanda = Just "Ijosi"
            }

        NeckCPESign option ->
            case option of
                EnlargedThyroid ->
                    { english = "Enlarged Thyroid"
                    , kinyarwanda = Just "Umwingo"
                    }

                EnlargedLymphNodes ->
                    { english = "Enlarged Lymph Nodes"
                    , kinyarwanda = Just "Inturugunyu/Amatakara"
                    }

                NormalNeck ->
                    translationSet Normal

        NegativeLabel ->
            { english = "Negative"
            , kinyarwanda = Just "Nta bwandu afite"
            }

        Never ->
            { english = "Never"
            , kinyarwanda = Nothing
            }

        Next ->
            { english = "Next"
            , kinyarwanda = Just "Ibikurikiyeho"
            }

        NextAppointment ->
            { english = "Next Appointment"
            , kinyarwanda = Just "Itariki yo kugarukaho"
            }

        NextDue ->
            { english = "Next Due"
            , kinyarwanda = Just "itariki azahabwaho urukingo rukurikira"
            }

        NextDoseDue ->
            { english = "Next Dose Due"
            , kinyarwanda = Nothing
            }

        NextImmunisationVisit ->
            { english = "Next immunization visit"
            , kinyarwanda = Nothing
            }

        NextPediatricVisit ->
            { english = "Next pediatric visit"
            , kinyarwanda = Nothing
            }

        NextSteps ->
            { english = "Next Steps"
            , kinyarwanda = Just "Ibikurikiyeho"
            }

        NextStepsTask isChw task ->
            case task of
                NextStepsIsolation ->
                    if isChw then
                        { english = "Isolate Patient"
                        , kinyarwanda = Just "Shyira umurwayi mu kato"
                        }

                    else
                        { english = "Monitor at Home"
                        , kinyarwanda = Just "Gukurikiranira umurwayi mu rugo"
                        }

                NextStepsContactHC ->
                    { english = "Contact Health Center"
                    , kinyarwanda = Just "Menyesha ikigo nderabuzima"
                    }

                NextStepsCall114 ->
                    { english = "Call 114"
                    , kinyarwanda = Just "Hamagara 114"
                    }

                NextStepsMedicationDistribution ->
                    { english = "Medication Distribution"
                    , kinyarwanda = Just "Gutanga Imiti"
                    }

                Pages.AcuteIllnessActivity.Types.NextStepsSendToHC ->
                    if isChw then
                        { english = "Send to Health Center"
                        , kinyarwanda = Just "Ohereza Ku kigo nderabuzima"
                        }

                    else
                        { english = "Refer to Hospital"
                        , kinyarwanda = Just "Ohereza ku Bitaro"
                        }

                Pages.AcuteIllnessActivity.Types.NextStepsHealthEducation ->
                    { english = "Health Education"
                    , kinyarwanda = Just "Inyigisho ku buzima"
                    }

                Pages.AcuteIllnessActivity.Types.NextStepsFollowUp ->
                    { english = "Follow Up"
                    , kinyarwanda = Just "Gukurikirana umurwayi"
                    }

                Pages.AcuteIllnessActivity.Types.NextStepsContactTracing ->
                    { english = "Contact Tracing"
                    , kinyarwanda = Just "Gushakisha abahuye n'uwanduye"
                    }

                NextStepsSymptomsReliefGuidance ->
                    -- We qualify it as Medication distribution, to keep
                    -- consistant with other types of Covid steps.
                    { english = "Medication Distribution"
                    , kinyarwanda = Just "Gutanga Imiti"
                    }

        No ->
            { english = "No"
            , kinyarwanda = Just "Oya"
            }

        NoActivitiesCompleted ->
            { english = "No activities are entirely completed for the attending participants."
            , kinyarwanda = Just "Nta gikorwa cyarangiye cyose kubitabiriye."
            }

        NoActivitiesPending ->
            { english = "All activities are completed for the attending participants."
            , kinyarwanda = Just "Ibikorwa byose byarangiye kubitabiriye."
            }

        NoActivitiesCompletedForThisParticipant ->
            { english = "No activities are completed for this participant."
            , kinyarwanda = Just "Nta gikorwa cyarangiye kubitabiriye."
            }

        NoActivitiesPendingForThisParticipant ->
            { english = "All activities are completed for this participant."
            , kinyarwanda = Just "Ibikorwa byose byarangiye kubitabiriye."
            }

        NoContactReason reason ->
            case reason of
                ReasonNoAnswer ->
                    { english = "Did not answer"
                    , kinyarwanda = Just "Ntago yitabye"
                    }

                ReasonWrongContactInfo ->
                    { english = "Wrong contact information"
                    , kinyarwanda = Just "Amakuru atariyo"
                    }

                ReasonDeclinedFollowUp ->
                    { english = "Declined Follow Up"
                    , kinyarwanda = Just "Yanze gukurikiranwa"
                    }

        NoGroupsFound ->
            { english = "No groups found."
            , kinyarwanda = Nothing
            }

        NoMatchesFound ->
            { english = "No matches found"
            , kinyarwanda = Just "Ibyo wifuza ntibiboneste"
            }

        NutritionSigns ->
            { english = "Nutrition Signs"
            , kinyarwanda = Just "Ibimenyetso by'imirire"
            }

        ReasonForNotSendingToHC reason ->
            case reason of
                ClientRefused ->
                    { english = "Client refused"
                    , kinyarwanda = Just "Umurwayi yabyanze"
                    }

                NoAmbulance ->
                    { english = "No ambulance available"
                    , kinyarwanda = Just "Nta mbangukiragutabara ihari"
                    }

                ClientUnableToAffordFees ->
                    { english = "Client unable to afford fees"
                    , kinyarwanda = Just "Nta bushobozi bwo kwishyura afite"
                    }

                ReasonForNotSendingToHCOther ->
                    { english = "Other"
                    , kinyarwanda = Just "Ibindi"
                    }

                NoReasonForNotSendingToHC ->
                    { english = "No Reason"
                    , kinyarwanda = Nothing
                    }

        AdministrationNote note ->
            case note of
                NonAdministrationLackOfStock ->
                    { english = "Out of Stock"
                    , kinyarwanda = Just "Nta miti iri mu bubiko"
                    }

                NonAdministrationKnownAllergy ->
                    { english = "Known Allergy"
                    , kinyarwanda = Just "Uyu muti usanzwe umutera ifurutwa"
                    }

                NonAdministrationPatientDeclined ->
                    { english = "Patient Declined"
                    , kinyarwanda = Just "Umurwayi yanze"
                    }

                NonAdministrationPatientUnableToAfford ->
                    { english = "Patient Unable to Afford"
                    , kinyarwanda = Just "Nta bushobozi bwo kwishyura afite"
                    }

                NonAdministrationHomeBirth ->
                    { english = "Home Birth"
                    , kinyarwanda = Nothing
                    }

                NonAdministrationTooIll ->
                    { english = "Too Sick"
                    , kinyarwanda = Nothing
                    }

                NonAdministrationOther ->
                    { english = "Other"
                    , kinyarwanda = Just "Ibindi"
                    }

                AdministeredToday ->
                    { english = "Administered Today"
                    , kinyarwanda = Nothing
                    }

                AdministeredPreviously ->
                    { english = "Already Received"
                    , kinyarwanda = Just "Byamaze kwakirwa"
                    }

        AdministrationNoteForWellChild note ->
            case note of
                NonAdministrationLackOfStock ->
                    { english = "Out of Stock"
                    , kinyarwanda = Just "Byashize mu bubiko"
                    }

                NonAdministrationKnownAllergy ->
                    { english = "Known Allergy or Reaction"
                    , kinyarwanda = Just "Agira ingaruka zizwi kubera uru rukingo/umuti"
                    }

                NonAdministrationPatientDeclined ->
                    { english = "Mother / Caregiver Declined"
                    , kinyarwanda = Just "Umubyeyi / Umurezi yanze"
                    }

                NonAdministrationPatientUnableToAfford ->
                    { english = "Patient Unable to Afford"
                    , kinyarwanda = Just "Nta bushobozi bwo kwishyura afite"
                    }

                NonAdministrationHomeBirth ->
                    { english = "Home Birth"
                    , kinyarwanda = Nothing
                    }

                NonAdministrationTooIll ->
                    { english = "Too Sick"
                    , kinyarwanda = Nothing
                    }

                NonAdministrationOther ->
                    { english = "Other"
                    , kinyarwanda = Just "Ibindi"
                    }

                AdministeredToday ->
                    { english = "Administered Today"
                    , kinyarwanda = Nothing
                    }

                AdministeredPreviously ->
                    { english = "Administered Previously"
                    , kinyarwanda = Nothing
                    }

        NoParticipantsCompleted ->
            { english = "No participants have completed all their activities yet."
            , kinyarwanda = Just "Ntagikorwa nakimwe kirarangira kubitabiriye."
            }

        NoParticipantsPending ->
            { english = "All attending participants have completed their activities."
            , kinyarwanda = Just "Abaje bose barangirijwe"
            }

        NoParticipantsCompletedForThisActivity ->
            { english = "No participants have completed this activity yet."
            , kinyarwanda = Just "Ntawaje warangirijwe kukorerwa."
            }

        NoParticipantsPendingForThisActivity ->
            { english = "All attending participants have completed this activitity."
            , kinyarwanda = Just "Ababje bose barangirijwe."
            }

        Normal ->
            { english = "Normal"
            , kinyarwanda = Just "Bimeze neza/Nta kibazo gihari"
            }

        NoChildrenRegisteredInTheSystem ->
            { english = "No children registered in the system"
            , kinyarwanda = Just "Ntamwana wanditswe muriyi sisiteme"
            }

        NoParticipantsFound ->
            { english = "No participants found"
            , kinyarwanda = Just "Ntamuntu ugaragaye"
            }

        NotAvailable ->
            { english = "not available"
            , kinyarwanda = Just "Ntibiboneste"
            }

        NotConnected ->
            { english = "Not Connected"
            , kinyarwanda = Just "Ntamurandasi"
            }

        NotTaken ->
            { english = "Not taken"
            , kinyarwanda = Just "Nta bipimo byafashwe"
            }

        NumberOfAbortions ->
            { english = "Number of Abortions"
            , kinyarwanda = Just "Umubare w'inda zavuyemo"
            }

        NumberOfChildrenUnder5 ->
            { english = "Number of Children under 5"
            , kinyarwanda = Just "Umubare w'abana bari munsi y'imyaka 5"
            }

        NumberOfCSections ->
            { english = "Number of C-Sections"
            , kinyarwanda = Just "Umubare w'inshuro yabazwe"
            }

        NumberOfLiveChildren ->
            { english = "Number of Live Children"
            , kinyarwanda = Just "Umubare w'abana bariho"
            }

        NumberOfStillbirthsAtTerm ->
            { english = "Number of Stillbirths at Term"
            , kinyarwanda = Just "Umubare w'abapfiriye mu nda bashyitse"
            }

        NumberOfStillbirthsPreTerm ->
            { english = "Number of Stillbirths pre Term"
            , kinyarwanda = Just "Umubare w'abapfiriye mu nda badashyitse"
            }

        NutritionActivityHelper activity ->
            case activity of
                Backend.NutritionActivity.Model.Muac ->
                    { english = "Make sure to measure at the center of the baby’s upper arm."
                    , kinyarwanda = Just "Ibuka gupima icya kabiri cy'akaboko ko hejuru kugira bigufashe gupima ikizigira cy'akaboko"
                    }

                Backend.NutritionActivity.Model.Height ->
                    { english = "Ask the mother to hold the baby’s head at the end of the measuring board. Move the slider to the baby’s heel and pull their leg straight."
                    , kinyarwanda = Just "Saba Umubyeyi guhagarara inyuma y’umwana we agaramye, afata umutwe ku gice cy’amatwi. Sunikira akabaho ku buryo gakora mu bworo by’ibirenge byombi."
                    }

                Backend.NutritionActivity.Model.Nutrition ->
                    { english = "Explain to the mother how to check the malnutrition signs for their own child."
                    , kinyarwanda = Just "Sobanurira umubyeyi gupima ibimenyetso by'imirire mibi ku giti cye."
                    }

                Backend.NutritionActivity.Model.Photo ->
                    { english = "Take each baby’s photo at each health assessment. Photos should show the entire body of each child."
                    , kinyarwanda = Just "Fata ifoto ya buri mwana kuri buri bikorwa by'ipimwa Ifoto igomba kwerekana ibice by'umubiri wose by'umwana"
                    }

                Backend.NutritionActivity.Model.Weight ->
                    { english = "Calibrate the scale before taking the first baby's weight. Place baby in harness with no clothes on."
                    , kinyarwanda = Just "Ibuka kuregera umunzani mbere yo gupima ibiro by'umwana wa mbere. Ambika umwana ikariso y'ibiro wabanje kumukuramo imyenda iremereye"
                    }

                Backend.NutritionActivity.Model.NextSteps ->
                    { english = "Next Steps"
                    , kinyarwanda = Just "Ibikurikiyeho"
                    }

        NutritionActivityTitle activity ->
            case activity of
                Backend.NutritionActivity.Model.Muac ->
                    { english = "MUAC"
                    , kinyarwanda = Just "Ikizigira cy'akaboko"
                    }

                Backend.NutritionActivity.Model.Height ->
                    { english = "Height"
                    , kinyarwanda = Just "Uburebure"
                    }

                Backend.NutritionActivity.Model.Nutrition ->
                    { english = "Nutrition"
                    , kinyarwanda = Just "Imirire"
                    }

                Backend.NutritionActivity.Model.Photo ->
                    { english = "Photo"
                    , kinyarwanda = Just "Ifoto"
                    }

                Backend.NutritionActivity.Model.Weight ->
                    { english = "Weight"
                    , kinyarwanda = Just "Ibiro"
                    }

                Backend.NutritionActivity.Model.NextSteps ->
                    { english = "Next Steps"
                    , kinyarwanda = Just "Ibikurikiyeho"
                    }

        NutritionAssessment assessment ->
            case assessment of
                AssesmentAcuteMalnutritionModerate ->
                    { english = "Moderate Acute Malnutrition"
                    , kinyarwanda = Just "Imirire  mibi yoroheje ije vuba"
                    }

                AssesmentAcuteMalnutritionSevere ->
                    { english = "Severe Acute Malnutrition"
                    , kinyarwanda = Just "Imirire  mibi ikabije ije vuba"
                    }

                AssesmentUnderweightModerate ->
                    { english = "Moderately Underweight"
                    , kinyarwanda = Just "Imirire mibi yoroheje ku biro"
                    }

                AssesmentUnderweightSevere ->
                    { english = "Severely Underweight"
                    , kinyarwanda = Just "Imirire mibi ikabije ku biro"
                    }

                AssesmentDangerSignsNotPresent ->
                    { english = "Without Danger Signs"
                    , kinyarwanda = Just "Nta bimenyetso mpuruza"
                    }

                AssesmentDangerSignsPresent ->
                    { english = "With Danger Signs"
                    , kinyarwanda = Just "Ifite ibimenyetso mpuruza"
                    }

                AssesmentMalnutritionSigns _ ->
                    { english = "Malnutrition Signs"
                    , kinyarwanda = Just "Ifite ibimenyetso mpuruza"
                    }

                AssesmentConsecutiveWeightLoss ->
                    { english = "Consecutive Weight Loss"
                    , kinyarwanda = Just "Gutakaza ibiro mu buryo bwikurikiranije"
                    }

                NoNutritionAssessment ->
                    { english = "None"
                    , kinyarwanda = Just "Ntabyo"
                    }

        NutritionAssessmentTask task ->
            case task of
                TaskHeight ->
                    { english = "Height"
                    , kinyarwanda = Just "Uburebure"
                    }

                TaskHeadCircumference ->
                    { english = "Head Circumference"
                    , kinyarwanda = Just "Umuzenguruko w'umutwe"
                    }

                TaskMuac ->
                    { english = "MUAC"
                    , kinyarwanda = Just "Ikizigira cy'akaboko"
                    }

                TaskNutrition ->
                    { english = "Nutrition"
                    , kinyarwanda = Just "Imirire"
                    }

                TaskWeight ->
                    { english = "Weight"
                    , kinyarwanda = Just "Ibiro"
                    }

        NutritionCaringOption option ->
            case option of
                CaredByParent ->
                    { english = "Parent"
                    , kinyarwanda = Just "Umubyeyi"
                    }

                CaredByGrandparent ->
                    { english = "Grandparent"
                    , kinyarwanda = Just "Nyirakuru/Sekuru"
                    }

                CaredBySibling ->
                    { english = "Sibling"
                    , kinyarwanda = Just "Umuvandimwe"
                    }

                CaredByNeighbor ->
                    { english = "Neighbor"
                    , kinyarwanda = Just "Umuturanyi"
                    }

                CaredByHouseHelper ->
                    { english = "House helper"
                    , kinyarwanda = Just "Umukozi wo mu rugo"
                    }

                CaredByDaycare ->
                    { english = "Daycare"
                    , kinyarwanda = Just "Irerero"
                    }

        NutritionFeedingSignQuestion sign ->
            case sign of
                ReceiveSupplement ->
                    { english = "Did you receive food supplement"
                    , kinyarwanda = Just "Waba warahawe inyongeramirire"
                    }

                RationPresentAtHome ->
                    { english = "Is the ration of the food supplement present in the home"
                    , kinyarwanda = Just "Haba hari inyongeramirire usigaranye mu nzu"
                    }

                EnoughTillNextSession ->
                    { english = "Is the available food supplement enough to last until the next health center session"
                    , kinyarwanda = Just "Iyo nyongeramiriee ufite yaba ihagije kugeza igihe uzasubirira ku kigonderabuzima"
                    }

                SupplementShared ->
                    { english = "Is the food supplement being shared or eaten only by the sick child"
                    , kinyarwanda = Just "Ese inyongeramirire yaba ifatwa n'umwana urwaye gusa cyangwa yaba ayisangira n'abandi"
                    }

                EncouragedToEat ->
                    { english = "Does someone help / encourage the sick child to eat"
                    , kinyarwanda = Just "Hari umuntu waba afasha cyangwa ashishikariza umwana kurya"
                    }

                RefusingToEat ->
                    { english = "Is the child refusing to eat"
                    , kinyarwanda = Just "Ese umwana yanga kurya"
                    }

                FeedingSignBreastfeeding ->
                    { english = "Is the child currently breastfeeding (for children < 2)"
                    , kinyarwanda = Just "Umwana yaba yonka (ku bana bari munsi y'imyaka 2)"
                    }

                CleanWaterAvailable ->
                    { english = "Is clean water available"
                    , kinyarwanda = Just "Ese mazi asukuye arahari"
                    }

                EatenWithWater ->
                    { english = "Is water given to the child when eating the food supplement"
                    , kinyarwanda = Just "Ese umwana yaba ahabwa amazi yo kunwa igihe afata inyongeramirire"
                    }

                NoNutritionFeedingSigns ->
                    { english = ""
                    , kinyarwanda = Nothing
                    }

        NutritionFoodSecuritySignQuestion sign ->
            case sign of
                HouseholdGotFood ->
                    { english = "Does the household currently have food available"
                    , kinyarwanda = Just "Ese ubu urugo rufite ibyo kurya"
                    }

                NoNutritionFoodSecuritySigns ->
                    { english = ""
                    , kinyarwanda = Nothing
                    }

        NutritionHelper ->
            { english = "Explain to the mother how to check the malnutrition signs for their own child."
            , kinyarwanda = Just "Sobanurira umubyeyi gupima ibimenyetso by'imirire mibi ku giti cye."
            }

        NutritionHygieneSignQuestion sign ->
            case sign of
                SoapInTheHouse ->
                    { english = "Is there soap for washing in the house"
                    , kinyarwanda = Just "Ese mu rugo haba hari isabune yo koga"
                    }

                WashHandsBeforeFeeding ->
                    { english = "Do the caregiver and child wash hands before the child is fed"
                    , kinyarwanda = Just "Ese umurezi n'umwana bakaraba intoki mbere y'uko umwana agaburirwa"
                    }

                FoodCovered ->
                    { english = "Is the food / RUTF covered and free from flies"
                    , kinyarwanda = Just "Ese ibiryo/RUTUFU birapfundikiye kandi nta sazi zibiriho"
                    }

                NoNutritionHygieneSigns ->
                    { english = ""
                    , kinyarwanda = Nothing
                    }

        NutritionNextStepsTask task ->
            case task of
                Measurement.Model.NextStepsSendToHC ->
                    { english = "Send to Health Center"
                    , kinyarwanda = Just "Ohereza Ku kigo nderabuzima"
                    }

                Measurement.Model.NextStepsHealthEducation ->
                    { english = "Health Education"
                    , kinyarwanda = Just "Inyigisho ku buzima"
                    }

                NextStepContributingFactors ->
                    { english = "Contributing Factors"
                    , kinyarwanda = Just "Impamvu zateye uburwayi"
                    }

                NextStepFollowUp ->
                    { english = "Follow Up"
                    , kinyarwanda = Just "Gukurikirana umurwayi"
                    }

        NutritionSupplementType type_ ->
            case type_ of
                FortifiedPorridge ->
                    { english = "Fortified Porridge"
                    , kinyarwanda = Just "Igikoma kirimo Imyunyu ngugu na Vitamine"
                    }

                Rutf ->
                    { english = "RUTF"
                    , kinyarwanda = Just "RUTUFU"
                    }

                Ongera ->
                    { english = "Ongera intungamubiri at the village level / CHW"
                    , kinyarwanda = Just "Ongera Intungamubiri mu mudugudu/Ku mujyanama w'Ubuzima"
                    }

                TherapeuticMilk ->
                    { english = "Therapeutic Milk"
                    , kinyarwanda = Just "Amata avura"
                    }

                NoNutritionSupplementType ->
                    { english = "None"
                    , kinyarwanda = Just "Nta na kimwe"
                    }

        NitritionSigns ->
            { english = "Nutrition Signs"
            , kinyarwanda = Just "Ibimenyetso by'imirire"
            }

        ObstetricalDiagnosis ->
            { english = "Obstetrical Diagnosis"
            , kinyarwanda = Just "Uburwayi bwemejwe n'inzobere mu gusuzuma abagore batwite"
            }

        ObstetricalDiagnosisAlert diagnosis ->
            case diagnosis of
                DiagnosisRhNegative ->
                    { english = "Patient is RH Negative"
                    , kinyarwanda = Nothing
                    }

                DiagnosisModerateUnderweight ->
                    { english = "Moderate underweight"
                    , kinyarwanda = Just "Ibiro bike bidakabije ugendeye ku myaka"
                    }

                DiagnosisSevereUnderweight ->
                    { english = "Severe underweight"
                    , kinyarwanda = Just "Afite ibiro bikie bikabije"
                    }

                DiagnosisOverweight ->
                    { english = "Overweight"
                    , kinyarwanda = Nothing
                    }

                DiagnosisObese ->
                    { english = "Obese"
                    , kinyarwanda = Just "Kubyibuha gukabije"
                    }

                DisgnosisPeripheralEdema ->
                    { english = "Peripheral Edema"
                    , kinyarwanda = Nothing
                    }

                DiagnosisFetusBreech ->
                    { english = "Fetus is in breech"
                    , kinyarwanda = Nothing
                    }

                DiagnosisFetusTransverse ->
                    { english = "Fetus is transverse"
                    , kinyarwanda = Nothing
                    }

                DiagnosisBreastExamination ->
                    { english = "Breast exam showed"
                    , kinyarwanda = Nothing
                    }

                DiagnosisHypotension ->
                    { english = "Hypotension"
                    , kinyarwanda = Nothing
                    }

                DiagnosisPregnancyInducedHypertension ->
                    { english = "Pregnancy-induced hypertension"
                    , kinyarwanda = Nothing
                    }

                DiagnosisPreeclampsiaHighRisk ->
                    { english = "High Risk for Preeclampsia"
                    , kinyarwanda = Nothing
                    }

        OK ->
            { english = "OK"
            , kinyarwanda = Just "Nibyo, yego"
            }

        Old ->
            { english = "old"
            , kinyarwanda = Just "imyaka"
            }

        On ->
            { english = "On"
            , kinyarwanda = Just "Ku itariki"
            }

        OneVisit ->
            { english = "One visit"
            , kinyarwanda = Just "Inshuro imwe"
            }

        OnceYouEndTheEncounter ->
            { english = "Once you end the Encounter, you will no longer be able to edit or add data."
            , kinyarwanda = Just "Igihe cyose urangije igikorwa ,nta bushobozi wongera kugira bwo guhindura ibyo winjije cyangwa amakuru."
            }

        OnceYouEndYourGroupEncounter ->
            { english = "Once you end your Group Encounter, you will no longer be able to edit or add data."
            , kinyarwanda = Just "Igihe ushoze igikorwa, ntabwo ushobora guhindura cg wongeremo andi makuru."
            }

        OngoingTreatmentTask task ->
            case task of
                OngoingTreatmentReview ->
                    { english = "Treatment Review"
                    , kinyarwanda = Just "Kureba imiti yahawe"
                    }

        OnlySickChild ->
            { english = "Only Sick Child"
            , kinyarwanda = Just "Umwana urwaye gusa"
            }

        Or ->
            { english = "or"
            , kinyarwanda = Just "cyangwa"
            }

        PackagesPerMonth ->
            { english = "packages / month"
            , kinyarwanda = Just "Amapaki ku kwezi"
            }

        Page ->
            { english = "Page"
            , kinyarwanda = Just "Paji"
            }

        Page404 ->
            { english = "404 page"
            , kinyarwanda = Just "404 paji"
            }

        PageNotFoundMsg ->
            { english = "Sorry, nothing found in this URL."
            , kinyarwanda = Just "Mutwihanganire ntabwo ubufasha mwasabye mubashije kuboneka."
            }

        Pallor ->
            { english = "Pallor"
            , kinyarwanda = Just "Kweruruka (k'urugingo rw'umubiri)"
            }

        Para ->
            { english = "Para"
            , kinyarwanda = Nothing
            }

        ParacetamolPrescriptionForAdult ->
            { english = "Every 4-6 hours as needed. Not to exceed 4g in 24h."
            , kinyarwanda = Nothing
            }

        ParentsAliveAndHealthyQuestion ->
            { english = "Are both parents alive and healthy"
            , kinyarwanda = Just "Ese ababyeyi bombi bariho kandi bafite ubuzima bwiza"
            }

        PaleConjuctiva ->
            { english = "Pale Conjuctiva"
            , kinyarwanda = Just "Ibihenehene byeruruka"
            }

        PartialPlacentaPreviousDelivery ->
            { english = "Partial Placenta in previous delivery"
            , kinyarwanda = Just "Ubwo aheruka kubyara iya nyuma ntiyavuyeyo  yose (yaje igice)"
            }

        ParticipantDirectory ->
            { english = "Participant Directory"
            , kinyarwanda = Just "Ububiko bw'amakuru y'umurwayi"
            }

        Participants ->
            { english = "Participants"
            , kinyarwanda = Just "Ubwitabire"
            }

        ParticipantReviewed ->
            { english = "I have reviewed and understand the above."
            , kinyarwanda = Nothing
            }

        ParticipantSignature ->
            { english = "Participant Signature"
            , kinyarwanda = Nothing
            }

        ParticipantSummary ->
            { english = "Participant Summary"
            , kinyarwanda = Just "Umwirondoro w’Umwana"
            }

        ParticipantDemographicInformation ->
            { english = "Participant Demographic Information"
            , kinyarwanda = Just "Umwirondoro w'umugenerwabikorwa"
            }

        ParticipantInformation ->
            { english = "Participant Information"
            , kinyarwanda = Nothing
            }

        PartnerHivTestResult ->
            { english = "What was the partners HIV Test result"
            , kinyarwanda = Just "Ni ikihe gisubizo cy'ubwandu bwa Virusi itera SIDA kuwo babana?"
            }

        PartnerReceivedHivCounseling ->
            { english = "Did partner receive HIV Counseling during this pregnancy"
            , kinyarwanda = Just "Umugabo yahawe ubujyanama kuri Virusi itera SIDA? "
            }

        PartnerReceivedHivTesting ->
            { english = "Did partner receive HIV Testing during this pregnancy"
            , kinyarwanda = Just "Umugabo  yasuzumwe Virusi itera SIDA?"
            }

        PatientExhibitAnyFindings ->
            { english = "Does the patient exhibit any of these findings"
            , kinyarwanda = Just "Umurwayi agaragaza bimwe muri ibi bikurikira"
            }

        PatientExhibitAnyRespiratoryFindings ->
            { english = "Does the patient exhibit any of these Respiratory findings"
            , kinyarwanda = Just "Umurwayi agaragaza bimwe muri ibi bimenyetso by'ubuhumekero"
            }

        PatientGotAnySymptoms ->
            { english = "Does the patient have any of these symptoms"
            , kinyarwanda = Just "Umurwayi yaba afite bimwe muri ibi bimenyetso"
            }

        PatientProgress ->
            { english = "Patient Progress"
            , kinyarwanda = Just "Uruhererekane rw'ibyakorewe umubyeyi"
            }

        PatientInformation ->
            { english = "Patient Information"
            , kinyarwanda = Just "Amakuru k'umurwayi"
            }

        PatientIsolatedQuestion isChw ->
            if isChw then
                { english = "Have you isolated the patient"
                , kinyarwanda = Just "Washyize umurwayi mu kato"
                }

            else
                { english = "Is the patient able to self-isolate at home"
                , kinyarwanda = Just "Umurwayi ashobora kwishyira mu kato ka wenyine mu rugo"
                }

        PatientNotYetSeenAtHCLabel ->
            { english = " has not yet been seen at the health center for this pregnancy"
            , kinyarwanda = Just " ntiyigeze asuzumwa ku kigo nderabuzima kuri iyi nda atwite"
            }

        PatientShowsNoSignsOfCovid ->
            { english = "Patient shows no signs of Covid"
            , kinyarwanda = Nothing
            }

        PediatricVisit ->
            { english = "Pediatric Visit"
            , kinyarwanda = Nothing
            }

        PediatricCareMilestone milestone ->
            case milestone of
                Milestone6Weeks ->
                    { english = "6 weeks"
                    , kinyarwanda = Nothing
                    }

                Milestone14Weeks ->
                    { english = "14 weeks"
                    , kinyarwanda = Nothing
                    }

                Milestone6Months ->
                    { english = "6 months"
                    , kinyarwanda = Nothing
                    }

                Milestone9Months ->
                    { english = "9 months"
                    , kinyarwanda = Nothing
                    }

                Milestone12Months ->
                    { english = "12 months"
                    , kinyarwanda = Nothing
                    }

                Milestone15Months ->
                    { english = "15 months"
                    , kinyarwanda = Nothing
                    }

                Milestone18Months ->
                    { english = "18 months"
                    , kinyarwanda = Nothing
                    }

                Milestone2Years ->
                    { english = "2 years"
                    , kinyarwanda = Nothing
                    }

                Milestone3Years ->
                    { english = "3 years"
                    , kinyarwanda = Nothing
                    }

                Milestone4Years ->
                    { english = "4 years"
                    , kinyarwanda = Nothing
                    }

        People ->
            { english = "People"
            , kinyarwanda = Just "Abantu"
            }

        PersistentStorage authorized ->
            if authorized then
                { english = "Persistent storage has been authorized. The browser will not delete locally cached data without your approval."
                , kinyarwanda = Just "Ububiko buhoraho bwaremejwe,amakuru wabitse ntabwo yatsibama udatanze uburenganzira/utabyemeje"
                }

            else
                { english = "Persistent storage has not been authorized. The browser may delete locally cached data if storage runs low."
                , kinyarwanda = Just "Ibikwa ry'amakuru ntabwo remejwe. Sisiteme mushakisha ukoreramo ishobora kubisiba umwanya ubaye muto."
                }

        Person ->
            { english = "Person"
            , kinyarwanda = Just "Umuntu"
            }

        PersonHasBeenSaved ->
            { english = "Person has been saved"
            , kinyarwanda = Just "Amakuru kuri uyu muntu yabitswe"
            }

        PertinentSymptoms ->
            { english = "Pertinent Symptoms"
            , kinyarwanda = Just " Ibimenyetso by'ingenzi"
            }

        PhotosTransferStatus ->
            { english = "Photos Transfer Status"
            , kinyarwanda = Nothing
            }

        PhysicalExam ->
            { english = "Physical Exam"
            , kinyarwanda = Just "Gusuzuma umurwayi"
            }

        PhysicalExamTask task ->
            case task of
                PhysicalExamVitals ->
                    { english = "Vitals"
                    , kinyarwanda = Just "Ibipimo by'ubuzima"
                    }

                PhysicalExamCoreExam ->
                    { english = "Core Exam"
                    , kinyarwanda = Just "Ikizamini cy'ingenzi"
                    }

                PhysicalExamMuac ->
                    { english = "Muac"
                    , kinyarwanda = Just "Ikizigira"
                    }

                PhysicalExamAcuteFindings ->
                    { english = "Acute Findings"
                    , kinyarwanda = Just "Ibimenyetso biziyeho"
                    }

                PhysicalExamNutrition ->
                    { english = "Nutrition"
                    , kinyarwanda = Just "Imirire"
                    }

        PlaceholderEnterHeight ->
            { english = "Enter height here…"
            , kinyarwanda = Just "Andika uburebure hano…"
            }

        PlaceholderEnterMUAC ->
            { english = "Enter MUAC here…"
            , kinyarwanda = Just "Andika uburebure hano…"
            }

        PlaceholderEnterParticipantName ->
            { english = "Enter participant name here"
            , kinyarwanda = Just "Andika izina ry'umurwayi hano"
            }

        PlaceholderEnterWeight ->
            { english = "Enter weight here…"
            , kinyarwanda = Just "Andika ibiro hano…"
            }

        PlaceholderSearchContactName ->
            { english = "Search contact name here"
            , kinyarwanda = Nothing
            }

        PleaseCall ->
            { english = "Please call"
            , kinyarwanda = Nothing
            }

        PleaseContact ->
            { english = "Please contact"
            , kinyarwanda = Nothing
            }

        PleaseSelectGroup ->
            { english = "Please select the relevant Group for the new encounter"
            , kinyarwanda = Nothing
            }

        PleaseSync ->
            { english = "Please sync data for selected Health Center."
            , kinyarwanda = Nothing
            }

        PositiveLabel ->
            { english = "Positive"
            , kinyarwanda = Just "Afite ubwandu"
            }

        PostpartumEncounter ->
            { english = "Postpartum Encounter"
            , kinyarwanda = Nothing
            }

        PostpartumChildDangerSign sign ->
            case sign of
                PostpartumChildInabilityToSuckle ->
                    { english = "Inability to Suckle"
                    , kinyarwanda = Just "Ntashobora konka"
                    }

                PostpartumChildParalysis ->
                    { english = "Paralysis"
                    , kinyarwanda = Just "Igice cy'umubiri kidakora"
                    }

                PostpartumChildLabouredBreathing ->
                    { english = "Laboured or Rapid Breathing"
                    , kinyarwanda = Just "Guhumeka bigoranye cg guhumeka vuba vuba"
                    }

                PostpartumChildAbnormalTemperature ->
                    { english = "High (Fever) or Low Temperature"
                    , kinyarwanda = Just "Igipimo cy'ubushyuhe kiri hejuru cg kiri hasi"
                    }

                PostpartumChildInactiveNoMovement ->
                    { english = "Inactive or No Movement"
                    , kinyarwanda = Just "Uruhinja ntacyo rwumva cg ntirunyeganyega"
                    }

                PostpartumChildBodyTurnedYellow ->
                    { english = "Whole Body Has Turned Yellow"
                    , kinyarwanda = Just "Umubiri wose wabaye umuhondo"
                    }

                NoPostpartumChildDangerSigns ->
                    { english = "None of these"
                    , kinyarwanda = Just "Nta kimenyetso na kimwe"
                    }

        PostpartumMotherDangerSign sign ->
            case sign of
                PostpartumMotheUterineBleeding ->
                    { english = "Excessive Uterinal Bleeding"
                    , kinyarwanda = Just "Umubyeyi ava bikabije cyane"
                    }

                PostpartumMotherFever ->
                    { english = "High Temperature / Fever"
                    , kinyarwanda = Just "Guhinda umuriro mwinshi/Umuriro"
                    }

                PostpartumMotherMigraine ->
                    { english = "Migraine"
                    , kinyarwanda = Just "Umutwe umurya cyane"
                    }

                PostpartumMotherParalysis ->
                    { english = "Paralysis"
                    , kinyarwanda = Just "Igice cy'umubiri kidakora"
                    }

                PostpartumMotherAcuteAbdominalPain ->
                    { english = "Acute Abdominal Pain"
                    , kinyarwanda = Just "Kuribwa mu nda cyane"
                    }

                PostpartumMotherLabouredBreathing ->
                    { english = "Laboured Breathing"
                    , kinyarwanda = Just "Guhumeka bigoranye"
                    }

                NoPostpartumMotherDangerSigns ->
                    { english = "None of these"
                    , kinyarwanda = Just "Nta kimenyetso na kimwe"
                    }

        PreeclampsiaPreviousPregnancy ->
            { english = "Preeclampsia in previous pregnancy "
            , kinyarwanda = Just "Ubushize yagize ibimenyetso bibanziriza guhinda umushyitsi"
            }

        PregnancyTestResult result ->
            case result of
                PregnancyTestPositive ->
                    { english = "Positive"
                    , kinyarwanda = Just "Aratwite"
                    }

                PregnancyTestNegative ->
                    { english = "Negative"
                    , kinyarwanda = Just "Ntago Atwite"
                    }

                PregnancyTestIndeterminate ->
                    { english = "Indeterminate"
                    , kinyarwanda = Just "Ntibisobanutse"
                    }

                PregnancyTestUnableToConduct ->
                    { english = "Unable to conduct test"
                    , kinyarwanda = Just "Ikizamini nticyakozwe"
                    }

        PregnancyTrimester trimester ->
            case trimester of
                FirstTrimester ->
                    { english = "First Trimester"
                    , kinyarwanda = Just "Igihembwe cya mbere"
                    }

                SecondTrimester ->
                    { english = "Second Trimester"
                    , kinyarwanda = Just "Igihembwe cya kabiri"
                    }

                ThirdTrimester ->
                    { english = "Third Trimester"
                    , kinyarwanda = Just "Igihembwe cya gatatu"
                    }

        PregnancyUrineTest ->
            { english = "Urine Pregnancy Test"
            , kinyarwanda = Just "Ikizamini cy'inkari gisuzuma ko umugore atwite"
            }

        PrenatalActivitiesTitle activity ->
            case activity of
                DangerSigns ->
                    { english = "Danger Signs"
                    , kinyarwanda = Just "Ibimenyetso mpuruza"
                    }

                Examination ->
                    { english = "Examination"
                    , kinyarwanda = Just "Gusuzuma"
                    }

                Backend.PrenatalActivity.Model.FamilyPlanning ->
                    { english = "Family Planning"
                    , kinyarwanda = Just "Kuboneza Urubyaro"
                    }

                History ->
                    { english = "History"
                    , kinyarwanda = Just "Amateka y'ibyamubayeho"
                    }

                PregnancyDating ->
                    { english = "Pregnancy Dating"
                    , kinyarwanda = Just "Igihe inda imaze"
                    }

                PrenatalPhoto ->
                    { english = "Photo"
                    , kinyarwanda = Just "Ifoto"
                    }

                Laboratory ->
                    { english = "Laboratory"
                    , kinyarwanda = Just "Ibizamini"
                    }

                Backend.PrenatalActivity.Model.HealthEducation ->
                    { english = "Health Education"
                    , kinyarwanda = Just "Inyigisho ku buzima"
                    }

                BirthPlan ->
                    { english = "Birth Plan"
                    , kinyarwanda = Just "Gutegura gahunda yo kubyara"
                    }

                Backend.PrenatalActivity.Model.NextSteps ->
                    { english = "Next Steps"
                    , kinyarwanda = Just "Ibikurikiyeho"
                    }

                Backend.PrenatalActivity.Model.PregnancyOutcome ->
                    { english = "Pregnancy Outcome"
                    , kinyarwanda = Just "Iherezo ry'inda"
                    }

                Backend.PrenatalActivity.Model.MalariaPrevention ->
                    { english = "Malaria Prevention"
                    , kinyarwanda = Nothing
                    }

                Backend.PrenatalActivity.Model.Medication ->
                    { english = "Medication"
                    , kinyarwanda = Nothing
                    }

        PrenatalAssesment assesment ->
            case assesment of
                AssesmentNormalPregnancy ->
                    { english = "Routine Pregnancy Follow Up"
                    , kinyarwanda = Just "Gukurikirana Umubyeyi Utwite Bisanzwe"
                    }

                AssesmentHighRiskPregnancy ->
                    { english = "High Risk Pregnancy"
                    , kinyarwanda = Just "Inda Ibangamiwe n'ibibazo Bikomeye"
                    }

        PrenatalEncounterType encounterType ->
            case encounterType of
                NurseEncounter ->
                    { english = ""
                    , kinyarwanda = Nothing
                    }

                ChwFirstEncounter ->
                    { english = "First Antenatal Visit"
                    , kinyarwanda = Just "Gusura ku nshuro ya mbere umugore utwite"
                    }

                ChwSecondEncounter ->
                    { english = "Second Antenatal Visit"
                    , kinyarwanda = Just "Gusura ku nshuro ya kabiri umugore utwite"
                    }

                ChwThirdPlusEncounter ->
                    { english = "Third Antenatal Visit"
                    , kinyarwanda = Just "Gusura ku nshuro ya gatatu umugore utwite"
                    }

                ChwPostpartumEncounter ->
                    { english = "Postpartum"
                    , kinyarwanda = Just "Igihe cya nyuma cyo kubyara"
                    }

        PrenatalHealthEducationQuestion sign ->
            case sign of
                EducationExpectations ->
                    { english = "Have you provided health education and anticipatory guidance on what to expect during the pregnancy"
                    , kinyarwanda = Just "Watanze inyigisho z'ubuzima k'umugore utwite unamusobanurira ibishobora kumubaho"
                    }

                EducationVisitsReview ->
                    { english = "Have you reviewed anticipated visits by the CHW and to the health center with the mother"
                    , kinyarwanda = Just "Waba waganiriye n'umubyeyi ibyerekeye gusurwa n'umujyanama w'ubuzima cyangwa kujya ku kigonderabuzima"
                    }

                EducationWarningSigns ->
                    { english = "Have you provided health education and anticipatory guidance on pregnancy warning signs"
                    , kinyarwanda = Just "Watanze inyigisho ku bimenyetso mpuruza k'umugore utwite nuko yakwitwara aramuste agize kimwe muribyo"
                    }

                EducationHemorrhaging ->
                    { english = "Have you provided education on post-partum hemorrhaging"
                    , kinyarwanda = Just "Watanze inyigisho ku kimenyesto cyo kuva cyane nyuma yo kubyara"
                    }

                EducationFamilyPlanning ->
                    { english = "Have you provided education on family planning"
                    , kinyarwanda = Just "Watanze inyigisho zijyanye no kuboneza urubyaro"
                    }

                EducationBreastfeeding ->
                    { english = "Have you provided education on breastfeeding"
                    , kinyarwanda = Just "Watanze inyigisho ku birebana no konsa"
                    }

                EducationImmunization ->
                    { english = "Have you provided education on immunizations"
                    , kinyarwanda = Just "Watanze inyigisho zijyanye na gahunda yo gukingiza"
                    }

                EducationHygiene ->
                    { english = "Have you provided education on hygiene"
                    , kinyarwanda = Just "Watanze inyigisho ku bijyanye n'isuku"
                    }

                NoPrenatalHealthEducationSigns ->
                    { english = ""
                    , kinyarwanda = Nothing
                    }

        PrenatalNextStepsTask task ->
            case task of
                Pages.PrenatalActivity.Types.NextStepsAppointmentConfirmation ->
                    { english = "Appointment Confirmation"
                    , kinyarwanda = Just "Kwemeza itariki yo kugaruka"
                    }

                Pages.PrenatalActivity.Types.NextStepsFollowUp ->
                    { english = "CHW Follow Up"
                    , kinyarwanda = Just "Isura ry'umujyanama w'ubuzima"
                    }

                Pages.PrenatalActivity.Types.NextStepsSendToHC ->
                    { english = "Send to Health Center"
                    , kinyarwanda = Just "Ohereza Ku kigo nderabuzima"
                    }

                Pages.PrenatalActivity.Types.NextStepsHealthEducation ->
                    { english = "Health Education"
                    , kinyarwanda = Just "Inyigisho ku buzima"
                    }

                Pages.PrenatalActivity.Types.NextStepsNewbornEnrolment ->
                    { english = "Newborn Enrollment"
                    , kinyarwanda = Just "Kwandika uruhinja"
                    }

        PrenatalLaboratoryBloodGroupTestResult ->
            { english = "Blood Group Test Result"
            , kinyarwanda = Nothing
            }

        PrenatalLaboratoryBloodGroup value ->
            case value of
                BloodGroupA ->
                    { english = "A"
                    , kinyarwanda = Nothing
                    }

                BloodGroupB ->
                    { english = "B"
                    , kinyarwanda = Nothing
                    }

                BloodGroupAB ->
                    { english = "AB"
                    , kinyarwanda = Nothing
                    }

                BloodGroupO ->
                    { english = "O"
                    , kinyarwanda = Nothing
                    }

        PrenatalLaboratoryRhesusTestResult ->
            { english = "Rhesus Test Result"
            , kinyarwanda = Nothing
            }

        PrenatalLaboratoryRhesus value ->
            case value of
                RhesusPositive ->
                    { english = "Positive"
                    , kinyarwanda = Nothing
                    }

                RhesusNegative ->
                    { english = "Negative"
                    , kinyarwanda = Nothing
                    }

        PrenatalLaboratoryProteinTestResult ->
            { english = "Protein Test Result"
            , kinyarwanda = Nothing
            }

        PrenatalLaboratoryProteinValue value ->
            case value of
                ProteinNegative ->
                    { english = "Negative"
                    , kinyarwanda = Nothing
                    }

                Protein30 ->
                    { english = "30"
                    , kinyarwanda = Nothing
                    }

                Protein100 ->
                    { english = "100"
                    , kinyarwanda = Nothing
                    }

                Protein300 ->
                    { english = "300"
                    , kinyarwanda = Nothing
                    }

                Protein2000 ->
                    { english = "2000"
                    , kinyarwanda = Nothing
                    }

        PrenatalLaboratoryPHTestResult ->
            { english = "PH Test Result"
            , kinyarwanda = Nothing
            }

        PrenatalLaboratoryPHValue value ->
            case value of
                Ph50 ->
                    { english = "5.0"
                    , kinyarwanda = Nothing
                    }

                Ph60 ->
                    { english = "6.0"
                    , kinyarwanda = Nothing
                    }

                Ph65 ->
                    { english = "6.5"
                    , kinyarwanda = Nothing
                    }

                Ph70 ->
                    { english = "7.0"
                    , kinyarwanda = Nothing
                    }

                Ph75 ->
                    { english = "7.5"
                    , kinyarwanda = Nothing
                    }

                Ph80 ->
                    { english = "8.0"
                    , kinyarwanda = Nothing
                    }

                Ph85 ->
                    { english = "8.5"
                    , kinyarwanda = Nothing
                    }

        PrenatalLaboratoryGlucoseTestResult ->
            { english = "Glucose Test Result"
            , kinyarwanda = Nothing
            }

        PrenatalLaboratoryGlucoseValue value ->
            case value of
                Glucose0 ->
                    { english = "0"
                    , kinyarwanda = Nothing
                    }

                GlucosePlus1 ->
                    { english = "+1"
                    , kinyarwanda = Nothing
                    }

                GlucosePlus2 ->
                    { english = "+2"
                    , kinyarwanda = Nothing
                    }

                GlucosePlus3 ->
                    { english = "+3"
                    , kinyarwanda = Nothing
                    }

                GlucosePlus4 ->
                    { english = "+4"
                    , kinyarwanda = Nothing
                    }

        PrenatalLaboratoryLeukocytesTestResult ->
            { english = "Leukocytes Test Result"
            , kinyarwanda = Nothing
            }

        PrenatalLaboratoryLeukocytesValue value ->
            case value of
                LeukocytesNegative ->
                    { english = "Negative"
                    , kinyarwanda = Nothing
                    }

                LeukocytesSmall ->
                    { english = "Samll"
                    , kinyarwanda = Nothing
                    }

                LeukocytesMedium ->
                    { english = "Medium"
                    , kinyarwanda = Nothing
                    }

                LeukocytesLarge ->
                    { english = "Large"
                    , kinyarwanda = Nothing
                    }

        PrenatalLaboratoryNitriteTestResult ->
            { english = "Nitrite Test Result"
            , kinyarwanda = Nothing
            }

        PrenatalLaboratoryNitriteValue value ->
            case value of
                NitriteNegative ->
                    { english = "Negative"
                    , kinyarwanda = Nothing
                    }

                NitritePlus ->
                    { english = "+"
                    , kinyarwanda = Nothing
                    }

                NitritePlusPlus ->
                    { english = "++"
                    , kinyarwanda = Nothing
                    }

        PrenatalLaboratoryUrobilinogenTestResult ->
            { english = "Urobilinogen Test Result"
            , kinyarwanda = Nothing
            }

        PrenatalLaboratoryUrobilinogenValue value ->
            case value of
                Urobilinogen02 ->
                    { english = "0.2"
                    , kinyarwanda = Nothing
                    }

                Urobilinogen10 ->
                    { english = "1"
                    , kinyarwanda = Nothing
                    }

                Urobilinogen20 ->
                    { english = "2"
                    , kinyarwanda = Nothing
                    }

                Urobilinogen40 ->
                    { english = "4"
                    , kinyarwanda = Nothing
                    }

                Urobilinogen80 ->
                    { english = "8"
                    , kinyarwanda = Nothing
                    }

        PrenatalLaboratoryHaemoglobinTestResult ->
            { english = "Haemoglobin Test Result"
            , kinyarwanda = Nothing
            }

        PrenatalLaboratoryHaemoglobinValue value ->
            case value of
                HaemoglobinNegative ->
                    { english = "Negative"
                    , kinyarwanda = Nothing
                    }

                HaemoglobinNonHemolyzedTrace ->
                    { english = "Non Hemolyzed Trace"
                    , kinyarwanda = Nothing
                    }

                HaemoglobinNonHemolyzedModerate ->
                    { english = "Non Hemolyzed Moderate"
                    , kinyarwanda = Nothing
                    }

                HaemoglobinHemolyzedTrace ->
                    { english = "Hemolyzed Trace"
                    , kinyarwanda = Nothing
                    }

                HaemoglobinSmall ->
                    { english = "Small"
                    , kinyarwanda = Nothing
                    }

                HaemoglobinModerate ->
                    { english = "Moderate"
                    , kinyarwanda = Nothing
                    }

                HaemoglobinLarge ->
                    { english = "Large"
                    , kinyarwanda = Nothing
                    }

        PrenatalLaboratorySpecificGravityTestResult ->
            { english = "Specific Gravity Test Result"
            , kinyarwanda = Nothing
            }

        PrenatalLaboratorySpecificGravityValue value ->
            case value of
                SpecificGravity1000 ->
                    { english = "1.000"
                    , kinyarwanda = Nothing
                    }

                SpecificGravity1005 ->
                    { english = "1.005"
                    , kinyarwanda = Nothing
                    }

                SpecificGravity1010 ->
                    { english = "1.010"
                    , kinyarwanda = Nothing
                    }

                SpecificGravity1015 ->
                    { english = "1.015"
                    , kinyarwanda = Nothing
                    }

                SpecificGravity1020 ->
                    { english = "1.020"
                    , kinyarwanda = Nothing
                    }

                SpecificGravity1025 ->
                    { english = "1.025"
                    , kinyarwanda = Nothing
                    }

                SpecificGravity1030 ->
                    { english = "1.030"
                    , kinyarwanda = Nothing
                    }

        PrenatalLaboratoryKetoneTestResult ->
            { english = "Ketone Test Result"
            , kinyarwanda = Nothing
            }

        PrenatalLaboratoryKetoneValue value ->
            case value of
                KetoneNegative ->
                    { english = "Negative"
                    , kinyarwanda = Nothing
                    }

                Ketone5 ->
                    { english = "5"
                    , kinyarwanda = Nothing
                    }

                Ketone10 ->
                    { english = "10"
                    , kinyarwanda = Nothing
                    }

                Ketone15 ->
                    { english = "15"
                    , kinyarwanda = Nothing
                    }

                Ketone40 ->
                    { english = "40"
                    , kinyarwanda = Nothing
                    }

                Ketone80 ->
                    { english = "80"
                    , kinyarwanda = Nothing
                    }

                Ketone100 ->
                    { english = "100"
                    , kinyarwanda = Nothing
                    }

        PrenatalLaboratoryBilirubinTestResult ->
            { english = "Bilirubin Test Result"
            , kinyarwanda = Nothing
            }

        PrenatalLaboratoryBilirubinValue value ->
            case value of
                BilirubinNegative ->
                    { english = "Negative"
                    , kinyarwanda = Nothing
                    }

                BilirubinSmall ->
                    { english = "Small"
                    , kinyarwanda = Nothing
                    }

                BilirubinMedium ->
                    { english = "Medium"
                    , kinyarwanda = Nothing
                    }

                BilirubinLarge ->
                    { english = "Large"
                    , kinyarwanda = Nothing
                    }

        PrenatalLaboratoryHemoglobinTestResult ->
            { english = "Hemoglobin Test Result"
            , kinyarwanda = Nothing
            }

        PrenatalLaboratoryRandomBloodSugarTestResult ->
            { english = "Random Blood Sugar Test Result"
            , kinyarwanda = Nothing
            }

        PrenatalLaboratoryTask task ->
            case task of
                Pages.PrenatalActivity.Model.TaskHIVTest ->
                    { english = "HIV"
                    , kinyarwanda = Nothing
                    }

                Pages.PrenatalActivity.Model.TaskSyphilisTest ->
                    { english = "Syphilis - RPR"
                    , kinyarwanda = Nothing
                    }

                Pages.PrenatalActivity.Model.TaskHepatitisBTest ->
                    { english = "Hepatitis B"
                    , kinyarwanda = Nothing
                    }

                Pages.PrenatalActivity.Model.TaskMalariaTest ->
                    { english = "Malaria"
                    , kinyarwanda = Nothing
                    }

                Pages.PrenatalActivity.Model.TaskBloodGpRsTest ->
                    { english = "Blood Group"
                    , kinyarwanda = Nothing
                    }

                Pages.PrenatalActivity.Model.TaskUrineDipstickTest ->
                    { english = "Urine Dipstick"
                    , kinyarwanda = Nothing
                    }

                Pages.PrenatalActivity.Model.TaskHemoglobinTest ->
                    { english = "Hemoglobin"
                    , kinyarwanda = Nothing
                    }

                Pages.PrenatalActivity.Model.TaskRandomBloodSugarTest ->
                    { english = "Random Blood Sugar"
                    , kinyarwanda = Nothing
                    }

        PrenatalLaboratoryTaskLabel task ->
            case task of
                Pages.PrenatalActivity.Model.TaskHIVTest ->
                    { english = "HIV RDT"
                    , kinyarwanda = Nothing
                    }

                Pages.PrenatalActivity.Model.TaskSyphilisTest ->
                    { english = "Syphilis - RPR"
                    , kinyarwanda = Nothing
                    }

                Pages.PrenatalActivity.Model.TaskHepatitisBTest ->
                    { english = "Hepatitis B"
                    , kinyarwanda = Nothing
                    }

                Pages.PrenatalActivity.Model.TaskMalariaTest ->
                    { english = "Malaria RDT"
                    , kinyarwanda = Nothing
                    }

                Pages.PrenatalActivity.Model.TaskBloodGpRsTest ->
                    { english = "Blood Group + Rhesus"
                    , kinyarwanda = Nothing
                    }

                Pages.PrenatalActivity.Model.TaskUrineDipstickTest ->
                    { english = "Urine Dipstick"
                    , kinyarwanda = Nothing
                    }

                Pages.PrenatalActivity.Model.TaskHemoglobinTest ->
                    { english = "Hemoglobin"
                    , kinyarwanda = Nothing
                    }

                Pages.PrenatalActivity.Model.TaskRandomBloodSugarTest ->
                    { english = "Random Blood Sugar"
                    , kinyarwanda = Nothing
                    }

        PrenatalLaboratoryTaskDate task ->
            case task of
                Pages.PrenatalActivity.Model.TaskHIVTest ->
                    { english = "HIV Antibody Test Date"
                    , kinyarwanda = Nothing
                    }

                Pages.PrenatalActivity.Model.TaskSyphilisTest ->
                    { english = "Syphilis - RPR Test Date"
                    , kinyarwanda = Nothing
                    }

                Pages.PrenatalActivity.Model.TaskHepatitisBTest ->
                    { english = "Hepatitis B Test Date"
                    , kinyarwanda = Nothing
                    }

                Pages.PrenatalActivity.Model.TaskMalariaTest ->
                    { english = "Malaria RDT Test Date"
                    , kinyarwanda = Nothing
                    }

                Pages.PrenatalActivity.Model.TaskBloodGpRsTest ->
                    { english = "Blood Group + Rhesus Test Date"
                    , kinyarwanda = Nothing
                    }

                Pages.PrenatalActivity.Model.TaskUrineDipstickTest ->
                    { english = "Urine Dipstick Test Date"
                    , kinyarwanda = Nothing
                    }

                Pages.PrenatalActivity.Model.TaskHemoglobinTest ->
                    { english = "Hemoglobin Test Date"
                    , kinyarwanda = Nothing
                    }

                Pages.PrenatalActivity.Model.TaskRandomBloodSugarTest ->
                    { english = "Random Blood Sugar Test Date"
                    , kinyarwanda = Nothing
                    }

        PrenatalLaboratoryTaskResult task ->
            case task of
                Pages.PrenatalActivity.Model.TaskHIVTest ->
                    { english = "HIV Antibody Test Result"
                    , kinyarwanda = Nothing
                    }

                Pages.PrenatalActivity.Model.TaskSyphilisTest ->
                    { english = "Syphilis - RPR Test Result"
                    , kinyarwanda = Nothing
                    }

                Pages.PrenatalActivity.Model.TaskHepatitisBTest ->
                    { english = "Hepatitis B Test Result"
                    , kinyarwanda = Nothing
                    }

                Pages.PrenatalActivity.Model.TaskMalariaTest ->
                    { english = "Malaria RDT Test Result"
                    , kinyarwanda = Nothing
                    }

                Pages.PrenatalActivity.Model.TaskBloodGpRsTest ->
                    { english = "Blood Group + Rhesus Test Result"
                    , kinyarwanda = Nothing
                    }

                Pages.PrenatalActivity.Model.TaskUrineDipstickTest ->
                    { english = "Urine Dipstick Test Result"
                    , kinyarwanda = Nothing
                    }

                Pages.PrenatalActivity.Model.TaskHemoglobinTest ->
                    { english = "Hemoglobin Test Result"
                    , kinyarwanda = Nothing
                    }

                Pages.PrenatalActivity.Model.TaskRandomBloodSugarTest ->
                    { english = "Random Blood Sugar Test Result"
                    , kinyarwanda = Nothing
                    }

        PrenatalLaboratoryTaskResultsHelper ->
            { english = "When ready, update test results via case management"
            , kinyarwanda = Nothing
            }

        PrenatalLabsCaseManagementType ->
            { english = "ANC Lab Results"
            , kinyarwanda = Nothing
            }

        PrenatalLabsEntryState state ->
            case state of
                PrenatalLabsEntryPending ->
                    { english = "Pending"
                    , kinyarwanda = Nothing
                    }

                PrenatalLabsEntryClosingSoon ->
                    { english = "Closing Soon"
                    , kinyarwanda = Nothing
                    }

        PrenatalPhotoHelper ->
            { english = "Take a picture of the mother's belly. Then you and the mother will see how the belly has grown!"
            , kinyarwanda = Just "Fata ifoto y'inda y'umubyeyi hanyuma uyimwereke arebe uko yakuze/yiyongereye."
            }

        PrenatalTestExecutionNote note ->
            case note of
                TestNoteRunToday ->
                    { english = "Run Today"
                    , kinyarwanda = Nothing
                    }

                TestNoteRunPreviously ->
                    { english = "Run Previously"
                    , kinyarwanda = Nothing
                    }

                TestNoteLackOfReagents ->
                    { english = "Lack of Reagents"
                    , kinyarwanda = Nothing
                    }

                TestNoteLackOfOtherSupplies ->
                    { english = "Lack of Other Supplies"
                    , kinyarwanda = Nothing
                    }

                TestNoteNoEquipment ->
                    { english = "No Equipment"
                    , kinyarwanda = Nothing
                    }

                TestNoteBrokenEquipment ->
                    { english = "Broken Equipment"
                    , kinyarwanda = Nothing
                    }

                TestNoteNotIndicated ->
                    { english = "Not Indicated"
                    , kinyarwanda = Nothing
                    }

        PrenatalTestResult result ->
            case result of
                PrenatalTestPositive ->
                    { english = "Positive"
                    , kinyarwanda = Nothing
                    }

                PrenatalTestNegative ->
                    { english = "Negative"
                    , kinyarwanda = Nothing
                    }

                PrenatalTestIndeterminate ->
                    { english = "Indeterminate"
                    , kinyarwanda = Nothing
                    }

        PrenatalUrineDipstickTestVariant variant ->
            case variant of
                VariantShortTest ->
                    { english = "Short Dip"
                    , kinyarwanda = Nothing
                    }

                VariantLongTest ->
                    { english = "Long Dip"
                    , kinyarwanda = Nothing
                    }

        PreTerm ->
            { english = "Pre Term"
            , kinyarwanda = Just "Inda itaragera igihe"
            }

        PregnancyConcludedLabel ->
            { english = "or Pregnancy Concluded"
            , kinyarwanda = Just "Cyangwa Iherezo ry'inda"
            }

        PregnancyOutcomeLabel ->
            { english = "Pregnancy Outcome"
            , kinyarwanda = Just "Iherezo ry'inda"
            }

        PregnancyOutcome outcome ->
            case outcome of
                OutcomeLiveAtTerm ->
                    { english = "Live Birth at Term (38 weeks EGA or more)"
                    , kinyarwanda = Just "Kubyara umwana muzima/Ushyitse (ku byumweru 38 kuzamura)"
                    }

                OutcomeLivePreTerm ->
                    { english = "Live Birth Preterm (less than 38 weeks EGA)"
                    , kinyarwanda = Just "Kubyara mwana udashyitse (munsi y'ibyumweru 38)"
                    }

                OutcomeStillAtTerm ->
                    { english = "Stillbirth at Term (38 weeks EGA or more)"
                    , kinyarwanda = Just "Abana bapfiriye mu nda bageze igihe cyo kuvuka (ku byumweru 38 kuzamura)"
                    }

                OutcomeStillPreTerm ->
                    { english = "Stillbirth Preterm (less than 38 weeks EGA)"
                    , kinyarwanda = Just "Abana bapfiriye mu nda batagejeje igihe cyo kuvuka (munsi y'ibyumweru 38)"
                    }

                OutcomeAbortions ->
                    { english = "Abortions (before 24 weeks EGA)"
                    , kinyarwanda = Just "Kuvanamo inda (mbere y'ibyumweru 24)"
                    }

        PreviousCSectionScar ->
            { english = "Previous C-section scar"
            , kinyarwanda = Just "Inkovu yaho babaze ubushize"
            }

        PreviousDelivery ->
            { english = "Previous Delivery"
            , kinyarwanda = Just "Kubyara guheruka"
            }

        PreviousDeliveryPeriods period ->
            case period of
                LessThan18Month ->
                    { english = "Less than 18 month ago"
                    , kinyarwanda = Just "Munsi y'amezi 18 ashize"
                    }

                MoreThan5Years ->
                    { english = "More than 5 years ago"
                    , kinyarwanda = Just "Hejuru y'imyaka itanu ishize"
                    }

                Neither ->
                    { english = "Neither"
                    , kinyarwanda = Just "Nta na kimwe"
                    }

        PreviousFloatMeasurement value ->
            { english = "Previous measurement: " ++ String.fromFloat value
            , kinyarwanda = Just <| "Ibipimo by'ubushize: " ++ String.fromFloat value
            }

        PreviousMeasurementNotFound ->
            { english = "No previous measurement on record"
            , kinyarwanda = Just "Nta gipimo cy'ubushize cyanditswe"
            }

        PriorTreatmentTask task ->
            case task of
                TreatmentReview ->
                    { english = "Treatment Review"
                    , kinyarwanda = Just "Kureba imiti yahawe"
                    }

        Profession ->
            { english = "Profession"
            , kinyarwanda = Nothing
            }

        Programs ->
            { english = "Programs"
            , kinyarwanda = Just "Porogaramu"
            }

        ProgressPhotos ->
            { english = "Progress Photos"
            , kinyarwanda = Just "Uko amafoto agenda ahinduka"
            }

        ProgressReport ->
            { english = "Progress Report"
            , kinyarwanda = Just "Raporo y’ibyakozwe"
            }

        ProgressTimeline ->
            { english = "Progress Timeline"
            , kinyarwanda = Just "Uko inda igenda ikura"
            }

        ProgressTrends ->
            { english = "Progress Trends"
            , kinyarwanda = Just "Uko ibipimo bigenda bizamuka"
            }

        ProvideHealthEducationAndInstructToIsolate ->
            { english = "Provide health education and instruct them to self isolate at home"
            , kinyarwanda = Nothing
            }

        PrenatalParticipant ->
            { english = "Antenatal Participant"
            , kinyarwanda = Just "Umubyeyi witabiriye kwipimisha inda"
            }

        PrenatalParticipants ->
            { english = "Antenatal Participants"
            , kinyarwanda = Just "Ababyeyi bitabiriye kwipimisha inda"
            }

        PreTermPregnancy ->
            { english = "Number of Pre-term Pregnancies (Live Birth)"
            , kinyarwanda = Just "Umubare w'abavutse ari bazima badashyitse"
            }

        TestPerformedQuestion ->
            { english = "Were you able to perform the test"
            , kinyarwanda = Just "Waba wakoze ikizamini"
            }

        TestPerformedTodayQuestion ->
            { english = "Did you perform this test today"
            , kinyarwanda = Nothing
            }

        TestVariantUrineDipstickQuestion ->
            { english = "Which type of urine dipstick test was run"
            , kinyarwanda = Nothing
            }

        TestResultQuestion ->
            { english = "What were the results of the test"
            , kinyarwanda = Just "Ibisubizo by'ikizamini byabaye ibihe"
            }

        PriorDiagnosis ->
            { english = "Prior Diagnosis"
            , kinyarwanda = Just "Uburwayi yagize/yigeze kurwara"
            }

        ProvidedHealthEducationAction ->
            { english = "Provided health education and anticipatory guidance"
            , kinyarwanda = Nothing
            }

        ProvideHealthEducation ->
            { english = "Provide health education and anticipatory guidance for the prevention of"
            , kinyarwanda = Just "Tanga inyigisho ku buzima n' umurongo ngenderwaho ku kwirinda"
            }

        ProvideHealthEducationShort ->
            { english = "Provide health education and anticipatory guidance"
            , kinyarwanda = Just "Tanga inyigisho ku buzima n' umurongo ngenderwaho ku kwirinda"
            }

        ProvidedPreventionEducationQuestion ->
            { english = "Have you provided health education and anticipatory guidance for the prevention of"
            , kinyarwanda = Just "Mwatanze inyigisho ku buzima n' umurongo ngenderwaho ku kwirinda"
            }

        ProvidedPreventionEducationQuestionShort ->
            { english = "Have you provided health education and anticipatory guidance"
            , kinyarwanda = Just "Mwatanze inyigisho ku buzima n' umurongo ngenderwaho"
            }

        ProvidedSymtomReliefGuidanceQuestion ->
            { english = "Have you provided the guidance for symptom relief"
            , kinyarwanda = Nothing
            }

        Province ->
            { english = "Province"
            , kinyarwanda = Just "Intara"
            }

        ReasonForCSection ->
            { english = "Reason for C-section"
            , kinyarwanda = Nothing
            }

        ReasonForNotIsolating reason ->
            case reason of
                NoSpace ->
                    { english = "No space available at home or clinic"
                    , kinyarwanda = Just "Nta mwanya uboneka mu rugo cyangwa mu ivuriro"
                    }

                TooIll ->
                    { english = "Too ill to leave alone"
                    , kinyarwanda = Just "Umurwayi ararembye ntagomba gusigara wenyine"
                    }

                CanNotSeparateFromFamily ->
                    { english = "Unable to separate from family"
                    , kinyarwanda = Just "Ntibishoboka kumutandukanya n'umuryango"
                    }

                OtherReason ->
                    { english = "Other"
                    , kinyarwanda = Just "Ikindi"
                    }

                IsolationReasonNotApplicable ->
                    { english = "Not Applicable "
                    , kinyarwanda = Just "Ibi ntibikorwa"
                    }

        ReasonForNotTaking reason ->
            case reason of
                NotTakingAdverseEvent ->
                    { english = "Adverse event"
                    , kinyarwanda = Just "Ibintu bidasanzwe (bitewe n'imiti wafashe)"
                    }

                NotTakingNoMoney ->
                    { english = "No money for medication"
                    , kinyarwanda = Just "Nta mafaranga yo kwishyura imiti afite"
                    }

                NotTakingMemoryProblems ->
                    { english = "Memory problems"
                    , kinyarwanda = Just "Ibibazo byo kwibagirwa"
                    }

                NotTakingOther ->
                    { english = "Other"
                    , kinyarwanda = Just "Ibindi"
                    }

                NoReasonForNotTakingSign ->
                    { english = ""
                    , kinyarwanda = Nothing
                    }

        ReceivedDewormingPill ->
            { english = "Has the mother received deworming pill"
            , kinyarwanda = Nothing
            }

        ReasonForNotProvidingHealthEducation reason ->
            case reason of
                PatientNeedsEmergencyReferral ->
                    { english = "Patient needs an emergency referral"
                    , kinyarwanda = Just "Umurwayi akeneye kwoherezwa ku ivuriro byihutirwa"
                    }

                ReceivedEmergencyCase ->
                    { english = "Received an emergency case to treat"
                    , kinyarwanda = Just "Nakiriye undi murwayi ukeneye kuvurwa byihutirwa"
                    }

                LackOfAppropriateEducationUserGuide ->
                    { english = "Lack of appropriate education user guide"
                    , kinyarwanda = Just "Nta mfashanyigisho yabugenewe ihari"
                    }

                PatientRefused ->
                    { english = "Patient refused"
                    , kinyarwanda = Just "Umurwayi yabyanze"
                    }

                PatientTooIll ->
                    { english = "Patient too ill"
                    , kinyarwanda = Just "Umurwayi ararembye"
                    }

                NoReasonForNotProvidingHealthEducation ->
                    { english = "No reason"
                    , kinyarwanda = Just "Nta mpamvu"
                    }

        ReceivedIronFolicAcid ->
            { english = "Has the mother received iron and folic acid supplement"
            , kinyarwanda = Just "Umubyeyi yahawe ibinini bya Fer cg Folic Acid byongera amaraso?"
            }

        ReceivedMosquitoNet ->
            { english = "Has the mother received a mosquito net"
            , kinyarwanda = Just "Umubyeyi yahawe inzitiramubu?"
            }

        Recommendation114 recommendation ->
            case recommendation of
                SendToHealthCenter ->
                    { english = "Send Patient to the nearest health center"
                    , kinyarwanda = Just "Ohereza umurwayi ku kigo nderabuzima kikwegereye"
                    }

                SendToRRTCenter ->
                    { english = "Send patient to the Rapid Response Team center"
                    , kinyarwanda = Just "Ohereza umurwayi ku itsinda rishinzwe gutanga ubuvuzi bwihuse"
                    }

                SendToHospital ->
                    { english = "Send patient to the nearest hospital"
                    , kinyarwanda = Just "Ohereza umurwayi ku bitaro bikwegereye"
                    }

                OtherRecommendation114 ->
                    { english = "Other"
                    , kinyarwanda = Just "Ibindi"
                    }

                NoneNoAnswer ->
                    { english = "No answer"
                    , kinyarwanda = Just "Nta Gisubizo cyabonetse"
                    }

                NoneBusySignal ->
                    { english = "Busy Signal"
                    , kinyarwanda = Just "Umurongo bawuvugiragaho"
                    }

                NoneOtherRecommendation114 ->
                    { english = "Other"
                    , kinyarwanda = Just "Ibindi"
                    }

        RecommendationSite recommendation ->
            case recommendation of
                TeamComeToVillage ->
                    { english = "Team will come to village"
                    , kinyarwanda = Just "Itsinda rizaza mu mudugudu"
                    }

                SendToSiteWithForm ->
                    { english = "Advised to send patient to site with referral form"
                    , kinyarwanda = Just "Nagiriwe inama yo kohereza umurwayi ku rwego rubishinzwe yitwaje impapuro zimwohereza"
                    }

                OtherRecommendationSite ->
                    { english = "Other"
                    , kinyarwanda = Just "Ibindi"
                    }

                NoneSentWithForm ->
                    { english = "No response. Sent patient with referral form."
                    , kinyarwanda = Just "Nta gisubizo. Nohereje umurwayi yitwaje impapuro zimwohereza."
                    }

                NonePatientRefused ->
                    { english = "Patient refused"
                    , kinyarwanda = Just "Umurwayi yabyanze"
                    }

                NoneOtherRecommendationSite ->
                    { english = "Other"
                    , kinyarwanda = Just "Ibindi"
                    }

                RecommendationSiteNotApplicable ->
                    { english = "Not Applicable"
                    , kinyarwanda = Just "Ibi ntibikorwa"
                    }

        RecommendedButNotGivenDueTo ->
            { english = "recommended but not given due to"
            , kinyarwanda = Nothing
            }

        RecommendedSymptomRelief ->
            { english = "Recommended Symptom Relief"
            , kinyarwanda = Nothing
            }

        RecordAcuteIllnessOutcome ->
            { english = "Record Acute Illness Outcome"
            , kinyarwanda = Just "Andika iherezo ry'indwara ifatiyeho"
            }

        RecordPregnancyOutcome ->
            { english = "Record Pregnancy Outcome"
            , kinyarwanda = Just "Andika iherezo ry'inda"
            }

        RecurringHighSeverityAlert alert ->
            case alert of
                Backend.PrenatalActivity.Model.BloodPressure ->
                    { english = "Blood Pressure"
                    , kinyarwanda = Just "Umuvuduko w'amaraso"
                    }

        ReferredPatientToFacilityQuestion facility ->
            case facility of
                FacilityHealthCenter ->
                    { english = "Have you referred the patient to the health center"
                    , kinyarwanda = Just "Waba wohereje umurwayi ku kigo nderabuzima"
                    }

                FacilityHospital ->
                    { english = "Have you referred the patient to the hospital"
                    , kinyarwanda = Nothing
                    }

        ReferToProgramAction ->
            { english = "Refer patient to appropriate nutrition program"
            , kinyarwanda = Nothing
            }

        ReferToProgramQuestion ->
            { english = "Did you direct the patient to attend the next program session"
            , kinyarwanda = Nothing
            }

        Register ->
            { english = "Register"
            , kinyarwanda = Nothing
            }

        RegisterContactHelper ->
            { english = "Not the contact you were looking for?"
            , kinyarwanda = Just "Ntabwo ari uwo washakishaga?"
            }

        RegisterParticipantHelper ->
            { english = "Not the participant you were looking for?"
            , kinyarwanda = Nothing
            }

        RegisterNewContact ->
            { english = "Register a new contact"
            , kinyarwanda = Just "Andika umuntu mushya wahuye n'umurwayi"
            }

        RegisterNewParticipant ->
            { english = "Register a new participant"
            , kinyarwanda = Just "Andika umurwayi mushya"
            }

        RegistratingHealthCenter ->
            { english = "Registrating Health Center"
            , kinyarwanda = Just "Izina ry'ikigo nderabuzima umugenerwabikorwa abarizwamo"
            }

        RegistrationSuccessful ->
            { english = "Registration Successful"
            , kinyarwanda = Nothing
            }

        RegistrationSuccessfulParticipantAdded ->
            { english = "The participant has been added to E-Heza."
            , kinyarwanda = Nothing
            }

        RegistrationSuccessfulSuggestAddingChild ->
            { english = "The participant has been added to E-Heza. Would you like to add a child for this participant?"
            , kinyarwanda = Nothing
            }

        RegistrationSuccessfulSuggestAddingMother ->
            { english = "The participant has been added to E-Heza. Would you like to add a mother for this participant?"
            , kinyarwanda = Nothing
            }

        RelationSuccessful ->
            { english = "Relation Successful"
            , kinyarwanda = Nothing
            }

        RelationSuccessfulChildWithMother ->
            { english = "Child succesfully assocoated with mother."
            , kinyarwanda = Nothing
            }

        RelationSuccessfulMotherWithChild ->
            { english = "Mother succesfully assocoated with child."
            , kinyarwanda = Nothing
            }

        RenalDisease ->
            { english = "Renal Disease"
            , kinyarwanda = Just "Indwara z'impyiko"
            }

        RemainingForDownloadLabel ->
            { english = "Remaining for Download"
            , kinyarwanda = Just "Ibisigaye gukurwa kuri seriveri"
            }

        RemainingForUploadLabel ->
            { english = "Remaining for Upload"
            , kinyarwanda = Just "Ibisigaye koherezwa kuri seriveri"
            }

        RemainingTotalToUpload ->
            { english = "Remaining to upload, in total"
            , kinyarwanda = Nothing
            }

        ReportAge age ->
            { english = "Age: " ++ age
            , kinyarwanda = Just <| "Imyaka: " ++ age
            }

        ReportDOB dob ->
            { english = "DOB: " ++ dob
            , kinyarwanda = Just <| "Itariki y'amavuko: " ++ dob
            }

        ReportRemaining remaining ->
            { english = String.fromInt remaining ++ " remaning"
            , kinyarwanda = Just <| String.fromInt remaining ++ " iyibutswa rya raporo"
            }

        ReportResultsOfContactsSearch total ->
            case total of
                1 ->
                    { english = "There is 1 contract that matches your search."
                    , kinyarwanda = Just "Hagaragaye umuntu 1 uhuye nuwo washakaga."
                    }

                _ ->
                    { english = "There are " ++ String.fromInt total ++ " contacts that match your search."
                    , kinyarwanda = Just <| "Hagaragaye abantu " ++ String.fromInt total ++ " bahuje nibyo ushakisha."
                    }

        ReportResultsOfParticipantsSearch total ->
            case total of
                1 ->
                    { english = "There is 1 participant that matches your search."
                    , kinyarwanda = Just "Hari umujyenerwabikorwa 1 uhuye nuwo washatse"
                    }

                _ ->
                    { english = "There are " ++ String.fromInt total ++ " participants that match your search."
                    , kinyarwanda = Just <| "Hari abagenerwabikorwa " ++ String.fromInt total ++ " bahuye nuwo ushaka mu ishakiro"
                    }

        Reports ->
            { english = "Reports"
            , kinyarwanda = Just "Raporo"
            }

        RecentAndUpcomingGroupEncounters ->
            { english = "Recent and upcoming Group Encounters"
            , kinyarwanda = Just "Ahabarizwa amatsinda aheruka gukorerwa n'agiye gukorerwa"
            }

        ReportCompleted { pending, completed } ->
            { english = String.fromInt completed ++ " / " ++ String.fromInt (pending + completed) ++ " Completed"
            , kinyarwanda = Just <| String.fromInt completed ++ " / " ++ String.fromInt (pending + completed) ++ " Raporo irarangiye"
            }

        ResolveMonth short month ->
            translateMonth month short

        ResolveMonthYY year short month ->
            translateMonthYY month year short

        RespiratoryDistress ->
            { english = "Respiratory Distress"
            , kinyarwanda = Just "Ahumeka bimugoye"
            }

        RespiratoryRate ->
            { english = "Respiratory Rate"
            , kinyarwanda = Just "Inshuro ahumeka"
            }

        ResponsePeriod period ->
            case period of
                LessThan30Min ->
                    { english = "Less than 30 min"
                    , kinyarwanda = Just "Munsi y'iminota mirongo itatu"
                    }

                Between30min1Hour ->
                    { english = "30 min - 1 hour"
                    , kinyarwanda = Just "Hagati y’iminota mirongo itatu n’isaha"
                    }

                Between1Hour2Hour ->
                    { english = "1 hour - 2 hours"
                    , kinyarwanda = Just "Hagati y'isaha n'amasaha abiri"
                    }

                Between2Hour1Day ->
                    { english = "2 hours - 1 day"
                    , kinyarwanda = Just "Hagati y'amasaha abiri n'umunsi"
                    }

                ResponsePeriodNotApplicable ->
                    { english = "Not Applicable"
                    , kinyarwanda = Just "Ibi ntibikorwa"
                    }

        ResultOfContacting114 recommendation ->
            case recommendation of
                SendToHealthCenter ->
                    { english = "114 recommended to send patient to the nearest health center"
                    , kinyarwanda = Just "Ku 114 Bangiriye inama yo kohereza umurwayi ku kigo nderabuzima kinyegereye"
                    }

                SendToRRTCenter ->
                    { english = "114 recommended to send patient to Rapid Response Team center"
                    , kinyarwanda = Just "Ku 114 Bangiriye inama yo kohereza umurwayi ku itsinda rishinzwe gutanga ubuvuzi bwihuse"
                    }

                SendToHospital ->
                    { english = "114 recommended to send patient to the nearest hospital"
                    , kinyarwanda = Just "Ku 114 bangiriye inama yo kohereza umurwayi ku bitaro binyegereye"
                    }

                OtherRecommendation114 ->
                    { english = "114 did not recommended to send patient to site"
                    , kinyarwanda = Just "Ku 114 bansabye kutohereza umurwayi"
                    }

                NoneNoAnswer ->
                    { english = "Not able to talk to 114 - no answer"
                    , kinyarwanda = Just "Ntibyakunze kuvugana ku 114- nta gisubizo"
                    }

                NoneBusySignal ->
                    { english = "Not able to talk to 114 - busy signal"
                    , kinyarwanda = Just "Ntibyakunze kuvugana ku 114- umurongo bawuvugiragaho"
                    }

                NoneOtherRecommendation114 ->
                    { english = "Not able to talk to 114 - other reason"
                    , kinyarwanda = Just "Ntibyakunze kuvugana ku 114- Izindi mpamvu"
                    }

        ResultOfContactingRecommendedSite recommendation ->
            case recommendation of
                TeamComeToVillage ->
                    { english = "Site recommendation: Team will come to village"
                    , kinyarwanda = Just "Imyanzuro y’urwego rubishinzwe: Itsinda rizaza mu mudugudu"
                    }

                SendToSiteWithForm ->
                    { english = "Site recommendation: Send patient to site with referral form"
                    , kinyarwanda = Just "Imyanzuro y’urwego rubishinzwe: Twohereze umurwayi yitwaje impapuro zimwohereza"
                    }

                OtherRecommendationSite ->
                    { english = "Site recommendation: Other"
                    , kinyarwanda = Just "Imyanzuro y’urwego rubishinzwe: Ibindi"
                    }

                NoneSentWithForm ->
                    { english = "Not able to talk to site due - no response. Sent patient with referral form"
                    , kinyarwanda = Just "Ntibyakunze kuvugana n’urwego rubishinzwe kubera- nta gisubizo cyabonetse. Nohereje umurwayi yitwaje impapuro zimwohereza"
                    }

                NonePatientRefused ->
                    { english = "Did not talk to site as patient has refused"
                    , kinyarwanda = Just "Ntibyakunze kuvugana n’urwego rubishinzwe kubera umurwayi yanze"
                    }

                NoneOtherRecommendationSite ->
                    { english = "Not able to talk to site - other reason"
                    , kinyarwanda = Just "Ntibyakunze kuvugana n’urwego rubishinzwe- Izindi mpamvu"
                    }

                RecommendationSiteNotApplicable ->
                    { english = "Not Applicable"
                    , kinyarwanda = Just "Ibi ntibikorwa"
                    }

        Retry ->
            { english = "Retry"
            , kinyarwanda = Just "Kongera kugerageza"
            }

        ReviewCaseWith144Respondent ->
            { english = "Review case with 114 Respondent"
            , kinyarwanda = Just "Ongera ukore isuzuma ufatanije n’ukwitabye kuri 114"
            }

        Reviewed ->
            { english = "Reviewed"
            , kinyarwanda = Just "Byarebwe"
            }

        ReviewPriorDiagnosis ->
            { english = "Review Prior Diagnosis"
            , kinyarwanda = Just "Kureba uburwayi yagize/yigeze kurwara"
            }

        RhNegative ->
            { english = "RH Negative"
            , kinyarwanda = Just "Ubwoko bw'amaraso ni Negatifu"
            }

        RiskFactorAlert factor ->
            case factor of
                FactorNumberOfCSections number ->
                    if number == 1 then
                        { english = "1 previous C-section"
                        , kinyarwanda = Just "Yabazwe inshuro imwe ubushize"
                        }

                    else
                        { english = String.fromInt number ++ " previous C-sections"
                        , kinyarwanda = Just <| String.fromInt number ++ " ubushize yarabazwe"
                        }

                FactorCSectionInPreviousDelivery ->
                    { english = "C-section in previous delivery"
                    , kinyarwanda = Just "Yarabazwe ku nda ishize"
                    }

                FactorCSectionReason ->
                    { english = "C-section in previous delivery due to"
                    , kinyarwanda = Just "Ubushize yabazwe abyara kubera"
                    }

                FactorPreviousDeliveryPeriod ->
                    { english = "Previous delivery"
                    , kinyarwanda = Just "kubyara guheruka"
                    }

                FactorSuccessiveAbortions ->
                    { english = "Patient experienced successive abortions"
                    , kinyarwanda = Just "Umubyeyi yavanyemo inda zikurikiranye"
                    }

                FactorSuccessivePrematureDeliveries ->
                    { english = "Patient experienced successive preterm deliveries"
                    , kinyarwanda = Just "Umubyeyi yabyaye inda zidashyitse zikurikiranye"
                    }

                FactorStillbornPreviousDelivery ->
                    { english = "Stillbirth in previous delivery"
                    , kinyarwanda = Just "Ubushize yabyaye umwana upfuye(wapfiriye mu nda)"
                    }

                FactorBabyDiedOnDayOfBirthPreviousDelivery ->
                    { english = "Live Birth but the baby died the same day in previous delivery"
                    , kinyarwanda = Just "Aheruka kubyara umwana muzima apfa uwo munsi"
                    }

                FactorPartialPlacentaPreviousDelivery ->
                    { english = "Patient had partial placenta in previous pregnancy"
                    , kinyarwanda = Just "Ku nda y'ubushize iya nyuma ntiyavutse yose/yaje igice"
                    }

                FactorSevereHemorrhagingPreviousDelivery ->
                    { english = "Patient experienced severe hemorrhage in previous pregnancy"
                    , kinyarwanda = Just "Umubyeyi yaravuye cyane/bikabije ku nda y'ubushize"
                    }

                FactorPreeclampsiaPreviousPregnancy ->
                    { english = "Patient had preeclampsia in previous pregnancy"
                    , kinyarwanda = Just "Umubyeyi yagize ibimenyetso bibanziriza kugagara ku nda y'ubushize"
                    }

                FactorConvulsionsPreviousDelivery ->
                    { english = "Patient experienced convulsions in previous delivery"
                    , kinyarwanda = Just "Ubushize mubyeyi yagize ibimenyetso byo kugagara/Guhinda umushyitsi abyara"
                    }

                FactorConvulsionsAndUnconsciousPreviousDelivery ->
                    { english = "Patient experienced convulsions and resulted in becoming unconscious after delivery"
                    , kinyarwanda = Just "Umubyeyi yagize ibimenyetso byo kugagara nyuma yo kubyara bimuviramo kutumva/guta ubwenge"
                    }

                FactorIncompleteCervixPreviousPregnancy ->
                    { english = "Patient had an Incomplete Cervix in previous pregnancy"
                    , kinyarwanda = Just "Ku nda y'ubushize inkondo y'umura ntiyashoboye kwifunga neza"
                    }

                FactorVerticalCSectionScar ->
                    { english = "Vertical C-Section Scar"
                    , kinyarwanda = Just "Inkovu yo kubagwa irahagaze"
                    }

                FactorGestationalDiabetesPreviousPregnancy ->
                    { english = "Patient had Gestational Diabetes in previous pregnancy"
                    , kinyarwanda = Just "Ubushize umubyeyi yagize indwara ya Diyabete itewe no gutwita"
                    }

        RiskFactors ->
            { english = "Risk Factors"
            , kinyarwanda = Just "Abashobora kwibasirwa n'indwara runaka (kubera impamvu zitandukanye:kuba atwite..)"
            }

        SachetsPerDayHelper weight recommendation ->
            { english = "The recommended amount for a " ++ String.fromFloat weight ++ " kg child is " ++ String.fromFloat recommendation ++ " sachets a day"
            , kinyarwanda = Just <| "Amasashe yemewe ku mwana w'ibiro " ++ String.fromFloat weight ++ " ni " ++ String.fromFloat recommendation ++ " ku munsi"
            }

        SachetsPerDayQuestion ->
            { english = "How many sachets of supplement is given to the child per day"
            , kinyarwanda = Just "Ni amasashe angahe ahabwa umwana ku munsi"
            }

        Save ->
            { english = "Save"
            , kinyarwanda = Just "Kubika"
            }

        SaveAndNext ->
            { english = "Save & Next"
            , kinyarwanda = Just "Bika & ukomeze"
            }

        SaveAndRecordOutcome ->
            { english = "Save & Record Outcome"
            , kinyarwanda = Just "Bika & Andika iherezo ry'uburwayi"
            }

        SavedMoneyQuestion ->
            { english = "Have you saved money for use at the health center while you give birth"
            , kinyarwanda = Just "Wazigamye amafaranga yo gukoresha ku kigo nderabuzima igihe cyo kubyara"
            }

        SaveError ->
            { english = "Save Error"
            , kinyarwanda = Just "Kubika error (ikosa mu kubika)"
            }

        ScheduleFollowUp ->
            { english = "Schedule Follow Up"
            , kinyarwanda = Nothing
            }

        Search ->
            { english = "Search"
            , kinyarwanda = Nothing
            }

        SearchByName ->
            { english = "Search by Name"
            , kinyarwanda = Just "Gushakisha izina"
            }

        SearchEhezaForExistingParticipants ->
            { english = "Search E-Heza to see if the contact already exists"
            , kinyarwanda = Just "Reba muri E-heza niba abo bahuye basanzwe barimo"
            }

        SearchExistingParticipants ->
            { english = "Search Existing Participants"
            , kinyarwanda = Just "Gushaka abagenerwabikorwa basanzwe muri sisiteme"
            }

        SearchHelper ->
            { english = "Search to see if the participant already exists in E-Heza. If the person you are looking for does not appear in the search, please create a new record for them."
            , kinyarwanda = Just "Shakisha kugirango urebe niba umugenerwabikorwa asanzwe ari muri E-Heza. Niba atagaragara, mwandike nku mushya."
            }

        SearchHelperFamilyMember ->
            { english = "Search to see if the additional family member already exists in E-Heza. If the person you are looking for does not appear in the search, please create a new record for them."
            , kinyarwanda = Just "Kanda ku Ishakiro kugirango urebe niba umugenerwabikorwa asanzwe ari muri E-Heza. Niba uwo muntu atagaragara mu ishakiro, mwandike nk'umugenerwabikorwa mushya."
            }

        SecondName ->
            { english = "Second Name"
            , kinyarwanda = Just "Izina ry'umuryango"
            }

        Sector ->
            { english = "Sector"
            , kinyarwanda = Just "Umurenge"
            }

        SeeDosageScheduleByWeight ->
            { english = "See dosage schedule by Weight"
            , kinyarwanda = Nothing
            }

        SeeMore ->
            { english = "See More"
            , kinyarwanda = Just "Reba Ibindi"
            }

        SelectAntenatalVisit ->
            { english = "Select an Antenatal Visit"
            , kinyarwanda = Just "Hitamo inshuro aje kwipimishaho inda"
            }

        SelectAllSigns ->
            { english = "Select all signs that are present"
            , kinyarwanda = Just "Hitamo ibimenyetso by'imirire byose bishoboka umwana afite"
            }

        SelectPostpartumChildDangerSigns ->
            { english = "Please select one or more of the danger signs the child is experiencing"
            , kinyarwanda = Just "Hitamo kimwe cg byinshi mu bimenyetso mpuruza umwana  yaba afite?"
            }

        SelectDangerSigns ->
            { english = "Please select one or more of the danger signs the patient is experiencing"
            , kinyarwanda = Just "Hitamo kimwe cg byinshi mu bimenyetso mpuruza umubyeyi yaba afite"
            }

        SelectDate ->
            { english = "Select Date"
            , kinyarwanda = Just "Hitamo Itariki"
            }

        SelectPostpartumMotherDangerSigns ->
            { english = "Please select one or more of the danger signs the mother is experiencing"
            , kinyarwanda = Just "Hitamo kimwe cg byinshi mu bimenyetso mpuruza umubyeyi yaba afite"
            }

        SelectedProgram ->
            { english = "Selected Program"
            , kinyarwanda = Just "Porogaramu Yatoranyijwe"
            }

        SelectedVillage ->
            { english = "Selected Village"
            , kinyarwanda = Just "Umudugudu Watoranyijwe"
            }

        SelectEncounterType ->
            { english = "Select encounter type"
            , kinyarwanda = Just "Hitamo ubwoko bw'icyiciro cyo gukorera"
            }

        SelectLanguage ->
            { english = "Select language"
            , kinyarwanda = Nothing
            }

        SelectExistingAcuteIllness ->
            { english = "Select Existing Acute Illness"
            , kinyarwanda = Just "Hitamo Indwara ifatiyeho iheruka kuvurwa"
            }

        SelectExistingAcuteIllnessToRecordOutcome ->
            { english = "Select Existing Acute Illness to Record Outcome"
            , kinyarwanda = Just "Hitamo indwara ifatiyeho iheruka kuvurwa kugira ngo wandike iherezo ryayo"
            }

        SelectGroup ->
            { english = "Select Group..."
            , kinyarwanda = Just "Hitamo itsinda ryawe..."
            }

        SelectProgram ->
            { english = "Select Program"
            , kinyarwanda = Just "Hitamo porogaramu"
            }

        SelectYourGroup ->
            { english = "Select your Group"
            , kinyarwanda = Just "Hitamo itsinda ryawe"
            }

        SelectYourHealthCenter ->
            { english = "Select your Health Center"
            , kinyarwanda = Just "Hitamo ikigo nderabuzima"
            }

        SelectYourVillage ->
            { english = "Select your village"
            , kinyarwanda = Just "Hitamo umudugudu wawe"
            }

        SelectedHCDownloading ->
            { english = "Downloading data for selected Health Center. Please wait until completed."
            , kinyarwanda = Nothing
            }

        SelectedHCNotSynced ->
            { english = "Data is not synced"
            , kinyarwanda = Nothing
            }

        SelectedHCSyncing ->
            { english = "Data is syncing"
            , kinyarwanda = Nothing
            }

        SelectedHCUploading ->
            { english = "Uploading data for selected Health Center. Please wait until completed."
            , kinyarwanda = Nothing
            }

        ServiceWorkerActive ->
            { english = "The app is installed on this device."
            , kinyarwanda = Just "Apulikasiyo muri icyi cyuma cy'inkoranabuhanga yinjijwe."
            }

        ServiceWorkerCurrent ->
            { english = "You have the current version of the app."
            , kinyarwanda = Just "Ufite apulikasiyo nshya igezweho uyu munsi"
            }

        ServiceWorkerCheckForUpdates ->
            { english = "Check for updates"
            , kinyarwanda = Just "Kugenzura ibyavuguruwe"
            }

        ServiceWorkerInstalling ->
            { english = "A new version of the app has been detected and is being downloaded. You can continue to work while this is in progress."
            , kinyarwanda = Nothing
            }

        ServiceWorkerInstalled ->
            { english = "A new version of the app has been downloaded."
            , kinyarwanda = Just "Gufungura verisio nshyashya byarangiye."
            }

        ServiceWorkerSkipWaiting ->
            { english = "Activate new version of the app"
            , kinyarwanda = Just "Gufungura verisio nshyashya"
            }

        ServiceWorkerRestarting ->
            { english = "The app should reload momentarily with the new version."
            , kinyarwanda = Nothing
            }

        ServiceWorkerActivating ->
            { english = "A new version of the app is preparing itself for use."
            , kinyarwanda = Nothing
            }

        ServiceWorkerActivated ->
            { english = "A new version of the app is ready for use."
            , kinyarwanda = Nothing
            }

        ServiceWorkerRedundant ->
            { english = "An error occurred installing a new version of the app."
            , kinyarwanda = Nothing
            }

        ServiceWorkerInactive ->
            { english = "The app is not yet installed on this device."
            , kinyarwanda = Nothing
            }

        ServiceWorkerRegNotAsked ->
            { english = "We have not yet attempted to install the app on this device."
            , kinyarwanda = Nothing
            }

        ServiceWorkerRegLoading ->
            { english = "Installation of the app on this device is progressing."
            , kinyarwanda = Nothing
            }

        ServiceWorkerRegErr ->
            { english = "There was an error installing the app on this device. To try again, reload this page."
            , kinyarwanda = Nothing
            }

        ServiceWorkerRegSuccess ->
            { english = "The app was successfully registered with this device."
            , kinyarwanda = Just "Igikorwa cyo gushyira apulikasiyo kuri iki gikoresho cy'ikoranabuhanga cyagenze neza."
            }

        ServiceWorkerStatus ->
            { english = "Deployment Status"
            , kinyarwanda = Just "Ibijyanye no kuvugurura no kongerera ubushobozi sisiteme"
            }

        SevereAcuteMalnutrition ->
            { english = "Severe acute malnutrition"
            , kinyarwanda = Just "Imirire mibi ikabije imaze igihe gito"
            }

        SevereHemorrhagingPreviousDelivery ->
            { english = "Severe Hemorrhaging in previous delivery (>500 ml)"
            , kinyarwanda = Just "Ubushize yavuye cyane akimara kubyara hejuru ya Ml 500"
            }

        Shared ->
            { english = "Shared"
            , kinyarwanda = Just "Ayisangira n'abandi"
            }

        SignOnDoorPostedQuestion ->
            { english = "Have you posted signs on the door indicating that the space is an isolation area"
            , kinyarwanda = Just "Waba washyize ibimenyetso ku rugi byerekana ko iki cyumba ari ikijyamo abantu bari mu kato"
            }

        SocialHistoryHivTestingResult result ->
            case result of
                ResultHivPositive ->
                    { english = "Positive"
                    , kinyarwanda = Nothing
                    }

                ResultHivNegative ->
                    { english = "Negative"
                    , kinyarwanda = Nothing
                    }

                ResultHivIndeterminate ->
                    { english = "Indeterminate"
                    , kinyarwanda = Nothing
                    }

                NoHivTesting ->
                    { english = "Ntibiboneste"
                    , kinyarwanda = Nothing
                    }

        StillbornPreviousDelivery ->
            { english = "Stillborn in previous delivery"
            , kinyarwanda = Just "Aheruka kubyara umwana upfuye"
            }

        SubsequentEncounter ->
            { english = "Subsequent Encounter"
            , kinyarwanda = Nothing
            }

        SubsequentAntenatalVisit ->
            { english = "Subsequent Antenatal Visit"
            , kinyarwanda = Just "Igihe cyo kongera kwipimisha inda"
            }

        SuccessiveAbortions ->
            { english = "Successive Abortions"
            , kinyarwanda = Just "Inda zavuyemo zikurikiranye"
            }

        SuccessivePrematureDeliveries ->
            { english = "Successive Premature Deliveries"
            , kinyarwanda = Just "Inda zavutse zidashyitse zikurikiranye"
            }

        SuspectedCovid19CaseAlert ->
            { english = "Suspected COVID-19 case"
            , kinyarwanda = Just "Acyekwaho kwandura COVID-19"
            }

        SuspectedCovid19CaseAlertHelper ->
            { english = "Please isolate immediately from family and contact health center"
            , kinyarwanda = Just "Mutandukanye n'umuryango we byihuse uhite umenyesha Ikigo nderabuzima"
            }

        SuspectedCovid19CaseIsolate ->
            { english = "Isolate immediately from family"
            , kinyarwanda = Just "Mutandukanye ako kanya n'umuryango we umushyire mu kato"
            }

        SuspectedCovid19CaseContactHC ->
            { english = "Contact health center immediately"
            , kinyarwanda = Just "Menyesha ikigo nderabuzima ako kanya"
            }

        SuspectedCovid19CasePerformRapidTest ->
            { english = "Perform a rapid test immediately"
            , kinyarwanda = Just "Kora ikizamini nonaha"
            }

        SuspectedCovid19CaseReferToHCForTesting ->
            { english = "Refer to Health Center for testing"
            , kinyarwanda = Nothing
            }

        SymptomRelief type_ ->
            case type_ of
                SymptomReliefParacetamol ->
                    { english = "Paracetamol for Fever"
                    , kinyarwanda = Nothing
                    }

                SymptomReliefVitaminC ->
                    { english = "Effervescent Vitamin C tablets"
                    , kinyarwanda = Nothing
                    }

                SymptomReliefPaidoterineSyrup ->
                    { english = "Paidoterin syrup as a decongestant"
                    , kinyarwanda = Nothing
                    }

                SymptomReliefCoughMixture ->
                    { english = "Cough mixtures such as Ascoril, Bronchalene, etc."
                    , kinyarwanda = Nothing
                    }

        Symptoms ->
            { english = "Symptoms"
            , kinyarwanda = Just "Ibimenyetso"
            }

        SymptomsAtFirstEncounter ->
            { english = "Symptoms at first encounter"
            , kinyarwanda = Just "Ibimenyetso ku isuzuma rya mbere"
            }

        SymptomsGeneralSign sign ->
            case sign of
                BodyAches ->
                    { english = "Body Aches"
                    , kinyarwanda = Just "Ububabare bw'umubiri wose"
                    }

                Chills ->
                    { english = "Chills"
                    , kinyarwanda = Just "Gutengurwa"
                    }

                SymptomGeneralFever ->
                    { english = "Fever"
                    , kinyarwanda = Just "Umuriro"
                    }

                Headache ->
                    { english = "Headache"
                    , kinyarwanda = Just "Kubabara umutwe"
                    }

                NightSweats ->
                    { english = "Night Sweats"
                    , kinyarwanda = Just "Kubira ibyuya nijoro"
                    }

                Lethargy ->
                    { english = "Lethargy"
                    , kinyarwanda = Just "Guhwera"
                    }

                PoorSuck ->
                    { english = "Poor Suck"
                    , kinyarwanda = Just "Yonka nta mbaraga"
                    }

                UnableToDrink ->
                    { english = "Unable to Drink"
                    , kinyarwanda = Just "Ntashobora kunywa"
                    }

                UnableToEat ->
                    { english = "Unable to Eat"
                    , kinyarwanda = Just "Ntashobora kurya"
                    }

                IncreasedThirst ->
                    { english = "Increased Thirst"
                    , kinyarwanda = Just "Afite inyota cyane"
                    }

                DryMouth ->
                    { english = "Dry/Sticky Mouth"
                    , kinyarwanda = Just "Iminwa yumye"
                    }

                SevereWeakness ->
                    { english = "Severe Weakness"
                    , kinyarwanda = Just "Yacitse intege cyane"
                    }

                YellowEyes ->
                    { english = "Yellow Eyes"
                    , kinyarwanda = Just "Amaso y'umuhondo"
                    }

                CokeColoredUrine ->
                    { english = "Coca-Cola Colored Urine"
                    , kinyarwanda = Just "Inkari zisa na kokakola"
                    }

                SymptomsGeneralConvulsions ->
                    { english = "Convulsions"
                    , kinyarwanda = Just "Kugagara"
                    }

                SpontaneousBleeding ->
                    { english = "Spontaneous Bleeding"
                    , kinyarwanda = Just "Kuva amaraso bitunguranye"
                    }

                NoSymptomsGeneral ->
                    { english = "None of the above"
                    , kinyarwanda = Just "Nta na kimwe mu byavuzwe haruguru"
                    }

        SymptomsGISign sign ->
            case sign of
                SymptomGIAbdominalPain ->
                    { english = "Abdominal Pain"
                    , kinyarwanda = Just "Kubabara mu nda"
                    }

                BloodyDiarrhea ->
                    { english = "Bloody Diarrhea"
                    , kinyarwanda = Just "Arituma amaraso"
                    }

                Nausea ->
                    { english = "Nausea"
                    , kinyarwanda = Just "Afite iseseme"
                    }

                NonBloodyDiarrhea ->
                    { english = "Non-Bloody Diarrhea - >3 liquid stools in the last 24 hours"
                    , kinyarwanda = Just "Nta maraso yituma- yituma ibyoroshye inshuro zirenze 3 mu masaha 24"
                    }

                Vomiting ->
                    { english = "Vomiting"
                    , kinyarwanda = Just "Araruka"
                    }

                NoSymptomsGI ->
                    { english = "None of the above"
                    , kinyarwanda = Just "Nta na kimwe mu byavuzwe haruguru"
                    }

        SymptomsGISignAbbrev sign ->
            case sign of
                NonBloodyDiarrhea ->
                    { english = "Non-Bloody Diarrhea"
                    , kinyarwanda = Just "Nta maraso yituma"
                    }

                _ ->
                    translationSet (SymptomsGISign sign)

        SymptomsRespiratorySign sign ->
            case sign of
                BloodInSputum ->
                    { english = "Blood in Sputum"
                    , kinyarwanda = Just "Amaraso mu gikororwa"
                    }

                Cough ->
                    { english = "Cough"
                    , kinyarwanda = Just "Inkorora"
                    }

                NasalCongestion ->
                    { english = "Nasal Congestion"
                    , kinyarwanda = Just "Gufungana mu mazuru"
                    }

                ShortnessOfBreath ->
                    { english = "Shortness of Breath"
                    , kinyarwanda = Just "Guhumeka nabi"
                    }

                SoreThroat ->
                    { english = "Sore Throat"
                    , kinyarwanda = Just "Kubabara mu muhogo"
                    }

                LossOfSmell ->
                    { english = "Loss of Smell"
                    , kinyarwanda = Just "Kudahumurirwa"
                    }

                StabbingChestPain ->
                    { english = "Stabbing Chest Pain"
                    , kinyarwanda = Just "Kubabara mu gatuza"
                    }

                NoSymptomsRespiratory ->
                    { english = "None of the above"
                    , kinyarwanda = Just "Nta na kimwe mu byavuzwe haruguru"
                    }

        SymptomsTask task ->
            case task of
                SymptomsGeneral ->
                    { english = "General"
                    , kinyarwanda = Just "Ibimenyesto rusange"
                    }

                SymptomsRespiratory ->
                    { english = "Respiratory"
                    , kinyarwanda = Just "Ubuhumekero"
                    }

                SymptomsGI ->
                    { english = "GI"
                    , kinyarwanda = Just "Urwungano ngogozi"
                    }

        GroupEncounterClosed ->
            { english = "Group Encounter closed"
            , kinyarwanda = Nothing
            }

        GroupEncounterClosed2 sessionId ->
            { english =
                String.join " "
                    [ "Group Encounter"
                    , fromEntityUuid sessionId
                    , """is closed. If you need to make further modifications
            to it, please contact an administrator to have it
            re-opened."""
                    ]
            , kinyarwanda = Nothing
            }

        GroupEncounterLoading ->
            { english = "Loading Group Encounter"
            , kinyarwanda = Just "Gufungura icyiciro cyo gukorera"
            }

        GroupEncounterUnauthorized ->
            { english = "Group Encounter unauthorized"
            , kinyarwanda = Nothing
            }

        GroupEncounterUnauthorized2 ->
            { english =
                """You are not authorized to view this health assessment.
        Please contact the Ihangane project for further
        instructions."""
            , kinyarwanda = Nothing
            }

        SendPatientToFacility facility ->
            case facility of
                FacilityHealthCenter ->
                    { english = "Send patient to the health center"
                    , kinyarwanda = Just "Ohereza umurwayi ku kigo nderabuzima"
                    }

                FacilityHospital ->
                    { english = "Send patient to the hospital"
                    , kinyarwanda = Nothing
                    }

        ShowAll ->
            { english = "Show All"
            , kinyarwanda = Just "Erekana amazina yose"
            }

        StartEndDate ->
            { english = "Start - End"
            , kinyarwanda = Nothing
            }

        StrartNewAcuteIllnessHelper ->
            { english = "If existing Acute Illness is not part of the list above, start a new encounter"
            , kinyarwanda = Just "Niba Indwara ifatiyeho iheruka kuvurwa itagaragara ku rutonde rwavuzwe haruguru , tangira isuzuma rishya"
            }

        StartDate ->
            { english = "Start Date"
            , kinyarwanda = Just "Itariki utangireyeho"
            }

        EndDate ->
            { english = "End Date"
            , kinyarwanda = Just "Itariki urangirijeho"
            }

        StartSyncing ->
            { english = "Start Syncing"
            , kinyarwanda = Just "Tangira uhuze amakuru kuri seriveri"
            }

        StatusLabel ->
            { english = "Status"
            , kinyarwanda = Just "Uko bihagaze kugeza ubu"
            }

        StopSyncing ->
            { english = "Stop Syncing"
            , kinyarwanda = Just "Tangira gukura amakuru kuri seriveri"
            }

        Submit ->
            { english = "Submit"
            , kinyarwanda = Nothing
            }

        Success ->
            { english = "Success"
            , kinyarwanda = Just "Byagezweho"
            }

        SyncGeneral ->
            { english = "Sync Status (General)"
            , kinyarwanda = Just "Ibijyanye no guhuza amakuru yafashwe n'igikoresho cy'ikoranabuhanga n'abitse kuri seriveri"
            }

        TabletSinglePlural value ->
            if value == "1" then
                { english = "1 tablet"
                , kinyarwanda = Just "Ikinini cyimwe"
                }

            else
                { english = value ++ " tablets"
                , kinyarwanda = Just <| "ibinini " ++ value
                }

        TakenCareOfBy ->
            { english = "Taken care of by"
            , kinyarwanda = Nothing
            }

        TakingMedicationAsPrescribed taking ->
            if taking then
                { english = "Taking medication as prescribed"
                , kinyarwanda = Just "Yafashe imiti uko yayandikiwe"
                }

            else
                { english = "Not taking medication as prescribed because of"
                , kinyarwanda = Just "Ntabwo yafashe imiti uko yayandikiwe kubera ko"
                }

        TasksCompleted completed total ->
            { english = String.fromInt completed ++ "/" ++ String.fromInt total ++ " Tasks Completed"
            , kinyarwanda = Just <| String.fromInt completed ++ "/" ++ String.fromInt total ++ " Ibikorwa byarangiye"
            }

        TelephoneNumber ->
            { english = "Telephone Number"
            , kinyarwanda = Just "Numero ya telefoni"
            }

        Term ->
            { english = "Term"
            , kinyarwanda = Just "Inda igeze igihe"
            }

        TermPregnancy ->
            { english = "Number of Term Pregnancies (Live Birth)"
            , kinyarwanda = Just "Umubare w'abavutse ari bazima bashyitse"
            }

        ThisActionCannotBeUndone ->
            { english = "This action cannot be undone."
            , kinyarwanda = Nothing
            }

        ThisGroupHasNoMothers ->
            { english = "This Group has no mothers assigned to it."
            , kinyarwanda = Just "Iki cyiciro nta mubyeyi cyagenewe."
            }

        To ->
            { english = "to"
            , kinyarwanda = Just "kuri"
            }

        ToThePatient ->
            { english = "to the patient"
            , kinyarwanda = Just "ku murwayi"
            }

        Training ->
            { english = "Training"
            , kinyarwanda = Nothing
            }

        TrainingGroupEncounterCreateSuccessMessage ->
            { english = "Training encounters were created."
            , kinyarwanda = Nothing
            }

        TrainingGroupEncounterDeleteSuccessMessage ->
            { english = "Training encounters were deleted."
            , kinyarwanda = Nothing
            }

        TransportationPlanQuestion ->
            { english = "Have you planned for transportation to and from the health center to give birth"
            , kinyarwanda = Just "Waba warateganije uburyo uzagera ku kigo nderabuzima ugiye kubyara ndetse n'uburyo uzavayo nyuma yo kubyara"
            }

        TraveledToCOVID19CountryQuestion ->
            { english = "Have you traveled to any country or district in Rwanda known to have COVID-19 in the past 14 days"
            , kinyarwanda = Just "Waba waragiye mu gihugu cyangwa mu karere mu Rwanda bizwi ko hagaragayemo ubwandu bwa Covid 19 mu minsi 14 ishize"
            }

        TravelHistory ->
            { english = "Travel History"
            , kinyarwanda = Just "Amukuru ku ngendo"
            }

        Treatment ->
            { english = "Treatment"
            , kinyarwanda = Just "Ubuvuzi"
            }

        TrySyncing ->
            { english = "Try syncing with backend"
            , kinyarwanda = Just "Gerageza guhuza amakuru y'iki gikoresho cy'ikoranabuhanga n'abakoze E-Heza"
            }

        TuberculosisPast ->
            { english = "Tuberculosis in the past"
            , kinyarwanda = Just "Yigeze kurwara igituntu"
            }

        TuberculosisPresent ->
            { english = "Tuberculosis in the present"
            , kinyarwanda = Just "Arwaye igituntu"
            }

        TwoVisits ->
            { english = "Two visits"
            , kinyarwanda = Just "Inshuro ebyiri"
            }

        Type ->
            { english = "Type"
            , kinyarwanda = Just "Ubwoko bw'Urukingo"
            }

        UbudeheLabel ->
            { english = "Ubudehe: "
            , kinyarwanda = Nothing
            }

        UnitGramsPerDeciliter ->
            { english = "g/dL"
            , kinyarwanda = Nothing
            }

        UnitMilliGramsPerDeciliter ->
            { english = "mg/dL"
            , kinyarwanda = Nothing
            }

        Unknown ->
            { english = "Unknown"
            , kinyarwanda = Just "Ntabizi"
            }

        Update ->
            { english = "Update"
            , kinyarwanda = Just "Kuvugurura"
            }

        UpdateError ->
            { english = "Update Error"
            , kinyarwanda = Just "ikosa mwivugurura"
            }

        Uploading ->
            { english = "Uploading"
            , kinyarwanda = Nothing
            }

        UterineMyoma ->
            { english = "Uterine Myoma"
            , kinyarwanda = Just "Ibibyimba byo mu mura/Nyababyeyi"
            }

        VaccinationCatchUpRequiredQuestion ->
            { english = "Are there previous immunizations that are not in E-Heza that need to be recorded"
            , kinyarwanda = Nothing
            }

        VaccinationStatus status ->
            case status of
                StatusBehind ->
                    { english = "Behind"
                    , kinyarwanda = Just "Ntibyakozwe"
                    }

                StatusCompleted ->
                    { english = "Completed"
                    , kinyarwanda = Just "Byarakozwe"
                    }

                StatusUpToDate ->
                    { english = "Up To Date"
                    , kinyarwanda = Just "Biri ku gihe"
                    }

        VaccinationNoDosesAdministered ->
            { english = "There are no recorded immunizations for this patient"
            , kinyarwanda = Just "Nta makuru ku nkigo agaragara"
            }

        VaccineDoseAdministeredPreviouslyQuestion vaccineType ->
            { english = "Did the child receive any " ++ vaccineType ++ " immunizations prior to today that are not recorded above"
            , kinyarwanda = Just <| "Umwana yaba yarabonye " ++ vaccineType ++ " bakaba batarabyanditse"
            }

        VaccineDoseAdministeredTodayQuestion vaccineType ->
            { english = "Will the child receive the " ++ vaccineType ++ " immunization today"
            , kinyarwanda = Just <| "Umwana arahabwa " ++ vaccineType ++ " uyu munsi"
            }

        VaccineType vaccineType ->
            case vaccineType of
                VaccineBCG ->
                    { english = "BCG Bacilius Calmette - Guérin Vaccine (BCG)"
                    , kinyarwanda = Just "Urukingo rw'igituntu"
                    }

                VaccineOPV ->
                    { english = "Oral Polio Vaccine (OPV)"
                    , kinyarwanda = Just "Urukingo rw'imbasa rutangwa mu kanwa"
                    }

                VaccineDTP ->
                    { english = "DTP - HepB - Hib Vaccine"
                    , kinyarwanda = Just "Urukingo rwa Kokorishi, Agakwega (Tetanosi), Akaniga,indwara zifata imyanya y'ubuhumekero, Umwijima wo mu bwoko bwa B"
                    }

                VaccinePCV13 ->
                    { english = "Pneumoccocal Vaccine (PCV 13)"
                    , kinyarwanda = Just "Urukingo rw'umusonga"
                    }

                VaccineRotarix ->
                    { english = "Rotavirus (Rotarix) Vaccine"
                    , kinyarwanda = Just "Urukingo rw'impiswi"
                    }

                VaccineIPV ->
                    { english = "Inactivated Polio Vaccine"
                    , kinyarwanda = Just "Urukingo rw'imbasa rutangwa mu rushinge"
                    }

                VaccineMR ->
                    { english = "Measles-Rubella Vaccine"
                    , kinyarwanda = Just "Urukingo rw'Iseru na Rubeyole"
                    }

                VaccineHPV ->
                    { english = "HPV Vaccine"
                    , kinyarwanda = Just "Urukingo rw'Inkondo y'umura"
                    }

        ValidationErrors ->
            { english = "Validation Errors"
            , kinyarwanda = Nothing
            }

        -- As in, the version the app
        Version ->
            { english = "Version"
            , kinyarwanda = Nothing
            }

        View ->
            { english = "View"
            , kinyarwanda = Nothing
            }

        ViewProgressReport ->
            { english = "View Progress Report"
            , kinyarwanda = Just "Raporo y’ibyakozwe"
            }

        Village ->
            { english = "Village"
            , kinyarwanda = Just "Umudugudu"
            }

        Warning ->
            { english = "Warning"
            , kinyarwanda = Just "Impuruza"
            }

        WasFbfDistirbuted activity ->
            case activity of
                ChildActivity _ ->
                    { english = "If distributed amount is not as per guidelines, select the reason"
                    , kinyarwanda = Just "Niba ingano ya FBF yatanzwe idahuye n’amabwiriza, hitamo impamvu"
                    }

                MotherActivity _ ->
                    { english = "If distributed amount is not as per guidelines, select the reason"
                    , kinyarwanda = Just "Niba ingano ya FBF yatanzwe idahuye n’amabwiriza, hitamo impamvu"
                    }

        WeekSinglePlural value ->
            if value == 1 then
                { english = "1 Week"
                , kinyarwanda = Just "1 Icyumweru"
                }

            else
                { english = String.fromInt value ++ " Weeks"
                , kinyarwanda = Just <| String.fromInt value ++ " Ibyumweru"
                }

        Weight ->
            { english = "Weight"
            , kinyarwanda = Just "Ibiro"
            }

        WelcomeUser name ->
            { english = "Welcome " ++ name
            , kinyarwanda = Just <| "Murakaza neza " ++ name
            }

        WellChildActivityTitle activity ->
            case activity of
                WellChildDangerSigns ->
                    { english = "Danger Signs"
                    , kinyarwanda = Just "Ibimenyetso Mpuruza"
                    }

                WellChildNutritionAssessment ->
                    { english = "Nutrition Assessment"
                    , kinyarwanda = Just "Gusuzuma imirire"
                    }

                WellChildECD ->
                    { english = "ECD"
                    , kinyarwanda = Just "Kwita ku mikurire y'abana bato"
                    }

                WellChildMedication ->
                    { english = "Medication"
                    , kinyarwanda = Just "Gufata imiti"
                    }

                WellChildPregnancySummary ->
                    { english = "History"
                    , kinyarwanda = Just "Amateka y'ibyamubayeho"
                    }

                WellChildImmunisation ->
                    { english = "Immunizations"
                    , kinyarwanda = Just "Ikingira"
                    }

                WellChildNextSteps ->
                    { english = "Next Steps"
                    , kinyarwanda = Just "Ibikurikiyeho"
                    }

                WellChildPhoto ->
                    { english = "Photo"
                    , kinyarwanda = Just "Ifoto"
                    }

        WellChildDangerSignsTask task ->
            case task of
                Pages.WellChildActivity.Types.TaskSymptomsReview ->
                    { english = "Symptom Review"
                    , kinyarwanda = Just "Kureba ibimenyetso by'uburwayi"
                    }

                Pages.WellChildActivity.Types.TaskVitals ->
                    { english = "Vitals"
                    , kinyarwanda = Just "Ibipimo by'ubuzima"
                    }

        WellChildEncounterPopup popupType ->
            case popupType of
                PopupDangerSigns ->
                    { english = "Child shows signs of acute illness. Please close this encounter and continue in an “Acute Illness” encounter immediately."
                    , kinyarwanda = Nothing
                    }

                PopupECD ecdPopupType ->
                    case ecdPopupType of
                        ChildBehind ->
                            { english = "Child is behind on ECD milestones. Continue to monitor the child and provide anticipatory guidance to the caregiver."
                            , kinyarwanda = Nothing
                            }

                        ReferToSpecialist ->
                            { english = "Child is behind on ECD milestones. Refer the child to a specialist."
                            , kinyarwanda = Nothing
                            }

        WellChildECDMilestoneForDiagnosisPane encounterType ->
            case encounterType of
                Milestone6Weeks ->
                    { english = "1.5 Mo"
                    , kinyarwanda = Nothing
                    }

                Milestone14Weeks ->
                    { english = "3.5 Mo"
                    , kinyarwanda = Nothing
                    }

                Milestone6Months ->
                    { english = "6 Mo"
                    , kinyarwanda = Nothing
                    }

                Milestone9Months ->
                    { english = "9 Mo"
                    , kinyarwanda = Nothing
                    }

                Milestone12Months ->
                    { english = "12 Mo"
                    , kinyarwanda = Nothing
                    }

                Milestone15Months ->
                    { english = "15 Mo"
                    , kinyarwanda = Nothing
                    }

                Milestone18Months ->
                    { english = "18 Mo"
                    , kinyarwanda = Nothing
                    }

                Milestone2Years ->
                    { english = "24 Mo"
                    , kinyarwanda = Nothing
                    }

                Milestone3Years ->
                    { english = "36 Mo"
                    , kinyarwanda = Nothing
                    }

                Milestone4Years ->
                    { english = "48 Mo"
                    , kinyarwanda = Nothing
                    }

        WellChildMacrocephalyWarning ->
            { english = "Child shows signs of macrocephaly, follow hydrocephalus protocol. Please refer to a specialist if concerned for genetic syndrome or other problems."
            , kinyarwanda = Nothing
            }

        WellChildMicrocephalyWarning ->
            { english = "Child shows signs of microcephaly. Monitor for developmental, nutritional, and genetic problems.  Please refer to a specialist if concerned for genetic syndrome or other problems."
            , kinyarwanda = Nothing
            }

        WellChildImmunisationDescription task ->
            case task of
                VaccineBCG ->
                    { english = "BCG protects your child from getting the worst complications of tuberculosis, which can affect the lungs and could be deadly for young children."
                    , kinyarwanda = Just "Urukingo rw'igituntu rurinda umwana ibyago byo kuba yakwandura igituntu, ndeste nibyago byashamikiraho bishobora kwibasira ibihaha, ibi bikaba byanahitana umwana akiri muto."
                    }

                VaccineDTP ->
                    { english = "Prevents the child from getting lockjaw (Tetanus), whooping cough (Pertussis), liver failure (Hepatitis B), breathing problems and fever (Diptheria)."
                    , kinyarwanda = Just "Rurinda umwana indwara ya agakwega, kokolishe, umwijima wo mubwoko bwa B, n'ibibazo, ibibazo byo guhumeka n'umuriro (Akaniga)."
                    }

                VaccineHPV ->
                    { english = "HPV prevents certain types of cancer from developing in your child."
                    , kinyarwanda = Just "Rurinda umwana kurwara zimwe muri kanseri"
                    }

                VaccineIPV ->
                    { english = "Is the final vaccine to prevent Polio in children. IPV boosts the effects of the previous polio vaccines your child received."
                    , kinyarwanda = Just "Ni urukingo rwa nyuma rw'imbasa ku bana, rwongerera imbaraga / rushimangira inkingo z'imbasa yabonye mbere."
                    }

                VaccineMR ->
                    { english = "Prevents the child from contracting a highly contagious viral infection that causes a fever, lesions, and diarrhea. MR is very dangerous for pregnant women, causing miscarriage or birth defects. Vaccinating your child prevents the spread of the disease in the community."
                    , kinyarwanda = Nothing
                    }

                VaccineOPV ->
                    { english = "OPV prevents the child from contracting the Polio Virus, which affects the spinal cord and can cause paralysis."
                    , kinyarwanda = Just "Uru rukingo rurinda umwana kwandura Virusi itera indwara y'imbasa, iyo virusi ifata ururenda ruba mu ruti rw'umugongo bigatera umwana ubumuga bw'ingingo (Amaguru cg amaboko)."
                    }

                VaccinePCV13 ->
                    { english = "Protects against any disease caused by a specific bacteria that can lead to lung infections."
                    , kinyarwanda = Just "Rurinda umwana indwara ziterwa n'udukoko twangiza ibihaha."
                    }

                VaccineRotarix ->
                    { english = "Protects against diarrhea caused by the Rotavirus. Diarrhea is the 3rd leading cause of death of children in Rwanda."
                    , kinyarwanda = Just "Rurinda umwana impiswi ziterwa n'udukoko twa rotavirusi. Impiswi ni impamvu ya gatatu itera imfu z'abana mu Rwanda."
                    }

        WellChildImmunisationDosage task ->
            case task of
                VaccineBCG ->
                    { english = "There is one dose of BCG and it is given at birth."
                    , kinyarwanda = Just "Urukingo rw'igituntu rutangwa inshuro imwe umwana akimara kuvuka."
                    }

                VaccineDTP ->
                    { english = "There are 3 doses of DTP-HepB-Hib - 6 weeks, 10 weeks, and 14 weeks."
                    , kinyarwanda = Just "Umwana ahabwa inshuro eshatu inkingo zikurikira:(urukingo rw'agakwega, Hepatite yo mubwoko bwa B, nigihuka) yujuje ibyumweru 6, ibyumweru 10, no ku byumweru 14."
                    }

                VaccineHPV ->
                    { english = "There are 2 doses of HPV - at 12 years and 12.5 years."
                    , kinyarwanda = Just "Umwana ahabwa urukingo rw'inkondo y'umura inshuro 2 - ku myaka 12 n'imyaka 12.5."
                    }

                VaccineIPV ->
                    { english = "There is only one dose of the inactivated vaccine at 14 weeks."
                    , kinyarwanda = Just "Uru rukingo aruhabwa inshuro imwe gusa ku byumweru 14."
                    }

                VaccineMR ->
                    { english = "There are 2 doses of Measles-Rubella - at 9 months and 15 months."
                    , kinyarwanda = Just "Umwana ahabwa urukingo rw'Iseru na Rubeyole inshuro 2: Afite Amezi 9, n'amezi 15."
                    }

                VaccineOPV ->
                    { english = "There are 4 doses of OPV - at birth, 6 weeks, 10 weeks, and 14 weeks."
                    , kinyarwanda = Just "Umwana ahabwa urukingo rw'imbasa inshuro 4:Akivuka, ku byumweru 6, ku byumweru 10 no ku byumweru 14."
                    }

                VaccinePCV13 ->
                    { english = "There are 3 doses of PCV 13 - 6 weeks, 10 weeks, and 14 weeks."
                    , kinyarwanda = Just "Umwana ahabwa urukingo rw'umusonga inshuro 3:Ku byumweru 6, ku byumweru 10 no ku byumweru 14."
                    }

                VaccineRotarix ->
                    { english = "There are 2 doses of Rotarix - 6 weeks and 10 weeks."
                    , kinyarwanda = Just "Umwana ahabwa urukingo rw'impiswi inshuro 2:Ku byumweru 6, no ku byumweru 10."
                    }

        WellChildImmunisationHeader task ->
            case task of
                VaccineBCG ->
                    { english = "Bacillus Calmette - Guérin (BCG)"
                    , kinyarwanda = Just "Urukingo rw'igituntu"
                    }

                VaccineDTP ->
                    { english = "Diptheria, Hepatitis B, Tetanus, and Pertussis"
                    , kinyarwanda = Just "Urukingo rwa Kokorishi, Agakwega (Tetanosi), Akaniga,indwara zifata imyanya y'ubuhumekero, Umwijima wo mu bwoko bwa B"
                    }

                VaccineHPV ->
                    { english = "Human Papillomavirus (HPV)"
                    , kinyarwanda = Just "Urukingo rw'Inkondo y'Umura"
                    }

                VaccineIPV ->
                    { english = "Inactivated Polio Vaccine (IPV)"
                    , kinyarwanda = Just "Urukingo rw'imbasa rutangwa mu rushinge"
                    }

                VaccineMR ->
                    { english = "Measles-Rubella (MR)"
                    , kinyarwanda = Just "Urukingo rw'Iseru na Rubeyole"
                    }

                VaccineOPV ->
                    { english = "Oral Polio Vaccine (OPV)"
                    , kinyarwanda = Just "Urukingo rw'imbasa rutangwa mu kanwa"
                    }

                VaccinePCV13 ->
                    { english = "Pneumococcal Vaccine (PCV 13)"
                    , kinyarwanda = Just "Urukingo rw'umusonga"
                    }

                VaccineRotarix ->
                    { english = "Rotavirus Vaccine (Rotarix)"
                    , kinyarwanda = Just "Urukingo rw'impiswi"
                    }

        WellChildImmunisationHistory task ->
            case task of
                VaccineBCG ->
                    { english = "BCG History"
                    , kinyarwanda = Just "Amakuru k'urukingo rw'igituntu"
                    }

                VaccineDTP ->
                    { english = "DTP - HepB - Hib History"
                    , kinyarwanda = Just "Amakuru kuri DTP - HepB - Hib"
                    }

                VaccineHPV ->
                    { english = "HPV History"
                    , kinyarwanda = Just "Amakuru ku rukingo rw'inkondo y'umura"
                    }

                VaccineIPV ->
                    { english = "IPV History"
                    , kinyarwanda = Just "Amakuru k' Urukingo rw'imbasa rutangwa mu rushinge"
                    }

                VaccineMR ->
                    { english = "Measles-Rubella History"
                    , kinyarwanda = Just "amakuru k'Urukingo rw'Iseru na Rubeyole"
                    }

                VaccineOPV ->
                    { english = "OPV History"
                    , kinyarwanda = Just "Amakuru k'Urukingo rw'imbasa rutangwa mu kanwa"
                    }

                VaccinePCV13 ->
                    { english = "PCV 13 History"
                    , kinyarwanda = Just "Amakuru k'urukingo rw'umusonga"
                    }

                VaccineRotarix ->
                    { english = "Rotarix History"
                    , kinyarwanda = Just "Amakuru k'Urukingo rw'impiswi"
                    }

        WellChildImmunisationTask task ->
            case task of
                Pages.WellChildActivity.Types.TaskBCG ->
                    { english = "BCG"
                    , kinyarwanda = Just "Urukingo rw'igituntu"
                    }

                Pages.WellChildActivity.Types.TaskDTP ->
                    { english = "DTP - HepB - Hib"
                    , kinyarwanda = Nothing
                    }

                Pages.WellChildActivity.Types.TaskHPV ->
                    { english = "HPV"
                    , kinyarwanda = Just "Urukingo rw'Inkondo y'Umura"
                    }

                Pages.WellChildActivity.Types.TaskIPV ->
                    { english = "IPV"
                    , kinyarwanda = Just "Urukingo rw'imbasa rutangwa mu rushinge"
                    }

                Pages.WellChildActivity.Types.TaskMR ->
                    { english = "Measles-Rubella"
                    , kinyarwanda = Just "Urukingo rw'Iseru na Rubeyole"
                    }

                Pages.WellChildActivity.Types.TaskOPV ->
                    { english = "OPV"
                    , kinyarwanda = Just "Urukingo rw'imbasa"
                    }

                Pages.WellChildActivity.Types.TaskPCV13 ->
                    { english = "PCV 13"
                    , kinyarwanda = Just "Urukingo rw'umusonga"
                    }

                Pages.WellChildActivity.Types.TaskRotarix ->
                    { english = "Rotarix"
                    , kinyarwanda = Just "Urukingo rw'impiswi"
                    }

                Pages.WellChildActivity.Types.TaskOverview ->
                    { english = "Overview"
                    , kinyarwanda = Just "Ishusho Rusange"
                    }

        WellChildMedicationTask task ->
            case task of
                Pages.WellChildActivity.Types.TaskAlbendazole ->
                    { english = "Albendazole"
                    , kinyarwanda = Nothing
                    }

                Pages.WellChildActivity.Types.TaskMebendezole ->
                    { english = "Mebendezole"
                    , kinyarwanda = Nothing
                    }

                Pages.WellChildActivity.Types.TaskVitaminA ->
                    { english = "Vitamin A"
                    , kinyarwanda = Nothing
                    }

        WellChildNextStepsTask isChw task ->
            case task of
                TaskContributingFactors ->
                    { english = "Contributing Factors"
                    , kinyarwanda = Just "Impamvu zateye uburwayi"
                    }

                TaskHealthEducation ->
                    { english = "Health Education"
                    , kinyarwanda = Just "Inyigisho ku buzima"
                    }

                TaskSendToHC ->
                    if isChw then
                        { english = "Send to Health Center"
                        , kinyarwanda = Just "Ohereza Ku kigo nderabuzima"
                        }

                    else
                        { english = "Refer to Program"
                        , kinyarwanda = Nothing
                        }

                TaskFollowUp ->
                    { english = "Follow Up"
                    , kinyarwanda = Just "Gukurikirana umurwayi"
                    }

                TaskNextVisit ->
                    { english = "Next Visit"
                    , kinyarwanda = Nothing
                    }

        WellChildSymptom symptom ->
            case symptom of
                SymptomBreathingProblems ->
                    { english = "Breathing problems"
                    , kinyarwanda = Just "Ibibazo bijyanye no guhumeka"
                    }

                SymptomConvulsions ->
                    { english = "Convulsions"
                    , kinyarwanda = Just "Kugagara"
                    }

                SymptomLethargyOrUnresponsiveness ->
                    { english = "Lethargy or unresponsiveness"
                    , kinyarwanda = Just "Gucika intege cyane"
                    }

                SymptomDiarrhea ->
                    { english = "Diarrhea"
                    , kinyarwanda = Just "Impiswi"
                    }

                SymptomVomiting ->
                    { english = "Vomiting"
                    , kinyarwanda = Just "Kuruka"
                    }

                SymptomUmbilicalCordRedness ->
                    { english = "Umbilical Cord Redness"
                    , kinyarwanda = Just "Guhisha k'umukondo"
                    }

                SymptomStiffNeckOrBulgingFontanelle ->
                    { english = "Stiff neck or bulging fontanelle"
                    , kinyarwanda = Just "Kugagara ibikanu cyangwa igihorihori kibyimbye"
                    }

                SymptomSevereEdema ->
                    { english = "Severe Edema"
                    , kinyarwanda = Just "Kubyimba bikabije (Cyane ibirenge cg intonki)"
                    }

                SymptomPalmoplantarPallor ->
                    { english = "Palmoplantar pallor"
                    , kinyarwanda = Just "Kweruruka mu biganza no mu bworo bw'ibirenge"
                    }

                SymptomHistoryOfFever ->
                    { english = "History of fever"
                    , kinyarwanda = Just "Amakuru yerekeye umuriro yagize mu bihe byashize"
                    }

                SymptomBabyTiresQuicklyWhenFeeding ->
                    { english = "Baby tires quickly when feeding"
                    , kinyarwanda = Just "Umwana ahita ananirwa iyo atangiye kurya"
                    }

                SymptomCoughingOrTearingWhileFeeding ->
                    { english = "Coughing/tearing while feeding (<6 months)"
                    , kinyarwanda = Just "Gukorora/Kwiriza iyo atangiye kurya (munsi y'amezi 6)"
                    }

                SymptomRigidMusclesOrJawClenchingPreventingFeeding ->
                    { english = "Rigid muscles/jaw clenching that prevents feeding"
                    , kinyarwanda = Just "Imikaya ireze/amatama afunganye bikamubuza kurya"
                    }

                ExcessiveSweatingWhenFeeding ->
                    { english = "Excessive sweating when feeding"
                    , kinyarwanda = Just "Kubira ibyuya byinshi iyo ari kurya"
                    }

                NoWellChildSymptoms ->
                    { english = "None of these"
                    , kinyarwanda = Just "Nta na kimwe"
                    }

        WellChildVaccineLabel vaccineType ->
            case vaccineType of
                VaccineBCG ->
                    { english = "BCG"
                    , kinyarwanda = Just "Urukingo rw'igituntu"
                    }

                VaccineDTP ->
                    { english = "DTP - HepB - Hib"
                    , kinyarwanda = Nothing
                    }

                VaccineHPV ->
                    { english = "HPV"
                    , kinyarwanda = Just "Urukingo rw'Unkondo y'Umura"
                    }

                VaccineIPV ->
                    { english = "IPV"
                    , kinyarwanda = Just "Urukingo rw'imbasa rutangwa mu rushinge"
                    }

                VaccineMR ->
                    { english = "Measles-Rubella"
                    , kinyarwanda = Just "Urukingo rw'Iseru na Rubeyole"
                    }

                VaccineOPV ->
                    { english = "OPV"
                    , kinyarwanda = Just "Urukingo rw'imbasa"
                    }

                VaccinePCV13 ->
                    { english = "PCV 13"
                    , kinyarwanda = Just "Urukingo rw'umusonga"
                    }

                VaccineRotarix ->
                    { english = "Rotarix"
                    , kinyarwanda = Just "Urukingo rw'impiswi"
                    }

        WhatDoYouWantToDo ->
            { english = "What do you want to do?"
            , kinyarwanda = Just "Urashaka gukora iki?"
            }

        WhatType ->
            { english = "What type"
            , kinyarwanda = Just "Ubuhe bwoko"
            }

        WhatWasTheirResponse ->
            { english = "What was their response"
            , kinyarwanda = Just "Ni iki bagusubije"
            }

        WhoCaresForTheChildDuringTheDay ->
            { english = "Who cares for the child during the day"
            , kinyarwanda = Just "Ni inde wita ku mwana ku manywa"
            }

        WhyNot ->
            { english = "Why not"
            , kinyarwanda = Just "Kubera iki"
            }

        WhyDifferentFbfAmount activity ->
            case activity of
                ChildActivity _ ->
                    { english = "Select why child received a different amount of FBF"
                    , kinyarwanda = Nothing
                    }

                MotherActivity _ ->
                    { english = "Select why mother received a different amount of FBF"
                    , kinyarwanda = Nothing
                    }

        Year ->
            { english = "Year"
            , kinyarwanda = Just "Umwaka"
            }

        YearsOld int ->
            { english = String.fromInt int ++ " years old"
            , kinyarwanda = Just <| "Imyaka " ++ String.fromInt int
            }

        Yes ->
            { english = "Yes"
            , kinyarwanda = Just "Yego"
            }

        YouAreNotAnAdmin ->
            { english = "You are not logged in as an Administrator."
            , kinyarwanda = Nothing
            }

        YourGroupEncounterHasBeenSaved ->
            { english = "Your Group Encounter has been saved."
            , kinyarwanda = Nothing
            }

        ZScoreHeadCircumferenceForAge ->
            { english = "Z-Score Head Circumference for Age: "
            , kinyarwanda = Just "Z-score ku muzenguruko w'umutwe ugereranije n'imyaka afite: "
            }

        ZScoreHeightForAge ->
            { english = "Z-Score Height for Age: "
            , kinyarwanda = Just "Z-score Uburebure ku myaka: "
            }

        ZScoreMuacForAge ->
            { english = "MUAC for Age: "
            , kinyarwanda = Just "MUAC ku myaka: "
            }

        ZScoreWeightForAge ->
            { english = "Z-Score Weight for Age: "
            , kinyarwanda = Just "Z-score Ibiro ku myaka: "
            }

        ZScoreWeightForHeight ->
            { english = "Z-Score Weight for Height: "
            , kinyarwanda = Just "Z-score Ibiro ku uburebure: "
            }


translateMyRelatedBy : MyRelatedBy -> TranslationSet String
translateMyRelatedBy relationship =
    case relationship of
        MyChild ->
            { english = "Child"
            , kinyarwanda = Just "Umwana"
            }

        MyParent ->
            { english = "Parent"
            , kinyarwanda = Nothing
            }

        MyCaregiven ->
            { english = "Care given"
            , kinyarwanda = Nothing
            }

        MyCaregiver ->
            { english = "Caregiver"
            , kinyarwanda = Nothing
            }


{-| Basically, this is backwards. Our data is showing what the second
person is from the first person's point of view, but we want to
ask the question the opposite way.
-}
translateMyRelatedByQuestion : MyRelatedBy -> TranslationSet String
translateMyRelatedByQuestion relationship =
    case relationship of
        MyChild ->
            { english = "is the parent of"
            , kinyarwanda = Just "ni umubyeyi wa"
            }

        MyParent ->
            { english = "is the child of"
            , kinyarwanda = Just "ni umwana wa"
            }

        MyCaregiven ->
            { english = "is the caregiver for"
            , kinyarwanda = Just "ni umurezi wa"
            }

        MyCaregiver ->
            { english = "is given care by"
            , kinyarwanda = Just "arerwa na"
            }


translateActivePage : Page -> TranslationSet String
translateActivePage page =
    case page of
        DevicePage ->
            { english = "Device Status"
            , kinyarwanda = Just "Uko igikoresho cy'ikoranabuhanga gihagaze"
            }

        PinCodePage ->
            { english = "PIN Code"
            , kinyarwanda = Just "Umubare w'ibanga"
            }

        PageNotFound url ->
            { english = "Missing"
            , kinyarwanda = Just "Ibibura"
            }

        ServiceWorkerPage ->
            { english = "Deployment"
            , kinyarwanda = Nothing
            }

        UserPage userPage ->
            case userPage of
                ClinicalPage ->
                    { english = "Clinical"
                    , kinyarwanda = Nothing
                    }

                ClinicsPage _ ->
                    { english = "Groups"
                    , kinyarwanda = Just "Itsinda"
                    }

                ClinicalProgressReportPage _ _ ->
                    { english = "Clinical Progress Report"
                    , kinyarwanda = Just "Erekana raporo yibyavuye mu isuzuma"
                    }

                CreatePersonPage _ _ ->
                    { english = "Create Person"
                    , kinyarwanda = Nothing
                    }

                DashboardPage dashboardPage ->
                    { english = "Dashboards"
                    , kinyarwanda = Nothing
                    }

                GlobalCaseManagementPage ->
                    { english = "Case Management"
                    , kinyarwanda = Just "Kuvura Uburwayi"
                    }

                DemographicsReportPage _ ->
                    { english = "Demographics Report"
                    , kinyarwanda = Just "Raporo y'umwirondoro"
                    }

                EditPersonPage _ ->
                    { english = "Edit Person"
                    , kinyarwanda = Nothing
                    }

                MyAccountPage ->
                    { english = "My Account"
                    , kinyarwanda = Just "Compte"
                    }

                PersonPage _ _ ->
                    { english = "Person"
                    , kinyarwanda = Nothing
                    }

                PersonsPage _ _ ->
                    { english = "Participant Directory"
                    , kinyarwanda = Just "Ububiko bw'amakuru y'umurwayi"
                    }

                PrenatalParticipantPage _ ->
                    { english = "Antenatal Participant"
                    , kinyarwanda = Nothing
                    }

                IndividualEncounterParticipantsPage encounterType ->
                    case encounterType of
                        AcuteIllnessEncounter ->
                            { english = "Acute Illness Participants"
                            , kinyarwanda = Just "Abagaragweho n'uburwayi butunguranye"
                            }

                        AntenatalEncounter ->
                            { english = "Antenatal Participants"
                            , kinyarwanda = Nothing
                            }

                        InmmunizationEncounter ->
                            { english = "Inmmunization Participants"
                            , kinyarwanda = Nothing
                            }

                        NutritionEncounter ->
                            { english = "Nutrition Participants"
                            , kinyarwanda = Nothing
                            }

                        HomeVisitEncounter ->
                            { english = "Home Visit Participants"
                            , kinyarwanda = Nothing
                            }

                        WellChildEncounter ->
                            { english = "Standard Pediatric Visit Participant"
                            , kinyarwanda = Nothing
                            }

                RelationshipPage _ _ _ ->
                    { english = "Relationship"
                    , kinyarwanda = Nothing
                    }

                SessionPage sessionId sessionPage ->
                    case sessionPage of
                        ActivitiesPage ->
                            { english = "Activities"
                            , kinyarwanda = Just "Ibikorwa"
                            }

                        ActivityPage activityType ->
                            { english = "Activity"
                            , kinyarwanda = Just "Igikorwa"
                            }

                        AttendancePage ->
                            { english = "Attendance"
                            , kinyarwanda = Just "Ubwitabire"
                            }

                        ParticipantsPage ->
                            { english = "Participants"
                            , kinyarwanda = Just "Abagenerwabikorwa"
                            }

                        ChildPage childId ->
                            { english = "Child"
                            , kinyarwanda = Just "Umwana"
                            }

                        MotherPage motherId ->
                            { english = "Mother"
                            , kinyarwanda = Just "Umubyeyi"
                            }

                        NextStepsPage childId _ ->
                            { english = "Next Steps"
                            , kinyarwanda = Just "Ibikurikiyeho"
                            }

                        ProgressReportPage childId ->
                            { english = "Progress Report"
                            , kinyarwanda = Just "Raporo igaragaza imikurire y'umwana"
                            }

                PrenatalEncounterPage _ ->
                    { english = "Antenatal Encounter"
                    , kinyarwanda = Just "Isuzuma k’umugore utwite"
                    }

                PrenatalActivityPage _ _ ->
                    { english = "Antenatal Activity"
                    , kinyarwanda = Nothing
                    }

                PrenatalLabResultsPage _ ->
                    { english = "Lab Results"
                    , kinyarwanda = Nothing
                    }

                IndividualEncounterTypesPage ->
                    { english = "Encounter Types"
                    , kinyarwanda = Nothing
                    }

                PregnancyOutcomePage _ _ ->
                    { english = "Pregnancy Outcome"
                    , kinyarwanda = Nothing
                    }

                NutritionParticipantPage _ ->
                    { english = "Nutrition Encounter"
                    , kinyarwanda = Just "Isuzuma ry’imirire"
                    }

                NutritionEncounterPage _ ->
                    { english = "Nutrition Encounter"
                    , kinyarwanda = Just "Isuzuma ry’imirire"
                    }

                NutritionActivityPage _ _ ->
                    { english = "Nutrition Activity"
                    , kinyarwanda = Nothing
                    }

                NutritionProgressReportPage _ ->
                    { english = "Nutrition Progress Report"
                    , kinyarwanda = Nothing
                    }

                AcuteIllnessParticipantPage _ ->
                    { english = "Acute Illness Encounter"
                    , kinyarwanda = Just "Isuzuma  ry'uburwayi butunguranye"
                    }

                AcuteIllnessEncounterPage _ ->
                    { english = "Acute Illness Encounter"
                    , kinyarwanda = Just "Isuzuma  ry'uburwayi butunguranye"
                    }

                AcuteIllnessActivityPage _ _ ->
                    { english = "Acute Illness Activity"
                    , kinyarwanda = Just "Igikorwa cyo kuvura uburwayi butunguranye"
                    }

                AcuteIllnessProgressReportPage _ _ ->
                    { english = "Acute Illness Progress Report"
                    , kinyarwanda = Just "Raporo y’ibyakozwe ku ndwara zifatiyeho"
                    }

                AcuteIllnessOutcomePage _ ->
                    { english = "Acute Illness Outcome"
                    , kinyarwanda = Just "Iherezo ry'indwara ifatiyeho"
                    }

                HomeVisitEncounterPage _ ->
                    { english = "Home Visit Encounter"
                    , kinyarwanda = Just "Gusura abarwayi mu rugo"
                    }

                HomeVisitActivityPage _ _ ->
                    { english = "Home Visit Activity"
                    , kinyarwanda = Nothing
                    }

                WellChildParticipantPage _ ->
                    { english = "Standard Pediatric Visit Encounter"
                    , kinyarwanda = Just "Isura risanzwe ry'Umwana"
                    }

                WellChildEncounterPage _ ->
                    { english = "Standard Pediatric Visit Encounter"
                    , kinyarwanda = Just "Isura risanzwe ry'Umwana"
                    }

                WellChildActivityPage _ _ ->
                    { english = "Standard Pediatric Visit Activity"
                    , kinyarwanda = Nothing
                    }

                WellChildProgressReportPage _ ->
                    { english = "Progress Report"
                    , kinyarwanda = Nothing
                    }

                TraceContactPage _ ->
                    { english = "Trace Contact"
                    , kinyarwanda = Nothing
                    }


translateAdherence : Adherence -> TranslationSet String
translateAdherence adherence =
    case adherence of
        PrescribedAVRs ->
            { english = "Ask the mother to name or describe her prescribed AVRs. Can she correctly describe her medication?"
            , kinyarwanda = Just "Saba umubyeyi kuvuga izina ry’imiti igabanya ubukana bamuhaye. Ese abashije kuyivuga neza?"
            }

        CorrectDosage ->
            { english = "Can she tell you the correct dosage?"
            , kinyarwanda = Just "Yaba abasha kukubwira neza uburyo ayifata?"
            }

        TimeOfDay ->
            { english = "Can she tell you the correct time of day to make her ARVs?"
            , kinyarwanda = Just "Yaba abasha kukubwira amasaha ayifatiraho buri munsi?"
            }

        Adhering ->
            { english = "Based on your conversations with her, do you think she is adhering to her ARV regimen?"
            , kinyarwanda = Just "Ugendeye ku kiganiro mwagiranye, utekereza ko ari gufata imiti ye neza?"
            }


translateCounselingTimingHeading : CounselingTiming -> TranslationSet String
translateCounselingTimingHeading timing =
    case timing of
        Entry ->
            { english = "Entry Counseling Checklist:"
            , kinyarwanda = Just "Ibigomba kugirwaho inama ku ntangiriro:"
            }

        MidPoint ->
            { english = "Mid Program Review Checklist:"
            , kinyarwanda = Just "Ibigomba kugirwaho inama hagati mu gusubiramo gahunda:"
            }

        Exit ->
            { english = "Exit Counseling Checklist:"
            , kinyarwanda = Just "Ibigomba kugirwaho inama kumuntu usohotse muri gahunda:"
            }

        BeforeMidpoint ->
            { english = "Reminder"
            , kinyarwanda = Just "Kwibutsa"
            }

        BeforeExit ->
            { english = "Reminder"
            , kinyarwanda = Just "Kwibutsa"
            }


translateChartPhrase : ChartPhrase -> TranslationSet String
translateChartPhrase phrase =
    case phrase of
        AgeCompletedMonthsYears ->
            { english = "Age (completed months and years)"
            , kinyarwanda = Just "Imyaka uzuza amezi n'imyaka"
            }

        AgeWeeks ->
            { english = "Age (weeks)"
            , kinyarwanda = Nothing
            }

        Birth ->
            { english = "Birth"
            , kinyarwanda = Just "kuvuka"
            }

        ChartAgeRange range ->
            case range of
                RangeBirthToThirteenWeeks ->
                    { english = "Birth to 13-weeks (z-scores)"
                    , kinyarwanda = Nothing
                    }

                RangeBirthToTwoYears ->
                    { english = "Birth to 2-years (z-scores)"
                    , kinyarwanda = Just "kuvuka (Kuva avutse)  kugeza ku myaka 2 Z-score"
                    }

                RangeBirthToFiveYears ->
                    { english = "Birth to 5-years (z-scores)"
                    , kinyarwanda = Just "Imyaka 0-5"
                    }

                RangeFiveToTenYears ->
                    { english = "5 to 10-years (z-scores)"
                    , kinyarwanda = Just "Imyaka 5-10"
                    }

                RangeFiveToNineteenYears ->
                    { english = "5 to 19-years (z-scores)"
                    , kinyarwanda = Just "Imyaka 5-19"
                    }

        HeadCircumferenceCm ->
            { english = "Head Circumference (cm)"
            , kinyarwanda = Nothing
            }

        HeadCircumferenceForAge gender ->
            case gender of
                Male ->
                    { english = "Head Circumference Boys"
                    , kinyarwanda = Nothing
                    }

                Female ->
                    { english = "Head Circumference Girls"
                    , kinyarwanda = Nothing
                    }

        HeightCm ->
            { english = "Height (cm)"
            , kinyarwanda = Just "Uburebure cm"
            }

        HeightForAge gender ->
            case gender of
                Male ->
                    { english = "Height-For-Age Boys"
                    , kinyarwanda = Just "Uburebure ku myaka/ umuhungu"
                    }

                Female ->
                    { english = "Height-For-Age Girls"
                    , kinyarwanda = Just "Uburebure ku myaka/ umukobwa"
                    }

        LengthCm ->
            { english = "Length (cm)"
            , kinyarwanda = Just "Uburebure cm"
            }

        LengthForAge gender ->
            case gender of
                Male ->
                    { english = "Length-For-Age Boys"
                    , kinyarwanda = Just "Uburebure ku myaka/ umuhungu"
                    }

                Female ->
                    { english = "Length-For-Age Girls"
                    , kinyarwanda = Just "uburebure ku myaka UMUKOBWA"
                    }

        Months ->
            { english = "Months"
            , kinyarwanda = Just "Amezi"
            }

        OneYear ->
            { english = "1 year"
            , kinyarwanda = Just "Umwaka umwe"
            }

        WeightForAge gender ->
            case gender of
                Male ->
                    { english = "Weight-For-Age Boys"
                    , kinyarwanda = Just "Ibiro ku myaka umuhungu"
                    }

                Female ->
                    { english = "Weight-For-Age Girls"
                    , kinyarwanda = Just "ibiro ku myaka umukobwa"
                    }

        WeightForLength gender ->
            case gender of
                Male ->
                    { english = "Weight-For-Height Boys"
                    , kinyarwanda = Just "Ibiro ku Uburebure umuhungu"
                    }

                Female ->
                    { english = "Weight-For-Height Girls"
                    , kinyarwanda = Just "ibiro ku uburebure umukobwa"
                    }

        WeightKg ->
            { english = "Weight (kg)"
            , kinyarwanda = Just "Ibiro kg"
            }

        YearsPlural value ->
            { english = String.fromInt value ++ " years"
            , kinyarwanda = Just <| "Imyaka " ++ String.fromInt value
            }

        ZScoreChartsAvailableAt ->
            { english = "Z-score charts available at"
            , kinyarwanda = Just "Raporo ku mikurire y'umwana"
            }


translateDashboard : Dashboard -> TranslationSet String
translateDashboard trans =
    case trans of
        BeneficiariesLabel ->
            { english = "FBF Beneficiaries"
            , kinyarwanda = Nothing
            }

        AcuteIllnessDiagnosed ->
            { english = "Acute Illness Diagnosed"
            , kinyarwanda = Just "Uburwayi bufatiyeho bwasuzumwe"
            }

        BeneficiariesTableColumnLabel label ->
            case label of
                New ->
                    { english = "New beneficiaries to program"
                    , kinyarwanda = Nothing
                    }

                Missed ->
                    { english = "Missed session by beneficiaries"
                    , kinyarwanda = Nothing
                    }

                Malnourished ->
                    { english = "Malnourished beneficiaries"
                    , kinyarwanda = Nothing
                    }

                Total ->
                    { english = "Total beneficiaries in program"
                    , kinyarwanda = Nothing
                    }

        BeneficiariesTableLabel ->
            { english = "Grouped by age (Months)"
            , kinyarwanda = Nothing
            }

        BoysFilterLabel ->
            { english = "Boys"
            , kinyarwanda = Just "Umuhungu"
            }

        CallsTo114 ->
            { english = "Calls to 114"
            , kinyarwanda = Just "Inshuro bahamagaye 114"
            }

        CaseManagementFirstWordHelper ->
            { english = "Review"
            , kinyarwanda = Nothing
            }

        CaseManagementHelper ->
            { english = "list of malnourished children"
            , kinyarwanda = Nothing
            }

        CaseManagementLabel ->
            { english = "Case Management"
            , kinyarwanda = Just "Kuvura Uburwayi"
            }

        ChildrenWhoDied ->
            { english = "Children Who Died"
            , kinyarwanda = Nothing
            }

        CompletedProgramLabel ->
            { english = "Completed Program"
            , kinyarwanda = Nothing
            }

        CurrentPregnancies ->
            { english = "Currently Pregnant Women"
            , kinyarwanda = Just "Abagore basanzwe batwite"
            }

        CommunityLevelCases ->
            { english = "Community Level Cases"
            , kinyarwanda = Just "Umubare w'ababonetse ku rwego rw'umudugudu"
            }

        ComplicatedMalariaReferredToHC ->
            { english = "Complicated Malaria Referred to HC"
            , kinyarwanda = Just "Abarwaye Malariya y'ikigatu boherejwe ku Kigo Nderabuzima"
            }

        ComplicatedGIInfectionsReferredToHc ->
            { english = "Complicated GI Infections Referred to Health Center"
            , kinyarwanda = Just "Uburwayi bwo munda bukomeye bwoherejwe ku kigo nderabuzima"
            }

        DiagnosisUndetermined ->
            { english = "Diagnosis Undetermined"
            , kinyarwanda = Just "Uburwayi budasobanutse"
            }

        DiagnosedCases ->
            { english = "Diagnosed Cases"
            , kinyarwanda = Just "Umubare w'indwara zavuwe"
            }

        FamilyPlanningLabel ->
            { english = "Family Planning"
            , kinyarwanda = Nothing
            }

        FamilyPlanningOutOfWomen { total, useFamilyPlanning } ->
            { english = String.fromInt useFamilyPlanning ++ " out of " ++ String.fromInt total ++ " women"
            , kinyarwanda = Nothing
            }

        FamilyThatMoved ->
            { english = "Families Who Moved"
            , kinyarwanda = Nothing
            }

        FeversByCause ->
            { english = "Fevers by Cause"
            , kinyarwanda = Just "Impamvu zateye umuriro"
            }

        FeverCause cause ->
            case cause of
                FeverCauseCovid19 ->
                    { english = "COVID-19"
                    , kinyarwanda = Nothing
                    }

                FeverCauseMalaria ->
                    { english = "Malaria"
                    , kinyarwanda = Just "Malariya"
                    }

                FeverCauseRespiratory ->
                    { english = "Respiratory"
                    , kinyarwanda = Nothing
                    }

                FeverCauseGI ->
                    { english = "Gastrointeritis"
                    , kinyarwanda = Just "Indwara yo mu nda"
                    }

                FeverCauseUnknown ->
                    { english = "Unknown"
                    , kinyarwanda = Just "Ntibizwi"
                    }

        FeverOfUnknownOrigin ->
            { english = " Fever of Unknown Origin"
            , kinyarwanda = Just "Umuriro utazwi icyawuteye"
            }

        Filter filter ->
            case filter of
                Stunting ->
                    { english = "Stunting"
                    , kinyarwanda = Just "Igwingira"
                    }

                Underweight ->
                    { english = "Underweight"
                    , kinyarwanda = Just "Ibiro bidahagije"
                    }

                Wasting ->
                    { english = "Wasting"
                    , kinyarwanda = Just "Kunanuka Bikabije"
                    }

                Dashboard.MUAC ->
                    { english = "MUAC"
                    , kinyarwanda = Nothing
                    }

                MissedSession ->
                    { english = "Missed Sessions"
                    , kinyarwanda = Nothing
                    }

        FilterProgramType filterProgramType ->
            case filterProgramType of
                FilterAllPrograms ->
                    { english = "All"
                    , kinyarwanda = Nothing
                    }

                FilterProgramAchi ->
                    { english = "ACHI"
                    , kinyarwanda = Nothing
                    }

                FilterProgramFbf ->
                    { english = "FBF"
                    , kinyarwanda = Nothing
                    }

                FilterProgramPmtct ->
                    { english = "PMTCT"
                    , kinyarwanda = Nothing
                    }

                FilterProgramSorwathe ->
                    { english = "Sorwathe"
                    , kinyarwanda = Nothing
                    }

                FilterProgramCommunity ->
                    { english = "Community"
                    , kinyarwanda = Nothing
                    }

        Filters ->
            { english = "Filters"
            , kinyarwanda = Just "Guhitamo"
            }

        GirlsFilterLabel ->
            { english = "Girls"
            , kinyarwanda = Just "Umukobwa"
            }

        GoodNutritionLabel ->
            { english = "% Good nutrition"
            , kinyarwanda = Just "% Abafite imirire myiza"
            }

        HomeDeliveries ->
            { english = "Home Deliveries"
            , kinyarwanda = Just "Ababyariye mu Rugo"
            }

        HealthFacilityDeliveries ->
            { english = "Health Facility Deliveries"
            , kinyarwanda = Just "Ababyariye ku Ivuriro"
            }

        HealthCenterReferrals ->
            { english = "Health Center Referrals"
            , kinyarwanda = Just "Aboherejwe ku kigo nderabuzima"
            }

        IncidenceOf ->
            { english = "Incidence of"
            , kinyarwanda = Just "Umubare w'abana bashya bafite"
            }

        LastUpdated ->
            { english = "Last updated"
            , kinyarwanda = Just "Ivugurura riheruka"
            }

        LoadingDataGeneral ->
            { english = "Loading dashboard stats..."
            , kinyarwanda = Nothing
            }

        Moderate ->
            { english = "Moderate"
            , kinyarwanda = Nothing
            }

        MissedSessionsLabel ->
            { english = "Missed Session"
            , kinyarwanda = Nothing
            }

        ModeratelyMalnourished ->
            { english = "Moderately Malnourished"
            , kinyarwanda = Nothing
            }

        MothersInANC ->
            { english = "Mothers in ANC"
            , kinyarwanda = Just "Ababyeyi bari muri serivisi ikurikirana abagore batwite"
            }

        NewCasesLabel ->
            { english = "New Cases"
            , kinyarwanda = Nothing
            }

        NewCasesPerMonth ->
            { english = "New cases per month"
            , kinyarwanda = Just "Abashya bagaragaye mu kwezi"
            }

        NewPregnancy ->
            { english = "New Identified Pregnancies"
            , kinyarwanda = Just "Abagore bashya batwite"
            }

        NewBeneficiaries ->
            { english = "New Beneficiaries"
            , kinyarwanda = Nothing
            }

        NewbornsInCare ->
            { english = "Newborns in Care"
            , kinyarwanda = Just "Impinja zikurikiranwa"
            }

        NoDataGeneral ->
            { english = "No data for this health center."
            , kinyarwanda = Nothing
            }

        NoDataForPeriod ->
            { english = "No data for the selected period."
            , kinyarwanda = Just "Nta bipimo bigaragara muri iki gihe wahisemo"
            }

        PatientsManagedAtHome ->
            { english = "Managed at Home"
            , kinyarwanda = Just "Abavuriwe mu Rugo"
            }

        PatientCurrentlyUnderCare ->
            { english = "Currently Under Care"
            , kinyarwanda = Just "Abacyitabwaho"
            }

        PercentageLabel period ->
            case period of
                Dashboard.OneYear ->
                    { english = "from last year"
                    , kinyarwanda = Just "Guhera umwaka ushize"
                    }

                Dashboard.ThisMonth ->
                    { english = "from last month"
                    , kinyarwanda = Nothing
                    }

                Dashboard.LastMonth ->
                    { english = "from last month"
                    , kinyarwanda = Nothing
                    }

                Dashboard.ThreeMonthsAgo ->
                    { english = "from last month"
                    , kinyarwanda = Nothing
                    }

        PeriodFilter period ->
            case period of
                Dashboard.OneYear ->
                    { english = "1 year"
                    , kinyarwanda = Nothing
                    }

                Dashboard.ThisMonth ->
                    { english = "This month"
                    , kinyarwanda = Nothing
                    }

                Dashboard.LastMonth ->
                    { english = "Last month"
                    , kinyarwanda = Nothing
                    }

                Dashboard.ThreeMonthsAgo ->
                    { english = "Three months"
                    , kinyarwanda = Nothing
                    }

        ProgramType ->
            { english = "Program Type"
            , kinyarwanda = Nothing
            }

        ResolvedCases ->
            { english = " Resolved Cases: Currently in Care"
            , kinyarwanda = Just "Abavuwe: Bacyitabwaho"
            }

        Severe ->
            { english = "Severe"
            , kinyarwanda = Nothing
            }

        SeverelyMalnourished ->
            { english = "Severely Malnourished"
            , kinyarwanda = Nothing
            }

        StatisticsFirstWordHelper ->
            { english = "See"
            , kinyarwanda = Nothing
            }

        StatisticsHelper ->
            { english = "statistics for this month"
            , kinyarwanda = Nothing
            }

        SubFilter filter ->
            case filter of
                FilterTotal ->
                    { english = "Total"
                    , kinyarwanda = Nothing
                    }

                FilterModerate ->
                    { english = "Moderate"
                    , kinyarwanda = Nothing
                    }

                FilterSevere ->
                    { english = "Severe"
                    , kinyarwanda = Nothing
                    }

        SyncNotice ->
            { english = "If the dashboard statistics doesn't load shortly, please sync data from the backend."
            , kinyarwanda = Nothing
            }

        TotalBeneficiaries ->
            { english = "Total Beneficiaries"
            , kinyarwanda = Just "Umubare w'abana bose bafite"
            }

        TotalMalnourished ->
            { english = "Total Malnourished"
            , kinyarwanda = Nothing
            }

        TotalEncountersLabel ->
            { english = "Total encounters completed"
            , kinyarwanda = Just "Ibikorwa byose byarangiye"
            }

        TotalAssessment ->
            { english = "Total # of Assessments"
            , kinyarwanda = Just "Umubare wose w'Amasuzuma Yakozwe"
            }

        UncomplicatedMalariaByChws ->
            { english = "Uncomplicated Malaria Managed by CHWs"
            , kinyarwanda = Just "Abarwaye Malariya yorohejwe yavuwe n'abajyanama b'ubuzima"
            }

        UncomplicatedMalariaInPregnancyReferredToHc ->
            { english = "Uncomplicated Malaria in Pregnancy Referred to HC"
            , kinyarwanda = Just "Ababyeyi batwite bafite Malariya yoroheje boherejwe ku kigo nderabuzima"
            }

        UncomplicatedGIInfectionByCHWS ->
            { english = "Uncomplicated GI Infections Managed by CHWs"
            , kinyarwanda = Just "Uburwayi bwo mu nda bworoheje bwavuwe n'abajyanama w'ubuzima"
            }

        UseFamilyPlanning ->
            { english = "use family planning"
            , kinyarwanda = Nothing
            }

        Within4MonthsOfDueDate ->
            { english = "Within 4 Months of Due Date"
            , kinyarwanda = Just "Inda ibura amezi 4 ngo ivuke"
            }

        WithDangerSigns ->
            { english = "With Danger Signs"
            , kinyarwanda = Just "Abafite Ibimenyetso Mpuruza"
            }


translateLoginPhrase : LoginPhrase -> TranslationSet String
translateLoginPhrase phrase =
    case phrase of
        CheckingCachedCredentials ->
            { english = "Checking cached credentials"
            , kinyarwanda = Nothing
            }

        ForgotPassword1 ->
            { english = "Forgot your password?"
            , kinyarwanda = Just "Wibagiwe ijambo ry'ibanga?"
            }

        ForgotPassword2 ->
            { english = "Call The Ihangane Project at +250 788 817 542"
            , kinyarwanda = Just "Hamagara The Ihangane Project kuri +250 788 817 542(Hamagara kumushinga wa ihangane"
            }

        LoggedInAs ->
            { english = "Logged in as"
            , kinyarwanda = Just "Kwinjira nka"
            }

        LoginRejected method ->
            case method of
                ByAccessToken ->
                    { english = "Your access token has expired. You will need to sign in again."
                    , kinyarwanda = Just "Igihe cyo gukoresha sisitemu cyarangiye . Ongera winjore muri sisitemu"
                    }

                ByPassword ->
                    { english = "The server rejected your username or password."
                    , kinyarwanda = Just "Seriveri yanze ijambo ryo kwinjira cg ijambo ry'ibanga"
                    }

        LoginError error ->
            translateHttpError error

        LoginToSyncHealthCenters ->
            { english = "Please log in before syncing health centers"
            , kinyarwanda = Nothing
            }

        Logout ->
            { english = "Logout"
            , kinyarwanda = Just "Gufunga"
            }

        LogoutInProgress ->
            { english = "Logout in progress ..."
            , kinyarwanda = Just "sisitemi irikwifunga"
            }

        LogoutFailed ->
            { english = "Logout Failed"
            , kinyarwanda = Just "Gufunga byanze"
            }

        Password ->
            { english = "Password"
            , kinyarwanda = Just "Ijambo ry'ibanga"
            }

        PinCode ->
            { english = "PIN code"
            , kinyarwanda = Nothing
            }

        PinCodeRejected ->
            { english = "Your PIN code was not recognized."
            , kinyarwanda = Just "Umubare wawe w'ibanga ntabwo uzwi."
            }

        SignIn ->
            { english = "Sign In"
            , kinyarwanda = Just "Kwinjira"
            }

        SignOut ->
            { english = "Sign Out"
            , kinyarwanda = Just "Gusohoka muri sisiteme"
            }

        Username ->
            { english = "Username"
            , kinyarwanda = Just "Izina ryo kwinjira"
            }

        WorkOffline ->
            { english = "Work Offline"
            , kinyarwanda = Just "Gukora nta internet"
            }

        YouMustLoginBefore ->
            { english = "You must sign in before you can access the"
            , kinyarwanda = Just "Ugomba kubanza kwinjira muri sisitemi mbere yuko ubona"
            }


translateMonth : Month -> Bool -> TranslationSet String
translateMonth month short =
    case month of
        Jan ->
            if short then
                { english = "Jan"
                , kinyarwanda = Just "Mut"
                }

            else
                { english = "January"
                , kinyarwanda = Just "Mutarama"
                }

        Feb ->
            if short then
                { english = "Feb"
                , kinyarwanda = Just "Gas"
                }

            else
                { english = "February"
                , kinyarwanda = Just "Gashyantare"
                }

        Mar ->
            if short then
                { english = "Mar"
                , kinyarwanda = Just "Wer"
                }

            else
                { english = "March"
                , kinyarwanda = Just "Werurwe"
                }

        Apr ->
            if short then
                { english = "Apr"
                , kinyarwanda = Just "Mat"
                }

            else
                { english = "April"
                , kinyarwanda = Just "Mata"
                }

        May ->
            if short then
                { english = "May"
                , kinyarwanda = Just "Gic"
                }

            else
                { english = "May"
                , kinyarwanda = Just "Gicurasi"
                }

        Jun ->
            if short then
                { english = "Jun"
                , kinyarwanda = Just "Kam"
                }

            else
                { english = "June"
                , kinyarwanda = Just "Kamena"
                }

        Jul ->
            if short then
                { english = "Jul"
                , kinyarwanda = Just "Nya"
                }

            else
                { english = "July"
                , kinyarwanda = Just "Nyakanga"
                }

        Aug ->
            if short then
                { english = "Aug"
                , kinyarwanda = Just "Kan"
                }

            else
                { english = "August"
                , kinyarwanda = Just "Kanama"
                }

        Sep ->
            if short then
                { english = "Sep"
                , kinyarwanda = Just "Nze"
                }

            else
                { english = "September"
                , kinyarwanda = Just "Nzeri"
                }

        Oct ->
            if short then
                { english = "Oct"
                , kinyarwanda = Just "Ukw"
                }

            else
                { english = "October"
                , kinyarwanda = Just "Ukwakira"
                }

        Nov ->
            if short then
                { english = "Nov"
                , kinyarwanda = Just "Ugu"
                }

            else
                { english = "November"
                , kinyarwanda = Just "Ugushyingo"
                }

        Dec ->
            if short then
                { english = "Dec"
                , kinyarwanda = Just "Uku"
                }

            else
                { english = "December"
                , kinyarwanda = Just "Ukuboza"
                }


translateMonthYY : Month -> Int -> Bool -> TranslationSet String
translateMonthYY month year short =
    translateMonth month short
        |> (\set ->
                { english = set.english ++ "-" ++ Debug.toString year
                , kinyarwanda = Maybe.map (\kinyarwanda -> kinyarwanda ++ "-" ++ Debug.toString year) set.kinyarwanda
                }
           )


translateHttpError : Http.Error -> TranslationSet String
translateHttpError error =
    case error of
        Http.NetworkError ->
            { english = "Something went wrong. Please refresh the page and try again. If problem persisits, please contact system administrator."
            , kinyarwanda = Just "Hari ikitagenze neza. Ongera ugerageze ukoraho, niba ikibazo gikomeje hamagara umuyobozi wa sisiteme."
            }

        Http.Timeout ->
            { english = "The request to the server timed out."
            , kinyarwanda = Just "Ibyo wasabye kuri seriveri byarengeje igihe."
            }

        Http.BadUrl url ->
            { english = "URL is not valid: " ++ url
            , kinyarwanda = Nothing
            }

        Http.BadStatus response ->
            { english = "The server indicated the following error:"
            , kinyarwanda = Just "Aya makosa yagaragaye hamagara kuri seriveri:"
            }

        Http.BadPayload message response ->
            { english = "The server responded with data of an unexpected type."
            , kinyarwanda = Nothing
            }


translateValidationError : ValidationError -> TranslationSet String
translateValidationError id =
    case id of
        DigitsOnly ->
            { english = "should contain only digit characters"
            , kinyarwanda = Nothing
            }

        InvalidBirthDate ->
            { english = "is invalid"
            , kinyarwanda = Nothing
            }

        InvalidBirthDateForAdult ->
            { english = "is invalid - adult should at least 13 years old"
            , kinyarwanda = Nothing
            }

        InvalidBirthDateForChild ->
            { english = "is invalid - child should be below the age of 13"
            , kinyarwanda = Nothing
            }

        InvalidHmisNumber ->
            { english = "is invalid - child should be between 1 and 15"
            , kinyarwanda = Nothing
            }

        LengthError correctLength ->
            { english = "should contain " ++ String.fromInt correctLength ++ " characters"
            , kinyarwanda = Nothing
            }

        LettersOnly ->
            { english = "should contain only letter characters"
            , kinyarwanda = Nothing
            }

        RequiredField ->
            { english = "is a required field"
            , kinyarwanda = Just "ni ngombwa kuhuzuza"
            }

        UnknownGroup ->
            { english = "is not a known Group"
            , kinyarwanda = Nothing
            }

        UnknownProvince ->
            { english = "is not a known province"
            , kinyarwanda = Nothing
            }

        UnknownDistrict ->
            { english = "is not a known district"
            , kinyarwanda = Nothing
            }

        UnknownSector ->
            { english = "is not a known sector"
            , kinyarwanda = Nothing
            }

        UnknownCell ->
            { english = "is not a known cell"
            , kinyarwanda = Nothing
            }

        UnknownVillage ->
            { english = "is not a known village"
            , kinyarwanda = Nothing
            }

        DecoderError err ->
            { english = "Decoder error: " ++ err
            , kinyarwanda = Nothing
            }


translateFormError : ErrorValue ValidationError -> TranslationSet String
translateFormError error =
    case error of
        Empty ->
            { english = "should not be empty"
            , kinyarwanda = Nothing
            }

        InvalidString ->
            { english = "is not a valid string"
            , kinyarwanda = Just "Ntibyemewe kwandikama inyuguti"
            }

        InvalidEmail ->
            { english = "is not a valid email"
            , kinyarwanda = Nothing
            }

        InvalidFormat ->
            { english = "is not a valid format"
            , kinyarwanda = Nothing
            }

        InvalidInt ->
            { english = "is not a valid integer"
            , kinyarwanda = Nothing
            }

        InvalidFloat ->
            { english = "is not a valid number"
            , kinyarwanda = Nothing
            }

        InvalidBool ->
            { english = "is not a valid boolean"
            , kinyarwanda = Nothing
            }

        SmallerIntThan int ->
            { english = "must be smaller than " ++ String.fromInt int
            , kinyarwanda = Nothing
            }

        GreaterIntThan int ->
            { english = "must be larger than " ++ String.fromInt int
            , kinyarwanda = Nothing
            }

        SmallerFloatThan float ->
            { english = "must be smaller than " ++ String.fromFloat float
            , kinyarwanda = Nothing
            }

        GreaterFloatThan float ->
            { english = "must be larger than " ++ String.fromFloat float
            , kinyarwanda = Nothing
            }

        ShorterStringThan int ->
            { english = "must have fewer than " ++ String.fromInt int ++ " characters"
            , kinyarwanda = Nothing
            }

        LongerStringThan int ->
            { english = "must have more than " ++ String.fromInt int ++ " characters"
            , kinyarwanda = Nothing
            }

        NotIncludedIn ->
            { english = "was not among the valid options"
            , kinyarwanda = Nothing
            }

        CustomError e ->
            translateValidationError e


{-| This one is hampered by the fact that the field names in etaque/elm-form
are untyped strings, but we do our best.
-}
translateFormField : String -> TranslationSet String
translateFormField field =
    case field of
        "clinic_id" ->
            translationSet Group

        "closed" ->
            translationSet Closed

        "training" ->
            translationSet Group

        "scheduled_date.start" ->
            translationSet StartDate

        "scheduled_date.end" ->
            translationSet EndDate

        _ ->
            { english = field
            , kinyarwanda = Nothing
            }<|MERGE_RESOLUTION|>--- conflicted
+++ resolved
@@ -839,7 +839,6 @@
     | PrenatalAssesment PrenatalAssesment
     | PrenatalEncounterType PrenatalEncounterType
     | PrenatalHealthEducationQuestion PrenatalHealthEducationSign
-<<<<<<< HEAD
     | PrenatalLaboratoryBloodGroupTestResult
     | PrenatalLaboratoryBloodGroup BloodGroup
     | PrenatalLaboratoryRhesusTestResult
@@ -873,10 +872,7 @@
     | PrenatalLaboratoryTaskResultsHelper
     | PrenatalLabsCaseManagementType
     | PrenatalLabsEntryState PrenatalLabsEntryState
-    | PrenatalNextStepsTask Pages.PrenatalActivity.Model.NextStepsTask
-=======
     | PrenatalNextStepsTask Pages.PrenatalActivity.Types.NextStepsTask
->>>>>>> eed00dfb
     | PrenatalPhotoHelper
     | PrenatalTestExecutionNote PrenatalTestExecutionNote
     | PrenatalTestResult PrenatalTestResult
