module Translate exposing
    ( Adherence(..)
    , ChartPhrase(..)
    , Language
    , LoginPhrase(..)
    , TranslationId(..)
    , ValidationError(..)
    , translate
    , translateActivePage
    , translateAdherence
    , translateChartPhrase
    , translateCounselingTimingHeading
    , translateFormError
    , translateFormField
    , translateHttpError
    , translateLoginPhrase
    , translateValidationError
    , translationSet
    )

{-| This module has just the translations ... for types and
general utilities, see `Translate.Model` and `Translate.Utils`.
-}

import Activity.Model exposing (Activity(..), ChildActivity(..), MotherActivity(..))
import Backend.Clinic.Model exposing (ClinicType(..))
import Backend.Counseling.Model exposing (CounselingTiming(..), CounselingTopic)
import Backend.Entities exposing (..)
import Backend.IndividualEncounterParticipant.Model exposing (IndividualEncounterType(..), PregnancyOutcome(..))
import Backend.Measurement.Model exposing (..)
import Backend.Person.Model
    exposing
        ( EducationLevel(..)
        , Gender(..)
        , HIVStatus(..)
        , MaritalStatus(..)
        , ModeOfDelivery(..)
        , VaginalDelivery(..)
        )
import Backend.Relationship.Model exposing (MyRelatedBy(..))
import Date exposing (Month)
import Form.Error exposing (ErrorValue(..))
import Http
import Pages.Attendance.Model exposing (InitialResultsDisplay(..))
import Pages.Page exposing (..)
import Pages.PrenatalActivity.Model
    exposing
        ( ExaminationTask(..)
        , HistoryTask(..)
        , LmpRange(..)
        , PatientProvisionsTask(..)
        )
import PrenatalActivity.Model
    exposing
        ( HighRiskFactor(..)
        , HighSeverityAlert(..)
        , MedicalDiagnosis(..)
        , ObstetricalDiagnosis(..)
        , PregnancyTrimester(..)
        , PrenatalActivity(..)
        , RecurringHighSeverityAlert(..)
        , RiskFactor(..)
        )
import Restful.Endpoint exposing (fromEntityUuid)
import Restful.Login exposing (LoginError(..), LoginMethod(..))
import Time exposing (Month(..))
import Translate.Model exposing (TranslationSet)
import Translate.Utils exposing (..)


{-| We re-export this one for convenience, so you don't have to import
`Translate.Model` in simple cases. That is, you can do this, which will be
enough for most "view" modules:

    import Translate exposing (translate, Language)

Note that importing `Language` from here gives you only the type, not the
constructors. For more complex cases, where you need `English` and
`Kinyarwanda` as well, you have to do this instead:

    import Translate.Model exposing (Language(..))

-}
type alias Language =
    Translate.Model.Language


translate : Language -> TranslationId -> String
translate lang trans =
    selectLanguage lang (translationSet trans)


type LoginPhrase
    = CheckingCachedCredentials
    | ForgotPassword1
    | ForgotPassword2
    | LoggedInAs
    | LoginError Http.Error
    | LoginRejected LoginMethod
    | LoginOrWorkOffline
    | Logout
    | LogoutInProgress
    | LogoutFailed
    | Password
    | PinCode
    | PinCodeRejected
    | SignIn
    | SignOut
    | Username
    | WorkOffline
    | YouMustLoginBefore


type ChartPhrase
    = AgeCompletedMonthsYears
    | Birth
    | BirthToTwoYears
    | LengthCm
    | LengthForAgeBoys
    | LengthForAgeGirls
    | Months
    | OneYear
    | WeightForAgeBoys
    | WeightForAgeGirls
    | WeightForLengthBoys
    | WeightForLengthGirls
    | WeightKg
    | YearsPlural Int
    | ZScoreChartsAvailableAt


type ValidationError
    = DigitsOnly
    | InvalidBirthDate
    | InvalidBirthDateForAdult
    | InvalidBirthDateForChild
    | InvalidHmisNumber
    | LengthError Int
    | LettersOnly
    | RequiredField
    | UnknownGroup
    | UnknownProvince
    | UnknownDistrict
    | UnknownSector
    | UnknownCell
    | UnknownVillage
    | DecoderError String


type Adherence
    = PrescribedAVRs
    | CorrectDosage
    | TimeOfDay
    | Adhering


type TranslationId
    = Abdomen
    | AbdomenCPESign AbdomenCPESign
    | Abnormal
    | Abortions
    | AccompaniedByPartner
    | AccessDenied
    | Activities
    | ActivitiesCompleted Int
    | ActivitiesHelp Activity
    | ActivitiesLabel Activity
    | ActivitiesTitle Activity
    | ActivitiesToComplete Int
    | ActivityProgressReport Activity
    | ActivePage Page
    | AddChild
    | AddFamilyMember
    | AddFamilyMemberFor String
    | AddParentOrCaregiver
    | AddToGroup
    | Admin
    | AddressInformation
    | Adherence Adherence
    | AgeWord
    | Age Int Int
    | AgeDays Int
    | AgeMonthsWithoutDay Int
    | AgeSingleBoth Int Int
    | AgeSingleMonth Int Int
    | AgeSingleMonthWithoutDay Int
    | AgeSingleDayWithMonth Int Int
    | AgeSingleDayWithoutMonth Int Int
    | AppName
    | AreYouSure
    | Assessment
    | Asthma
    | Attendance
    | Baby
    | BabyDiedOnDayOfBirthPreviousDelivery
    | BabyName String
    | Back
    | BackendError
    | BegingNewEncounter
    | BloodPressure
    | BloodPressureElevatedOcassions
    | BloodPressureDiaLabel
    | BloodPressureSysLabel
    | BMI
    | BMIHelper
    | BodyTemperature
    | Born
    | BowedLegs
    | BpmUnit
    | BreastExam
    | BreastExamSign BreastExamSign
    | BreastExamQuestion
    | BrittleHair
    | Cancel
    | CardiacDisease
    | CaregiverName
    | CaregiverNationalId
    | CentimeterShorthand
    | Celsius
    | Cell
    | ChartPhrase ChartPhrase
    | CheckIn
    | ChildHmisNumber
    | ChildDemographicInformation
    | ChildNutritionSignLabel ChildNutritionSign
    | ChildNutritionSignReport ChildNutritionSign
    | ChildOf
    | Children
<<<<<<< HEAD
    | ChildrenNames
    | ChildrenNationalId
=======
    | Clear
>>>>>>> ad38bcc3
    | ClickTheCheckMark
    | ClinicType ClinicType
    | Clinical
    | ClinicalProgressReport
    | ConvulsionsAndUnconsciousPreviousDelivery
    | ConvulsionsPreviousDelivery
    | CSectionScar CSectionScar
    | GroupNotFound
    | Group
    | Groups
    | GroupUnauthorized
    | Close
    | Closed
    | ConfirmationRequired
    | ConfirmDeleteTrainingGroupEncounters
    | ConfirmRegisterParticipant
    | Connected
    | ContactInformation
    | Continue
    | CounselingTimingHeading CounselingTiming
    | CounselingTopic CounselingTopic
    | CounselorReviewed
    | CounselorSignature
    | CSectionInPreviousDelivery
    | CSectionReason
    | CSectionReasons CSectionReason
    | CreateGroupEncounter
    | CreateRelationship
    | CreateTrainingGroupEncounters
    | CurrentlyPregnant
    | DangerSign DangerSign
    | Dashboard
    | DateOfLastAssessment
    | DatePregnancyConcluded
    | Day
    | DaySinglePlural Int
    | DateOfBirth
    | Days
    | Delete
    | DeleteTrainingGroupEncounters
    | DeliveryLocation
    | DeliveryOutcome
    | DemographicInformation
    | DemographicsReport
    | Device
    | DeviceNotAuthorized
    | DeviceStatus
    | Diabetes
    | District
    | DOB
    | DropzoneDefaultMessage
    | DueDate
    | Edd
    | EddHeader
    | Edema
    | EditRelationship
    | Ega
    | EgaHeader
    | EgaWeeks
    | EmptyString
    | EndEncounter
    | EndGroupEncounter
    | EnterPairingCode
    | ErrorCheckLocalConfig
    | ErrorConfigurationError
    | Estimated
    | ExaminationTask ExaminationTask
    | Extremities
    | Eyes
    | Facility
    | Failure
    | FamilyInformation
    | FamilyMembers
    | FamilyPlanningInFutureQuestion
    | FamilyPlanningSignLabel FamilyPlanningSign
    | FamilyUbudehe
    | FetalHeartRate
    | FetalMovement
    | FetalPresentationLabel
    | FetalPresentation FetalPresentation
    | Fetch
    | FatherName
    | FatherNationalId
    | FilterByName
    | FirstAntenatalVisit
    | FirstName
    | FiveVisits
    | ForIllustrativePurposesOnly
    | FormError (ErrorValue ValidationError)
    | FormField String
    | FundalHeight
    | Gender Gender
    | GenderLabel
    | GestationalDiabetesPreviousPregnancy
    | GoHome
    | GroupAssessment
    | Gravida
    | GroupEncounter
    | Hands
    | HandsCPESign HandsCPESign
    | HeadHair
    | HealthCenter
    | Heart
    | HeartMurmur
    | HeartCPESign HeartCPESign
    | HeartRate
    | Height
    | High
    | HighRiskFactor HighRiskFactor
    | HighRiskFactors
    | HighSeverityAlert HighSeverityAlert
    | HighSeverityAlerts
    | HistoryTask HistoryTask
    | HIV
    | HIVStatus HIVStatus
    | HIVStatusLabel
    | Home
    | HouseholdSize
    | HttpError Http.Error
<<<<<<< HEAD
    | HypertensionBeforePregnancy
    | IncompleteCervixPreviousPregnancy
    | IndividualEncounter
    | IndividualEncounterType IndividualEncounterType
    | IndividualEncounterTypes
=======
    | InitialResultsDisplay InitialResultsDisplay
>>>>>>> ad38bcc3
    | KilogramShorthand
    | LastChecked
    | LastSuccesfulContactLabel
    | Legs
    | LegsCPESign LegsCPESign
    | LevelOfEducationLabel
    | LevelOfEducation EducationLevel
    | LinkToMother
    | LiveChildren
    | LmpDateConfidentHeader
    | LmpDateHeader
    | LmpRangeHeader
    | LmpRange LmpRange
    | LoginPhrase LoginPhrase
    | Low
    | Lungs
    | LungsCPESign LungsCPESign
    | MakeSureYouAreConnected
    | MaritalStatusLabel
    | MaritalStatus MaritalStatus
    | MeasurementNoChange
    | MeasurementGained Float
    | MeasurementLost Float
    | MedicalDiagnosis
    | MedicalDiagnosisAlert MedicalDiagnosis
    | MedicalFormHelper
    | MentalHealthHistory
    | MemoryQuota { totalJSHeapSize : Int, usedJSHeapSize : Int, jsHeapSizeLimit : Int }
    | MMHGUnit
    | MiddleName
    | MinutesAgo Int
    | ModeOfDelivery ModeOfDelivery
    | ModeOfDeliveryLabel
    | Month
    | MonthAbbrev
    | MonthsOld
    | Mother
    | MotherDemographicInformation
    | MotherName String
    | MotherNameLabel
    | MotherNationalId
    | Mothers
    | MUAC
    | MuacIndication MuacIndication
    | MyAccount
    | MyRelatedBy MyRelatedBy
    | MyRelatedByQuestion MyRelatedBy
    | Name
    | NationalIdNumber
    | Neck
    | NeckCPESign NeckCPESign
    | Next
    | No
    | NoActivitiesCompleted
    | NoActivitiesCompletedForThisParticipant
    | NoActivitiesPending
    | NoActivitiesPendingForThisParticipant
    | NoGroupsFound
    | NoMatchesFound
    | NoParticipantsPending
    | NoParticipantsPendingForThisActivity
    | NoParticipantsCompleted
    | NoParticipantsCompletedForThisActivity
    | Normal
    | NoChildrenRegisteredInTheSystem
    | NoParticipantsFound
    | NotAvailable
    | NotConnected
    | NumberOfAbortions
    | NumberOfChildrenUnder5
    | NumberOfCSections
    | NumberOfLiveChildren
    | NumberOfStillbirthsAtTerm
    | NumberOfStillbirthsPreTerm
    | ObstetricalDiagnosis
    | ObstetricalDiagnosisAlert ObstetricalDiagnosis
    | OK
    | Old
    | OneVisit
    | OnceYouEndYourGroupEncounter
    | Or
    | Page
    | Page404
    | PageNotFoundMsg
    | PaleConjuctiva
    | Pallor
    | Para
    | PartialPlacentaPreviousDelivery
    | ParticipantDirectory
    | Participants
    | ParticipantReviewed
    | ParticipantSignature
    | ParticipantSummary
    | ParticipantDemographicInformation
    | ParticipantInformation
    | PartnerHivTestResult
    | PartnerReceivedHivCounseling
    | PartnerReceivedHivTesting
    | PatientProgress
    | PatientInformation
    | PatientProvisionsTask PatientProvisionsTask
    | People
    | PersistentStorage Bool
    | Person
    | PersonHasBeenSaved
    | PlaceholderEnterHeight
    | PlaceholderEnterMUAC
    | PlaceholderEnterParticipantName
    | PlaceholderEnterWeight
    | PleaseSelectGroup
    | PleaseSync
    | PreeclampsiaPreviousPregnancy
    | PregnancyTrimester PregnancyTrimester
    | PrenatalActivitiesTitle PrenatalActivity
    | PrenatalEncounter
    | PrenatalPhotoHelper
    | PreTerm
    | PregnancyConcludedLabel
    | PregnancyOutcomeLabel
    | PregnancyOutcome PregnancyOutcome
    | PreviousCSectionScar
    | PreviousDelivery
    | PreviousDeliveryPeriods PreviousDeliveryPeriod
    | PreviousFloatMeasurement Float
    | PreviousMeasurementNotFound
    | Profession
    | Programs
    | ProgressPhotos
    | ProgressReport
    | ProgressTimeline
    | ProgressTrends
    | PrenatalParticipant
    | PrenatalParticipants
    | PreTermPregnancy
    | Province
    | ReasonForCSection
    | ReceivedDewormingPill
    | ReceivedIronFolicAcid
    | ReceivedMosquitoNet
    | RecordPregnancyOutcome
    | RecurringHighSeverityAlert RecurringHighSeverityAlert
    | Register
    | RegisterHelper
    | RegisterNewParticipant
    | RegistratingHealthCenter
    | RegistrationSuccessful
    | RegistrationSuccessfulParticipantAdded
    | RegistrationSuccessfulSuggestAddingChild
    | RegistrationSuccessfulSuggestAddingMother
    | RelationSuccessful
    | RelationSuccessfulChildWithMother
    | RelationSuccessfulMotherWithChild
    | RemainingForDownloadLabel
    | RemainingForUploadLabel
    | RenalDisease
    | ReportAge String
    | ReportDOB String
    | ReportRemaining Int
    | ReportResultsOfSearch Int
    | Reports
    | RecentAndUpcomingGroupEncounters
    | ReportCompleted { pending : Int, completed : Int }
    | ResolveMonth Month
    | RespiratoryRate
    | Retry
    | RhNegative
    | RiskFactorAlert RiskFactor
    | RiskFactors
    | Save
    | SaveAndNext
    | SaveError
    | Search
    | SearchByName
    | SearchExistingParticipants
    | SearchHelper
    | SearchHelperFamilyMember
    | SecondName
    | Sector
    | SelectAntenatalVisit
    | SelectDangerSigns
    | SelectEncounterType
    | SelectGroup
    | SelectProgram
    | SelectLanguage
    | SelectYourGroup
    | SelectYourHealthCenter
    | SelectedHCDownloading
    | SelectedHCNotSynced
    | SelectedHCSyncing
    | SelectedHCUploading
    | ServiceWorkerActive
    | ServiceWorkerCurrent
    | ServiceWorkerCheckForUpdates
    | ServiceWorkerInstalling
    | ServiceWorkerInstalled
    | ServiceWorkerSkipWaiting
    | ServiceWorkerRestarting
    | ServiceWorkerActivating
    | ServiceWorkerActivated
    | ServiceWorkerRedundant
    | ServiceWorkerInactive
    | ServiceWorkerRegNotAsked
    | ServiceWorkerRegLoading
    | ServiceWorkerRegErr
    | ServiceWorkerRegSuccess
    | ServiceWorkerStatus
    | SevereHemorrhagingPreviousDelivery
    | SocialHistoryHivTestingResult SocialHistoryHivTestingResult
    | StillbornPreviousDelivery
    | SubsequentAntenatalVisit
    | SuccessiveAbortions
    | SuccessivePrematureDeliveries
    | GroupEncounterClosed
    | GroupEncounterClosed2 SessionId
    | GroupEncounterLoading
    | GroupEncounterUnauthorized
    | GroupEncounterUnauthorized2
    | ShowAll
    | StartEndDate
    | StartDate
    | EndDate
    | StartSyncing
    | StatusLabel
    | StopSyncing
    | StorageQuota { usage : Int, quota : Int }
    | Submit
    | SubmitPairingCode
    | Success
    | SyncGeneral
    | TakenCareOfBy
    | TasksCompleted Int Int
    | TelephoneNumber
    | Term
    | TermPregnancy
    | ThisActionCannotBeUndone
    | ThisGroupHasNoMothers
    | Training
    | TrainingGroupEncounterCreateSuccessMessage
    | TrainingGroupEncounterDeleteSuccessMessage
    | TrySyncing
    | TuberculosisPast
    | TuberculosisPresent
    | TwoVisits
    | UbudeheLabel
    | Unknown
    | Update
    | UpdateError
    | UterineMyoma
    | ValidationErrors
    | Version
    | View
    | ViewProgressReport
    | Village
    | WeekSinglePlural Int
    | Weight
    | WelcomeUser String
    | WhatDoYouWantToDo
    | Year
    | YearsOld Int
    | Yes
    | YouAreNotAnAdmin
    | YourGroupEncounterHasBeenSaved
    | ZScoreHeightForAge
    | ZScoreMuacForAge
    | ZScoreWeightForAge
    | ZScoreWeightForHeight


translationSet : TranslationId -> TranslationSet String
translationSet trans =
    case trans of
        Abdomen ->
            { english = "Abdomen"
            , kinyarwanda = Nothing
            }

        AbdomenCPESign option ->
            case option of
                Hepatomegaly ->
                    { english = "Hepatomegaly"
                    , kinyarwanda = Nothing
                    }

                Splenomegaly ->
                    { english = "Splenomegaly"
                    , kinyarwanda = Nothing
                    }

                TPRightUpper ->
                    { english = "Tender to Palpation right upper"
                    , kinyarwanda = Nothing
                    }

                TPRightLower ->
                    { english = "Tender to Palpation right lower"
                    , kinyarwanda = Nothing
                    }

                TPLeftUpper ->
                    { english = "Tender to Palpation left upper"
                    , kinyarwanda = Nothing
                    }

                TPLeftLower ->
                    { english = "Tender to Palpation left lower"
                    , kinyarwanda = Nothing
                    }

                Hernia ->
                    { english = "Hernia"
                    , kinyarwanda = Nothing
                    }

                NormalAbdomen ->
                    translationSet Normal

        Abnormal ->
            { english = "Abnormal"
            , kinyarwanda = Nothing
            }

        Abortions ->
            { english = "Abortions"
            , kinyarwanda = Nothing
            }

        AccompaniedByPartner ->
            { english = "Was the patient accompanied by partner during the assessment"
            , kinyarwanda = Nothing
            }

        AccessDenied ->
            { english = "Access denied"
            , kinyarwanda = Just "Kwinjira ntibyemera"
            }

        AddChild ->
            { english = "Add Child"
            , kinyarwanda = Just "Ongeraho umwana"
            }

        AddFamilyMember ->
            { english = "Add Family Member"
            , kinyarwanda = Nothing
            }

        AddFamilyMemberFor name ->
            { english = "Add Family Member for " ++ name
            , kinyarwanda = Nothing
            }

        AddParentOrCaregiver ->
            { english = "Add Parent or Caregiver"
            , kinyarwanda = Just "Ongeraho umubyeyi cyangwa umurezi"
            }

        AddToGroup ->
            { english = "Add to Group..."
            , kinyarwanda = Just "Ongeraho itsinda..."
            }

        Admin ->
            { english = "Administration"
            , kinyarwanda = Just "Abakuriye"
            }

        AddressInformation ->
            { english = "Address Information"
            , kinyarwanda = Just "Aho atuye/Aho abarizwa"
            }

        AgeWord ->
            { english = "Age"
            , kinyarwanda = Just "Imyaka"
            }

        Activities ->
            { english = "Activities"
            , kinyarwanda = Just "Ibikorwa"
            }

        ActivitiesCompleted count ->
            { english = "Completed (" ++ Debug.toString count ++ ")"
            , kinyarwanda = Just <| "Ibyarangiye (" ++ Debug.toString count ++ ")"
            }

        ActivitiesHelp activity ->
            case activity of
                MotherActivity Activity.Model.FamilyPlanning ->
                    { english = "Every mother should be asked about her family planning method(s) each month. If a mother needs family planning, refer her to a clinic."
                    , kinyarwanda = Just "Buri mubyeyi agomba kubazwa uburyo bwo kuboneza urubyaro akoresha buri kwezi. Niba umubyeyi akeneye kuboneza urubyaro mwohereze ku kigo nderabuzima k'ubishinzwe"
                    }

                {- MotherActivity ParticipantConsent ->
                       { english = "Please review the following forms with the participant."
                       , kinyarwanda = Nothing
                       }

                   ChildActivity Counseling ->
                       { english = "Please refer to this list during counseling sessions and ensure that each task has been completed."
                       , kinyarwanda = Just "Kurikiza iyi lisiti mu gihe utanga ubujyanama, witondere kureba ko buri gikorwa cyakozwe."
                       }
                -}
                ChildActivity Activity.Model.Height ->
                    { english = "Ask the mother to hold the baby’s head at the end of the measuring board. Move the slider to the baby’s heel and pull their leg straight."
                    , kinyarwanda = Just "Saba Umubyeyi guhagarara inyuma y’umwana we agaramye, afata umutwe ku gice cy’amatwi. Sunikira akabaho ku buryo gakora mu bworo by’ibirenge byombi."
                    }

                ChildActivity Activity.Model.Muac ->
                    { english = "Make sure to measure at the center of the baby’s upper arm."
                    , kinyarwanda = Just "Ibuka gupima icya kabiri cy'akaboko ko hejuru kugira bigufashe guoima ikizigira cy'akaboko"
                    }

                ChildActivity Activity.Model.NutritionSigns ->
                    { english = "Explain to the mother how to check the malnutrition signs for their own child."
                    , kinyarwanda = Just "Sobanurira umubyeyi gupima ibimenyetso by'imirire mibi ku giti cye"
                    }

                ChildActivity Activity.Model.ChildPicture ->
                    { english = "Take each baby’s photo at each health assessment. Photos should show the entire body of each child."
                    , kinyarwanda = Just "Fata ifoto ya buri mwana kuri buri bikorwa by'ipimwa Ifoto igomba kwerekana ibice by'umubiri wose by'umwana"
                    }

                ChildActivity Activity.Model.Weight ->
                    { english = "Calibrate the scale before taking the first baby's weight. Place baby in harness with no clothes on."
                    , kinyarwanda = Just "Ibuka kuregera umunzani mbere yo gupima ibiro by'umwana wa mbere. Ambika umwana ikariso y'ibiro wabanje kumukuramo imyenda iremereye"
                    }

        ActivitiesLabel activity ->
            case activity of
                MotherActivity Activity.Model.FamilyPlanning ->
                    { english = "Which, if any, of the following methods do you use?"
                    , kinyarwanda = Just "Ni ubuhe buryo, niba hari ubuhari, mu buryo bukurikira bwo kuboneza urubyaro ukoresha? Muri ubu buryo bukurikira bwo kuboneza urubyaro, ni ubuhe buryo mukoresha?"
                    }

                {- MotherActivity ParticipantConsent ->
                       { english = "Forms:"
                       , kinyarwanda = Nothing
                       }

                   ChildActivity Counseling ->
                       { english = "Please refer to this list during counseling sessions and ensure that each task has been completed."
                       , kinyarwanda = Just "Kurikiza iyi lisiti mu gihe utanga ubujyanama, witondere kureba ko buri gikorwa cyakozwe."
                       }
                -}
                ChildActivity Activity.Model.Height ->
                    { english = "Height:"
                    , kinyarwanda = Just "Uburere:"
                    }

                ChildActivity Activity.Model.Muac ->
                    { english = "MUAC:"
                    , kinyarwanda = Just "Ikizigira cy'akaboko:"
                    }

                ChildActivity Activity.Model.NutritionSigns ->
                    { english = "Select all signs that are present:"
                    , kinyarwanda = Just "Hitamo ibimenyetso by'imirire byose bishoboka umwana afite:"
                    }

                ChildActivity Activity.Model.ChildPicture ->
                    { english = "Photo:"
                    , kinyarwanda = Just "Ifoto"
                    }

                ChildActivity Activity.Model.Weight ->
                    { english = "Weight:"
                    , kinyarwanda = Just "Ibiro:"
                    }

        ActivitiesTitle activity ->
            case activity of
                MotherActivity Activity.Model.FamilyPlanning ->
                    { english = "Family Planning"
                    , kinyarwanda = Just "Kuboneza Urubyaro?"
                    }

                {- MotherActivity ParticipantConsent ->
                       { english = "Forms"
                       , kinyarwanda = Nothing
                       }

                   ChildActivity Counseling ->
                       { english = "Counseling"
                       , kinyarwanda = Just "Ubujyanama"
                       }
                -}
                ChildActivity Activity.Model.Height ->
                    { english = "Height"
                    , kinyarwanda = Just "Uburebure"
                    }

                ChildActivity Activity.Model.Muac ->
                    { english = "MUAC"
                    , kinyarwanda = Just "Ikizigira cy'akaboko"
                    }

                ChildActivity Activity.Model.NutritionSigns ->
                    { english = "Nutrition"
                    , kinyarwanda = Just "Imirire"
                    }

                ChildActivity Activity.Model.ChildPicture ->
                    { english = "Photo"
                    , kinyarwanda = Just "Ifoto"
                    }

                ChildActivity Activity.Model.Weight ->
                    { english = "Weight"
                    , kinyarwanda = Just "Ibiro"
                    }

        ActivityProgressReport activity ->
            case activity of
                MotherActivity Activity.Model.FamilyPlanning ->
                    { english = "Family Planning"
                    , kinyarwanda = Just "Kuboneza Urubyaro? nticyaza muri raporo yimikurire yumwana"
                    }

                {- MotherActivity ParticipantConsent ->
                       { english = "Forms"
                       , kinyarwanda = Nothing
                       }

                   ChildActivity Counseling ->
                       { english = "Counseling"
                       , kinyarwanda = Nothing
                       }
                -}
                ChildActivity Activity.Model.Height ->
                    { english = "Height"
                    , kinyarwanda = Just "Uburebure"
                    }

                ChildActivity Activity.Model.Muac ->
                    { english = "MUAC"
                    , kinyarwanda = Just "Ikizigira cy'akaboko"
                    }

                ChildActivity Activity.Model.NutritionSigns ->
                    { english = "Nutrition Signs"
                    , kinyarwanda = Just "Ibimenyetso by'imirire"
                    }

                ChildActivity Activity.Model.ChildPicture ->
                    { english = "Photo"
                    , kinyarwanda = Just "Ifoto"
                    }

                ChildActivity Activity.Model.Weight ->
                    { english = "Weight"
                    , kinyarwanda = Just "Ibiro"
                    }

        ActivitiesToComplete count ->
            { english = "To Do (" ++ Debug.toString count ++ ")"
            , kinyarwanda = Just <| "Ibisabwa gukora (" ++ Debug.toString count ++ ")"
            }

        ActivePage page ->
            translateActivePage page

        Adherence adherence ->
            translateAdherence adherence

        Age months days ->
            { english = Debug.toString months ++ " months " ++ Debug.toString days ++ " days"
            , kinyarwanda = Just <| Debug.toString months ++ " Amezi " ++ Debug.toString days ++ " iminsi"
            }

        AgeDays days ->
            { english = Debug.toString days ++ " days"
            , kinyarwanda = Just <| Debug.toString days ++ " Iminsi"
            }

        AgeMonthsWithoutDay months ->
            { english = Debug.toString months ++ " month"
            , kinyarwanda = Just <| Debug.toString months ++ " Ukwezi"
            }

        AgeSingleBoth months days ->
            { english = Debug.toString months ++ " month " ++ Debug.toString days ++ " day"
            , kinyarwanda = Just <| Debug.toString months ++ " Ukwezi " ++ Debug.toString days ++ " Umunsi"
            }

        AgeSingleMonth months days ->
            { english = Debug.toString months ++ " month " ++ Debug.toString days ++ " days"
            , kinyarwanda = Just <| Debug.toString months ++ " Ukwezi " ++ Debug.toString days ++ " Iminsi"
            }

        AgeSingleDayWithMonth months days ->
            { english = Debug.toString months ++ " months " ++ Debug.toString days ++ " day"
            , kinyarwanda = Just <| Debug.toString months ++ " Amezi " ++ Debug.toString days ++ " Umunsi"
            }

        AgeSingleDayWithoutMonth months days ->
            { english = Debug.toString days ++ " day"
            , kinyarwanda = Just <| Debug.toString days ++ " Umunsi"
            }

        AgeSingleMonthWithoutDay month ->
            { english = Debug.toString month ++ " month"
            , kinyarwanda = Just <| Debug.toString month ++ " Ukwezi"
            }

        AppName ->
            { english = "E-Heza System"
            , kinyarwanda = Just "E-heza sisiteme"
            }

        AreYouSure ->
            { english = "Are you sure?"
            , kinyarwanda = Just "Urabyizeye?"
            }

        Assessment ->
            { english = "Assessment"
            , kinyarwanda = Just "Ipimwa"
            }

        Asthma ->
            { english = "Asthma"
            , kinyarwanda = Nothing
            }

        Attendance ->
            { english = "Attendance"
            , kinyarwanda = Just "Ubwitabire"
            }

        Baby ->
            { english = "Baby"
            , kinyarwanda = Just "Umwana"
            }

        BabyDiedOnDayOfBirthPreviousDelivery ->
            { english = "Live Birth but the baby died the same day in previous delivery"
            , kinyarwanda = Nothing
            }

        BabyName name ->
            { english = "Baby: " ++ name
            , kinyarwanda = Just <| "Umwana: " ++ name
            }

        Back ->
            { english = "Back"
            , kinyarwanda = Nothing
            }

        BackendError ->
            { english = "Error contacting backend"
            , kinyarwanda = Just "Seriveri yerekanye amakosa akurikira"
            }

        BegingNewEncounter ->
            { english = "Beging a New Encounter"
            , kinyarwanda = Nothing
            }

        BloodPressure ->
            { english = "Blood Pressure"
            , kinyarwanda = Nothing
            }

        BloodPressureElevatedOcassions ->
            { english = "Blood Pressure Elevated occasions"
            , kinyarwanda = Nothing
            }

        BloodPressureDiaLabel ->
            { english = "Diastolic"
            , kinyarwanda = Nothing
            }

        BloodPressureSysLabel ->
            { english = "Systolic"
            , kinyarwanda = Nothing
            }

        BMI ->
            { english = "BMI"
            , kinyarwanda = Nothing
            }

        BMIHelper ->
            { english = "Calculated based on Height and Weight"
            , kinyarwanda = Nothing
            }

        BodyTemperature ->
            { english = "Body Temperature"
            , kinyarwanda = Nothing
            }

        Born ->
            { english = "Born"
            , kinyarwanda = Just "Kuvuka/ itariki y'amavuko"
            }

        BowedLegs ->
            { english = "Bowed Legs"
            , kinyarwanda = Nothing
            }

        BpmUnit ->
            { english = "bpm"
            , kinyarwanda = Nothing
            }

        BreastExam ->
            { english = "Breast Exam"
            , kinyarwanda = Nothing
            }

        BreastExamQuestion ->
            { english = "Did you show the patient how to perform a self breast exam"
            , kinyarwanda = Nothing
            }

        BreastExamSign option ->
            case option of
                Mass ->
                    { english = "Mass"
                    , kinyarwanda = Nothing
                    }

                Discharge ->
                    { english = "Discharge"
                    , kinyarwanda = Nothing
                    }

                Infection ->
                    { english = "Infection"
                    , kinyarwanda = Nothing
                    }

                NormalBreast ->
                    translationSet Normal

        BrittleHair ->
            { english = "Brittle Hair"
            , kinyarwanda = Just "Gucurama no guhindura ibara ku misatsi"
            }

        Cancel ->
            { english = "Cancel"
            , kinyarwanda = Just "Guhagarika"
            }

        CardiacDisease ->
            { english = "Cardiac Disease"
            , kinyarwanda = Nothing
            }

        CaregiverName ->
            { english = "Caregiver's Name"
            , kinyarwanda = Nothing
            }

        CaregiverNationalId ->
            { english = "Caregiver's National ID"
            , kinyarwanda = Nothing
            }

        Cell ->
            { english = "Cell"
            , kinyarwanda = Just "Akagali"
            }

        CentimeterShorthand ->
            { english = "cm"
            , kinyarwanda = Just "cm"
            }

        Celsius ->
            { english = "Celsius"
            , kinyarwanda = Nothing
            }

        ChartPhrase phrase ->
            translateChartPhrase phrase

        CheckIn ->
            { english = "Check in:"
            , kinyarwanda = Just "Kureba abaje"
            }

        ChildHmisNumber ->
            { english = "Child HMIS Number"
            , kinyarwanda = Just "Numero y'umwana muri HMIS"
            }

        ChildDemographicInformation ->
            { english = "Child Demographic Information"
            , kinyarwanda = Nothing
            }

        ChildNutritionSignLabel sign ->
            case sign of
                AbdominalDistension ->
                    { english = "Abdominal Distension"
                    , kinyarwanda = Just "Kubyimba inda"
                    }

                Apathy ->
                    { english = "Apathy"
                    , kinyarwanda = Just "Kwigunga"
                    }

                Backend.Measurement.Model.BrittleHair ->
                    translationSet BrittleHair

                DrySkin ->
                    { english = "Dry Skin"
                    , kinyarwanda = Just "Uruhu ryumye"
                    }

                Backend.Measurement.Model.Edema ->
                    translationSet Edema

                NormalChildNutrition ->
                    { english = "None of these"
                    , kinyarwanda = Just "Nta bimenyetso "
                    }

                PoorAppetite ->
                    { english = "Poor Appetite"
                    , kinyarwanda = Just "Kubura apeti /kunanirwa kurya"
                    }

        ChildNutritionSignReport sign ->
            case sign of
                AbdominalDistension ->
                    { english = "Abdominal Distension"
                    , kinyarwanda = Just "Kubyimba inda"
                    }

                Apathy ->
                    { english = "Apathy"
                    , kinyarwanda = Just "Kwigunga"
                    }

                Backend.Measurement.Model.BrittleHair ->
                    translationSet BrittleHair

                DrySkin ->
                    { english = "Dry Skin"
                    , kinyarwanda = Just "Uruhu ryumye"
                    }

                Backend.Measurement.Model.Edema ->
                    translationSet Edema

                NormalChildNutrition ->
                    { english = "None"
                    , kinyarwanda = Just "Nta bimenyetso"
                    }

                PoorAppetite ->
                    { english = "Poor Appetite"
                    , kinyarwanda = Just "kubura apeti (kunanirwa kurya)"
                    }

        Children ->
            { english = "Children"
            , kinyarwanda = Just "Abana"
            }

        ChildrenNames ->
            { english = "Children's names"
            , kinyarwanda = Nothing
            }

        ChildrenNationalId ->
            { english = "Children's National ID"
            , kinyarwanda = Nothing
            }

        ChildOf ->
            { english = "Child of"
            , kinyarwanda = Just "Umwana wa"
            }

        Clear ->
            { english = "Clear"
            , kinyarwanda = Nothing
            }

        ClickTheCheckMark ->
            { english = "Click the check mark if the mother / caregiver is in attendance. The check mark will appear green when a mother / caregiver has been signed in."
            , kinyarwanda = Just "Kanda (kuri) ku kazu niba umubyeyi ahari. Ku kazu harahita hahindura ibara habe icyaytsi niba wemeje ko umubyeyi ahari"
            }

        ClinicType clinicType ->
            case clinicType of
                Fbf ->
                    { english = "Fbf"
                    , kinyarwanda = Nothing
                    }

                Pmtct ->
                    { english = "Pmtct"
                    , kinyarwanda = Nothing
                    }

                Sorwathe ->
                    { english = "Sorwathe"
                    , kinyarwanda = Nothing
                    }

        Clinical ->
            { english = "Clinical"
            , kinyarwanda = Just "Ikigo Nderabuzima"
            }

        ClinicalProgressReport ->
            { english = "Clinical Progress Report"
            , kinyarwanda = Nothing
            }

        ConvulsionsAndUnconsciousPreviousDelivery ->
            { english = "Experienced convulsions and resulted in becoming unconscious after delivery"
            , kinyarwanda = Nothing
            }

        ConvulsionsPreviousDelivery ->
            { english = "Experienced convulsions in previous delivery"
            , kinyarwanda = Nothing
            }

        CSectionScar scar ->
            case scar of
                Vertical ->
                    { english = "Vertical"
                    , kinyarwanda = Nothing
                    }

                Horizontal ->
                    { english = "Horizontal"
                    , kinyarwanda = Nothing
                    }

                NoScar ->
                    { english = "None"
                    , kinyarwanda = Nothing
                    }

        GroupNotFound ->
            { english = "Group not found"
            , kinyarwanda = Nothing
            }

        Group ->
            { english = "Group"
            , kinyarwanda = Just "Itsinda"
            }

        Groups ->
            { english = "Groups"
            , kinyarwanda = Just "Itsinda"
            }

        Close ->
            { english = "Close"
            , kinyarwanda = Nothing
            }

        Closed ->
            { english = "Closed"
            , kinyarwanda = Just "Gufunga"
            }

        GroupUnauthorized ->
            { english = "You are not authorized to work with this Group."
            , kinyarwanda = Nothing
            }

        ConfirmDeleteTrainingGroupEncounters ->
            { english = "Are you sure you want to delete all training Group Encounters?"
            , kinyarwanda = Nothing
            }

        ConfirmRegisterParticipant ->
            { english = "Are you sure you want to save this participant's data?"
            , kinyarwanda = Nothing
            }

        ConfirmationRequired ->
            { english = "Please confirm:"
            , kinyarwanda = Nothing
            }

        Connected ->
            { english = "Connected"
            , kinyarwanda = Just "Ufite interineti (murandasi)"
            }

        ContactInformation ->
            { english = "Contact Information"
            , kinyarwanda = Just "Uburyo bwakwifashishwa mu kugera ku mugenerwabikorwa"
            }

        Continue ->
            { english = "Continue"
            , kinyarwanda = Just "Gukomeza"
            }

        CounselingTimingHeading timing ->
            translateCounselingTimingHeading timing

        CounselingTopic topic ->
            { english = topic.english
            , kinyarwanda = topic.kinyarwanda
            }

        CounselorReviewed ->
            { english = "I have reviewed the above with the participant."
            , kinyarwanda = Nothing
            }

        CounselorSignature ->
            { english = "Entry Counselor Signature"
            , kinyarwanda = Nothing
            }

        CSectionInPreviousDelivery ->
            { english = "C-section in previous delivery"
            , kinyarwanda = Nothing
            }

        CSectionReason ->
            { english = "Reason for C-section"
            , kinyarwanda = Nothing
            }

        CSectionReasons reason ->
            case reason of
                Breech ->
                    { english = "Breech"
                    , kinyarwanda = Nothing
                    }

                Emergency ->
                    { english = "Emergency"
                    , kinyarwanda = Nothing
                    }

                FailureToProgress ->
                    { english = "Failure to Progress"
                    , kinyarwanda = Nothing
                    }

                Backend.Measurement.Model.None ->
                    { english = "None"
                    , kinyarwanda = Nothing
                    }

                Other ->
                    { english = "Other"
                    , kinyarwanda = Nothing
                    }

        CreateGroupEncounter ->
            { english = "Create Group Encounter"
            , kinyarwanda = Just "Tangira igikorwa"
            }

        CreateRelationship ->
            { english = "Create Relationship"
            , kinyarwanda = Just "Ibijyanye no guhuza amasano"
            }

        CreateTrainingGroupEncounters ->
            { english = "Create All Training Group Encounters"
            , kinyarwanda = Nothing
            }

        CurrentlyPregnant ->
            { english = "Currently Pregnant"
            , kinyarwanda = Nothing
            }

        DeleteTrainingGroupEncounters ->
            { english = "Delete All Training Group Encounters"
            , kinyarwanda = Nothing
            }

        DeliveryLocation ->
            { english = "Delivery Location"
            , kinyarwanda = Nothing
            }

        DeliveryOutcome ->
            { english = "Delivery Outcome"
            , kinyarwanda = Nothing
            }

        DangerSign sign ->
            case sign of
                VaginalBleeding ->
                    { english = "Vaginal bleeding"
                    , kinyarwanda = Nothing
                    }

                HeadacheBlurredVision ->
                    { english = "Severe headaches with blurred vision"
                    , kinyarwanda = Nothing
                    }

                Convulsions ->
                    { english = "Convulsions"
                    , kinyarwanda = Nothing
                    }

                AbdominalPain ->
                    { english = "Abdominal pain"
                    , kinyarwanda = Nothing
                    }

                DifficultyBreathing ->
                    { english = "Difficulty breathing"
                    , kinyarwanda = Nothing
                    }

                Fever ->
                    { english = "Fever"
                    , kinyarwanda = Nothing
                    }

                ExtremeWeakness ->
                    { english = "Extreme weakness"
                    , kinyarwanda = Nothing
                    }

                NoDangerSign ->
                    { english = "None of these"
                    , kinyarwanda = Nothing
                    }

        Dashboard ->
            { english = "Dashboard"
            , kinyarwanda = Just "Tabeau de bord"
            }

        DateOfLastAssessment ->
            { english = "Date of last Assessment"
            , kinyarwanda = Just "Amakuru y'ipimwa ry'ubushize"
            }

        DatePregnancyConcluded ->
            { english = "Date Pregnancy Concluded"
            , kinyarwanda = Nothing
            }

        Day ->
            { english = "Day"
            , kinyarwanda = Just "Umunsi"
            }

        DaySinglePlural value ->
            if value == 1 then
                { english = "1 Day"
                , kinyarwanda = Nothing
                }

            else
                { english = Debug.toString value ++ " Days"
                , kinyarwanda = Nothing
                }

        DateOfBirth ->
            { english = "Date of Birth"
            , kinyarwanda = Just "Itariki y'amavuko"
            }

        Days ->
            { english = "days"
            , kinyarwanda = Just "Iminsi"
            }

        Delete ->
            { english = "Delete"
            , kinyarwanda = Nothing
            }

        DemographicInformation ->
            { english = "Demographic Information"
            , kinyarwanda = Just "Umwirondoro"
            }

        DemographicsReport ->
            { english = "Demographics Report"
            , kinyarwanda = Nothing
            }

        Device ->
            { english = "Device"
            , kinyarwanda = Nothing
            }

        DeviceNotAuthorized ->
            { english =
                """This device has not yet been authorized to sync data with the backend, or the
                authorization has expired or been revoked. To authorize or re-authorize this
                device, enter a pairing code below. This will permit sensitive data to be stored
                on this device and updated to the backend. You should only authorize devices that
                are under your control and which are secure."""
            , kinyarwanda = Nothing
            }

        DeviceStatus ->
            { english = "Device Status"
            , kinyarwanda = Just "Uko igikoresho cy'ikoranabuhanga gihagaze"
            }

        Diabetes ->
            { english = "Diabetes"
            , kinyarwanda = Nothing
            }

        District ->
            { english = "District"
            , kinyarwanda = Just "Akarere"
            }

        DOB ->
            { english = "DOB"
            , kinyarwanda = Nothing
            }

        DropzoneDefaultMessage ->
            { english = "Touch here to take a photo, or drop a photo file here."
            , kinyarwanda = Just "Kanda hano niba ushaka gufotora cg ukure ifoto mu bubiko hano."
            }

        DueDate ->
            { english = "Due Date"
            , kinyarwanda = Nothing
            }

        Edd ->
            { english = "EDD"
            , kinyarwanda = Nothing
            }

        EddHeader ->
            { english = "Estimated Date of Delivery"
            , kinyarwanda = Nothing
            }

        Edema ->
            { english = "Edema"
            , kinyarwanda = Just "Kubyimba"
            }

        EditRelationship ->
            { english = "Edit Relationship"
            , kinyarwanda = Nothing
            }

        Ega ->
            { english = "EGA"
            , kinyarwanda = Nothing
            }

        EgaHeader ->
            { english = "Estimated Gestational Age"
            , kinyarwanda = Nothing
            }

        EgaWeeks ->
            { english = "EGA (Weeks)"
            , kinyarwanda = Nothing
            }

        EmptyString ->
            { english = ""
            , kinyarwanda = Just ""
            }

        EndEncounter ->
            { english = "End Encounter"
            , kinyarwanda = Nothing
            }

        EndGroupEncounter ->
            { english = "End Group Encounter"
            , kinyarwanda = Just "Gusoza igikorwa"
            }

        EnterPairingCode ->
            { english = "Enter pairing code"
            , kinyarwanda = Just "Umubare uhuza igikoresho cy'ikoranabuhanga na apulikasiyo"
            }

        MemoryQuota quota ->
            { english = "Memory used " ++ Debug.toString (quota.usedJSHeapSize // (1024 * 1024)) ++ " MB of available " ++ Debug.toString (quota.jsHeapSizeLimit // (1024 * 1024)) ++ " MB"
            , kinyarwanda = Just <| "Hamaze gukoreshwa umwanya wa memori (ushobora kubika amakuru igihe gito) ungana na MB" ++ Debug.toString (quota.usedJSHeapSize // (1024 * 1024)) ++ " kuri MB" ++ Debug.toString (quota.jsHeapSizeLimit // (1024 * 1024))
            }

        StorageQuota quota ->
            { english = "Storage used " ++ Debug.toString (quota.usage // (1024 * 1024)) ++ " MB of available " ++ Debug.toString (quota.quota // (1024 * 1024)) ++ " MB"
            , kinyarwanda = Just <| "Hamaze gukoreshwa umwanya ungana na MB" ++ Debug.toString (quota.usage // (1024 * 1024)) ++ " umwanya wose ungana na MB" ++ Debug.toString (quota.quota // (1024 * 1024))
            }

        SubmitPairingCode ->
            { english = "Submit Pairing Code"
            , kinyarwanda = Just "Umubare uhuza igikoresho cy'ikoranabuhanga na apulikasiyo"
            }

        ErrorCheckLocalConfig ->
            { english = "Check your LocalConfig.elm file and make sure you have defined the enviorement properly"
            , kinyarwanda = Nothing
            }

        ErrorConfigurationError ->
            { english = "Configuration error"
            , kinyarwanda = Just "Ikosa mu igena miterere"
            }

        Estimated ->
            { english = "Estimated"
            , kinyarwanda = Just "Itariki y'amavuko igenekerejwe"
            }

        ExaminationTask task ->
            case task of
                Vitals ->
                    { english = "Vitals"
                    , kinyarwanda = Nothing
                    }

                NutritionAssessment ->
                    { english = "Nutrition Assessment"
                    , kinyarwanda = Nothing
                    }

                CorePhysicalExam ->
                    { english = "Core Physical Exam"
                    , kinyarwanda = Nothing
                    }

                ObstetricalExam ->
                    { english = "Obstetrical Exam"
                    , kinyarwanda = Nothing
                    }

                Pages.PrenatalActivity.Model.BreastExam ->
                    translationSet BreastExam

        Failure ->
            { english = "Failure"
            , kinyarwanda = Nothing
            }

        Extremities ->
            { english = "Extremities"
            , kinyarwanda = Nothing
            }

        Eyes ->
            { english = "Eyes"
            , kinyarwanda = Nothing
            }

        Facility ->
            { english = "Facility"
            , kinyarwanda = Nothing
            }

        FamilyInformation ->
            { english = "Family Information"
            , kinyarwanda = Just "Amakuru ku muryango"
            }

        FamilyMembers ->
            { english = "Family Members"
            , kinyarwanda = Just "Abagize umuryango"
            }

        FamilyPlanningInFutureQuestion ->
            { english = "Which, if any, of these methods will you use after your pregnancy"
            , kinyarwanda = Nothing
            }

        FamilyPlanningSignLabel sign ->
            case sign of
                AutoObservation ->
                    { english = "Auto-observation"
                    , kinyarwanda = Just "Kwigenzura ururenda"
                    }

                Condoms ->
                    { english = "Condoms"
                    , kinyarwanda = Just "Udukingirizo"
                    }

                CycleBeads ->
                    { english = "Cycle beads"
                    , kinyarwanda = Just "Urunigi"
                    }

                CycleCounting ->
                    { english = "Cycle counting"
                    , kinyarwanda = Just "Kubara "
                    }

                Hysterectomy ->
                    { english = "Hysterectomy"
                    , kinyarwanda = Just "Bakuyemo nyababyeyi"
                    }

                Implants ->
                    { english = "Implants"
                    , kinyarwanda = Just "Akapira ko mu kaboko"
                    }

                Injectables ->
                    { english = "Injectables"
                    , kinyarwanda = Just "Urushinge"
                    }

                IUD ->
                    { english = "IUD"
                    , kinyarwanda = Just "Akapira ko mu mura (agapira ko munda ibyara)"
                    }

                LactationAmenorrhea ->
                    { english = "Lactation amenorrhea"
                    , kinyarwanda = Just "Uburyo bwo konsa"
                    }

                NoFamilyPlanning ->
                    { english = "None of these"
                    , kinyarwanda = Just "Nta buryo bwo kuboneza urubyaro akoresha"
                    }

                OralContraceptives ->
                    { english = "Oral contraceptives"
                    , kinyarwanda = Just "Ibinini"
                    }

                Spermicide ->
                    { english = "Spermicide"
                    , kinyarwanda = Just "Ibinini byica intangangabo bicishwa mu gitsina"
                    }

                TubalLigatures ->
                    { english = "Tubal ligatures"
                    , kinyarwanda = Just "Gufunga umuyoborantanga ku bagore"
                    }

                Vasectomy ->
                    { english = "Vasectomy"
                    , kinyarwanda = Just "Gufunga umuyoborantanga ku bagabo"
                    }

        FamilyUbudehe ->
            { english = "Family Ubudehe"
            , kinyarwanda = Just "Icyiciro cy'ubudehe umuryango uherereyemo"
            }

        FatherName ->
            { english = "Father's Name"
            , kinyarwanda = Nothing
            }

        FatherNationalId ->
            { english = "Father's National ID"
            , kinyarwanda = Nothing
            }

        FetalHeartRate ->
            { english = "Fetal Heart Rate"
            , kinyarwanda = Nothing
            }

        FetalMovement ->
            { english = "Fetal Movement"
            , kinyarwanda = Nothing
            }

        FetalPresentationLabel ->
            { english = "Fetal Presentation"
            , kinyarwanda = Nothing
            }

        FetalPresentation option ->
            case option of
                FetalBreech ->
                    { english = "Breech"
                    , kinyarwanda = Nothing
                    }

                Cephalic ->
                    { english = "Cephalic"
                    , kinyarwanda = Nothing
                    }

                Transverse ->
                    { english = "Transverse"
                    , kinyarwanda = Nothing
                    }

                Twins ->
                    { english = "Twins"
                    , kinyarwanda = Nothing
                    }

                Backend.Measurement.Model.Unknown ->
                    { english = "Unknown"
                    , kinyarwanda = Nothing
                    }

        Fetch ->
            { english = "Fetch"
            , kinyarwanda = Just "Gushakisha"
            }

        FilterByName ->
            { english = "Filter by name"
            , kinyarwanda = Just "Hitamo izina ryuwo ushaka"
            }

        FirstAntenatalVisit ->
            { english = "First Antenatal Visit"
            , kinyarwanda = Nothing
            }

        FirstName ->
            { english = "First Name"
            , kinyarwanda = Just "Izina ry'idini"
            }

        FiveVisits ->
            { english = "Five visits"
            , kinyarwanda = Nothing
            }

        ForIllustrativePurposesOnly ->
            { english = "For illustrative purposes only"
            , kinyarwanda = Nothing
            }

        FormError errorValue ->
            translateFormError errorValue

        FormField field ->
            translateFormField field

        FundalHeight ->
            { english = "Fundal Height"
            , kinyarwanda = Nothing
            }

        Gender gender ->
            case gender of
                Male ->
                    { english = "Male"
                    , kinyarwanda = Just "Gabo"
                    }

                Female ->
                    { english = "Female"
                    , kinyarwanda = Just "Gore"
                    }

        GenderLabel ->
            { english = "Gender"
            , kinyarwanda = Just "Igitsina"
            }

        GestationalDiabetesPreviousPregnancy ->
            { english = "Gestational Diabetes in previous pregnancy"
            , kinyarwanda = Nothing
            }

        GoHome ->
            { english = "Go to main page"
            , kinyarwanda = Just "Kujya ahabanza"
            }

        GroupAssessment ->
            { english = "Group Assessment"
            , kinyarwanda = Just "Gukorera itsinda"
            }

        GroupEncounter ->
            { english = "Group Encounter"
            , kinyarwanda = Nothing
            }

        Gravida ->
            { english = "Gravida"
            , kinyarwanda = Nothing
            }

        Hands ->
            { english = "Hands"
            , kinyarwanda = Nothing
            }

        HandsCPESign option ->
            case option of
                PallorHands ->
                    translationSet Pallor

                EdemaHands ->
                    translationSet Edema

                NormalHands ->
                    translationSet Normal

        HeadHair ->
            { english = "Head/Hair"
            , kinyarwanda = Nothing
            }

        HealthCenter ->
            { english = "Health Center"
            , kinyarwanda = Just "Ikigo Nderabuzima"
            }

        Heart ->
            { english = "Heart"
            , kinyarwanda = Nothing
            }

        HeartMurmur ->
            { english = "Heart Murmur"
            , kinyarwanda = Nothing
            }

        HeartCPESign sign ->
            case sign of
                IrregularRhythm ->
                    { english = "Irregular Rhythm"
                    , kinyarwanda = Nothing
                    }

                NormalRateAndRhythm ->
                    { english = "Normal Rate And Rhythm"
                    , kinyarwanda = Nothing
                    }

                SinusTachycardia ->
                    { english = "Sinus Tachycardia"
                    , kinyarwanda = Nothing
                    }

        HeartRate ->
            { english = "Heart Rate"
            , kinyarwanda = Nothing
            }

        Height ->
            { english = "Height"
            , kinyarwanda = Just "Uburebure"
            }

        High ->
            { english = "High"
            , kinyarwanda = Nothing
            }

        HighRiskFactor factor ->
            case factor of
                PrenatalActivity.Model.ConvulsionsAndUnconsciousPreviousDelivery ->
                    { english = "Patient experienced convulsions in previous delivery and became unconscious after delivery"
                    , kinyarwanda = Nothing
                    }

                PrenatalActivity.Model.ConvulsionsPreviousDelivery ->
                    { english = "Patient experienced convulsions in previous delivery"
                    , kinyarwanda = Nothing
                    }

        HighRiskFactors ->
            { english = "High Risk Factors"
            , kinyarwanda = Nothing
            }

        HighSeverityAlert alert ->
            case alert of
                PrenatalActivity.Model.BodyTemperature ->
                    { english = "Body Temperature"
                    , kinyarwanda = Nothing
                    }

                PrenatalActivity.Model.FetalHeartRate ->
                    { english = "No fetal heart rate noted"
                    , kinyarwanda = Nothing
                    }

                PrenatalActivity.Model.FetalMovement ->
                    { english = "No fetal movement noted"
                    , kinyarwanda = Nothing
                    }

                PrenatalActivity.Model.HeartRate ->
                    { english = "Heart Rate"
                    , kinyarwanda = Nothing
                    }

                PrenatalActivity.Model.RespiratoryRate ->
                    { english = "Respiratory Rate"
                    , kinyarwanda = Nothing
                    }

        HighSeverityAlerts ->
            { english = "High Severity Alerts"
            , kinyarwanda = Nothing
            }

        HistoryTask task ->
            case task of
                Obstetric ->
                    { english = "Obstetric History"
                    , kinyarwanda = Nothing
                    }

                Medical ->
                    { english = "Medical History"
                    , kinyarwanda = Nothing
                    }

                Social ->
                    { english = "Partner Information"
                    , kinyarwanda = Nothing
                    }

        HIV ->
            { english = "HIV"
            , kinyarwanda = Nothing
            }

        HIVStatus status ->
            case status of
                HIVExposedInfant ->
                    { english = "HIV-exposed Infant"
                    , kinyarwanda = Just "Umwana uvuka ku mubyeyi ubana n'ubwandu bwa virusi ya SIDA"
                    }

                Negative ->
                    { english = "Negative"
                    , kinyarwanda = Just "Nta bwandu afite"
                    }

                NegativeDiscordantCouple ->
                    { english = "Negative - discordant couple"
                    , kinyarwanda = Just "Nta bwandu afite ariko abana n'ubufite"
                    }

                Positive ->
                    { english = "Positive"
                    , kinyarwanda = Just "Afite ubwandu"
                    }

                Backend.Person.Model.Unknown ->
                    { english = "Unknown"
                    , kinyarwanda = Just "Ntabizi"
                    }

        HIVStatusLabel ->
            { english = "HIV Status"
            , kinyarwanda = Just "Uko ahagaze ku bijyanye n'ubwandu bwa virusi ya SIDA"
            }

        Home ->
            { english = "Home"
            , kinyarwanda = Nothing
            }

        HouseholdSize ->
            { english = "Household Size"
            , kinyarwanda = Nothing
            }

        HttpError error ->
            translateHttpError error

<<<<<<< HEAD
        HypertensionBeforePregnancy ->
            { english = "Hypertension before pregnancy"
            , kinyarwanda = Nothing
            }

        IncompleteCervixPreviousPregnancy ->
            { english = "Incomplete Cervix in previous pregnancy"
            , kinyarwanda = Nothing
            }

        IndividualEncounter ->
            { english = "Individual Encounter"
            , kinyarwanda = Nothing
            }

        IndividualEncounterType type_ ->
            case type_ of
                AntenatalEncounter ->
                    { english = "Antenatal"
                    , kinyarwanda = Nothing
                    }

                InmmunizationEncounter ->
                    { english = "Inmmunization"
                    , kinyarwanda = Nothing
                    }

                NutritionEncounter ->
                    { english = "Nutrition"
                    , kinyarwanda = Nothing
                    }

        IndividualEncounterTypes ->
            { english = "Individual Encounter Types"
            , kinyarwanda = Nothing
            }

=======
        InitialResultsDisplay display ->
            case display of
                InitialResultsHidden ->
                    { english = "Display all mothers / caregivers"
                    , kinyarwanda = Just "Kugaragaza ababyeyi bose / abarezi"
                    }

                InitialResultsShown ->
                    { english = "Hide all mothers / caregivers"
                    , kinyarwanda = Just "Hisha ababyeyi bose / abarezi"
                    }

>>>>>>> ad38bcc3
        KilogramShorthand ->
            { english = "kg"
            , kinyarwanda = Just "kg"
            }

        LastChecked ->
            { english = "Last checked"
            , kinyarwanda = Just "Isuzuma riheruka"
            }

        LastSuccesfulContactLabel ->
            { english = "Last Successful Contact"
            , kinyarwanda = Just "Itariki n'isaha yanyuma igikoresho giheruka gukoresherezaho interineti bikagenda neza"
            }

        Legs ->
            { english = "Legs"
            , kinyarwanda = Nothing
            }

        LegsCPESign option ->
            case option of
                PallorLegs ->
                    translationSet Pallor

                EdemaLegs ->
                    translationSet Edema

                NormalLegs ->
                    translationSet Normal

        LevelOfEducationLabel ->
            { english = "Level of Education"
            , kinyarwanda = Just <| "Amashuri wize"
            }

        LevelOfEducation educationLevel ->
            case educationLevel of
                NoSchooling ->
                    { english = "No Schooling"
                    , kinyarwanda = Just "Ntayo"
                    }

                PrimarySchool ->
                    { english = "Primary School"
                    , kinyarwanda = Just "Abanza"
                    }

                VocationalTrainingSchool ->
                    { english = "Vocational Training School"
                    , kinyarwanda = Just "Imyuga"
                    }

                SecondarySchool ->
                    { english = "Secondary School"
                    , kinyarwanda = Just "Ayisumbuye"
                    }

                DiplomaProgram ->
                    { english = "Diploma Program (2 years of University)"
                    , kinyarwanda = Just "Amashuri 2 ya Kaminuza"
                    }

                HigherEducation ->
                    { english = "Higher Education (University)"
                    , kinyarwanda = Just "(A0)"
                    }

                AdvancedDiploma ->
                    { english = "Advanced Diploma"
                    , kinyarwanda = Just "(A1)"
                    }

        LinkToMother ->
            { english = "Link to mother"
            , kinyarwanda = Just "Guhuza n'amakuru y'umubyeyi"
            }

        LiveChildren ->
            { english = "Live Children"
            , kinyarwanda = Nothing
            }

        LmpDateConfidentHeader ->
            { english = "Is the Patient confident of LMP Date"
            , kinyarwanda = Nothing
            }

        LmpDateHeader ->
            { english = "Last Menstrual Period Date"
            , kinyarwanda = Nothing
            }

        LmpRangeHeader ->
            { english = "When was the Patient's Last Menstrual Period"
            , kinyarwanda = Nothing
            }

        LmpRange range ->
            case range of
                OneMonth ->
                    { english = "Within 1 month"
                    , kinyarwanda = Nothing
                    }

                ThreeMonth ->
                    { english = "Within 3 months"
                    , kinyarwanda = Nothing
                    }

                SixMonth ->
                    { english = "Within 6 months"
                    , kinyarwanda = Nothing
                    }

        LoginPhrase phrase ->
            translateLoginPhrase phrase

        Low ->
            { english = "Low"
            , kinyarwanda = Nothing
            }

        Lungs ->
            { english = "Lungs"
            , kinyarwanda = Nothing
            }

        LungsCPESign option ->
            case option of
                Wheezes ->
                    { english = "Wheezes"
                    , kinyarwanda = Nothing
                    }

                Crackles ->
                    { english = "Crackles"
                    , kinyarwanda = Nothing
                    }

                NormalLungs ->
                    translationSet Normal

        MakeSureYouAreConnected ->
            { english = "Make sure you are connected to the internet. If the issue continues, call The Ihangane Project at +250 788 817 542."
            , kinyarwanda = Just "Banza urebe ko ufite interineti. Ikibazo nigikomeza, hamagara The Ihangane Project kuri +250 788 817 542"
            }

        MaritalStatusLabel ->
            { english = "Marital Status"
            , kinyarwanda = Just "Irangamimerere"
            }

        MaritalStatus status ->
            case status of
                Divorced ->
                    { english = "Divorced"
                    , kinyarwanda = Just "Yatandukanye n'uwo bashakanye"
                    }

                Married ->
                    { english = "Married"
                    , kinyarwanda = Just "Arubatse"
                    }

                Single ->
                    { english = "Single"
                    , kinyarwanda = Just "Ingaragu"
                    }

                Widowed ->
                    { english = "Widowed"
                    , kinyarwanda = Just "Umupfakazi"
                    }

        MeasurementNoChange ->
            { english = "No Change"
            , kinyarwanda = Just "nta cyahindutse"
            }

        MeasurementGained amount ->
            { english = "Gained " ++ Debug.toString amount
            , kinyarwanda = Just <| "Kwiyongera " ++ Debug.toString amount
            }

        MeasurementLost amount ->
            { english = "Lost " ++ Debug.toString amount
            , kinyarwanda = Just <| "Kwiyongera " ++ Debug.toString amount
            }

        MedicalDiagnosis ->
            { english = "Medical Diagnosis"
            , kinyarwanda = Nothing
            }

        MedicalDiagnosisAlert diagnosis ->
            case diagnosis of
                DiagnosisUterineMyoma ->
                    { english = "Uterine Myoma"
                    , kinyarwanda = Nothing
                    }

                DiagnosisDiabetes ->
                    { english = "Diabetes"
                    , kinyarwanda = Nothing
                    }

                DiagnosisCardiacDisease ->
                    { english = "Cardiac Disease"
                    , kinyarwanda = Nothing
                    }

                DiagnosisRenalDisease ->
                    { english = "Renal Disease"
                    , kinyarwanda = Nothing
                    }

                DiagnosisHypertensionBeforePregnancy ->
                    { english = "Hypertension"
                    , kinyarwanda = Nothing
                    }

                DiagnosisTuberculosis ->
                    { english = "Tuberculosis"
                    , kinyarwanda = Nothing
                    }

                DiagnosisAsthma ->
                    { english = "Asthma"
                    , kinyarwanda = Nothing
                    }

                DiagnosisBowedLegs ->
                    { english = "Bowed Legs"
                    , kinyarwanda = Nothing
                    }

                DiagnosisHIV ->
                    { english = "HIV"
                    , kinyarwanda = Nothing
                    }

                DiagnosisMentalHealthHistory ->
                    { english = "History of Mental Health Problems"
                    , kinyarwanda = Nothing
                    }

        MedicalFormHelper ->
            { english = "Please record if the mother was diagnosed with the following medical issues"
            , kinyarwanda = Nothing
            }

        MentalHealthHistory ->
            { english = "History of Mental Health Problems"
            , kinyarwanda = Nothing
            }

        MMHGUnit ->
            { english = "mmHG"
            , kinyarwanda = Nothing
            }

        MiddleName ->
            { english = "Middle Name"
            , kinyarwanda = Nothing
            }

        MinutesAgo minutes ->
            { english =
                if minutes == 0 then
                    "just now"

                else if minutes == 1 then
                    "one minute ago"

                else
                    Debug.toString minutes ++ " minutes ago"
            , kinyarwanda = Nothing
            }

        ModeOfDelivery mode ->
            case mode of
                VaginalDelivery (Spontaneous True) ->
                    { english = "Spontaneous vaginal delivery with episiotomy"
                    , kinyarwanda = Just "Yabyaye neza ariko bamwongereye"
                    }

                VaginalDelivery (Spontaneous False) ->
                    { english = "Spontaneous vaginal delivery without episiotomy"
                    , kinyarwanda = Just "Yabyaye neza"
                    }

                VaginalDelivery WithVacuumExtraction ->
                    { english = "Vaginal delivery with vacuum extraction"
                    , kinyarwanda = Just "Yabyaye neza ariko hanifashishijwe icyuma gikurura umwana"
                    }

                CesareanDelivery ->
                    { english = "Cesarean delivery"
                    , kinyarwanda = Just "Yabyaye bamubaze"
                    }

        ModeOfDeliveryLabel ->
            { english = "Mode of delivery"
            , kinyarwanda = Just "Uburyo yabyayemo"
            }

        Month ->
            { english = "Month"
            , kinyarwanda = Just "Ukwezi"
            }

        MonthAbbrev ->
            { english = "mo"
            , kinyarwanda = Just "amezi"
            }

        MonthsOld ->
            { english = "months old"
            , kinyarwanda = Just "Amezi"
            }

        Mother ->
            { english = "Mother"
            , kinyarwanda = Just "Umubyeyi"
            }

        MotherDemographicInformation ->
            { english = "Mother Demographic Information"
            , kinyarwanda = Nothing
            }

        MotherName name ->
            { english = "Mother/Caregiver: " ++ name
            , kinyarwanda = Just <| "Umubyeyi: " ++ name
            }

        MotherNameLabel ->
            { english = "Mother's Name"
            , kinyarwanda = Nothing
            }

        MotherNationalId ->
            { english = "Mother's National ID"
            , kinyarwanda = Nothing
            }

        Mothers ->
            { english = "Mothers"
            , kinyarwanda = Just "Ababyeyi"
            }

        MUAC ->
            { english = "MUAC"
            , kinyarwanda = Just "Ikizigira"
            }

        MuacIndication indication ->
            case indication of
                MuacRed ->
                    { english = "red"
                    , kinyarwanda = Just "Umutuku"
                    }

                MuacYellow ->
                    { english = "yellow"
                    , kinyarwanda = Just "Umuhondo"
                    }

                MuacGreen ->
                    { english = "green"
                    , kinyarwanda = Just "Icyatsi"
                    }

        MyAccount ->
            { english = "My Account"
            , kinyarwanda = Just "Konti yanjye"
            }

        MyRelatedBy relationship ->
            translateMyRelatedBy relationship

        MyRelatedByQuestion relationship ->
            translateMyRelatedByQuestion relationship

        Name ->
            { english = "Name"
            , kinyarwanda = Nothing
            }

        NationalIdNumber ->
            { english = "National ID Number"
            , kinyarwanda = Just "Numero y'irangamuntu"
            }

        Neck ->
            { english = "Neck"
            , kinyarwanda = Nothing
            }

        NeckCPESign option ->
            case option of
                EnlargedThyroid ->
                    { english = "Enlarged Thyroid"
                    , kinyarwanda = Nothing
                    }

                EnlargedLymphNodes ->
                    { english = "Enlarged Lymph Nodes"
                    , kinyarwanda = Nothing
                    }

                NormalNeck ->
                    translationSet Normal

        Next ->
            { english = "Next"
            , kinyarwanda = Nothing
            }

        No ->
            { english = "No"
            , kinyarwanda = Just "Oya"
            }

        NoActivitiesCompleted ->
            { english = "No activities are entirely completed for the attending participants."
            , kinyarwanda = Just "Nta gikorwa cyarangiye cyose kubitabiriye."
            }

        NoActivitiesPending ->
            { english = "All activities are completed for the attending participants."
            , kinyarwanda = Just "Ibikorwa byose byarangiye kubitabiriye."
            }

        NoActivitiesCompletedForThisParticipant ->
            { english = "No activities are completed for this participant."
            , kinyarwanda = Just "Nta gikorwa cyarangiye kubitabiriye."
            }

        NoActivitiesPendingForThisParticipant ->
            { english = "All activities are completed for this participant."
            , kinyarwanda = Just "Ibikorwa byose byarangiye kubitabiriye."
            }

        NoGroupsFound ->
            { english = "No groups found."
            , kinyarwanda = Nothing
            }

        NoMatchesFound ->
            { english = "No matches found"
            , kinyarwanda = Nothing
            }

        NoParticipantsCompleted ->
            { english = "No participants have completed all their activities yet."
            , kinyarwanda = Just "Ntagikorwa nakimwe kirarangira kubitabiriye."
            }

        NoParticipantsPending ->
            { english = "All attending participants have completed their activities."
            , kinyarwanda = Just "Abaje bose barangirijwe"
            }

        NoParticipantsCompletedForThisActivity ->
            { english = "No participants have completed this activity yet."
            , kinyarwanda = Just "Ntawaje warangirijwe kukorerwa."
            }

        NoParticipantsPendingForThisActivity ->
            { english = "All attending participants have completed this activitity."
            , kinyarwanda = Just "Ababje bose barangirijwe."
            }

        Normal ->
            { english = "Normal"
            , kinyarwanda = Nothing
            }

        NoChildrenRegisteredInTheSystem ->
            { english = "No children registered in the system"
            , kinyarwanda = Just "Ntamwana wanditswe muriyi sisiteme"
            }

        NoParticipantsFound ->
            { english = "No participants found"
            , kinyarwanda = Just "Ntamuntu ugaragaye"
            }

        NotAvailable ->
            { english = "not available"
            , kinyarwanda = Just "Ntibiboneste"
            }

        NotConnected ->
            { english = "Not Connected"
            , kinyarwanda = Just "Ntamurandasi"
            }

        NumberOfAbortions ->
            { english = "Number of Abortions"
            , kinyarwanda = Nothing
            }

        NumberOfChildrenUnder5 ->
            { english = "Number of Children under 5"
            , kinyarwanda = Just "Umubare w'abana bari munsi y'imyaka 5"
            }

        NumberOfCSections ->
            { english = "Number of C-Sections"
            , kinyarwanda = Nothing
            }

        NumberOfLiveChildren ->
            { english = "Number of Live Children"
            , kinyarwanda = Nothing
            }

        NumberOfStillbirthsAtTerm ->
            { english = "Number of Stillbirths at Term"
            , kinyarwanda = Nothing
            }

        NumberOfStillbirthsPreTerm ->
            { english = "Number of Stillbirths pre Term"
            , kinyarwanda = Nothing
            }

        ObstetricalDiagnosis ->
            { english = "Obstetrical Diagnosis"
            , kinyarwanda = Nothing
            }

        ObstetricalDiagnosisAlert diagnosis ->
            case diagnosis of
                DiagnosisRhNegative ->
                    { english = "Patient is RH Negative"
                    , kinyarwanda = Nothing
                    }

                DiagnosisModerateUnderweight ->
                    { english = "Moderate underweight"
                    , kinyarwanda = Nothing
                    }

                DiagnosisSevereUnderweight ->
                    { english = "Severe underweight"
                    , kinyarwanda = Nothing
                    }

                DiagnosisOverweight ->
                    { english = "Overweight"
                    , kinyarwanda = Nothing
                    }

                DiagnosisObese ->
                    { english = "Obese"
                    , kinyarwanda = Nothing
                    }

                DisgnosisPeripheralEdema ->
                    { english = "Peripheral Edema"
                    , kinyarwanda = Nothing
                    }

                DiagnosisFetusBreech ->
                    { english = "Fetus is in breech"
                    , kinyarwanda = Nothing
                    }

                DiagnosisFetusTransverse ->
                    { english = "Fetus is transverse"
                    , kinyarwanda = Nothing
                    }

                DiagnosisBreastExamination ->
                    { english = "Breast exam showed"
                    , kinyarwanda = Nothing
                    }

                DiagnosisHypotension ->
                    { english = "Hypotension"
                    , kinyarwanda = Nothing
                    }

                DiagnosisPregnancyInducedHypertension ->
                    { english = "Pregnancy-induced hypertension"
                    , kinyarwanda = Nothing
                    }

                DiagnosisPreeclampsiaHighRisk ->
                    { english = "High Risk for Preeclampsia"
                    , kinyarwanda = Nothing
                    }

        OK ->
            { english = "OK"
            , kinyarwanda = Just "Nibyo, yego"
            }

        Old ->
            { english = "old"
            , kinyarwanda = Just "imyaka"
            }

        OneVisit ->
            { english = "One visit"
            , kinyarwanda = Nothing
            }

        OnceYouEndYourGroupEncounter ->
            { english = "Once you end your Group Encounter, you will no longer be able to edit or add data."
            , kinyarwanda = Just "Igihe ushoze igikorwa, ntabwo ushobora guhindura cg wongeremo andi makuru."
            }

        Or ->
            { english = "or"
            , kinyarwanda = Nothing
            }

        Page ->
            { english = "Page"
            , kinyarwanda = Just "Paji"
            }

        Page404 ->
            { english = "404 page"
            , kinyarwanda = Just "404 paji"
            }

        PageNotFoundMsg ->
            { english = "Sorry, nothing found in this URL."
            , kinyarwanda = Just "Mutwihanganire ntabwo ubufasha mwasabye mubashije kuboneka."
            }

        Pallor ->
            { english = "Pallor"
            , kinyarwanda = Nothing
            }

        Para ->
            { english = "Para"
            , kinyarwanda = Nothing
            }

        PaleConjuctiva ->
            { english = "Pale Conjuctiva"
            , kinyarwanda = Nothing
            }

        PartialPlacentaPreviousDelivery ->
            { english = "Partial Placenta in previous delivery"
            , kinyarwanda = Nothing
            }

        ParticipantDirectory ->
            { english = "Participant Directory"
            , kinyarwanda = Just "Ububiko bw'amakuru y'umurwayi"
            }

        Participants ->
            { english = "Participants"
            , kinyarwanda = Just "Ubwitabire"
            }

        ParticipantReviewed ->
            { english = "I have reviewed and understand the above."
            , kinyarwanda = Nothing
            }

        ParticipantSignature ->
            { english = "Participant Signature"
            , kinyarwanda = Nothing
            }

        ParticipantSummary ->
            { english = "Participant Summary"
            , kinyarwanda = Just "Umwirondoro w’urera umwana"
            }

        ParticipantDemographicInformation ->
            { english = "Participant Demographic Information"
            , kinyarwanda = Just "Umwirondoro w'umugenerwabikorwa"
            }

        ParticipantInformation ->
            { english = "Participant Information"
            , kinyarwanda = Nothing
            }

        PartnerHivTestResult ->
            { english = "What was the partners HIV Test result"
            , kinyarwanda = Nothing
            }

        PartnerReceivedHivCounseling ->
            { english = "Did partner receive HIV Counseling during this pregnancy"
            , kinyarwanda = Nothing
            }

        PartnerReceivedHivTesting ->
            { english = "Did partner receive HIV Testing during this pregnancy"
            , kinyarwanda = Nothing
            }

        PatientProgress ->
            { english = "Patient Progress"
            , kinyarwanda = Nothing
            }

        PatientInformation ->
            { english = "Patient Information"
            , kinyarwanda = Nothing
            }

        PatientProvisionsTask task ->
            case task of
                Medication ->
                    { english = "Medication"
                    , kinyarwanda = Nothing
                    }

                Resources ->
                    { english = "Resources"
                    , kinyarwanda = Nothing
                    }

        People ->
            { english = "People"
            , kinyarwanda = Just "Abantu"
            }

        PersistentStorage authorized ->
            if authorized then
                { english = "Persistent storage has been authorized. The browser will not delete locally cached data without your approval."
                , kinyarwanda = Nothing
                }

            else
                { english = "Persistent storage has not been authorized. The browser may delete locally cached data if storage runs low."
                , kinyarwanda = Just "Ibikwa ry'amakuru ntabwo remejwe. Sisiteme mushakisha ukoreramo ishobora kubisiba umwanya ubaye muto."
                }

        Person ->
            { english = "Person"
            , kinyarwanda = Just "Umuntu"
            }

        PersonHasBeenSaved ->
            { english = "Person has been saved"
            , kinyarwanda = Just "Amakuru kuri uyu muntu yabitswe"
            }

        PlaceholderEnterHeight ->
            { english = "Enter height here…"
            , kinyarwanda = Just "Andika uburebure hano…"
            }

        PlaceholderEnterMUAC ->
            { english = "Enter MUAC here…"
            , kinyarwanda = Just "Andika uburebure hano…"
            }

        PlaceholderEnterParticipantName ->
            { english = "Enter participant name here"
            , kinyarwanda = Just "Andika izina ry'umurwayi hano"
            }

        PlaceholderEnterWeight ->
            { english = "Enter weight here…"
            , kinyarwanda = Just "Andika ibiro hano…"
            }

        PleaseSelectGroup ->
            { english = "Please select the relevant Group for the new encounter"
            , kinyarwanda = Nothing
            }

        PleaseSync ->
            { english = "Please sync data for selected Health Center."
            , kinyarwanda = Nothing
            }

        PreeclampsiaPreviousPregnancy ->
            { english = "Preeclampsia in previous pregnancy "
            , kinyarwanda = Nothing
            }

        PregnancyTrimester trimester ->
            case trimester of
                FirstTrimester ->
                    { english = "First Trimester"
                    , kinyarwanda = Nothing
                    }

                SecondTrimester ->
                    { english = "Second Trimester"
                    , kinyarwanda = Nothing
                    }

                ThirdTrimester ->
                    { english = "Third Trimester"
                    , kinyarwanda = Nothing
                    }

        PrenatalActivitiesTitle activity ->
            case activity of
                DangerSigns ->
                    { english = "Danger Signs"
                    , kinyarwanda = Nothing
                    }

                Examination ->
                    { english = "Examination"
                    , kinyarwanda = Nothing
                    }

                PrenatalActivity.Model.FamilyPlanning ->
                    { english = "Family Planning"
                    , kinyarwanda = Nothing
                    }

                History ->
                    { english = "History"
                    , kinyarwanda = Nothing
                    }

                PatientProvisions ->
                    { english = "Patient Provisions"
                    , kinyarwanda = Nothing
                    }

                PregnancyDating ->
                    { english = "Pregnancy Dating"
                    , kinyarwanda = Nothing
                    }

                PrenatalPhoto ->
                    { english = "Photo"
                    , kinyarwanda = Nothing
                    }

        PrenatalEncounter ->
            { english = "Antenatal Encounter"
            , kinyarwanda = Nothing
            }

        PrenatalPhotoHelper ->
            { english = "Take a picture of the mother's belly. Then you and the mother will see how the belly has grown!"
            , kinyarwanda = Nothing
            }

        PreTerm ->
            { english = "Pre Term"
            , kinyarwanda = Nothing
            }

        PregnancyConcludedLabel ->
            { english = "or Pregnancy Concluded"
            , kinyarwanda = Nothing
            }

        PregnancyOutcomeLabel ->
            { english = "Pregnancy Outcome"
            , kinyarwanda = Nothing
            }

        PregnancyOutcome outcome ->
            case outcome of
                OutcomeLiveAtTerm ->
                    { english = "Live Birth at Term (38 weeks EGA or more)"
                    , kinyarwanda = Nothing
                    }

                OutcomeLivePreTerm ->
                    { english = "Live Birth Preterm (less than 38 weeks EGA)"
                    , kinyarwanda = Nothing
                    }

                OutcomeStillAtTerm ->
                    { english = "Stillbirth at Term (38 weeks EGA or more)"
                    , kinyarwanda = Nothing
                    }

                OutcomeStillPreTerm ->
                    { english = "Stillbirth Preterm (less than 38 weeks EGA)"
                    , kinyarwanda = Nothing
                    }

                OutcomeAbortions ->
                    { english = "Abortions (before 24 weeks EGA)"
                    , kinyarwanda = Nothing
                    }

        PreviousCSectionScar ->
            { english = "Previous C-section scar"
            , kinyarwanda = Nothing
            }

        PreviousDelivery ->
            { english = "Previous Delivery"
            , kinyarwanda = Nothing
            }

        PreviousDeliveryPeriods period ->
            case period of
                LessThan18Month ->
                    { english = "Less than 18 month ago"
                    , kinyarwanda = Nothing
                    }

                MoreThan5Years ->
                    { english = "More than 5 years ago"
                    , kinyarwanda = Nothing
                    }

                Neither ->
                    { english = "Neither"
                    , kinyarwanda = Nothing
                    }

        PreviousFloatMeasurement value ->
            { english = "Previous measurement: " ++ Debug.toString value
            , kinyarwanda = Just <| "Ibipimo by'ubushize: " ++ Debug.toString value
            }

        PreviousMeasurementNotFound ->
            { english = "No previous measurement on record"
            , kinyarwanda = Nothing
            }

        Profession ->
            { english = "Profession"
            , kinyarwanda = Nothing
            }

        Programs ->
            { english = "Programs"
            , kinyarwanda = Just "Porogaramu"
            }

        ProgressPhotos ->
            { english = "Progress Photos"
            , kinyarwanda = Nothing
            }

        ProgressReport ->
            { english = "Progress Report"
            , kinyarwanda = Just "Raporo igaragaza imikurire y'umwana"
            }

        ProgressTimeline ->
            { english = "Progress Timeline"
            , kinyarwanda = Nothing
            }

        ProgressTrends ->
            { english = "Progress Trends"
            , kinyarwanda = Nothing
            }

        PrenatalParticipant ->
            { english = "Antenatal Participant"
            , kinyarwanda = Nothing
            }

        PrenatalParticipants ->
            { english = "Antenatal Participants"
            , kinyarwanda = Nothing
            }

        PreTermPregnancy ->
            { english = "Number of Pre-term Pregnancies (Live Birth)"
            , kinyarwanda = Nothing
            }

        Province ->
            { english = "Province"
            , kinyarwanda = Just "Intara"
            }

        ReasonForCSection ->
            { english = "Reason for C-section"
            , kinyarwanda = Nothing
            }

        ReceivedDewormingPill ->
            { english = "Has the mother received deworming pill"
            , kinyarwanda = Nothing
            }

        ReceivedIronFolicAcid ->
            { english = "Has the mother received iron and folic acid supplement"
            , kinyarwanda = Nothing
            }

        ReceivedMosquitoNet ->
            { english = "Has the mother received a mosquito net"
            , kinyarwanda = Nothing
            }

        RecordPregnancyOutcome ->
            { english = "Record Pregnancy Outcome"
            , kinyarwanda = Nothing
            }

        RecurringHighSeverityAlert alert ->
            case alert of
                PrenatalActivity.Model.BloodPressure ->
                    { english = "Blood Pressure"
                    , kinyarwanda = Nothing
                    }

        Register ->
            { english = "Register"
            , kinyarwanda = Nothing
            }

        RegisterHelper ->
            { english = "Not the participant you were looking for?"
            , kinyarwanda = Just "Umugenerwabikorwa ubonye si we washakaga?"
            }

        RegisterNewParticipant ->
            { english = "Register a new participant"
            , kinyarwanda = Just "Andika umurwayi mushya"
            }

        RegistratingHealthCenter ->
            { english = "Registrating Health Center"
            , kinyarwanda = Just "Izina ry'ikigo nderabuzima umugenerwabikorwa abarizwamo"
            }

        RegistrationSuccessful ->
            { english = "Registration Successful"
            , kinyarwanda = Nothing
            }

        RegistrationSuccessfulParticipantAdded ->
            { english = "The participant has been added to E-Heza."
            , kinyarwanda = Nothing
            }

        RegistrationSuccessfulSuggestAddingChild ->
            { english = "The participant has been added to E-Heza. Would you like to add a child for this participant?"
            , kinyarwanda = Nothing
            }

        RegistrationSuccessfulSuggestAddingMother ->
            { english = "The participant has been added to E-Heza. Would you like to add a mother for this participant?"
            , kinyarwanda = Nothing
            }

        RelationSuccessful ->
            { english = "Relation Successful"
            , kinyarwanda = Nothing
            }

        RelationSuccessfulChildWithMother ->
            { english = "Child succesfully assocoated with mother."
            , kinyarwanda = Nothing
            }

        RelationSuccessfulMotherWithChild ->
            { english = "Mother succesfully assocoated with child."
            , kinyarwanda = Nothing
            }

        RenalDisease ->
            { english = "Renal Disease"
            , kinyarwanda = Nothing
            }

        RemainingForDownloadLabel ->
            { english = "Remaining for Download"
            , kinyarwanda = Just "Ibisigaye gukurwa kuri seriveri"
            }

        RemainingForUploadLabel ->
            { english = "Remaining for Upload"
            , kinyarwanda = Just "Ibisigaye koherezwa kuri seriveri"
            }

        ReportAge age ->
            { english = "Age: " ++ age
            , kinyarwanda = Just <| "Imyaka: " ++ age
            }

        ReportDOB dob ->
            { english = "DOB: " ++ dob
            , kinyarwanda = Just <| "Itariki y'amavuko: " ++ dob
            }

        ReportRemaining remaining ->
            { english = Debug.toString remaining ++ " remaning"
            , kinyarwanda = Just <| Debug.toString remaining ++ " iyibutswa rya raporo"
            }

        ReportResultsOfSearch total ->
            case total of
                1 ->
                    { english = "There is 1 participant that matches your search."
                    , kinyarwanda = Just "Hari umujyenerwabikorwa 1 uhuye nuwo washatse"
                    }

                _ ->
                    { english = "There are " ++ Debug.toString total ++ " participants that match your search."
                    , kinyarwanda = Just <| "Hari abagenerwabikorwa " ++ Debug.toString total ++ " bahuye nuwo ushaka mu ishakiro"
                    }

        Reports ->
            { english = "Reports"
            , kinyarwanda = Nothing
            }

        RecentAndUpcomingGroupEncounters ->
            { english = "Recent and upcoming Group Encounters"
            , kinyarwanda = Just "Ahabarizwa amatsinda aheruka gukorerwa n'agiye gukorerwa"
            }

        ReportCompleted { pending, completed } ->
            { english = Debug.toString completed ++ " / " ++ Debug.toString (pending + completed) ++ " Completed"
            , kinyarwanda = Just <| Debug.toString completed ++ " / " ++ Debug.toString (pending + completed) ++ " Raporo irarangiye"
            }

        ResolveMonth month ->
            translateMonth month

        RespiratoryRate ->
            { english = "Respiratory Rate"
            , kinyarwanda = Nothing
            }

        Retry ->
            { english = "Retry"
            , kinyarwanda = Just "Kongera kugerageza"
            }

        RhNegative ->
            { english = "RH Negative"
            , kinyarwanda = Nothing
            }

        RiskFactorAlert factor ->
            case factor of
                FactorNumberOfCSections number ->
                    if number == 1 then
                        { english = "1 previous C-section"
                        , kinyarwanda = Nothing
                        }

                    else
                        { english = Debug.toString number ++ " previous C-sections"
                        , kinyarwanda = Nothing
                        }

                FactorCSectionInPreviousDelivery ->
                    { english = "C-section in previous delivery"
                    , kinyarwanda = Nothing
                    }

                FactorCSectionReason ->
                    { english = "C-section in previous delivery due to"
                    , kinyarwanda = Nothing
                    }

                FactorPreviousDeliveryPeriod ->
                    { english = "Previous delivery"
                    , kinyarwanda = Nothing
                    }

                FactorSuccessiveAbortions ->
                    { english = "Patient experienced successive abortions"
                    , kinyarwanda = Nothing
                    }

                FactorSuccessivePrematureDeliveries ->
                    { english = "Patient experienced successive preterm deliveries"
                    , kinyarwanda = Nothing
                    }

                FactorStillbornPreviousDelivery ->
                    { english = "Stillbirth in previous delivery"
                    , kinyarwanda = Nothing
                    }

                FactorBabyDiedOnDayOfBirthPreviousDelivery ->
                    { english = "Live Birth but the baby died the same day in previous delivery"
                    , kinyarwanda = Nothing
                    }

                FactorPartialPlacentaPreviousDelivery ->
                    { english = "Patient had partial placenta in previous pregnancy"
                    , kinyarwanda = Nothing
                    }

                FactorSevereHemorrhagingPreviousDelivery ->
                    { english = "Patient experienced severe hemorrhage in previous pregnancy"
                    , kinyarwanda = Nothing
                    }

                FactorPreeclampsiaPreviousPregnancy ->
                    { english = "Patient had preeclampsia in previous pregnancy"
                    , kinyarwanda = Nothing
                    }

                FactorConvulsionsPreviousDelivery ->
                    { english = "Patient experienced convulsions in previous delivery"
                    , kinyarwanda = Nothing
                    }

                FactorConvulsionsAndUnconsciousPreviousDelivery ->
                    { english = "Patient experienced convulsions and resulted in becoming unconscious after delivery"
                    , kinyarwanda = Nothing
                    }

                FactorIncompleteCervixPreviousPregnancy ->
                    { english = "Patient had an Incomplete Cervix in previous pregnancy"
                    , kinyarwanda = Nothing
                    }

                FactorVerticalCSectionScar ->
                    { english = "Vertical C-Section Scar"
                    , kinyarwanda = Nothing
                    }

                FactorGestationalDiabetesPreviousPregnancy ->
                    { english = "Patient had Gestational Diabetes in previous pregnancy"
                    , kinyarwanda = Nothing
                    }

        RiskFactors ->
            { english = "Risk Factors"
            , kinyarwanda = Nothing
            }

        Save ->
            { english = "Save"
            , kinyarwanda = Just "Kubika"
            }

        SaveAndNext ->
            { english = "Save & Next"
            , kinyarwanda = Nothing
            }

        SaveError ->
            { english = "Save Error"
            , kinyarwanda = Just "Kubika error (ikosa mu kubika)"
            }

        Search ->
            { english = "Search"
            , kinyarwanda = Nothing
            }

        SearchByName ->
            { english = "Search by Name"
            , kinyarwanda = Just "Gushakisha izina"
            }

        SearchExistingParticipants ->
            { english = "Search Existing Participants"
            , kinyarwanda = Nothing
            }

        SearchHelper ->
            { english = "Search to see if the participant already exists in E-Heza. If the person you are looking for does not appear in the search, please create a new record for them."
            , kinyarwanda = Just "Shakisha kugirango urebe niba umugenerwabikorwa asanzwe ari muri E-Heza. Niba atagaragara, mwandike nku mushya."
            }

        SearchHelperFamilyMember ->
            { english = "Search to see if the additional family member already exists in E-Heza. If the person you are looking for does not appear in the search, please create a new record for them."
            , kinyarwanda = Just "Kanda ku Ishakiro kugirango urebe niba umugenerwabikorwa asanzwe ari muri E-Heza. Niba uwo muntu atagaragara mu ishakiro, mwandike nk'umugenerwabikorwa mushya."
            }

        SecondName ->
            { english = "Second Name"
            , kinyarwanda = Just "Izina ry'umuryango"
            }

        Sector ->
            { english = "Sector"
            , kinyarwanda = Just "Umurenge"
            }

        SelectAntenatalVisit ->
            { english = "Select an Antenatal Visit"
            , kinyarwanda = Nothing
            }

        SelectDangerSigns ->
            { english = "Please select one or more of the danger signs the patient is experiencing"
            , kinyarwanda = Nothing
            }

        SelectEncounterType ->
            { english = "Select encounter type"
            , kinyarwanda = Nothing
            }

        SelectLanguage ->
            { english = "Select language"
            , kinyarwanda = Nothing
            }

        SelectGroup ->
            { english = "Select Group..."
            , kinyarwanda = Just "Hitamo itsinda ryawe..."
            }

        SelectProgram ->
            { english = "Select Program"
            , kinyarwanda = Just "Hitamo porogaramu"
            }

        SelectYourGroup ->
            { english = "Select your Group"
            , kinyarwanda = Just "Hitamo itsinda ryawe"
            }

        SelectYourHealthCenter ->
            { english = "Select your Health Center"
            , kinyarwanda = Just "Hitamo ikigo nderabuzima"
            }

        SelectedHCDownloading ->
            { english = "Downloading data for selected Health Center. Please wait until completed."
            , kinyarwanda = Nothing
            }

        SelectedHCNotSynced ->
            { english = "Data is not synced"
            , kinyarwanda = Nothing
            }

        SelectedHCSyncing ->
            { english = "Data is syncing"
            , kinyarwanda = Nothing
            }

        SelectedHCUploading ->
            { english = "Uploading data for selected Health Center. Please wait until completed."
            , kinyarwanda = Nothing
            }

        ServiceWorkerActive ->
            { english = "The app is installed on this device."
            , kinyarwanda = Just "Apulikasiyo  muri icyi cyuma cy'inkoranabuhanga yinjijwe."
            }

        ServiceWorkerCurrent ->
            { english = "You have the current version of the app."
            , kinyarwanda = Just "Ufite apulikasiyo nshya igezweho uyu munsi"
            }

        ServiceWorkerCheckForUpdates ->
            { english = "Check for updates"
            , kinyarwanda = Just "Kugenzura ibyavuguruwe"
            }

        ServiceWorkerInstalling ->
            { english = "A new version of the app has been detected and is being downloaded. You can continue to work while this is in progress."
            , kinyarwanda = Nothing
            }

        ServiceWorkerInstalled ->
            { english = "A new version of the app has been downloaded."
            , kinyarwanda = Nothing
            }

        ServiceWorkerSkipWaiting ->
            { english = "Activate new version of the app"
            , kinyarwanda = Nothing
            }

        ServiceWorkerRestarting ->
            { english = "The app should reload momentarily with the new version."
            , kinyarwanda = Nothing
            }

        ServiceWorkerActivating ->
            { english = "A new version of the app is preparing itself for use."
            , kinyarwanda = Nothing
            }

        ServiceWorkerActivated ->
            { english = "A new version of the app is ready for use."
            , kinyarwanda = Nothing
            }

        ServiceWorkerRedundant ->
            { english = "An error occurred installing a new version of the app."
            , kinyarwanda = Nothing
            }

        ServiceWorkerInactive ->
            { english = "The app is not yet installed on this device."
            , kinyarwanda = Nothing
            }

        ServiceWorkerRegNotAsked ->
            { english = "We have not yet attempted to install the app on this device."
            , kinyarwanda = Nothing
            }

        ServiceWorkerRegLoading ->
            { english = "Installation of the app on this device is progressing."
            , kinyarwanda = Nothing
            }

        ServiceWorkerRegErr ->
            { english = "There was an error installing the app on this device. To try again, reload this page."
            , kinyarwanda = Nothing
            }

        ServiceWorkerRegSuccess ->
            { english = "The app was successfully registered with this device."
            , kinyarwanda = Just "Igikorwa cyo gushyira apulikasiyo kuri iki gikoresho cy'ikoranabuhanga cyagenze neza."
            }

        ServiceWorkerStatus ->
            { english = "Deployment Status"
            , kinyarwanda = Just "Ibijyanye no kuvugurura no kongerera ubushobozi sisiteme"
            }

        SevereHemorrhagingPreviousDelivery ->
            { english = "Severe Hemorrhaging in previous delivery (>500 ml)"
            , kinyarwanda = Nothing
            }

        SocialHistoryHivTestingResult result ->
            case result of
                ResultHivPositive ->
                    { english = "Positive"
                    , kinyarwanda = Nothing
                    }

                ResultHivNegative ->
                    { english = "Negative"
                    , kinyarwanda = Nothing
                    }

                ResultHivIndeterminate ->
                    { english = "Indeterminate"
                    , kinyarwanda = Nothing
                    }

                NoHivTesting ->
                    { english = "Ntibiboneste"
                    , kinyarwanda = Nothing
                    }

        StillbornPreviousDelivery ->
            { english = "Stillborn in previous delivery"
            , kinyarwanda = Nothing
            }

        SubsequentAntenatalVisit ->
            { english = "Subsequent Antenatal Visit"
            , kinyarwanda = Nothing
            }

        SuccessiveAbortions ->
            { english = "Successive Abortions"
            , kinyarwanda = Nothing
            }

        SuccessivePrematureDeliveries ->
            { english = "Successive Premature Deliveries"
            , kinyarwanda = Nothing
            }

        GroupEncounterClosed ->
            { english = "Group Encounter closed"
            , kinyarwanda = Nothing
            }

        GroupEncounterClosed2 sessionId ->
            { english =
                String.join " "
                    [ "Group Encounter"
                    , fromEntityUuid sessionId
                    , """is closed. If you need to make further modifications
            to it, please contact an administrator to have it
            re-opened."""
                    ]
            , kinyarwanda = Nothing
            }

        GroupEncounterLoading ->
            { english = "Loading Group Encounter"
            , kinyarwanda = Nothing
            }

        GroupEncounterUnauthorized ->
            { english = "Group Encounter unauthorized"
            , kinyarwanda = Nothing
            }

        GroupEncounterUnauthorized2 ->
            { english =
                """You are not authorized to view this health assessment.
        Please contact the Ihangane project for further
        instructions."""
            , kinyarwanda = Nothing
            }

        ShowAll ->
            { english = "Show All"
            , kinyarwanda = Just "Erekana amazina yose"
            }

        StartEndDate ->
            { english = "Start - End"
            , kinyarwanda = Nothing
            }

        StartDate ->
            { english = "Start Date"
            , kinyarwanda = Just "Itariki utangireyeho"
            }

        EndDate ->
            { english = "End Date"
            , kinyarwanda = Just "Itariki urangirijeho"
            }

        StartSyncing ->
            { english = "Start Syncing"
            , kinyarwanda = Just "Tangira uhuze amakuru kuri seriveri"
            }

        StatusLabel ->
            { english = "Status"
            , kinyarwanda = Just "Uko bihagaze kugeza ubu"
            }

        StopSyncing ->
            { english = "Stop Syncing"
            , kinyarwanda = Just "Tangira gukura amakuru kuri seriveri"
            }

        Submit ->
            { english = "Submit"
            , kinyarwanda = Nothing
            }

        Success ->
            { english = "Success"
            , kinyarwanda = Just "Byagezweho"
            }

        SyncGeneral ->
            { english = "Sync Status (General)"
            , kinyarwanda = Just "Ibijyanye no guhuza amakuru yafashwe n'igikoresho cy'ikoranabuhanga n'abitse kuri seriveri"
            }

        TakenCareOfBy ->
            { english = "Taken care of by"
            , kinyarwanda = Nothing
            }

        TasksCompleted completed total ->
            { english = Debug.toString completed ++ "/" ++ Debug.toString total ++ " Tasks Completed"
            , kinyarwanda = Nothing
            }

        TelephoneNumber ->
            { english = "Telephone Number"
            , kinyarwanda = Just "Numero ya telefoni"
            }

        Term ->
            { english = "Term"
            , kinyarwanda = Nothing
            }

        TermPregnancy ->
            { english = "Number of Term Pregnancies (Live Birth)"
            , kinyarwanda = Nothing
            }

        ThisActionCannotBeUndone ->
            { english = "This action cannot be undone."
            , kinyarwanda = Nothing
            }

        ThisGroupHasNoMothers ->
            { english = "This Group has no mothers assigned to it."
            , kinyarwanda = Nothing
            }

        Training ->
            { english = "Training"
            , kinyarwanda = Nothing
            }

        TrainingGroupEncounterCreateSuccessMessage ->
            { english = "Training encounters were created."
            , kinyarwanda = Nothing
            }

        TrainingGroupEncounterDeleteSuccessMessage ->
            { english = "Training encounters were deleted."
            , kinyarwanda = Nothing
            }

        TrySyncing ->
            { english = "Try syncing with backend"
            , kinyarwanda = Just "Gerageza guhuza amakuru y'iki gikoresho cy'ikoranabuhanga n'abakoze E-Heza"
            }

        TuberculosisPast ->
            { english = "Tuberculosis in the past"
            , kinyarwanda = Nothing
            }

        TuberculosisPresent ->
            { english = "Tuberculosis in the present"
            , kinyarwanda = Nothing
            }

        TwoVisits ->
            { english = "Two visits"
            , kinyarwanda = Nothing
            }

        UbudeheLabel ->
            { english = "Ubudehe: "
            , kinyarwanda = Nothing
            }

        Unknown ->
            { english = "Unknown"
            , kinyarwanda = Just "Ntabizi"
            }

        Update ->
            { english = "Update"
            , kinyarwanda = Just "Kuvugurura"
            }

        UpdateError ->
            { english = "Update Error"
            , kinyarwanda = Just "ikosa mwivugurura"
            }

        UterineMyoma ->
            { english = "Uterine Myoma"
            , kinyarwanda = Nothing
            }

        ValidationErrors ->
            { english = "Validation Errors"
            , kinyarwanda = Nothing
            }

        -- As in, the version the app
        Version ->
            { english = "Version"
            , kinyarwanda = Nothing
            }

        View ->
            { english = "View"
            , kinyarwanda = Nothing
            }

        ViewProgressReport ->
            { english = "View Progress Report"
            , kinyarwanda = Just "Garagaza uruhererekane rw'imikurire y'umwana"
            }

        Village ->
            { english = "Village"
            , kinyarwanda = Just "Umudugudu"
            }

        WeekSinglePlural value ->
            if value == 1 then
                { english = "1 Week"
                , kinyarwanda = Nothing
                }

            else
                { english = Debug.toString value ++ " Weeks"
                , kinyarwanda = Nothing
                }

        Weight ->
            { english = "Weight"
            , kinyarwanda = Just "Ibiro"
            }

        WelcomeUser name ->
            { english = "Welcome " ++ name
            , kinyarwanda = Just <| "Murakaza neza " ++ name
            }

        WhatDoYouWantToDo ->
            { english = "What do you want to do?"
            , kinyarwanda = Just "Urashaka gukora iki?"
            }

        Year ->
            { english = "Year"
            , kinyarwanda = Just "Umwaka"
            }

        YearsOld int ->
            { english = Debug.toString int ++ " years old"
            , kinyarwanda = Nothing
            }

        Yes ->
            { english = "Yes"
            , kinyarwanda = Just "Yego"
            }

        YouAreNotAnAdmin ->
            { english = "You are not logged in as an Administrator."
            , kinyarwanda = Nothing
            }

        YourGroupEncounterHasBeenSaved ->
            { english = "Your Group Encounter has been saved."
            , kinyarwanda = Nothing
            }

        ZScoreHeightForAge ->
            { english = "Z-Score Height for Age: "
            , kinyarwanda = Just "Z-score Uburebure ku myaka: "
            }

        ZScoreMuacForAge ->
            { english = "MUAC for Age: "
            , kinyarwanda = Just "MUAC ku myaka: "
            }

        ZScoreWeightForAge ->
            { english = "Z-Score Weight for Age: "
            , kinyarwanda = Just "Z-score Ibiro ku myaka: "
            }

        ZScoreWeightForHeight ->
            { english = "Z-Score Weight for Height: "
            , kinyarwanda = Just "Z-score Ibiro ku uburebure: "
            }


translateMyRelatedBy : MyRelatedBy -> TranslationSet String
translateMyRelatedBy relationship =
    case relationship of
        MyChild ->
            { english = "Child"
            , kinyarwanda = Just "Umwana"
            }

        MyParent ->
            { english = "Parent"
            , kinyarwanda = Nothing
            }

        MyCaregiven ->
            { english = "Care given"
            , kinyarwanda = Nothing
            }

        MyCaregiver ->
            { english = "Caregiver"
            , kinyarwanda = Nothing
            }


{-| Basically, this is backwards. Our data is showing what the second
person is from the first person's point of view, but we want to
ask the question the opposite way.
-}
translateMyRelatedByQuestion : MyRelatedBy -> TranslationSet String
translateMyRelatedByQuestion relationship =
    case relationship of
        MyChild ->
            { english = "is the parent of"
            , kinyarwanda = Just "ni umubyeyi wa"
            }

        MyParent ->
            { english = "is the child of"
            , kinyarwanda = Nothing
            }

        MyCaregiven ->
            { english = "is the caregiver for"
            , kinyarwanda = Just "ni umurezi wa"
            }

        MyCaregiver ->
            { english = "is given care by"
            , kinyarwanda = Nothing
            }


translateActivePage : Page -> TranslationSet String
translateActivePage page =
    case page of
        DevicePage ->
            { english = "Device Status"
            , kinyarwanda = Just "Uko igikoresho cy'ikoranabuhanga gihagaze"
            }

        PinCodePage ->
            { english = "PIN Code"
            , kinyarwanda = Just "Umubare w'ibanga"
            }

        PageNotFound url ->
            { english = "Missing"
            , kinyarwanda = Just "Ibibura"
            }

        ServiceWorkerPage ->
            { english = "Deployment"
            , kinyarwanda = Nothing
            }

        UserPage userPage ->
            case userPage of
                ClinicalPage ->
                    { english = "Clinical"
                    , kinyarwanda = Nothing
                    }

                ClinicsPage _ ->
                    { english = "Groups"
                    , kinyarwanda = Just "Itsinda"
                    }

                ClinicalProgressReportPage _ ->
                    { english = "Clinical Progress Report"
                    , kinyarwanda = Nothing
                    }

                CreatePersonPage _ _ ->
                    { english = "Create Person"
                    , kinyarwanda = Nothing
                    }

                DemographicsReportPage _ ->
                    { english = "Demographics Report"
                    , kinyarwanda = Nothing
                    }

                EditPersonPage _ ->
                    { english = "Edit Person"
                    , kinyarwanda = Nothing
                    }

                MyAccountPage ->
                    { english = "My Account"
                    , kinyarwanda = Just "Compte"
                    }

                PersonPage id ->
                    { english = "Person"
                    , kinyarwanda = Nothing
                    }

                PersonsPage _ ->
                    { english = "Participant Directory"
                    , kinyarwanda = Just "Ububiko bw'amakuru y'umurwayi"
                    }

                PrenatalParticipantPage _ ->
                    { english = "Antenatal Participant"
                    , kinyarwanda = Nothing
                    }

                IndividualEncounterParticipantsPage encounterType ->
                    case encounterType of
                        AntenatalEncounter ->
                            { english = "Antenatal Participants"
                            , kinyarwanda = Nothing
                            }

                        InmmunizationEncounter ->
                            { english = "Inmmunization Participants"
                            , kinyarwanda = Nothing
                            }

                        NutritionEncounter ->
                            { english = "Nutrition Participants"
                            , kinyarwanda = Nothing
                            }

                RelationshipPage _ _ ->
                    { english = "Relationship"
                    , kinyarwanda = Nothing
                    }

                SessionPage sessionId sessionPage ->
                    case sessionPage of
                        ActivitiesPage ->
                            { english = "Activities"
                            , kinyarwanda = Just "Ibikorwa"
                            }

                        ActivityPage activityType ->
                            { english = "Activity"
                            , kinyarwanda = Just "Igikorwa"
                            }

                        AttendancePage ->
                            { english = "Attendance"
                            , kinyarwanda = Just "Ubwitabire"
                            }

                        ParticipantsPage ->
                            { english = "Participants"
                            , kinyarwanda = Just "Abagenerwabikorwa"
                            }

                        ChildPage childId ->
                            { english = "Child"
                            , kinyarwanda = Just "Umwana"
                            }

                        MotherPage motherId ->
                            { english = "Mother"
                            , kinyarwanda = Just "Umubyeyi"
                            }

                        ProgressReportPage childId ->
                            { english = "Progress Report"
                            , kinyarwanda = Just "Raporo igaragaza imikurire y'umwana"
                            }

                PrenatalEncounterPage _ ->
                    { english = "Antenatal Encounter"
                    , kinyarwanda = Nothing
                    }

                PrenatalActivityPage _ _ ->
                    { english = "Antenatal Activity"
                    , kinyarwanda = Nothing
                    }

                IndividualEncounterTypesPage ->
                    { english = "Encounter Types"
                    , kinyarwanda = Nothing
                    }

                PregnancyOutcomePage _ ->
                    { english = "Pregnancy Outcome"
                    , kinyarwanda = Nothing
                    }


translateAdherence : Adherence -> TranslationSet String
translateAdherence adherence =
    case adherence of
        PrescribedAVRs ->
            { english = "Ask the mother to name or describe her prescribed AVRs. Can she correctly describe her medication?"
            , kinyarwanda = Just "Saba umubyeyi kuvuga izina ry’imiti igabanya ubukana bamuhaye. Ese abashije kuyivuga neza?"
            }

        CorrectDosage ->
            { english = "Can she tell you the correct dosage?"
            , kinyarwanda = Just "Yaba abasha kukubwira neza uburyo ayifata?"
            }

        TimeOfDay ->
            { english = "Can she tell you the correct time of day to make her ARVs?"
            , kinyarwanda = Just "Yaba abasha kukubwira amasaha ayifatiraho buri munsi?"
            }

        Adhering ->
            { english = "Based on your conversations with her, do you think she is adhering to her ARV regimen?"
            , kinyarwanda = Just "Ugendeye ku kiganiro mwagiranye, utekereza ko ari gufata imiti ye neza?"
            }


translateCounselingTimingHeading : CounselingTiming -> TranslationSet String
translateCounselingTimingHeading timing =
    case timing of
        Entry ->
            { english = "Entry Counseling Checklist:"
            , kinyarwanda = Just "Ibigomba kugirwaho inama ku ntangiriro:"
            }

        MidPoint ->
            { english = "Mid Program Review Checklist:"
            , kinyarwanda = Just "Ibigomba kugirwaho inama hagati mu gusubiramo gahunda:"
            }

        Exit ->
            { english = "Exit Counseling Checklist:"
            , kinyarwanda = Just "Ibigomba kugirwaho inama kumuntu usohotse muri gahunda:"
            }

        BeforeMidpoint ->
            { english = "Reminder"
            , kinyarwanda = Just "Kwibutsa"
            }

        BeforeExit ->
            { english = "Reminder"
            , kinyarwanda = Just "Kwibutsa"
            }


translateChartPhrase : ChartPhrase -> TranslationSet String
translateChartPhrase phrase =
    case phrase of
        AgeCompletedMonthsYears ->
            { english = "Age (completed months and years)"
            , kinyarwanda = Just "Imyaka uzuza amazi n'imyaka"
            }

        Birth ->
            { english = "Birth"
            , kinyarwanda = Just "kuvuka"
            }

        BirthToTwoYears ->
            { english = "Birth to 2 years (z-scores)"
            , kinyarwanda = Just "kuvuka (Kuva avutse)  kugeza ku myaka 2 Z-score"
            }

        LengthCm ->
            { english = "Length (cm)"
            , kinyarwanda = Just "Uburere cm"
            }

        LengthForAgeBoys ->
            { english = "Length-for-age BOYS"
            , kinyarwanda = Just "Uburebure ku myaka/ umuhungu"
            }

        LengthForAgeGirls ->
            { english = "Length-for-age GIRLS"
            , kinyarwanda = Just "uburebure ku myaka umukobwa"
            }

        Months ->
            { english = "Months"
            , kinyarwanda = Just "Amezi"
            }

        OneYear ->
            { english = "1 year"
            , kinyarwanda = Just "Umwaka umwe"
            }

        WeightForAgeBoys ->
            { english = "Weight-for-age BOYS"
            , kinyarwanda = Just "Ibiro ku myaka umuhungu"
            }

        WeightForAgeGirls ->
            { english = "Weight-for-age GIRLS"
            , kinyarwanda = Just "ibiro ku myaka umukobwa"
            }

        WeightForLengthBoys ->
            { english = "Weight-for-length BOYS"
            , kinyarwanda = Just "Ibiro ku Uburebure umuhungu"
            }

        WeightForLengthGirls ->
            { english = "Weight-for-length GIRLS"
            , kinyarwanda = Just "ibiro ku uburebure umukobwa"
            }

        WeightKg ->
            { english = "Weight (kg)"
            , kinyarwanda = Just "Ibiro kg"
            }

        YearsPlural value ->
            { english = Debug.toString value ++ " years"
            , kinyarwanda = Just <| "Imyaka " ++ Debug.toString value
            }

        ZScoreChartsAvailableAt ->
            { english = "Z-score charts available at"
            , kinyarwanda = Just "Raporo ku mikurire y'umwana"
            }


translateLoginPhrase : LoginPhrase -> TranslationSet String
translateLoginPhrase phrase =
    case phrase of
        CheckingCachedCredentials ->
            { english = "Checking cached credentials"
            , kinyarwanda = Nothing
            }

        ForgotPassword1 ->
            { english = "Forgot your password?"
            , kinyarwanda = Just "Wibagiwe ijambo ry'ibanga?"
            }

        ForgotPassword2 ->
            { english = "Call The Ihangane Project at +250 788 817 542"
            , kinyarwanda = Just "Hamagara The Ihangane Project kuri +250 788 817 542(Hamagara kumushinga wa ihangane"
            }

        LoggedInAs ->
            { english = "Logged in as"
            , kinyarwanda = Just "Kwinjira nka"
            }

        LoginRejected method ->
            case method of
                ByAccessToken ->
                    { english = "Your access token has expired. You will need to sign in again."
                    , kinyarwanda = Just "Igihe cyo gukoresha sisitemu cyarangiye . Ongera winjore muri sisitemu"
                    }

                ByPassword ->
                    { english = "The server rejected your username or password."
                    , kinyarwanda = Just "Seriveri yanze ijambo ryo kwinjira cg ijambo ry'ibanga"
                    }

        LoginError error ->
            translateHttpError error

        LoginOrWorkOffline ->
            { english = "Either login below, or work offline without logging in."
            , kinyarwanda = Nothing
            }

        Logout ->
            { english = "Logout"
            , kinyarwanda = Just "Gufunga"
            }

        LogoutInProgress ->
            { english = "Logout in progress ..."
            , kinyarwanda = Just "sisitemi irikwifunga"
            }

        LogoutFailed ->
            { english = "Logout Failed"
            , kinyarwanda = Just "Gufunga byanze"
            }

        Password ->
            { english = "Password"
            , kinyarwanda = Just "Ijambo ry'ibanga"
            }

        PinCode ->
            { english = "PIN code"
            , kinyarwanda = Nothing
            }

        PinCodeRejected ->
            { english = "Your PIN code was not recognized."
            , kinyarwanda = Just "Umubare wawe w'ibanga ntabwo uzwi."
            }

        SignIn ->
            { english = "Sign In"
            , kinyarwanda = Just "Kwinjira"
            }

        SignOut ->
            { english = "Sign Out"
            , kinyarwanda = Just "Gusohoka muri sisiteme"
            }

        Username ->
            { english = "Username"
            , kinyarwanda = Just "Izina ryo kwinjira"
            }

        WorkOffline ->
            { english = "Work Offline"
            , kinyarwanda = Just "Gukora nta internet"
            }

        YouMustLoginBefore ->
            { english = "You must sign in before you can access the"
            , kinyarwanda = Just "Ugomba kubanza kwinjira muri sisitemi mbere yuko ubona"
            }


translateMonth : Month -> TranslationSet String
translateMonth month =
    case month of
        Jan ->
            { english = "January"
            , kinyarwanda = Just "Mutarama"
            }

        Feb ->
            { english = "February"
            , kinyarwanda = Just "Gashyantare"
            }

        Mar ->
            { english = "March"
            , kinyarwanda = Just "Werurwe"
            }

        Apr ->
            { english = "April"
            , kinyarwanda = Just "Mata"
            }

        May ->
            { english = "May"
            , kinyarwanda = Just "Gicurasi"
            }

        Jun ->
            { english = "June"
            , kinyarwanda = Just "Kamena"
            }

        Jul ->
            { english = "July"
            , kinyarwanda = Just "Nyakanga"
            }

        Aug ->
            { english = "August"
            , kinyarwanda = Just "Kanama"
            }

        Sep ->
            { english = "September"
            , kinyarwanda = Just "Nzeri"
            }

        Oct ->
            { english = "October"
            , kinyarwanda = Just "Ukwakira"
            }

        Nov ->
            { english = "November"
            , kinyarwanda = Just "Ugushyingo"
            }

        Dec ->
            { english = "December"
            , kinyarwanda = Just "Ukuboza"
            }


translateHttpError : Http.Error -> TranslationSet String
translateHttpError error =
    case error of
        Http.NetworkError ->
            { english = "A network error occurred contacting the server. Are you connected to the Internet?"
            , kinyarwanda = Just "Hari ikibazo cya reseau hamagara kuri seriveri. Ufite intereneti? (murandasi)"
            }

        Http.Timeout ->
            { english = "The request to the server timed out."
            , kinyarwanda = Just "Ibyo wasabye kuri seriveri byarengeje igihe."
            }

        Http.BadUrl url ->
            { english = "URL is not valid: " ++ url
            , kinyarwanda = Nothing
            }

        Http.BadStatus response ->
            { english = "The server indicated the following error:"
            , kinyarwanda = Just "Aya makosa yagaragaye hamagara kuri seriveri:"
            }

        Http.BadPayload message response ->
            { english = "The server responded with data of an unexpected type."
            , kinyarwanda = Nothing
            }


translateValidationError : ValidationError -> TranslationSet String
translateValidationError id =
    case id of
        DigitsOnly ->
            { english = "should contain only digit characters"
            , kinyarwanda = Nothing
            }

        InvalidBirthDate ->
            { english = "is invalid"
            , kinyarwanda = Nothing
            }

        InvalidBirthDateForAdult ->
            { english = "is invalid - adult should at least 13 years old"
            , kinyarwanda = Nothing
            }

        InvalidBirthDateForChild ->
            { english = "is invalid - child should be below the age of 13"
            , kinyarwanda = Nothing
            }

        InvalidHmisNumber ->
            { english = "is invalid - child should be between 1 and 15"
            , kinyarwanda = Nothing
            }

        LengthError correctLength ->
            { english = "should contain " ++ Debug.toString correctLength ++ " characters"
            , kinyarwanda = Nothing
            }

        LettersOnly ->
            { english = "should contain only letter characters"
            , kinyarwanda = Nothing
            }

        RequiredField ->
            { english = "is a required field"
            , kinyarwanda = Nothing
            }

        UnknownGroup ->
            { english = "is not a known Group"
            , kinyarwanda = Nothing
            }

        UnknownProvince ->
            { english = "is not a known province"
            , kinyarwanda = Nothing
            }

        UnknownDistrict ->
            { english = "is not a known district"
            , kinyarwanda = Nothing
            }

        UnknownSector ->
            { english = "is not a known sector"
            , kinyarwanda = Nothing
            }

        UnknownCell ->
            { english = "is not a known cell"
            , kinyarwanda = Nothing
            }

        UnknownVillage ->
            { english = "is not a known village"
            , kinyarwanda = Nothing
            }

        DecoderError err ->
            { english = "Decoder error: " ++ err
            , kinyarwanda = Nothing
            }


translateFormError : ErrorValue ValidationError -> TranslationSet String
translateFormError error =
    case error of
        Empty ->
            { english = "should not be empty"
            , kinyarwanda = Nothing
            }

        InvalidString ->
            { english = "is not a valid string"
            , kinyarwanda = Nothing
            }

        InvalidEmail ->
            { english = "is not a valid email"
            , kinyarwanda = Nothing
            }

        InvalidFormat ->
            { english = "is not a valid format"
            , kinyarwanda = Nothing
            }

        InvalidInt ->
            { english = "is not a valid integer"
            , kinyarwanda = Nothing
            }

        InvalidFloat ->
            { english = "is not a valid number"
            , kinyarwanda = Nothing
            }

        InvalidBool ->
            { english = "is not a valid boolean"
            , kinyarwanda = Nothing
            }

        SmallerIntThan int ->
            { english = "must be smaller than " ++ Debug.toString int
            , kinyarwanda = Nothing
            }

        GreaterIntThan int ->
            { english = "must be larger than " ++ Debug.toString int
            , kinyarwanda = Nothing
            }

        SmallerFloatThan float ->
            { english = "must be smaller than " ++ Debug.toString float
            , kinyarwanda = Nothing
            }

        GreaterFloatThan float ->
            { english = "must be larger than " ++ Debug.toString float
            , kinyarwanda = Nothing
            }

        ShorterStringThan int ->
            { english = "must have fewer than " ++ Debug.toString int ++ " characters"
            , kinyarwanda = Nothing
            }

        LongerStringThan int ->
            { english = "must have more than " ++ Debug.toString int ++ " characters"
            , kinyarwanda = Nothing
            }

        NotIncludedIn ->
            { english = "was not among the valid options"
            , kinyarwanda = Nothing
            }

        CustomError e ->
            translateValidationError e


{-| This one is hampered by the fact that the field names in etaque/elm-form
are untyped strings, but we do our best.
-}
translateFormField : String -> TranslationSet String
translateFormField field =
    case field of
        "clinic_id" ->
            translationSet Group

        "closed" ->
            translationSet Closed

        "training" ->
            translationSet Group

        "scheduled_date.start" ->
            translationSet StartDate

        "scheduled_date.end" ->
            translationSet EndDate

        _ ->
            { english = field
            , kinyarwanda = Nothing
            }<|MERGE_RESOLUTION|>--- conflicted
+++ resolved
@@ -226,12 +226,9 @@
     | ChildNutritionSignReport ChildNutritionSign
     | ChildOf
     | Children
-<<<<<<< HEAD
     | ChildrenNames
     | ChildrenNationalId
-=======
     | Clear
->>>>>>> ad38bcc3
     | ClickTheCheckMark
     | ClinicType ClinicType
     | Clinical
@@ -351,15 +348,12 @@
     | Home
     | HouseholdSize
     | HttpError Http.Error
-<<<<<<< HEAD
     | HypertensionBeforePregnancy
     | IncompleteCervixPreviousPregnancy
     | IndividualEncounter
     | IndividualEncounterType IndividualEncounterType
     | IndividualEncounterTypes
-=======
     | InitialResultsDisplay InitialResultsDisplay
->>>>>>> ad38bcc3
     | KilogramShorthand
     | LastChecked
     | LastSuccesfulContactLabel
@@ -2142,7 +2136,6 @@
         HttpError error ->
             translateHttpError error
 
-<<<<<<< HEAD
         HypertensionBeforePregnancy ->
             { english = "Hypertension before pregnancy"
             , kinyarwanda = Nothing
@@ -2180,7 +2173,6 @@
             , kinyarwanda = Nothing
             }
 
-=======
         InitialResultsDisplay display ->
             case display of
                 InitialResultsHidden ->
@@ -2193,7 +2185,6 @@
                     , kinyarwanda = Just "Hisha ababyeyi bose / abarezi"
                     }
 
->>>>>>> ad38bcc3
         KilogramShorthand ->
             { english = "kg"
             , kinyarwanda = Just "kg"
